--- conflicted
+++ resolved
@@ -63,13 +63,10 @@
 - Fixed problem with incompatibility of symmetry handling in Benders decomposition
 - Fixed parsing of small number in CIP format of nonlinear constraint
 - Fixed problem in upgrading full orbitopes to partitioning orbitopes
-<<<<<<< HEAD
 - Fixed treatment of negated variables in parsing orbitope constraints
-=======
 - Fixed potential indexing error in prop_vbounds.c
 - Fixed bug in writing fzn format
 - Revert to old parameter value when parameter change is rejected in PARAMCHGD callback
->>>>>>> ecf8c412
 
 Miscellaneous
 -------------
