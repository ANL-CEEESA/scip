--- conflicted
+++ resolved
@@ -81,12 +81,9 @@
   add an activeone argument to specify whether the indicator constraint should be activated on 0 or 1.
 - added SCIPmarkDoNotAggrVar() to mark that a variable should not be aggregated
 - added SCIPdoNotAggrVar() to query whether a variable should not be aggregated
-<<<<<<< HEAD
 - added SCIPdecompGetNBorderVars() and SCIPdecompGetNBorderConss() to get number of border variables/constraints
 - added SCIPdecompGetVarsSize() and SCIPdecompGetConssSize() to get variable/constraint size for each block of a decomposition
-=======
 - added SCIPincludeDialogDefaultBasic()
->>>>>>> 6283bf4e
 
 ### Command line interface
 ### Interfaces to external software
