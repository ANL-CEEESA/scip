@page RN70 Release notes for SCIP 7.0

@section RN703 SCIP 7.0.3
*************************

Features
--------

Performance improvements
------------------------

Examples and applications
-------------------------

Interface changes
-----------------

### New and changed callbacks

### Deleted and changed API methods

### New API functions

### Command line interface

### Interfaces to external software

### Changed parameters

### New parameters

### Data structures

Deleted files
-------------

Unit tests
----------

Testing
-------

Build system
------------

### Cmake

### Makefile

Fixed bugs
----------

Miscellaneous
-------------

Known bugs
----------

@section RN000 SCIP 7.0.2
*************************

Features
--------

- Extended check for valid variable and constraint names in PIP writer.
- Indicator constraints now write the name of the linear constraint in CIP format. This avoids a complicated
  name matching during parsing. The old format is still supported.
- The objective scale and offset are now taken into account when reading/writing problems in lp/mps/fzn/pip format.
  This often changes the behavior when writing transformed problems.

Performance improvements
------------------------

Examples and applications
-------------------------

- Add c++ Sudoku example

Interface changes
-----------------

### New and changed callbacks

### Deleted and changed API methods

- deprecated SCIPsetParam(); use SCIPsetIntParam(), SCIPsetRealParam(), etc, instead

### New API functions

- new function SCIPcolGetVarProbindex() for accessing the probindex of a variable corresponding to a column
- added new sorting functions SCIPsortPtrRealRealBoolBool()

### Command line interface

### Interfaces to external software

### Changed parameters

### New parameters

### Data structures

Deleted files
-------------

Unit tests
----------

Testing
-------

Build system
------------

### Cmake

### Makefile

Fixed bugs
----------

- Fixed a sign bug occuring for some cases in the computation of the directed cutoff distance
- Fixed overflow in inference information of cumulative constraint handler
- Fixed problem with propfreq == 0 in cons_linear.c
- Fixed aggregation heuristic in sepa_aggregation.c to not use local rows when that is requested nor modifiable rows
- Fixed problem with incompatibility of symmetry handling in Benders decomposition
- Fixed parsing of small number in CIP format of nonlinear constraint
- Fixed problem in upgrading full orbitopes to partitioning orbitopes
- Fixed treatment of negated variables in parsing orbitope constraints
- Fixed potential indexing error in prop_vbounds.c
- Fixed bug in writing fzn format
- Revert to old parameter value when parameter change is rejected in PARAMCHGD callback
- Fixed order of linker flags when building AMPL interface with cmake system.
- Improved separation for SOC constraint with multiaggregated variable on right-hand-side.
- Fixed bug in presol_boundshift: do not shift non-active variables
- Fixed bug in domain propagation for SOC constraints with negative coefficient for variable on right-hand-side.
- Fixed bug with multi-aggregated integer variables in cons_xor.
<<<<<<< HEAD
- Fixed numerical bug by creating and checking the empty solution when problem vanishes in presolving.
=======
- Fixed bug with changed number of variables in storing relaxation solution in probing/diving.
>>>>>>> 3c222cf2

Miscellaneous
-------------

Known bugs
----------

@section RN701 SCIP 7.0.1
*************************

Build system
------------

### Cmake

- Fixed cmake module for Ipopt to support Ipopt 3.13
- Added cmake variable BLISS_LIBRARY_DIR to pass a bliss library
- Added warning to require minimal GCC version 4.8
- Renamed FindCriterion cmake findmodule to FindCRITERION

### Makefile

- Updated make/make.project for macOS
- Add SANITZERFLAGS (only OPT=dbg) to LDFLAGS also if SHARED=true (and rename SANITZERFLAGS to SANITIZERFLAGS)
- Fixed GCC version check in make/make.linux.gnu.dbg

Fixed bugs
----------

- Fixed handling of constant term in quadratic objective of pip-reader
- Fixed incorrect value string for parameter estimation/completiontype
- Fixed initialization of first LP which led to wrong output about LPs not resolved correctly
- Fixed bug in SCIPcutpoolClear() function not clearing internal datastructures properly
- Fixed inability to set a value in a solution if it was within epsilon to the current value
- Fixed problems for linking optimized code with debug library of SCIP (and vice versa) by moving debug-only members
  to end of SCIP structs

Miscellaneous
-------------

- Variables that are marked as relaxation-only are no longer checked against debug solutions if
  they are captured by the transformed problem only.

@section RN700 SCIP 7.0.0
*************************

Features
--------

- Using the parameter "propagating/symmetry/recomputerestart" one can now decide to recompute symmetries after a
  restart or not. Previously one could just turn off symmetry computation after a restart. If orbital fixing
  has found a reduction before the restart occured, symmetries have to be updated to ensure correctness.
  To this end, the user can decide via "propagating/symmetry/disableofrestart" whether orbital fixing is disabled or
   whether symmetries are recomputed.

- extended relaxators statistics in solve statistics about information on number of cutoffs, improved bounds, etc.

- extends SMPS file reader for the stochastic information, the sto files, to read a lower bound for the discrete
  scenarios. The lower bound is used when creating the auxiliary variables for Benders' decomposition.

- extended Benders framework to solve NLPs and generate optimality and feasibility cuts from their solution
  when the subproblem is convex nonlinear.

- extended Benders framework to create copies of Benders decompositions that can be used in a multithreading environment

- additional functionality has been added to enable the transfer of Benders' decomposition cuts between different SCIP
  instances, e.g., when used in UG

- LP rows (SCIP_ROW) can now store pointer to a constraint from which the row originates

- Trust region, a new LNS heuristic, has been added to SCIP as both a standalone primal heuristic heur_trustregion.c
  and as a neighborhood inside of Adaptive Large Neighborhood Search (heur_alns.c). This heuristic is designed to improve the
  heuristic performance of the Benders' decomposition algorithm. It builds upon the successful trust region approaches
  applied to Benders' decomposition.

- Modularity of symmetry handling has been increased. It is now possible to use orbitopes (i.e., polyhedral symmetry
  handling techniques) and orbital fixing on the same instance.

- cut strengthening enabled within the Benders' decomposition framework. This uses a mix of the Improved Magnanti-Wong
  method and Kelly's method. The cut strengthening is enabled by setting the paramemter
  "benders/<bendersname>/cutstrengthenenabled" to TRUE. The parameters "cutstrengthenmult", "noimprovelimit" and
  "corepointperturb" control the behavior of the cut strengthening method. Additionally, the parameter
  "cutstrengthenintpoint" allows the user to specify the solution that is used to initialize the core point. The options
  are the first LP solution, the first integer feasible solution, a relative interior point, a solution vector of all
  ones and a solution vector of all zeros. Also, the core point can be reinitialized after each update to the incumbent
  solution.

- added option to adjust weights of different scores in relpscost (hybrid) branching rule based on degeneracy information
  and skip strong branching for very high degeneracy rates

- added new SCIP_DECOMP* object to store user decompositions. The user can specify one or several decompositions by assigning variable
  and/or constraint labels either through the API or by reading a file in DEC format (which is one of the formats that GCG writes).
  This format specifies constraint labels, variable labels are inferred from that. The decomposition is transformed after presolving.
- statistics regarding the number of blocks, the largest and smallest blocks, the border, and the constraint graph are printed for the original decomposition,
  and for each decomposition after presolving.
- the decomposition can be used as initial decomposition for the Benders functionality of SCIP.
- new subsection "How to provide a problem decomposition" in the SCIP documentation

- GINS heuristic can make use of a user-provided decomposition labels in two ways:
 1. by selecting a block of variables that maximizes the potential, and randomly selecting a start variable for the neighborhood and/or
 2. by selecting an interval of consecutive blocks as neighborhood, until fixing rate is reached. In this case, no variable is randomly selected.

- extend potential parameter of GINS to allow computation based on local LP solution, as well

- new primal heuristic Adaptive Diving, which registers all publicly available dive sets from other diving heuristics.
  At each call, it selects one of the available dive sets based on the user's score type choice (heuristics/adaptivediving/scoretype).
  During the solution process, the heuristics learns online which divesets reach the best score, and executes them more frequently.
  The statistic output for Diving heuristics has been extended to incorporate the statistics of each dive set within Adaptive diving.

- Added new penalty alternating direction method (PADM) primal heuristic that splits the problem into several sub-SCIPs
  according to a user-provided decomposition. The sub-SCIPs are solved on an alternating basis until a feasible solution of
  the original problem is found.

- Symmetry handling constraints (cons_orbisack, cons_orbitope, cons_symresack) now have an additional parameter to encode
  whether they are model constraints, i.e., define the problem, or whether they are only present to handle symmetries.

- The symmetry code has been completely restructured. The presolvers presol_symbreak and presol_symmetry as well as the propagator
  prop_orbitalfixing have been merged into the single propagator prop_symmetry to avoid storing the same information
  multiple times. This propagator is now responsible for adding symmetry handling constraints as well as activating orbital
  fixing. Moreover, the new file symmetry.c contains general functions for symmetry computations like orbit computations.

- Variables can now be marked as "relaxation-only". This flag should be used to introduce new variables that are required
  to define a relaxation, but that are not part of any checked constraints. Essentially, these variables should only be used
  in the current SCIP solve and disregarded after a restart or in SCIP copies. Hence, these variables are not copied by SCIPcopy and
  SCIPgetVarCopy, they are currently not used in conflict constraints, and cuts involving them are not upgraded to linear constraints.
  Relaxation-only variables cannot appear in the objective function.

- The OSiL reader now supports nonlinear expressions of type "signpower".

- Expressions of form abs(x)^p * x in a nonlinear constraint are now sometimes recognized and handled by abspower constraints.

- If polyhedral symmetry handling methods are used (cons_orbisack, cons_orbitope, cons_symresack), it is now possible to
  recompute symmetries if a restart occured.

- upgrade some more quadratic constraints to second-order cone constraints, that is,
  handle linear binary variables as if squared in simple upgrade and
  do not require bounds for variables that have a zero entry in the computed eigenvectors in the non-simple upgrade

- new variable event when changing the variable type

- It is no longer necessary to provide a SCIP pointer for the subproblem in SCIPaddBendersSubproblem if custom solving
  methods are defined. A NULL pointer can be supplied to SCIPaddBendersSubproblem. In this case, no internal Benders'
  cut generation methods can be used.

- Using the parameter "constraints/symresack/checkmonotonicity" one can now decide to upgrade to packing/partitioning
  symresacks even if the underlying permutation is not monotone.

- New branching rule `vanillafullstrong`, mostly for scientific purpose, with the following features:
  1) no cutoff or domain reduction: only branching;
  2) idempotent (optional): leave SCIP, as much as possible, in the same state before / after the strong branching calls
     - basically, do not update any statistic;
  3) donotbranch (optional): do no perform branching. So that the brancher can be called as an oracle only
     (on which variable would you branch ? But do not branch please);
  4) scoreall (optional): keep scoring variables, even if infeasibility is detected;
  5) collectscores (optional): store the candidate scores from the last call, which can then be retrieved by calling SCIPgetVanillafullstrongData();
  6) integralcands (optional): consider integral candidates for branching,
     i.e., get candidates from SCIPgetPseudoBranchCands() instead of SCIPgetLPBranchCands().

- If a reference value (misc/referencevalue) is given, the primal-reference and reference-dual integrals are calculated automatically and printed within the SCIP statistics.

- Locally valid cuts / rows are now considered for dual proof analysis when `conflict/uselocalrows` is set to TRUE.

- Linking variables in the linking constraint handler (cons_linking.{ch}) can now be integer or continuous. The coefficients of the binary variables are therefore now stored as SCIP_Real.

- To save memory, it is now possible to remove all variables from the internal symmetry data structures that are
  not affected by any symmetry.

- Allow to filter first variables from orbits and transfer pseudo cost information to variables in orbit

- Add integration of external MILP presolve library as a SCIP presolver plugin that runs on MILP problems

- Parallelisation can be used when applying Benders' decomposition. There are two different forms of parallelisation
  available. The first is applying Benders' decomposition within a parallel branch-and-bound. This is achieved through
  the integration with the UG framework. The second is the use of shared memory parallelisation for solving the Benders'
  decomposition subproblems. A priority queue has been added to help with load balancing.

- The Benders' decomposition framework can handle MINLPs. If a convex relaxation of the MINLP exists, then this is
  solved to generate optimality and feasibility cuts. The extensions to the framework are:
  - New generic solving methods to solve convex NLP subproblems.
  - Modification to benderscut_opt and benderscut_feas to enable the generation of cuts from convex NLPs.
  - Addition of benderscut_feasalt to generate feasibility cuts from an alternative subproblem that minimises the
    violation of infeasible problems.
  - Better handling of subproblem solution results

- Adds a feasibility phase to the Benders' decomposition subproblem solving methods. The feasibility phase adds slack
  variables to each of the constraints to ensure feasibility of the subproblem. A large coefficient is given to these
  slack variables in the objective function to penalise constraint violations. The coefficients are progressively
  increased until all slack variables take the value 0.0.

- Improved convexity check for Benders' decomposition subproblems. The constraints of the subproblem are now checked for
  convexity in the initialisation of the Benders' decomposition algorithm. This enables the solving of convex NLPs as
  Benders' decomposition subproblems.

- Benders' decomposition can be applied using decomposition supplied in the DEC format. To apply Benders' decomposition
  the parameters decomposition/benderslabels and decomposition/applybenders must be set to TRUE.

- new event handler event_estim.c/h that approximates search tree completion and estimates tree size
  to trigger restarts; many approximations of search tree completion and estimation, including WBE, SSG, and tree profile method
- new display column that reports approx. search tree completion during the search, and an overview in the statistics table
- added resources (script, tutorial, test data) to adapt tree size estimation to user instances.

- Orbital Fixing uses a list of variables that have been fixed globally since the computation of symmetries to filter
  symmetries. Previously, some plugins were disabled, which is not necessary anymore.

- A new presolver "dualsparsify" was added. It tries to combine columns (i.e. variables) to cancel nonzero coefficients in the constraint matrix.

- The presolver "tworowbnd" was implemented with better performance.

- To be able to calculate better bounds for the dual variables, the presolver "dualinfer" was extended by the ability to perform convex combinations of continuous columns.

- allow disabling of pricers during solving process

- added emphasis setting for numerically challenging instances

Performance improvements
------------------------

- Extended cut presolving by removing variables that been fixed at their bounds

- Improved branching point selection when branching on externals branching candidates. Instead of using exactly the
  LP solution, a point closer to the middle of the variables domain is chosen.

- Matrix presolvers that do not work on incomplete matrices now skip matrix creation if unsupported constraint types are detected.

- consLockBenders callback implemented to add down locks on the Benders' decomposition auxiliary variables and
  up and down locks per subproblem for all master problem variables. This allows the use of presolving and propagation
  with Benders' decomposition.

- improved performance of orbital fixing in several ways:
  store permutations in transposed form to improve cache efficency;
  reverse order to speed up filtering of permutations;
  handle variables globally fixed to 1 in list;
  use event handler to catch global fixings;
  speed up orbit computations;
  change handling of restarts;
  use only permutations that can contribute to a variable's orbit;

- allow rapid learning at local nodes

- allow to recompute cut without using fractional values for sepa_cgmip

- restrict the number of the clique table nonzeros relative to the number of problem nonzeros, which could be a performance bottleneck.

- variable fixings of LP face heuristic are now computed earlier; subproblem creation is skipped if not enough variables are fixed.

- Improved domcol presolver to not require a complete representation of all constraints in the matrix

- performance improvement of adaptive large neighborhood search heuristic on merely continuous problems. The heuristic
  stops if presolving in the sub-SCIP fixes less than 50 % of the current target fixing rate over all variables
  (including continuous).

- reduce memory usage in symmetry detection by a staggered allocation with decreasing overhead for larger instances

- improved full orbitope propagation using a static implementation or a dynamic reordering of orbitope rows by a global rank function

- improved detection of packing/partitioning orbitopes

- enable an in-tree restart if after a reasonable initialization, the estimated size of the remaining tree is large.


Examples and applications
-------------------------

- added methods to set and get hmin and hmax for optcumulative constraints

Interface changes
-----------------

### New and changed callbacks

- new optional callback `SCIP_DECL_DIVESETAVAILABLE` to check preconditions for this dive set, e.g., if an incumbent solution is available,
  which is passed as new argument to SCIPcreateDiveset(). SCIPcreateDiveset() has another new parameter "ispublic".

- new callback `SCIP_DECL_CONSHDLRCOPY` and `SCIP_DECL_CONSCOPY` in cons_orbisack and cons_symresack

- new `idempotent` argument to SCIPgetVarStrongbranchInt() and SCIPgetVarStrongbranchFrac(),
  so that statistics are not updated during the call. Likewise, new `updatecol` and `updatestat` arguments to SCIPcolGetStrongbranch().

- callback `SCIP_DECL_CONSHDLRENFOLP` can now also return SCIP_SOLVELP as *result, which indicates to the SCIP core that the LP relaxation
  should be solved again because the primal feasibility tolerance of the LP has been tightened (using SCIPsetLPFeastol())

- extension of SCIP_PQUEUE by a new callback SCIP_DECL_PQUEUEELEMCHGPOS to catch swaps as well as functionality to delete arbitrary elements from the priority queue.

### Deleted and changed API methods

- LPI:
  + now for all lp interfaces consistent requirements on SCIP_LPPAR:
    LPITLIM and BARRIERCONVTOL positive or zero; FEASTOL, DUALFEASTOL, LPTILIM strictly positive
  + now projecting SCIP_LPPAR values on feasible values for each lp interface
  + add interface to Glop
  + fixed mapping between scaling parameter values in Gurobi LPI lpi_grb
- Symmetry:
  + removed method SCIPseparateCoversOrbisack() in cons_orbisack.h since the orbitope constraint
    handler has its own implementation of this routine with advanced features now
  + renamed SCIPgetGeneratorsSymmetry() to SCIPgetSymmetry() and removed two arguments
  + extended method SCIPgetSymmetry(): It is possible to access both the original and
    transposed permutations matrix as well as the (independent symmetry) components of a permutation group now.
  + arguments of functions SCIPcreateConsOrbisack(), SCIPcreateConsBasicOrbisack(), SCIPcreateConsOrbitope(),
    SCIPcreateConsBasicOrbitope(), SCIPcreateConsSymresack(), SCIPcreateConsBasicSymresack(), and SCIPcreateSymbreakCons() extended
    by "ismodelcons" to encode whether the constraints are model constraints or not
  + the function SCIPgetSymmetry() no longer accepts the parameter recompute, but has parameter permvarmap as new input
  + removed SCIPgetPermvarsObjSymmetry(), SCIPsetSymmetryComponentblocked(), SCIPgetSymmetryComponentblocked(),
    SCIPgetSyminfoGloballyFixedVars(), SCIPcomputeGroupOrbitsSymbreak, SCIPincludePresolSymmetry(),SCIPincludePresolSymbreak(),
    and SCIPincludePropOrbitalfixing()
  + add function SCIPcomputeOrbitsComponentsSym() to compute orbits without filtering permutations and indices of orbits for each variable
- SCIPallowObjProp() and SCIPallowDualReds() are deprecated and replaced by SCIPallowWeakDualReds() and SCIPallowStrongDualReds(), respectively
- Benders' decomposition
  + changed SCIPstoreBenderscutCut() in scip_benders.c to SCIPstoreBendersCut(). Where this function used to take a
    SCIP_BENDERSCUT pointer, it now accepts a SCIP_BENDERS pointer.
  + the functions SCIPsolveBendersSubproblem() no longer accepts the parameter type. The type is not a necessary
    argument for the subproblem solving method.
  + arguments of functions SCIPbendersSolveSubproblemLP(), SCIPbendersSolveSubproblemCIP(), and SCIPbendersOnlyCheckConvexRelax() changed
  - removed SCIPbenderscutGetNAddedCuts() and SCIPbenderscutGetAddedCutData()

- new argument "onlyifcomplete" in SCIPmatrixCreate() to skip matrix creation right after detecting unsupported constraint types
  and new arguments to count statistics when doing a clean-up of inactive variables in the constraints before building the matrix

- new argument "threadsafe" in SCIPcopy(), SCIPcopyConsCompression(), SCIPcopyOrig(), SCIPcopyOrigConsCompression and
  SCIPcopyBenders(). This argument must only be set to TRUE if the source and target SCIP instances are to be solved in
  parallel. Setting this argument to TRUE has a performance cost.

- new argument "append" in SCIPsetModifiedDefaultSettingsIpopt()
- functions SCIPclearRelaxSolVals(), SCIPsetRelaxSolVal(), SCIPsetRelaxSolVals(), SCIPsetRelaxSolValsSol(), and SCIPmarkRelaxSolValid()
  receive an additional argument "relax" to store the relaxation handler as creator of the relaxation solution.

- LP:
  - SCIProwGetOriginCons() now returns a SCIP_CONS* instead of a SCIP_CONSHDLR*, use SCIProwGetOriginConshdlr() for the previous behavior
  - SCIPcreateRowCons() and SCIPcreateEmptyRowCons() now expect a SCIP_CONS* instead of a SCIP_CONSHDLR*,
    use SCIPcreateRowConshdlr() and SCIPcreateEmptyRowConshdlr(), respectively, for the previous behavior
  - deprecated SCIPlpfeastol() and SCIPchgLpfeastol(), use SCIPgetLPFeastol() and SCIPsetLPFeastol()

- new parameter "divecontext" for every method that queries statistics for a diveset. The context can be used to distinguish between the dive set
  as single (standalone) heuristic or within Adaptive Diving.
- new parameters "divecontext" and "iterlim" to SCIPperformGenericDivingAlgorithm() to control in which context (single,adaptive) statistics are updated.

- SCIPcopyVars, SCIPcopy, SCIPcopyConsCompression, and SCIPgetVarCopy do not copy variables that are marked as relaxation-only,
  thus it cannot be assumed anymore that each active variable from the master SCIP also has a counterpart in the copy.
  SCIPcopy, SCIPcopyConsCompression, and SCIPcopyConss can now return *valid=TRUE if some non-checked and non-enforced constraints were not copied, e.g.,
  because they involved relaxation-only variables. Thus, a copy is already regarded as valid if all checked or enforced constraints were copied successfully.

- linking constraint handler:
  - changed type of vals argument from int* to SCIP_Real* in SCIPcreateConsLinking() and SCIPcreateConsBasicLinking()
  - SCIPgetIntvarLinking() has been renamed to SCIPgetLinkvarLinking().
  - changed return value of SCIPgetValsLinking() from int* to SCIP_Real*.
  - new method SCIPgetBinvarsDataLinking().

- SCIPbendersCheckSubproblemOptimality() now returns a boolean indicating whether the subproblem is optimal or not.
  Previously this result was returned through a parameter. The change was required to facilitate the integration with
  the UG framework.

- deleted SCIPcombineTwoInt(), SCIPcombineThreeInt(), SCIPcombineFourInt(); use the appropriate SCIPhashTwo(), ..., SCIPhashSeven() method instead

- SCIPsetupBendersSubproblem takes a parameter of the enforcement type.

- SCIPcreateNlpiProb takes a hashmap to store the map between the nlrows and the index in the nlrow array.

### New API functions

- SCIPallowWeakDualReds() and SCIPallowStrongDualReds() replace the deprecated SCIPallowObjProp() and SCIPallowDualReds(), respectively
- methods have been added to facilitate the transfer of Benders' decomposition cuts between solvers in UG. These include
  SCIPapplyBendersStoredCuts(), SCIPbendersGetNStoredCuts(), SCIPbendersGetStoredCutData() and
  SCIPbendersGetStoredCutOrigData().
- added SCIPisConvexAbspower()
- new functions SCIPsolGetType(), SCIPsolGetRelax(), SCIPsolSetRelax(), SCIPsolSetLPRelaxation(), SCIPsolSetStrongbranch(),
  SCIPsolSetPseudo to set or query the new type attribute of a primal solution. The type attribute gives information
  about the origin of the solution, ie, whether it was created by a relaxation handler,
  by the LP relaxation, by strong branching, by the current pseudo solution, or by a primal heuristic.
  The meaning of the argument 'heur' in all creation methods for primal solutions such as SCIPcreateSol() stays unchanged.
- added SCIProwGetOriginConshdlr(), SCIPcreateRowConshdlr(), SCIPcreateEmptyRowConshdlr()
- new API functions SCIPsetCommonSubscipParams(), SCIPtranslateSubSol(), and SCIPtranslateSubSols() shared by several Large Neighborhood Search heuristics.
- new API function SCIPgetLPDegeneracy() to get two measures for the degeneracy of the current LP
- new API functions SCIPdivesetIsAvailable() to check preconditions of a dive set and SCIPdivesetIsPublic() to check if the dive set can be used
  by other primal heuristics.
- new API functions SCIPcomputeOrbitsSym(), SCIPcomputeOrbitsFilterSym(), SCIPgetPropertiesPerm(), SCIPdetermineBinvarAffectedSym(),
  SCIPdetermineNVarsAffectedSym(), SCIPcomputeComponentsSym(), and SCIPextendSubOrbitope(), SCIPgenerateOrbitopeVarsMatrix() for symmetry computations
- new API functions SCIPvarIsRelaxationOnly() and SCIPvarMarkRelaxationOnly() to query and set, resp., whether a variable is marked as relaxation-only
- new API functions SCIPconshdlrGetNUpdateConss() and SCIPconshdlrGetUpdateConss(), for expert users only
- new API function SCIPgetNConflictDualproofsApplied()
- new API functions SCIPeventGetOldtype() and SCIPeventGetNewtype() for the new event when changing the variable type
- new API function SCIPisConvexConsQuadratic() to check whether a quadratic constraint is convex when a given set of variables would be fixed
- new API functions SCIPgetLPFeastol(), SCIPsetLPFeastol(), and SCIPresetLPFeastol() to get, set, and reset (to the default), respectively, the primal
  feasibility tolerance for the LP relaxation
- new API functions SCIPcleanupConss{Linear,Varbound,Setppc,Logicor,Knapsack}() to clean up inactive variables from those types of linear constraints
- new API function SCIPsetBendersSubproblemComp() used to add a custom comparison method for ordering the Benders'
  decomposition subproblem solves. The comparison method is used to help with load balancing.
- new API function SCIPgetRowObjParallelism to get the objective parallelism of a row
- new API function SCIPcolGetAge to get the age of a column
- added SCIPhashThree(), SCIPhashFive(), SCIPhashSix(), and SCIPhashSeven() that complement SCIPhashTwo(), SCIPhashFour() to combine 32bit integers to
  a 32bit hash value
- new API function SCIPgenerateAndApplyBendersOptCut is used to generate a Benders' optimality cut using the dual
  solutions. This function can be supplied vectors for the primal and dual solution for generating an optimality cut.
  This avoids the need for a SCIP instance to solve the Benders' decomposition subproblem and generating cuts.
- new API function SCIPconsAddCoef used for adding a coefficient to a linear-type constraint.
- new API functions SCIPconsNonlinearGetRhs, SCIPconsNonlinearGetLhs and SCIPconsNonlinearAddLinearCoef for getting the
  RHS and LHS from a nonlinear-type constraint and adding a linear coefficient to the constraint.
- new API function SCIPbendersSolSlackVarsActive for checking whether any slack variables from the feasibility phase are
  active in the subproblem solution.
- new API functions SCIPbendersSetSubproblemType and SCIPbendersGetSubproblemType sets and gets the subproblem type.
  This is either:
  - Convex constraints with continuous variables
  - Convex constraints with discrete variables
  - Non-convex constraints with continuous variables
  - Non-convex constraints with discrete variables
- new API functions SCIPbendersSetSubproblemIsNonlinear() and SCIPbendersSubproblemIsNonlinear() for setting and
  identifying whether the Benders' decomposition subproblems contain nonlinear constraints. Similarly, the functions
  SCIPbendersSetMasterIsNonlinear() and SCIPbendersMasterIsNonlinear() sets and identifies whether the Benders'
  decomposition master problem contains nonlinear constraints.
- new API function SCIPapplyBendersDecomposition for applying Benders' decomposition given a decomposition in the DEC
  format
- new API function SCIPwasNodeLastBranchParent to query if a node has been the parent of the most recent branching in the tree
- new API functions SCIPtreemodelInit(), SCIPtreemodelFree(), SCIPtreemodelIsEnabled(), SCIPtreemodelSelectCandidate() related to the new
  treemodel way of comparing branching candidates. These functions are only currently used for reliability pscost branching, but they can be used
  in other parts of the code.
- New function SCIPcalcChildEstimateIncrease() to compute the increase in the child estimation
- new API functions SCIPisOrbitalfixingEnabled() and SCIPgetSymmetryNGenerators() to check whether orbital fixing is
  enabled and to get the number of generators of the current symmetry group, respectively
- new API function SCIPdelNlRow() to remove a row from the NLP

### Event system

- new event type SCIP_EVENTTYPE_NODEDELETE to react on nodes that are about to be deleted from the tree

### Changed parameters

- renamed parameter "propagating/orbitalfixing/enableafterrestart" to ".../symmetry/recomputerestart"
- Parameter "misc/allowdualreds" is now called "misc/allowstrongdualreds"
- Parameter "misc/allowobjprop" is now called "misc/allowweakdualreds"
- changed default values of propagation (new value: 1, old value: 5) and separation frequency (new value: -1, old value: 5) in cons_orbitope.c
- all primal heuristics that use sub-SCIPs are disabled within the heuristics fast emphasis setting
- deleted parameter heuristics/localbranching/useuct, use heuristics/useuctsubscip instead
- changed default value of "presolving/symbreak/detectorbitopes" (new value: TRUE, old value: FALSE)
- extended range of "misc/usesymmetry" (new range: [0,3], old range: [0,2])
- deleted parameter "constraints/orbisack/checkalwaysfeas"
- deleted parameter "constraints/orbitope/checkalwaysfeas"
- deleted parameter "constraints/symresack/checkalwaysfeas"
- deleted parameter "presolving/symmetry/maxgenerators"
- deleted parameter "presolving/symmetry/checksymmetries"
- deleted parameter "presolving/symmetry/displaynorbitvars"
- deleted parameter "presolving/symbreak/conssaddlp"
- deleted parameter "presolving/symbreak/addsymresacks"
- deleted parameter "presolving/symbreak/computeorbits"
- deleted parameter "presolving/symbreak/detectorbitopes"
- deleted parameter "presolving/symbreak/addconsstiming"
- deleted parameter "propagating/orbitalfixing/symcomptiming"
- deleted parameter "propagating/orbitalfixing/performpresolving"
- deleted parameter "propagating/orbitalfixing/recomputerestart"
- changed default value of "heuristics/coefdiving/freq" (old: 10, new: -1)
- changed default value of "heuristics/conflictdiving/freq" (old: -1, new: 10)
- changed default value of "heuristics/conflictdiving/lockweight" (old: 1.0, new: 0.75)
- replaced parameter "numerics/lpfeastol" by "numerics/lpfeastolfactor" to specify which factor should be applied to the SCIP feasibility
  tolerance to initialize the primal feasibility tolerance of the LP solver
- enabling aggressive presolving now activates all available presolving plugins,
  and decreases the presolving/restartfac parameter correctly with respect to default.
- changed default value of heuristics/rins/nodesquot to 0.3 (was 0.1), to compensate
  the removal of a hard coded factor of 3.0 in the code without affecting the default behavior
  of the RINS heuristic.
- changed default value of "constraints/quadratic/empathy4and" (old: 0, new: 2)
- changed default value of "propagating/redcost/useimplics" (old: TRUE, new: FALSE)

### New parameters

- the possibility to define the Benders' decomposition auxiliary variables as implicit integer is provided. This
  behavior is controlled with an additional parameter in the Benders' decomposition framework.
- added parameter benders/<bendersname>/cutcheck to enable the generation of Benders' decomposition cuts during solution
  checking.
- constraints/orbitope/usedynamicprop: the possibility to propagate orbitope constraints by reordering the rows based on the
  branching strategy is provided (only possible for non-model constraints)

- new parameters heuristics/shiftandpropagate/minfixingratelp and heuristics/locks/minfixingratelp to stop the
  heuristics after propagating integer fixings if no sufficient fixing of the all variables (including continuous)
  could be achieved. These parameters help to avoid solving LP's that are comparable in hardness to the main root LP.

- Added parameters branching/midpull and branching/midpullreldomtrig to control by how much to move
  the branching point for an external branching candidate closer to the middle of the candidates domain. The
  default of 0.75 and 0.5, respectively, uses a point that is 75*alpha% closer to the middle of the domain, where
  alpha is the relative width of the candidates domain (width of local domain divided by width of global domain),
  if the latter is below 0.5, and alpha=1.0 otherwise. That is, with the default settings, a branching point is
  chosen closer to the middle of the candidates domain if the variables local domain is still similar to its
  global domain, but is chosen closer to the LP solution if the local domain is much smaller than the global
  domain.

- Added parameter lp/minmarkowitz to set the Markowitz stability threshold (range 0.0001 to 0.9999).
  High values sacrifice performance for stability.

- Added parameters benders/<bendersname>/lnsmaxcalls and benders/<bendersname>/lnsmaxcallsroot to the Benders'
  decomposition core. These parameters limit the number of Benders' decomposition subproblem checks, for the full
  branch-and-bound tree and root node respective, when solving the auxiliary problem of LNS hueristics. These
  parameters only have effect if the lnscheck parameter is set to TRUE.

- Added parameter cons/linear/maxmultaggrquot to limit the maximum coefficient dynamism of an equation on which
  multiaggregation is performed. This replaces a compiler define of the same name.
  Default value is 1000, smaller values make multiaggregations numerically more stable.
- new global parameter heuristics/useuctsubscip that affects all LNS heuristics using common sub-SCIP parameters

- new parameter branching/relpscost/degeneracyaware to switch degeneracy-aware hybrid branching

- new parameter separation/rapidlearning/checkexec to check whether rapid learning is allowed to run locally
- new parameters separation/rapidlearning/check{degeneracy,dualbound,leaves,nsols,obj} to enable checking the respective feature for local rapid learning
- new parameter separation/rapidlearning/maxcalls to limit the number of rapid learning executions
- new parameter separation/rapidlearning/nwaitingnodes to set the number of waiting nodes before the dual bound is checked
- new parameter separation/rapidlearning/mindegeneracy to set the minimal threshold of degenerate basic-variables
- new parameters separation/rapidlearning/minvarconsratio to set the minimal ratio of unfixed variables in relation to basis size

- new parameters to control the Benders' decomposition two-phase method.
  - constraints/benderslp/depthfreq: after the maxdepth is reached, then the two-phase method will only be called at
    nodes at a depth divisible by depthfreq.
  - constraints/benderslp/stalllimit: after the maxdepth is reached, if there has been no improvement in the dual bound
    for stalllimit number of nodes, then the two-phase method is executed for the next fractional LP solution that is
    encountered.
  - constraints/benderslp/iterlimit: after the root node, only iterlimit fractional LP solutions are used at each node
    to generate Benders' decomposition cuts.

- new parameters for symmetry handling
  - new parameter "propagating/symmetry/maxgenerators"
  - new parameter "propagating/symmetry/checksymmetries"
  - new parameter "propagating/symmetry/displaynorbitvars"
  - new parameter "propagating/symmetry/conssaddlp"
  - new parameter "propagating/symmetry/addsymresacks"
  - new parameter "propagating/symmetry/detectorbitopes"
  - new parameter "propagating/symmetry/addconsstiming"
  - new parameter "propagating/symmetry/ofsymcomptiming"
  - new parameter "propagating/symmetry/performpresolving"
  - new parameter "propagating/symmetry/recomputerestart"
  - new parameter "constraints/symresack/checkmonotonicity"
  - new parameter "propagating/symmetry/compresssymmetries"
  - new parameter "propagating/symmetry/compressthreshold"
  - new parameter "propagating/symmetry/disableofrestart"
  - new parameter "propagating/symmetry/symfixnonbinaryvars"

- new parameter for enabling shared memory parallelisation for solving Benders' decomposition subproblems. The parameter
  benders/<bendersname>/numthreads sets the number of threads used for parallel subproblem solving.

- new parameters to control enhancements for solving MINLPs by Benders' decomposition
  - benders/<bendersname>/execfeasphase: enables the feasibility phase for solving the Benders' decomposition
    subproblems
  - benders/<bendersname>/slackvarcoef: the initial coefficient of the slack variable for the feasibility phase
  - benders/<bendersname>/checkconsconvexity: should the constraints be checked for convexity. This can be set to FALSE
    if you are certain that the NLP subproblem is convex.

- new parameter presolving/clqtablefac (default value 2.0) as limit on number of entries in clique table relative to number of problem nonzeros

- new parameter conflict/uselocalrows (default: TRUE) to incorporate locally valid cuts / rows for dual proof analysis

- new return code SCIP_NOTIMPLEMENTED for functions, e.g., in the LPI that have not been implemented (yet)

- new parameter separating/cgmip/genprimalsols that allows to generate initial primal solutions from Gomory cuts

- new parameter branching/relpscost/filtercandssym to allow filtering from orbits

- new parameter branching/relpscost/transsympscost to transfer pseudo cost information to orbit

- new parameters for tree size estimation and restarts:
    - estimation/restarts/restartpolicy (default value n)
    - estimation/method (default value c)
    - estimation/restarts/restartlimit (default value 1)
    - estimation/restarts/minnodes (default value 1000)
    - estimation/restarts/countonlyleaves (default value FALSE)
    - estimation/restarts/restartfactor (default value 2)
    - estimation/coefmonoprog (default value 0.3667)
    - estimation/coefmonossg (default value 0.6333)
    - estimation/restarts/hitcounterlim (default value 50)
    - estimation/reportfreq (default value -1)
    - estimation/regforestfilename (default value "-")
    - estimation/completiontype (default value a)
    - estimation/treeprofile/enabled (default value FALSE)
    - estimation/treeprofile/minnodesperdepth (default value 20)
    - estimation/useleafts (default value TRUE)
    - estimation/ssg/nmaxsubtrees (default value -1)
    - estimation/ssg/nminnodeslastsplit (default value 0)

- new parameter constraints/linear/extractcliques to turn clique extraction off

- new emphasis setting emphasis/numerics to increase numerical stability of (mostly) presolving operations such as (multi-)aggregations at the cost of performance.

- new parameters for treemodel:
  - new parameter branching/treemodel/enable to enable the treemodel in reliability pscost branching and possible
    future parts of the code where it could be used.
  - new parameter branching/treemodel/highrule to specify which branching rule to use when treemodel thinks the node
    is high in the tree.
  - new parameter branching/treemodel/lowrule to specify which branching rule to use when treemodel thinks the node
    is low in the tree.
  - new parameter branching/treemodel/height to specify at which (estimated) height a node is high or low in the tree.
  - new parameter branching/treemodel/filterhigh to specify whether to filter dominated candidates in nodes which are
    high in the tree.
  - new parameter branching/treemodel/filterlow to specify whether to filter dominated candidates in nodes which are
    low in the tree.
  - new parameter branching/treemodel/maxfpiter to specify the maximum number of fixed-point iterations to use when
    computing the ratio of a variable using the fixed-point method.
  - new parameter branching/treemodel/maxsvtsheight to specify the maximum height to compute the SVTS score exactly
    before approximating it using the ratio.
  - new parameter branching/treemodel/fallbackinf defines the fallback strategy to use when the tree size estimates
    obtained by SVTS are infinite.
  - new parameter branching/treemodel/fallbacknoprim defines the fallback strategy to use when no primal bound is known
    and thus SVTS would not be able to compute a tree size (it would be infinite).
  - new parameter branching/treemodel/smallpscost defines the value under which pscosts are considered too small to be
    the deciding factor for branching, in which case it may be better not to use the treemodel.

- new parameters for symmetry handling constraint handlers to enforce that also non-model constraint are copied:
  - new parameter "constraints/orbisack/forceconscopy"
  - new parameter "constraints/orbitope/forceconscopy"
  - new parameter "constraints/symresack/forceconscopy"


### Data structures

- small changes in constants of hash functions
- added fast 2-universal hash functions for two to seven 32bit elements with 32bit output
- extended SCIPpqueueCreate() by additional callback argument SCIP_DECL_PQUEUEELEMCHGPOS to catch position changes
- new methods SCIPpqueueDelPos() to delete elements at a specific position in the priority queue and SCIPpqueueFind() to
  find a specific position. It is recommended to track position changes using the new callback SCIP_DECL_PQUEUEELEMCHGPOS.
  In contrast, using SCIPpqueueFind() can be slow because it needs to compare the element it searches for
  with each slot in the queue.

### Build system

- The default value for DFLAGS in the non-cmake buildsystem has changed from -MM to -MMD. This will break the
  generation of depend.* files if that was done by a compiler call that relied on -MM. The new preferred way
  to handle compilation dependencies is to additionally use $(DFLAGS) when compiling the object files (.o) and
  to include the generated .d files in the Makefile, see also "Build system / Makefile" below.

Unit tests
----------
 - new unit test for treemodel.

Testing
-------

 - fixed an issue that may have lead to wrong status reports in the evaluation scripts

Build system
------------

### Cmake

- avoid problem with doubly defined object together with CPLEX

### Makefile

- Removed static object compilation dependency files (depend.*). If using a GCC compatible compiler, then dependency
  files are now dynamically created and updated during build. The new dependency files (*.d) reside next to each object
  file (.o) in the corresponding obj subdirectory.
- added support for building against Ipopt >= 3.13
- unify compiler switches for Intel compiler and avoid problem with doubly defined object together with CPLEX

Fixed bugs
----------

- fix and improve memory handling in symmetry computation
- fix shown number of applied conflicts in solving statistics
- fix wrongly skipping strong branching call and using old information if LP was solved with 0 iterations
- fix minor bug in cut score calculation
- fixed several bugs related to rounding locks of variables not being updated correctly
- small fix in cons_varbound.c to skip changing bounds of multi-aggregated variables in separation callback
- fixed issue in SCIPtightenVar* and SCIPinferVar* that occurs for small bound changes
- fixed rejecting minimal boundchange that changed sign of variable, even though SCIPisLb/UbBetter approved it
- fixed issue in generateCutNonConvex() which is triggered when adding quadratic constraints during the solving process
- fixed bug in freeing the reoptimization data if no problem exists
- fixed bug in SCIPreoptReleaseData() when freeing all stored constraints
- fixed bug when freeing the transformed problem via interactive shell if reoptimization is enabled
- fixed two issues related to (near-)redundant logicor constraints in presolving
- fixed counting of aggregations in XOR constraint handler
- fixed handling of unbounded solutions
- fixed update of LP size information when an LP error occured during probing
- handle special case of variable bound constraints during aggregating variables
- tighten sides of linear constraints before trying to upgrade them to more specialized constraints (knapsack, logic-or etc.) when calling SCIPupgradeConsLinear()
- fixed an issue in repair heuristic in the case of loose (noncolumn) variables
- allow user to correctly set heuristics/alns/(un)fixtol
- fixed an issue in heur_completesol which is triggered during bound widening of unbounded continuous variables
- fixed bug in cons_indicator if addopposite is true
- fixed bug in sepa_disjunctive: treat case that conflictgraph is empty
- added safety check in conversion to rational number to avoid overflow
- fixed bug in interval evaluation with power-operator in certain situations
- fixed behavior of SCIPmatrixCreate() regarding memory management and column generation
- SCIPmatrixCreate() returns complete=FALSE when locks do not add up
- fixed bug in sepa_oddcylce when variables are fixed
- fixed numerical issues related to tighter constraint sides in varbound constraint handler
- fixed update of watchedvars in logicor constraint handler in case of a restart during the tree
- fixed treatment of multi-aggregated variables in logicor constraint handler
- handle special case of redundant implications
- fixed numerical issue related to almost-0-values in pseudosolution conflict analysis
- fixed numerical issue related to very large greatest common dividers in linear constraint handler
- avoid using implications on multiaggregated variables when propagating implications
- fixed creation of (Lagrangian) variable bounds in the OBBT propagator
- fixed sorting of primal solutions
- fixed cleaning of clean buffer in conflict analysis
- avoid probing on variables with huge bounds in shift and propagate heuristic
- fix issue in printing solutions for variables that have been added by the dual sparsify presolver
- fix issue related to fixing redundant logic-or constraints after presolving
- fixed bug when parsing logic-or and and-constraints
- fixed wrong assert in updateLazyBounds()
- fixed bug in pricestore, which resulted in too many problem variables being added
- fixed bug in cons_knapsack where weight of clique was not reset after an infeasibility was detected
- fixed bug in presol_inttobinary which did not take into account that the aggregation could be rejected due to numerics
- fixed bug in debug solution mechanism in connection to variables created by presol_inttobinary
- fixed wrong indexing while undoing the implications from a redundant variable in SCIPshrinkDisjunctiveVarSet
- redundancy checks in SCIPnodeAddBoundinfer now take a possible change to an active variable into account
- fixed adding already added quadratic rows to NLP relaxation during solve
- fixed issue related to variable locks in the varbound constraint handler
- fixed bug in the quadratic constraint handler when changing infinite constraint sides
- fixed sorting of variables in linear constraint handler
- added additional checks to ensure numerical stability of dual proofs
- fixed a case when activities of a linear constraint got unreliable but where still used for reductions
- ensure that lhs <= rhs for linear constraints (without tolerances)
- make handling of read errors in SCIPfread() consistent between version with and without ZLIB
- correctly drop variable events in cons_indicator in restart
- fixed bug in cons_orbitope with upgrading of orbitope constraints
- additional checks in some presolvers for time limit being exceeded
- fixed bug in presolving of cons_varbound with multi-aggregated variables
- improve numerics in conflict analysis by using double-double arithmetic
- fixed bound acceptance condition to avoid inconsistencies
- fixed numerics in pseudoobj propagator by using double-double arithmetic

Miscellaneous
-------------

- modified display column for memory usage ("mem"), which reports the memory usage most of the time, but shows the creator name
  (heuristic, relaxation handler, LP relaxation, strong branching, pseudo solution) of every new incumbent solution. Together with this change,
  heuristic display characters have been unified to represent the type of the heuristic
  (diving, Large neighborhood search, propagation, etc.), see also type_heur.h.
- added assert that ensures that the locks of a variable have been decreased to 0 when it is freed
- added more output for completing a partial solution
- checks in debug mode that clean buffer memory is really clean when being freed are now disabled by default
- don't compute symmetries if reoptimization is enabled
- prefer integral values when fixing an almost-fixed continuous variable in the trivial presolver
- changed the name of the variable that is added by the OSiL reader to represent the quadratic or nonlinear parts of the objective function
- SCIP_EXPORT is now defined as __attribute__((__visibility__("default"))) if GCC and no SCIP config header is used

@page RN60 Release notes for SCIP 6.0

@section RN602 SCIP 6.0.2
*************************

Features
--------

- The abspower constraint handler now passes more accurate convexity
  information to the NLP relaxation.

Examples and applications
-------------------------

- added parsing functionality for optcumulative constraints in CIP format

Interface changes
-----------------

### Interfaces to external software

- Updated the Mosek LP solver interface to support Mosek 9.0.

Build system
------------

### Cmake

- new target to 'doc' to build documentation
- ctests now fail if parameter file not found
- add flag STATIC_GMP and improve GMP find module
- remove non-API methods from library (API methods use new macro SCIP_EXPORT)
- increase minimal required CMake version to 3.3
- correct paths and dependency information when installing SCIP

Fixed bugs
----------
- fixed SCIP-Jack presolving bug that could lead to wrong results for Steiner arborescence problems
- fixed wrong unboundedness result in case not all constraints were already in the LP and enforcement was
  skipped because an optimal solution was found
- fixed wrong enforcement of constraints in the disjunction constraint handler
- fixed wrong behavior of concurrent solve ignoring initial solutions
- fixed bug in concurrent solve when problem was already solved in presolving
- aggregate non-artificial integer variable for XOR constraints with two binary variables and delete constraint
- copy the objective offset when copying the original problem
- fixed bug in SCIPlpiGetBInvARow in lpi_cpx using wrong size of resulting vector
- fixed quadratic runtime behavior in sepa_aggregation
- fixed statistics of separators
- improve numerical stability in varbound constraint handler by using double-double arithmetic
- fixed bug in propagation of dual proofs
- fixed bugs that arise for multiaggregated indicator variables by disallowing multiaggregation for them
- improve numerical stability in SCIPcomputeBilinEnvelope* by using double-double arithmetic
- fixed bug related to releasing pending bound changes in tree.c
- set STD FENV_ACCESS pragma to on in code that changes floating-point rounding mode
- disable GCC optimizations in main interval arithmetic code to prevent wrong optimizations
- fixed wrong assert in cons_xor concerning the variable type
- fixed different behavior of SCIPisLbBetter and SCIPisUbBetter between having NDEBUG defined or not
- correctly handle bound disjunctions in symmetry detection
- fixed issue in reliability branching related to the LP error flag not being reset
- fixed treatment of near-infinite bounds in shiftandpropagate's problem transformation
- fixed handling of infinite values in SCIPcomputeHyperplaneThreePoints()
- fixed comparisons of infinite values in heur_intshifting.c and heur_shifting.c
- fixed bug related to updating unprocessed cuts in the cutpool
- fixed bug related to enabling quadratic constraints during `CONSINITLP`
- add missing SCIP_EXPORT for functions used by GCG
- fixed memory leak and wrong initialization for trival cases in cons_symresack.c
- fixed bug with upgrading to packing/partitioning orbitopes
- fixed bug with the status while upgrading in presol_symbreak.c
- fixed wrong stage while clearing the conflict store
- fixed behavior of SCIPfixVar() by setting infeasible pointer to TRUE if fixval lies outside variable domain
- allow tightenVar() in SCIP_STAGE_PROBLEM stage
- fixed bug in cumulative constraint handler when separating the LP solution
- fixed issues with integer overflow in cumulative constraint handler
- fixed bug where the convexity of Benders' decomposition subproblems was checked even when users defined subproblem
  solving methods. Now, as per the documentation, the user must explicitly state whether the subproblem is convex
- fixed wrong indexing in heur_dualval
- fixed issue with basis status in SoPlex LPi

Miscellaneous
-------------

- statistics now output primal/dual bounds if objective limit is reached
- memory check in debug mode is now disabled by default
- message is now provided to the user to inform that automatic Benders' auxiliary variable lower bound computations are
  not activated when user defined subproblem solving methods are present
- corrected documentation of the primalgap in SCIP; describe when it will be infinite

@section RN601 SCIP 6.0.1
*************************

Features
--------

- when using a debug solution every (multi-)aggregation will be checked w.r.t. this solution

Performance improvements
------------------------

- try greedy solution first before solving knapsack exactly using dynamic programming in SCIPsolveKnapsackExactly,
  compute greedy solution by weighted median selection.
- don't consider implied redcost by default in the reduced cost propagator

Interface changes
-----------------

### Deleted and changed API methods and macros

- The preprocessor macro NO_CONFIG_HEADER now needs to be defined when
  including SCIP header files from a SCIP build or installation that
  has been build via the Makefile-only build system.

- The following preprocessor macros have been renamed:
  WITH_ZLIB to SCIP_WITH_ZLIB, WITH_GMP to SCIP_WITH_GMP, WITH_READLINE
  to SCIP_WITH_READLINE, NO_SIGACTION to SCIP_NO_SIGACTION, NO_STRTOK_R
  to SCIP_NO_STRTOK_R, ROUNDING_FE to SCIP_ROUNDING_FE, ROUNDING_FP to
  SCIP_ROUNDING_FP, ROUNDING_MS to SCIP_ROUNDING_MS. Note, however, that
  the names of macros NO_RAND_R and NO_STRERROR_R have not been changed
  so far.

### New API functions

- SCIPhashmapInsertInt(), SCIPhashmapSetImageInt(), and SCIPhashmapGetImageInt() to use integer values as images in hashmaps

### Command line interface

- warn about coefficients in MPS files with absolute value larger than SCIP's value for infinity

### Changed parameters

- default clock type for timing is now wallclock

Unit tests
----------

- added unit tests for exact knapsack solving and (weighted) median selection algorithms

Build system
------------

### Cmake

- add missing GMP dependency when compiling with SYM=bliss
- add DL library when linking to CPLEX to avoid linker errors
- new config.h header defining the current build configuration, e.g. SCIP_WITH_GMP

Fixed bugs
----------

- fixed handling of weights in cons_sos1 and cons_sos2 (NULL pointer to weights)
- fixed handling of unbounded LPs in SCIP and in several LPIs; added heuristic method to guess solution
- the STO reader is capable of handling scenarios defined using lower case "rhs"
- fixed OPB reader for instances without explicit plus signs
- correct dual solution values for bound constraints
- fixed recognition of variable with only one lock in cons_bivariate, cons_quadratic, and cons_nonlinear
- fixed update of constraint violations in solution repair in cons_bivariate, cons_quadratic, and cons_nonlinear
- print error message and terminate if matrix entries of a column are not consecutive in mps format
- fixed incorrect handling of fixed variables when transfer of cuts from LNS heuristic for Benders' decomposition
- fix returning local infeasible status by Ipopt interface if Ipopt finds problem locally infeasible
- skip attempt to apply fixings in linear constraint handler during solving stage as LP rows cannot change anymore
- fixed bug when reading >= indicator constraints in MPS format
- fix issue with nodes without domain changes if we ran into solution limit in prop_orbitalfixing
- fixed unresolved reference to CppAD's microsoft_timer() function on builds with MS/Intel compilers on Windows
- ignore implications added through SCIPaddVarImplication() that are redundant to global bounds also in the
  special case of an implication between two binary variables; also, use implications instead of cliques in the case
  of a binary implied variable with nonbinary active representative
- fixed bug with aggregated variables that are aggregated in propagation of cons_sos1
- fixed some special cases in SCIPselect/SCIPselectWeighted methods
- relaxed too strict assertion in Zirounding heuristic
- fixed the upgrade routine to XOR constraints: aggregate integer variable if its coefficient has the wrong sign
- fixed handling of nonartificial parity variables when deleting redundant XOR constraints
- earlier deletion of trivial XOR constraints (at most 1 operator left)
- fixed wrong hashmap accesses and added sanity check for the correct hashmap type
- avoid copying of unbounded solutions from sub-SCIPs as those cannot be checked completely
- corrected the output of the first LP value in case of branch-and-price
- fixed possible integer overflow, which led to wrong conclusion of infeasibility, in energetic reasoning of cons_cumulative.c

Miscellaneous
-------------
- do not scale linear constraints to integral coefficients

@section RN600 SCIP 6.0.0
*************************

Features
--------

- new diving heuristic farkasdiving that dives into the direction of the pseudosolution and tries to construct Farkas-proofs
- new diving heuristic conflictdiving that considers locks from conflict constraints
- restructuring of timing of symmetry computation that allows to add symmetry handling components within presolving
- `lp/checkstability` is properly implemented for SoPlex LPI (spx2)
- new branching rule lookahead that evaluates potential child and grandchild nodes to determine a branching decision
- limits on the number of presolving rounds a presolver (maxrounds) or propagator/constraint handler (maxprerounds)
  participates in are now compared to the number of calls of the particular presolving method, not the number of
  presolving rounds in general, anymore
- new miscellaneous methods for constraints that have a one-row linear representation in pub_misc_linear.h
- a Benders' decomposition framework has been added. This framework provides the functionality for a user to solve a
  decomposed problem using Benders' decomposition. The framework includes classical optimality and feasibility cuts,
  integer optimality cuts and no-good cuts.
- add statistic that presents the number of resolves for instable LPs
- new readers for stochastic programming problems in SMPS format (reader_sto.h, reader_smps.h)

Performance improvements
------------------------

- cuts generated from certain quadratic constraints with convex feasible region are now global
- performance improvements for Adaptive Large Neighborhood Search heur_alns.c
  + all neighborhoods now start conservatively from maximum fixing rate
  + new default parameter settings for bandit selection parameters
  + no adjustment of minimum improvement by default
- improved bound tightening for some quadratic equations
- constraint handler checking order for original solutions has been modified to check those with negative check priority
  that don't need constraints after all other constraint handlers and constraints have been checked
- deactivate gauge cuts

Examples and applications
-------------------------

- new example `brachistochrone` in CallableLibrary examples collection; this example implements a discretized model to
  obtain the trajectory associated with the shortest time to go from point A to B for a particle under gravity only
- new example `circlepacking` in CallableLibrary examples collection; this example models two problems about packing
  circles of given radii into a rectangle
- new price-and-branch application for the ringpacking problem
- new stochastic capacitated facility location example demonstrating the use of the Benders' decomposition framework

Interface changes
-----------------

### New and changed callbacks

- added parameter locktype to `SCIP_DECL_CONSLOCK` callback to indicate the type of variable locks

### Deleted and changed API methods

- Symmetry:
  + removed function SCIPgetTimingSymmetry() in presol_symmetry.h since this presolver does not compute symmetries independent
    of other components anymore
  + additional argument `recompute` to SCIPgetGeneratorsSymmetry() to allow recomputation of symmetries

- Random generators:
  + the seed of SCIPinitializeRandomSeed() is now an unsigned int
  + the seed of SCIPsetInitializeRandomSeed() is now an unsigned int and it returns an unsigned int
  + new parameter for SCIPcreateRandom() to specify whether the global random seed shift should be used in the creation of
    the random number generator

- Miscellaneous:
  + additional arguments `preferrecent`, `decayfactor` and `avglim` to SCIPcreateBanditEpsgreedy() to choose between
    weights that are simple averages or higher weights for more recent observations (the previous default).
    The last two parameters are used for a finer control of the exponential decay.
  + functions SCIPintervalSolveUnivariateQuadExpression(), SCIPintervalSolveUnivariateQuadExpressionPositive(), and
    SCIPintervalSolveUnivariateQuadExpressionPositiveAllScalar() now take an additional argument to specify already
    existing bounds on x, providing an entire interval ([-infinity,infinity]) gives previous behavior

### New API functions

- SCIPintervalSolveUnivariateQuadExpressionNegative()
- SCIPvarGetNLocksDownType() and SCIPvarGetNLocksUpType()
- SCIPaddConsLocksType()
- SCIPconsIsLockedTypePos(), SCIPconsIsLockedTypeNeg(), SCIPconsIsLockedType(), SCIPconsGetNLocksTypePos() and SCIPconsGetNLocksTypeNeg()
- SCIPstrncpy(), a safe version of strncpy()

### Changed parameters

- Removed parameters:
  - `heuristics/alns/stallnodefactor` as the stall nodes are now controlled directly by the target node limit within the heuristic
  - `presolving/symmetry/computepresolved` since this presolver does not compute symmetries independent of other components anymore
  - `separating/maxincrounds`

### New parameters

- `lp/checkfarkas` that enables the check of infeasibility proofs from the LP
- `heuristics/alns/unfixtol` to specify tolerance to exceed the target fixing rate before unfixing variables, (default: 0.1)
- `propagating/orbitalfixing/symcomptiming` to change the timining of symmetry computation for orbital fixing
- `lp/alwaysgetduals` ensure that the dual solutions are always computed from the recent LP solve
- `display/relevantstats` indicates whether the small relevant statistics are displayed at the end of solving
- `propagating/orbitalfixing/performpresolving` that enables orbital fixing in presolving
- `presolving/symbreak/addconsstiming` to change the timining of symmetry computation for symmetry handling inequalities
- `propagating/orbitalfixing/enabledafterrestarts` to control whether orbital fixing is enabled after restarts
- `benders/*` new submenu for Benders' decomposition related settings. This includes the settings related to the
  included Benders' decompositions and the general Benders' decomposition settings.
- `benders/<decompname>/benderscuts/*` submenu within each included Benders' decomposition to control the Benders'
  decomposition cuts. The cuts are added to each decomposition separately, so the setting are unique to each
  decomposition.

### Data structures

- new enum `SCIP_LOCKTYPE` to distinguish between variable locks implied by model (check) constraints (`SCIP_LOCKYPE_MODEL`)
  and variable locks implied by conflict constraints (`SCIP_LOCKYPE_CONFLICT`)
- expression interpreter objects are now stored in the block memory

Deleted files
-------------

- removed presolving plugin presol_implfree
- separated scip.c into several smaller implementation files scip_*.c for better code overview; scip.c was removed,
  but the central user header scip.h remains, which contains includes of the separated headers

Fixed bugs
----------

- fixed bug in gcd reductions of cons_linear regarding an outdated flag for variable types
- fixed bug in heur_dualval regarding fixing routine for integer variables
- suppress debug solution warnings during problem creation stage
- fixed check for activated debugging solution in components constraint handler
- fixed potential bug concerning solution linking to LP in SCIPperformGenericDivingAlgorithm()
- fixed reward computation in ALNS on continuous, especially nonlinear, problems
- fixed bug in freeing reoptimization data if problem was solved during presolving
- fixed check of timing in heur_completesol
- fixed wrong propagation in optcumulative constraint handler
- fixed non-deterministic behavior in OBBT propagator
- don't disable LP presolving when using Xpress as LP solver
- fixed possible `NULL` pointer usage in cons_pseudoboolean
- ensured that SCIPgetDualbound() returns global dual bound instead of the dual bound of the remaining search tree
- fixed rare division-by-zero when solving bivariate quadratic interval equation
- use total memory for triggering memory saving mode
- fix parsing of version number in the CMake module for Ipopt
- fixed handling of implicit integer variables when attempting to solve sub-MIP in nlpdiving heuristic
- added workaround for bug when solving certain bivariate quadratic interval equations with unbounded second variable
- fixed bug with releasing slack variable and linear constraint in cons_indicator
- fixed problem when writing MPS file with indicator constraints with corresponding empty linear constraints
- fixed bug in heur_vbound triggered when new variables were added while constructing the LP
- fixed bug with unlinked columns in SCIProwGetLPSolCutoffDistance()

Miscellaneous
-------------

- updated CppAD to version 20180000.0
- remove LEGACY mode, compiler needs to be C++11-compliant

@page RN50 Release notes for SCIP 5.0

@section RN501 SCIP 5.0.1
*************************

Features
--------

- SCIP executable handles the `SIGTERM` signal. If the process receives a `SIGTERM`, SCIP terminates the solution process with a
  new `SCIP_STATUS` code `SCIP_STATUS_TERMINATE` and displays all relevant statistics before exiting.
- add number of conflict constraints found by diving heuristics to statistics
- allow output of lower bounds for visualization
- added symmetry detection for linking constraints

Performance improvements
------------------------

- disable disaggregation of quadratic constraints by changing the default for `constraints/quadratic/maxdisaggrsize` to 1
  (disaggregation can still be very helpful on some instances, but also seems hurtful on others)

- Cuts:
  - increased threshold when to scale up cuts that are generated by nonlinear constraint handlers
  - test additional scaling factors in CMIR cut generation heuristic
  - cleaned up implementation of the cut selection procedure and added new cut quality measure
  - use random tie-breaking in cut selection

Interface changes
-----------------

### New API functions

- new methods SCIPtryTerminate() and SCIPterminated() in scip/interrupt.h for handling of SIGTERM signals.
- new method SCIPselectCuts() to run SCIP's cut selection procedure on a given array of cuts

### Changed parameters

- rename parameter `constraints/orbisack/orbisack/coverseparation` to `constraints/orbisack/coverseparation`

### New parameters

- `visual/displb` that enables output of lower bounds for visualization
- `presolving/symmetry/displaynorbitvars` (whether we display the number of affected variables in the statistics)
- `separating/efficacyfac` to change the weight of the efficacy in cut score calculation
- `separating/dircutoffdistfac` to change the weight of the directed cutoff distance in cut score calculation

### Data structures

- new `SCIP_STATUS` code `SCIP_STATUS_TERMINATE` in scip/interrupt.h for handling of SIGTERM signals.

Unit tests
----------

- expanded unit tests of the lpis
- added check to unit tests that problem is not solved after every change

Fixed bugs
----------

- fixed LP status to unsolved when marking LP to be resolved if objective limit has changed
- copy parameter settings to sub-SCIPs in SCIPcopyLargeNeighborhoodSearch() also when copying only LP rows
- fixed a check for fixed variables in Binpacking example
- generate deprecation warnings when using SCIPaddCut
- fix bug in sepa_gomory if cut is a bound change
- fixed handling of infinite bounds in cons_sos1

- Constraints:
  - fixed bug while scaling linear constraints
  - don't delete conflict constraints that were transformed into model constraints during a restart
  - fixed treatment of variable aggregations in knapsack constraint handler that led to wrong propagations

- LP Interface:
  - fixed LPI status after changing objective in lpi_cpx, lpi_grb, lpi_xprs, lpi_msk
  - fixed and unified asserts in LPIs
  - retrieve interior solution instead of (possibly non-existing) basic solution from mosek after using barrier without crossover in lpi_msk
  - fixed bug with `NULL` pointer handling in LPIs

- Heuristics:
  - fixed wrong cast in LP iteration limit computation in proximity search heuristic
  - fixed check for time limit in heur_nlpdiving
  - improved numerics and fixed stop criterion in zirounding heuristic

@section RN500 SCIP 5.0.0
*************************

Features
--------

- new numerical solution violations get printed when checksol is called
- added analysis of the clique table which identifies possible aggregations via the search for
  strongly connected components and may detect infeasible assignments on the way
- added macros to do computations with a higher precision by using double-double arithmetic
- extended conflict analysis by analyzing dual solutions of boundexceeding LPs
- revised internal debugging mechanism to check against a user given debug solution (debug.h)

- Heuristic:
  - add new heuristic MPEC that solves a MPEC reformulation of a mixed-binary nonlinear problem by regularized NLP reformulations
  - new primal heuristic ALNS that orchestrates eight different LNS heuristics adaptively
    using algorithms for the multi-armed bandit problem
  - three bandit selection algorithms to face sequential decision problems under uncertainty

- Presolving and symmetry:
  - added presol_symmetry.c for computing and storing symmetry information of a MIP
  - added presol_symbreak.c to detect special symmetry structures and to add symmetry handling constraints
  - SCIP can now automatically detect and compute symmetries in MIPs (if a graph automorphism code is linked in)
  - added cons_symresack.c to handle permutation symmetries in a binary programs via inequalities and propagation
  - added cons_orbisack.c to handle special permutation symmetries in a binary programs via inequalities and propagation
  - cons_orbitope.c can now handle full orbitopes as well

- Propagator:
  - added new propagator orbital fixing
  - utilizing linear inequalities to compute stronger linearizations for bilinear terms; the inequalities are computed in
    the OBBT propagator

- Cuts:
  - added API for aggregating rows for generating cuts which uses double-double arithmetic internally
  - added filtering of parallel cuts in the cut pool

- Plugins:
  + added new plugin type `table` for adding user-defined statistics tables
  + new presolving plugin presol_sparsify that tries to cancel nonzero coefficients in linear constraints by adding
    multiples of linear equalities

Performance improvements
------------------------

- use disjoint set to reduce peak memory usage and time to compute of clique table connectedness information
- add and use RESTRICT macro for some pointers
- improved the implementation of SCIPvarGetActiveRepresentatives
- speed-up reverse propagation
- removed bestrelaxsol and directly access relaxation solution instead to decrease overhead when using relaxation handlers
- for fast presolving emphasis, disable use of implications in logicor presolving
- use limit on the total number of nonzeros added to the clique table during the greedyCliqueAlgorithm of cons_knapsack.c
- revised disaggregation of quadratic constraints: the number of created constraints can now be controlled and the
  disaggregated constraints are scaled in order to increase numerical accuracy
- disabled reformulation of products of a binary variable with a linear term that does not solely involve binary variables
- speed up creation of LP in the computation of relative interior points
- improved dual ray analysis
- drop events of disabled linear constraints to reduce event processing effort

- Separation:
  - new implementation of zerohalf separator
  - enabled cutting plane separation in the tree
  - improved cut selection and management
  - improved cut post-processing: apply coefficient tightening, enforce maximal dynamism

- Heuristics:
  - improved selection of rows in CMIR aggregation heuristic
  - generate lifted flowcover cuts in CMIR cut generation heuristic
  - faster implementation of CMIR cut generation heuristic
  - use LP solution polishing during probing and diving mode to activate it during many primal heuristics; remains disabled
    during strong branching and OBBT
  - improved versions of the clique and variable bound pre-root heuristics that are often able to fix many more variables

Interface changes
-----------------

### New and changed callbacks

- New types:
  - added new abstract selection algorithm `SCIP_BANDIT` together with callbacks
  - added new types for symmetry handling

- LP interface:
  - dropped NLP termination status `SCIP_NLPTERMSTAT_UOBJLIM`

- NLP callbacks:
  - added parameter `objval` to `SCIP_DECL_NLPIGETSOLUTION` for returning the optimal objective value (can be set to `NULL`)

- Separation callbacks:
  - added parameter `allowlocal` to `SCIP_DECL_SEPAEXECLP` and `SCIP_DECL_SEPAEXECSOL` to switch generation of locally valid cuts
  - added parameter `dstatssize` to `SCIP_DECL_NLPIDELVARSET` and `SCIP_DECL_NLPIDELCONSSET`

### Deleted and changed API methods

- Branching rules:
  - removed parameter `allowaddcons` from SCIPselectVarPseudoStrongBranching(), SCIPselectVarStrongBranching(), and
    SCIPincludeBranchruleRelpscost()

- Constraint Handlers:
  - generalized SCIPcreateConsOrbitope() and SCIPcreateConsBasicOrbitope() method to three orbitope types (full, partitioning, packing)

- Cutting plane separation methods:
  - changed function signature of SCIPcalcMIR()
  - changed function signature of SCIPcalcStrongCG()
  - new method SCIPaddRow() to replace deprecated SCIPaddCut()
  - removed parameter `scaling` from SCIPgetRowprepViolation()
  - added parameter `allowlocal` to SCIPseparateSol()

- LP interface:
  - replaced LP parameters `SCIP_LPPARAM_LOBJLIM` and `SCIP_LPPARAM_UOBJLIM` by `SCIP_LPPARAM_OBJLIM`

- NLP interface:
  - SCIPnlpStatisticsCreate() and SCIPnlpStatisticsFree() now require a pointer to blockmemory as parameter
  - added parameter `objval` to SCIPnlpiGetSolution() of NLPIs for returning the optimal objective value (can be set to `NULL`)
  - added parameter `varnameslength` to SCIPexprParse()
  - added parameter `dstatssize` to SCIPnlpiDelVarSet() and SCIPnlpiDelConsSet()
  - added modifier const to `exprtree` parameter of SCIPnlpiChgExprtree()

- Primal heuristics:
  - SCIPheurPassIndicator() has a new parameter which allows to pass the objective of the solution

- Relaxator methods:
  - added parameter `includeslp` to SCIPmarkRelaxSolValid(), SCIPsetRelaxSolVals() and SCIPsetRelaxSolValsSol();
  - removed parameter `includeslp` from SCIPrelaxCreate() and SCIPincludeRelax()
  - removed functions SCIPrelaxIncludesLp() and SCIPrelaxSetIncludesLp()
  - replaced method SCIPgetRelaxFeastolFactor() by SCIPrelaxfeastol() and added SCIPchgRelaxfeastol()

- Misc:
  - changed return type of SCIPcliqueGetId() from `int` to `unsigned int`
  - SCIPsolveParallel() is deprecated; use SCIPsolveConcurrent() instead
  - removed SCIPvarGetCliqueComponentIdx(); the connectedness information of the clique table is now stored as a
    `SCIP_DISJOINTSET` member of the clique table and cannot be publicly accessed
  - added parameter `copytables` to SCIPcopyPlugins()
  - SCIPsolveParallel() has been deprecated, use the new method SCIPsolveConcurrent() instead
  - allowed SCIPgetNConss() in stage `SCIP_STAGE_INITSOLVE`

### New API functions

- SCIPaddRow() to replace deprecated SCIPaddCut()
- methods to display linear constraint classification types; use SCIPclassifyConstraintTypesLinear()
  after reading a problem to classify linear constraint types
- public methods SCIPvariableGraphBreadthFirst() and SCIPvariableGraph{Create,Free}() to
  perform breadth-first search on the variable constraint graph used by the GINS and ALNS heuristics
- SCIPsetProbingLPState() to install given LP state and/or norms at the current probing node
- SCIPbranchcandGetLPMaxPrio() and SCIPbranchcandGetExternMaxPrio() to query the maximal branching priority of given
  branching candidates; also added SCIPbranchcandGetNPrioLPCands() to access the number of LP candidates with this priority.
- SCIPupdateSolIntegralityViolation(), SCIPupdateSolBoundViolation(), SCIPupdateSolLPRowViolation(),
  SCIPupdateSolConsViolation() and SCIPupdateSolLPConsViolation() for updating numerical solution violations, as well as
  SCIPactivateSolViolationUpdates() and SCIPdeactivateSolViolationUpdates() for activating/deactivating violation updates globally
- SCIPsetSubscipDepth() to set the depth of SCIP as a copied subproblem during problem stage
- SCIPdivesetGetNSols() to query the number of found solutions from a diveset.
- SCIPnextafter() that wraps different nextafter methods to return the next representable value after a given value
- SCIPlinConsStats{Create,Free,GetTypeCount,GetSum}() and SCIPprintLinConsStats() to work with linear constraint classification through the C API
- SCIPgetRowNumIntCols() that returns the number of integer columns in a row
- SCIPsetSlackVarUb() to control upper bound of slack variable in cons_indicator

- Data structures:
  - methods SCIPrandomCreate() and SCIPrandomFree() are no longer public and should be replaced by SCIPcreateRandom() and
    SCIPfreeRandom(), respectively (the new methods respect the global parameter `randomization/randomseedshift` automatically)
  - methods SCIPdigraphCreate() and SCIPdigraphCopy() are no longer public and should be replaced by SCIPcreateDigraph() and
    SCIPcopyDigraph(), respectively, which receive a \SCIP argument and are more robust towards future interface changes

- Bilinear:
  - SCIPgetAllBilinearTermsQuadratic() to access data of all existing bilinear terms in quadratic constraints
  - SCIPaddBilinearIneqQuadratic() to propose an inequality with two variables that appear in a bilinear term
  - SCIPcomputeBilinEnvelope{1,2}() to compute a linearization of a bilinear term when considering at most two linear inequalities

- Clique:
  - SCIPcliqueGetIndex() which returns the unique identifier for the given clique
  - SCIPgetNCliquesCreated() which returns the number of cliques created so far

- Cutting plane separation methods:
  - SCIPisCutNew() that returns whether a cut is already present in the global cut pool
  - SCIPgetSepaMinEfficacy() to access separating/minefficacy(root)

- Interfaces:
  - interface methods to create and use bandit algorithms implemented as SCIP core plugins
  - interface methods for aggregating rows and computating MIP cuts, see cuts.h
  - interface method SCIPsetRandomSeed() to (re)set a random number generator seed

### Command line interface

- new interactive shell functionality to display linear constraint classification types;
  use `display linclass` after reading a problem to classify linear constraint types
- new command line parameter `-r` to pass a nonnegative integer as random seed.

### Interfaces to external software

- added interface to the NLP solver WORHP
- added interface to the NLP solver FilterSQP
- added interface to graph automorphism algorithms in `src/symmetry/` (initially only to BLISS)
- unify handling of objective limit in LPIs by replacing LPI parameters `SCIP_LPPAR_LOBJLIM` and `SCIP_LPPAR_UOBJLIM` by
  `SCIP_LPPAR_OBJLIM`
- dropped support for MOSEK < 7.0.0.0

### Changed parameters

- changed and removed several parameters for zerohalf separator
- replaced `constraints/quadratic/disaggregate` by `constraints/quadratic/maxdisaggrsize` to bound
  the total number of created constraints when disaggregating a quadratic constraint
- new value 3 for parameter `lp/solutionpolishing` to enable LP polishing only during probing and diving mode
- parameter `conflict/useboundlp` has new values `d` (only dual solution analysis) and `b` (both, conflict and dual solution analysis)

- Heuristics:
  - fixed typo `heuristics/completesol/maxunkownrate` has changed to `heuristics/completesol/maxunknownrate`
  - replaced parameter `heuristics/{clique,vbounds}/minfixingrate` by `heuristics/{clique,vbounds}/minintfixingrate` and
    `heuristics/{clique,vbounds}/minmipfixingrate`, which check the fixing rate before LP solving and after sub-MIP presolve

- Separating:
  - parameter `separating/maxstallrounds` only applies to nodes in the tree (not the root node, anymore); use the new
    parameter `separating/maxstallroundsroot` for the root node
  - moved parameters for flowcover and cmir separators to `separating/aggregation`

- Removed parameters:
  - `constraints/{abspower,bivariate,nonlinear,quadratic,soc}/scaling`
  - `constraints/{abspower,bivariate,quadratic,nonlinear}/mincutefficacysepa`
  - `constraints/{abspower,bivariate,quadratic,nonlinear}/mincutefficacyenfofac`
  - `constraints/soc/minefficacy`
  - `conflict/usemir`
  - `conflict/prefermir`
  - `heuristics/clique/{multiplier,initseed}`
  - `separating/feastolfac`
  - `separating/orthofac`
  - `separating/cgmip/allowlocal` (use parameter passed to separation callback instead)
  - `separating/{gomory,strongcg}/maxweightrange`

### New parameters

- `conflict/prefinfproof` (prefer infeasibility proof to boundexceeding proof)
- `conflict/sepaaltproofs`
- `constraints/indicator/maxsepanonviolated` to stop separation after separation of non violated cuts
- `constraints/orbisack/coverseparation` (whether orbisack cover inequalities should be separated)
- `constraints/orbisack/orbiSeparation` (whether facet defining inequalities for orbisack should be separated)
- `constraints/orbisack/coeffbound` (maximal value of coefficients in orbisack facet inequalities)
- `constraints/orbisack/checkpporbisack` (check whether orbisacks can be strengthened by packing/partitioning constraints)
- `constraints/orbisack/checkalwaysfeas` (whether conscheck returns always `SCIP_FEASIBLE`)
- `constraints/orbitope/checkpporbitope` (check packing/partitioning orbitopes)
- `constraints/orbitope/sepafullorbitope` (separate full orbitopes)
- `constraints/orbitope/checkalwaysfeas` (whether conscheck returns always `SCIP_FEASIBLE`)
- `constraints/quadratic/{usebilinineqbranch,minscorebilinterms,bilinineqmaxseparounds}`
- `constraints/quadratic/disaggrmergemethod` to change the strategy of how to merge independent blocks of quadratic constraints
- `constraints/quadratic/mincurvcollectbilinterms` to change the minimal curvature of constraints
  to be considered when returning bilinear terms to other plugins
- `constraints/quadratic/binreformbinaryonly` to disable reformulation of products of binary and non-binary variables
- `constraints/symresack/ppsymresack` (check whether symresacks can be strengthend by packing/partitining constraints)
- `constraints/symresack/checkalwaysfeas` (whether conscheck returns always `SCIP_FEASIBLE`)
- `expbackoff` to all separators which increases the frequency exponentially over the depth in the tree
- `heuristics/completesol/{beforepresol,maxlpiter,maxcontvars}`
- `heuristics/{clique,vbounds}/maxbacktracks` to limit the number of backtracks in the fix-and-propagate phase
- `heuristics/{clique,vbounds}/uselockfixings` to enable fixing of additional variables based on variable locks
- `heuristics/vbounds/{feasvariant,tightenvariant}` to specify the fixing variants used by the vbounds heuristic
- `lp/refactorinterval` to change the refactorization interval of the LP solver
- `misc/debugsol` to specify a debug solution that should be checked during the solve
- `misc/usesymmetry` to determine whether symmetry handling should be used
- `presolving/symbreak/conssaddlp` (whether symmetry handling inequalities should be added to the LP)
- `presolving/symbreak/addsymresacks` (whether symresacks should be used to handle symmetries)
- `presolving/symbreak/computeorbits` (whether symmetry orbits should be computed)
- `presolving/symbreak/detectorbitopes` (whether it should be checked if some symmetries can be handled by orbitopes)
- `presolving/symmetry/computepresolved` (Whether symmetries are computed after presolving)
- `presolving/symmetry/maxgenerators` (maximal number of generators generated by symmetry detection)
- `presolving/symmetry/checksymmetries` (whether validity of computed symmetries should be verified)
- `propagating/obbt/{itlimitfactorbilin,minnonconvexity,createbilinineqs}`
- `propagating/vbounds/minnewcliques` to specify the minimum number of new cliques to trigger another clique table analysis
- `propagating/vbounds/{maxcliquesmedium,maxcliquesexhaustive}` to limit the number of cliques relative to the
  number of binary variable for performing clique table analysis
- `separating/maxincrounds`
- `separating/maxlocalbounddist`, `separating/maxcoefratio` and `separating/intsupportfac`

### Data structures

- new type `SCIP_Shortbool` (equal to uint8_t) for storing Boolean values in a more compact manner
- new disjoint set data structure `SCIP_DISJOINTSET` to incrementally update connectedness information for a graph on nodes {0,...,n-1}
- new red black tree data structure defined in `src/scip/rbtree.{c,h}`
- new object `SCIP_LINCONSSTATS`, see type_cons.h, to work with linear constraint classification through the C API
- added new type `SCIP_TABLE` together with callbacks to output SCIP statistics

Unit tests
----------

- added several tests for the LP interface
- added tests that cover nonempty linear constraint classification types
- added tests for the double double arithmetic, the new red black tree data structure, the nlpi, obbt, interval arithmetics,
  symmetry computation, objective function changes in probing, computing envelopes of bilinear function, relaxation enforcement

Build system
------------

- added interface to the NLP solver WORHP; set `WORHP=true` in order to link to WORHP
- added interface to the NLP solver FilterSQP; set `FILTERSQP=true` in order to link to FilterSQP

### Cmake

- added support for sanitizers in debug mode and options SANITIZE_ADDRESS, SANITIZE_MEMORY, SANITIZE_UNDEFINED, SANITIZE_THREAD
- added option SYM to specify which graph automorphism package (bliss, none) should be used, if available
- disable non-standard compliant floating point optimizations in combination with intel compilers
- improve Visual Studio compilation
- only accept IPOPT version 3.12.0 or higher
- preserve correct rpath in library (e.g. path to libipopt) when installing

### Makefile

- new flag `DEBUGSOL={true,false}` to enable checks against a user given debug solution
- added flag SYM to specify which graph automorphism package (bliss, none) should be used
- default value for ZIMPL in the Makefile is now `false`

Fixed bugs
----------

- fix wrong statistic display of diving leaf solutions
- fixed order of SCIPcalcCliquePartition() in corner case where no cliques are available
- fix treatment of infinite lower bound in proximity objective cutoff
- fixed minor issue in expression graph simplification

- Separator:
  - fix linear knapsack relaxation during separation if a binary variable does not have a solution value in [0,1].
  - fixed potential ressource leaks in SCIPsolveLinearProb(), expr.c, sepa_eccuts, cons_cumulative.c, cons_nonlinear.c
  - fixed bug in cons_orbitope.c, where wrong terminating index in separation of SCIs was used
  - fixed wrong mapping of permuted basis indices in gomory separator
  - fixed integer objective separator for objective scales < 1

- Presolver:
  - fixed numerical issues in boundshift presolver when aggregating integer variables
  - fixed aggregation of variables in boundshift presolver that contain large variable bounds

- Heuristic:
  - fixed bug in feasibility pump heuristic when switching on the `usefp20` parameter
  - fixed handling of LOOSE variables in locks heuristic
  - fixed creation of conflicts in clique heuristic for incomplete LPs

- Constraints:
  - fixed bug in mps reader. Reader now prints `OBJSENSE` section and tries to generate unique names of constraints
  - fixed upgrade to a varbound constraint if abspower constraint contains a multi-aggregated variable
  - fixed several bugs related to hashing of constraints/rows in cutpool.c and cons_linear.c
  - fixed registration of almost fixed nonlinear variables in abspower constraints

- Propagator:
  - fixed releasing of variables in the genvbounds propagator in case the problem could be solved during presolving of a restart
  - fixed numerical issues in bound widening of variable bound constraint handler and vbound propagator during conflict analysis

@page RN40 Release notes for SCIP 4.0

@section RN401 SCIP 4.0.1
*************************

Features
--------

- added parsing functionality to cardinality constraint handler for CIP format
- allow to relax objective limit in reoptimization in presolved stage
- suppress excessive printing about numerical troubles in LP on default verblevel (high)

Performance improvements
------------------------

- only accept passed improving solutions in heur_indicator
- add and use RESTRICT macro for some pointers
- sorting of parents and children for some expression types is now independent of memory layout

- Constraints:
  - widened a bottleneck in simplifying long signomial sums in a nonlinear constraint
  - unified and extended code that improves numerics of cuts generated by nonlinear constraint handlers

- Separation:
  - stop separation in cons_indicator after maxsepanonviolated many non violated separated cuts
  - improve choice of variable to enter support in separation of cons_indicator

Interface changes
-----------------

### New API functions

- SCIPvalidateSolve() to compare solving result with an external primal and dual reference value
- SCIPisObjChangedProbing() to check whether the objective function has changed during probing mode
- SCIPgetDualSolVal() to get the dual solution value of a constraint
- SCIPisLPPrimalReliable() and SCIPisLPDualReliable() to check whether the current primal / dual LP solution
  were successfully checked for feasibility

### Command line interface

- New option in the interactive shell to validate the solution against an external primal and dual reference value
- added command line option `-o` and command `validatesolve` in interactive shell
  to validate the solution against an external primal and dual reference value.

### Interfaces to external software

- Updated and new interfaces to Mosek 8.1, GAMS and Gurobi
- new LP interface to Glop (Google OR tools); CMake only

### Changed parameters

- renamed parameter `heuristics/completesol/maxunkownrate` to `heuristics/completesol/maxunknownrate`

Testing
-------

- add options to make test target (see Makefile section)

Build system
------------

### Cmake

- New CMake build system alongside the usual Makefile setup

### Makefile

- added make options for specifying EXECUTABLE and OUTPUTDIR variables for the make test target

Fixed bugs
----------

- fixed unintended behavior of interrupt signal handler inside SCIP copies
- fixed uninitialized values in SCIP's digraph data structure after calling SCIPdigraphResize()
- fixed issue related to SCIPcreateFiniteSolCopy() not being able to remove all infinite fixings
- fixed issue in SCIPcopyLimits() w.r.t. soft time limit
- fixed bug in dynamic resizing of hashtables and hashmaps
- added workaround for bug in primal simplex of cplex 12.7.1.0 occuring when attempting to solve LPs without rows without presolving
- fixed bug in binpacking example that might have led to doing the same branching several times
- fixed memory issue in binpacking example
- in GAMS writer, forbid also various parenthesis characters in gams symbol names
- added missing definition of `SCIP_UNUSED` in memory.h if def.h is not included
- treat reopt bugs: Avoid numerical problems with changing objective; fix check for changed objective
- fixed reading issue in mps reader: integer variables fixed to 0 or 1 are treated as binaries now,
  allowing to use them as indicator variables
- afternode heuristics are now called even if the node limit was reached and the solving process will be stopped
  after the current node
- fixed bug when activating probing mode with a non-empty separation storage

- LP interfaces:
  - fixed guard against using old Gurobi versions in lpi_grb.c: Gurobi 7.5 was not permitted
  - fixed wrong handling of unboundedness status in lpi_grb.c
  - fixed wrong handling of row basis status in lpi_grb.c

- Propagator:
  - fixed bug in shift and propagate--variable information with a negation transformation is correctly reset after backtracking
  - fixed bug in genvbounds propagator when applying a restart after the root node

- Constraints:
  - fixed bug in varbound coefficient tightening: if a varbound constraint only contained one variable afterwards,
    it may have been deleted without applying the induced bound, if the change was too small, this is now forced
  - fixed potential wrong locks update after a varbound constraint became redundant in coefficient tightening
  - fixed potentially wrong cleanup of fixed variables in nonlinear constraint handler
  - fixed memory leak in OSiL reader when using SOS constraints

- Solution:
  - improved handling of infinite values in a primal solution in quadratic and nonlinear constraints
  - fixed bug in computing violation and cut for certain nonlinear constraints when LP solution is slightly out of bounds
  - fixed debug solution check that appeared in probing mode when the objective function has changed
  - relaxed a too strong assert concerning solutions close to the objective limit

@section RN400 SCIP 4.0.0
*************************

Features
--------

- Introduced support for partial or infeasible user solutions, which SCIP tries to complete/repair heuristically
- implemented linear time methods for (weighted) median selection for joint arrays of various types
- added adaptive solving behavior of SCIP based on solving phases and heuristic transitions, if enabled via `solvingphases/enabled`
- can now solve relaxations within probing
- in case of multiple relaxators the best solution is saved instead of the last one
- added write callback for reader_bnd
- added possibility to use a reference value for advanced analysis of the tree search. If a finite reference value
  (an objective value in original objective space) is passed via misc/referencevalue, SCIP keeps track of the
  number of nodes exceeding the reference value and the number of early backtracks -- path switches in the tree when
  a child node with lower bound smaller than the reference value was available.
- added reading capabilities for partial solutions with extension *.mst
- new global shift off all random seeds (randomization/randomseedshift) and unification of all existing random seeds
- use new macros SCIPdebugMsg(), SCIPsetDebugMsg(), SCIPstatDebugMsg() at all places where it makes sense
- new random number generator in pub_misc.h
- add check whether variables have been released when freeing SCIP
- a print callback can now be specified for user expressions

- LP Solutions:
  - will now enforce relaxation solution instead of lp or pseudosolution if lowerbound is better and the whole lp is included in the relaxation
  - new feature solution polishing to improve integrality of LP solutions

- Constraints:
  - new constraint handler for cardinality constraints
  - added interval-evaluation of sine and cosine
  - allow to create constraints of constraint handlers that don't need constraints
  - New constraint handlers cardinality and components

- Conflicts:
  - implement a storage for conflicts to have more control over active conflicts
  - Improved conflict analysis through central conflict pool and dual ray analysis for primal infeasible LPs; can now analyze dual
    unbounded rays of primal infeasible LPs

- Presolving:
  - New presolvers that disaggregate SOC constraints and reformulate QP's by adding KKT conditions
  - new presolving step for variables contained in a single quadratic constraint with proper square coefficients
  - add new presolving step to disaggregate second order cone constraints
  - new presolving method presol_qpkktref to add the KKT conditions of a QP
  - implemented and extended stuffing presolving in linear constraint handler
  - new components constraint handler which replaces the components presolver; it searches for independent subproblems
    and solves small ones as sub-SCIPs during presolve, larger ones are solved alternatingly during the main solving process
  - new presolving timing FINAL: presolving methods with this timing are only called once after all other presolvers with timings
    FAST, MEDIUM and EXHAUSTIVE are finished; during this timing only reductions are allowed that are self-contained, e.g.,
    fixing all variables and deleting all constraints of an independent component; note that reductions found in this timing
    do not trigger a new presolving round

- Separation and Cuts:
  - can now separate perspective cuts for indicator constraints
  - add sepa_convexproj, a separator which projects onto convex relaxation and build gradient cuts at the projection
  - add sepa_gauge, a separator which computes an interior point of a convex relaxation and performs a binary search in the segment joining
    the interior point and the point to separate until it finds a point in the boundary of the feasible region where to build a gradient cut
  - changed handling of coupling constraints in cons_indicator; the cuts will not be added to the pool, but are separated by default
  - concurrent solving mode that allows to run multiple SCIP instances, that share solutions and global variable bounds, in parallel
  - Revised pseudo random number generation and introduced central random seed for all plugins

- Heuristics:
  - new Graph induced neighborhood search (GINS) primal heuristic that uses neighborhoods
    based on distances in the variable constraint connectivity graph.
    In addition, the heuristic supports a rolling horizon-like procedure to solve auxiliary problems
    for neighborhoods with increasing distance from the starting neighborhood.
  - new primal heuristic LP face that tries to find an integer solution inside the optimal LP face.
  - new heuristic that tries to complete partial solutions
  - the subnlp heuristic now gives ownership of a found solution to the heuristic that constructed the starting point, if any;
    as a consequence, MIP heuristics may now be shown more frequently for having found a solution when solving MINLPs, even
    though the solutions required an additional NLP solve

- Propagator:
  - add prop_nlobbt, a nonlinear optimization-based bound propagator solving two convex NLP relaxations for each variable
  - nodes can now be postponed; currently, this can only be triggered by BEFORELP propagation callbacks

- Statistic:
  + Extended statistic output displayable via the interactive shell
  + new statistic computed: `Root LP Estimate` that shows the root LP best-estimate with every pseudo-cost update
  + added leaf statistics about LP objective limit|feasible|infeasible leaves to the statistics output and
    to the callable library: SCIPgetNObjlimLeaves(), SCIPgetNFeasibleLeaves(), SCIPgetNInfeasibleLeaves()
  + next to the number of found solution, also the number of new best solutions is now printed for each heuristic
    (and relaxation solutions) in the statistics in the `Primal Heuristic` section.

Performance improvements
------------------------

- Extended the presolving timings by an additional timing FINAL for self-contained reductions
- Randomized tie-breaking in different parts of the code to reduce performance variability
- use connectedness information of the clique table to speed up the clique partitioning algorithm
- knapsack approximation algorithms use linear-time weighted median selection instead of sorting
- improved greedy solution in SCIPsolveKnapsackApproximatelyLT() for the flow cover separation
- reduce performance variability by using random numbers as tie-breaker for external branching candidates

- Heuristics:
  - adjusted most Large Neighborhood Search heuristics such that they collect their variable fixings first in an array,
    and only create and populate a sub-SCIP if enough variables will be fixed.
  - reduce performance variability by using a small perturbation in the undercover heuristic
  - 1-opt heuristic can now be repeatedly executed as long as new incumbents are found

- Constraints:
  - Improved and extended stuffing inside of linear constraint handler
  - Changed handling of coupling constraints in cons_indicator
  - SCIP supports constraint compression for problem copies; constraint compression denotes the immediate
    removal of fixed variables from constraint data at creation time to reduce memory requirements.

- Propagation:
  - rewrote the propagate-and-cut-and-price loop so that successful propagations with DURINGLPLOOP timing, bound changes found by separation,
    and new primal solutions now trigger a new round of node solving, starting with propagation; improved tuning of propagation and heuristic timings
  - tuned propagation methods of several constraint handlers
  - make more use of SCIPmarkConsPropagate() to mark constraints for propagation and improved the internal handling of marked constraints
  - improve propagation of absolute-value expression in the case that the sign of the argument is fixed

Interface changes
-----------------

### New and changed callbacks

- Concurrent SCIP:
  - extended interface to support concurrent solving mode

- Constraint Handlers:
  - new optional callback `CONSENFORELAX` to enforce a relaxation solution, see \ref CONS
  - `CONSINITLP` callback now has a new parameter `infeasible`, which is a pointer to store whether infeasibility
    was detected while building the initial LP relaxation

### Deleted and changed API methods

- setting a parameter to a non-valid value now produces an error message instead of a warning
- bound reader uses angle bracket around variable names
- the parameters of SCIPlpiChgObj(), SCIPlpiSetBase(), SCIPlpiSetState(), SCIPlpiSetNorms() have been declared as const
- SCIPapplyHeurSubNlp() can now return the solution found by the sub-NLP heuristic

- Random:
  - methods SCIPrandomGetInt() substitutes SCIPgetRandomInt() (marked to be deprecated)
  - methods SCIPrandomGetReal() substitutes SCIPgetRandomReal() (marked to be deprecated)
  - methods SCIPrandomPermuteArray() substitutes SCIPpermuteRandomArray() (marked to be deprecated)
  - methods SCIPrandomPermuteIntArray() substitutes SCIPpermuteRandomIntArray() (marked to be deprecated)
  - method SCIPrandomGetSubset() substitutes SCIPgetRandomSubset() (marked to be deprecated)

- Conflict Analysis:
  - added parameters `conftype` and `iscutoffinvolved` to SCIPinitConflictAnalysis()
    that indicate the type of the conflict and whether the current cutoff bound is used or not

- Constraint Handlers:
  - added parameter `infeasible` to SCIPinitlpCons()

- Copying:
  - added parameters `fixedvars`, `fixedvals`, `nfixedvars` to SCIPcopyVars()
  - added parameters `fixedvars`, `fixedvals`, `nfixedvars` to SCIPcopyOrigVars()
  - renamed parameter `success` to `valid` in SCIPgetConsCopy()

- Hashmap and Hashtable:
  - removed function SCIPcalcHashtableSize() since not required anymore for `SCIP_HASHTABLE` and `SCIP_HASHMAP`
  - based on the initial size `SCIP_HASHTABLE` and `SCIP_HASHMAP` choose an appropriate size internally to allow insertion of that
    many elements without resizing
  - `SCIP_MULTIHASH` behaves like the old `SCIP_HASHTABLE` and SCIPcalcMultihashSize() should be used as replacement for
    SCIPcalcHashtableSize()

- Nonlinear Relaxation:
  - added parameter `curvature` to SCIPcreateNlRow()

- Parameters:
  - the following new methods return a bool indicating whether the given value is valid for the parameter instead of printing a warning
    message and returning an error code if the value is invalid
    - renamed method SCIPcheckBoolParam() to SCIPisBoolParamValid()
    - renamed method SCIPcheckLongintParam() to SCIPisLongintParamValid()
    - renamed method SCIPcheckCharParam() to SCIPisCharParamValid()
    - renamed method SCIPcheckStringParam() to SCIPisStringParamValid()
    - renamed method SCIPcheckRealParam() to SCIPisRealParamValid()
  - in param.c/h: the new methods return a bool whether the given value is valid for the parameter instead of printing a warning message
    and returning an error code if the value is invalid
    - rename SCIPparamCheckBool() to SCIPparamIsValidBool()
    - rename SCIPparamCheckString() to SCIPparamIsValidString()
    - rename SCIPparamCheckChar() to SCIPparamIsValidChar()
    - rename SCIPparamCheckLongint() to SCIPparamIsValidLongint()

- Primal Heuristics:
  - added parameter `initialseed` to SCIPcreateDiveset()
  - introduced new type `SCIP_HEURTIMING` for primal heuristic timing masks
  - changed type of parameter `timingmask` from unsigned int to `SCIP_HEURTIMING` in SCIPincludeHeur(), SCIPincludeHeurBasic()

- Relaxators:
  - new parameter `includeslp` for SCIPincludeRelax() and SCIPincludeRelaxBasic()
    to indicate whether relaxation includes all linear rows and can be enforced

- Reoptimization:
  - rename method SCIPgetReopSolsRun() to SCIPgetReoptSolsRun()

- Solutions:
  - added parameter `completely` to SCIPtrySol(), SCIPtrySolFree(), SCIPcheckSol() to check all constraints when
    printing violations

- Variables:
  - removed SCIPvarGetLbAtIndex() and added SCIPgetVarLbAtIndex()
  - removed SCIPvarGetUbAtIndex() and added SCIPgetVarUbAtIndex()
  - removed SCIPVarGetBdAtIndex() and added SCIPgetVarBdAtIndex()
  - removed SCIPvarWasFixedAtIndex() and added SCIPgetVarWasFixedAtIndex()
  - Removed method SCIPvarGetNBinImpls()

### New API functions

- added functions for concurrent solving mode (see concurrent.h, concsolver.h)
- SCIPcreateNlpiProb(), SCIPupdateNlpiProb() and SCIPaddNlpiProbRows() to create and update a nonlinear relaxation
- SCIPgetNObjlimLeaves(), SCIPgetNFeasibleLeaves(), SCIPgetNInfeasibleLeaves() for statistics output
  about LP objective leaves
- SCIPcheckCopyLimits() which can be used to check that enough time and memory is left to run a sub-SCIP after
  subtracting time and memory used by the main-SCIP and SCIPcopyLimits() which copies these limits accordingly and disables
  all other limits (need to be set by the plugin, if needed)
- SCIPcopyLargeNeighborhoodSearch() in heuristics.h that supports compressed copying and two kinds of problem copy: the MIP-relaxation or
  a 1-1 problem copy (by copying the constraints and not the LP relaxation)
- SCIPsolveProbingRelax() to solve a relaxation within probing
- SCIPgetLastStrongbranchingLPSolstat() to query the LP statuses after strong branching on a variable
- SCIPinitializeRandomSeed()
- SCIPswapReals() to swap two real values
- SCIPgetNNZs() to get the number of active non-zeros in the transformed/presolved problem

- Debug Messages:
  - SCIPprintDebugMessage(), SCIPsetPrintDebugMessage(), SCIPstatPrintDebugMessage() that output debug messages and also print the
    subscip depth; the first two output via the message handler; also added macros SCIPdebugMsg(), SCIPsetDebugMsg(), SCIPstatDebugMsg()
  - SCIPdebugMsgPrint()/SCIPsetDebugMsgPrint() that output a message without `[debug]` prefix via the message handler (compare SCIPdebugPrintf())

- Solution:
  - SCIPisDualSolAvailable() to query the dual solution availability
  - SCIPlpiSetIntegralityInformation() to improve SoPlex' solution polishing

- Constraints:
  - library methods SCIPcopyConsCompression(), SCIPcopyOrigConsCompression() that accept an array of variables that are immediately
    fixed in the copy. Alternatively, local instead of global bounds can be used for compression.
  - library methods SCIPenableConsCompression(), SCIPisConsCompressionEnabled(), SCIPcopyConsCompression(), SCIPcopyOrigConsCompression()
  - SCIPgetIntVarXor() to access integer variable of XOR constraints
  - SCIPcreateConsCardinality() to create a cardinality constraint
  - SCIPcreateConsBasicCardinality() to create a basic cardinality constraint
  - SCIPchgCardvalCardinality() to changes cardinality value of cardinality constraint (i.e., right hand side of cardinality constraint)
  - SCIPaddVarCardinality() to add a variable to a cardinality constraint
  - SCIPappendVarCardinality() to append a variable to a cardinality constraint
  - SCIPgetNVarsCardinality() to get the number of variables in a cardinality constraint
  - SCIPgetVarsCardinality() to get the array of variables in a cardinality constraint
  - SCIPgetCardvalCardinality() to get the cardinality value of a cardinality constraint (i.e., right hand side of cardinality constraint)
  - SCIPgetWeightsCardinality() to get the array of weights of a cardinality constraint
  - SCIPgetLinvarMay{Decrease,Increase}Quadratic() to get index of a variable in linear term of quadratic constraint that may be decreased
    without making any other constraint infeasible

- Parameters:
  - add SCIPparamIsValidInt() and SCIPparamIsValidReal() to param.c/h
  - add missing functions SCIPisIntParamValid() and SCIPisRealParamValid() to scip.c/h

### Command line interface

- new command line parameter `-v` to print detailed build options

### Interfaces to external software

- Interfaces for Python and Java are, among others, now available via http://www.github.com/scip-interfaces
- Revised documentation of the SCIP C-API to group methods more comprehensively by topics
- dropped support for Ipopt < 3.11
- Additional I/O-functionalities for debugging and logging in SCIP and in the AMPL interface
- updated CppAD to 20160000
- for users of the ampl interface, the display/logfile option has been added to set the name of a
  file to write the SCIP log to (additionally to stdout)

- LP Interfaces:
  - SCIP uses the lpi_spx2 interface by default
  - Improved Gurobi interface that can handle ranged rows (requires Gurobi >= 7.0.2)
  - the CPLEX LPI now also compiles with CPLEX 12.7.0.0

### Changed parameters

- setting a value for a fixed parameter will no longer return with an error, if the new value equals the one to which the parameter is fixed
- changed value of parameter `separating/clique/cliquedensity` to 0.0 such that the separator always constructs a dense clique table
  which proved to be faster on the benchmarks MMM and stableset.
- parameters `misc/permutationseed`, `misc/permuteconss` and `misc/permutevars` changed to `randomization/permutationseed`,
  `randomization/permuteconss` and `randomization/permutevars`
- parameters `conflict/useinflp` and `conflict/useboundlp` are now of type char (before bool)
- all parameters of the components presolver (starting with `presolving/components/`) are now parameters of the components
  constraint handler (starting with `constraints/components/`)

### New parameters

- class randomization
- `branching/sumadjustweight` to adjust branching scores by adding a sum epsilon in order to keep score differences
  near zero, which are otherwise completely disregarded (they are adjusted to at least sum epsilon)
- `concurrent/* ` and `parallel/* ` for configuring the concurrent solving mode
- `constraints/cardinality/branchbalanced` to decide whether to use a balanced branching scheme in the enforcing of cardinality
  constraints
- `constraints/cardinality/balanceddepth` to set the maximal depth until balanced branching is turned off
- `constraints/cardinality/balancedcutoff` to determine that balanced branching is only used if the branching cut off value
  w.r.t. the current LP solution is greater than a given value
- `constraints/indicator/sepaperspective` to turn on separation of perspective cuts for indicator constraints
- `constraints/indicator/sepapersplocal` to decide whether local cuts can be used for perspective cuts for indicator constraints
- `constraints/quadratic/projectedcuts` to enable convex quadratics to generate gradients cuts at the
  projection of the point onto the region described by the constraint, which is supporting
- `lp/solutionpolishing` to enable LP polishing only at the root LP or always
- `misc/referencevalue` to pass a reference value for further analysis of the tree search, see also in `features`
- `presolving/qpkktref/addkktbinary` to allow the presence of binary variables for the KKT update
- `presolving/qpkktref/updatequadbounded` to add the KKT conditions to QPs only if all variables are bounded
- `presolving/qpkktref/updatequadindef` to add the KKT conditions to QPs only if the quadratic matrix is indefinite
- `randomization/lpseed` to set the initial seed of the LP solver
- `solvingphases/enabled` to activate adaptive behavior during the solution process; several further parameters
  in the solvingphases-section to control how to switch the parameters and whether a restart should be performed between the phases.

### Data structures

- new `SCIP_REGRESSION` data structure in pub_misc.h to incrementally compute a best-fit line through pairs of observations
- add maximum branch-and-bound tree depth constant `SCIP_MAXTREEDEPTH` (replaces SCIPgetDepthLimit() and SCIPtreeGetDepthLimit())
- new files heuristics.c/heuristics.h to collect methods that are frequently used by heuristics
- merged dive.c/pub_dive.h with heuristics.c/heuristics.h, removed dive.c/pub_dive.h
- separated header pub_misc.h from repeated methods for sorting and (weighted) median selection;
  those are also available in separate headers pub_misc_sort.h
  and pub_misc_select.h, but included into pub_misc.h

Unit tests
----------

- New unit testing system built on the Criterion framework

Build system
------------

### Makefile

- All makefiles in `examples/` and `applications/` have been updated.
- `make.project` defines a variable `SCIP_VERSION` containing the SCIP version number
- revise sub-makefiles for MSVC on MinGW
- make shared libraries aware of their dependencies
- sub-makefile for CrayXC systems added

- Places:
  - All objective files are now placed in `obj/static` or `obj/shared`, depending on `SHARED=false` or `SHARED=true`, respectively.
  - All internal and external libraries are placed in `lib/static` and `lib/shared`, the include files are in `lib/include`.
  - The binaries now contain an rpath to the SCIP directory, such that shared libraries are found.

- Linking:
  - link binary to shared libs when compiling with `SHARED=true`
  - External projects (including make.project) can use the makefile variable LINKCXXSCIPALL or LINKCCSCIPALL to link all SCIP libraries.
  - Building with `SHARED=true` automatically generates the combined library libscipsolver.so for easier linking

- Targets:
  - Running `make help` lists all makefile options.
  - `make install` copies now all header files
  - new target `dll` to build Windows dlls with MSVC
  - rename `dll` target to `windowslib`

Fixed bugs
----------

- fixed bug in event system: bound change events of the new focus node must be processed, even if the bound
  is the same as at the last focus node
- avoid numerically unstable (multi-)aggregations
- fixed bug in XML reader concerning comments
- the AMPL interface now writes a solve status (solve_result_num) into the .sol file
- in the cmpres.awk (allcmpres.sh) output, the counts in the time column are now with respect to the
  whole set of processed instances (as with fail and solv), while before it was with respect to the
  set of instances where no solver failed (eval set); thus, now proc = fail + time + solv.
- writing of solutions or parameters to a file now works also with the message handler set to quiet
- ignore lower and upper bound tightenigs beyond +/-infinity during solving
- time limit of SCIP-infinity is converted to LPI-infinity when setting it
- fix LP activity of a row that has been modified

- Propagation:
  - fixed possible segmentation fault in genvbounds propagator
  - fixed bug with sorting of propagators in presolving: the order can be changed by calling probing; thus, there is a copy of the
    propagators, which is sorted by presolving priority
  - added missing capturing and releasing mechanism in genvbounds propagator
  - fix wrong propagation of product expressions

- Constraints:
  - fixed wrong representation of SOC constraints in NLP
  - fixed a few issues within redundant constraint detection of (specialized) linear constraint handlers
  - fixed issue in reader_opb concerning writing of fixed variables contained in no constraints

- Memory:
  - fixed memory bug in `SCIP_DIGRAPH`
  - improved counting of memory consumption by using more block memory and counting all allocated memory
  - fix memory leaks in TSP example
  - return `SCIP_ERROR` when a memory exception is caught in SoPlex (was `SCIP_LPERROR`)
  - fixed memory leak in OSiL reader

- Objective:
  - fixed bug while changing the objective value of an original value after transforming the problem
  - fixed bug with solutions from previous runs not satisfying an objective limit
  - SCIPisObjIntegral() now works correctly in `SCIP_STAGE_PROBLEM`

- Heuristics:
  - fixed two bugs in heur_indicator: use improvesols parameter now and update pointer to indicator constraint handler
  - fix wrong NLP representation of logic-or constraints in the dual value heuristic
  - correct handling of implicit integer variables with fractional solution value in simplerounding heuristic
  - fixed bug in heur_octane with uninitialized ray direction

@page RN32 Release notes for SCIP 3.2

@section RN321 SCIP 3.2.1
*************************

Features
--------

- new `force` parameter in (root)redcost propagator to run the propagator also with active pricers

Performance improvements
------------------------

- do not transfer solutions to original space, if SCIP is being freed
- modified implication graph analysis of SOS1 constraint handler; a new component allows to deduce zero fixings of variables
- made SOS1 constraint handler specific diving selection rule faster for the case that the SOS1 constraints do not overlap
- improved disjunctive cuts by the `monoidal cut strengthening` procedure of Balas and Jeroslow

Examples and applications
-------------------------

- several improvements of SCIP-Jack (STP application): extended presolving for STP variants, STP-specific branching
  rule, dual heuristic to generate initial LP relaxation
  SCIP-Jack is now competitive with problem specific state-of-the-art solvers on several well-known STP variants,
  e.g., the (rooted) prize-collecting Steiner tree problem.
- MultiObjective application renamed to PolySCIP; several improvements: better command line argument processing,
  overhaul of much of the source code, installation via CMake

Interface changes
-----------------

- made debug solution functionality thread safe (see debug.h for further information)

### Deleted and changed API methods

- add SCIPcomputeHyperplaneThreePoints() to compute a hyperplane containing three given 3-dimensional points
- SCIPsolveLinearProb() now uses a 1-dimensional matrix representation

### Command line interface

- added interactive shell command `display finitesolution` to print solution with infinite fixings removed,
  added reference to that method to `display solution` output if there are infinite fixings
- new interactive shell command `write history` to write the command line history (only when compiled with Readline)

### Interfaces to external software

- significantly improved Python interface to support user callbacks as well as linear and quadratic expressions

### New parameters

- `constraints/sos1/branchingrule` to decide whether to use neighborhood, bipartite, or SOS1 branching (this parameter
  replaces the old parameters `constraints/sos1/neighbranch`, `constraints/sos1/bipbranch`, and `constraints/sos1/sos1branch`)
- `constraints/sos1/depthimplanalysis` to limit the number of recursive calls of implication graph analysis
- `constraints/sos1/perfimplanalysis` to perform an implication graph analysis to deduce variable fixings and
  additional SOS1 constraints (this parameter replaces the old parameter `constraints/sos1/updateconflpresol`)
- `misc/transsolorig` for transfering transformed solutions to the original space (default: true)
- `propagating/rootredcost/onlybinary` to propagate root reduced costs of binary variables only

### Data structures

- renamed MIP matrix structure to `SCIP_MATRIX`
- changed the numeric values for `PRESOLTIMING` flags

Build system
------------

### Makefile

- new target `dll` to build Windows dlls with MSVC
- add new compiling flag OPENSOURCE to allow/forbid the usage of third party software

Fixed bugs
----------

- fixed wrong objective sense when copying the original problem
- fixed a bug in merge step of cliques during clean up phase; method did not correctly handle infeasibility in the case of multiple
  variable-negation pairs
- fixed a previously untreated case in the linear cons simplification where coefficients only differ by slightly more than an epsilon
- fixed bug in parsing emphasis parameters which formerly led to completely wrong results
- fixed bug in the computation of the Wilcoxon test
- do not use the relative and absolute gap limit if no primal solution has been found so far
- fixed bug in conflict.c with wrong reset of bounds used
- fixed bug with transferring solutions to new runs (need to recompute objective before checking)
- fixed issue with infinite values when checking cuts for redundancy
- fixed library problems on Windows operating systems

- Variables:
  - fixed wrong check when computing cuts for factorable quadratic functions bound tightening of a single variable
  - fixed wrong handling of loose variables in OBBT
  - fixed freeing of hash for binary variables
  - fixed bug during the computation of branching points for continuous variables which are almost fixed to +/- SCIPinfinity()
  - treated the case of integer variables as intermediate variables in the process of obtaining the active variable for a
    given binary variable

- LP:
  - fixed a bug in dive.c that occurred when lpsolvefreq was set to 1; after a cutoff, the solution values of the
    linked LP solution might have become invalid
  - do not analyse an infeasible LP for conflicts during diving mode when LHS/RHS of rows were changed
  - use LPi infinity when reverting bound changes in conflict analysis

- Heuristics:
  - fixed bug in heur_simplerounding in connection with relaxators
  - fixed bug in feaspump heuristic where last solution candidates were not updated correctly
  - fixed bug with infinite shift values in heur_shifting
  - fixed bug in shiftandpropagate heuristic: the heuristic did not correctly handle intermediate, global bound changes of the selected variable
    after its tentative fixing led to a cutoff.

- Propagator:
  - (root) reduced cost propagators are not run anymore when doing branch-and-price,
    since they may install upper bounds on variables which might interfere with the
    pricing (they may be enabled again by their force parameters)
  - fixed too hard assertion in pseudoobj propagator
  - fixed a bug in shiftandpropagate where column positions after sorting are now correctly linked to their variables after sorting
  - fixed potential memory leak in genvbound propagator

- Presolving:
  - fixed inconsistency in knapsack constraint handler data during presolving
  - fixed some problem with reoptimization when the problems are infeasible or have been solved in presolving
  - fixed endless loop in knapsack constraint handler when continuous variables change their types to binary during presolving
  - squares of binary variables might not have been replaced by the binary variable itself in presolve,
    if the variable was originally general integer and only became binary during presolve (due to bound tightening)
  - fixed bug in dive.c avoiding a check of constraints in the presence of indicator constraints

- Constraints:
  - fixed numerical problems in computation of cuts for bivariate functions in quadratic constraint handler
  - fixed bug in quadratic constraint handler when computing lifted-tangent inequalities
  - fixed bug in nonlinear constraint handler when replacing a violated nonlinear constraint leads to an infinite
  - fixed bug in SOS1 constraint handler with inconsistent data structure after restart
  - fixed wrong handling of negated variables in bound tightening procedure of SOS1 constraint handler
  - fixed bug in simple fixing heuristic of SOS1 constraint handler
  - fixed two bugs in pseudoboolean constraint handler with wrong sorting of and constraints
  - fixed issue: constraints being parallel to objective function (after restart) sometimes led to wrongly stating infeasible
  - fixed bug during coefficient tightening in varbound constraint handler
  - handle cutoffs in cons_indicator detected by infeasible inequalities
  - fixed late change of type of slack variables in cons_indicator, if the bounds are not integral
  - fixed initsol and exitsol of cons_indicator, if problem has already been solved
  - fixed bug in cons_indicator with changing type of slackvariable

@section RN320 SCIP 3.2.0
*************************

Features
--------

- added reoptimization feature for optimization problems with changed objective function or tighter feasible region
- the original problem can now be permuted directly after reading (if `misc/permutationseed` has value >= 0)
- added methods to compute strongly connected components with Tarjan's Algorithm
- added method to propagate implications of SOS1 variables
- convex quadratic contraints can now generate gradient cuts which are supporting to the feasible region
- SoPlex interface can now (re)store dual steepest edge weights
- extended expression parsing to support power, realpower and signpower operators; started support for user-defined operators
  in expression trees/graphs
- possibility to set a soft time limit which becomes active only after the first primal solution was found
- added matrix module for getting access to the internal mixed inter linear problem matrix
- better handling of large values returned by the LP solver
- added more checks to SCIP{alloc,realloc,duplicate}BufferArray() to handle overflows properly
- new plugin for reoptimizing a sequence of optimization problem that differ in the objective function, e.g., sequences arising from
  column generation
- new plugin `compr` for rearranging the search tree, currently this only works on the reoptimization tree
- moved assertions in comparison methods from scip.c to set.c

- Constraints:
  - we can now upgrade quadratic constraints with one bilinear term to SOC constraints
  - we can also upgrade general quadratic constraints with a single negative eigenvalue to SOC constraints

- Branching:
  - tighter reliability notions introduced for reliability branching, based on pseudo-cost relative errors
    and comparing candidates with the best pseudo-candidate using a 2-sample student-T test. These methods
    are used in disjunction with the existing reliability notion that uses a fixed number as reliability
    threshold for every variable before turning off strong-branching. This means, the classical method
    must be turned off by setting parameters minreliable and maxreliable to 0. The behavior is
    controlled through several parameters.
  - new distribution branching rule to base decisions on row activity (normal) distribution over domain space
  - can now output information for BAK: Branch-and-bound Analysis Kit
  - new score in hybrid reliability pseudocost branching that prefers nonlinear variables when solving MINLPs
  - new branching rule multaggr which allows to branch on general disjunctions defined by fractional multi-aggregated variables
  - new branching rules for SOS1 constraints for branching on a neighborhood or a complete bipartite subgraph of
    the conflict graph. In addition to variable domain fixings, it is sometimes also possible to add complementarity
    constraints to the branching nodes. This results in a nonstatic conflict graph, which may change dynamically
    with every branching node.
  - new branching rule nodereopt to reconstruct the tree after changing the objective function

- Reader:
  - the MPS reader can now read semi-integer variables, they are handled by creating bound disjunction constraints
  - the MPS reader can now handle objective constants given as (the negation of) the RHS of the objective row

- Separation:
  - obbt propagator applies now additional separation and propagation in order to learn stronger and more bound tightenings
  - extended probing mode to allow separation and objective coefficient changes
  - improved separation procedure of SOS1 constraint handler, including bound (clique) cuts and implied bound cuts
  - new disjunctive cut separator for SOS1 constraints
  - new edge-concave cut separator for quadratic constraints

- Presolver:
  - Improved coordination of presolvers. There are three timings for presolvers now, FAST, MEDIUM and EXHAUSTIVE.
    Each presolving callback can specify one or more of these timings in which it will be called later.
    Within a presolving method, the current timing can be checked and the algorithms to be performed selected based on
    the timing. In one presolving round, first all presolving methods with timing FAST are called, sorted by priority.
    If they found enough reductions, a new round is started, otherwise, all presolving methods with timing MEDIUM are
    called. Again, with enough reductions, a new presolving round is started, too few reductions lead to running
    the EXHAUSTIVE presolvers. Similar to the delay concept used before, we are not neccessarily running all EXHAUSTIVE
    presolvers but stop as soon as one of them found enough reductions, starting a new presolving round immediately.
  - new presolving components for SOS1 constraints, including bound tightening and clique extension
  - new presolver tworowbnd for improving variable bounds and detecting redundant constraints added
  - new presolver dualagg for aggregating single up-/downlocked variables by a binary variable added
  - new presolver implfree for aggregating implied free variables added
  - new presolver redvub which can detect redundant variable upper bound constraints added
  - new presolver stuffing for fixing of singleton continuous variables added

- Heuristic:
  - improved clique and variable bound heuristics
  - new heuristic distribution diving that bases its score function on the changes regarding solution density
  - variable histories can be transferred between sub-SCIPs solved by LNS heuristics and the component presolver
    and the main SCIP to reuse this information.
  - new heuristic heur_indicator that tries to make partial solutions with indicator constraints feasible. It also
    tries to improve them (or external solutions) by a one-opt local search.
  - new heuristic (heur_bound) which fixes all integer variables to their lower/upper bounds and solves the remaining LP
  - modified diving heuristics to handle SOS1 constraints
  - new primal heuristic for reoptimization 'ofins': objective function induced neighborhood heuristic
  - new heuristic for reoptimization which constructs solutions based in the changes between the objective function and the optimal
    solution before changing the objective function

- Statistic:
  - extended variable branching statistics in the interactive shell by sample variance of unit gains
  - extended statistic output of interactive shell by more information on diving heuristic behavior

Performance improvements
------------------------

- improved treatment of nonlinearities in hybrid reliability pseudo cost branching
- using sparsity information of the SoPlex LP

- Constraints:
  - improved vartype upgradability from continuous to implicit variables in cons_linear.c, depending on their objective coefficients
  - improved propagation of SOS1 constraint handler using the information from a conflict

- Heuristics:
  - zi rounding heuristic uses buffer data structures, thereby decreasing total memory usage of SCIP
  - adjusted (hard) diving heuristics to solve fewer LPs. LP's are resolved only if a parameter-defined
    percentage of the variable bounds changed through domain propagation or at a predefined frequency.
  - some of the diving heuristics additionally consider indicator variables and SOS1 variables as candidate variables and try to
    make these constraint types feasible before passing a rounded solution to SCIPtrySol()

- Presolving:
  - new presolving/propagation algorithm using the gcd for ranged rows and equations in cons_linear
  - added presolving levels (FAST, MEDIUM and EXHAUSTIVE) to allow better balancing of presolvers

- Separation:
  - improved separation procedure of SOS1 constraint handler
  - improved separation procedure for convex quadratic constraints

Examples and applications
-------------------------

- two new applications for multi-objective optimization (PolySCIP) and the Steiner Tree Problem in Graphs
- new application for solving Steiner tree problems: SCIP-Jack can handle both the classical Steiner tree problem in graphs
  and 10 of its variants

Interface changes
-----------------

### New and changed callbacks

- new callback function `SCIP_DECL_CONSGETDIVEBDCHGS` to provide
  constraint handler method to suggest dive bound changes during the generic diving algorithm, see type_cons.h for details
- new callback `SCIP_DECL_DIVESETGETSCORE` to implement scoring function to guide diving

### Deleted and changed API methods

- avoid potential comparisons of different infinity values by adjusting the LP solution value
- SCIPintervalSign(),  SCIPintervalAbs(), SCIPintervalMax(), SCIPintervalMin(), SCIPexprgraphGetNodePolynomialMonomialCurvature(),
  and SCIPexprgraphTightenNodeBounds() need an infinity value to decide whether an interval is empty or not
- SCIPgetFeasibilityQuadratic() and SCIPgetActivityQuadratic() returns now a `SCIP_RETCODE` and needs an additional `SCIP_Real*` to
  store the result
- methods which support statistical tests in pub_misc.h, SCIPstudentTGetCriticalValue(), SCIPcomputeTwoSampleTTestValue() etc.
- SCIPsolveLinearProb() solves a linear problem of the form Ax=b for a regular square matrix A
- Added parameter `freesubscip` to SCIPapplyProximity()

- Data structures:
  - Renamed method SCIPdigraphGetSuccessorsDatas() to SCIPdigraphGetSuccessorsData()
  - Renamed method SCIPdigraphGetNodeDatas() to SCIPdigraphGetNodeData()
  - Renamed method SCIPdigraphSetNodeDatas() to SCIPdigraphSetNodeData()

- Constraint Handlers:
  - Renamed method SCIPconshdlrGetPropTimingmask() to SCIPconshdlrGetPropTiming()
  - new method SCIPconshdlrSetPropTiming()
  - Removed method SCIPconshdlrIsPresolvingDelayed()
  - Removed method SCIPconshdlrWasPresolvingDelayed()
  - SCIPmakeSOS1sFeasible() based on solution values, fixes variables to zero to turn all SOS1 constraints feasible
  - removed `delay(presol)` parameter from SCIPinclude{Conshdlr,Presol,Prop}() and added `(presol)timing` parameter
  - new parameter `presoltiming` for method SCIPpresolCons()
  - SCIPvarIsSOS1() returns whether some variable is involved in an SOS1 constraint
  - SCIPgetConflictgraphSOS1() gets conflict graph of SOS1 constraints
  - Added parameter `presoltiming` to SCIPpropCumulativeCondition()
  - Removed parameter `delaypos` from SCIPsetConshdlrPresol()
  - Added parameter `presoltiming` to SCIPsetConshdlrPresol()
  - Removed parameter `delaypos` from SCIPincludeConshdlr()
  - Added parameter `presoltiming` to SCIPincludeConshdlr()
  - Added parameter `consgetdivebdchgs` to SCIPincludeConshdlr() to provide a divebdchg-callback for the constraint handler
    to include

- Branching Rules:
  - Added parameter `forcestrongbranch` to SCIPselectVarStrongBranching()
  - Added parameter `executebranching` SCIPexecRelpscostBranching()
  - Added parameters `ndomredsdown` and `ndomredsup` to SCIPgetVarStrongbranchWithPropagation()

- LP and Cutting Planes:
  - Added parameters `inds` and `ninds` to SCIPgetLPBInvRow(), SCIPgetLPBInvCol(), SCIPgetLPBInvARow(), SCIPgetLPBInvACol(), and
    SCIPcalcStrongCG()
  - Added parameters `maxweight`, `weightinds`, `nweightinds`, and `rowlensum` to SCIPcalcMIR()

- Variables:
  - SCIPvarGetNodeSOS1() returns node of SOS1 variable in the conflict graph
  - SCIPnodeGetVarSOS1() returns SOS1 variable associated to some given node in the conflict graph
  - Removed method SCIPvarGetNBinImpls()

- Presolving:
  - Removed parameter `delaypos` from SCIPincludePresolBasic()
  - Added parameter `presoltiming` to SCIPincludePresolBasic()
  - Removed parameter `delaypos` from SCIPincludePresol()
  - Added parameter `presoltiming` to SCIPincludePresol()
  - Removed parameters `presoldelay` and `presoltiming` from SCIPincludePresol()
  - Removed parameters `presoldelay` and `presoltiming` from SCIPsetPropPresol()

- Misc:
  - Added parameter `isequation` to SCIPaddClique()
  - Removed parameter `writeimplications` from SCIPwriteCliqueGraph()
  - Removed method SCIPallocBufferSize()
  - Removed method SCIPduplicateBufferSize()
  - Removed method SCIPreallocBufferSize()
  - Removed method SCIPfreeBufferSize()
  - Removed method callback SCIPdialogExecConflictgraph()

### New API functions

- started support for user-defined operators in expression trees/graphs (see SCIPexprCreateUser()),
  interface will likely change again in future SCIP versions
- new methods for mixed inter linear matrix access (see pub_matrix.h) added
- SCIPcomputeArraysIntersection() to compute the set intersection of two ordered arrays
- SCIPcomputeArraysSetminus() to compute the set difference of two ordered arrays
- SCIPcutGetLPActivityQuot() in pub_cutpool.h to get the potion of LP's where this cut was sharp in an optimal basis.
- SCIPpresolGetTiming(), SCIPpresolSetTiming(), SCIP{conshdlr,prop}GetPresolTiming(), and SCIP{conshdlr,prop}SetPresolTiming()
- SCIPdigraphSetNSuccessors() sets the number of successors of some digraph node to a given value

- Diving:
  - SCIPcreateDiveset() to add a diveset to a heuristic. Heuristics may have multiple divesets under different names
  - SCIPperformGenericDivingAlgorithm() that performs diving with periodic LP resolve according to the diveset argument.

- Constraints:
  - new setter function SCIPsetConshdlrGetDiveBdChgs() in scip.h to set dive bound change callback for this constraint handler
  - SCIPaddDiveBoundChange() to add a diving bound change to the diving bound change storage of SCIP together with the information if this is a
    bound change for the preferred direction or not, to be used by constraint handlers inside the getDiveBdChgs-callback
  - SCIPchgCoefLinear() and SCIPdelCoefLinear() to modify linear constraint during problem creation

- Memory:
  - BMSallocClearBlockMemoryArray()/SCIPallocClearBlockMemoryArray() and
    BMSallocClearBufferMemoryArray(), SCIPallocClearBufferArray() to allocate arrays that are initialized to 0
  - SCIPbuffermem() to get buffer memory;

- Sort:
  - added new sorting functions SCIPsortRealRealRealBoolBoolPtr(), SCIPsortDownRealRealRealBoolBoolPtr()
  - added new sorting functions SCIPsortIntIntIntReal(), SCIPsortDownIntIntIntReal(), SCIPsortRealIntInt(), SCIPsortDownRealIntInt()

- Param:
  - SCIPwriteParam() to write a single parameter to a file
  - SCIPcheckParam{Bool,Char,...}() to check whether a parameter value is within the feasible domain

- Quadratic:
  - SCIPchgLhsQuadratic(), SCIPchgRhsQuadratic(), SCIPchgLinearCoefQuadratic(), SCIPchgSquareCoefQuadratic(),
    and SCIPchgBilinCoefQuadratic() to modify quadratic constraints during problem creation
  - SCIPgetFeasibilityQuadratic() and SCIPgetActivityQuadratic() to get the feasibility and activity of a quadratic constraint in a given solution
  - SCIPaddSquareLinearization(), SCIPaddSquareSecant(), SCIPaddBilinLinearization() and SCIPaddBilinMcCormick()
    in cons_quadratic.h to compute linear under- and overestimation for bilinear and quadratic terms

### Command line interface

- extended variable branching statistics and statistic output in the interactive shell (see Statistic section)
- submenu for setting `vbc` settings renamed to `visual`
- at the end of a command line run the best solution can now be output in the orignal space

### Interfaces to external software

- in the AMPL interface, variable and constraint attributes (flags) can now be set via suffixes, where 0 (unset) stands
  for the default, 1 for TRUE and other values for FALSE; see SCIPcreateVar() and SCIPcreateCons() for their meaning;
  for variables, `initial` and `removable` are recognized;
  for constraints, `initial`, `separate`, `enforce`, `check`, `propagate`, `dynamic` and `removable` are recognized
- the AMPL interface now passes an initial guess, if specified, as a solution (that will be checked for feasibility) to SCIP

### Changed parameters

- rowrepswitch set to 2.0, so row representation is activated if LP has at least 2 times more rows than columns
- one can now set emphasis parameters at the beginning of a settings file; it should start with `emphasis:` and
  the contain the emphasis string, e.g., `emphasis: feasibility` or `emphasis: heuristics off`.

- Renamed parameters:
  - `vbc/filename` to `visual/vbcfilename`
  - `vbc/realtime` to `visual/realtime`
  - `vbc/dispsols` to `visual/dispsols`

### New parameters

- added parameter to switch pseudo cost update in diving heuristics (enabled by default)
- `branching/relpscost/confidencelevel` to set the confidence level to be used by statistical tests
- `branching/relpscost/higherrortol` to define the highest reliability threshold for relative error based reliability
- `branching/relpscost/lowerrortol` to define a lower reliability threshold for relative error based reliability
- `branching/relpscost/nlscoreweight` for weight of nonlinear score when branching on MINLPs
- `branching/relpscost/usedynamicconfidence` to use a dynamic confidence level based on the amount of
  strong-branching simplex-iterations compared to the overall simplex iterations (default is FALSE)
- `branching/relpscost/usehyptestforreliability` to enable strong branching decisions based on a 2-sample student-T test of all prior
  pseudo-cost observations between the best pseudo-candidate and the candidate for which to decide whether strong-branching should be applied
- `branching/relpscost/userelerrorreliability` to enable relative error based reliability
- `branching/relpscost/skipbadinitcands` for skipping strong-branching candidates whose estimated gain
  is significantly worse than the one of the locally best (sb or pseudo) candidate
- `constraints/linear/multaggrremove` to perform multi-aggregations in linear constraint handler only if the constraint can be removed afterwards
- `constraints/linear/rangedrowpropagation` to disabled newly implemented propagtion algorithm for ranged rows and equations
- `constraints/quadratic/advanced/interiorcomputation` to select the way of computing and interior point for gauge cuts
- `constraints/quadratic/gaugecuts` to enable convex quadratics to generate gradients cuts which are supporting
- `constraints/soc/generalsocupgrade` to allow general quadratics to be upgraded to soc
- `constraints/SOS1/addcomps` to add local complementarity constraints to the branching nodes (can be used in combination
  with neighborhood or bipartite branching)
- `constraints/SOS1/addbdsfeas` to define a minimal feasibility value for local bound (clique) inequalities in order to be
  added to the branching node
- `constraints/SOS1/addcompsdepth` to define the maximal depth for adding complementarity constraints
- `constraints/SOS1/addcompsfeas` to define a minimal feasibility value for local complementarity constraints in order to be
  added to the branching node
- `constraints/SOS1/autocutsfromsos1` to automatically switch to separating bound cuts from SOS1 constraints if the SOS1
  constraints do not overlap
- `constraints/SOS1/autosos1branch` to switch to SOS1 branching if the SOS1 constraints do not overlap
- `constraints/SOS1/conflictprop` to define whether to use conflict graph propagation
- `constraints/SOS1/bipbranch` to branch on a complete bipartite subgraph of the conflict graph
- `constraints/SOS1/boundcutsdepth` to define the node depth of separating bound (clique) cuts
- `constraints/SOS1/boundcutsfreq` to define the frequency for separating bound (clique) cuts
- `constraints/SOS1/boundcutsfromgraph` to define whether to separate bound (clique) inequalities from the conflict graph
- `constraints/SOS1/boundcutsfromsos1` to define whether to separate bound (clique) inequalities from SOS1 constraints
- `constraints/SOS1/fixnonzero`: If neighborhood branching is used, then fix the branching variable (if positive in sign)
  to the value of the feasibility tolerance
- `constraints/SOS1/implcutsdepth` to define the node depth of separating implied bound cuts
- `constraints/SOS1/implcutsfreq` to define the frequency for separating implied bound cuts
- `constraints/SOS1/implprop` to define whether to use implication graph propagation
- `constraints/SOS1/maxaddcomps` to define the maximal number of complementarity constraints added per branching node
- `constraints/SOS1/maxboundcuts` to define the maximal number of bound (clique) cuts separated per branching node
- `constraints/SOS1/maxboundcutsroot` to define the maximal number of bound (clique) cuts separated per iteration in the root node
- `constraints/SOS1/maximplcuts` to define the maximal number of implied bound cuts separated per branching node
- `constraints/SOS1/maximplcutsroot` to define the maximal number of implied bound cuts separated per iteration in the root node
- `constraints/SOS1/maxextensions` to define maximal number of extensions that will be computed for each SOS1 constraint in presolving
- `constraints/SOS1/maxsosadjacency` to define that the adjacency matrix of the conflict graph is not created in presolving if
  the number of SOS1 variables is too large
- `constraints/SOS1/maxtightenbds` to define the maximal number of bound tightening rounds per presolving round
- `constraints/SOS1/neighbranch` to branch on a neighborhood of the conflict graph
- `constraints/SOS1/nstrongiter` to define the maximal number LP iterations to perform for each strong branching round
- `constraints/SOS1/nstrongrounds` to define the maximal number of strong branching rounds to perform for each node (only
  available for neighborhood and bipartite branching)
- `constraints/SOS1/sos1branch` to branch on a single SOS1 constraint, i.e., a clique of the conflict graph
- `constraints/SOS1/sosconsprop` to define whether to use SOS1 constraint propagation
- `constraints/SOS1/strthenboundcuts` to define whether to strengthen bound (clique) cuts in case bound variables are available
- `constraints/SOS1/updateconflpresol` to update the conflict graph during the presolving procedure
- `display/allviols` to print all violated constraints of the best solution during checksol in the scip shell
- `heuristics/indicator/improvesols` that turns on the improvement of external solutions by one-opt
- `heuristics/*diving/lpresolvedomchgquot` to determine the percentage of changed domains since previous LP to trigger
  an LP resolve [default: 0.15] (* stands for eight diving heuristics to support this feature)
- `heuristics/*diving/lpsolvefreq` to determine the frequency for resolving LP's during the execution of
  this heuristic [default: 1, use 0 for a dynamic setting based on the number of domain reductions]
  (* stands for eight diving heuristics to support this feature)
- `heuristics/shiftandpropagate/binlocksfirst` to set if binaries without locks should be preferred in ordering
- `heuristics/shiftandpropagate/maxcutoffquot` to select a maximum percentage of allowed cutoffs before stopping the heuristic (default is 0.0)
- `heuristics/shiftandpropagate/selectbest` to trigger if shiftandpropagate should select the best candidate in every round
  (set to FALSE for static order) (default is FALSE)
- `limits/autororestart` for triggering an automatic restart after this many nodes, or -1 for no auto restart [default is -1]
- `limits/softtime` to set a soft time limit (active only after first primal solution was found)
- `misc/allowobjprop` to allow objective function propagation
- `misc/allowdualreds` to allow dual reductions
- `misc/outputorigsol` to control whether at the end of a command line run the solution should be output in the orignal space
- `numerics/checkfeastolfac` to scale feasibility tolerance when checking the feasibility of best found solution
  after the solving process finished (e.g., checksol in scip shell)
- `separating/cutselrestart` for cut selection during restart copy process (`a`ge, activity `q`uotient) [default is `a`]
- `separating/cutselsubscip` for cut selection for sub SCIPs (`a`ge, activity `q`uotient) [default is `a`]
- `separating/disjunctive/maxconsdelay` to delay separation of disjunctive cuts if number of SOS1 constraints is larger than predefined value
- `separating/disjunctive/maxdepth` to define the node depth of separating disjunctive cuts
- `separating/disjunctive/maxinvcuts` to define the maximal number of disjunctive cuts investigated per iteration in a branching node
- `separating/disjunctive/maxinvcutsroot` to define the maximal number of disjunctive cuts investigated per iteration in the root node
- `separating/disjunctive/maxrank` to define the maximal permissible rank of a disjunctive cut that could not be scaled to integral coefficients
- `separating/disjunctive/maxrankintegral` to define the maximal permissible rank of a disjunctive cut that could be scaled
  to integral coefficients
- `separating/disjunctive/maxrounds` to define the maximal number of separation rounds of disjunctive cuts in a branching node
- `separating/disjunctive/maxweightrange` to define the maximal valid range of simplex tableau row weights

### Data structures

- new enum `SCIP_CONFIDENCE_LEVEL` for different levels of confidence for statistical tests.
- new struct `SCIP_DIVESET` that bundles options for SCIP's diving heuristics; all hard diving heuristics (those
  without `obj` at the beginning) include diveset and implement only the scoring callback.
- rename all file `*_vbc.?` to the more generic `*_visual.?`
- moved buffer memory handling to blockmemory/memory.?;
  remove files type_buffer.h, struct_buffer.h buffer.h buffer.c;
  removed functions SCIP*buffer*() from scip.? and replaced them by macros;
  redesigned buffer interface to be similar to block memory; added checks for strange sizes

Testing
-------

- added scripts and targets for testing with xpress (see Makefile section)

Build system
------------

### Makefile

- new parameter `DELHEADERS` for `uninstall`-target: scip headers are only removed when invoking `make uninstall DELHEADERS=true`
- added scripts check_xpress.awk, check_xpress.sh, evalcheck_xpress.sh and check_cluster_xpress.sh and target
  `testclusterxpress` and `testxpress`

Fixed bugs
----------

- fixed bug in primal.c and tree.c by using SCIPinfinity() as a cutoffbound to delete child nodes
- fixed bug in lp.c which leads to wrong primal and dual feasibility
- fixed wrong handling of infinite activities and primal values in sepastore.c and lp.c
- fixed bug that led to an erroneous warning about the clock type
- fix behavior of `make install` which now sets symbolic links and short links to binaries and libraries
- fix bug which lead to wrong global bound tightenings in prop_genvbounds.c
- fix call to random generator for Windows operating systems in misc.c
- fixed again a bug in backward propagation of linear expressions in expression graph

- NLP:
  - fixed bug in heur_nlpdiving.c: wrong counting of fix variables
  - fix wrong handling of `SCIP_NLPSOLSTAT_LOCALINFEASIBLE` solution status in nlp.c
  - fix characterization of logic or constraints in SCIP's NLP relaxation

- Branching:
  - fixed wrong comparison when executing branching rule for external branching candidates
  - fix spatial branching on implicit integer variables
  - fix wrong comparisons of values larger/less than +/- SCIPinfinity() in branch.c, lp.c and sol.c
  - fixed problem with lpisrelax flag in probing mode when doing branch-and-price

- Constraint Handlers:
  - try to handle fixings of multi-aggregated variable in cons_sos1 presolving and avoid error
  - fixed bug in pseudoboolean constraint handler about negated variables
  - fixed assert in cons_soc.c: now soc with 1 lhs variable are allowed
  - fixed wrong assert in cons_indicator (slack variables might be replaced by active variables that have nonzero objective)
  - fix late creation of auxiliary LP in cons_nonlinear.c, which lead to a segmentation fault with lpi_spx2.cpp
  - fixed bug in cons_abspower.c: do not generate cuts with infinity right-hand-side anymore
  - fixed setting of enforcement flag for constraints created by reformulation in nonlinear constraint handlers
  - fixed bug in cons_indicator with handling local bounds

- Memory:
  - fix potential memory leak in SoPlex LP interfaces when setting invalid basis
  - fix potential memory leak in method SCIPgetConsCopy()
  - fix potential memory leak in method detectRedundantConstraints() of the knapsack constraint handler

- Interval arithmetic:
  - fix handling of infinite intervals in SCIPintervalIsEmpty()
  - fixed bug in intervalarith.c: bivariate quadratic equations may have been solved wrongly if second variable is unbounded

- Quadratic Constraints:
  - fix wrong sorting of bilinear terms in cons_quadratic
  - fix potentially tightening of LB/UB of a variable to +/- infinity in cons_quadratic
  - fixed bug in cons_quadratic.c which leads to an overflow when SCIP allocates memory for a dense matrix
  - fixed bug in cons_quadratic.c: do not generate linearization cuts for disabled constraints
  - fix missing clean phase of bilinear terms with zero coefficient in cons_quadratic.c

@page RN31 Release notes for SCIP 3.1

@section RN311 SCIP 3.1.1
*************************

Features
--------

- use clock average to reduce number of system calls via `timing/rareclockcheck` parameter
- added copy mechanism for conjunction constraints
- added revised lpi_xprs for using XPRESS as LP solver

Performance improvements
------------------------

- improved solving of LPs in OBBT propagator
- improved activity-delta computation and thereby propagation for linear constraints
- improved memory management of proximity heuristic
- disabled statistic timing in all subscips via new parameter `timing/statistictiming`

Interface changes
-----------------

### New and changed callbacks

- rename array arcdatas in digraph to arcdata
- changes in clock type are now transferred to SoPlex
- corrected wrong primal bound in statistics for unbounded problems
- forbid to call SCIPfixVar() in `SCIP_STAGE_PRESOLVED` stage, which is not allowed since it calls SCIPchgVarLb/Ub()

### Deleted and changed API methods

- rename SCIPdigraphGetNodeDatas() to SCIPdigraphGetNodeData();
- rename SCIPdigraphSetNodeDatas() to SCIPdigraphSetNodeData()
- SCIPapplyProximity() has an additional parameter freesubscip, which causes the method to free
  the created subscip automatically at the end.

### New API functions

- SCIPhasPerformedPresolve() to check, e.g., whether LP duals are accessible
- SCIPconvertRealTo[Long]Int() to convert reals that represent integers to [long] ints.
- SCIPisDualfeasEQ() and related to perform checks w.r.t. to the dual feasibility tolerance
- SCIPdeleteSubproblemProximity() to free proximity subproblem manually as external caller

### Command line interface

- added dialog for writing the finite solution (calling SCIPcreateFiniteSolCopy() before writing)

### Interfaces to external software

- AMPL interface now returns dual multipliers if problem is an LP and presolving was turned off

### Changed parameters

- changed default value of parameter `heuristics/proximity/minimprove` to 0.02; previous value was 0.25
- changed default value of parameter `heuristics/proximity/usefinallp` to FALSE

### New parameters

- `timing/rareclockcheck` to call the system time less frequently, based on the current average time interval
  between two calls to SCIPsolveIsStopped(); the default value is FALSE
- `timing/statistictiming` to enable/disable all timers for statistic output of SCIP; the default value is TRUE

### Data structures

- renamed MIP matrix structure to `SCIP_MATRIX`
- changed the numeric values for `PRESOLTIMING` flags

Build system
------------

### Makefile

- added Makefile support for cygwin 64 Bit
- allow to turn off block and buffer memory by the makefile parameters NOBLKMEM, NOBUFMEM, NOBLKBUFMEM;
  also remove the now superfluous makefiles for noblkmem, nobufmem, noblkbufmem

Fixed bugs
----------

- fixed wrong conversion of reals representing negative integer values
- in debug mode, SCIP checks that no NaN's are introduced in SCIPsolSetVal()
- fixed bug 697 (and 699), calling SCIPsolve() after the problem was already solved and SCIPfreeSolve() was called now
  does nothing anymore
- added support for character `#` in variable names in old non-linear CIP format (i.e., names without `<` and `>`)
- fixed bug 702, removed too hard assert when casting too big values into `SCIP_Longint`
- branching for continuous variables with unbounded intervals now takes `branching/clamp` into account
- forbid aggregations with scalar smaller feastol or larger 1/feastol
- fixed bug 683, not recognizing errors/segfaults especially in free stage of SCIP by improving the check scripts
- fixed bug where quieting a message handler also disabled writing to files other than stdout
- fixed bug 708, special case of implications led to a fixing
- fixed bug, variable bounds detected wrong infeasibility
- another bug fix when computing the original variable sum of a given variable in SCIPvarGetOrigvarSum()
- fixed setting solution value of multi-aggregated var in xml-solution case
- fixed bug changing the variable type of an negated variable
- fixed numerical troubles in SCIPcreateFiniteSolCopy()
- fixed bug in SCIPpermuteProb(): if called before transforming the problem, data structures were not initialized yet
- fixed bug in aggregation procedure if two variables were of non-binary type but for one of the variables
  SCIPvarIsBinary() returned true
- treat activities of pseudo solutions as invalid when containing positive and negative infinity contributions
- fixed bug in GMI example: fractionality of slack variable is now computed correctly
- fixed LP interface of CPLEX: functions getBInv* return the correct sign of the coefficients.
- fixed bug in SCIPpermuteProb(), when called in transformed stage and non-active constraints exist

- Dual:
  - use dual feasibility tolerance for comparisons regarding reduced costs
  - fixed bug in prop_dualfixing: don't fix variables to infinite values during solving
  - fixed sign of the dual multipliers returned by AMPL interfaces for maximization

- Objective and Time Limit:
  - fixed wrong output of status when an objective limit was imposed but not reached yet
  - fixed the rare case that branching was performed even though strong branching found global bound changes leading to
    an infeasible/objlimit LP
  - fixed bug that objective limit was not reset correctly during SCIPfreeTransform() for maximization problems
  - fixed bug that hitting the time limit while solving a pure LP and then continuing the solving process lead to
    not solving the LP, but always creating a single child node until maximum depth is reached

- Heuristic:
  - fixed bug leading to an incorrect dual bound when solving probing LPs within a DURINGPRICINGLOOP heuristic
  - fixed bug in proximity heuristic which attempted to enter diving mode even at nodes without a constructed LP
  - fixed wrong pseudo cost updates during diving heuristic execution after backtracking
  - fixed bug in heur_oneopt: avoid bound violations if shift value is negative due to infeasibilities
  - fixed bug that reaching a solution limit by beforenode heuristics lead to disregarding the current node if the
    optimization process was restarted later
  - fixed bug in trysol heuristic not saving the best solution in maximization problems

- Presolve:
  - fixed bug in presolving of abspower constraints that lead to wrong variable locks
  - allow to call SCIPmarkConsPropagate() in INITPRESOLVE stage
  - fixed bug in components presolver with handling of dual fixable variables: unboundedness was not detected,
    better handle components with single variables by dual fixing propagator
  - issues in component solving by presol_components do not lead to stopping the overall process, anymore, the component
    is just disregarded

- Memory:
  - fixed bug with freeing problem: need to reset objective limit
  - fixed memory leaks in case of erroneous parsing of constraints, e.g., non-linear constraints
  - fixed missing memory allocation for node data in digraphs

- Constraints:
  - fixed bug in cons_quadratic which leads to wrong min/max activities
  - removed wrong break in cons_pseudoboolean
  - fixed bug in cons_varbound.c using the wrong constraint side for updating an upper bound
  - fixed bug in presolve of cons_nonlinear: wrong constraint upgrades may have been performed due to outdated bound
    information in expression graph
  - fixed bug in cons_setppc, wrongly aggregating variables if dual-presolving was disabled
  - fixed bug in cons_sos1: locks and events were not initialized if constraint was added to transformed problem
  - fixed bug in cons_setppc with dual presolving disabled
  - corrected copy of disjunction constraints

- Reading:
  - allow to read numbers like `42856.` in lp-format
  - fixed bug(?) in reader_mps: variables are now written in columns section even of they occur in no constraint
    and have an objective coefficient of 0 (otherwise, CPLEX and Gurobi cannot read the file)
  - fixed bug with reading `>=1` indicator constraints in LP-files
  - fixed bug in reader_lp which created two indicator constraints with the same name to trigger an equality
  - fixed bug when reading indicator constraints for linear constraints (equations/ranged rows) from MPS files

@section RN310 SCIP 3.1.0
*************************

Features
--------

- added breadth first search node selection
- new node selection rule UCT which balances exploration and exploitation by considering node visits
- added possibility to not set a cutoff bound in the LP solver (can be enabled by setting `lp/disablecutoff` to TRUE)
- added missing debugging solution check for cliques
- added a data pointer to each node of the `SCIP_DIGRAPH`
- SCIPgetVarCopy() will now copy the original bounds when called for an original variable
- added upgrade of continuous variables to implicit variables for linear equations even if the coefficient is
  not equal to 1
- probing supports implicit binary variables
- added scaling to computation of relative interior point in SCIPcomputeLPRelIntPoint()

- Solution:
  - added two methods to iterate over a sparse solution (`SCIP_SPARSESOLUTION`), see pub_misc.h
  - it is now possible to add an offset for the original problem instance, all original solutions will be initialized with
    this value and updated, when the offset is changed
  - extended and corrected dual feasibility checks for LP solution (controlled by parameter `lp/checkdualfeas`)

- Cuts and Separation:
  - the rank of cuts is now stored and taken into account to improve numerical stability
  - added possibility to separate a cutpool w.r.t. a given solution (instead of LP-solution)

- Branching:
  - new branching rule `cloud branching` that considers several alternative LP optima
  - additional vbc output added: branching information is printed earlier and also for nodes which were cut off
  - added support for strong branching with domain propagation in full strong and reliability pseudo cost branching
  - added strong branching with domain propagation support: in SCIPstartStrongbranch(), support for propagation can
    be enabled (uses the probing mode, some overhead compared to standard strong branching), after that
    SCIPgetVarStrongbranchWithPropagation() can be used to perform strong branching on a variable with previous domain
    propagation; similar to probing, valid bounds for variables are collected
  - strong branching with propagation can be enabled in fullstrong and relpscost branching rule
  - added possibility to store pricing norms of the LP solver (in addition to basis information) to speed up LP solving
    after a backtrack, e.g. in probing or strong branching with domain propagation
  - a pricer can now return that no further pricing should be done but rather early branching, even if it added variables

- LP interface:
  - SoPlex (>= 1.7.0.5) can compute condition number of current basis matrix via LP interface
  - LPI files (lpi*.[h|c]) all moved from src/scip to src/lpi

- Constraints:
  - added propagation method to cons_xor relying on Gaussian elimination, which can also produce feasible solutions
  - added first implication detection in cons_linear
  - cons_indicator can now try to construct feasible solutions from a cover
  - added possibility to forbid upgrading of linear constraints
  - new initial constraints are now added to the LP before solving a probing LP
  - first implementation of parsing for nonlinear constraints in CIP format
  - added upgrade from varbound constraints to set-packing constraints
  - added upgrade from bounddisjunction constraints to set-packing/logicor constraints
  - cumulative constraint handler adds disjunctive constraints (cumulative with capacity 1) for all jobs which cannot
    be processed in parallel
  - added new clique extraction algorithm for linear constraints
  - the slack variables of indicator constraints can now be scaled
  - added redundancy check of sides of ranged row varbound constraint
  - added coefficient tightening for ranged row varbound constraint
  - XOR constraint handler can add two extended formulations (flow/asymmetric, parameter `addflowextended/addextendedform`)
  - added multi-aggregation for binary variables with at most two uplocks and two downlocks, which emerge from set-
    partitioning or set-packing constraints
  - added upgrade from quadratic constraints to set-packing constraints
  - generalized the linking constraint handler

- Reader:
  - can now read and write CIP-files with (multi-)aggregated variables
  - all readers now take the global parameters `reading/dynamic{conss|cols|rows}` and `reading/initialconss` into account
  - added reader_pbm, which writes the constraint-variable incidence matrix in pbm format (possibly scaled to given size)
  - reader_osil can now read SOS1 and SOS2 constraints
  - reader_lp and reader_mps are now able to write and-constraints in form of their (weak/strict) relaxation
  - added reading capability to GAMS reader (if compiling with GAMS=true, requires a GAMS system)
  - added capability of writing SOS1/2 constraints to GAMS reader (introduces extra variables and equations)

- Heuristic:
  - new primal heuristics dual value
  - new LNS heuristic called `proximity`, which solves a problem in which a local branching constraint replaces the
    objective function which in turn is treated as additional constraint
  - new LP-based rounding heuristic (heur_randround) whose randomized rounding is biased towards the LP solution value;
    the heuristic uses the probing mode of SCIP to generate conflict clauses on the fractional variables

- Presolving:
  - added new dual presolving for setppc-constraints
  - changed dualfix presolver to propagator such that dual fixing can also be applied during repropagation of the root node
  - added full-dual presolving step in setppc constraint handler
  - dual solution can now be displayed for pure LPs when no presolving was performed
  - added clique presolving for xor constraints
  - added presolving using pairs of variable bound constraints that use the same variables
  - added more presolving to cons_indicator, checking whether indicator/slack variables are aggregated
  - added presolve.{c,h} which should be used for all preprocessing mechanisms executed from within SCIP, corresponding to
    solve.{c,h} and also for presprocessing methods which can be called from different plugins or from the core to avoid
    code doubling
  - return error if variable should be fixed to infinity after presolving (LP-solvers do not handle this consistently)
  - in verblevel `SCIP_VERBLEVEL_FULL`, the number of non-zeros will be output for the original and presolved model
  - new presolving step for tightening logicor constraints using implication and clique information
  - several new presolving steps for linear and knapsack constraints, using gcd information and many more

- Statistic:
  - added average gap based on primal-dual integral to solution statistics; can be disabled via parameter
    `misc/calcintegral`
  - the statistics now include the value of the first LP solved at the root node (without cuts)
  - added new statistic which distinguishes between internal nodes and leaves which got processed
  - new section `Root Node` in statistics, listing objective value, iterations and solving time for the first LP solved
    at the root node as well as final dual bound of the root node and LP iterations for processing the root node
    (those where listed in the `Solutions` section before, named `Root Dual Bound` and `Root Iterations`)

Performance improvements
------------------------

- allow multiaggregation of binary variables
- shorten conflicts and deriving global boundchanges from conflicts
- apply lowerbound provided by pricers already during pricing loop, stop pricing if the lower bound computed by pricing
  already exceeds the cutoff bound
- improved performance of SCIPcliquelistDel(), SCIPcliquetableAdd(), SCIPcliquetableCleanup()

- LP Solution:
  - strong branching LP solutions are checked for integrality
  - improved LP reoptimization for branch-and-price applications
  - improved numerical stability checks for LP solution
  - faster feasibility check of LP solutions (controlled by parameters `lp/checkprimfeas` and `lp/checkdualfeas`)

- Presolver:
  - improved methods SCIPlpiGetBInv{Row,Col,ACol} for row representation in SoPlex LP interface
  - improved performance of method SCIPsolRetransform() when called during presolving with many aggregations
  - minor presolving performance improvements in cons_logicor.c and cons_knapsack.c
  - dual fixing presolver was turned into a propagator
  - many presolving improvements in constraint handlers
  - improved dual-presolving for setppc constraints in special cases

- Constraints:
  - major improvements in pseudo-boolean constraint handler
  - performance improvement in domain propagation by marking constraints for propagation
  - added more constraint upgrading possibilities
  - improved handling of initial constraints created during solving
  - disabled scaling in feasibility check of nonlinear constraint handlers
  - conflict consisting of exactly two binary variables will be handled as set-packing constraint instead of an logicor
    constraint and the corresponding clique information is globally added
  - fasten repropagation for set-packing and -partitioning constraints
  - improved merging of and-constraints
  - disabled multi-aggregation in linear constraint handler when coefficients differ too much
  - improved multi-aggregation in linear constraint handler when only one variable in the aggregation has infinity
    contribution
  - added upgradability for implicit binary variable cases for linear constraints

Examples and applications
-------------------------

- new textbook Gomory mixed integer cuts example

Interface changes
-----------------

- removed all message length parameters in message.c and for printing error messages (not needed anymore)

### New and changed callbacks

- Domain Propagation:
  - added parameter `nmarkedconss` to SCIP_DECL_CONSPROP() callback which gives the number of constraints marked
    for propagation (these constraints are listed first in the conss array given as parameter).

- Primal Heuristics:
  - Added parameter `nodeinfeasible` to SCIP_DECL_HEUREXEC() callback which states whether the current subproblem was
    already detected to be infeasible. In this case, the current LP solution might not respect local bounds and the
    heuristic must not assume that it does.

- Variable Pricers:
  - Added parameter `stopearly` to callback method SCIP_DECL_PRICERREDCOST(). This boolean pointer should be used by the pricer
    to state whether early branching should be performed, even if new variables were added in the current pricing round.

- Branching Rules:
  - new possible return value `SCIP_DIDNOTFIND` for SCIP_DECL_BRANCHEXECLP(), SCIP_DECL_BRANCHEXECPS(), and
    SCIP_DECL_BRANCHEXECEXT() callbacks to state that the branching rule searched, but did not find a branching.

### Deleted and changed API methods

- SCIPcalcMIR() takes an additional parameter sidetypes to determine which side of the rows to use
  (relevant for ranged rows)
- SCIPvarParseOriginal() and SCIPvarParseTransformed() now return the end of the parsed string
- SCIPgetConsCopy() now always captures the created constraint

- Branching:
  - Added parameter `nfracimplvars` to SCIPgetLPBranchCands()
  - SCIPgetLPBranchCands() can be used to retrieve the number of implicit integer variables with fractional LP solution
    value via an additional pointer; the corresponding implicit integer variables can be accessed together with their
    fractionalities and solution values in the same way as binary and integer variables before; the arrays are sorted such
    that binary and integer variables precede the implicit integer variables; the method SCIPbranchcandGetLPCands()
    has been modified in the same way

- LP and Cutting Planes:
  - Added parameter `sidetypes` to SCIPcalcMIR() to specify the specify row side type to be used.
  - Added parameter `cutrank` to SCIPcalcMIR() and SCIPcalcStrongCG() which stores the rank of the returned cut;
     via SCIProwChgRank() the rank of a cut can be changed (default rank is 0)
  - Added parameter `infeasible` to SCIPaddCut() which is a pointer to store whether the cut is infeasible for the
    local bounds.
  - SCIPgetLPObjval() now returns the LP value of the current (suboptimal) basis if the iteration limit is hit during LP
    solving (instead of -infinity); this value is not necessarily a valid dual bound and must not be used as such, but can
    be used as an objective estimate, e.g., if strong branching is simulated using the probing mode
  - removed parameter `normtype` from function SCIPcomputeLPRelIntPoint()

- Misc:
  - Added parameter `lazyconss` to SCIPwriteMIP() to swith writing removable rows as lazy constraints.
  - Added parameter `enablepropagation` to SCIPstartStrongbranch(), which can be used to enable strong branching
    with domain propagation.
  - SCIPstartStrongbranch() has a new parameter `propagate` to enable or disable propagation support for strong branching
  - New method SCIPgetVarStrongbranchWithPropagation() which performs strong branching with propagation on a variable.
  - Added parameter `endptr` to SCIPparseVar() which stores the final string position after parsing.

### New API functions

- added SCIPdebugCheckConss() to the debugging mechanism and therefore created a `SCIP_SOL` (in original space) in debug.c
- before copying solutions to the original solution candidate storage, infinite solution values can now be removed using SCIPcreateFiniteSolCopy()
- SCIPsortLongPtrRealBool(), SCIPsortLongPtrRealRealBool(), SCIPsortLongPtrRealRealIntBool() and corresponding
  methods for sorting, insertion and deletion
- SCIPstoreSolutionGap() in scip.c, to store the gap when the first and last solution is found
- SCIPwriteCliqueGraph() which allows to write a graph with node weights for fractional variables

- Separation:
  - SCIPconshdlrIncNCutsFound(), SCIPsepaIncNCutsFound() and SCIPsepaIncNCutsFoundAtNode() to increase the number of found cuts
  - SCIPseparateSolCutpool() to separate a cutpool w.r.t. a given solution

- Constraint Handlers:
  - New method SCIPconshdlrGetStrongBranchPropTime() which returns the time used for domain propagation methods
    of the constraint handler during strong branching.
  - New method SCIPconsIsMarkedPropagate() which returns whether a constraint is marked for propagation.
  - New methods SCIPconsAddUpgradeLocks() and SCIPconsGetNUpgradeLocks() to increase or get the number of upgrade
    locks of a constraint.
  - New method SCIPgetNCheckConss() which returns the number of checked constraints.

- Data structures:
  - New methods SCIPsparseSolGetFirstSol() and SCIPsparseSolGetNextSol() to get the first sparse solution
    or iterate over the sparse solutions, respectively.
  - New methods for the `SCIP_QUEUE` data structure in pub_misc.h to handle a (circular) queue, e.g., SCIPqueueCreate(),
    SCIPqueueFree(), SCIPqueueInsert(), SCIPqueueRemove(), SCIPqueueFirst(), SCIPqueueIsEmpty(), SCIPqueueNElems()
  - New method SCIPgmlWriteNodeWeight() to write a node section including weight to a .gml graph file.
  - New methods for hash tables: SCIPhashtableRemoveAll(), SCIPhashtableGetNElements(), SCIPhashtableGetLoad()
  - New methods in pub_misc.h to handle a resource activity, e.g., SCIPactivityCreate(), SCIPactivityFree(),
    SCIPactivityGetVar(), SCIPactivityGetDemand() ...
  - New methods for digraphs: SCIPdigraphResize() to resize the graph and SCIPdigraphSetNodeDatas() and
    SCIPdigraphGetNodeDatas() to set and get the data attached to the nodes.

- Domain Propagation:
  - New method SCIPpropGetStrongBranchPropTime() which returns the time spent by a domain propagator during strong branching.
  - New methods SCIPmarkConsPropagate() and SCIPunmarkConsPropagate() to (un)mark a constraint for propagation.

- LP and Cutting Planes:
  - New methods SCIPchgRowLhsDive() and SCIPchgRowRhsDive() to change left and right hand side of a row during diving.
  - Added parameter `cutoff` to SCIPsolveDiveLP(), SCIPsolveProbingLP(), and SCIPsolveProbingLPWithPricing()
    which is a pointer to store whether the diving/probing LP was infeasible or the objective limit was reached.
  - SCIPgetFirstLP{Dual/Lower}boundRoot() which return the value of the first LP solved at the root node
  - SCIPgetNRootFirstLPIterations() which returns the number of LP iterations for the first LP solved at the root node
  - SCIPlpiGetNorms(), SCIPlpiSetNorms() and SCIPlpiFreeNorms() for getting the LP pricing norms from the LP
    solver, loading them back into the solver and freeing the data
  - New method SCIPgetFirstLPTime() and SCIPgetNRootFirstLPIterations() to return time and iterations for the first LP solve
    and SCIPgetFirstLPDualboundRoot() and SCIPgetFirstLPLowerboundRoot() to return the first root LP dual and lower bound.
  - New method SCIPprintDualSol() which prints the dual solution for a pure LP (works only with preprocessing disabled).
  - New method SCIPisCutApplicable() which returns whether a cut is good enough to be applied.

- Message Handler:
  - the main output routine of message.c (`bufferMessage` now handleMessage) has been rewritten: it now does not need
    a copy of the string to be output anymore, which makes the code much simpler (and also faster); it is passed a
    function pointer to the output function and uses it to directly output the (buffered) messages
  - New generic messagehandler output callback method SCIP_DECL_MESSAGEOUTPUTFUNC().
  - Removed parameter `msglength` from callback method SCIP_DECL_ERRORPRINTING().
  - New method SCIPmessageVPrintError() to print an error message.
  - Removed method SCIPmessagePrintWarningHeader().

- Parameters:
  - New method SCIPparamGetCharAllowedValues() to get the allowed values for a char parameter.
  - New method SCIPgetParam() to get the parameter with a given name.

- Variables:
  - SCIPapplyProbingVar() in prop_probing.h
    without deteriorating its objective value
  - SCIPshrinkDisjunctiveVarSet(), which takes an set of variables with corresponding bounds and boundtypes, and
    tries to derive global boundchanges and also to shorten this set of variables by using cliqe, implication and
    variable bound information
  - SCIPselectVarStrongBranching() to get the variable that fullstrongbranching would select
  - New method SCIPvarGetValuehistory() to get the value-based history of a variable.

- Misc:
  - New method SCIPdoNotMultaggr() which returns whether multi-aggregation was disabled.
  - New method SCIPcreateFiniteSolCopy() to create a copy of a solution with infinite fixings removed.
  - New method SCIPadjustImplicitSolVals() which sets implicit integer variables to an integer value in the given
    solution without deteriorating its objective value.
  - New method SCIPcopyOrig() to copy the original problem. Analoguosly, use SCIPcopyOrigProb(), SCIPcopyOrigVars(),
    and SCIPcopyOrigConss() to copy original problem data, variables, or constraints, respectively.
  - New method SCIPwriteCliqueGraph() to write the clique graph in GML format into a given file
  - New method SCIPaddOrigObjoffset() to add an offset to the objective function.
    in original space and updates all orignal solutions correspondingly
  - New method SCIPcopyImplicationsCliques() to copy implications and cliques to a copied SCIP instance.
  - New method SCIPgetOpenNodesData() which returns all unprocessed nodes.
  - Added parameter `endline` to SCIPprintDisplayLine() to switch printing a newline symbol at the end of the line.
  - New method SCIPgetNLimSolsFound() returning the number of feasible primal solution respecting the objective limit.

### Command line interface

- allow dialog option to write clique graph
- dual solution values can now be obtained in the interactive shell after solving a pure
  LP without presolving

### Interfaces to external software

- new SoPlex 2.0 interface, can be enabled with `LPS=spx2`
- add support for SOS1 and SOS2 constraints to AMPL interface (see `interfaces/check/testset/SOS/sos?a.mod` for example)
- added copy of GAMS interface from COIN-OR/GAMSlinks project; GAMS-reader in SCIP can now read model instances from .gms files
- beta version of a python interface for the scipoptsuite is now available under interfaces/python
- beta version of a Java native interface is now available under `interfaces/jni`

### Changed parameters

- parameter `branching/scorefunction` has new value `q` for for `q`uotient branching score function
- replaced parameter `lp/checkfeas` by two parameters `lp/checkprimfeas` and `lp/checkdualfeas` to decide on primal and dual
  feasibility checks individually
- removed all local parameters `reading/(READER)/dynamic{conss|cols|rows}` and replaced them by global parameters
  `reading/dynamic{conss|cols|rows}`
- changed default value of parameter `numerics/dualfeastol` to 1e-7 for safer dual bounds from LP solver
- new possible values for parameter `heuristics/shiftandpropagate/sortkey` for sorting variables w.r.t. their norm,
  default changed from `u` to `v`, which means sorting downwards by violations

- Constraints:
  - changed type of parameters `constraints/bivariate/scaling`, `constraints/quadratic/scaling`, `constraints/soc/scaling`
    from boolean to character
  - changed default for `constraints/{abspower,bivariate,nonlinear,quadratic,soc}/scaling` to off
  - changed default max coefficient for big-M constraint to be initial from 1e6 to 1e9

- Separation:
  - changed default value of gomory cut separation parameter `separating/gomory/maxrank` from 0 to 3, to take also gomory
    cuts that could not be scaled to integral coefficients, with maximal rank 3 into account
  - remove parameter `separating/closecuts/relintnormtype`

### New parameters

- `branching/checksol` and `branching/heursbsol` to specify whether the strong branching LP solution
  should be checked for feasibility and whether a simple rounding heuristic should be run on this solution
- `branching/firstsbchild` and `branching/forceall` to specify the first child node to be
  investigated during strong branching (`u`p, `d`down, `a`uto) and whether always both children should be solved (only for
  strong branching with domain propagation, per default, the second child is not looked at when the first is infeasible)
- `conflict/fullshortenconflict` to decide whether we want to stop shortening a conflict set, when no
  global bound changes can be found anymore
- `conflict/maxvarsdetectimpliedbounds` to decide whether the a valid conflict of what maximal length
  will be used to derive global bound changes
- `constraints/{linear,knapsack}/detectcutoffbound` and `constraints/{linear,knapsack}/detectlowerbound`
  to enable/disable detection of constraint parallel to the objective function that will add an cutoffbound or an
  lowerbound respectively and these constraints will be prevented from entering the LP
- `constraints/and/upgraderesultant` to upgrade resultants of and constraints from binary to implicit binary variables, default is TRUE
- `constraints/abspower/scaling` and `constraints/nonlinear/scaling`
- `constraints/indicator/scaleslackvar` for scaling of the slack variable in indicator constraints
- `constraints/indicator/trysolfromcover` for trying to construct a feasible solution from a cover
- `constraints/linear/checkrelmaxabs` for checking linear constraints with a side of 0.0 relative to
- `constraints/linear/detectpartialobjective` to enable/disable the detection of sub-equations of the objective function
- `constraints/logicor/strengthen`, should pairwise constraint comparison try to strengthen constraints by removing superflous non-zeros?
- `constraints/xor/addextendedform` to add an extended formulation in XOR-constraints
- `constraints/xor/addflowextended` to add use the extended flow formulation in XOR-constraints
- `heuristics/<heurname>/lplimfac` for LNS heuristics to limit the number of LPs solved in a subproblem
  the maximum absolute value in the activity instead of 1.0
- `heuristics/shiftandpropagate/fixbinlocks` for fixing binary variables with no locks in one direction to the corresponding bound
- `heuristics/shiftandpropagate/collectstats` which decides whether variable statistics are collected
- `heuristics/shiftandpropagate/impliscontinuous` to decide whether implicit integer variables are treated as continuous variables
- `heuristics/shiftandpropagate/preferbinaries` and `heuristics/shiftandpropagate/stopafterfeasible`,
  which decide whether binaries should be shifted first and the shifting should be stopped when no violations are left
- `lp/disablecutoff` to toggle usage of LP cutoff bound (0: enabled, 1: disabled, 2: auto = disabled if pricers are used)
- `misc/calcintegral` (default TRUE) to trigger calculation of primal-dual integral
- `misc/finitesolutionstore` to switch whether infinite fixings should be removed from solutions before
  copying them to the original solution store
- `misc/permuteconss` and `misc/permutevars` to control whether variables and/or constraints should be permuted, if permutationseed != -1
- `presolving/components/feastolfactor` to increase the feasibility tolerance in all sub-SCIPs, when solving a component
- `propagating/obbt/conditionlimit` to discard instable LP bases
- `reading/(READER)/initialconss` that determines whether model constraints are initial
- `reading/cipreader/writefixedvars` for disabling printing of fixed variables in CIP format
- `reading/lpreader/aggrlinearization-ands` and `reading/mpsreader/aggrlinearization-ands` to enable/disable
  the printing of the weak or strict relaxation of and-constraints in LP and MPS format, respectively
- `reading/lpreader/linearize-and-constraints` and `reading/mpsreader/linearize-and-constraints` to
  allow and-constraints to be linearized when printing in LP and MPS format, respectively
- `separating/feastolfac` to allow dynamic decrease of relaxation feasibility tolerance depending on feasibility to applied cuts,
  i.e., allow relaxation solutions to have a primal infeasibility of at most this factor times the infeasibility of applied cuts
- `separating/gomory/sidetypebasis` to decide whether the sides of ranged rows should be determined from the basis status
- `separating/oddcycle/cutthreshold` to run odd cycle separation if not enough cuts have been found
- `separating/zerohalf/delayedcuts` to use the delayed cutpool for the zerohalf separator
- `write/allconss` to enable that all constraints are written
- `write/genericnamesoffset` when writing a generic problem to define an offset on the variable numbering

### Data structures

- New structure to store value-based branching and inference history (see pub_history.h).
- new data structure for (circular) queues (`SCIP_QUEUE`)
- hash tables will now increase dynamically
- Moved LP solver interfaces to subdirectory `src/lpi`.

Testing
-------

- added McNemar tests and Wilcoxon signed rank tests to cmpres.awk evaluation scripts
- added passing MEM option of testgams(cluster) target as workspace option to GAMS jobs
- extended test scripts by statistical tests

Build system
------------

### Makefile

- default flag for ZIMPL is now `auto`, which means that it is built if and only if GMP is available (GMP=true)
- fixed make install for older Mac systems where install command does not have option -t
- dropped support for Ipopt < 3.10

Fixed bugs
----------

- fixed bug when adding (global) clique, implications or variable bound information in solving stage that lead to
  global bound changes which contradict local bounds and therefore need to be stored as pending bound changes
- unlinking a solution now copies solution values smaller than SCIPepsilon() avoiding some feasible solution in the
  transformed problem to be infeasible in the original problem
- fixed bug when flushing the warning buffer when SCIP is closed
- fixed bug when a bound change contradicts a local bound and is stored as pending, but the contradicting local
  bound becomes global afterwards (--> node where pending bound change is valid can be cut off)
- fixed statistics bug: externally given solutions and new solutions found while transforming existing ones
  are now listed in line `other solutions` of primal heuristics statistics
- fixed bug in random generators SCIPgetRandomInt() and SCIPgetRandomReal() for large intervals
- make sure that bound changes of negated original variables are correct

- Branching:
  - fixed bug w.r.t. changing the variable branching priority beyond the problem stage
  - allow again branching on continuous variables with huge bounds

- Separation:
  - fixed bug in sepa_cgmip computeObjWeightSize() w.r.t. equal sized rows
  - fixed wrong bound calculation in sepa_rapidlearning
  - fixed bug in flowcover separator to exclude unconstrained rows in aggregation

- LP and Interfaces:
  - fixed bug that lead to resolving the LP after diving instead of restoring the buffered solution
  - fixed rare bug with conflict analysis and LP/LPI having different states after diving
  - fixed several bugs in lpi_grb
  - fixed wrong strong branching results in lpi_grb.c and an invalid write
  - fixed bug in handling max-function in ampl interface; added support for min-function

- Presolving:
  - fixed bug in prop_dualfix w.r.t. to fixing of variables to infinity after presolving
  - fixed wrong presolving finished status which sometimes occurred when the time limit was hit during presolve
  - fixed bug where a limit on presolving rounds was exceeded by 1
  - fixed minor bugs in presolving in cons_setppc.c and cons_logicor.c
  - fixed minor bug in cons_linear w.r.t. disabled presolving

- Propagators:
  - fixed bug in genvbounds propagator occurring when objective offset or scale changes after a restart
  - fixed bug in genvbounds propagator by replacing non-active variables on right-hand side after presolving

- Readers:
  - fixed memory bug in reader_mps
  - fixed several minor bugs with handling of memory when writing aggregated variables (reader_lp, reader_mps)
  - fixed bug in reader_lp when writing bilinear terms (product sign was missing)
  - fixed bug in reading indicator constraints in mps-format
  - nonlinear readers now create auxiliary objective variables and constraints always as initial and not removable
    in order to avoid unbounded LPs due to loose variables with infinite best bound

- Constraints:
  - fixed several bugs where variables or constraints were not freed correctly
  - do not multi-aggregate variables if the constant would be a huge value in order to avoid numerical troubles
  - fixed bug with infinite multi-aggregation constants
  - fixed output of aggregated variables in indicator constraints in lp and mps-format
  - improved handling of initial constraints: constraints which are initial, but added during the search to an already
    treated node are kept and added to the LP at every node where they are active
  - fixed bug in cons_superindicator concerning names of upgraded constraints
  - fixed bug in cons_indicator with trying to create solution in problem stage
  - fixed bug in cons_orbitope with fixing upper right triangle in non-root nodes

Miscellaneous
-------------

- new SCIP Optimization Suite homepages

@page RN30 Release notes for SCIP 3.0

@section RN302 SCIP 3.0.2
*************************

Features
--------

- reading erroneous CIP files can now output some indication of syntax errors
- can now run splint on core files
- cons_xor now uses the integral variable in propagation
- allowed to switch on/off the solution debugging

Performance improvements
------------------------

- improved SCIPlpiAdd{Cols,Rows}() in SoPlex LPi

Examples and applications
-------------------------

Interface changes
-----------------

### New API functions

- SCIPmarkColNotRemovableLocal() and SCIPmarkRowNotRemovableLocal() to forbid removal of an column/row
  from the LP in the current node
- SCIPmessageVPrintError()

### Command line interface

- can now output the solutions in the solution pool in the interactive shell

### Interfaces to external software

- updated Mosek LP interface to compile with Mosek 7

Fixed bugs
----------

- fixed bugs in solution counting
- fixed fieldtypes in sorting template
- fixed bug concerning the userinterrupt flag, which was not reset
- fixed solution collection when counting solutions
- fixed bug with storing original solutions
- fixed bug with infinite multi-aggregation constants
- fixed bug that removing reverse implication did not reset closestvblpcount
- fixed bug that duplicate solutions stopped copying of solutions to original solution candidate store
- forbid branching on variables with huge bounds; such huge values cannot be enumerated with fixed precision
  floating point arithmetics
- fixed bug that Ipopt's error message was not fully shown due to exiting before the message handler buffer was emptied
- unlinking a solution now copies solution values smaller than SCIPepsilon() avoiding some feasible solution in the
  transformed problem to be infeasible in the original problem
- allow to add columns (rows) with nonzero indices beyond current number of rows (columns) in SoPlex LPi
- updated get.ASL script to cope with broken ftp access to netlib server

- Memory:
  - fixed bugs with freeing C++ object data for problem and variables
  - fixed memory leak in lp.c (probably never occurred so far since array was not used)
  - fixed bug in sepa_zerohalf.c where the maxcuts(root) parameters led to an invalid memory allocation call

- LP:
  - fixed assert in solve.c with branched status and LP reached the objective limit
  - fixed bug in heur_oneopt.c and heur_clique.c which was caused by side-effects when calling SCIPconstructLP(); when
    adding new variables in this method (e.g. adding new variables needed for a relaxation), this changes the variables
    array of SCIP
  - fixed problem that diving did not save status for infeasible LPs
  - fixed bug in SCIPlpComputeRelIntPoint() with wrong iteration limit and with wrong recompution
  - fixed bug that old LP size was not updated for deadend if no LP was solved

- Expressions:
  - fixed issues with ungraceful termination when encountering unsupported expression operands in AMPL interface
  - fixed bug in backward propagation of linear expressions in expression graph

- Propagation:
  - fixed potential performance issue with tree depth always assumed to be zero when propagating in probing mode
  - fixed bug in prop_vbound w.r.t. creation of variables during the search
  - fixed several bugs in propagation of cons_xor: need to take integral variables into account
  - fixed bug in cons_abspower.c handling infinity values in propagation
  - fixed bug in cons_and.c when a constraint was not correctly propagated which led to wrong dual-presolve reductions
  - fixed bug in cons_abspower: wrong infinity check when propagating bounds

- Presolving:
  - fixed bug that the number aggregated variables were not counted in presol_inttobinary.c
  - fixed bug in presol_domcol: locks are now checked to see whether rounding was forbidden for a variable

- Reader:
  - fixed bug in reader_gms.c w.r.t. writing nonlinear expressions with polynomials with constants
  - fixed bugs in parsing bounds from CIP-files, in reader_gms and AMPL interface
  - fixed bug when reading a mps formated file with a missing bound in the bound section

- Constraints:
  - fixed bug in cons_bounddisjunction with satisfied literal of multi-aggregated variable
  - fixed bug in upgrade method of cons_soc
  - fixed issue with negated variables in cons_xor.c
  - fixed several asserts in cons_xor presolving
  - fixed bug in cons_xor.c calling method on null pointer row
  - fixed bug using a too hard comparison on the objective-infeasible-decision in constraint enforcement
  - fixed possible cycling in enforcement of nonlinear constraints due to too early removal of newly added cuts from LP
  - fixed bug wrongly removing constraints locally while counting
  - fixed bugs in cons_bivariate.c when the nonlinear function is not differentiable on the boundary of the domain
  - fixed bug in cons_indicator.c:SCIPmakeIndicatorFeasible() with handling fixed variables
  - fixed bug in cons_integral: check integrality of implicit integer variables when a solution is checked for feasibility
  - fixed bug in Undercover with `pseudo-`quadratic constraints
  - fixed bug with quadratic constraints not being upgraded
  - fixed bug in intervalarith.c: bivariate quad. equations may have been solved wrongly if second variable is unbounded

- Separation:
  - fixed bug in sepa_zerohalf.c not copying the displays to the subscip, but still changing a display parameter there
  - fixed iteration limit determination in sepa_closecuts
  - fixed bug in sepa_closecuts: need to make sure that variable values of separation point satisfy bounds
  - fixed bugs in sepa_oddcylce: number of arcs have to be adjusted, handle implicit binary variables,
    fixed bug in heuristic separation method, fixed asserts
  - fixed wrong bound calculation in sepa_rapidlearning

@section RN301 SCIP 3.0.1
*************************

Features
--------

- added delayed cutpool which only gets separated if the sepastore is empty after a separation round
- sepa_cgmip can now take the objective row into account
- added possibility to run clang compiler
- statistics now include output on number of solutions that respect objective limit

Performance improvements
------------------------

- also copying active tight cuts from the delayed cut pool when calling SCIPcopyCuts()
- sort genvbounds only when root node is finished; apply more often

Examples and applications
-------------------------

Interface changes
-----------------

- when using an objective limit, heuristic characters are not displayed any longer for worse solutions

### Deleted and changed API methods

- fixed spelling in the method name SCIPgmlWriteClosing()

### New API functions

- SCIPgetNLimSolsFound() to get number of solutions that respect the objective limit

Fixed bugs
----------

- fixed issue with applying the effective root depth during the search
- fixed bug concerning usage of dualbound and lowerbound
- fixed bug trying to color probing nodes, which are not added to the vbc output anymore
- fixed bug in sorting template
- fixed bug leading to removing a ranged row parallel to the objective function, although one of the sides was still needed
- fixed a bug correcting the binvarssorted flag in cons_linear.c
- fixed bug in cons_varbound.c not resolving multi-aggregated variables
- relaxed assert in SCIPvarCh{Lb,Ub}{Global,Local} that new bound must be tighter to feastol
- fixed contra-intuitive behavior when using SCIP with objective limits and solution limit at the same time;
  SCIP now only stops when sufficiently many solutions better than the objective limit have been found
- fixed bug when adding binary implications with non-vartype binary variables
- fixed bug adding binary implications on binary variables with type != `SCIP_VARTYPE_BINARY`
- fixed bug concerning different tolerances for reached objective limit in case of pricing with fastmip

- LP:
  - fixed bug which disabled iteration limit in SCIPlpSolveAndEval()
  - ensure consistency of LP bounds during OBBT diving, i.e., that lower <= upper holds exactly
  - set lpsolstat to `SCIP_LPSOLSTAT_NOTSOLVED` in SCIPchg{Lp,Dual}feastol()
  - use tighter dual feasibility tolerance for LPs solved during optimization-based bound tightening
  - fixed bug with unflushed LP arising from global bound changes in strong branching

- Constraints:
  - fixed issue with deleting varbound constraints in case the bound change was not applied
  - fixed bugs in parsing dis-/conjunctive constraints
  - fixed bug with handling of empty logicor and bounddisjunction constraints
  - fixed issue in cumulative constraint and separation
  - fixed bug when sorting knapsack constraints with the same weights
  - fixed bug resulting in trying to delete an upgraded linear constraint a second time in exitpre callback
  - fixed minor bug in conjunctive constraint handler printing wrong constraint
  - fixed bug in disjunctive constraint handler when enforcing a constraint
  - fixed behaviour change of indicator constraint handler when solving another instance after solving one using the
    interactive shell
  - fixed several issues in cumulative constraint handler
  - fixed bug in cumulative constraint handler w.r.t. getting active variables
  - fixed bug in cumulative constraint handler concerning conflict analysis

- LPI and Interfaces:
  - fixed bug in CppAD in connection with abspower constraints
  - fixed bug in CppAD when using signpower functions with expression pointers that do not fit into an unsigned int
  - better handling of generalized (Lagrangian) variable bounds that are not in the LPI
  - fixed wrong basis rstat values in CPLEX LPI
  - fixed bug with LP not being flushed after bound changes on columns that are not in the LPI
  - methods SCIPlpiIs{PrimalFeasible,DualFeasible,DualUnbounded}() in SoPlex LPi now check that the LP is not perturbed,
    which may happen when stopping due to iteration or time limit
  - fixed inconsistencies between methods SCIPlpiIs{PrimalFeasible,DualFeasible,Optimal,...} in SoPlex LPi

- Propagation:
  - fixed bug when adding linear constraints with non active variables in solving process, during propagation this
    resulted in changing the row, which is not possible for unmodifiable constraints/locked rows
  - fixed small issue in pseudo objective propagator w.r.t. propagating the lower bound globally
  - fixed bug in cons_orbitope: in rare cases one cannot repropagate
  - fixed bug of wrong result code in propagation in prop_genvbound.c

- Presolve:
  - fixed bug in copying nonlinear constraints during presolve (resulted
    in wrongly declaring instances as infeasible when using component presolve)
  - fixed bug in copying nonlinear constraints during presolve (nonlinear part was not copied)

- Heuristics:
  - fixed wrong solving status (OPTIMAL) in case an unbounded solution was provided or found by heuristic before presolve
  - fixed bug in heur_subnlp running with tightened tolerances: sumepsilon must be tightened like feastol and epsilon
  - fixed bug in nlp diving heuristic for fractional variables with values slightly outside of their domain

- Numerics:
  - fixed several numeric issues
  - fixed numerical bug in conflict.c relaxing bounds while keeping an infeasibility proof
  - fixed feasibility decision bug when replacing inactive variables by their active counterparts, which might change the
    redundancy status of a bounddisjunction constraint due to numerics
  - fixed numerical bug adding a relaxed bound for conflict analysis in cons_varbound
  - fixed numerical bug in conflict analysis of genvbounds propagator

@section RN300 SCIP 3.0.0
*************************

Features
--------

- SCIPcomputeLPRelIntPoint() with normtype=`s` now uses homogenized LP for computing rel.int. point too and allow to
  set relaxrows = FALSE
- new column showing the pseudo objective value
- digraph structure added to misc.c and pub_misc.h that can be used to handle directed graphs, compute undirected
  components in the graph and sort these components (almost) topologically
- SCIP does now print an info message when the root LP could not be solved or is unbounded
- added counter and clock for SCIPcopy() calls
- correct initialization of steepest edge weights with SoPlex 1.6.0.4
- parameters can now be fixed, which means that their value cannot be changed unless they are unfixed, first;
  the fixing status of a parameter is copied to sub-SCIPs, which allows to ensure that certain parameters
  are also not changed when, e.g., heuristics change emphasis settings or also specific parameters
- automatic transfer of original solutions (e.g., provided by the user, from solution pool, after restart, from heuristic
  adding original solution during solve) to the transformed space (might fail due to, e.g., dual fixings)
- added possibility to use GUBs for lifting knapsack cuts (disabled)
- added pre- and post-conditions in doxygen documentation for all methods of scip.{c,h}
- added zeroobj heuristic that solves a copy of the problem without an objective function and with quite strict limits
  on the number of nodes and LP iterations
- complete reworking of the vbounds propagator: it now takes into account variable bounds, cliques and implications,
  stores bounds of variables which were changed and performs a forward propagation from these bounds, i.e., tries to
  derive new bounds for other variables; during propagation, bound changes are propagated in an (almost) topological order

- Constraints:
  - full version of cumulative constraint handler
  - new constraint handler `superindicator` for indicator constraints with slack constraints of arbitrary type
  - implemented first clique lifting procedure in cons_setppc.c (by default is off)
  - the conjunction and disjunction constraint handlers are now able to parse their CIP output format

- Memory:
  - better handling of memory limits, in particular for large problems
  - estimate memory consumption for sub-SCIP and do not copy them if close to memory limit

- Presolve:
  - time for initpre and exitpre methods is now also measured in presolving time
  - added dual presolving for and-constraints difficult instances (no guarantees)
  - oneopt can now be called before presolving
  - added a presolving step in the disjunctive constraint handler, removing disjunction, where a sub-constraint was
    deleted, which means this sub-constraint is redundant, which again means it is always TRUE or will be enforced by
    another constraint
  - added new presolver convertinttobin, which converts bounded integer variables to their binary representation, e.g.
    for integer variable 0 <= x <= 10 the binary variables y0, y1, y2 and y3 are created, such that
    1 y0 + 2 y1 + 4 y2 + 8 y3 <= 10 and x = 1 y0 + 2 y1 + 4 y2 + 8 y3
  - added new presolver gateextraction, which tries to find and-gates/constraints which are linearized
    e.g. (x + y + z >= 1, x + y <= 1 and x + z <= 1 => x == AND(~y,~z)), in special cases it also detects set-partitioning
    constraints e.g. (x + y + z >= 1, x + y <= 1, x + z <= 1 and y + z <= 1 => x + y + z == 1));
    gate-extractor is also able to detect logicor constraints and set-packing/-partitioning constraints with the same
    variables, to upgrade these both constraints to a set-partitioning constraint
  - added new presolver components, that searches for independent components in the problem structure and solves
    these components as sub-SCIPs when they are small enough (per default <= 20 discrete variables, nodelimit of 10000)
  - added new presolver domcol that looks for dominated columns in a MIP and tries to fix them

- Reader:
  - CNF reader now creates feasibility instances per default, usage of an objective has to be set by a parameter
  - added reader for MI(NL)Ps in OSiL (Optimization Services Instance Language) format

- Statistic:
  - new statistics and new statistic output messages
  - number of presolving calls of plugins is counted and displayed in the statistics,
    can be accessed via SCIPpresolGetNCalls() and SCIP{prop/conshdlr}getNPresolCalls()
  - the statistics shows for a branching rule the number of calls for LP, extern and pseudo candidates
  - new switch `SCIP_STATISTIC` and new macros SCIPstatisticMessage(), SCIPstatisticPrintf() and SCIPstatistic() to output
    statistic and execute code lines which are only needed therefor. Works as `SCIP_DEBUG` and SCIPdebugXyz()
  - added statistics on the number of cuts/rows that have actually been applied to the lp for each constraint handler and separator;
    use SCIPcreate(Empty)RowCons() and SCIPcreate(Empty)RowSepa() to support the statistics.

- NLP:
  - new propagators obbt and genvbounds for MINLP
  - new NLPI parameter `SCIP_NLPPAR_FASTFAIL` to enable convergence checks in NLP solver to stop early on seemingly
  - added nlpdiving heuristic that comprises several diving heuristics using an NLP relaxation

Performance improvements
------------------------

- improved scaling by choosing the smallest scaler
- if first root lp is solved and the optimality is rejected by SCIP, there won't be an unnecessary solving of the lp
  from scratch again
- several performance improvements for Pseudo-Boolean optimization, pseudo objective propagator
- streamlined initlp functions in cons_indicator, cons_sos1, cons_sos2 (add rows only if needed)
- improved time used for adding implications
- speed up in SCIPboolarrayExtend() in misc.c replacing a for loop with BMSmoveMemoryArray() call
- speed up in var.c changing some recursive calls into iterative calls and reducing the number of VARFIX event that are
  thrown for fixation, aggregation or multi-aggregations
- revised reduced cost propagator
- increased performance in SCIPcliqueAddVar(), adding a variable to a clique
- tighten primal and dual feasibility tolerances independently if they are not reached in LP solving

- Probing:
  - if probing reached the end of all variables it will restart the probing cycle correctly
  - improved probing by ordering the variables differently and applying the one-branch before the zero-branch

- Constraints:
  - improved scaling of linear constraints, linear constraints with integral variables will now be scale with
    1e+06/MAX(maximal absolute coefficient, 1.0) instead of 1e+03/MAX(maximal absolute coefficient, 1.0);
    if all coefficients are in absolute value equal they will be scaled by that
  - added clique presolving for and-constraints, which checks if two operands or one operand and the resultant are in a
    clique and then fixes the resultant to 0 and in the former case we can delete the and-constraint too
  - speed up in linear constraint handler replacing aggregated variables
  - when all nonlinearities have been fixed and the number of nonfixed variables is 1 in cons_nonlinear/cons_quadratic/
    cons_bivariate, handle it by a bound change instead of adding a linear constraint

- Separation:
  - automatically turn off separation in sepa_oddcycle if it was too unsuccessful within the last calls
  - use faster Dijkstra variants in sepa_oddcycle
  - improved tcliquegraphAddImplicsVars() in sepa_clique.c to faster add possible variables
  - changed emphasis settings: knapsack disaggregation is now allowed in fast presolving, CG-MIP separator disabled in
    aggressive separation

- Reader:
  - improved lp-, mps-, opb-reading time
  - speed up mps reader asking parameters only once

- Heuristics:
  - added parameters mincoveredrel and mincoveredabs to heur_undercover to only run if problem is sufficiently nonlinear
  - improved intdiving heuristic by activating backtracking to a different fixing value
  - heur_undercover treats indicator constraints as nonlinear and fixes the binary variable for linearization

Examples and applications
-------------------------

- new examples for scheduling and usage of the callable library with nonlinear problems
- the error messages are not handled via the message handler anymore; per default the error message a written to stderr

Interface changes
-----------------

- introduced basic inclusion and creation methods to simplify usage of the SCIP library
- allowed to start diving mode even if LP is not flushed, not solved, or not solved to optimality
- changed the message handler system within SCIP heavily such that it is thread save
- the resolve propagation methods for the constraint handler and propagator getting a new parameter called relaxedbd;
  explaining/resolving this relaxed bound is sufficient
- default integer comparer SCIPsortCompInt() (see pub_misc.h)

- LP interface:
  - SoPlex LPI supports setting of `SCIP_LPPAR_DUALFEASTOL` when using SoPlex version 1.6.0.5 and higher.

- Problem:
  - Forbid problem modifications in `SCIP_STAGE_{INIT,EXIT}PRESOLVE` (see pre-conditions for corresponding methods in scip.h).

- Miscellaneous:
  - New macro SCIPdebugPrintCons() to print constraint only if `SCIP_DEBUG` flag is set.
  - all objscip *.h file now use the default SCIP interface macros (this should avoid errors when changing the interface)

### New and changed callbacks

- Constraint Handler:
  - Added a propagation timing parameter `proptiming` to SCIP_DECL_CONSPROP(), giving the current timing at which
    this method is called (also to the corresponding c++ wrapper classes).
  - New optional callback methods in constraint handlers: `SCIP_DECL_CONSGETVARS` and `SCIP_DECL_CONSGETNVARS`.
    These callbacks, if implemented, should return an array of all variables and the number of all variables used
    by the given constraint, respectively. (This method might, e.g., be called by a presolver)

- NLP Solver Interface:
  - New NLPI callback SCIP_DECL_NLPISETMESSAGEHDLR() to set message handler in NLP solver interfaces.

- Propagator:
  - Added a propagation timing parameter `proptiming` to SCIP_DECL_PROPEXEC(), giving the current timing at which this method is
    called (also to the corresponding c++ wrapper classes).

- Plugin management:
  - added `basic` inclusion methods which have only fundamental data of the plug-ins as arguments; added setter functions
    for all non-fundamental callbacks of the plug-ins; the plug-in types with basic inclusion functions are:
    readers, constraint handlers, conflict handlers, presolvers, propagators, heuristics, separators, relaxation handlers,
    branching rules, node selectors and pricers; these methods should make the usage easier, sparing out optional callbacks and
    parameters: e.g., SCIPincludeConshdlrBasic();
  - To extend the basic functionalities, there are setter method to add
    optional callbacks. For example SCIPsetConshdlrParse(), SCIPsetPropCopy() or SCIPsetHeurInitsol().

- Constraint Handlers:
  - Added basic creation methods for all constraints types, e.g., SCIPcreateConsBasicLinear(); these methods should make the usage easier,
    sparing out optional callbacks and parameters.

### Deleted and changed API methods

- SCIPcomputeCoverUndercover() now has an additional parameter coverbd
- tcliqueMaxClique has an additional parameter to store the number of used branch-and-bound nodes
- the code in `src/dijkstra` and `src/xml` has been changed to (increasingly) conform to the SCIP coding style;
  all function (and variable) names have been changed (do not contain `_` anymore).
- renamed SCIPstairmap*Core() to SCIPstairmap*Stair()

- Conflict Analysis:
  - Added parameter `relaxedbds` to conflict handler callback method SCIP_DECL_CONFLICTEXEC(). This array contains
    bounds which are sufficient to create a valid conflict

- Constraint Handler:
  - Added a parameter `restart` to the SCIP_DECL_CONSEXITSOL() callback method, indicating whether this call was
    triggered by a restart.
  - Added a parameter `relaxedbd` to SCIP_DECL_CONSRESPROP() callback method. If explaining a given bound change
    (index), it is sufficient to explain the reason for reaching the `relaxedbd` value, see above
  - Removed parameters `isunbounded`, `isinfeasible` and `result` from SCIP_DECL_CONSINITPRE() and SCIP_DECL_CONSEXITPRE()
    callback methods. It is not allowed to determine unboundedness or infeasibility in these callbacks, anymore.
  - added a `SCIP_CONS*` parameter to SCIPcreateConsDisjunction() which can represent the linear relaxation of the whole
    disjunction constraint as a conjunction constraint, or `NULL`
  - remove problematic function cons_indicator:SCIPsetSlackVarIndicator()
  - Renamed SCIPgetCountedSparseSolutions() to SCIPgetCountedSparseSols() in cons_countsols.{c,h}.

- Counting:
  - Changed the counting system within SCIP heavily. New method for `SCIP_SPARSESOL` usage, SCIPsparseSolCreate(),
    SCIPsparseSolFree(), SCIPsparseSolGetVars(), SCIPsparseSolGetNVars(), SCIPsparseSolGetLbs(), SCIPsparseSolGetUbs()
    in (pub_)misc.{c,h}.

- Cuts and Separation:
  - removed `targetscip` parameter from SCIPconvertCutsToConss(), now this function can only convert cuts on one instance,
    otherwise use SCIPcopyCuts()
  - added `ncutsadded` parameter to SCIPcopyCuts() to be able to store the number of copied/converted cuts
  - New functions SCIPcreateEmptyRowCons(), SCIPcreateEmptyRowSepa(), SCIPcreateRowCons(), and SCIPcreateRowSepa() that allow
    to set the originating constraint handler or separator of a row respectively; this is, for instance, needed for statistics
    on the number of applied cuts. If rows are created outside a constraint handler or separator use SCIPcreateRowUnspec() and
    SCIPcreateEmptyRowUnspec(). The use of SCIPcreateEmptyRow() and SCIPcreateRow() is deprecated.
  - New functions SCIProwGetOrigintype(), SCIProwGetOriginCons(), and SCIProwGetOriginSepa() to obtain the originator
    that created a row.

- LP:
  - new parameter numerics/lpfeastol for primal feasibility tolerance used in LP solver
  - SCIPcomputeLPRelIntPoint() takes two new arguments giving a time and iteration limit
  - SCIPcolGetStrongbranchLPAge(), SCIPgetVarStrongbranchLPAge(), SCIPgetNLPs(), SCIPgetNPrimalLPs(), SCIPgetNDualLPs(),
    SCIPgetNBarrierLPs(), SCIPgetNResolveLPs(), SCIPgetNPrimalResolveLPs(), SCIPgetNDualResolveLPs(), SCIPgetNNodeLPs(),
    SCIPgetNNodeInitLPs(), SCIPgetNDivingLPs(), SCIPgetNStrongbranchs(), SCIPgetNRootStrongbranchs() now return a longint
    instead of an integer

- Message Handler and Printing:
  - New callback method SCIP_DECL_MESSAGEHDLRFREE() which is called when the message handler is freed.
  - The old callback method SCIP_DECL_MESSAGEERROR() was replaced by the callback method SCIP_DECL_ERRORPRINTING().
  - the follwing methods additionally need the SCIP pointer as parameter to make the output thread save:
    SCIPprintVersion(), SCIPsetMessagehdlr(), SCIPgetMessagehdlr() and SCIPwarningMessage()
  - the error printing method can be replaced using the method SCIPmessageSetErrorPrinting(); the default error message
    printing can be recoverd via SCIPmessageSetErrorPrintingDefault() (see pub_message.h)
  - Changed the message handler system within SCIP heavily such that it is thread-safe. SCIPcreateMessagehdlr() in
    scip.{c,h} was replaced by SCIPmessagehdlrCreate() in pub_message.h/message.c with a changed parameter list;
    see pub_message.h and type_message.h.
  - removed method SCIPcreateMesshdlr(), please use SCIPmessagehdlrCreate() (see pub_message.c)
  - removed method SCIPfreeMesshdlr(), please use SCIPmessagehdlrRelease() (see pub_message.c)
  - Error messages (SCIPerrorMessage()) are not handled via the message handler anymore; per default the error
    message is written to stderr.
  - the following methods need an additional message handler: SCIPdispLongint(), SCIPdispInt(), SCIPdispTime(), all message
    handler methods (see pub_message.h), SCIPhashtablePrintStatistics(), SCIPhashmapPrintStatistics(), SCIPlpiCreate()
  - SCIPprintCons() does not print termination symbol `;\n` anymore; if wanted, use SCIPinfoMessage() to print `;\n` manually
  - remove SCIPcolPrint() and SCIProwPrint(), please use SCIPprintCol() SCIPprintRow() see scip.h
  - method SCIPprintError() does not need the file stream anymore. The error is written via the error message callback.

- Nonlinear expressions, relaxation, and solver interface:
  - Method SCIPexprtreeRemoveFixedVars() is not public anymore.
  - Renamed SCIPmarkNonlinearitiesPresent() to SCIPenableNLP()
  - Renamed SCIPhasNonlinearitiesPresent() to SCIPisNLPEnabled().
  - removed SCIPmarkContinuousNonlinearitiesPresent(),
    renamed SCIPhasContinuousNonlinearitiesPresent() to SCIPhasNLPContinuousNonlinearity() and allow call only during
    initsolve and solve,

- Parameters:
  - Replaced SCIPparamSet*() by SCIPchg*Param()
    + replaced SCIPparamSetBool() by SCIPchgBoolParam()
    + replaced SCIPparamSetInt() by SCIPchgIntParam()
    + replaced SCIPparamSetLongint() by SCIPchgLongintParam()
    + replaced SCIPparamSetReal() by SCIPchgRealParam()
    + replaced SCIPparamSetChar() by SCIPchgCharParam()
    + replaced SCIPparamSetString() by SCIPchgStringParam()

- Presolving:
  - Removed parameters `isunbounded`, `isinfeasible` and `result` from SCIP_DECL_PRESOLINITPRE() and
    SCIP_DECL_PRESOLSEXITPRE(). It is not allowed to determine unboundedness or infeasibility in these callbacks, anymore.

- Propagator:
  - changed parameters of function SCIPpropagateCutoffboundVar() in prop_pseudoobj.{c,h}
  - Added a parameter `restart` to SCIP_DECL_PROPEXITSOL() callback method, indicating whether this call was triggered
    by a restart.
  - Added a parameter `relaxedbd` to SCIP_DECL_PROPRESPROP() callback method. If explaining a given bound change
    (index), it is sufficient to explain the reason for reaching the `relaxedbd` value.
  - Removed parameters `isunbounded`, `isinfeasible` and `result` from SCIP_DECL_PROPINITPRE() and
    SCIP_DECL_PROPEXITPRE() callback methods. It is not allowed to determined unboundedness or infeasibility in
    these callbacks, anymore.

- Sort and Copy:
  - The methods SCIPsortedvecInsert*() have an additional parameter which can be used to receive the position where
    the new element was inserted, if this is not of interest a `NULL` pointer can be given
  - new parameter in SCIPcopyPlugins() to indicate whether the message handler from the source SCIP should be passed to the
    target SCIP (only the pointer is copied and the usage counter of the message handler is increased)
  - New parameter in SCIPcopy() to indicate whether the message handler from the source SCIP
    should be passed to the target SCIP (only the pointer is copied and the usage counter of the message handler is
    increased). In multi theaded enviroment this parameter needs to be set to FALSE.

- Variable usage:
  - rename SCIPvarGetBestBound() to SCIPvarGetBestBoundLocal()
  - rename SCIPvarGetWorstBound() to SCIPvarGetWorstBoundLocal()
  - Method SCIPvarGetProbvarSum() is not public anymore, use SCIPgetProbvarSum() instead.
  - Replaced method SCIPvarGetRootRedcost() by SCIPvarGetBestRootRedcost().

### New API functions

- setup timer to all plugins and therefore SCIP<plugin-type>GetSetupTime() methods in all pub_plugin-type.h to ask
  for this time (, e.g. SCIPeventhdlrGetSetupTime() in pub_event.h)
- new GML(Graph Modeling Language) methods SCIPgmlWriteOpening(), SCIPgmlWriteCosing(), SCIPgmlWriteArc(), SCIPgmlWriteEdge(),
  SCIPgmlWriteNode() that write to a given GML file
- new LPI method SCIPlpiGetObjsen() to query objective sense
- SCIPpermuteIntArray() in pub_misc.h and misc.c for permuting an integer array
- SCIPcalcBinomCoef() in pub_misc.h and misc.c which calculates a binomial coefficient up to 33 over 16
- SCIPheurPassSolAddSol() in heur_trysol.c; solution which are passed via this method are just without any feasibility check
- SCIPgetGlobalPseudoObjval() which returns the global pseudo objective value which is all variables
  set to their best (w.r.t. the objective function) global bound
- SCIPhashGetKeyStandard() which returns the element itself as the key, SCIPhashKeyEqPtr(),
  SCIPhashKeyValPtr() which do the hash-comparison/-conversion on a pointer in pub_misc.h
- SCIPhashtableClear() which removes all elements of a hash table
- SCIPisUpdateUnreliable() to check whether an iteratively updated value should be recomputed from scratch
  (e.g., for activities; uses new parameter `misc/num_recompfac`)
- SCIPisHugeValue() to check whether a value is huge and should be handled separately from other values
  (e.g., in activity computations) and SCIPgetHugeValue() to get the smallest value counting as huge
- SCIPfixParam() and SCIPunfixParam() to fix and unfix a parameter, respectively;
  the fixing status of a parameter can be requested by SCIPparamIsFixed();
- SCIPsetBasePointClosecuts() to set the base point for close cut separation
- SCIPchgCutoffboundDive() to change the cutoffbound in diving mode
- SCIPupdateCutoffbound() which can be used to pass a cutoff bound

- Presolving:
  - SCIPpropIsPresolDelayed() which return if a propagator is delay during presolving
  - Added method SCIPisPresolveFinished() which returns whether the presolving process would be stopped after the
    current presolving round, given no further reductions will be found, can be used to ensure that a presolver is called very late

- Memory:
  - added forgotten implementation of SCIPfreeMemorySize(), SCIPfreeMemorySizeNull() in scip.h and BMSfreeMemorySize(),
    BMSfreeMemorySizeNull() in memory.h
  - SCIPmemccpy() in pub_misc.h and misc.c which copies either a specified number of charcters of a source
    string to a destination string or until it hits a stoping character
  - BMSmoveMemory(), BMSmoveMemoryArray(), BMSmoveMemorySize() and corresponding  BMSmoveMemory_call() in
    memory.{h,c} too move memory elements

- Conflict Analysis:
  - SCIPisConflictAnalysisApplicable() which return FALSE is the conflict will not runs; can be used
    to avoid unnecessary initialization of the conflict analysis
  - SCIPaddConflictRelaxedLb(), SCIPaddConflictRelaxedUb() and SCIPaddConflictRelaxedBd(); these methods
    can be used to give for a bound change which is part of an explanation a relaxed bound; this means the relaxed bound
    is already efficient to be part of a valid explanation
  - SCIPisConflictVarUsed() returns TRUE if the given bound change is already part of the conflict set;
    that is the bound change is redundant;
  - SCIPgetConflictVarLb() and SCIPgetConflictVarUb() returning the lower/upper bound of the given
    variable within the current active conflict set

- Variable usage:
  - SCIPvarsGetProbvar() in pub_var.h and var.c, which returns for a given array of variables the active, fixed
    or multiaggregated representation
  - SCIPgetActiveVars() in scip.{h,c}, which returns for a given array of variables the active counterparts
  - SCIPgetNObjVars() which returns the number of variables which have a non-zero objective coefficient
  - SCIPenableVarHistory() and SCIPdisableVarHistory() which can be used to turn off and on the collection
    of variables statistics which is used for example for branching
  - SCIPbranchVarHole() which branches a variable w.r.t. a given domain hole
  - SCIPvarGetAggregatedObj() which computes for a (not active) variable the corresponding objective value
  - SCIPsolIsOriginal() that returns whether a solution is defined on the original variables
  - SCIPgetVarImplRedcost() which returns the implied reduced costs
  - SCIPvarGetBestRootSol(), SCIPvarGetBestRootRedcost(), SCIPvarGetBestRootLPObjval() which return the best
    combination for a variable w.r.t. root solution value, root LP objective value and root reduced cost
  - SCIPhaveVarsCommonClique() in scip.{h,c}, to check for common clique information on two given variables
  - added basic creation methods SCIPcreateVarBasic() and SCIPcreateProbBasic() and setter functions for
    non-fundamental callbacks of variables and problems.
  - added new methods SCIPvarGetBestBoundGlobal() and SCIPvarGetWorstBoundGlobal().

- Constraint Handler:
  - added public wrapper functions for calling constraint handler callback methods for a single constraint:
    SCIPactiveCons(), SCIPdeactiveCons(), SCIPinitlpCons(), SCIPsepalpCons(), SCIPsepasolCons(), SCIPpropCons(),
    SCIPrespropCons(), SCIPenfopsCons(), SCIPenfolpCons()
  - added basic creation methods for all constraint handlers
  - SCIPchgCapacityKnapsack() which can be used to change the capacity of a knapsack constraint
  - SCIPconsIsAdded() which returns whether a constraint was already to a SCIP instance
  - SCIPconshdlrGetNCutsApplied() in pub_cons.h to get the number of cuts applied to the lp
  - SCIPconshdlrIncNAppliedCuts() in cons.h to increase the number of applied cuts (used by sepastore.c)
  - SCIPchgVarName() and SCIPchgConsName() which can be used to change name of variables and
    constraints in problem creation stage
  - New methods SCIPgetConsVars() and SCIPgetConsNVars() which return for a given constraint the involved variables and
    the number of variables if the corresponding constraint supports this (optional) callbacks
    (corresponding callbacks need to be implemented, see above)

- Message Handler:
  - SCIPmessagehdlrCapture() which captures a given message handler (increases number of uses)
  - SCIPmessagehdlrRelease() which releases and possibly frees a given message handler (decreases number of uses)
  - SCIPsetMessagehdlrLogfile() which can be used to write into a log file
  - SCIPsetMessagehdlrQuiet() which can be used to turn the screen output on and off

### Command line interface

- in the interactive shell, parameters can be fixed and unfixed with `fix` (instead of `set`), e.g., `fix heuristics rens freq TRUE`;
- new shell command `change minuc` to minimize the number of unsatisfied constraints

### Interfaces to external software

- beta-version of a MATLAB interface can be found under interfaces/matlab
- beta-version of a AMPL interface can be found under interfaces/ampl

### Changed parameters

- `branching/fullstrong/reevalage` changed from an integer to a longint parameter

- Removed parameters:
  - `separating/closecuts/separootonly`
  - `constraints/quadratic/defaultbound`
  - `separating/cgmip/nodelimit`

### New parameters

- `constraints/%s/timingmask` for changing the timingmask for calling the propagtion method of all constraint plugins
- `constraints/and/dualpresolving` by default set to TRUE, enabling dual-presolving on and-constraints
- `constraints/indicator/{sepacouplingcuts,sepacouplinglocal}` to enable separation of (local) cuts
- `constraints/indicator/{maxsepacuts,maxsepacutsroot}` to restrict the number of separated cuts
- `constraints/indicator/dualreductions` to enable dual presolving/propagation steps
- `constraints/setppc/cliquelifting`, `constraints/setppc/addvariablesascliques`,
  `constraints/setppc/cliqueshrinking`, first for enabling/disabling the clique lifting algorithm in cons_setppc.c,
  second parameter is for trying to create extra clique constraints in lifting algorithm, third parameter is for trying
  to decrease the number of variable in a clique constraint in the lifting algorithm
- `limits/totalnodes` that allows to stop at the correct node if a restart occured; therefore the new
  `SCIP_STATUS_TOTALNODELIMIT` is added
- `lp/{rootiterlim,iterlim}` to set a limit on the LP iterations spend in the initial root LP and each
  LP resolve, respectively
- `misc/transorigsols` by default set to TRUE, that switches whether SCIP tries to transfer original
  solutions into the transformed space (in initsol and if a heuristic adds an original solution during solving)
- `numerics/hugeval` that defines the smalles value counting as huge (see new method SCIPisHugeValue())
- `numerics/recompfac` which denotes the factor, by which the absolute of an iteratively updated value has
  to be decreased in order to recompute the value from scratch
- `presolving/convertinttobin/maxdomainsize` by default is set to `SCIP_LONGINT_MAX`, which deternmines
  the domainsize for which integers are converted to their binary representation
- `presolving/convertinttobin/onlypoweroftwo` by default is set to FALSE, that parameter allows you to
  only convert integer variables with a domainsize of 2^p-1 to their binary representation
- `presolving/convertinttobin/samelocksinbothdirections` by default is set to FALSE, that parameter allows
  you to convert only integer variables to their binary representation, which have the same amount of up- and downlocks
- `presolving/gateextraction/sorting` by default is set to 1, that parameter determines if you want to try
  to extract big-gates(-1) or small-gates(1) at first by ordering bigger/smaller logicor constraint up front, or use
  them as they are (0)
- `presolving/gateextraction/onlysetpart` by default is set to FALSE, that parameter allows you to
  only extract set-partitioning and no and-constraints
- `presolving/gateextraction/searchequations` by default is set to TRUE, that parameter allows you to
  search for logicor constraints and set-packing/-partitioning constraints with same variables
- `propagating/%s/timingmask` for changing the timingmask for calling the propagtion method of all propagator plugins
- `propagating/probing/maxdepth` to set the maximal depth until the probing propagation is executed
- `reading/cnfreader/useobj` to state whether an artificial objective, depending on the number of clauses
  a variable appears in, should be used, by default set to FALSE, old default behavior of reader corresponds to TRUE
- `separating/cgmip/{minnodelimit,maxnodelimit}` to determine node limit.
- `separating/closecuts/maxlpiterfactor` for iteration limit in relative interior point computation
- `separating/oddcycle/maxunsucessfull` to automatically turn off separation
- `oncepernode` in Rounding and Simple Rounding heuristic

### Data structures

- new data structure for binary trees (`SCIP_BT` and `SCIP_BTNODE` in pub_misc.h)
- renamed data structure `SCIP_STAIRMAP` to `SCIP_PROFILE`
- added new stages `SCIP_STAGE_INITPRESOLVE`, `SCIP_STAGE_EXITPRESOLVE` and `SCIP_STAGE_FREE`; renamed `SCIP_STAGE_FREESOLVE`
  to `SCIP_STAGE_EXITSOLVE`
- Changed the counting system within SCIP heavily. `SPARSESOLUTION` was renamed to `SCIP_SPARSESOL` and moved
  from cons_countsols.h to struct_misc.h

Testing
-------

- the check script now recognizes MIQCP and MINLP instances
- make test now also checks instances in wbo, cnf, osil and fzn format
- renamed parameter SCRDIR of `make testgams` to CLIENTTMPDIR and changed its default to `/tmp`

Build system
------------

### Makefile

- CppAD source code is now distributed with SCIP (`src/cppad`), so that `lib/cppad` is not used anymore;
  the default for EXPRINT has changed from none to cppad

Fixed bugs
----------

- fixed bug with strong branching with the LP status for conflict analysis
- fixed bug w.r.t. adding a value to the objective offset of the transformed problem
- fixed wrong assert in feasibility pump stage 3
- fixed bug in solve.c, applied bounding for the initial lp was only done if root-lp-solution was valid but another
  solution could also have been added
- primal solutions with infinite objective value are now automatically discarded
- all plugins that solve sub-SCIPs now do not stop the whole solution process if there has been an error
- fixed bug in cip reader, wrong use of SCIPstrtok()

- Variables:
  - fixed bug in shiftandpropagate w.r.t. SCIPconstructLP() which can have the side effect that variables are created
  - method SCIPvarGetProbvarSum() (and thus also SCIPgetProbvarSum()) returns +/-infinity if the variable resolves to a
    variable fixed to +/-infinity (depending on the sign of the scalar) but does not multiply with the scalar, anymore
  - better handling of infinite solution values for aggregated and negated variables
  - fixed bug that disabled multi-aggregation of two integer or implicit integer variables
  - fixed bug in sol.c with requesting values of transformed variables in original solution; previously this had only
    been handled in SCIPgetSolVal(), now the handling has been moved to SCIPsolGetVal()
  - fixed several bugs writing an mps file in the reader_mps.c, e.g. writing fixed variables which are not (yet) removed
    and writing integer variables even with an objective value of 0, if they only exist in non-linear constraints

- Separation:
  - fixed minor bugs with respect to counting generated and lifted cuts in sepa_oddcycle
  - fixed bug in sepa_clique.c, could not handle only empty cliques, that were not removed

- Heuristics:
  - fixed potential bugs in shiftandpropagate heuristic concerning the transformation update of a variable with free status
  - fixed bug in heur_zirounding with computation of up/downslacks
  - fixed bug in mutation heuristic with unnecessary aborts due to a wrong memory limit
  - fixed potential bug in fix-and-infer heuristic with variables being fixed to infinite value
  - fixed bug in diving heuristics with variables being fixed to values outside their domain
  - fixed bug in simple rounding heuristic with column generation for variables with strictly positive lower bound
  - made Octane heuristic numerically more stable to avoid asserts being caused by cancellation
  - fixed bug in mutation heuristic with variables being fixed to infinite values
  - do not run heur_shiftandpropagate if there is no LP

- LP Interface:
  - fixed bug in Cplex LPI: after running simplex, solisbasic flag was always true, which might be wrong if Cplex hit a
    time limit
  - fixed bug in SCIP probing mode with cleared LPI state but solved LP
  - fixed assert with `LPI=none` (need to count rows/cols in lpi_none)
  - fixed bug in SoPlex LPI where objective sense was not correct after reading LP from file in SCIPlpiReadLP()

- Constraints:
  - fixed bug in scip.c adding a constraint in SCIPgetConsCopy() to the constraint hashmap
  - fixed bug in cons_linear w.r.t recalculation of unreliable activities
  - fixed bug in cons_linear concerning huge activity values: besides infinite contributions, we now also treat huge
    contributions separately, count their occurences in a constraint and provide a relaxed activity value
  - fixed bug in cons_xor.c parsing a constraint
  - fixed count of propagations in cons_indicator and only try to propagate if variables are not yet fixed
  - fixed some bugs in cons_disjunction.c (wrong assert, forgotten deletion of constraint, wrong SCIPreleaseCons() call)

Miscellaneous
-------------

- first release of GCG, a generic branch-cut-and-price solver built on top of SCIP
- first release of UG, a framework for solving mixed integer programs, mixed integer
  nonlinear programs and constraint integer programs in parallel
- new SCIP T-shirts
- renamed ZIB Optimization Suite to SCIP Optimization Suite

@page RN21 Release notes for SCIP 2.1

@section RN212 SCIP 2.1.2
*************************

Performance improvements
------------------------

- fixed performance issue in debug mode, where SCIPvarGetLPSol_rec() calculated a value to often, which in the end lead
  to exponential growth in running time
- force cuts from linearizations of convex constraint in NLP relax solution into LP, thus allowing faster proving of
  optimality for convex NLPs

Fixed bugs
----------

- fixed bug in varAddTransitiveImplic() in var.c, when adding implications on special aggregated, namely negated, variables
- fixed issue if a primal solution leads to a cutoff of the current focus node
- fix compilation issues with zlib 1.2.6
- fixed bug in SCIPsolveKnapsackExactly(), trying to allocate too much memory which led to an overflow and later to a segmentation fault
- fixed bug in sepa_rapidlearning, carrying on the optimization process, when already solved

- Heuristics:
  - fixed bug in heur_undercover.c, where a variable with fixed bounds but not of status `SCIP_VARSTATUS_FIXED` was wrongly handled
  - fixed bug in heur_oneopt.c which forgot to check LP rows if local rows are present

- Constraints:
  - fixed bug in SCIPsolveKnapsackExactly()
  - fixed bug in cons_quadratic where bounds on activity of quadratic term were not always invalidated when quadratic variables were removed
  - fixed bug in cons.c, where after a restart the arrays for all initial constraints were corrected in the initsol process
    instead of the initpre process, this was to late because you might change the status in presolving which lead to an assert()
  - fixed bug in NLP representation of abspower constraints handling (x+a)^2 with nonzero a
  - fixed bug parsing an and-constraint in cip format
  - fixed bug in cons_setppc, did not handle new constraints with inactive variables
  - fixed bug in cons_xor.c which did not copy the artificial integer variable (used for the lp relaxation)

@section RN211 SCIP 2.1.1
*************************

Features
--------

- the pseudo objective propagator can be forced to propagate if active pricers are present; this can be done
  if for all (known or unknown) variables follows that: they have positive (negative) objective coefficient
  and the global lower (upper) bound is zero.

Performance improvements
------------------------

- improvements in undercover heuristic
- improve SCIPintervalSolveBivariateQuadExpressionAllScalar() for ax=0 case if x has 0 in the interval for the linear coef.
- better domain propagation for quadratic constraints that consist of `non-overlapping` bilinear terms only
- ensure that a fixing of a variable in an abspower constraint is propagated to a fixing of the other variable
- improvements in undercover heuristic, e.g., bound disjunction constraints are considered when setting up the covering problem

Interface changes
-----------------

### Changed parameters

- changed parameter `propagating/pseudoobj/maxcands` to `propagating/pseudoobj/minuseless` (see prop_pseudoobj.c)
  due to revision of the pseudo objective propagator

### New parameters

- added parameters `heuristics/undercover/coverbd` and `heuristics/undercover/fixingorder`

Fixed bugs
----------

- fixed numeric issue in aggregations
- fixed pseudo cost computation
- fixed bug with setting type of slack variables to be implicitly integral
- fixed bug when copying problem data in c++ case returned with the result `SCIP_DIDNOTRUN`
- fixed computation of counter which state the changes since the last call of a presolver
- fixed handling of unbounded solutions, including double-checking their feasibility and that the primal ray is a
  valid unboundedness proof and reoptimizing the LP with modified settings if the solution is not feasible
- fixed compilation issues with negate() function in intervalarith.c on exotic platforms
- fixed bug in SCIPsortedvecDelPos...() templates
- pseudo objective propagator does not propagate it active pricers are present
- fixed bug in heur_shiftandpropagate.c concerning the treatment of unbounded variables
- workaround for trying to add variable bounds with to small coefficients

- Reading and Writing:
  - gams writer now also substitutes $-sign from variable/equation names
  - fixed bug in reader_mps.c: INTEND marker is now also written, if COLUMNS section ends with non-continous variables
  - fixed bug in flatzinc reader w.r.t. boolean expressions

- Constraints:
  - fixed constraint flags evaluation within the ZIMPL reader (reader_zpl.c)
  - fixed bug in SCIPmakeIndicatorFeasible() in cons_indicator.c
  - fixed bug with conflict clause modification in cons_indicator
  - fixed bug in cons_bounddisjunction with uninitialized return values
  - fixed bug in cons_orbitope with calling conflict analysis
  - fixed bug in nlpi_oracle w.r.t. changing linear coefs in a NLP constraint

@section RN210 SCIP 2.1.0
*************************

Features
--------

- New original solution storage capability, which allows transfering solutions between SCIP runs
- SCIP-CPX is now threadsafe
- comparison of solutions now also works for original solutions
- can now compute the relative interior point of the current LP
- interval arithmetics for power, log, exp, bivariate quadratic expressions should be rounding safe now
- LP iterations in resolving calls can now be limited w.r.t. the average number of LP iterations in previous calls
  (after the root node); this is currently only done for the initial LP solve at a node and the corresponding parameter
  resolveiterfac is set to -1 (no limit) per default
- it is now possible in `SCIP_STAGE_TRANSFORMED` to call SCIPaddVarLocks() (i.e. to lock variables in initialization methods)
- changed computation of optimality gap which is now done in the same way as described in the MIPLIB 2010 paper: the gap
  is 0, if primalbound (pb) and dualbound (db) are equal (within tolerances), it is infinity if pb and db have opposite
  signs and (this changed), if both have the same sign, the difference between pb and db is devided by the minimum of
  the absolute values of pb and db (instead of always the dual bound)
- functionality to use the bound flipping ratio test of SoPlex is available (requires at least version 1.5.0.7)
- there exists now a solution candidate store for the original problem; during transformation these solutions are tried;
  during free the transformed problem the best feasible solution of the transformed problem are copied to the solution
  candidate store of the original problem; this useful if you solve several problems iteratively, solutions get now
  carried over automatically.
- reworked concept of lazy bounds: they can now also be used for problems where constraints and objective together
  ensure the bounds; to allow this also for diving heuristics that might change the objective and thus destroy this
  property, lazy bounds are explicitly put into the LP during diving and removed afterwards
- `SCIP_HASHMAP` now works also without block memory
- The variable deletion event is now a variable specific event and not global, anymore.
- All timing flags are now defined type_timing.h.
- all C template files are now called <plugintype>_xyz.{c,h} instead of <plugintype>_xxx.{c,h}

- Separators and Cuts:
  - reorganized computation of scores in cut filtering: instead of the computation at the time of addition, scores are now
    only computed w.r.t. the current LP solution and when cut filtering is performed; one can now fill the cut storage
    with cuts that were separated for different solutions
  - New separator for close cuts and a new function to compute relative interior points of the LP
  - added first version of sepa_closecuts.{c,h} to separate cuts w.r.t. a point that is closer to the integral polyhedron

- Constraints:
  - implement possibility to force a restart in cons_indicator if enough indicator variables have been fixed
  - the xor constraint handler can now parse its constraints
  - the bounddisjunction constraint handler can now parse its constraints
  - the knapsack, setppc and soc constraint handler can now parse their constraints
  - the varbound constraint handler can now parse its constraints
  - added beta version of variable deletion: for branch-and-price application, variables can now be completely deleted
    from the problem; variables that are deletable have to be marked with SCIPvarMarkDeletable(), constraint handlers can
    implement the new `SCIP_DECL_DELVARS` callback that should remove variables from the constraints; at the moment, only
    the linear, the setppc and the knapsack constraint handler support this callback; furthermore, when using this
    feature, all used plugins have to capture and release variables they store in their data, this is currently only done
    for the aforementioned constraint handlers as well as the and, the varbound and the logicor constraint handler; for
    more details about this feature, see the FAQ
  - added pseudoboolean constraint handler (cons_pseudoboolean.{c,h})
  - added first version of cons_disjunction.{c,h} which allows a disjunction of constraints
  - added constraint handler for (absolute) power constraints (cons_abspower.{c,h}) to handle equations like z = sign(x)abs(x)^n, n > 1

- Heuristics:
  - new heuristic vbounds which use the variables lower and upper bounds to fix variable and performs a neighborhood search
  - added vbound heuristic (heur_vbounds.{c,h})
  - added clique heuristic (heur_clique.{c,h})

- Reading and Writing:
  - added writing for wbo files
  - added writing for pip files (linear, quadratic, polynomial nonlinear, polynomial abspower, polynomial bivariate, and
    and constraints)
  - CIP format variable characters defined, e.g. `SCIP_VARTYPE_INTEGER_CHAR`
  - Improved support for wbo format for weighted PBO problems, IBM's xml-solution
    format and pip and zimpl format for polynomial mixed-integer programs
  - New reader for (standard) bounds on variables
  - Extended reader for CIP models to handle various new constraints, including all types of linear constraints
  - flatzinc reader is now capable to read cumulative constraints
  - changed opb(/wbo) reader which now creates pseudoboolean constraints instead of linear- and and-constraints, only a
    non-linear objective will create and-constraints inside the reader and while reading a wbo file the topcost constraint
    is created as well
  - added clock for determine the time for reading
  - added reader for variable bounds (reader_bnd.{c,h})
  - Removed method SCIPreadSol(); call solution reading via SCIPreadProb() which calls the solution reader for .sol files.

- Nonlinear:
  - Major extensions for nonlinear CIP, new option for n-ary branching on nonlinear variables (within pseudocost branching rule)
  - added BETA version of constraint handler for nonlinear constraints (cons_nonlinear.{c,h}) to handle nonlinear
    equations given by algebraic expressions using operands like addition, multiplication, power, exp, log, bivariate
    nonlinear constraints; currently no trigonometric functions
  - added BETA version of constraint handler for bivariate nonlinear constraints (cons_bivariate.{c,h}) to compute tight
    estimators for 1-convex and convex-concave bivariate nonlinear functions (given as expression tree)
  - the gams writer can now write nonlinear, abspower and bivariate constraints
  - Extended writer for GAMS and pip format to write more types of nonlinear constraints
  - the pip and zimpl reader now create nonlinear constraints for polynomials of degree > 2

- Presolving:
  - new dual presolving methods in cons_setppc and cons_logicor
  - new presolving step `removeConstraintsDueToNegCliques` in locigor constraint handler which updates logicor constraints
    to setppc constraints if a negated clique inside this constraint exist, by default is off
  - new presolving step in cons_knapsack (detectRedundantVars, deleteRedundantVars) which determines redundant variables
    in knapsack constraint with or without using clique information
  - cons_logicor is now able to replace all aggregated variables in presolving by there active or negation of an active
    variable counterpart
  - prop_pseudoobj is now working in presolving as well
  - implement presolving in exitpre() in cons_orbitope and cons_indicator

- Propagators:
  - added counter for number calls and timing for resolve propagation calls for constraint handler and propagators
  - Propagators are now also called in node presolving
  - the probing presolver presol_probing.{c.h} is now a propagator prop_probing.{c,h}, all corresponding parameters moved as well
  - the redcost separator sepa_redcost.{c.h} is now a propagator prop_redcost.{c,h}, all corresponding parameters moved as well
  - outsourced propAndSolve() method in solve.c which calls domain propagation and solving of the lp and relaxation

- Statistic:
  - solutions which are given by the user from the outside are now marked by `#` in the output
  - the `Solving Time` is now spitted into presolving, solving and reading time
  - Presolvers section has new column `AddCons` which states the number of added constraint
  - Constraints section has new column named #ResProp which show the number of resolve propagation calls of certain
    constraint handler
  - Constraint Timing section has a new column #ResProp which states the time spend in resolve propagation method of the
    constraint handler
  - improved output of propagators in display statistics
  - new section `Propagator Timing` which shows the time spend in different callbacks of the propagator
  - rearranged first two columns of Propagators section; #Propagate and #ResProp stating the number of call for
    propagation and resolve propagation; the Time column is moved into the new section Propagator Timings
  - Constraints section has new column named `MaxNumber` which the maximum number of active constraint of a certain
    constraint handler
  - added two columns `Time-0-It` and `Calls-0-It` in the LP section which states the number of LP call and time spend for
    solving LPs with zero iterations (only refactorization)
  - The display of statistics for presolvers, propagators, constraints and LP solving has changed.

Performance improvements
------------------------

- Reorganized filtering process of separation storage (allows adding cuts for different solutions)
- Improved presolving for various constraint handlers
- Improved propagation methods for variable bound constraints
- Improved performance for quadratic constraints
- performance improvements in prop_vbounds
- child selection rules now get also applied when the relaxation value is equal to the bound changed in branching
- added dual reduction to cons_cumulative.c
- for continuous variables, the pseudo costs update and the pscost branching rule now use the same strategies for
  updating the pseudo costs and estimating the improvement in the LP bound
- only perform probing if the variables are locked
- performance and memory consumption improvements in xmlparse.c
- Improved knapsack cover cuts
- avoid very long separation times of LEWIs in cons_knapsack for very large minimal covers
- used SCIPallocMemoryArray() instead of SCIPallocBlockMemoryArray() which leads to fewer memory consumption in
  getLiftingSequence() in cons_knapsack, also improved cache use bei using an extra array instead blockmemory chunks
- switched FASTMIP from 1 to 2 for CPLEX and changed default pricing rule back to steepest edge pricing instead of
  quickstart steepest edge pricing
- made sorting method more robust
- LNS heuristics now use SCIPcopy() by default
- considering inactive variables in undercover heuristic; limiting effort for solving covering problem
- if during probing mode the LP relaxation is solved from scratch, e.g., when calling the shiftandpropagate heuristic
  before root node solving, then we clear the resulting LP state, since it might be a bad starting basis for the next
  solve of the LP relaxation (controlled by new parameter `lp/clearinitialprobinglp`)
- included LP simplifier into SoPlex LP interface, applied when solving from scratch (lpi_spx.cpp)
- new presolving steps in varbound constraint handler, tightening bounds, coefficients, sides and pairwise presolving

Interface changes
-----------------

- Miscellaneous:
  - The emphasis setting types now distinguish between plugin-type specific parameter settings (default, aggressive, fast, off),
    which are changed by SCIPsetHeuristics/Presolving/Separating(), and global emphasis settings (default, cpsolver, easycip,
    feasibility, hardlp, optimality, counter), which can be set using SCIPsetEmphasis().

### New and changed callbacks

- added propagator timings `SCIP_PROPTIMING_BEFORELP`, `SCIP_PROPTIMING_DURINGLPLOOP` and `SCIP_PROPTIMING_AFTERLPLOOP` for
  all propagation callbacks (see propagators and constraint handlers) which lead to calling the propagation methods of a
  propagator before the lp is solved, during the lp loop and after the lp solving loop

- Conflict Analysis:
  - Added parameter `separate` to conflict handler callback method SCIP_DECL_CONFLICTEXEC() that defines whether the conflict
    constraint should be separated or not.

- Constraint Handler:
  - The new constraint handler callback SCIP_DECL_CONSDELVARS() is called after variables were marked for deletion.
    This method is optional and only of interest if you are using SCIP as a branch-and-price framework. That means,
    you are generating new variables during the search. If you are not doing that just define the function pointer
    to be `NULL`.
    If this method gets implemented you should iterate over all constraints of the constraint handler and delete all
    variables that were marked for deletion by SCIPdelVar().

- NLP Solver Interface:
  - The callbacks SCIP_DECL_NLPIGETSOLUTION() and SCIP_DECL_NLPISETINITIALGUESS() got new parameters to get/set values of
    dual variables.
  - The callback SCIP_DECL_NLPICOPY() now passes the block memory of the target SCIP as an additional parameter.

- Presolving:
  - New parameters `isunbounded` and `isinfeasible` for presolving initialization (SCIP_DECL_CONSINITPRE(),
    SCIP_DECL_PRESOLINITPRE(), SCIP_DECL_PROPINITPRE()) and presolving deinitialization (SCIP_DECL_CONSEXITPRE(),
    SCIP_DECL_PRESOLEXITPRE(), SCIP_DECL_PROPEXITPRE()) callbacks of presolvers,
    constraint handlers and propagators, telling the callback whether the problem was already declared to be
    unbounded or infeasible.  This allows to avoid expensive steps in these methods in case the problem is already
    solved, anyway.

    Note, that the C++ methods
    - scip::ObjConshdlr::scip_presol() corresponding to SCIP_DECL_CONSPRESOL()
    - scip::ObjConshdlr::scip_initpre() corresponding to  SCIP_DECL_CONSINITPRE()
    - scip::ObjPresol::scip_initpre() corresponding to SCIP_DECL_PRESOLINITPRE()
    - scip::ObjProp::scip_initpre() corresponding to SCIP_DECL_PROPINITPRE()
    - scip::ObjConshdlr::scip_exitpre() corresponding to SCIP_DECL_CONSEXITPRE()
    - scip::ObjPresol::scip_exitpre() corresponding to SCIP_DECL_PRESOLEXITPRE()
    -  scip::ObjProp::scip_exitpre() corresponding to  and SCIP_DECL_PROPEXITPRE()
    are virtual functions. That means, if you are not adding the new parameters, your code will still compile, but these methods are not executed.
  - Propagators are now also called in during presolving, this is supported by the new callback methods SCIP_DECL_PROPINITPRE(),
    SCIP_DECL_PROPEXITPRE(), and SCIP_DECL_PROPPRESOL().
  - The new parameters `nnewaddconss` and `naddconss` were added to the constraint handler callback method SCIP_DECL_CONSPRESOL()
    and the presolver callback method SCIP_DECL_PRESOLEXEC(). These parameters were also added to corresponding C++ wrapper
    class methods (scip_presol() in objconshdlr.h and scip_exec() in objpresol.h)

- Problem Data:
  - The callback SCIP_DECL_PROBCOPY() got a new parameter `global` to indicate whether the global problem or a local version is copied.

### Deleted and changed API methods

- implemented SCIPlpiGetPrimalRay() in SoPlex interface that has become available with SoPlex version 1.5.0.2
- allowed calling SCIPgetRowSolActivity() in `SCIP_STAGE_SOLVED`, since LP is still available
- various extensions and modifications for expressions and expression trees (too much to state here)
- The result value `SCIP_NEWROUND` has been added, it allows a separator/constraint handler to start a new separation round
  (without previous calls to other separators/conshdlrs).
- SCIPcalcNodeselPriority() got a new parameter `branchdir`, which defines the type of branching that was performed: upwards, downwards, or fixed.

- Constraint Handlers:
  - Method SCIPincludeQuadconsUpgrade() of quadratic constraint handler got new parameter `active` to indicate whether the upgrading method is active by default.
  - Method SCIPseparateRelaxedKnapsack() in knapsack constraint handler got new parameter `cutoff`, which is a pointer to store whether a cutoff was found.

- Nonlinear expressions, relaxation, and solver interface:
  - SCIPcreateNLPSol() now creates a `SCIP_SOL` that is linked to the solution of the current NLP relaxation
  - Various types and functions dealing with polynomial expressions have been renamed to use the proper terms `monomial` and
    `polynomial` in nonlinear expressions (nlpi/*expr*); results in many renamings of types, structs and methods.
  - The methods SCIPnlpGetObjective(), SCIPnlpGetSolVals(), and SCIPnlpGetVarSolVal() have been removed, use SCIPgetNLPObjval(),
    SCIPvarGetNLPSol() and SCIPcreateNLPSol() to retrieve NLP solution values instead.
    SCIPcreateNLPSol() now returns an error if NLP or NLP solution is not available
  - Removed methods SCIPmarkRequireNLP() and SCIPisNLPRequired(), because the NLP is now always constructed if nonlinearities
    are present.
  - SCIPgetNLP() has been removed and NLP-methods from pub_nlp.h have been moved to scip.h, which resulted in some renamings, too.
  - renamed SCIPexprtreeEvalSol() to SCIPevalExprtreeSol() and now located in scip.h.
  - renamed SCIPexprtreeEvalIntLocalBounds() to SCIPevalExprtreeLocalBounds() and now located in scip.h.
  - renamed SCIPexprtreeEvalIntGlobalBounds() to SCIPevalExprtreeGlobalBounds() and now located in scip.h.
  - The functions SCIPnlpiGetSolution() and SCIPnlpiSetInitialGuess() got additional arguments to get/set dual values.
  - The method SCIPgetNLPI() got a new parameter `nlpiproblem`, which is a pointer to store the NLP solver interface problem.

- Timing:
  - SCIPincludeProp() got additional parameters to set the timing mask of the propagator and the new callbacks and parameters
    related to calling the propagator in presolving.
  - SCIPincludeConshdlr() got additional parameters to set the variable deletion callback function and the timing mask for
    propagation.
  - removed parameters timelimit and memorylimit from SCIPapplyRens()
  - The parameters `timelimit` and `memorylimit` were removed from SCIPapplyRens().

- Problem Data:
  - The method SCIPcopyProb() got a new parameter `global` to indicate whether the global problem or a local version is copied.

- Writing and Parsing Constraints:
  - The methods SCIPwriteVarName(), SCIPwriteVarsList(), and SCIPwriteVarsLinearsum() got a new boolean parameter `type`
    that indicates whether the variable type should be written or not.
  - The methods SCIPparseVarName() and SCIPparseVarsList() got a new output parameter `endptr` that is filled with the position
    where the parsing stopped.
  - The method SCIPwriteVarsList() got additionally a new parameter `delimiter` that defines the character which is used for delimitation.

- Variables:
  - SCIPmarkDoNotMultaggrVar()/SCIPvarMarkDoNotMultaggr() now allow to mark negated and aggregated variables
  - SCIPgetVarCopy() got a new parameter `success` that will be FALSE if method is called after problem creation stage and no hash map is
    given or no image for the given variable is contained in the given hash map.
  - SCIPchgVarType() got an extra boolean parameter to store if infeasibility is recognized while upgrading a variable from continuous
    type to an integer type.
  - SCIPdelVar() got a new parameter `deleted`, which stores whether the variable was successfully marked to be deleted.

### New API functions

- information about the quality of the solution of an LP (currently the condition number of the basis matrix) can now be:
  + requested from the LPI (currently only available for CPLEX): methods SCIPlpiGetRealSolQuality() and
  + SCIPprintLPSolutionQuality() command display lpsolquality in interactive shell display column lpcond to show
  + estimate on condition number, if available
- SCIPround() and SCIPfeasRound() to round to nearest integer
- SCIPsortRealRealIntInt() and corresponding sorting/inserting/deleting methods in pub_misc.h and necessary defines in misc.c
- SCIPsortRealIntLong(), SCIPsortPtrPtrRealInt() and corresponding sorting/inserting/deleting methods in
  pub_misc.h and necessary defines in misc.c
- SCIPcomputeLPRelIntPoint() to compute relative interior point of the current LP
- SCIPstartSolvingTime() and SCIPstopSolvingTime() which can be used to start or stop the solving time clock
- SCIPstrToRealValue() and SCIPstrCopySection() in pub_misc.h; these methods can be used to convert a string
  into a `SCIP_Real` value and to copy a substring.
- SCIPgetBinvarRepresentatives() which gets binary variables that are equal to some given binary variables,
  and which are either active, fixed, or multi-aggregated, or the negated variables of active, fixed, or multi-aggregated variables
- SCIPhasPrimalRay() and SCIPgetPrimalRayVal() that return whether a primal ray is stored and which value a
  given variable has in the primal ray, respectively
- SCIPsetConsModifiable()
- SCIPsetParam() which is a generic parameter setter method, independent of the parameter type
- SCIPpropInitpre(), SCIPpropExitpre(), SCIPpropPresol() which initializes, exists and executes the presolving phase
- SCIProwGetAge() to access the age of a row (pub_lp.h/lp.c)
- SCIPsolGetOrigObj() in pub_sol.h which returns for a solution in the original problem space the objective value
- SCIPretransformSol() in scip.h that allows to retransform a solution to the original space
- SCIPlpiClearState() to LP interfaces for clearing basis information in the LP solver
- SCIPgetSubscipDepth() to access the depth of the current SCIP as a copied subproblem
- SCIPdebugAddSolVal() and SCIPdebugGetSolVal() to add/get values to/from a debug solution
- SCIPsepastoreRemoveInefficaciousCuts() to remove non-efficious cuts from the separation storage

- Nodes:
  - SCIPnodeGetParent() to get parent node of a node
  - SCIPnodesSharePath() in pub_tree.h that determines whether two nodes are on the same leaf-root path
  - SCIPnodesGetCommonAncestor() in pub_tree.h that finds the common ancestor node for two given nodes

- Read and Write:
  - SCIPgetReadingTime() which returns the time for reading in seconds
  - SCIPparseVarsLinearsum(), SCIPparseVarsPolynomial() and SCIPwriteVarsPolynomial() and for writing and
    parsing polynomials in constraint handler writing/parsing methods

- Memory:
  - SCIPcreateMesshdlrPThreads() and SCIPfreeMesshdlrPThreads() for allocating and deleting necessary memory
    for message handlers for parallel pthread version
  - SCIPallocClearMemoryArray() and BMSallocClearMemoryArray() for allocating cleared memory arrays in scip.h and memory.h

- Intervals:
  - SCIPintervalPowerScalarInverse() to solve an equation y = x^p for given bounds on y and scalar exponent p
  - SCIPintervalQuadBivar() to compute tight bounds on a bivariate quadratic form
  - SCIPintervalSolveBivariateQuadExpressionAllScalar() to compute tight bounds on the solutions of a bivariate quadratic equation

- Variables:
  - SCIPcomputeVarCurrent{L,U}b{Local,Global}() to compute local or global lower or upper bounds of a
    multiaggregated variable from the bounds of the aggregation variables
  - SCIPbranchVarValNary() for n-ary variable branching
  - SCIPgetNegatedVars() which returns all negated variables for a given array of variables, if the negated
    variables are not existing yet, they will be created
  - SCIPgetNTotalVars() that returns the total number of created vars, icluding variables that were deleted in the meantime
  - SCIPvarGetHashkey(), SCIPvarIsHashkeyEq(), SCIPvarGetHashkeyVal() in pub_var.h which can be used for `SCIP_HASHTABLE` of variables
  - SCIPvarGetNBdchgInfosLb() and SCIPvarGetNBdchgInfosUb() in pub_var.h returning the number of lower or upper bound changes on the active path
  - SCIPvarGetBdchgInfoLb() and SCIPvarGetBdchgInfoUb() returning the bound change information at the given position
  - SCIPvarMarkDeletable() to mark a variable to be deletable completely from the problem (for
    branch-and-price); can only be called before the variable is added to the problem
  - SCIPvarMarkNotDeletable() that marks a variable to be non-deleteable (used within SCIP for forbidding
    deletion of variables contained in solution, LP bases, (multi)aggregation, ...)
  - SCIPvarIsDeletable() that returns whether a variable is marked to be deletable (each variable is per default non-deletable)

- NLP:
  - SCIPgetNLPVarsNonlinearity() to get for each variable in the NLP the number of NLP rows in which this variable appears in a nonlinear way
  - SCIPnlrowGetDualsol(), SCIPgetNLPVarsLbDualsol(), SCIPgetNLPVarsUbDualsol() to retrieve dual values from an NLP solution
  - SCIPgetNLPFracVars() to get the fractional variables in an NLP solution

- Propagator:
  - SCIPpropSetPresolPriority() which changes the presolving priority of a given propagator
  - SCIPpropGetPresolPriority(), SCIPpropGetPresolTime(), SCIPpropWasPresolDelayed(), SCIPpropGetNFixedVars(),
    SCIPpropGetNAggrVars(), SCIPpropGetNChgVarTypes(), SCIPpropGetNChgBds(), SCIPpropGetNAddHoles(), SCIPpropGetNDelConss(),
    SCIPpropGetNAddConss(), SCIPpropGetNUpgdConss(), SCIPpropGetNChgCoefs(), SCIPpropGetNChgSides(), SCIPpropGetTimingmask(),
    SCIPpropDoesPresolve() which return corresponding presolving information
  - SCIPpropGetNRespropCalls() and SCIPconshdlrGetNRespropCalls() which return the number of times a
    propagator or a constraint handler was called for resolving a propagation
  - SCIPpropGetRespropTime() and SCIPconshdlrGetRespropTime() which return time spent for resolving a
    propagation within a propagator or a constraint handler
  - SCIPcheckCumulativeCondition(), SCIPpropCumulativeCondition() and SCIPrespropCumulativeCondition() in
    cons_cumulative.h; these methods can be used to check, propagate, or resolve the propagation of a cumulative condition
  - SCIPpropagateCutoffboundVar() in prop_pseudoobj.h which can be used to propagate the cutoff bound for the given variables

- Constraints:
  - added to linear constraint handler SCIPsetUpgradeConsLinear(), which (de-)activates the possibility to
    upgrade a linear constraint to a specialized linear constraint (e.g. knapsack)
  - SCIPconvertCutsToConss() and SCIPcopyCuts() to scip.{c,h} for copying cuts to linear constraints
  - SCIPaddCoefLogicor() to add a variable to a logic or constraint
  - SCIPfindOrigCons() which return a original constraint with the given name or `NULL`
  - SCIPconshdlrGetNAddConss() which returns the number of added constraints during presolving by a given constraint handler
  - SCIPpresolGetNAddConss() which returns the number of added constraints during presolving by a given presolver

### Command line interface

- New funtionalities in the interactive shell (modify current CIP instance, write NLP relaxation)
- added dialog `write nlp` to write current NLP relaxation to a file
- new dialog `change freetransproblem` to free transformed problem in the interactive shell before changing the problem
- it is possible to change bounds of a variable in the interactive shell
- it is possible to add a constraint to a problem in the interactive shell

### Interfaces to external software

- Improved SOPLEX interface (LP simplifier)
- Improved CPLEX interface, including measures for numerical stability

### Changed parameters

- change default value of parameter `nodeselection/restartdfs/selectbestfreq` 100
- moved parameters for pseudoboolean constraints from opb-reader to pseudoboolean constraint handler
- changed possible parameter values of `branching/pscost/strategy` from `bri` to `cdsu`: default is now `u`, i.e., to
  estimate the LP gain by a branching for external branching candidates (esp. continuous variables) the same way as
  their pseudo costs are updated
- added possible value `d` for `constraints/soc/nlpform` to choose a convex division form for SOC constraint
  representation in NLP
- renamed parameter `constraints/quadratic/linearizenlpsol` to `constraints/quadratic/linearizeheursol` and do
  linearizations in every solution found by some heuristic
- renamed parameter `constraints/quadratic/mincutefficacyenfo` to `constraints/quadratic/mincutefficacyenfofac` and
  interpret it as a factor of the feasibility tolerance
- removed fastmip setting 2, which means the dualsolution would not be calculated but because SCIP always asks for the
  dual solution, the lp would be reoptimized to calculate them; so it had no real effect
- all parameters in cons_indicator and cons_sos1 have been converted to lower case!
- changed default value of parameter `separating/gomory/maxroundsroot` to 10
- changed default value of parameter `separating/gomory/maxsepacutsroot` to 50
- removed parameter `heuristics/subnlp/nlpsolver`, use `nlp/solver` instead

### New parameters

- `branching/delaypscostupdate` to delay the update of pseudo costs for continuous variables behind the separation round: default is TRUE
- `branching/lpgainnormalize` to set the strategy how the LP gain for a continuous variable is normalized when updating the
  variables pseudocosts: default is to divide LP gain by reduction of variable's domain in sibling node
- `branching/pscost/nchildren` and `branching/pscost/nary*` to enable and customize n-ary branching on
  external branching candidates (e.g., in spatial branching for MINLP)
- `conflict/bounddisjunction/continuousfrac` which defines the maximum percantage of continuous variables
  within a conflict create by the bounddisjunction conflict handler
- `conflict/separate` which enables or disables the separation of conflict constraints
- `constraints/{nonlinear,quadratic,soc,abspower}/sepanlpmincont` to specify minimal required fraction
  of continuous variables in problem to enable linearization of convex constraints in NLP relaxation solution in root
- `constraints/indicator/forcerestart` and `constraints/indicator/restartfrac` to control forced restart in cons_indicator
- `constraints/indicator/generatebilinear` to generate bilinear (quadratic) constraints instead of indicator constraints
- `constraints/indicator/maxconditionaltlp` to enable a quality check for the solution of the alternative LP
- `constraints/indicator/removeindicators` to remove indicator constraints if corresponding vub has been added
- `constraints/linear/nmincomparisons` and `constraints/linear/mingainpernmincomparisons` to influence
  stopping criterium for pairwise comparison of linear constraints
- `constraints/pseudoboolean/decompose`, for pseudoboolean constraints to transform pseudoboolean constraints into linear- and and-constraints
- `constraints/quadratic/binreforminitial` to indicate whether linear (non-varbound) constraints added due to reformulation of products with
  binary variables in a quadratic constraints should be initial (if the quadratic constraint is initial), default is FALSE
- `constraints/quadratic/checkfactorable` to disable check for factorable quadratic functions (xAx = (ax+b)*(cx+d)) in quadratic constraints
  and not to use of this information in separation (generates lifted tangent inequalities according to Belotti/Miller/Namazifar if also
  linear vars are present)
- `constraints/quadratic/disaggregate` to split a block-separable quadratic constraint into several quadratic constraint
- `constraints/quadratic/maxproprounds` and `constraints/quadratic/maxproproundspresolve` to limit the
  number of propagations rounds for quadratic constraints within one propagation round of SCIP solve or during SCIP presolve
- `constraints/varbound/presolpairwise` that allows pairwise presolving of varbound constraints, default is TRUE
- `heuristics/shiftandpropagate/onlywithoutsol` to switch whether the heuristic should be called in case a primal solution is already present
- `limit/maxorigsol` which defines the size of the solution candidate store (default value is 10)
- `lp/resolverestore` controlling how LP solution is restored after diving: if TRUE by resolving them,
  if FALSE by buffering them; if `lp/freesolvalbuffers` is TRUE, we free the buffer memory each time (FALSE by default)
- `lp/clearinitialprobinglp` to clear LP state at end of probing mode, if LP was initially unsolved
- `lp/resolveitermin` and `lp/resolveiterfac` to limit the number of LP iterations in resolving calls:
  resolveiterfac is a factor by which the average number of iterations per call is multiplied to get the limit, but the
  limit is at least resolveitermin; default is -1 (no limit) for resolveiterfac and 1000 for resolveitermin
- `lp/resolverestore` and `lp/freesolvalbuffers` possibility to buffer and restore LP solution after diving without
  having to resolve the LP; currently turned off, because performance impact is unclear;
- `misc/improvingsols` which states whether only solutions which have a better (or equal) primal bound
  as the best known are checked; this is of interest if the check of a solution is expensive; default value is FALSE
- `misc/resetstat` which state if the statistics should be reseted if the transformed problem is freed
  (in case of a benders decomposition this parameter should be set to FALSE) default value is TRUE
- `nodeselection/restartdfs/countonlyleafs` in node selector restart dfs which can be used to select the counting process of processed nodes
- `presolving/donotaggr` to deactivate aggregation of variables globally
- `pricing/delvars` and `pricing/delvarsroot` that define, whether variables created at a node / the
  root node should be deleted when the node is solved in case they are not present in the LP anymore
- `propagating/%s/maxprerounds` for all propagators which allows to change to maximal number of rounds
  of presolving where this propagator participates in
- `propagating/%s/presoldelay` for all propagators which allows to change if the presolving call of the given propagator should be delayed
- `propagating/%s/presolpriority` for all propagators which allows to change the priority of calling the given propagator
- `propagating/pseudoobj/propfullinroot` for allowing to propagate all variables in the root node,
  instead of stopping after `maxcands` which is set by a parameter as well
- `reading/gmsreader/bigmdefault` and `reading/gmsreader/indicatorreform` reader_gms is now able to write indicator
  constraints (reformulated either via big-M or sos1)
- `reading/gmsreader/signpower` to enable writing sign(x)abs(x)^n as the rarely used gams function signpower(x,n)
- `separating/closecuts/maxunsucessful` to turn off separation if we can not find cuts
- `timing/reading` to add reading time to solving time

### Data structures

- split off `PARAMEMPHASIS` from `PARAMSETTING` (in pub_paramset.c/paramset.c)
- new data structure `SCIP_STAIRMAP`
- add expression graph data structures and methods for reformulation, domain propagation, simple convexity check on
  nonlinear expressions and simplification for expression trees and graphs

Testing
-------

- New scripts for running tests with GAMS
- added scripts check_gams.sh, evalcheck_gams.sh and check_gams.awk and target `testgams` in Makefile
- adjusted all test scripts to use the same new optimality gap computation as in SCIP
- added Makefile option `VALGRIND=true` to enable running the SCIP checks (make test) through valgrind; valgrind errors
  and memory leaks are reported as fails
- moved *.test and *.solu files to subdirectory testset in check directory and adjusted test scripts

Build system
------------

### Makefile

- Variables:
  - via `PARASCIP=true` as a `Makefile` option it is possible to compile SCIP threadsafe in DEBUG-mode, (in OPT-mode it's
    only necessary if non-default messagehandler or CppAD is used)
  - the `make` parameter `PARASCIP=true` leads to threadsafe message handlers where you need to call
    SCIPcreateMesshdlrPThreads() and SCIPmessageSetHandler()/SCIPmessageSetDefaultHandler() and SCIPfreeMesshdlrPThreads();
    therefore we need to link with pthread library
  - new variable $(INSTALLDIR) in Makefile which define installation directory for the libraries, $(INSTALLDIR)/lib/,
    binary, $(INSTALLDIR)/bin and include headers, $(INSTALLDIR)/include, the default value is the empty string

- Linking:
  - Linking against Clp and Ipopt has been simplified. Only the directory where the
    package has been installed need to be provided now. For details see the INSTALL file.
  - to link against IPOPT, only the base directory of an Ipopt installation need to be specified now; additionally, if
    building with gnu compilers, the Ipopt libraries directory is stored in the SCIP binary, which should make it easier
    to run with Ipopt shared libraries
  - to link against Clp, only the base directory of an Clp installation needs to be specified now

- Targets:
  - New targets `(un)install` in Makefile, support for valgrind in testing environment
  - new target `make libs` which compiles only the libraries
  - new target in Makefile `install` performs `make` and copies using the install command the include headers, binary, and
    libraries
  - new target in Makefile `uninstall` removes libraries, binary and include headers form `INSTALLDIR`
  - removed target `lintfiles`, this target is now imitated by the `lint` target and a none empty variable `FILES`

Fixed bugs
----------

- fixed bug in copying if the target SCIP already is in solving stage: it might be that the copy of a variable cannot be found/created
- fixed bug trying to print big messages bigger than `SCIP_MAXSTRLEN`
- fixed bug w.r.t. counting feasible solutions and turned of sparse solution test
- LP solution status is now checked when checking root LP solution. Otherwise, due to different time measurements, it
  might happen that the LP solving was stopped due to the time limit, but SCIP did not reach the limit, yet.
- fixed bug trying to tighten multiaggregated variables, which have only one active representation and this variable is already tightened
- fixed possible buffer overrun in tclique_graph.c
- fixed issue with interactive shell in case (user) plugins are included after the default plugins
- fixed bug where mutiaggregating leads to an aggregation and both variables were of implicit or integral type
- fixed bug in conflict.c, where LPi was manipulated, but not marked as not solved

- Tree:
  - fixed assertion in tree.c w.r.t. node estimation
  - fixed bug in debug.c: removed tree nodes had not been checked if they were pruned due to an incumbent solution found by a diving heuristic

- Bounds:
  - fixed bug which occured when changing a bound in the solving stage when this variables got upgraded from continuous to
    a integer type, where the bounds of this variable were still not integral; due to that SCIPchgVarType() has changed (see above)
  - fixed bug in handling of lazy bounds that resulted in putting the bounds explicitly into the LP

- Separation:
  - fixed assert in sepa_clique.c which is currently not valid because implicit binary variables in cliques are ignored
  - fixed bug in sepa_zerohalf.c concerning inconsistent construction of solution array of variables and fixed wrong assert about variable bounds

- Constraints:
  - fixed not correct merging of variable in logicor constraint handler and changed the name of the method to a common
    name used by other constraint handlers too(findPairsAndSets->mergeMultiples)
  - fixed bugs in changing the initial and checked flags for constraints in original problem
  - fixed bug in cons_linear.c, when scaling a constraint maxabscoef was not set correctly, furthermore the correction of
    maxabscoef was not handled correctly
  - fixed bug in cons_indicator.c trying to copy a constraint where the pointer to the linear constraint did not point to
    the already transformed linear constraint (, happend when SCIPcopy() is used after transforming before presolving)
  - fixed numerical bug in linear constraint handler: polishing of coefficients after fixing variables led to wrong
    results for continuous variables fixed to a close-to-zero value.
  - fixed bug in cons_bounddisjunction where branching on multiaggregated variables was tried while all aggregation variables are fixed
  - fixed bug in presolving of cons_logicor.c: adding variable implications can lead to further reductions; added call to applyFixings()
  - fixed bug in cons_countsols.c w.r.t. none active variables
  - fixed bug in cons_linear.c, scaling could have led to wrong values

- Reader:
  - fixed bug in reader_fzn.c w.r.t. cumulative constraints
  - fixed bug in reader_mps.c: if a variables first occurence is in the bounds section, then the corresponding variable bound was lost
  - fixed several issues in flatzinc reader
  - deactived checking of zero solution in Zimpl reader when no starting values are provided
  - reader_lp is now able to read lines longer than 65534 characters

- Memory:
  - fixed bug in copying NLPI interfaces that use block-memory (NLPI copy used block memory from source SCIP)
  - fixed memory leak in reader_pip.c
  - fixed memory leak in coloring part of maximum clique algorithm (tclique_coloring.c)
  - fixed memory leak in coloring part of maximum clique algorithm (tclique_coloring.c) in a better way

- Numerics:
  - fixed bug which occured when the dual farkas multipliers were not available in the lpi because the LP could only be
    solved with the primal simplex due to numerical problems
  - fixed bug in ZI round heuristic that led to infeasible shiftings for numerically slightly infeasible rows with close-to-zero coefficients
  - fixed numerical issue in octane heuristic: close-to-zero values for ray direction could have led to bad computations

- Propagation:
  - fixed bug in propagation of indicator constraints: cannot fix slack variable to 0 if linear constraint is disabled/not active
  - fixed bug in cons_linear.c while sorting the eventdatas during the binary variable sorting for propagation
  - fixed bug and wrong assert in heur_shiftandpropagate.c when relaxing continuous variables from the problem
  - fixed bug in cons_orbitope:resprop() for the packing case
  - fixed wrong changing of wasdelayed flag for propagators
  - fixed bug using wrong sign in infinity check in prop_pseudoobj
  - fixed bug in redcost propagator: can only be called if the current node has an LP
  - fixed bug w.r.t. infinity loop during propagation

Miscellaneous
-------------

- The interface contains several additional callback functions and parameters for plugins. Some effort may be required to compile your old
  projects with SCIP 2.1. For details see section `Changes between version 2.0 and 2.1` in the doxygen documentation.

@page RN20 Release notes for SCIP 2.0

@section RN202 SCIP 2.0.2
*************************

Performance improvements
------------------------

- improved twoopt-heuristic by considering larger search domains
- the SoPlex interface now has the capability to provide a primal ray, provided it is compiled against the next SoPlex release (>= 1.5.0.2)
- calculation of node priority now also works when variable's relaxation value is equal to a bound
- fixed issue w.r.t. calling primal heuristics after presolving detected infeasibility

- Constraints:
  - fasten propagation in cons_knapsack.c due to negated clique partitions
  - recalculating only needed partitions in cons_knapsack.c, not always both

- Memory:
  - reduced memory usage of shift-and-propagate heuristic
  - knapsack constraints are now separated faster; SCIPsolveKnapsackExactly() now works faster and requires less memory
  - fasten knapsack separation by replacing SCIPallocBuffer(Array) through SCIPallocBlockMemory(Array)
  - improved runtime and memory consumption in SCIPsolveKnapsackExactly() in cons_knapsack.c

Fixed bugs:
----------

- fixed `make/make.project`
- fixed wrong assert in plugins that use SCIPcopy()
- fixed bug in DINS w.r.t. column generation
- fixed bug in var.c where a possible multiaggregation was resolved to an aggregation but the variables types were not
  checked to prefer more general types for aggregating; possible memory loss removed
- fixed bug in prop_vbounds.c w.r.t. infinity lower and upper bound of variable bound variables
- fixed bug w.r.t. setting wall clocks
- fixed wrong assert in var.c (replaced `==` through SCIPsetIsEQ()), real values do not have to be exactly the same when
  computed in different function
- fixed bug in SCIPsolveIsStopped() where it could happen that TRUE was reported if a nodelimit was reached but
  checknodelimits had been set to FALSE
- fixed three bugs when writing in fzn format (wrongly splitted writing buffer, wrong variables was used, floats were printed to short)
- fixed bug in conflict.c, infeasibility analysis with big values led to wrong result

- Heuristics:
  - fixed bug in DINS heuristic that occured when the incumbent solution value is outside the variable's current domain
  - fixed behavior of LNS heuristics when the subproblem aborts: continue in optimized mode, stop in debug mode
  - fixed segmentation fault in heur_subnlp.c which occured if resolving the NLP with a tighter feasibility tolerance
    failed with a solver error
  - fixed bug in heur_subnlp.c where constraints forbidding variable fixations where added if a cutoff was used in the subproblem
  - fixed bug in heur_subnlp.c where wrong constraints forbidding variable fixations where added in case of general integers

- NLP:
  - fixed bug in changing quadratic coefficients of a row in the NLP
  - fixed various small bugs in nonlinear expressions code
  - fixed removal of fixed linear variables from a nonlinear row: a fixed variable may have not been removed if there was
    also a multiaggregated variable

- LP:
  - implemented SCIPlpiGetPrimalRay() in SoPlex interface that has become available with SoPlex version 1.5.0.2
  - fixed two bugs at nodes with unbounded LP relaxation: don't check lp rows of infinite solution; don't analyze conflict
    due to primal cutoff bound of -infinity
  - fixed wrong assumption that an optimal LP solution in the root is optimal for the problem if there are no active
    pricers, need to check also whether all variables are in the LP

- Constraints:
  - fixed bug in reader_cip regarding reading of very long constraints
  - fixed bug while after restarting possible the aggregted variables were not removed in setppc constraints
  - fixed bug in cons_knapsack: in seldom circumstances the relaxation of a linear constraint can detect infeasibility,
    which was not handled properly
  - fixed bug w.r.t. to pricing variables in case new initial constraints come in during the price and cut loop
  - fixed bug in cons_soc.c w.r.t. upgrading from quadratic constraints with finite left-hand-side
  - fixed bug caused by not (correctly) counting boundchanges in cons_varbound.c
  - fixed bug in sorting mechanism in cons_xor.c
  - fixed wrong (neg)cliquepartition check in cons_knapsack.c when deleting a coefficient
  - fixed bug in cons_quadratic: in seldom cases, fixed variables may have been substituted out wrongly in presolve
  - fixed bugs in cons_countsols.c w.r.t. collecting feasible solutions and forbidding a found solution
  - fixed bug in cons_linear.c: multiaggregated variables were not removed when adding during solve, leading to a failing
    assert in tightenBounds due to an unsuccessful bound tightening

- Memory:
  - fixed bug concerning overflow in memsize calculation in set.c
  - fixed memory leak in SoPlex LP interface when requesting an unbounded solution
  - fixed memory leak in SoPlex LP interface when solving with LP scaling
  - fixed memory leaks in reader of TSP example

@section RN201 SCIP 2.0.1
*************************

Performance improvements
------------------------

- SCIP with SoPlex as LP solver now uses auto pricing by default (start with devex, switch to steepest
  edge after some iterations); this fixes timeouts on instances where devex converges very slowly
- fixing lifting of new knapsack items which are negated items of already included items, this could lead to very long presolving
- fixed performance issue in presolving w.r.t. to computing the number of new fixings, aggregated,
  and so on before a constraint handler presolver is called
- in case of adding constraints during pricing with initial flag set to
  TRUE, we add now these constraints after the pricing round to the LP
- changed parameter values in clique separator in order to avoid very large branch-and-bound trees

Interface changes
-----------------

### New and changed callbacks

- allow access of transformed constraints in `SCIP_STAGE_TRANSFORMED`

### Changed parameters

- replaced parameter `constraints/quadratic/minefficacy` by `constraints/quadratic/minefficacysepa` and `constraints/quadratic/minefficacyenfo`
- added possible values `a` and `e` for `constraints/soc/nlpform` to enable automatic choice and convex exponential-sqrt
  form for SOC constraint representation in NLP

Fixed bugs
----------

- fixed bug w.r.t. looseobjval; the counting of number of loose variables in the LP data structure was incorrect in case
  a variable got aggregated or multi-aggregated
- fixed bug in copy method of objvardata which should only create a new `SCIP_VARDATA` if the implemented subclass create
  a copy of the given objvardata object
- fixed bug in lp.c where in case of objlimit reached and fastmip not all variables where priced because of an incorrect
  dual solution
- fixed bugs in binpacking example w.r.t. empty struct and not initializing an array
- fixed bugs in sepa_clique.c concerning incorrect way to ignore implicit binary variables in cliques and non-active
  variables in implications
- fixed some bugs w.r.t. to casting pointer arrays
- fixed bug in vars.c which handled arrays with parts of original variables during resolving to active variables (using
  SCIPvarsGetProbvarBinary) wrong
- fixed bug in nlp.c: nlrowSearchQuadElem was using SCIPquadelemSortedFind() incorrectly

- Branching:
  - fixed assertion w.r.t. to probing during the propagation round of a branch-and-bound node
  - fixed computation of node's objective value estimate when branching on continuous variables (see
    SCIPtreeCalcChildEstimate(), SCIPtreeBranchVar())
  - fixed bug in statistic w.r.t. number of calls for external branching candidates
  - fixes to branching on continuous variables

- Reader:
  - fixed bug in reader_gms.c: linear coefficients for quadratic variables were not printed if they had no
    square-coefficient
  - fixed bug in reader_mps: indicator constraints do not output the slack variables anymore

- Constraints:
  - fixed bugs in SCIPcopyConss: copy all active constraints (including disabled ones), *valid was not initialized to TRUE
  - fixed bug in debug.c w.r.t. checking of constraints and continuous variables
  - fixed bug in cons.c which didn't allow the changing of the separation and enforcement flag of a constraint in the
    problem stage
  - corrected behavior of the copy function in cons_indicator.c: create artificial linear constraint if linear constraint
    was deleted
  - fixed bug in cons_indicator.c: presolving cannot delete linear constraints; several other minor bugfixes
  - fixed bugs in cons_bounddisjunction where the branching during the constraint enforcement was done incorrectly
  - fixed bugs in cons_orbitope.c: orbitopal fixing for the packing case had two bugs; also fixed one wrong assert
  - fixed bugs in cons_sos?.c: take average of objestimate
  - fixed bug in cons_logicor, implications on none `SCIP_VARTYPE_BINARY` variable were handled wrong
  - fixed bug in cons_linear while trying to add a conflict without any variables
  - fixed bug in cons_indicator.c: creating constraints in transformed stage is now possible

- LP Interface:
  - fixed bug w.r.t. memory allocation for all values of a column in lpi_cpx.c
  - fixed bugs in SCIPnlpiOracleChgLinearCoefs() and SCIPnlpiOracleChgQuadCoefs() for the case where new coefficients where
    added
  - fixed bugs in lpi_none.c w.r.t. debug and opt mode
  - fixed bug in lpi_cpx.c w.r.t. to wrong handling in case the crossover did not succeed

- Heuristics:
  - fixed bug in heur_subnlp when initialized starting values of a fixed variable in the NLP of the subscip
  - fixed bug in heur_undercover: removed option globalbounds, since we are not allowed to relax bounds at a probing node
  - fixed bug in heur_shiftandpropagate where some variables were initialized too late
  - fixed numerical issue in some heuristics: nearly-integral values that are between the feasibility and the integrality
    tolerance might not have been rounded correctly
  - fixed bug in heur_guideddiving: best solution is now copied to avoid deletion in case of many new solutions
  - fixed bug in DINS heuristic, information storage for binary variables could lead to bad memory access in column
    generation applications
  - fixed bug in heur_shiftandpropagate.c: Now, the heuristic checks rows for global infeasibility at the beginning. This
    check is only relevant if presolving is disabled.
  - fixed bug in heur_subnlp when forbidding a particular combination of integer variables in the main problem

@section RN200 SCIP 2.0.0
*************************

Features
--------

- added relaxation structure to SCIP, it represents global relaxation information independent from a specific relaxator;
  at the moment, it contains information about the relaxation solution stored in the variables: objective value and
  validness
- SCIP may now be manually restarted
- SCIPsolveKnapsackExactly() got a new 12. parameter `SCIP_Bool* success` which stores if an error occured during
  solving(normally a memory problem)
- SCIP can now handle problems with continuous variables w.r.t. to counting (the projection to the integral variables
  are counted)
- an XML-parser is available in the src/xml subdirectory
- We do not distinguish between block memory for the original and the transformed problem anymore. The same
  block memory is now used in both problem stages.
- added new sorting method SCIPsortLongPtr(), SCIPsortDownLongPtr() and all corresponding methods
- added new sorting method SCIPsortRealIntPtr(), SCIPsortDownRealIntPtr() and all corresponding methods

- Heuristics:
  - SCIP can now copy instances (e.g. for heuristics)
  - new undercover heuristic for MINLPs: fixes variables such as to obtain a linear or convex subproblem and solves this
  - primal heuristics may now already be called before presolving, using the new timing point
    `SCIP_HEURTIMING_BEFOREPRESOL`.  Note that solutions that are added before/during presolving, will be retransformed to
    the original space.
  - primal heuristics may now be called during presolving, using the new timing point `SCIP_HEURTIMING_DURINGPRESOLLOOP`
  - added heuristic zirounding (heur_zirounding.{c,h})
  - added heuristic twoopt (heur_twoopt.{c,h})
  - added new NLP heuristic (heur_subnlp.{c,h}) which solves the sub-NLP that is obtained by fixing all discrete variables
    in the CIP and applying SCIP's presolving
  - feasibility pump heuristic now implements all functionality for feasibility pump 2.0

- Reader:
  - can now read XML-solution files as used by CPLEX
  - the MPS reader can now read MIQPs and MIQCPs where a quadratic objective function can be specified by a QMATRIX or
    QUADOBJ section and the quadratic part of a quadratic constraint by a QCMATRIX
  - the MPS reader can now write quadratic and SOC constraints
  - the GAMS reader can now write SOC constraints
  - added support for bool_gt, bool_lt, bool_ge, bool_le, bool_ne, bool_not, int_times, int_minus, int_plus, int_negate,
    float_times, float_minus, float_plus, float_negate constraints to flatzinc reader
  - the LP reader (.lp files) can now read MIQPs and MIQCPs and write quadratic and SOC constraints
  - the LP reader (.lp files) and MPS reader can now read semicontinuous variables, they are handled by creating bound
    disjunction constraints
  - added new reader for polynomial mixed-integer programs (reader_pip.{c,h}) as used in the POLIP

- Indicator constraints:
  - SCIP can now handle indicator constraints (reading (from LP, ZIMPL), writing, solving, ...) see \ref cons_indicator.h.
  - the indicator constraint can now decompose the problem, i.e., not add the linear constraint to the problem if all of
    its variables are continuous
  - can now read and write indicator constraints in the (extended) MPS format
  - cons_indicator tries to adapt solutions to get feasible during check
  - cons_indicator allows to store information on other linear constraints that might help to separate cuts

- Constraint handlers:
  - Solution counting extended to constraint integer programs, this also
    includes constraint integer programs which contain continuous variables
  - The solution behavior of SCIP can be diversified by randomly permuting constraints and variables or randomly
    determining a set of branching variables with a unique high priority
  - `negated cliques` (1<=i<=n : sum (x_i) >= n-1) were added and we are using them now inside the knapsack constraint
    handler, the cliquepartitioning which is returned by SCIPcalcCliquePartition() contains now integer != 0, negatives ones
    indicates a negated clique and positive ones indicates a normal clique
  - SCIP is now able to detect in DEBUG-mode whether a constraint or variables which will be added, was also created in
    the same scip instance, if not an error is thrown
  - cons_knapsack is now able to detect negated cliques due to negated cliques on knapsack constraints
  - SCIP is now able to write non-linear opb-files(linear instances with and-constraints)
  - New constraint handlers for linking constraints (only Beta), cumulative constraints, and for breaking orbitopal symmetries
  - `negated cliques` handling in knapsack constraint handler got changed due to the new method
    SCIPcalcNegatedCliquePartition() resulting in new consdata members `negcliquepartition`, `negcliquepartitioned` and
    `nnegcliques`; changed SCIPcalcCliquePartition() so all cliquepartitions (calculated by SCIPcalcCliquePartition() or
    SCIPcalcNegatedCliquePartition(), which uses the first one) contain again not negative integers
  - `and`, `knapsack`, `linear`, `logic`, `or`, `quadratic`, `setpp`, `varbound`, `xor` and `clique` constraint handlers
    can handle implicit binary variables
  - knapsack constraint handler is now able to pairwise presolving constraints
  - constraint handlers `logicor`, `and`, `or` can parse their output
  - constraint handler `or` can copy its constraints
  - added packing/partitioning orbitope constraint handler for symmetry handling (cons_orbitope.{c,h})
  - added constraint handler for second order cone constraints (cons_soc.(c|h))
  - added constraint handler cons_linking.{c,h} (see cons_linking.c for more details)
  - cons_quadratic can make solutions in CONSCHECK feasible for the quadratic constraints by moving values of linear
    variables and passing the modified solution to the trysol heuristic
  - constraint handler can now register their upgrade functions for quadratic constraints to cons_quadratic (similar to
    LINCONSUPGD)

- Separation:
  - New separators for oddcycle cuts and Chvatal-Gomory cuts using sub-MIPs
  - modified implementation of separation algorithms in cons_knapsack.c according to results of diploma thesis; including
    super-additive lifting (disabled)
  - uncommented decomposeProblem() in sepa_zerohalf.c (in default settings, not used anyway): was not adapted to the case
    that contiuous variables are allowed in a row
  - new separator rapid learning (sepa_rapidlearning.{c,h}) that produces conflicts, global bound changes, primal
    solutions and initializes inference values for branching
  - added Chvatal-Gomory cuts separated with a sub-MIP (sepa_cgmip.{c|h})
  - added reader for 'Weigted Boolean Optimization': problems (reader_wbo.{c,h}), this reader needs the reader_opb files
  - new separator oddcycle (sepa_oddcycle.{c,h}) separates oddcycle inequalities using the implication/conflict graph and
    dijkstra-algorithm based on binary heaps (dijkstra/dijkstra_bh.{c,h})

- Branching:
  - Branching on externally given candidates, the \ref BRANCH 'branching rules' have a second new callback method
    (see type_branch.h for more details): SCIP_DECL_BRANCHEXECEXT(x) can be used to branch on external branching candidates,
    which can be added by a user's `relaxation handler` or `constraint handler` plugin, calling SCIPaddExternBranchCand().
  - added branchcands for relaxator solution, that can be added by the relaxator and used by branching rules
  - added relaxsol to variables, s.t. a relaxator can store a solution on which branching or separation can be done
  - SCIP can now branch on relaxation solutions that are either installed to the relaxsol field of the variables or added
    to the list of relaxation candidates, e.g., by constraint handlers. Branching on relaxation solutions is performed if
    the enforcement resulted in an unresolved infeasibility and there are no LP branching candidates, but before pseudo
    solution branching.  The branching rules leastinf, mostinf, random and pscost implement the callback for branching on
    relaxation candidates.
  - SCIP can branch on continuous variables. The branching value x' must not be one of the bounds. Two children (x <= x',
    x >= x') will be created.
  - the vbc visualization adds the branching type (lower or upper bound change) and the new bound to the node information
  - the vbc visualization adds the new bound of the branched variable to the node information

- Statistic:
  - added statistic information about the first primal solution to SCIP statistic; in the statistic output a new line
    appears with this information
  - now the statistic displays the number of calls of the feasibility checking method of each constraint handler and the
    running time of it

- Propagation:
  - New rounding and propagation heuristics
  - New propagator for variable bounds
  - primal heuristics may now be called directly after the node's propagation loop, using the new timing point
    `SCIP_HEURTIMING_AFTERPROPLOOP`
  - following methods SCIPinferVarUbProp(), SCIPinferVarLbProp(), SCIPinferVarLbCons(), SCIPinferVarUbCons() have a new 6th
    parameter `SCIP_Bool force` which allows bound tightening even if the difference to the newbound is below bound
    strengthening tolerance
  - added propagator for variable lower and upper bounds (prop_vbounds.{c,h}); adjusted cons_varbound.c, var.c, and,
    implics.c to work correctly with the new propagator

- Nonlinear CIPs:
  + Improved constraint handler for quadratic constraints
  + New constraint handler for second order cone constraints
  + New MINLP heuristics (undercover, subnlp)
  + Preliminary support for non-linear relaxations (via expression trees)
  + Automatic branching on solutions from arbitrary relaxations and on continuous variables

Performance improvements
------------------------

- improved `settings/emphasis/cpsolver.set` to decrease time per node
- reworked access to pseudo solution and inference value of variables in order to reduce function calls
- changed default value of parameter `nodeselection/restartdfs/selectbestfreq` to 0; this means if the current node has
  no children the node with the best bound is selected (SCIPgetBestboundNode())
- added a dual reduction step in cons_knapsack.c
- fasten check for common cliques in SCIPcliquelistsHaveCommonClique
- SCIP with CPLEX as LP solver now uses quickstart steepest edge pricing as default instead of steepest edge pricing
- avoid unnecessary domain propagation and LP resolve at nodes with infeasible LP relaxation
- improved zerohalf cut separator: more than one delta is tested for MIR cuts, better handling of dense base
  inequalities, faster scaling of fractional coefficients in rows (now enabled), improved parameter settings (presolving)

- LP solution:
  - in root node, first LP solution is checked for feasibility to avoid expensive setup
  - avoided restarting if LP solution is feasible
  - separators are not called any longer for an integral initial LP solution

Examples and applications
-------------------------

- New branch-and-price example which includes Ryan/Foster branching (binpacking example)
- New example illustrating the use of an event handler (`example/Eventhdlr`)

Interface changes
-----------------

- Enhanced user interface for callable library: manual restarts, predefined settings and many other features
- Support of wbo format for weighted PBO problems, IBM's xml-solution format and pip format for polynomial mixed-integer programs
- Extended reader for Flatzinc models
- new API for 'expressions interpreter': code that evaluates expression trees, including first and second derivatives
- NLP solver interface (NLPI) now independent of SCIP like LPI
- SCIP can now maintain a central NLP relaxation of the problem (similar to LP)
- SCIP can now manage a list of external codes (e.g., LP or NLP solver, ZIMPL)
- lp.h/lp.c and the lpi's were changed according to the changes mentioned below.
- adding and deletion of rows to the separation storage and to the LP can now be catched by events
  (`SCIP_EVENTTYPE_ROWADDEDSEPA`, `SCIP_EVENTTYPE_ROWDELETEDSEPA`, `SCIP_EVENTTYPE_ROWADDEDLP`, `SCIP_EVENTTYPE_ROWDELETEDLP`)

### New and changed callbacks

- new callback SCIP_DECL_BRANCHEXECRELAX(), together with new parameter in SCIPincludeBranchrule() for branching on a
  relaxation solution

- Copying a SCIP instance:
  - Constraint handlers have two new callback methods. One for copying the constraint handler plugins
    SCIP_DECL_CONSHDLRCOPY() and the other for copying a constraint itself, SCIP_DECL_CONSCOPY().
  - All plugins, like \ref BRANCH `branching rules` and \ref HEUR `primal heuristics`, have a new callback method (see, e.g.,
    type_branch.h and type_heur.h for more details):
    - SCIP_DECL_BRANCHCOPY(x), SCIP_DECL_HEURCOPY(x) etc.
    - When copying a SCIP instance, these methods are called to copy the plugins.
  - The main problem has a new callback method (see type_prob.h for more details) SCIP_DECL_PROBCOPY(x) when copying a
    SCIP instance, this method is called to copy the problem's data.
  - Variables have a new callback method (see type_var.h for more details) SCIP_DECL_VARCOPY(x) when copying a SCIP
    instance, this method is called to copy the variables' data.

- Restarts:
  - The callback SCIP_DECL_PROBEXITSOL(x) in the main problem has one new parameter (see type_prob.h for more details):
    - The parameter `restart` is `TRUE` if the callback method was triggered by a restart.

### Deleted and changed API methods

- All C++ objects and constructors have a SCIP pointer, now.
- added parameter scip to ObjCloneable::clone()
- changes in a row can now be catched via row events (SCIPcatchRowEvent(), SCIPdropRowEvent(),
  `SCIP_EVENTTYPE_ROWCOEFCHANGED`, `SCIP_EVENTTYPE_ROWCONSTCHANGED`, `SCIP_EVENTTYPE_ROWSIDECHANGED`)
- added new parameter `varcopy` to SCIPcreateVar() to add the function for copying variable data
- in case of using SCIPwriteTransProblem() the currently (locally) valid problem is written this now also includes the
  local constraints

- Settings:
  - The predefined setting files like `settings/cuts/off.set,aggressive.set,fast.set` have been replaced by
    interface methods like SCIPsetHeuristics(), SCIPsetPresolving(), SCIPsetSeparating(), and SCIPsetEmphasis() in
    \ref scip.h and by user dialogs in the interactive shell like
    `SCIP> set {heuristics|presolving|separating} emphasis {aggressive|fast|off}` or
    `SCIP> set emphasis {counter|cpsolver|easycip|feasibility|hardlp|optimality}`
  - All functions for setting user parameters of different types like SCIPparamSetBool(), SCIPparamSetChar(),
    SCIPparamSetInt(), SCIPparamSetLongint(), and SCIPparamSetString() in pub_paramset.h have a new parameter
    `quiet` it prevents any output during the assign to a new value.

- NLP:
  - NLPIs can now be used without generating a SCIP instance (i.e., do not require a SCIP pointer), code moved into src/nlpi
  - NLPIs can now be managed like other SCIP plugins, i.e., they can be included into the SCIP core and accessed by
    methods SCIPincludeNlpi(), SCIPfindNlpi(), SCIPgetNNlpis(), SCIPgetNlpis(), SCIPsetNlpiPriority()

- Intervalarithmetic:
  - method SCIPgetVarPseudocostCurrentRun() now returns the pseudocost value of one branching direction, scaled to a unit
    interval, old method now called SCIPgetVarPseudocostValCurrentRun()
  - renamed SCIPintervalScalarProductRealsIntervals()/SCIPintervalScalarProduct() by
    SCIPintervalScalprodScalars()/SCIPintervalScalprod() and redesigned them in intervalarith.c including new methods
    SCIPintervalScalprodScalarsInf/Sup()

- Branching:
  - The usage of strong branching changed. Now, SCIPstartStrongbranch() and SCIPendStrongbranch() must be
    called before and after strong branching, respectively.
  - The methods SCIPgetVarPseudocost() and SCIPgetVarPseudocostCurrentRun() in \ref scip.h now return the pseudocost value of
    one branching direction, scaled to a unit interval. The former versions of SCIPgetVarPseudocost() and
    SCIPgetVarPseudocostCurrentRun() are now called SCIPgetVarPseudocostVal() and SCIPgetVarPseudocostValCurrentRun(), respectively.
  - The methods SCIPgetVarConflictScore() and SCIPgetVarConflictScoreCurrentRun() in \ref scip.h are now called
    SCIPgetVarVSIDS() and SCIPgetVarVSIDSCurrentRun(), respectively.
  - The methods SCIPvarGetNInferences(), SCIPvarGetNInferencesCurrentRun(), SCIPvarGetNCutoffs(), and
    SCIPvarGetNCutoffsCurrentRun() are now called SCIPvarGetInferenceSum(), SCIPvarGetInferenceSumCurrentRun(),
    SCIPvarGetCutoffSum(), and SCIPvarGetCutoffSumCurrentRun(), respectively. Furthermore, they now return
    `SCIP_Real` instead of `SCIP_Longint` values.
  - The method SCIPgetVarStrongbranch() has been replaced by two methods SCIPgetVarStrongbranchFrac() and
    SCIPgetVarStrongbranchInt().

- Copying a SCIP instance:
  - Every new callback method resulted in a new parameter of the include function for the corresponding plugin,
    e.g., SCIPincludeBranchrule() has two new parameters `SCIP_DECL_BRANCHCOPY((*branchcopy))` and
    `SCIP_DECL_BRANCHEXECREL((*branchexecrel))`.  In the same fashion, the new callbacks
    `SCIP_DECL_VARCOPY` and `SCIP_DECL_PROBCOPY` led to new parameters in SCIPcreateVar() and SCIPcreateProb() in
    scip.c, respectively.
  - W.r.t. to copy and the C++ wrapper classes there are two new classes. These are `ObjCloneable` and `ObjProbCloneable`.
    The constraint handlers and variables pricers are derived from `ObjProbCloneable` and all other plugin are derived from `ObjCloneable`.
    Both classes implement the function `iscloneable()` which return whether a plugin is clone able or not. Besides that each class has a
    function named `clone()` which differ in their signature. See objcloneable.h, objprobcloneable.h, and the TSP example for more details.
  - SCIPincludeHeur() and SCIPincludeSepa() in \ref scip.h, as well as scip::ObjSepa() and scip::ObjHeur(), have a new parameter:
    `usessubscip`: It can be used to inform SCIP that the heuristic/separator to be included uses a secondary SCIP instance.
  - The argument success in `SCIP_DECL_CONSCOPY` has been renamed to valid.

- Heuristics:
  - SCIPcutGenerationHeuristicCmir() in sepa_cmir.h has three new parameters:
    - `maxmksetcoefs`: If the mixed knapsack constraint obtained after aggregating LP rows contains more
      than `maxmksetcoefs` nonzero coefficients the generation of the c-MIR cut is aborted.
    - `delta`: It can be used to obtain the scaling factor which leads to the best c-MIR cut found within
      the cut generation heuristic. If a `NULL` pointer is passed, the corresponding c-MIR cut will already be
      added to SCIP by SCIPcutGenerationHeuristicCmir(). Otherwise, the user can generate the cut and add it to SCIP
      on demand afterwards.
    - `deltavalid`: In case, the user wants to know the best scaling factor, i.e., `delta` passed is not `NULL`,
      `deltavalid` will be `TRUE` if the stored scaling factor `delta` will lead to a violated c-MIR cut.

### New API functions

- added SCIPcalcNegatedCliquePartition() to scip.c to calculate a clique partition on negations of all given binary
  variables
- SCIPpermuteArray() that randomly shuffles an array using the Fisher-Yates algorithm
- SCIPgetRandomSubset() that draws a random subset of disjoint elements from a given set of disjoint elements
- SCIPswapPointers()
- SCIPlpiGetSolverDesc() to get a descriptive string of an LP solver (developer, webpage, ...)
- SCIPholelistGetNext() to get the next hole of the hole list
- SCIPlpRecalculateObjSqrNorm() which is used when the old calculated square norm was unreliable
- SCIPpricerIsDelayed() which returns if the pricer is delayed (see pub_pricer.h)

- Variables:
  - SCIPvarIsBinary() which checks if a variable is (implicit) binary (see var.c for more details)
  - SCIPvarGetHolelistOriginal(), SCIPvarGetHolelistGlobal(), SCIPvarGetHolelistLocal() to get the original, global and local holes, respectively
  - SCIPvarGetProbvarHole() to tranform a given domain hole to the corresponding active, fixed, or multi-aggregated variable

- Restart:
  - allow user to trigger a restart during presolving SCIPrestartSolve()
  - SCIPrestartSolve() that allows the user to manually restart the solving process
  - SCIPisInRestart() to detect whether we are currently restarting

- Heuristics:
  - for heuristics SCIPheurSetFreq() to change the frequency of the heuristic (pub_heur.h, heur.c)
  - SCIPsepaUsesSubscip(), SCIPheurUsesSubscip()

- Intervalarithmetic:
  - SCIPeventGetHoleLeft() and SCIPeventGetHoleRight() for accessing the left right interval bound of a domain hole added or removed event
  - SCIPholelistGetLeft() and SCIPholelistGetRight()to get the left and right interval bounds of the open hole interval
  - SCIPintervalAddInf/Sup/Vectors(), SCIPintervalMulInf/Sup() in intervalarith.c

- Sorting:
  - added SCIPsortPtrPtrLongIntInt(), SCIPsortLongPtrPtrIntInt() and corresponding sorting/inserting/deleting methods in
    pub_misc.h and necessary defines in misc.c
  - added SCIPsortLongPtrInt() and corresponding sorting/inserting/deleting methods in pub_misc.h and necessary defines in misc.c
  - added SCIPsortPtrPtrInt() (and various other) and corresponding sorting/inserting/deleting methods in pub_misc.h and
    necessary defines in misc.c
  - SCIPsortPtrBool() and corresponding sorting/inserting/deleting methods in pub_misc.h and necessary defines in misc.c

- Constraint Handlers:
  - SCIPconshdlrGetEnfoConss(), SCIPconshdlrGetNEnfoConss()
  - can now forbid upgrading of individual linear constraints (SCIPmarkDoNotUpgradeConsLinear())
  - SCIPpermuteProb() that randomly permutes constraints and variables
  - SCIPgetResultantOr() which returns the resultant of an `or` constraint
  - SCIPmarkDoNotUpgradeConsLinear() in cons_linear.?, which allows to forbid upgrading of linear constraints
  - SCIPgetNUpgrConss() which returns the number of upgraded constraints
  - SCIPconshdlrGetCheckTime() and SCIPconshdlrGetNCheckCalls() which returns the running time in the feasibility checking of the
    corresponding constraint handler respectively the number of calls of the checking method (implemented in cons.c)

- Copy:
  - SCIPcopy() to clone a SCIP instance
  - SCIPcopyPlugins(), SCIPcopyParamSettings(), SCIPcopyVars(), SCIPcopyConss(), SCIPgetVarCopy() to copy
    individual parts of a SCIP instance separately.
  - SCIPcopyProbData() and SCIPprobCopyProbData() which copies the probdata from a sourcescip to a targetscip

- Branching:
  - two new functions SCIPgetVarsStrongbranchesFrac()/SCIPgetVarsStrongbranchesInt() for computing strong branching
    information for several variables
  - SCIPbranchruleGetNRelaxCalls() to get the total number of times, a particular branching rule was called on a relaxation solutions
  - SCIPbranchRelax() to branch on a relaxation solution
  - SCIPbranchVarVal() to branch on an arbitrary value within the variable's bounds
  - SCIPbranchGetBranchingPoint() and SCIPgetBranchingPoint() to select branching point for a variable, e.g.,
    ensure branching point is inside the interval for a continuous variable
  - SCIPexecRelpscostBranching() in branch_relpscost.{c,h}; this method allows of calling the reliability
    pseudo cost branching algorithm for given set of branching candidates from the outside
  - SCIPinitVarBranchStats() to initialize the branching statistics (such as pseudo costs, VSIDS, inference values) of a variable
  - SCIPselectBranchVarPscost() in branch_pscost.{c,h}; this method selects from a given candidate array a
    branching variable w.r.t. pseudo cost branching for relax candidates

- Reading, Writing and Parsing:
  - SCIPparseVarName() which parses a string in cip-format as a variable name
  - SCIPparseVarList() which parses a string as a variable list in cip-format
  - the Flatzinc reader can now handle the output annotations of the Flatzinc format; the method SCIPprintSolReaderFzn()
    outputs the given solution in Flatzinc format w.r.t. the output annotations
  - SCIPprintSolReaderFzn() which prints the best solution in Flatzinc format w.r.t. to the output annotations
    in the input file of the flatzinc model
  - SCIPwriteVarName() which writes a variable in cip-format to given stream
  - SCIPwriteVarsList() which writes an array of variables in cip-Format to given stream
  - SCIPwriteVarsLinearsum() which writes an array of variables and coefficients as linear sum in cip-Format to given stream

- Copying a SCIP instance:
  - SCIPapplyRens() in \ref heur_rens.h has a new parameter `uselprows`. It can be used to switch from LP rows
    to SCIP constraints as basis of the sub-SCIP constructed in the RENS heuristic.

- Parameters:
  - SCIPsetParamsCountsols() which sets the parameter for a valid counting process
  - SCIPsetEmphasis() which sets parameter to detect feasibility fast, handle hard LP, solves easy CIPs fast, behaves like a
    CP solver, set parameter for a valid counting process; the desired behavior is triggered via a parameter of the function
  - SCIPresetParam() to reset the value of a single parameter to its default value

- Settings:
  - added SCIPsortRealRealRealPtr() and corresponding sorting/inserting/deleting methods in pub_misc.h and necessary defines in misc.c
    as basis for the subSCIP, setting ist to TRUE (uses LP rows) will lead to same version as before
  - SCIPsetHeuristics(), SCIPsetSeparating(), SCIPsetPresolving() which set the heuristics to aggressive, fast, off, or
    default settings, depending on the `SCIP_PARAMSET` parameter
  - SCIPsetSubscipsOff() which disables all plugins that uses subscips
  - SCIPsepaSetFreq() to set the calling frequency of a separator

### Command line interface

- added new dialog for setting the SCIP parameters for hardlp, optimality, easy CIP, CP like search
- added new dialog for setting the SCIP parameters for feasibility problems `SCIP> set emphasis feasibility`
- added new dialog for setting the SCIP parameters for counting `SCIP> set emphasis counting`
- added new dialog for setting presolving to aggressive, fast, or off in interactive shell
- added new dialog for setting separation to aggressive, fast, or off in interactive shell
- added new dialog for writing all solutions which are collected during the counting process (see cons_countsols.{c,h})
- added new dialog for setting heuristics to aggressive, fast, or off in interactive shell
- added new dialog `display pricers` which displays all included pricers

### Interfaces to external software

- added interface to CppAD (nlpi/exprinterpret_cppad.cpp)
- Improved Xpress, CPLEX, SoPlex interfaces
- the SoPlex interface now includes equilibrium scaling on lp's solved from scratch without starting basis
- the SoPlex interface can now double check each SoPlex result against CPLEX (lpi_spx.cpp)
- the SoPlex interface has the option to restore basis only after entire strong branching phase instead of after each
  strong branch (off, because it mostly appears to increase strong branching time and iterations) (lpi_spx.cpp)

### Changed parameters

- removed parameter `constraints/knapsack/maxnumcardlift` and adapted setting files
- changed parameter `lp/fastmip` from boolean to integer, possible values are 0 (off), 1 (medium, default), 2 (full,
  must not be used with branch-and-price).

### New parameters

- `branching/clamp` to set the minimal fractional distance of a branching point to a continuous variable' bounds
- `branching/random/seed` to change the initial seed value of the branching rule random
- `constraints/indicator/addCouplingCons` that allows to add variable upper bounds if addCoupling is true
- `constraints/indicator/enforceCuts` that allows to check for violated cust in enforcement
- `constraints/indicator/maxCouplingValue` for the maximal value of the coefficient in a coupling inequality/constraint
- `constraints/indicator/noLinconsCon` which controls whether the linear constraint is not explicitly
  added to the problem. default is FALSE
- `constraints/knapsack/dualpresolving` to switch dualpresolving on/off inside the knapsack constraint handler, default is TRUE
- `constraints/knapsack/presolpairwise` that allows pairwise presolving of knapsack constraints, default is TRUE
- `constraints/knapsack/presolusehashing` that allows fast pairwise presolving of knapsack constraints, default is TRUE
- `heuristics/crossover/dontwaitatroot` that allows to call crossover at root node independently from nwaitingnodes
- `heuristics/rens/uselprows` that allows to switch between LP row and SCIP constraints as basis for the
  subSCIP, default is TRUE (uses LP rows)
- `lp/rowrepswitch` telling simplex solver to switch to row representation of the basis (if possible),
  if number of rows divided by number of columns exceeds this value (default value infinity, i.e. never switch)
- `lp/threads` to change the number of threads used to solve the LP relaxation (default is 0: automatic)
- `misc/lexdualstalling` that turns on the lex dual algorithm if the separation process is stalling
- `misc/usevartable` and `misc/useconstable` which turns on/off the usage of hashtables mapping from
  variable/constraint names to the variables/constraints; when turned off, SCIPfindVar() and SCIPfindCons() may not be
  used; the hashtables can be turned off for subMIPs to improve the performance, default value TRUE
- `misc/usesmalltables` which results in using smaller tables for names, cliques and cuts and improves
  the performace for smaller instances, default value FALSE
- `misc/permutationseed` to change the permutation seed value for permuting the problem after the
  problem is transformed (-1 means no permutation)
- `reading/zplreader/usestartsol` which allows to switch ZIMPL start solutions off, default value TRUE
- `vbc/dispsols` to propose if the nodes where solutions are found should be visualized in the branch and bound tree

### Data structures

- implemented the data structure and events for global and local domain holes added and removed
- new data structures and methods to handle nonlinear expressions in NLPI ({type_, struct_, pub_}expression.{h,c}):
  nlpioracle can store and evaluate general NLPs now, nlpi_ipopt can solve general NLPs now

Testing
-------

- minor changes on several evaluation scripts (new statuses: better, solved, sollimit, gaplimit) and short-mode for cmpres.awk
- support for FreeBSD (32- and 64-bit) including minor changes in several scripts in the check-directory

Build system
------------

### Makefile

- added scripts check_*.sh, evalcheck_*.sh and check_*.awk for blis, glkp, gurobi and symphony (including targets in
  Makefile) and slightly modified scripts for cplex, cbc and mosek and cmpres-script
- added target `lintfiles` which allows to call flexelint with a list of file, for example, make lintfiles
  `FILES=src/scip/prop_vbounds.c`
- the NLP solver interfaces and expression interpreter are located in a separate library (libnlpi.*; similar to the lpi
  library) and is required to link against the SCIP library also projects that use SCIP via `make/make.project` need to
  change their Makefile (!!!): in the $(MAINFILE) target, add $(NLPILIBFILE) behind $(LPILIBFILE) in the dependencies
  and add $(LINKCXX_l)$(NLPILIB)$(LINKLIBSUFFIX) to the linker flags
- The additional NLPI library requires a change in the Makefile of SCIP's project:
  The $(MAINFILE) target now has $(NLPILIBFILE) as additional dependency and the linking
  command requires $(LINKCXX_l)$(NLPILIB)$(LINKLIBSUFFIX) as additional argument.
- A bug in the Makefiles of older versions of the SCIP examples may cause
  data loss. If you have a custom Makefile, please ensure that the target
  `clean` is changed as described here:
  http://scipopt.org/download/bugfixes/scip-1.2.0/make.txt.

Fixed bugs
----------

- fixed bug in conflict.c in the method conflictsetAddBound()
- fixed `bug` in projects Makefiles w.r.t. `make clean`
- fixed bug in rapid learning with wrong ordering of dual and primal bound update, primal bound is now updated inside
  rapid learning
- fixed potential bug in rapid learning with dual reductions
- fixed potential bug where SCIPselectSimpleValue() returns a value slightly outside of the given bounds due to rounding
  errors (probably cancelation in subtraction in SCIPfindSimpleRational), now use rounding control and check result
- fixed bug that SCIP could not be continued after it has been stopped due to a limit
- fixed bug in var.c: SCIPvarChgLbOriginal() and SCIPvarChgUbOriginal() cannot access original bounds if the variable is
  negated
- fixed potential bug with pseudo solution branching on free variables
- fixed bug with multiaggregations whose infimum and supremum are both infinite: in such a case multiaggregation is now
  forbidden
- fixed numerical issue with multiaggregations which are infinite in one direction: value of multiaggregated variable
  could have been larger then inifinity
- fixed bug w.r.t. of adding a variable bound variable to its self
- fixed bug concering the incorrect assumption that every solution computed in SCIPlpGetUnboundedSol() is integral (we
  will not branch but return `infeasible or unbounded` like in presolving)
- fixed bug while breaking an clique down to their impications (in SCIPcliquetableCleanup() in implics.c) where the
  variable was not of vartype `SCIP_VARTYPE_BINARY`, instead of adding an implication we add a variable bound
- fixed bug with debugging a solution: during restarts erroneously it was claimed that the primal solution is cut off

- Interface:
  - fixed bug w.r.t. ObjDialog and displaying the description of the dialog
  - fixed bug when aborting pricing with Ctrl-C

- LP:
  - fixed bug in scip.c w.r.t. to call of conflict analysis for LPs which reached the objective limit in case of diving
  - fixed bug with resolving LPs at infeasible root node
  - fixed bug in lp.c: in sumMIRRow() rowtoolong was not set correctly
  - fixed bug in lp.c w.r.t. objective limit reached and the chosen comparison (fixed buglist entry 40)
  - fixed bug in lp.c: if in SCIPlpSolveAndEval() the LP has to be solved from scratch due to numerical troubles, reset
    `SCIP_LPPARAM_FROMSCRATCH` to `FALSE` afterwards
  - fixed bug in lp.c SCIProwGetObjParallelism() due to a wrong parallelism value which arised from cancellations during
    calculation of squared euclidean norm of objective function vector of column variables
  - fixed bug in lp.c: SCIPlpGetUnboundedSol() did not ensure that unbounded solution lies withing the bounds of the
    variables
  - fixed bug in lp.c w.r.t. to the number of `active` pricer

- Solve:
  - fixed bug in solve.c where relaxation branching candidates were cleared, but the relaxation was still marked solved
    and not called again, furthermore, adjusted criterions for solving a relaxation again
  - fixed bugs in solve.c: even with LP solving disabled, the root LP was solved in case continous variables are
    contained; setting pricing/maxvars(root) to 1 resulted in not calling the pricers
  - fixed bug in solve.c: make sure SCIP terminates correctly also when a user interrupt or gap limit is reached, i.e.,
    avoid error `pricing was aborted, but no branching could be created!`

- Tree:
  - fixed bug in tree.c: if an explicit branching point is given, we may not recompute a better centering point
  - fixed bug in tree.c: propagate implications on multi-aggregated should not be performed

- Constraints:
  - corrected several asserts in linear and quadratic constraint handler concerning parsing of CIP format
  - fixed bug while deleting redundant variables, which have no influence on changing the feasibility of the linear
    constraints, we need to update the sides of the constraint at each step, bug number 51 in bugzilla
  - fixed bug in copy procedure of AND constraint handler, negated variables have been copied to their originals
  - fixed bug when deleting a constraint where the update was delayed and not processed yet (in cons.c)
  - fixed bug in cons_linear.c: binary variables should not be multi-aggregated
  - fixed bug in cons_quadratic.c: curvature of bivariate quadratic constraints was not detected correctly
  - fixed bug in cons_sos2.c: the branching position was sometimes mistakenly increased
  - fixed bug in propagation of cons_sos2.c: the node can be cut off at more places: the previous version was not
    sucessfull in this respect
  - fixed bug in cons_linear.c:applyFixings() which could lead to lhs/rhs smaller/larger than -/+infinity
  - fixed bug in cons_linear.c in detectRedundantConstraints() and corrected old bug fix in SCIProwCreate(): we want lhs
    <= rhs to be satisfied without numerical tolerances in order to avoid numerical problems in the LP solver

- Knapsack Constraint Handler:
  - fixed bug in cons_knapsack.c: mergeMultiples() now detects whether a node can be cut off
  - fixed bug in cons_knapsack.c w.r.t. to items with zero weight
  - fixed bug in cons_knapsack.c: In SCIPseparateRelaxedKnapsack() not all variables need to be active in deeper regions
    of the tree
  - fixed bug in cons_knapsack.c and sepa_clique.c: the assumption that implications are always nonredundant and contain
    only active variables is not correct anymore as the corresponing vbound might be missing because of numerics

- Separation and Cuts:
  - fixed bug in cutpool.c: the hashkey computation was not constant over time
  - fixed bug in cutpool.c: hashkey of a row changed during the solving process (if a row is made integral after creation,
    maxabsval can be invalid when adding it to the pool, but might be recomputed later on)
  - fixed bug in sepa_rapidlearning.c, stop processing if there are no binary variables left
  - fixed bug in sepa_rapidlearning.c, corrected computation of right dualbound
  - fixed bugs in sepa_zerohalf.c, e.g., handling of intscaling and substitution of variable bounds
  - fixed bug in sepastore.c in sepastoreApplyLb/Ub being to hard on feasibility decisions
  - fixed bug in sepa_flowcover.c: numerical issues while computing candidate set for lambda

- LP Interfaces:
  - fixed bug in SoPlex autopricing due to which autopricing had behaved like steepest edge pricing so far
  - fixed bug in lpi_clp.cpp: SCIPlpiChgBounds() checks if the column status exists in Clp before using it
  - fixed wrong assert in Cplex LPI: Due to numerical inaccuracies, a few pivots might be performed after refactorization
  - fixed bug concerning assert(!SCIPlpDivingObjChanged(lp)) which was caused by wrong infinity double parameters for
    cplex
  - fixed makefile system for `OSTYPE=darwin` w.r.t. to CPLEX as LP solver

- Presolving:
  - fixed bug in cons_setppc: aggregated variables were not correctly removed in presolving
  - fixed bug in presolving of linear constraint handler: in redundancy detection, two different numerical epsilons were used
  - fixed bug in presolving while not applying a bound change on a variable in a single-variable constraint (e.g. x1 =
    0.03) in cons_linear which is too small, that lead to another bound change in presol_trivial which is not allowed, so
    now this bound change will be forced
  - fixed SCIPvarIsTransformedOrigvar() in var.c (variables generated by presol_inttobinary returned false)
  - fixed bug w.r.t. an assert in presol_inttobinary.c; it was assumed that the aggregation which is performed there will
    never lead to an infeasibility, this is not true, see comment in presol_inttobinary.c
  - fixed bug in presol_trivial.c trying to fix continuous variables, now uses a less stricter comparison to fix variables
  - fixed bug in cons_bounddisjunction.c: presolve may have tried to tighten bounds on a multiaggregated variable (now
    upgrades to linear constraint)

- Reading, Writing and Messages:
  - fixed bug while trying to write a MIP where SCIP needs to flush the lp changes first
  - fixed potential resource leak when running out of memory while writing files
  - fixed bug in reader_zpl.c which appeared using the parameter `reading/zplreader/parameters`
  - fixed bugs in flatzinc readers with constraints that exclusively consist of constants
  - fixed bug in reader_gms: correct handling of nonstandard bounds on general integer variables
  - fixed buglist entry 35, which was caused by a wrong read in correction when the reading buffer was full in
    reader_opb.c
  - fixed bugs in reader_fzn.c w.r.t. parsing and solution output in Flatzinc format
  - fixed bug in reader_fzn.c w.r.t. comment lines
  - fixed bug in reader_opb.c w.r.t. comment lines
  - fixed bug in message handler w.r.t. to messages which are longer then `SCIP_MAXSTRLEN`

- Heuristics:
  - fixed bugs do to `HEUR_TIMING SCIP_HEURTIMING_AFTERPROPLOOP` which appeared during repropagation
  - fixed bug in trivial heuristic: the locking solution might have falsely initialized some values to zero
  - fixed bug in heur_oneopt.c w.r.t. to SCIPtrySol(); it is necessary that the bound of the solution is check otherwise,
    infeasible solution could be accepted as feasible
  - fixed bug in heur_trivial.c w.r.t. to debug messages after a solution was freed
  - fixed bug for `HEUR_TIMING SCIP_HEURTIMING_BEFOREPRESOL` and modifiable constraints
  - corrected wrong assert in DINS heuristic when called for an empty problem
  - fixed potential bug in OCTANE heuristic with nonbasic solutions
  - fixed bug in sub-MIP heuristics with parameter change if some default plugins are not included
  - fixed bug in trivial heuristic with bounds that are greater than the heuristic's infinity value

Miscellaneous
-------------

- As the interface contains several additional callback functions and
  parameters for plugins, some effort may be required to compile your
  own projects with SCIP 2.0. See also `Changes between version 1.2 and 2.0` in the doxygen
  documentation for additional information.

@page RN12 Release notes for SCIP 1.2

@section RN120 SCIP 1.2.0
*************************

Features
--------

- adjusted hard memory limit to (soft memory limit)*1.1 + 100mb in check.sh, checkcount.sh, check_cplex.sh,
  check_cluster.sh and check_cbc.sh
- new presolving step in cons_knapsack.c, same like `simplifyinequalities` in cons_linear.c
- now it's possible to write strings with more than `SCIP_MAXSTRLEN` amount of characters in all message.c functions
- the current/root lp can be marked to be no relaxation of the current/root problem
- added new preprocessing step (mergeMultiples) in cons_setppc.c where equal variables are merged
- Black-box lexicographic dual simplex algorithm; can now run lexicographical dual algorithm (parameter `lp/lexdualalgo`)

- Bounds:
  - SCIP now has `lazy bounds`, which are useful for column generation: see @ref PRICER_REMARKS `pricer remarks` for an explanation.
    Each variable has now two additional `SCIP_Real` parameter which define a lazy lower and upper bound; lazy means that
    there exists constraints which implies these (lazy) bounds. If the lazy lower or upper bound is greater or less than
    the local lower or upper bound, respectively, then the corresponding bound is not put into the LP. The bounds are set
    to minus and plus infinity per default which yields the same behavior as before. With the methods SCIPchgVarLbLazy()
    and SCIPchgVarUbLazy() these bounds can be set.  This is of interest if SCIP gets used as a branch-and-price
    framework. Attention! The lazy bounds need to be valid for each feasible LP solution. If the objective function
    implies bounds on the variables for each optimal LP solution, but these bounds may be violated for arbitrary LP
    solutions, these bounds must not be declared lazy!
  - interval arithmetic functions can work with unbounded intervals added new functions to allow more operations on
    intervals, including solving quadratic interval equations

- Branching:
  - extended hybrid relpscost branching rule by usage of the average length of conflicts a variable appears in
  - `early branching`-functionality added: in a branch-and-price code, the user can stop pricing at a node although there
    may exist variables with negative reduced costs. In this case, the lp-lowerbound will not be used. The pricer has,
    however, the option to return a lower bound. This can be useful for column generation.

- Constraints:
  - Copy constructors and i/o functionality for constraints: all linear type constraint handlers are able to copy
    constraints using the function SCIPgetConsCopy() in scip.h
  - the linear constraint handler is able to parse a string in CIP format and create a corresponding linear constraint
  - Constraint handler for indicator constraints and parsing them from *.lp and *.zpl files
  - the indicator constraint can now try to produce a feasible solution (via heur_trysol)
  - one can now write indicator constraints in LP-format
  - added constraint handler for quadratic constraints

- Cuts:
  - added new version of zerohalf cuts from Manuel Kutschka
  - added multi-commodity-flow cut separator

- Heuristics:
  - Heuristics which are applied before root LP
  - added heuristic that performs a local search in an NLP (takes only linear and quadratic constraints into account so far)
  - added heuristic that gets a solution from other components and tries it (heur_trysol.?)
  - new trivial heuristic: tries zero solution, lower and upper bound solution and some variable lock based fixing
  - added new timing point, `SCIP_HEURTIMING_DURINGPRICINGLOOP`, for calling heuristics; If this timing point is used the
    corresponding heuristics is called during the pricing loop of variables; we also added this timing point to
    heur_simplerounding.{h,c} which has the effect that a LP solution which satisfies all integrality conditions during
    the pricing loop is detected

- Interfaces:
  - added first version of an interface to NLP solvers (type_nlpi.h, struct_nlpi.h, nlpi.h, nlpi.c, nlpi_oracle.h, nlpi_oracle.c)
  - Preliminary support of non-convex MIQCPs: Constraint handler for quadratic constraints, NLP heuristic and
    Ipopt interface, see \ref cons_quadratic.h.
  - There are LP-interfaces to QSopt and Gurobi (rudimentary).

- Reader and Writer:
  - added reader and writer for FlatZinc models (reader_fzn.{c,h})
  - added writer for GAMS models (reader_gms.{c,h})

Performance improvements
------------------------

- Enhanced MCF cuts: stable version, used by default
- replaced some function calls in loop conditions
- in sepa_cmir.c, if mksetcoefs is invalid for delta=1 no other values of delta are tested anymore
- changed the timing of the feasibility pump in case of pricing
- removed changing of update rule to `ETA` from standard soplex update `Forrest-Tomlin` in lpi_spx.cpp
- improved memory usage in heur_octane.c
- improved reading time of opb-files, due to using a hashtable for all `and`-constraints
- improved performance of merging variables in mergeMultiples() in cons_knapsack.c
- improved performance in tightenWeightsLift() and SCIPseparateRelaxedKnapsack() in cons_knapsack.c, due to now
  sparse-cleaning `global` arrays instead of using BMSclearMemory... functions for cleaning local arrays each time
- improved performance in SCIPcliquelistRemoveFromCliques()
- improved performance in SCIPcalcCliquePartition()
- improved performance in SCIPvarGetActiveRepresentatives() in var.c

- Presolving:
  - improved pairwise presolving in cons_and.c due to using a hashtable
  - improved pairwise presolving in cons_xor.c due to using a hashtable

Interface changes
-----------------

- A significant change for C++ users is that all include files of SCIP
  automatically detect C++ mode, i.e., no `extern `C`` is needed anymore.
- Reader for Flatzinc and GAMS models

### New and changed callbacks

- The callback SCIP_DECL_PRICERREDCOST(x) in the \ref PRICER `pricers` has two new parameters:
  + A `result` pointer determines whether the pricer guarantees that there exist no more variables. This allows for early branching.
  + A pointer for providing a lower bound.

- The \ref CONS `constraint handlers` have two new callback methods (see type_cons.h for more details):
  + SCIP_DECL_CONSCOPY(x): this method can be used to copy a constraint.
  + SCIP_DECL_CONSPARSE(x): this method can be used to parse a constraint in CIP format.

### Deleted and changed API methods

- SCIPcalcMIR() in scip.h has two new parameter `mksetcoefsvalid` and `sol`. The parameter `mksetcoefsvalid` stores
  whether the coefficients of the mixed knapsack set (`mksetcoefs`) computed in SCIPlpCalcMIR() are valid. If the mixed
  knapsack constraint obtained after aggregating LP rows is empty or contains too many nonzero elements the generation of the
  c-MIR cut is aborted in SCIPlpCalcMIR() and `mksetcoefs` is not valid. The input parameter `sol` can be used to separate a
  solution different from the LP solution.
- new parameter `set` in SCIPconsSetInitial().
- some interval arithmetic method take an additional argument to denote which value stands for infinity in an interval

- Variables:
  - SCIPgetVarClosestVlb() and SCIPgetVarClosestVub() in scip.h have a new parameter `sol`. It can be used to obtain the closest
    variable bound w.r.t. a solution different from the LP solution.
  - new parameters `lowerbound` and `result` in type_pricer.h: lowerbound can save a lower bound computed by the pricer,
    result indicates whether the pricer guarantees that there exist no more variables if no variable was found

### New API functions

- new methods to deactivate a pricer SCIPdeactivatePricer() in scip.c
- new methods in pub_misc.h/misc.c to access hash map lists and elements of a hash map list and to clear all entries in a hash map
- SCIPsetProbName() to set problem name in scip.h/c (SCIPprobSetName() in prob.h/c)

- Objective:
  - SCIPgetTransObjscale() and SCIPgetTransObjoffset() in scip.c
  - SCIPaddObjoffset() in scip.h; sets offset of objective function
  - SCIPgetOrigObjoffset() in scip.h; returns the objective offset of the original problem
  - SCIPgetOrigObjscale() in scip.h; returns the objective scale of the original problem

- Constraints:
  - detectRedundantConstraints() in cons_xor.c and necessary hash-functions for fast pairwise presolving
  - SCIPparseCons() in scip.h; parses constraint information (in cip format) out of a string
  - SCIPgetConsCopy() in scip.h; which copies a constraint of the source SCIP

- Relaxation:
  - SCIPisLPRelax() and SCIPisRootLPRelax() in scip.c and scip.h returning whether the current/root LP is a
    relaxation of the current/root problem and thus defines a valid lower bound
  - SCIPlpSetIsRelax() and SCIPlpSetRootLPIsRelax() in lp.c and lp.h to set the information, whether the lp is a valid relaxation;
    this information is per default set to true and constraint be used. The aggregated version has only 2 linear constraints the
    default linearization has nvars + 1

- Sort:
  - extended the sort template functions in sorttpl.c with a `five` array; now it possible to used this template to sort
    up to five arrays
  - new interface methods SCIPcolSort(), SCIProwSort(), SCIPcolGetIndex()
  - added SCIPsortPtrPtrLongInt() and corresponding sorting/inserting/deleting methods in pub_misc.h and necessary defines
    in misc.c

- Variables:
  - SCIPprintNodeRootPath() in scip.h This method prints all branching decisions on variables from the root to the given node
  - SCIPnodeGetParentBranchings(), SCIPnodeGetAncestorBranchings(), SCIPnodeGetAncestorBranchingPath(); These methods return
    the set of variable branchings that were performed in the parent node / all ancestor nodes to create a given node
  - SCIPchgVarLbLazy() and SCIPchgVarUbLazy() in scip.h; These methods can be used to change the lazy lower or
    upper bound of a variable; This might has the consequences that the bounds of the corresponding variable is not in
    LP. This is the case if the lazy lower or upper bound is greater or less than the local lower or upper bound, respectively
  - SCIPvarGetLbLazy() and SCIPvarGetUbLazy() in pub_var.h; These methods return the lazy lower or upper bound, respectively
  - SCIPvarCompareActiveAndNegated() and SCIPvarCompActiveAndNegated() in pub_var.h for comparing variables
    negated, active or fixed the same way
  - SCIPparseVars() in scip.h; parses variable information (in cip format) out of a string
  - SCIPgetNFixedonesSetppc() and SCIPgetNFixedzerosSetppc() in cons_setppc.{h,c}; these methods returns
    current (local) number of variables fixed to one/zero in the given setppc constraint
  - SCIPgetVarConflictlengthScore(), SCIPgetVarAvgConflictlength(), SCIPgetAvgConflictlengthScore() and their pendants for the current run
  - added function SCIPvarsGetProbvarBinary() in pub_var.h; gets active, fixed, or multi-aggregated problem variables of
    binary variables and corresponding negated status

### Interfaces to external software

- LP Interfaces:
  - heavily revised Mosek interface
  - new interface to QSopt due to Daniel Espinoza
  - First version of LP interfaces to Gurobi and QSopt
  - Major performance improvements in LP interfaces to Clp, Mosek and SoPlex

- External Software:
  - adjusted interface to ZIMPL (reader_zpl.{c,h} for ZIMPL version 2.10; this interface should also work with older ZIMPL versions
  - Adjusted interface to Zimpl version 3.0.0
  - added first version of an interface to Ipopt (only QCP, no deletion of vars/cons allowed; nlpi_ipopt.(h|c))

- SCIP Interfaces:
  - On http://code.google.com/p/python-zibopt/source/checkout you find a beta
    version of a python interface to SCIP implemented by Ryan J. O'Neil.

### Changed parameters

- removed parameter `constraints/and/initiallp` since it is not needed anymore;
- set parameter `constraints/and/sepafreq` default value to 1
- display character of oneopt heuristic changed to `b`

### New parameters

- `branching/relpscost/advanced/conflenscore`, default value 0.001
- `constraints/and/aggrlinearization` in cons_and.c, aggregated version of the linearization
- `constraints/and/enforcecuts` in cons_and.c, should cuts be separated during LP enforcing?
- `constraints/and/presolusehashing` in cons_and.c, should pairwise presolving use hashing?, default TRUE
- `constraints/countsols/sollimit` in cons_countsols.c, counting stops, if the given number of solutions were found (-1: no limit)
- `constraints/xor/presolusehashing` in cons_xor.c, should pairwise presolving use hashing?, default TRUE
- `heuristics/oneopt/duringroot`, default value TRUE

Build system
------------

### Makefile

- extend Makefile to link against Ipopt if `IPOPT=true` is set

Fixed bugs
----------

- fixed wrong use of pointer in lp.c
- fixed bug with array dimension not reset to zero when array is freed in pseudoobj propagator
- fixed bug with enforcement of pseudo solutions: if pseudo solution is choosen because LP hit a limit, it has to be
  enforced in any case
- fixed potential bug in coloring example: SCIPcreateChild() is now given an estimate in terms of the transformed
  problem by SCIPgetLocalTransEstimate(), no longer the estimated original problem value. Also clarified this in the
  comments for SCIPcreateChild()
- fixed compiler warning `warning: dereferencing type-punned pointer will break strict-aliasing rules` which resuts in
  scip-crashes with gcc version 4.4.0
- adjusted assert in var.c
- fixed bug in SCIPvarGetActiveRepresentatives() in var.c
- fixed bug with objective limit in lp.c: previously the infinity value of SCIP was used as default - now the value of
  LPI is used. In the earlier version in many cases the problems where never infeasible.
- added and adjusted some asserts, initialized some values
- increased the numerical stability of coefficient tightening for Big M formulations
- fixed bug with incorrect pseudo activities when objective of a variable switches sign in linear constraint handler
- fixed bug with empty constraints in several writing routines
- fixed `GGT-Kaibel-Bug` in var.c, prop_pseudoobj.c and cons_varbound.c that occured while computing new values using
  infinity values

- Bounds:
  - fixed bug in coefficient tightening with infinite bounds
  - fixed bug in solve.c: in case lowerbound >= upperbound, SCIPsolveIsStopped() returned `SCIP_STATUS_GAPLIMIT`

- Nodes:
  - fixed bug in SCIPsolveNode() concerning the case that the time limit was hit while solving the LP relaxation of a
    subproblem which is already an LP (branching on pseudo solution is not possible)
  - fixed bug in vbc tools concerning of marking probing nodes
  - fixed bug in solve.c with nodes which are marked to be repropagated while enforcement

- Variables:
  - fixed possible infinite loop while multiaggregating a variable in var.c
  - fixed bug in SCIPgetSolVals() similar to SCIPgetSolVal(): try to get original variables of transformed ones if the
    solution lives in original space

- Pricing:
  - fixed potential bug: restarts are now only done if no active pricers exist
  - fixed bug in SCIPlpSolveAndEval(): if fastmip and pricers enabled and objlimit was reached but CPLEX did not perform
    the final pivot step in order to exceed the objlimit, do one additional simplex step with pricing strategy steepest
    edge, if this doesn't suffice, turn off fastmip temporarily and solve again. Also consider solstat of the new
    solution.
  - fixed bug with invalid pseudo solution (lower bound was always >= 0) when using pricing.
  - fixed bug in SCIPfreeProb() in scip.c: all pricers are deactivated now

- Memory:
  - now frees debug memory
  - fixed bug with exponential complexity for reallocating memory in SCIPvarGetActiveRepresentatives() in var.c
  - fixed casting of void* pointers in memory.h for C++, adjusted the same for C in memory.h and due to that adjusted all
    header files(set whole files in extern `C`) and cpp-files(removed unnecessary extern `C` lines)
  - removed memory leak in connection with freeing branch and bound nodes: focusnode was not freed if both children could
    be cut off due to bounding

- Reading and Writing:
  - corrected bug in reader_lp.c: earlier read bounds were thrown away (implementation was not conforming to standard)
  - fixed bug in reader_lp.c with respect to constraint and variable names which start with two or more dots `..`
  - fixed bug in all readers w.r.t. SCIPgetProbvarLinearSum()
  - fixed bug in reader_mps.c with respect to corrupted files
  - fixed bug in reader_mps.c with respect to writing transformed problems
  - changed wrong writing of mps files due to constraints without any name
  - fixed a bug during reading debug solution file
  - fixed bug in case of reading an objective function in opb format with multiple occurrences of the same variable
  - fixed bug in case of reading an objective function in lp format with multiple occurrences of the same variable
  - fixed a wrong fix of a reading bug, which was in reality a writing bug in MPS format; integer variables in mps format
    without bounds are binary variables, if the bound of an integer variable is infinity you have to write this bound

- Separation:
  - fixed bug in sepa_cmir.c, sepa_mcf.c and sepa_flowcover.c: sol different to LP solution is now separated
  - corrected two asserts in sepa_redcost.c (reduced costs can be negative for fixed variables: qsopt uses this)
  - fixed bug in sepa_zerohalf.c; replacement of own sorting functions by template functions was incorrect
  - fixed bug in var.c, cons_knapsack.c and sepa_flowcover.c: variable bounds corresponding to implication are not
    generated if coefficient is large, variable bounds with large coefficients are ignored for construction of knapsack
    and snf relaxations
  - fixed bug in sepa_impliedbound.c concerning redundant implications

- Cuts:
  - fixed bug in sepa_cmir.c concerning uninitialized mksetcoefs (if MIR-cut generation is aborted because the aggregated
    constraint is empty or contains too many nonzero elements mksetcoefs is invalid)
  - interrupts optimization process if a node will be cutoff, which allows the solution
  - fixed bug in sepa_impliedbounds.c and sepa_intobj.c: if separating a sol, this sol is now also given to SCIPaddCut()
    so that the efficacy of the cut is now computed correctly
  - fixed bug in solve.c caused by integer overflow due to setting the number of cuts to INT_MAX

- Presolving:
  - fixed wrong result in check.awk, if infeasible problems are stopped in presolving
  - fixed exponential calculation of solution values during check of original solution, therefore changed
    SCIPvarGetActiveRepresentatives() in var.c and flattened all multiaggregated vars at the end of presolving in
    exitPresolve()
  - fixed bug with wrong abort criterion in presolving
  - fixed bug in presol.c caused by not reseting presolver-wasdelayed status
  - fixed bug in SCIPconsSetInitial() that occurred in pairwise presolving: add or delete constraint in initconss when
    changing the initial flag

- Constraints:
  - fixed bug in cons.c caused by not resetting conshdlr data after restart
  - fixed memory error in cons_countsols.c
  - fixed assert in cons_and.c method SCIP_DECL_CONSINITSOL(consInitsolAnd)
  - fixed bug in cons_countsols.c we respect to warning message that `The current parameter setting might cause ...`

- Knapsack Constraint Handler:
  - fixed wrong assert in cons_knapsack.c and handled a special this case in simplifyInequalities()
  - fixed some bugs in simplifyInequalities() in cons_knapsack.c
  - fixed bug in mergeMultiples() in cons_knapsack.c
  - adjusted ConsData and ConsHdlrData in cons_knapsack.c
  - fixed compiler warning caused by no initialization of two integer in cons_knapsack.c
  - fixed bug in cons_knapsack.c caused by having a multi-aggregated variable in a knapsack constraint, now applyFixing is
    able to resolve a binary multi-aggregation with integral values

- Linear Constraint Handler:
  - fixed infinity loop in simplify inequalities in cons_linear.c
  - fixed bug in cons_linear.c: do not select variable as slack variable for multiaggregation in convertLongEquality if it
    has been marked as not-multiaggregable
  - fixed bug in cons_linear.c: also do not multiaggregate variables in dual preproccessing if it has been marked as
    not-multiaggregable
  - fixed bug in cons_linear.c: slight decrease of epsilon in order to make sure that scaled coefficients are really
    integral
  - fixed bug in chgRhs() and chgLhs() of cons_linear.c: after changing lhs or rhs of a constraints lhs <= rhs has to be
    satisfied without numerical tolerances

- Heuristics:
  - added and changed some SCIPisStopped() calls in several heuristics
  - fixed bug in oneopt heuritic with start solution which has become infeasible due to global bound changes

- Interfaces:
  - corrected several bugs in the Clp-interface concerning return values
  - fixed potential interface bug: time limits of 0.0 are not anymore passed to the LP solver, which may have caused
    errors

@page RN11 Release notes for SCIP 1.1

@section RN110 SCIP 1.1.0
*************************

Features
--------

- SCIP can now count integer feasible solutions for IPs/CIPs (without continuous variables) (see SCIPcount())
- check.awk now uses TeX package supertabular which supports automatic pagebreak
- struct `SCIP_Stat` has now two additional variables: `nprobboundchgs`, `nprobholechgs`; these are used to fix the domain
  reduction counts in sepa.c, cons.c, branch.c and prop.c; this means, that now the domain reduction counts are reduced
  by those domain reduceds which are preformed during probing
- added capabilities to flatten the (multi)-aggregation graph of variables
- pseudoobj propagator now also propagates the global lower (dual) bound
- new heuristic DINS (distance induced neighborhood search by Ghosh)

- Output:
  - SCIP can now output a picture of the constraint matrix in PPM format.
  - output of real values is now done with 15 digits after the decimal point
  - Extended the capabilities of SCIP to output problems in different formats (LP, MPS, CIP, ...). You can output the original and
    transformed problem. Furthermore, generic names can be given to the variables and constraints.
  - The feasibility test for solutions at the end of the execution now outputs more useful information.
    This made some changes in the interface of constraint handlers necessary.

- Presolving:
  - added predefined settings file presolving/aggressive.set
  - new presolver boundshift (presol_boundshift.{c,h}); this presolver is currently turned off with default parameter setting

- Constraints:
  - linear constraint handler now detects continuous variables that are implicit integer in dual presolve
  - replaced some old sorting methods in cons_knapsack.c, heur_octane.c, sepa_flowcover.c and presol_probing.c through
    SCIPsort...() interfaces, adjusted misc.{c,h} and pub_misc.h for these changes
  - cons_countsols.c is now able to store the collected solution if required
  - added first version of SOS type 1 constraint handler (cons_sos1.{c,h})
  - added first version of SOS type 2 constraint handler (cons_sos2.{c,h})
  - less aggressive scaling in linear constraint handler presolve to improve numerics
  - added first version of constraint handler cons_countsols.{c,h}

- Reader:
  - added ccg-reader (weighted column connectivity graph)
  - added reader for pseudo-Boolean problems (reader_opb.{c,h})
  - the ZPL reader is now able to pass a starting solution to SCIP
  - the MPS reader is now able to write a problem in MPS format
  - the ZIMPL reader now understands SOS type 1 and 2 constraints
  - the LP reader reads SOS constraints of type 1 and 2
  - the MPS reader reads the SOS section (but cannot yet handle `MARKERS`)

- LPI:
  - The SoPlex LPI can now write basis files.
  - revised lpi_clp.cpp (many small changes, in particular writing and reading of bases)
  - added FASTMIP settings in lpi_clp.cpp that try to improve the performance of Clp as much as possible

- Cuts and Separation:
  - the c-MIR separator now also tries to get rid of implicit integer variables by aggregation
  - allow cut selection based on support of inequality in orthogonality computation
  - disabled zerohalf cuts by default
  - adjusted all predefined settings files, e.g., `settings/cuts/fast.set`, such that they are consistent wrt removed,
    added and changed parameter values of scip.
  - New cutting plane separator MCF (beta version).
  - new separator sepa_zerohalf.{c,h}; separates {0,1/2}-Cuts according to Caprara and Fischetti

Performance improvements
------------------------

- heavily decreased the usage of SCIPisStopped(), which costs system time
- small performance improvement of c-MIR aggregation heuristic
- reworked strong branching in lpi_clp.cpp (scaling works now, bounds can be trusted)

- Constraints:
  - The preprocessing has been revised. It now applies bound computations in a numerically more stable way. The pairwise
    comparison of linear, logicor, and setppc constraints has been improved.
  - better branching in SOS1/SOS2 constraints
  - fixed performance bug with large number of unnamed constraints that will kill the name hash table (now, unnamed
    constraints are not put into the hash table)

- Cuts and Separation:
  - improved the performance of SCIPcalcMIR() and SCIPcalcStrongCG() by exploiting sparsity
  - improved performance of SCIPvarGetLPSol(), which affects many parts of the code, in particular Gomory and strong CG cuts
  - do not calculate MIR and StrongCG cut aggregations if number of nonzeros in aggregated row is too large

- Presolving:
  - improved pairwise presolving in cons_linear.c: reduced cache misses, reduced number of SCIPisStopped() calls and
    included detecting of redundant constraints with hash table in advance
  - tighter memory limits in knapsack presolve lifting procedure to avoid overly expensive presolving
  - included detecting of redundant constraints with hash table in advance in cons_logicor.c and limit other pairwise
    presolving
  - included detecting of redundant constraints with hash table in advance in cons_setppc.c and limit other pairwise
    presolving
  - limit pairwise presolving in cons_linear.c

Examples and applications
-------------------------

- Added an example for the graph coloring problem in `examples/Coloring`, showing the usage of column generation.
- added SOS2 example
- extended TSP example

Interface changes
-----------------

### New and changed callbacks

- New callback method SCIP_DECL_READERWRITE(x) in type_reader.h; this method is called to write a problem to file
  stream in the format the reader stands for; useful for writing the transformed problem in LP or MPS format. Hence,
  also SCIPincludeReader() has changed.
- The callback \ref CONSCHECK (SCIP_DECL_CONSCHECK()) in the constraint handlers now has a new parameter `printreason` that tells
  a constraint handler to output the reason for a possible infeasibility of the solution to be checked using
  SCIPinfoMessage(). Have a look at one of the constraint handlers implemented in SCIP to see how it works. This
  methodology makes it possible to output the reason of a violation in human readable form, for instance, for the check
  at the end of a SCIP run, where the obtained best solution is checked against the original formulation.\n This change
  often has little effect on C-implementations, since this parameter can be safely ignored with respect to the
  correctness of the code. The corresponding C++ method scip::ObjConshdlr::scip_check(), however, has to be extended
  and will not compile otherwise.
- added new LPI pricing option `SCIP_PRICING_LPIDEFAULT`, such that every LP interface can set the default pricing
  strategy on its own (`auto` is not useful for this, because for CPLEX, for example, SCIP seems to be worse with `auto`
  then with `steepest edge`)
- Added user pointer to callback methods of hash table, see pub_misc.h.

### Deleted and changed API methods

- SCIPgetVarRedcost() now returns 0 for variables that have been aggregated out or removed in presolving.
  reduced cost in case of infeasible LPs)
- new parameter `maxfrac` for SCIPcalcStrongCG()
- new parameter `maxmksetcoefs` for SCIPcalcMIR() and SCIPcalcStrongCG() methods
- new parameter `conshdlrname` in SCIPincludeLinconsUpgrade()

- Problem:
  - new parameters `extension` in SCIPreadProb() defining a desired file format or `NULL` if file extension should be use
  - New parameters `extension` and `genericnames` in SCIPprintTransProblem(), SCIPprintOrigProblem(),
    SCIPwriteOrigProblem(), and SCIPwriteTransProblem() defining the requested format or `NULL` for default CIP format
    and using generic names for the variables and constraints. Examples are
    - SCIPprintTransProblem(scip, NULL, NULL, TRUE) displays the transformed problem in CIP format with
      generic variables and constraint names
    - SCIPprintOrigProblem(scip, NULL, `lp`, FALSE) displays the original problem in LP format with
      original variables and constraint names.

- Sorting:
  - expand sorttpl.c by some parameters
  - changed some names for sorting methods
  - replaced sorting methods SCIPbsort...() by faster (quicksort/shellsort) algorithms SCIPsort...() Note that the order
    of the parameters has been changed to simplify the template code in sorttpl.c!

- Checking:
  - SCIPcheckSolOrig() is restructured. The last two parameters have changed. They are now bools indicating
    whether the reason for the violation should be printed to the standard output and whether all violations should be
    printed. This reflects the changes in the constraint handlers above, which allow the automation of the feasibility
    test. The pointers to store the constraint handler or constraint are not needed anymore.
  - the parameter list of the method SCIPcheckCons() (scip.h) has changed; the new advatage is, that SCIP can print the
    reason for the violation of a constraint as for as the constraint handler supports that
  - the parameter list of the method scip_check() (objconshdlr.h) has an additional parameter `printreason` see for
    explanation the previous point

### New API functions

- LPI now has a function SCIPlpiGetSolverPointer() that returns a solver dependent pointer. This can be used to directly
  access the LP solver.  This should, of course, only be used by people that know exactly what they are doing.
- added capabilities to avoid multi-aggregation of a single variable by setting a corresponding flag (SCIPmarkDoNotMultaggrVar())
- SCIPgetProbvarLinearSum()
- SCIPgetResultantAnd() which returns the resultant variable of an `and` constraint
- SCIPchgChildPrio() to change the node selection priority of the given child
- SCIPconsGetPos()
- SCIPrepropagateNode() to mark a node for repropagation
- SCIPcount() (in cons_countsols.h) for counting all feasible solution of a given CIP
- SCIPcreateRootDialog() (in dialog_default.h) which creates a root dialog
- SCIPgetVectorEfficacyNorm()
- SCIPseparateRelaxedKnapsack() in cons_knapsack.h
- SCIPgetCutoffdepth() which returns the depth of first node in active path that is marked being cutoff
- SCIPflattenVarAggregationGraph()
- SCIPclockGetLastTime()
- SCIPcalcHashtableSize() to get a reasonable hash table size
- SCIPgetVarFarkasCoef() and SCIPgetColFarkasCoef() to get the farkas coefficient of a variable (analogon of
- SCIPgetRepropdepth() to get the depth of first node in active path that has to be propagated again
- SCIPmajorVersion(), SCIPminorVersion() and SCIPtechVersion() returning the corresponding version

- Read, Write and Print:
  - SCIPprintSysError() which encapsulates the strerror_r calls, the NO_STRERROR_R flag switches between the use
    of strerror_r and strerror inside
  - SCIPsnprintf() safe version of snprintf (and sprintf)
  - SCIPreaderCanRead() and SCIPreaderCanWrite() in pub_reader.h, these return TRUE if the corresponding
    reader is capable to read or write, respectively
  - SCIPwriteOrigProblem(), e.g., SCIPwriteOrigProblem(scip, `orig.lp`, NULL, FALSE) prints the original
    problem in LP format in the file `orig.lp`
  - SCIPwriteTransProblem(), e.g., SCIPwriteTransProblem(scip, NULL, NULL, FALSE) displays the transformed problem in CIP format

- Heuristics:
  - SCIPcutGenerationHeuristicCmir() in sepa_cmir.h
  - SCIPheurGetTimingmask() and SCIPheurSetTimingmask()

- Sorting:
  - added some downwards-sorting methods
  - SCIPbsortInd()
  - SCIPsortedvecInsert...(), SCIPsortedvecInsertDown...(), SCIPsortedvecDelPos...(),
    SCIPsortedvecDelPosDown...(), SCIPsortedvecFind...() and SCIPsortedvecFindDown...() to manage sorted vectors or
    groups of vectors of various data types that are sorted w.r.t. the first vector

### Command line interface

- advanced reading and writing dialog in interactive shell

### Interfaces to external software

- Many changes in the SoPlex interface: The current one is tailored towards SoPlex 1.4 (aka 1.3.3). All SoPlex functions
  (where applicable) should now have an exception handling. The Bugfix for adding columns has been moved to SoPlex.  One
  can use ROW representation. Reading/writing of a basis has been implemented.

### Changed parameters

- changed default frequency parameters for RINS, Local Branching, Crossover and Mutation heuristic This should not
  change the performance but happened just for consistency reasons
- changed parameter default values for the priority of presolver `dualfix` and `inttobinary`
- removed parameter `separating/cmir/maxtestdeltaroot`
- new value `l` for parameter `lp/pricing`, which is the new default

### New parameters

- `constraints/and/linearize` to enable linearization of all <and> constraints (in presolving),
- `constraints/and/initiallp` to turn on, off, or `auto` that the LP relaxation of the AND constraints are in the initial LP;
- `constraints/countsols/collect` to enable the storing of the solutions; default value FALSE;
- `constraints/indicator/addCoupling` to enable generation of relaxation
- `constraints/indicator/branchIndicators` to decide whether it is branched on indicator constraints in enforcing
- `constraints/indicator/genLogicor` to decide whether logicor constraints instead of cuts are generated
- `constraints/indicator/sepaAlternativeLP` to decide whether separation takes place using the alternative LP
- `constraints/linear/aggregatevariables` to search for aggregations in equations in the presolving step
- `constraints/linear/dualpresolving` to disable dual presolving step in the linear constraint handler; default value is TRUE
- `constraints/linear/simplifyinequalities` to enable a simplification step for inequalities; default value is set to FALSE = disabled
- `constraints/linear/upgrade/binpack` to enable or disable the linear upgrading process
- `constraints/linear/upgrade/eqknapsack` to enable or disable the linear upgrading process
- `constraints/linear/upgrade/invarknapsack` to enable or disable the linear upgrading process
- `constraints/linear/upgrade/knapsack` to enable or disable the linear upgrading process
- `constraints/linear/upgrade/logicor` to enable or disable the linear upgrading process
- `constraints/linear/upgrade/setppc` to enable or disable the linear upgrading process
- `constraints/linear/upgrade/varbound` to enable or disable the linear upgrading process
- `constraints/linear/presolusehashing` to use hashing comparison in cons_linear.c; default value is TRUE
- `constraints/logicor/presolusehashing` to use hashing comparison in cons_logicor.c; default value is TRUE
- `constraints/setppc/presolusehashing` to use hashing comparison in cons_setppc.c; default value is TRUE
- `constraints/SOS1/branchNonzeros` to decide whether SOS1 constraint with largest number of nonzero variables is picked for branching
- `constraints/SOS1/branchSOS` to enable or disable branching on SOS1 constraints
- `heuristics/feaspump/beforecuts` to allow the feaspump to be called before cut separation
- `heuristics/mutation/minimprove`
- `presol/donotmultaggr` which disables multiaggregation for all variables of the problem
- `separating/cmir/densityoffset` to allow for more c-MIR cuts on small models
- `separating/orthofunc` to choose function for scalar product computation in orthogonality test

Testing
-------

- updated mmm.{test,solu}, mittelmann.{test,solu}, miplib3.solu, miplib.solu, shortmiplib.test and added
  mittelmann_current.test, mittelmann_old.test
- added test scripts for testing counting (make testcount)
- removed tag make testpre (useless without corresponding scripts)
- added tag testcount (make testcount); this allows for testing counting problem
- replaced tcsh by bash and gawk by awk in all check scripts to achieve higher compatibility

Build system
------------

### Makefile

- added `make/make.project` as default make include for external projects using SCIP
- added possibility to compile shared libraries in makefiles (and added `make/make.linux.x86.gnu.opt-shared`)
- replaced <string> by <cstring> in all C++-interfaces to get `strlen()` included (gcc-4.3 gave an error)
- Moved -rpath option for ld to linux-specific Makefiles.
- Re-activated readline library on darwin/ppc.

- Flags:
  - added in all `make/make.*` `GMP_FLAGS` and `GMP_LDFLAGS`
  - new flag GMP with values (`auto`, `true and `false`); in case of `auto` the library gmp is linked if ZIMPL is
    included
  - adapted all makefiles of the examples accordingly

- LP:
  - modified makefiles to accept ZIMPLOPT and LPSOPT flags (with values `opt` or `dbg` and default being `opt`), and
    removed `LPS=spxdbg` and `LPS=clpdbg`
  - added target spx132 for SoPlex version 1.3.2

Fixed bugs
----------

- fixed CTRL-C if NO_SIGACTION is set (e.g., for MinGW)
- added checks whether a plugin (handler) has already been included to avoid later complications e.g. with parameters.
- fixed bug with wrong `tightened` return value of some of the change bounds methods
- forced full propagation in presolving -> this fixes a bug that implied that variable locks became inconsistent
- replaced calls to perror() by SCIP error message using strerror(errno); this avoids problems with the error output
  stream
- fixed bug in method SCIPgetProbvarLinearSum()
- fixed bug with errors occurring in sub-MIPs. Search is only aborted in dbg mode, in opt mode a warning will be printed
- fixed bug in tclique-graph datastructure concerning insertion of edges into nonempty graph
- corrected bug in SCIPtreeBranchVar() (tree.c): several comparison functions needed a `feas`.
- fixed bug in SCIPtightenVarLb/Ub() in scip.c concering forcing a bound change (bound improvement is checked now)
- improved stage checking for bound computation
- fixed usage of command test for string comparison in check-scripts (now compatible with ubuntu)
- replaced sprintf and snprintf by SCIPsnprintf() fixed potential bug with overlong strings
- corrected bug in the case when soplex threw an exception in autopricing
- fixed bug in SCIPvarGetOrigvarSum() concerning the corner case the a negated variable has no parent variable in
  original problem

- Aggregation:
  - avoid aggregation of implicit integers with fractional aggregation scalars
  - fixed bug in aggregateActiveIntVars(): If a < 0, multiply a*x + b*y == c by -1 (algo for finding initial solution does
    only work for a > 0).
  - avoiding aggregation that removes information about implicitly integer variables (removes bug)
  - fixed bug with exponential running times due to complicated recursive multi-aggregation
  - corrected bug in var.c occuring during applying boundchanges in varUpdateAggregationBounds method

- Constraints:
  - fixed bug that a missing CONSTRANS in constraint handler leads to `NULL` pointer as constraint data for the copied
    constraints instead of pointer copies of the consdata (as explained in the constraint handler `HowTo`)
  - fixed bugs in second part of consdataTightenCoefs(): Removed min/maxleftactisinfinity (definition was not correct),
    fixed calculation of min/maxleftactivity and removed asserts concerning whether all redundant vars were deleted (led
    to different behavior in debug and opt mod).
  - fixed typo in documentation: default value for `dynamic` parameter is FALSE for all constraint handlers!
  - fixed bug in preprocessing of SOS2 constraints (cons_sos2.c)
  - fixed bug in cons_countsols.c concerning variable locking
  - fixed bug in cons_varbounds.c, concerning SCIPaddVarVlb() and SCIPaddVarVub()
  - fixed bug in applyFixings() in cons_varbound.c concerning tightening the bound of a variable left in a redundant
    constraint (bound change is forced now)

- Heuristics:
  - fixed bug with useless objective cutoff in LNS heuristics
  - removed bug for values greater than (-)infinity, heur_shifting.c, heur_intshifting.c, heur_rounding.c, heur_oneopt.c
  - fixed bug with errors occurring in heuristic LPs. In opt mode a warning will be printed, abort in dbg mode

- Linear Constraints:
  - fixed bug with wrong update of activities in linear constraints after global upper bound changes
  - fixed bug in preprocessConstraintPairs() in cons_linear.c concerning updating the flags of the constraint that stayes
    in the problem (nonredundant information were lost before)
  - fixed bug in cons_linear.c caused by comparing two infinity values during checking of using variable as slackvariable
  - removed bug for rhs/lhs greater than (-)infinity, cons_linear.c
  - removed bug caused by hashcomparison for non-sorted constraints, cons_linear.c
  - fixed bugs with wrong presolving due to cancellation in (res-)activities in cons_linear.c
  - removed BOUNDSCALETOL adjustment in cons_linear.c. This fixes bug with slightly infeasible variable fixings in
    presolving; reliable resactivities should make the BOUNDSCALETOL relaxation redundant.
  - removed `epsilontic` bug in cons_linear.c due to adjusting left/right hand side in applyfixing
  - fixed bug with multi-aggregated variables in cons_logicor: instead of fixing them, a linear constraint will be created
  - corrected bug in cons_linear.c:applyFixings() [if variable was fixed to infinity the rhs/lhs were wrong]
  - fixed bugs in pairwise presolving of cons_linear.c concerning deletion of upgraded constraints and inconsistent update
    of nchgsides in case of coefsequal and coefsnegated
  - fixed false assert and corrected a bug caused by deleting a constraint on `firstchanged` position in pairwise
    presolving with hashing in cons_linear.c

- LP:
  - fixed handling of unbounded variables with 0 objective in SCIPlpGetModifiedPseudo[Proved]Objval() (lp.c)
  - fixed bug with uncatched LPSOLSTAT after hitting a time or iteration limit
  - corrected bug in SCIPlpGetState() if the LP is empty
  - fixed bug in SCIPlpSolveAndEval(): added extra simplex step if objlimit reached, fastmip and pricers enabled in order
    to get dual solution for pricing.
  - weakened two too strong asserts in lp.c concerning the LP result OBJLIMIT
  - fixed bug in SCIPlpSolveAndEval(): allow more than one extra simplex step for getting an objlimit exceeding solution
    with fastmip

- Memory:
  - corrected invalid memory access in tcliqueIsEdge: added check whether node1 has no neighbors (tclique_graph.c)
  - removed memory leak detected with the help of coverity in dialog.c
  - fixed bug with memory reallocation in SCIPgetProbvarLinearSum()
  - tried to fix memory leak in dialog.c occuring from different versions of the readline/history libraries
  - removed possible memory leak in objdialog.cpp

- Numerical:
  - fixed numerical issue in linear constraint propagation: need slightly more aggressive tightening such that probing
    does not choose a wrong value for fixing inside an epsilon interval
  - fixed numerical bug in dual presolving of linear constraint handler
  - avoid fixing variables to infinity in order to get rid of numerical inconsistencies in the original model

- Objective:
  - added handling of the case of roundable variables with 0 objective in presol_dualfix.c
  - fixed bug with writing the MIP relaxation to a file concerning the objective function; in case the original objective
    function is requested, the transformed objective function gets re-transformed (scaling, offset)
  - fixed bug with wrong objective sense output for transformed problem. The transformed problem is always a minimization
    problem!
  - fixed bug with objective scaling after restart

- Reading:
  - fixed bug with reading empty lines in TSP example
  - fixed bug with non-conformal parameter name in reader_ppm
  - fixed infinite loop in LP file reader if a line exceeds the character limit
  - fixed bug in reader_ppm while appending strings for output file
  - fixed some `SCIP_RETCODE` bugs in reader_fix.c, reader_sol.c, reader_sos.c and reader_zpl.c
  - fixed docu in type_reader.h
  - fixed bug with multi-aggregated variables which are de facto aggregated or fixed after flattening the aggregation tree
  - fixed bug with bound changes of variables in modifiable constraints during full dual presolving of linear conshdlr
  - increased compiler compatibility for C++ wrapper classed by adding extern `C` in obj*.cpp files and changing strlen
    calls to std::strlen

- Separation:
  - corrected bug in priceAndCutLoop(): separation was aborted if domain reduction was applied
  - fixed bug in sepa_mir.c: size of testeddeltas-array was too small
  - corrected imlementation of SCIPlpiGetBasisInd() in lpi_clp.cpp (this fixes the bug that almost no Gomory cuts are
    found with Clp).

- Sorting:
  - fixed bugs in sorttpl.c: fixed wrong arraysize in shellsort; in case an has at most one element, then no sorting is
    applied
  - fixed wrong if condition for function call in sorttpl.c
  - fixed obvious bug in linear constraint data sorting. Most part of the code assumed pure index sorting, but in fact, it
    was sorted by variable type as first criterion and index as second criterion.

@page RN10 Release notes for SCIP 1.0

@section RN100 SCIP 1.0.0
*************************

Features
--------

- SCIP now has a couple of specialized settings, all called scip_*.set
- SCIP is now compatible to the Exception branch of SoPlex
- if possible, objective function is scaled to make objective value integral with gcd 1
- slightly modified automatic constraint aging strategy
- new C templates disp_xxx.h and dialog_xxx.h and C++ wrapper classes objdisp.h and objdialog.h, respectively
- modified reader `sol`, st. files which where created via typing the order of commands `set log *.sol`,
  `disp sol var -`, `set log cplex.log` in Cplex can now be read
- new dummy LP interface `lpi_none.c`; useful for running SCIP without a LP solver

- Presolver:
  - modified probing presolver to do multiple cycles if called in subsequent runs
  - changed sort algorithm in probing presolver

- Node selection:
  - new node selection rule `estimate` (best estimate search)
  - new node selection rule `hybridestim`

- Documentation:
  - the doxygen documentation now has HowTo's for all plugin types
  - the doxygen documentation now contains a FAQ
  - the documentation has now a TAB Modules; there you can find list of available constraint handles, presolvers,
    propagators, lpi interfaces, file readers and so on

- Time:
  - time limit is now forwarded to lp solving algorithm
  - presolving, cut separation, primal heuristics and strong branching now better respect time limit

- Heuristics:
  - best estimate search is now used in all large neighborhood search heuristics
  - new improvement heuristic `oneopt`
  - new heuristic `actconsdiving` following an idea of John Chinneck

- Separation and Cuts:
  - modified cut selection code
  - cut conversion into linear constraints after a restart now works better
  - added flow cover separator
  - gomory cuts are now also separated for integral slack variables
  - less aggressive in Gomory cut separation
  - strong CG cuts are now also separated for integral slack variables

Performance improvements
------------------------

- greatly improved performance of LP file reader by replacing string copies with pointer copies
- removed performance bottleneck with non-bfs based node selectors and large leaf queues at the cost of a small memory
  overhead (2 ints per node in the leaf queue); this improves performance quite a bit on instances that take a large
  number of branching nodes
- improved performance of linear constraint propagation by delaying some floor/ceil calculations
- improved performance of clique cut separator

Interface changes
-----------------

### New and changed callbacks

- new callback method SCIPdialogFree()

### Deleted and changed API methods

- slightly modified bound substitution heuristic in SCIPcalcMIR() and SCIPcalcStrongCG()
- slightly less conservative in numerics for SCIPmakeRowIntegral()
- linear and knapsack constraint handler may now deal with coefficients of value zero
- new parameter `maxbounddist` for SCIPincludeSepa() and constructor ObjSepa()
- new parameter `restart` for method SCIPfreeSolve()
- calling SCIPwriteLP() is now possible in Solved Stage
- SCIPwrite{LP,MIP} may no longer be called after solving, since the LP data structures may not be valid
- All functions SCIP<datatype>Param() got a new parameter `isadvanced`.
  This does not influence the performance of SCIP, but the position of the parameter in the settings menu.
  Hence, if you do not care about this, you can assign any value to it.
  You should add the corresponding flag to the SCIP<datatype>Param() calls in your own source code.

- Version:
  - modified `SCIP_SUBVERSION` to be a number instead of a string (to be able to use `SCIP_SUBVERSION >= ...`)
  - SCIPsubversion() now returns an int instead of a const char*

- Tree and Nodes:
  - new parameter `estimate` for SCIPcreateChild() giving an estimate for value of best feasible solution in the subtree to
    be created. One possibility is to use SCIPgetLocalOrigEstimate() for this value.
  - removed method SCIPnodeGetPriority()
  - removed parameter `lowestboundfirst` from SCIPincludeNodesel()

- Branching:
  - removed parameter `branchdir` from SCIPbranchVar()
  - new parameters `leftchild`, `eqchild` and `downchild` for SCIPbranchVar()
  - SCIPgetVarStrongbranch() now also returns lperror == TRUE if the solving process should be stopped, e.g., because of a
    time limit

- Variable tightening:
  - replaced methods SCIPvarGetClosestVlb() and SCIPvarGetClosestVub() from pub_var.h by new methods
    SCIPgetVarClosestVlb() and SCIPgetVarClosestVlb() in scip.h
  - new parameter `force` for SCIPtightenVarLb() and SCIPtightenVarUb()

### New API functions

- SCIPreadSol()
- SCIPwriteMIP()
- SCIPgetLocalOrigEstimate() and SCIPgetLocalTransEstimate()
- SCIPisStopped()
- SCIProwIsInGlobalCutpool()
- SCIPresetParams()
- SCIPgetVarRedcost()
- SCIPtightenVarLbGlobal() and SCIPtightenVarUbGlobal()
- SCIPsepaGetMaxbounddist()
- SCIPboundchgGetNewbound(), SCIPboundchgGetVar(), SCIPboundchgGetBoundchgtype(),
  SCIPboundchgGetBoundtype(), SCIPboundchgIsRedundant(), SCIPdomchgGetNBoundchgs(), SCIPdomchgGetBoundchg()
- SCIPnodeUpdateLowerboundLP()
- SCIPcalcNodeselPriority()
- SCIPnodeGetEstimate()
- SCIPnodeGetDomchg()
- SCIPgetRootNode() (in combination with SCIPcutoffNode(), this allows the immediate finishing of the optimization)

### Command line interface

- default dialog menu now includes the commands `set default` and `display parameters`
- added option to write node LP and MIP relaxations to LP file from interactive shell

### Changed parameters

- parameters are now separated into basic and advanced, the latter ones have been moved to extra submenus
- priority parameters are now restricted to be in [INT_MIN/4,INT_MAX/4] to avoid overflow errors in comparison methods
- increased priority of `estimate` node selector, such that this is the new default node selector
- changed meaning of parameter setting `nodeselection/childsel = l`; old meaning is now called `r`
- changed default value of `conflict/maxvarsfac` to 0.1
- changed default value of `conflict/useprop` to TRUE
- changed default value of `conflict/useinflp` to TRUE
- changed default value of `conflict/usepseudo` to TRUE
- changed default value of `conflict/maxlploops` to 2
- changed default value of `conflict/lpiterations` to 10
- changed default value of `conflict/interconss` to -1
- changed default value of `conflict/reconvlevels` to -1
- changed default value of `conflict/settlelocal` to FALSE
- changed default value of `constraints/linear/propfreq` to 1
- changed default values of `heuristics/*diving/backtrack` to TRUE
- changed default value of `nodeselection/restartdfs/stdpriority` to 10000
- changed default value of `numerics/boundstreps` to 0.05 in order to avoid very long propagation loops on continuous variables
- changed default value of `presolving/restartfac` to 0.05
- changed default value of `presolving/restartminred` to 0.10
- changed default value of `separating/objparalfac` to 0.01 for performance reasons
- changed default value of global `separating/maxbounddist` to 1.0
- changed default value of `separating/objparalfac` to 0.0001

### New parameters

- `conflict/enable` to globally enable or disable conflict analysis
- `constraints/linear/maxcardbounddist` and `constraints/knapsack/maxcardbounddist`
- `heuristics/*diving/backtrack` to activate 1-level backtracking for most of the diving heuristics
- `heuristics/feaspump/maxstallloops`
- `nodeselection/childsel` to control the child selection
- `presolving/immrestartfac`
- `separating/*/maxbounddist` to have individual maxbounddist parameters per separator
- `separating/clique/backtrackfreq` to speed up clique cut separation in heuristic fashion
- `separating/redcost/continuous`

Build system
------------

### Makefile

- added version numbers to library files (There will be a softlink generated in the lib/ and bin/ directories without
  version number that point to the latest compiled version.)
- added .exe extension to binaries of MinGW
- removed the `.static` extension associated to the LINK variable from the Makefile system (If you want to build
  makefiles for shared library generation, use the OPT variable. For example, you could create a makefile
  `make/make.linux.x86.gnu.opt-shared` and compile it with `make OPT=opt-shared`.)

- Defaults and Options:
  - modified the default LP solver to be SoPlex instead of CPLEX
  - added `LPS=none` for compiling SCIP without a LP solver
  - made `ZIMPL=true` the default; if you do not want to include ZIMPL support, call `make ZIMPL=false`

Fixed bugs
----------

- fixed bug in rowScale() concerning deletion of almost zero coefficients
- weakened assert in primal.c in order to avoid numerical troubles
- fixed bug with too long variable names
- fixed bug with strange user descriptions of plugins
- changed position of some asserts to prevent segmentation faults
- SCIPgetAvgPseudocostCount() and SCIPgetAvgPseudocostCountCurrentRun() now return the average over all integer
  variables instead of all variables, since pseudo costs are not recorded for continuous variables
- fixed wrong sorting of plugins with priorities close to INT_MIN or INT_MAX
- replaced `line` by `read` in Makefile, since `line` is non-standard
- fixed bug with branching rules that produce only one child with no changes to the problem
- fixed bug that external relaxator is not reset appropriately for a new problem instance
- removed wrong assert in function paramWrite()
- fixed bug with uninitialized in check.awk
- fixed bug in ZIMPL file reader for multiple occurrences of a single variable in the objective function
- fixed bug with deleting variables from the transformed problem that are contained in the implication graph
- fixed bug in root reduced cost fixing propagator that leads to an empty domain for a variable as a proof of optimality
  of the current incumbent
- fixed bug with fractional coefficients of binary variables in cont --> impl int upgrading

- Solution:
  - fixed bug with aggregated variables in debug solution test
  - now it is possible to add original solutions
  - fixed bugs with SCIPgetBestsol() returning `NULL` after a restart with user objective limit
  - fixed wrong status code in presence of user objective limit and a feasible solution that is not better than the limit

- Bounds:
  - fixed bug with wrong bound changes of loose variables
  - changed wrong assert in SCIPnodeAddBoundinfer()
  - fixed bug in variable bounds search and insertion method
  - fixed bug regarding modifying bounds in original problem if negated original variables exist
  - fixed bug with multiple pending bound changes on some variable

- Separator:
  - fixed bug in integer objective separator with restarts
  - fixed bug in integer objective separator with dynamic columns

- Cuts:
  - fixed bug that cut age was not reset to zero for violated cuts
  - fixed bug in SCIPcutpoolAddNewRow() concerning update of minidx and maxidx of added row
  - fixed numerical bug in rowScaling of lp.c, which possibly cut off feasible solutions
  - significantly improved performance of c-MIR and Gomory cuts by caching closest VLB and VUB info

- LP:
  - fixed numerical buf with slightly different LP optimum after resolving due to probing/diving
  - fixed bug in cmir and flowcover separator with variables which are currently not in the LP
  - fixed bug with LP size management in probing if column generation is used
  - fixed bug in LP file reader with row names identical to section keywords
  - fixed potential bugs due to errors in resolving the LP after diving or probing
  - fixed potential bugs in SCIPpriceLoop() and priceAndCutLoop(), st. now all LP solution stati are handled appropriately
  - fixed potential bug with non-existent LP in SCIPwrite{LP,MIP}

- Constraint handler:
  - removed wrong assert in bounddisjunction constraint enforcement
  - fixed numerical bug in propagator of varbound constraint handler
  - fixed bug in variable bound constraint handler with changing bounds on multi-aggregated variables
  - fixed bug in linear constraint handler: only tight cuts are transformed into linear constraints after restart
  - fixed bug in bounddisjunction constraint handler with propagation of multi-aggregated variables
  - fixed bug with numerics in linear constraint handler due to non-representable `BOUNDSCALETOL`
  - fixed bug with almost integral multi-aggregation in dual presolve of linear constraint handler
  - fixed bug with numerics in update of min/maxactivity in linear constraint handler

- Heuristics:
  - fixed bug in intshifting and oneopt heuristic with variables which are currently not in the LP
  - fixed bug with primal heuristics reducing the cutoff bound such that the current node is cut off
  - fixed bug in oneopt heuristic: must not be called on pseudo nodes if continuous variables are present

@page RN09 Release notes for SCIP 0.9

@section RN090 SCIP 0.9.0
*************************

Features
--------

- the EXITSOL callback of the plugins is now called before the LP and the global cut pool are freed

- Primal Heuristics:
  - new primal heuristics `rens`, `mutation` and `veclendiving`
  - primal heuristics that run before the node is solved now know already whether the LP will be solved at the current
    node or not

- Heuristics:
  - new heuristic `intshifting` (ID character `i`)
  - in the root node of the very first run, heuristics with timing `AFTERNODELPNODE`, `AFTERLPPLUNGE`, `AFTERPSEUDONODE`, and
    `AFTERPSEUDOPLUNGE` are now called before the enforcement of the constraint handlers, in particular before the branching
    rules; in this way, the branching rule can already benefit from a tighter primal bound
  - if a heuristic found a better solution after the LP loop (and in particular the `AFTERNODE` heuristics in the root node
    of the very first run, see above), domain propagation and LP solving is triggered again; this allows for additional
    reduced cost tightening and other dual propagations
  - slightly modified `crossover` and `rins` heuristics
  - improved performance of intdiving heuristic
  - improved heuristic `octane` and `shifting`
  - slightly modified rens and localbranching heuristics
  - modified guided diving heuristic such that it equals the original version of the heuristic (i.e., round in direction of the
    current incumbent solution instead of the average of all primal feasible solutions)
  - ID character for intdiving heuristic is now `I`

- Separation and Cuts:
  - c-MIR cuts try now to scale the cut to integral values; however, cuts are still generated if this fails
  - hard-coded relative objective gain to consider a separation loop to be stalling is now changed from 1e-3 to 1e-4,
    which means that separation is not aborted as early as before
  - modified c-MIR cut separator to more closely resemble the original version of Marchand and Wolsey

- Constraint:
  - possibility of SAT-like restarts after a number of conflict constraints have been found
  - improved presolving of and, or and xor constraints
  - implemented additional dual presolving in linear constraint handler
  - slightly modified presolving of varbound constraint handler

Interface changes
-----------------

### New and changed callbacks

- new parameter `solinfeasible` for constraint handler callback methods `ENFOLP`  and `ENFOPS`
- replaced callback parameter `inlploop` and `inplunging` by `heurtiming` in `SCIP_DECL_HEUREXEC`
- slightly changed the meaning of the result codes returned by external relaxators: if they modify the LP or tighten
  bounds of variables, they are not automatically be called again (it is assumed that they already made use of these
  changes). They are only called again, if they returned `SCIP_SUSPENDED` or if some other plugin modified the LP.

### Deleted and changed API methods

- new parameter `escapecommand` for SCIPdialoghdlrAddHistory()
- removed method SCIPgetVarData(); use SCIPvarGetData() from pub_var.h instead
- new calls SCIPgetLPBInvCol() and SCIPgetLPBInvACol() to access the basis inverse and simplex tableau columnwise
- new parameter `ndomredsfound` of SCIPpropagateProbing()
- new parameters `fixintegralrhs`, `maxfrac`, `mksetcoefs` and `fracnotinrange` in SCIPcalcMIR()
- modified SCIPfixVar() such that in problem creation stage it will change the bounds as requested even if the fixing
  value is outside of the current bounds
- replaced parameters `pseudonodes`, `duringplunging`, `duringlploop` and `afternode` by `timingmask` in
  SCIPincludeHeur() and constructor of ObjHeur() class use the following table to translate old settings into the new
  timingmask:

| PSEUDONODES | DURINGPLUNGING | DURINGLPLOOP | AFTERNODE | timingmask                                                    |
|-------------|----------------|--------------|-----------|---------------------------------------------------------------|
| FALSE       | FALSE          | FALSE        | FALSE     | SCIP_HEURTIMING_BEFORENODE                                    |
| TRUE        | FALSE          | FALSE        | FALSE     | SCIP_HEURTIMING_BEFORENODE                                    |
| FALSE       | TRUE           | FALSE        | FALSE     | SCIP_HEURTIMING_BEFORENODE                                    |
| TRUE        | TRUE           | FALSE        | FALSE     | SCIP_HEURTIMING_BEFORENODE                                    |
| FALSE       | FALSE          | TRUE         | FALSE     | SCIP_HEURTIMING_BEFORENODE \| SCIP_HEURTIMING_DURINGLPLOOP    |
| TRUE        | FALSE          | TRUE         | FALSE     | SCIP_HEURTIMING_BEFORENODE \| SCIP_HEURTIMING_DURINGLPLOOP    |
| FALSE       | TRUE           | TRUE         | FALSE     | SCIP_HEURTIMING_BEFORENODE \| SCIP_HEURTIMING_DURINGLPLOOP    |
| TRUE        | TRUE           | TRUE         | FALSE     | SCIP_HEURTIMING_BEFORENODE \| SCIP_HEURTIMING_DURINGLPLOOP    |
| FALSE       | FALSE          | FALSE        | TRUE      | SCIP_HEURTIMING_AFTERLPPLUNGE                                 |
| TRUE        | FALSE          | FALSE        | TRUE      | SCIP_HEURTIMING_AFTERPLUNGE                                   |
| FALSE       | TRUE           | FALSE        | TRUE      | SCIP_HEURTIMING_AFTERLPNODE                                   |
| TRUE        | TRUE           | FALSE        | TRUE      | SCIP_HEURTIMING_AFTERNODE                                     |
| FALSE       | FALSE          | TRUE         | TRUE      | SCIP_HEURTIMING_AFTERLPPLUNGE \| SCIP_HEURTIMING_DURINGLPLOOP |
| TRUE        | FALSE          | TRUE         | TRUE      | SCIP_HEURTIMING_AFTERPLUNGE \| SCIP_HEURTIMING_DURINGLPLOOP   |
| FALSE       | TRUE           | TRUE         | TRUE      | SCIP_HEURTIMING_AFTERLPNODE \| SCIP_HEURTIMING_DURINGLPLOOP   |
| TRUE        | TRUE           | TRUE         | TRUE      | SCIP_HEURTIMING_AFTERNODE \| SCIP_HEURTIMING_DURINGLPLOOP     |

- Constraints:
  - renamed all occurences of `removeable` by the correct English word `removable`: SCIPconsIsRemovable(),
    SCIPsetConsRemovable(), SCIPvarIsRemovable(), SCIPcolIsRemovable(), SCIProwIsRemovable()
  - new parameter `sticktonode` in SCIPcreateCons(), SCIPcreateConsAnd(), SCIPcreateConsBounddisjunction(),
    SCIPcreateConsKnapsack(), SCIPcreateConsLinear(), SCIPcreateConsLogicor(), SCIPcreateConsOr(),
    SCIPcreateConsVarbound(), SCIPcreateConsXor(), SCIPcreateConsSetpart(), SCIPcreateConsSetpack(),
    SCIPcreateConsSetcover(): usually, you should set this to FALSE; if you want to add constraints as node markers with
    node data and, e.g., use the `activate` and `deactivate` callbacks to get informed about the activation and
    deactivation of the node, you should set this flag to TRUE in order to make sure, that the constraint will always be
    associated to the node and not moved to a more global node if this would be possible
  - slightly changed semantics of SCIPaddConsNode() and SCIPaddConsLocal(), such that a constraint which is added to the
    root node now enters the global problem (and is still existing after a restart)

### New API functions

- SCIPgetVerbLevel()
- SCIPescapeString()
- SCIPgetGlobalCutpool(), SCIPgetPoolCuts(), SCIPcutpoolGetCuts(), SCIPcutGetRow() and SCIPcutGetAge()
- SCIPconsGetNLocksPos() and SCIPconsGetNLocksNeg()

### Command line interface

- command shell now understands escape characters `\``,`'` and `\` which makes it possible to read in files with spaces in the
  name

### Interfaces to external software

- updated XPress interface to XPress-MP 17 (contributed by Michael Perregaard)

### Changed parameters

- changed default value of `heuristics/octane/usediffray` to FALSE
- removed parameter `heuristics/octane/usediffbwray`
- renamed parameter `heuristics/octane/useavgray` to `heuristics/octane/useavgnbray`
- changed default value of `heuristics/rens/binarybounds` to TRUE
- changed default value of `heuristics/octane/freq` to -1 in order to deactivate Octane
- parameter `heuristics/feaspump/maxsols` is now strict, i.e., if n solutions were already found, the feasibility pump
  starts to work only if `maxsols <= n`, instead of `maxsols < n`

### New parameters

- `conflict/restartnum` and `conflict/restartfac`
- `heuristics/octane/useavgray`
- `heuristics/octane/useavgwgtray`
- `limits/absgap` to define an absolute gap limit
- `separating/cmir/aggrtol`
- `separating/cmir/densityscore`
- `separating/cmir/fixintegralrhs`
- `separating/maxruns`
- `presolving/restartminred` which forbids another restart if the last one was not successful enough
- `propagating/abortoncutoff`
- `reading/zplreader/changedir` to control behavior of path switching of ZIMPL file reader
- `reading/zplreader/parameters` to pass additional parameters to ZIMPL

Build system
------------

### Makefile

- added ncurses to the readline entries in the `make/make.*` files
- added quotes to sed expressions in Makefile (needed under Windows)
- modified makefiles for Windows/Intel
- added automatic query script in the Makefile for soft-link names

Fixed bugs
----------

- fixed bug with string pointer copy instead of string content duplication in constructors of C++ wrapper classes
- fixed bug in CPLEX interface with basis access methods that dualopt has to be called for more error status codes
- fixed bug with inserting two variable bounds of the same type on the same variable with the same bounding variable but
  with different sign of coefficient (e.g., `x <= 10*z + 5` and `x <= -5*z + 10`); in previous version, one of the two was
  removed, although both have a useful meaning; now, we keep both and detect a stronger global bound in the implication graph presolving
- objective function is now also checked for integrality after problem transformation (fixed a bug that a solution which
  was generated between transformation and presolving for an integral objective function did not reduce the cutoff bound by one)
- fixed a bug with cmir cut efficacy calculation (however, on my first tests, the performance reduced slightly!)
- fixed bug that SCIPvarGetAvgSol() always returned the upper bound (affected guided diving heuristic)
- fixed bug in RENS, RINS, Local Branching, Crossover and Mutation heuristics with wrong variable-subvariable assignments
- fixed bug in infeasible/bound-exceeding LP conflict analysis if the bounds were relaxed in diving (happens in intshifting heuristic)

- Separation:
  - fixed bug with adding constraints with `INITIAL=true` and separating them afterwards, which lead to a second addition of
    the constraint's relaxation in the child node
  - separation LPs are now immediately resolved after a bound change was generated by a cut separator; before, the
    separation round was prematurely aborted, which means that a separation round limit was sometimes reached very quickly
    and some of the separators were not even called a single time

- Cmir Cut Separator:
  - too large deltas are now also rejected in c-MIR cut separation
  - fixed bug in cmir cut separator, that 8*delta was not tried
  - fixed bug in cmir cut separator with wrong sign of slack in row score function
  - fixed bug in cmir cut separator with weights fixed to zero, thus making the current aggregation invalid
  - fixed bug in cmir cut separator with wrong calculation of cut efficacies

@page RN08 Release notes for SCIP 0.8

@section RN082 SCIP 0.8.2
*************************

Features
--------

- additional flag `delay` for pricers
- new propagator `rootredcost` which applies reduced cost fixing at the root node whenever a best new primal solution was found
- new separator `redcost` which replaces the internal reduced cost strengthening

- LP:
  - extensions to the LP are kept even if the LP is not solved at the current node; however, if the LP turned out to be
    numerically instable, the extensions of the current node are still discarded
  - added removal of bound-redundant rows from the LP during root node LP solving loop
  - new display column `lpobj`

- Constraints:
  - slightly changed priorities of constraint handlers
  - now, conflict constraints are also created if they were generated in strong branching or diving with insertion depth
    equal to the current depth
  - new constraint handler `bounddisjunction`

- Readers:
  - renamed `sol` file reader to `fix` file reader (reads partial solution files and fixes variables to the given values)
  - added `sol` file reader which reads complete solution files and adds the solutions to the solution pool
  - LP and MPS file readers are now able to parse lazy constraints and user cuts sections

- Presolver:
  - knapsack presolver now generates cliques in the clique table (this essentially solves `neos1.mps`)
  - new presolver `inttobinary`

- Heuristics:
  - new primal heuristic `shifting`
  - diving heuristics abort earlier (did not come back in reasonable time on `fast0507`)

Interface changes
-----------------

- new solution status code `SCIP_STATUS_STALLNODELIMIT`

### New and changed callbacks

- slightly modified semantics of the `CONSINITLP` callback in the constraint handlers

### Deleted and changed API methods

- methods SCIPisLbBetter() and SCIPisUbBetter() have an additional parameter and slightly different meaning (they now
  compare the bound improvement *relatively* to the width of the domain and the bound itself)
- SCIPgetNSols() now returns an int instead of `SCIP_Longint`
- method SCIPreadProb() does not call SCIPfreeTransform() anymore; file readers that want to extend the existing problem
  must now call SCIPfreeTransform() themselves before modifying the original problem
- method SCIPgetBinvarRepresentative() can now also be called in problem creation stage
- additional parameter `maxpricerounds` in method SCIPsolveProbingLPWithPricing()
- changed name of method SCIPpresolGetNVarTypes() to SCIPpresolGetNChgVarTypes()
- method SCIPsplitFilenames() now treats both versions of slashes, `/` and `\`, as directory delimiters (under MinGW and
  CygWin, both are valid; so, we cannot treat file names anymore where the other slash is used as a regular character)

- Constraints:
  - marking a constraint to be `initial` now means in addition, that if the constraint is added to a local node it will
    enter the LP at the time the node is first processed, even if parameters forbid separation at this node
  - changed name of method SCIPconshdlrGetNVarTypes() to SCIPconshdlrGetNChgVarTypes()

- Conflicts:
  - method SCIPgetNConflictClausesFound() renamed to SCIPgetNConflictConssFound()
  - method SCIPgetNConflictClausesFoundNode() renamed to SCIPgetNConflictConssFoundNode()
  - method SCIPgetNConflictClausesApplied() renamed to SCIPgetNConflictConssApplied()

### New API functions

- SCIPsolveProbingLPWithPricing()
- SCIPchgVarLbRoot() and SCIPchgVarUbRoot()
- SCIPinRepropagation()
- SCIPaddDialogInputLine() and SCIPaddDialogHistoryLine()
- SCIPtransformProb() to create the transformed problem; enables the user, e.g., to add primal solutions before the presolving begins
- SCIPcreateSolCopy()
- SCIPareSolsEqual()

- Getters:
  - SCIPgetRowKnapsack(), SCIPgetRowLinear(), SCIPgetRowLogicor(), SCIPgetRowSetppc(), and
    SCIPgetRowVarbound() for obtaining the linear relaxation of a corresponding constraint
  - SCIPgetLhsVarbound(), SCIPgetRhsVarbound(), SCIPgetVarVarbound(), SCIPgetVbdvarVarbound(), and
    SCIPgetVbdcoefVarbound()
  - SCIPgetLPRootObjval(), SCIPgetLPRootColumnObjval() and SCIPgetLPRootLooseObjval()
  - SCIPcolGetMinPrimsol() and SCIPcolGetMaxPrimsol()
  - SCIPgetFocusDepth()

- Score:
  - SCIPgetAvgPseudocostScore()
  - SCIPgetAvgPseudocostScoreCurrentRun()
  - SCIPgetAvgConflictScore()
  - SCIPgetAvgConflictScoreCurrentRun()
  - SCIPgetAvgInferenceScore()
  - SCIPgetAvgInferenceScoreCurrentRun()
  - SCIPgetAvgCutoffScore()
  - SCIPgetAvgCutoffScoreCurrentRun()

- Reduced Cost:
  - SCIPgetColRedcost()
  - SCIPvarGetRootRedcost()

- Variables:
  - SCIPgetNVarsAnd() and SCIPgetVarsAnd()
  - SCIPgetWeightsKnapsack(), SCIPgetNVarsKnapsack(), SCIPgetVarsKnapsack() and SCIPgetWeightsKnapsack()
  - SCIPgetNVarsLinear(), SCIPgetVarsLinear() and SCIPgetValsLinear()
  - SCIPgetNVarsOr() and SCIPgetVarsOr()
  - SCIPgetNVarsXor() and SCIPgetVarsXor()

### Command line interface

- command line syntax changed to support batch modus without piping stdin with `<` or `|` operators
- advanced command line syntax:
  - `-l <logfile>  `: copy output into log file
  - `-q            `: suppress screen messages
  - `-s <settings> `: load parameter settings (.set) file
  - `-f <problem>  `: load and solve problem file
  - `-b <batchfile>`: load and execute dialog command batch file (can be used multiple times)
  - `-c <command>  `: execute single line of dialog commands (can be used multiple times)

### Interfaces to external software

### Changed parameters

- removed parameter `propagating/redcostfreq`, because reduced cost strengthening is now an external separator plugin
- removed parameter `conflict/maxunfixed`
- parameter `conflict/maxclauses` renamed to `conflict/maxconss`
- parameter `conflict/interclauses` renamed to `conflict/interconss`
- parameter `conflict/reconvclauses` replaced by `conflict/reconvlevels`
- parameter `conflict/uselp` replaced by `conflict/useinflp` and `conflict/useboundlp`
- changed default value of `constraints/obsoleteage` to -1
- changed default value of `branching/relpscost/conflictweight` to 0.01
- changed default value of `branching/relpscost/inferenceweight` to 0.0001
- changed default value of `branching/relpscost/cutoffweight` to 0.0001
- in bfs node selector, parameter `minplungedepth` is now stronger than `maxplungedepth` if they conflict

### New parameters

- `constraints/linear/separateall`
- `conflict/lpiterations`
- `conflict/keepreprop`
- `branching/relpscost/conflictweight`, `branching/relpscost/inferenceweight`,
  `branching/relpscost/cutoffweight` and `branching/relpscost/pscostweight`
- `conflict/settlelocal`
- `conflict/depthscorefac`
- `limits/stallnodes`

Build system
------------

### Makefile

- removed ncurses and pthread libraries from the Makefile; pthread is now only linked if CPLEX is used

Fixed bugs
----------

- fixed numerical bug in SCIPrealToRational() [thanks to Anders Schack-Nielsen]
- fixed bug in crossover heuristic with negative timelimit
- removed bug in conflict analysis with wrong redundancy check
- fixed bug that unexpected end of stdin (Ctrl-D or piped-in file without `quit` command) gives a segmentation fault
- fixed bug with inconsistent data structures after a global bound was changed at a local subproblem and the local
  bounds are not contained anymore in the new global bounds
- fixed dependency generation in example Makefiles

- Knapsack:
  - fixed bug in knapsack presolving with redundancy check after applyFixings() [thanks to Anders Schack-Nielsen]
  - fixed bug in knapsack separator with empty initial covers
  - fixed bug in knapsack constraint disaggregation that may lead to acceptance of infeasible solutions
  - fixed bug in knapsack constraint handler where a modifiable constraint may be declared redundant

- LP:
  - fixed bug with missing LP size updates after pricing or cut separation in probing [thanks to Marc Nuenkesser]
  - fixed bug in CPLEX interface with getting basis information after the LP was modified and restored
  - fixed bug with updating LP size in probing
  - fixed bug that SCIPgetLPSolstat() returns a valid status code even if the LP was not yet constructed for the current node

- Variables:
  - fixed bug with invalid lazy updates after a restart where the LP is not solved again (e.g., due to all variables being fixed)
  - fixed bugs resulting from inactive general integer variables being member of the variable bounds array of a variable
  - fixed bug in updatePseudocost() with wrong lpgain distribution on multiple branching variables [thanks to Anders Schack-Nielsen]
  - fixed bug in objconshdlr.h where member variable scip_maxprerounds_ was declared as an `SCIP_Bool` instead of an int
  - branching on nearly-integral variables is now avoided in relpscost branching, which lead to a numerical assertion

- Implication:
  - fixed bug with adding implications that fix the implication variable to the opposite value (due to the bug, it was
    returned that the whole problem is infeasible)
  - removed wrong assert in varRemoveImplicsVbs()

- Cliques:
  - fixed bug in SCIPcliqueSearchVar() [thanks to Anders Schack-Nielsen]
  - fixed bug in SCIPcliqueAddVar() [thanks to Anders Schack-Nielsen]

- Readers:
  - fixed bug in MPS file reader with `OBJSENSE`
  - fixed bug in LP reader with potentially uninitialized pointers [thanks to Martin Mueller]

- Constraints:
  - it is now possible to branch on constraints without the risk of going into an infinite loop, because constraints marked as `initial`
    will be put to the LP relaxation (of the child nodes) even if separation is prohibited by the parameter settings
  - fixed bug that locally valid varbound constraints produce VLB/VUB entries [thanks to Anders Schack-Nielsen]

@section RN081 SCIP 0.8.1
*************************

Features
--------

- improved performance of the priority queue in conflict analysis
- slightly modified restartdfs node selector

- Presolving:
  - new presolver `implics` to find bound changes and aggregations out of the implication graph
  - modified probing order in probing presolver

- Constraints:
  - changed handling of added constraints in separation calls
  - modified bookkeeping of locally added and disabled constraints such that the order of enabling and disabling constraints stays the same
  - logic or constraint handler now adds implications on clauses with 2 literals to the implication graph
  - and/or constraint handlers now add implications to the implication graph
  - xor constraint handler now uses stronger LP relaxation without auxiliary variable for xor constraint with 2 operands

- Heuristics:
  - added preliminary version of `intdiving` heuristic (disabled in default settings)
  - added crossover heuristic

- Readers:
  - LP file reader now accepts the keyword `Integer` for defining the start of the integer variables section
  - new file reader for (partial) solutions

Examples and applications
-------------------------

- added two small pricer examples (for C and C++)
- updated example code (s.t. it compiles again)

Interface changes
-----------------

### New and changed callbacks

- callback method `CONSSEPA` of constraint handler was split into two methods `CONSSEPALP` and `CONSSEPASOL`
- callback method `SEPAEXEC` of separator was split into two methods `SEPAEXECLP` and `SEPAEXECSOL`

### Deleted and changed API methods

- replaced method SCIPsepaWasDelayed() by SCIPsepaWasLPDelayed() and SCIPsepaWasSolDelayed()
- additional parameter `sol` for methods SCIPaddCut(), SCIPgetCutEfficacy() and SCIPisCutEfficacious()
- additional parameter `sol` for method SCIPseparateKnapsackCover()
- primal solutions may now contain values marked to be unknown (value is `SCIP_UNKNOWN`); unknown values don't contribute
  to the objective value of the solution; an unknown solution value should be treated as an arbitrary value in the
  variable's bounds, e.g., in the calculation of the feasibility of a constraint, a value inside the variable's bounds
  should be selected that makes the constraint as feasible as possible
- new parameter `printzeros` for methods SCIPprintSol(), SCIPprintTransSol(), SCIPprintBestSol() and SCIPprintBestTransSol()

- Constraints:
  - replaced method SCIPconshdlrWasSeparationDelayed() by two methods SCIPconshdlrWasLPSeparationDelayed() and
    SCIPconshdlrWasSolSeparationDelayed()
  - renamed method SCIPgetNGlobalConss() to SCIPgetNConss()

### New API functions

- SCIPgetCuts()
- SCIPgetVarConflictScore() and SCIPgetVarConflictScoreCurrentRun()
- SCIPvarSetData()
- SCIPcreateUnknownSol()
- SCIPgetNConflictClausesFoundNode()
- SCIPvarSetDelorigData(), SCIPvarSetTransData() and SCIPvarSetDeltransData()
- SCIPvarHasBinaryImplic()
- SCIPgetFixedVars() and SCIPgetNFixedVars()
- SCIPgetConss(), SCIPgetNOrigConss() and SCIPgetOrigConss()
- SCIPsepaGetNConssFound() and SCIPsepaGetNDomredsFound()
- SCIPconstructLP() to force constructing the LP of the current node
- SCIPisLPConstructed()

### Command line interface

- added `write statistics` command to default user dialogs

### Changed parameters

- modified meaning of parameter `presolving/probing/maxtotaluseless`
- heuristics with `freq = 0` and `freqofs > 0` are now called in depth level freqofs instead of being called in the root
  node
- added some parameters in local branching and RINS heuristic
- new parameter values `p`rimal simplex and `d`ual simplex in `lp/initalgorithm` and `lp/resolvealgorithm`

### New parameters

- `branching/inference/conflictweight`

Build system
------------

### Makefile

- included version number in binary file name
- tried to make the code Windows compatible

Fixed bugs
----------

- also removed history_length, if `NO_REMOVE_HISTORY` is defined to support older versions of the readline library
- hopefully fixed bug with wrong path slash `/` under Windows
- fixed bug with aggregating fixed variables

- Implications:
  - fixed bug in transitive implication addition
  - fixed wrong assert with implications that imply a fixed variable
  - removed bug in implication addition

- Readers:
  - fixed bug in ZIMPL model reader with wrong chdir, if .zpl file is in current directory
  - fixed bug in LP file reader with signed values without space between sign and value (e.g. `+2x` instead of `+ 2x`)
  - fixed various bugs in LP file reader
  - fixed bug in LP file reader with explicit zero coefficients

- Numerics:
  - fixed numerics in probing and linear constraint handler (rentacar was detected to be infeasible in presolving)
  - fixed numerics in check method of linear constraint handler
  - fixed bug with numerical error in LP resolve after probing or diving

- Heuristics:
  - fixed bug with calling heuristics in depths smaller than their frequency offset
  - fixed bugs in local branching and RINS heuristic

Known bugs
----------

- if one uses column generation and restarts, a solution that contains variables that are only present in the
  transformed problem (i.e., variables that were generated by a pricer) is not pulled back into the original space
  correctly, since the priced variables have no original counterpart

@section RN080 SCIP 0.8.0
*************************

Features
--------

- adding variable bounds automatically adds the corresponding implication
- changed restart dfs nodeselector to sort leaves by node number instead of node depth to aviod jumping around in the
  search tree after a restart was applied and the current dive ended due to infeasibility
- new Message Handler plugin
- added file reader for LP format
- introduced subversion string
- replaced all abort() calls by SCIPABORT(); this is defined in def.h to be `assert(FALSE)`
- added possibility to disable certain features by using `make USRFLAGS=-DNO_REMOVE_HISTORY`, `make
  USRFLAGS=-DNO_SIGACTION`, `make USRFLAGS=-DNO_RAND_R`, or `make USRFLAGS=-DNO_STRTOK_R`
- improved preprocessing abort criteria
- added zlib support

- Conflict Analysis:
  - conflict clauses are now collected in a conflict store, redundant clauses are eliminated and only the best `conflict/maxclauses`
    clauses are added permanently to the problem; the remaining clauses are only added temporarily, if they can be used for repropagation
  - modified the influence of the depth level in conflict analysis
  - slightly changed LP resolving loop in conflict analysis
  - if CPLEX returns that the LP exceeds the bound and if no additional LP solves are allowed in conflict analysis, we
    have to perform one additional simplex iteration to get the dual solution that actually violates the objective limit

- Constraints:
  - reactivated multiaggregation in cons_linear.c on binary variables again (possible due to bug fix below)
  - improved preprocessing of variable bounds constraints
  - linear constraint handler now catches events of variables after the problem was completely transformed in order to
    avoid the whole bunch of `LOCKSCHANGED` events that are generated at problem transformation stage
  - added redundancy detection for pairs of constraints in setppc constraint handler

- Presolving and Cliques:
  - changed linear constraint presolving s.t. redundant sides are not removed if constraint is an equality
  - new event type `SCIP_EVENTTYPE_PRESOLVEROUND`
  - modified probing presolver to not add implications that are already included in the implication graph and clique table
  - incorporated clique and implication information in knapsack constraint presolving
  - removed transitive clique generation, because this produces way too many cliques

- Heuristics:
  - diving heuristics now apply propagation at each step
  - removed `objfeaspump` heuristic, because the functionality can be achieved by using the `feaspump` heuristic
  - diving heuristics are now applying propagation after each bound change
  - new primal heuristic `octane`
  - slightly changed feaspump heuristic, s.t. after finding a new best solution the target integral solution is modified randomly

- Separation and Cuts:
  - improved debugging for infeasible cuts and propagations, given a primal feasible solution
  - improved knapsack cover separation
  - improved performance of c-MIR separator
  - cut pool is now also separated in root node (to find cuts again that were removed from the LP due to aging)

Interface changes
-----------------

- new event type `SCIP_EVENTTYPE_VARDELETED`
- new event `SCIP_EVENTTYPE_IMPLADDED`
- new event types `SCIP_EVENTTYPE_GLBCHANGED` and `SCIP_EVENTTYPE_GUBCHANGED`

### New and changed callbacks

- new callback parameter `validnode` for the `CONFLICTEXEC` method of conflict handlers, which should be passed to
  SCIPaddConsNode()

### Deleted and changed API methods

- additional parameter `validnode` for SCIPaddConsLocal() and SCIPaddConsNode()
- SCIPhashtableRemove() can now also be called, if the element does not exist in the table
- SCIPhashmapRemove() can now also be called, if the element does not exist in the map
- additional parameter `branchdir` for SCIPbranchVar()
- replaced method SCIPmessage() by SCIPverbMessage() with additional parameter `file`
- put block memory shell and tclique algorithm into separate subdirectories
- new parameter `duringlploop` of SCIPincludeHeur(): heuristics can now run during the price-and-cut loop at a node

### New API functions

- SCIPgetNConflictClausesApplied()
- SCIPgetNConflictClausesApplied()
- SCIPhashtableExists()
- SCIPhashmapExists()
- SCIPnodeGetNumber()
- SCIPsolveProbingLP() to solve the LP in a probing node (enables mixing of propagation and LP solving for diving heuristics)
- SCIProwGetDualfarkas()
- SCIPgetCurrentNode()
- SCIPinterruptSolve()
- SCIPpropagateProbingImplications()
- SCIPgetLPI() which makes all methods in scip/lpi.h available to the user
- SCIPgetRandomInt() and SCIPgetRandomReal()
- SCIPstrtok()
- SCIPheurGetNBestSolsFound()

- Variables:
  - SCIPdelVar()
  - SCIPgetVarStrongbranchLPAge()
  - SCIPvarIsTransformedOrigvar()
  - SCIPvarIsDeleted()

- Messages and IO:
  - SCIPerrorMessage()
  - SCIPwarningMessage()
  - SCIPdialogMessage()
  - SCIPinfoMessage()
  - SCIPsetMessagehdlr()
  - SCIPsetDefaultMessagehdlr()
  - SCIPgetMessagehdlr()
  - new file i/o methods SCIPfopen(), SCIPfclose(), SCIPfprintf(), ... that operate on the data type `SCIPFILE`; these
    methods automatically use zlib methods if the zlib is enabled

- Cliques:
  - SCIPvarGetNCliques()
  - SCIPvarGetCliques()
  - SCIPvarsHaveCommonClique()
  - SCIPvarHasImplic()
  - SCIPcliqueGetNVars()
  - SCIPcliqueGetVars()
  - SCIPcliqueGetValues()
  - SCIPcliqueGetId()
  - SCIPaddClique()
  - SCIPcalcCliquePartition()

- Constraint handler:
  - SCIPgetDualfarkasLinear() of linear constraint handler
  - SCIPgetDualfarkasLogicor() of logicor constraint handler
  - SCIPgetDualfarkasSetppc() of setppc constraint handler
  - SCIPgetDualsolKnapsack() of knapsack constraint handler
  - SCIPgetDualfarkasKnapsack() of knapsack constraint handler
  - SCIPgetDualsolVarbound() of varbound constraint handler
  - SCIPgetDualfarkasVarbound() of varbound constraint handler
  - SCIPconsGetValidDepth()
  - SCIPsetConsInitial()
  - SCIPsetConsSeparated()
  - SCIPsetConsEnforced()
  - SCIPsetConsChecked()
  - SCIPsetConsPropagated()
  - SCIPsetConsLocal()
  - SCIPsetConsDynamic()
  - SCIPsetConsRemoveable()

### Command line interface

- added command `write solution` to default dialog
- added commands `write problem` and `write transproblem` to default dialog

### Changed parameters

- additional setting `SCIP_VERBLEVEL_DIALOG` in `display/verblevel` parameter
- additional LP pricing setting `partial`
- replaced parameter `presolving/restartbdchgs` with parameters `presolving/maxrestarts` and `presolving/restartfac`
- replaced parameter `constraints/linear/maxpresolaggrrounds` with `constraints/linear/maxpresolpairrounds`
- parameters `constraints/agelimit` and `constraints/obsoleteage` now iterprete the value 0 as a dynamic setting
- number of fractional variables included in parameter `separating/maxstallrounds`

- Changed default values:
  - changed default values of `heuristics/*/maxdiveavgquot` and `heuristics/*/maxdiveavgquotnosol` to 0
  - changed default values of `constraints/agelimit` and `constraints/obsoleteage` to 0
  - changed default values of `heuristics/objpscostdiving/maxsols` and `heuristics/rootsoldiving/maxsols` to -1
  - changed default value of `separating/strongcg/maxroundsroot` to 20
  - changed default value of `separating/cmir/maxroundsroot` to 10
  - changed default value of `constraints/linear/maxaggrnormscale` to 0.0, which means to not apply aggregation
  - changed default value of `separating/maxstallrounds` to 5
  - changed default value of `presolving/probing/maxfixings` to 50
  - changed default parameter values to MIP settings:
    + `conflict/useprop` = FALSE
    + `conflict/usepseudo` = FALSE
    + `display/verblevel` = 4
    + `separating/poolfreq` = 0
    + `constraints/linear/sepafreq` = 0
    + `constraints/and/sepafreq` = 0
    + `constraints/conjunction/sepafreq` = 0
    + `constraints/knapsack/sepafreq` = 0
    + `constraints/knapsack/sepacardfreq` = 0
    + `constraints/logicor/sepafreq` = 0
    + `constraints/or/sepafreq` = 0
    + `constraints/setppc/sepafreq` = 0
    + `constraints/varbound/sepafreq` = 0
    + `constraints/xor/sepafreq` = 0
    + `separating/clique/freq` = 0
    + `separating/cmir/freq` = 0
    + `separating/gomory/freq` = 0
    + `separating/impliedbounds/freq` = 0
    + `separating/strongcg/freq` = 0

### New parameters

- `branching/fullstrong/reevalage`
- `conflict/maxclauses`
- `conflict/allowlocal`
- `constraints/knapsack/disaggregation`
- `presolving/probing/maxtotaluseless`
- `separating/cmir/maxfails`, `separating/cmir/maxfailsroot` and `separating/cmir/trynegscaling`

### Data structures

- MAJOR CHANGE: preceeded all data types with `SCIP_`: you may use shell script reptypes_scip.sh to rename the SCIP
  data types in your own source code (But use with care! Create a backup copy of your source first!)

Build system
------------

### Makefile

- modified the Makefile to accept an additional parameter `VERBOSE={true,false}`
- added flags `READLINE=true/false`, `ZLIB=true/false`, `ZIMPL=true/false` to Makefile

Fixed bugs
----------

- fixed minor bugs in debug code of primal.c and sol.c
- variables that are being multiaggregated are now automatically removed from all other variables' variable bound and
  implication arrays; this fixes bugs with methods, that rely on the fact, that the entries in the variable bound and
  implication arrays are active variables only
- aggregations are now always performed in a way, such that the variable of more general type is aggregated (with type
  generality being cont > implint > int > bin); in this way, a binary variable's representant is always binary (which
  was not the case before and resulted in a bug in SCIPgetBinvarRepresentative())
- removed bug in presol_probing.c: the vars of the sorted variables array have to be captured
- fixed bug in the output of solutions with priced variables
- fixed bug in propagation with parameters prop_maxrounds and prop_maxroundsroot
- conflict analysis can now handle errors in LP solving calls
- removed bug in SCIPvarAddVlb() and SCIPvarAddVub() with fractional vlb/vubcoefs
- fixed bug that primal or dual rays might not be available because the wrong solver was used
- included message.o in LPI library, s.t. one can link this library indepentent of SCIP
- fixed bug that if diving heuristic that changes the objective values finds a solution, the cutoff is reinstalled in
  the LP solver (although the objective value has no meaning due to the objective function modification)

- Feasibiltiy:
  - LP primal feasibility for bounds is now defined as absolute measure (was relative to the bound before); this fixes a bug (see alu8_9.mps),
    that an LP with an integral variable fixed to a large value yields an accepted solution with that variable slightly different than the fixed
    value; the integrality feasibility condition is measured with absolute differences, which leads to the fixed integer variable being fractional;
    this leads to an error if branching is performed on this variable
  - fixed bug with redundant self implications that wrongly lead to the detection of infeasibility
  - fixed bug with potential infinite loop if a separator is delayed and the LP is infeasible

- Asserts:
  - removed wrong asserts from lpi_cpx.c
  - removed wrong assertion in varAddImplic()

- Numerics:
  - locally fixed variables are no longer used as branching candidates even if their LP solution value is fractional (due
    to numerical reasons, see above)
  - fixed numerical bug in pseudo objective propagator with only slightly tightened bounds
  - removed bug that an LP might be declared to be solved even if it was marked erroneous due to numerical problems

- Constraint Handlers:
  - fixed bug in linear constraint handler with variables fixed to infinity
  - fixed bug with constraint handlers that can only enforce their constraints by adding cuts, but the maximal number of
    cuts to separate is set to 0; now, cuts that are generated in the constraint enforcement are used in any case
  - fixed bug in knapsack constraint presolving with tightening coefficients and capacity
  - fixed bug with modifiable constraints in linear constraint handler preprocessing
  - fixed bug in linear constraint handler that global activities are not updated after global bound changes

- Separation and Cuts:
  - global bound changes now lead to the removal of redundant implications (such that the asserts in sepa_implbounds.c are now correct)
  - due to usage of variable bounds, SCIPcalcMIR() may return LOOSE variables in the cut -> modified sepa_cmir.c, sepa_gomory.c and
    sepa_strongcg.c to use SCIPcreateEmptyRow() and SCIPaddVarsToRow() instead of SCIPcreateRow() which only works for COLs
  - fixed bug in clique separator that reduced performance
  - increased performance of clique separator by allowing only a certain number of zero-weighted fill ins

@page RN07 Release notes for SCIP 0.7

@section RN079 SCIP 0.7.9
*************************

Features
--------

- aging and cleanup now only remove non-basic columns and basic rows, s.t. resolving can be applied with 0 simplex iterations
- it is now possible to create subnodes in probing and use backtracking to undo probing changes
- bounds of variables are included in the feasibility checks for solutions
- support for barrier algorithm
- changed implementation of automatic minplungedepth and maxplungedepth calculation in bfs node selector

- Presolving:
  - new plugin: probing presolver
  - probing is now also possible in presolving stage
  - it is now possible to interrupt and continue presolving

- Separation and Cuts:
  - new plugin: clique separator for clique cuts with at least 3 elements
  - new plugin: implied bound cuts separator
  - included debugging module to check whether cutting planes cut off the optimal solution

- Branching:
  - changed implementation of reliability value calculation in reliability branching; slightly modified influence of
    maximal total number of strong branching LP iterations in reliability branching
  - changed implementation of maximal strong branching iterations calculation in reliability branching

- Constraints:
  - if verblevel is at least `NORMAL`, an automatical check of the best solution is performed in the original problem, and
    an error message is displayed, if it violates an original constraint
  - due to the new constraint handler `cons_cumulative.{c,h}` SCIP can resource-constraint scheduling problem
  - during probing, propagation of bounds is now always performed in linear constraint handler, ignoring the parameter `tightenboundsfreq`
  - new implementation of the clique graph construction method in clique separator
  - new constraint handler `cons_cumulative.{c,h}`

- Heuristics:
  - new implementation of the feasibility pump heuristic by Timo Berthold (replaces old implementation); old
    implementation is now called `objfeaspump`; parameter names have been changed accordingly
  - diving heuristics now compare their number of LP iterations with the number of node LP iterations instead of the total
    number (including their own) LP iterations
  - modified the automatic objfactor setting of feaspump heuristic to let the objective function have stronger influence

Examples and applications
-------------------------

- added TSP example in `examples/TSP`

Interface changes
-----------------

### New and changed callbacks

- new callback methods `INITSOL` and `EXITSOL` for variable pricers, primal heuristics, conflict handlers, relaxators,
  separators, propagators, event handlers, node selectors and display columns
- callback method `CONFLICTEXEC` of conflict handlers receive additional parameters `dynamic` and `removeable`
- constraint handler callback methods `CONSLOCK` and `CONSUNLOCK` are replaced by a single method `CONSLOCK` with the number
  of locks being positive or negative

### Deleted and changed API methods

- calling SCIPaddCut() with `forcecut=TRUE` will add the cut to the LP even if it is redundant
- SCIPreadProb() does not free the current problem, this is done in SCIPcreateProb() now, which is usually
  called by a problem reader; in this way, a reader can generate `extra information` for the current problem, s.t.  the
  full problem information can be distributed to different files read by different readers
- SCIPgetVarStrongbranch() and SCIPgetVarStrongbranchLast() now have two additional parameters that can be used
  to check, whether the returned values are correct dual bounds
- SCIPgetBinvarRepresentative() now returns the fixed or multi-aggregated variable instead of returning `NULL` or
  aborting with an error message
- SCIPdispDecimal() is replaced by SCIPdispInt() and SCIPdispLongint()
- additional parameter `maxproprounds` in SCIPpropagateProbing()
- changed memory interface (see memory.h), `MEMHDR` is now called `BLKMEM`
- source code was moved into subdirectories: replace includes `scip.h` by `scip/scip.h` and
  `objscip.h` by `objscip/objscip.h`; This should allow a user to have include files of the same name as the ones
  of SCIP, e.g. `tree.h` or `var.h`.
- event handlers are now available as C++ wrapper class
- new flag `afterrelaxation` for primal heuristics

- Solution:
  - removed method SCIPsolGetObj(), use SCIPgetSolOrigObj() or SCIPgetSolTransObj() instead
  - additional parameter `checkbounds` for SCIPtrySol(), SCIPtrySolFree(), SCIPcheckSol()

- Variables:
  - SCIPvarLock(), SCIPvarLockDown(), SCIPvarLockUp(), SCIPvarLockBoth(), SCIPvarUnlock(), SCIPvarUnlockDown(),
    SCIPvarUnlockUp() and SCIPvarUnlockBoth() are replaced by SCIPaddVarLocks() which returns a `RETCODE`
  - SCIPvarGetLbGlobal(), SCIPvarGetUbGlobal(), SCIPvarGetLbLocal() and SCIPvarGetUbLocal() now return the
    corresponding values of the transformed problem or current subproblem even for original problem variables
  - SCIPvarGetProbvar(), SCIPvarGetProbvarBinary() now return the fixed or multi-aggregated variable instead of
    returning `NULL` or aborting with an error message; in SCIPvarGetProbvarBinary(), the fixing of a fixed variable does
    not influence the negation status anymore
  - SCIPvarGetProbvarBound() returns the multi-aggregated variable instead of aborting with an error message
  - SCIPvarGetProbvarSum() does not set *var to `NULL` for fixed variables anymore; it may also return a
    multi-aggregated variable instead of aborting with an error message
  - SCIPaddVarImplication() now also adds variable lower and upper bounds, if the implied variable is non-binary
  - additional parameter `aggregated` in SCIPmultiaggregateVars()

- Constraints:
  - SCIPvarLockDownCons(), SCIPvarLockUpCons(), SCIPvarUnlockDownCons() and SCIPvarUnlockUpCons() are replaced by
    SCIPlockVarCons() and SCIPunlockVarCons() which return a `RETCODE`
  - SCIPlockConsVars() and SCIPunlockConsVars() replaced with method SCIPaddConsLocks()
  - SCIPconshdlrGetNConss() is replaced by SCIPconshdlrGetNActiveConss() (returning the number of active
    constraints); method SCIPconshdlrGetNConss() does now return the total number of existing constraints, active and inactive
  - SCIPconshdlrGetStartNConss() is now called SCIPconshdlrGetStartNActiveConss()
  - SCIPconshdlrGetMaxNConss() is now called SCIPconshdlrGetMaxNActiveConss()
  - SCIPdisableConsNode() is replaced by SCIPdelConsNode()
  - SCIPdisableConsLocal() is replaced by SCIPdelConsLocal()
  - added new parameter `dynamic` to SCIPcreateCons() and all plugin methods SCIPcreateCons...()

### New API functions

- SCIPgetObjNorm()
- SCIPcreateOrigSol()
- SCIPwriteImplicationConflictGraph()
- SCIPinProbing()
- SCIPgetProbName()
- SCIPgetVarNStrongbranchs()
- SCIPcolGetNStrongbranchs()
- SCIPfindSimpleRational()
- SCIPselectSimpleValue()

- Variables:
  - SCIPvarGetLbOriginal()
  - SCIPvarGetUbOriginal()
  - SCIPvarGetImplIds()
  - SCIPvarGetOrigvarSum()

- Constraints:
  - SCIPenableCons()
  - SCIPdisableCons()
  - SCIPenableConsSeparation()
  - SCIPdisableConsSeparation()
  - SCIPconsIsSeparationEnabled()

- Averages:
  - SCIPgetAvgPseudocost()
  - SCIPgetAvgPseudocostCurrentRun()
  - SCIPgetAvgPseudocostCount()
  - SCIPgetAvgPseudocostCountCurrentRun()
  - SCIPgetAvgInferences()
  - SCIPgetAvgInferencesCurrentRun()
  - SCIPgetAvgCutoffs()
  - SCIPgetAvgCutoffsCurrentRun()

- LPs:
  - SCIPisLPSolBasic() to check, whether the current LP solution is basic (i.e. due to a simplex algorithm or barrier with crossover)
  - SCIPgetNPrimalLPs()
  - SCIPgetNPrimalLPIterations()
  - SCIPgetNDualLPs()
  - SCIPgetNDualLPIterations()
  - SCIPgetNBarrierLPs()
  - SCIPgetNBarrierLPIterations()
  - SCIPgetNPrimalResolveLPs()
  - SCIPgetNPrimalResolveLPIterations()
  - SCIPgetNDualResolveLPs()
  - SCIPgetNDualResolveLPIterations()

- Delayed:
  - SCIPsepaIsDelayed()
  - SCIPsepaWasDelayed()
  - SCIPpropIsDelayed()
  - SCIPpropWasDelayed()
  - SCIPpresolIsDelayed()
  - SCIPpresolWasDelayed()
  - SCIPconshdlrIsSeparationDelayed()
  - SCIPconshdlrIsPropagationDelayed()
  - SCIPconshdlrIsPresolvingDelayed()
  - SCIPconshdlrWasSeparationDelayed()
  - SCIPconshdlrWasPropagationDelayed()
  - SCIPconshdlrWasPresolvingDelayed()

### Command line interface

- command line history in interactive shell now only stores useful commands

### Interfaces to external software

- removed storing of dual norms in LPI state of CPLEX interface (too memory consuming)

### Changed parameters

- default frequency offset of fracdiving heuristic changed to 3
- default frequency offset of (new) feaspump heuristic changed to 0
- default frequency offset of objfeaspump heuristic changed to 8
- changed default priority of primal heuristics
- renamed parameter `limits/sol` to `limits/solutions`
- changed default check priority of knapsack constraint handler to -600000
- changed default priority of Gomory cut separator to -1000 (will now be called after constraint handlers!)
- changed default priority of strong CG cut separator to -2000
- changed default priority of cmir cut separator to -3000
- changed default of parameter `lp/pricing` to `s`teepest edge pricing
- default parameter `branching/relpscost/minreliable` changed to 1.0
- default parameter `branching/relpscost/maxlookahead` changed to 8
- default parameter `branching/relpscost/sbiterofs` changed to 100000
- default parameter `heuristics/coefdiving/maxlpiterquot` changed to 0.05
- default parameter `heuristics/fracdiving/maxlpiterquot` changed to 0.05
- default parameter `heuristics/guideddiving/maxlpiterquot` changed to 0.05
- default parameter `heuristics/linesearchdiving/maxlpiterquot` changed to 0.05
- default parameter `heuristics/pscostdiving/maxlpiterquot` changed to 0.05
- default parameter `heuristics/feaspump/freq` changed to 20
- default parameter `heuristics/objfeaspump/freq` changed to 20
- default parameter `heuristics/objpscostdiving/freq` changed to 20
- default parameter `heuristics/rootsoldiving/freq` changed to 20
- default parameter `separating/clique/maxtreenodes` changed to -1

### New parameters

- new parameter delay for presolvers
- new parameter delaypresol for constraint handlers
- `branching/scorefunc`
- `constraints/.../delaypresol`
- `constraints/.../delayprop`
- `constraints/.../delaysepa`
- `conflict/dynamic`
- `conflict/removeable`
- `heuristics/coefdiving/maxlpiterofs`
- `heuristics/feaspump/maxlpiterofs`
- `heuristics/feaspump/maxsols`
- `heuristics/fracdiving/maxlpiterofs`
- `heuristics/guideddiving/maxlpiterofs`
- `heuristics/linesearchdiving/maxlpiterofs`
- `heuristics/objfeaspump/maxlpiterofs`
- `heuristics/objfeaspump/maxsols`
- `heuristics/objpscostdiving/maxlpiterofs`
- `heuristics/objpscostdiving/maxsols`
- `heuristics/pscostdiving/maxlpiterofs`
- `heuristics/rootsoldiving/maxlpiterofs`
- `heuristics/rootsoldiving/maxsols`
- `heuristics/fixandinfer/proprounds` and `heuristics/fixandinfer/minfixings`
- `lp/cleanupcolsroot` and `lp/cleanuprowsroot` to distinguish cleanup settings between root node and other nodes
- `lp/checkstability` to disable stability check of LP solver's result code
- `lp/initalgorithm` and `lp/resolvealgorithm` for switching between simplex and barrier algorithm
- `lp/pricing` to set the pricing strategy used in the LP solver
- `numerics/barrierconvtol` to set the convergence tolerance in the barrier algorithm
- `presolving/.../delay`
- `propagating/.../delay`
- `reading/cnfreader/dynamicconss`
- `reading/mpsreader/dynamicconss`
- `separating/.../delay`

### Data structures

- new possible result `SCIP_DELAYED` for `EXEC` method of separators, presolvers and propagators and `SEPA`, `PROP` and
  `PRESOL` methods of constraint handlers

Fixed bugs
----------

- fixed bug in MPS file reader
- removed bug with applying reduced cost strengthening before pricing in all necessary variables
- negated variables must also be reset in SCIPvarInitSolve()
- fixed documentation of `CONSLOCK`-method (missing parameter `scip` in SCIPaddVarLocks())
- included missing `objrelax.h` in includes of objscip.h
- fixed bug that after a resolve and further preprocessing, existing primal solutions may get corrupted due to
  aggregations or fixings that are possible due to the primal bound (given by the best solution)
- fixed bug with primal bound becoming wrong, if in a prior run the optimal solution was found and the cutoff bound was
  thereby reduced due to further domain propagation w.r.t. the objective function
- fixed bug in SCIPisObjIntegral()
- fixed bug in SCIPprintError() with `file == NULL`
- heuristic's display character is now only shown the first time, the new solution was found
- fixed bug that SCIPreadProb() doesn't discard the transformed problem
- fixed bug with wrong euclidean norm calculation of row, if multiple coefficients for the same variable are added and
  the sorting of the row was delayed with SCIProwDelaySort()
- fixed bug with adding implications: wrong insertion position, if only the lower bound change was present but not the
  upper bound change
- fixed bug in SCIPvarAddImplics() with wrong variable used in varAdjustBd()
- fixed bug in method reduced() of tclique_branch.c with sorting nodes in V

- LP:
  - removed bug with objective norm calculation and column variables not in the LP (pricing)
  - LP error on forced LP resolve (due to 0 unfixed integers) now leads to an error (instead of accepting the pseudo
    solution as feasible)
  - fixed bug in CPLEX LP interface with dual norms

- Presolving:
  - fixed bug that presolving time is not counted to solving time, if presolving is called explicitly with SCIPpresolve()
  - fixed bug where presolving fixings are counted even if the variable was already fixed
  - removed bug with dual presolver, that declared a problem to be unbounded or infeasible, if it could fix a variable to
    infinity even if its objective value is zero
  - fixed bug in knapsack constraint handler that fixed variables are sometimes not removed in presolving

- Numerics:
  - fixed bug with unresolved numerical troubles in LP that don't render the LP useless at the current node
  - fixed numerical bugs in rounding heuristic and rootsoldiving heuristic

- Separator:
  - fixed bugs in separation store with single coefficient cuts that are converted into bound changes
  - at least one cut per separation round is added to the LP to avoid cycling, even if the cut is redundant
  - fixed bug in SCIProwCalcIntegralScalar() with rows consisting of only continuous variables (appeared in gomory cut
    separator on miplib/dcmulti.mps)
  - fixed bug in linear constraint handler's knapsack relaxation separator
  - fixed bugs in intobj separator
  - fixed bug in cmir separator with empty rows
  - fixed bug in implied bound cut separator: only implications between binary variables were generated before

- Constraint Handlers:
  - removed bug in knapsack constraint handler with merging multiple items if more than two items of the same variable
    appear in the constraint
  - removed bug in knapsack constraint handler with merging negated variables of equal weight at the end of the variables' array
  - fixed bug in linear constraint handler with eventdatas, if the original constraint has no variables
  - fixed bug that `CONSLOCK` method of constraint handlers that don't need constraints is not called
  - fixeg bug in setppc constraint handler with pairs of aggregated variables in the same constraint
  - fixed bug with globally deleting constraints, that have attached rows which are therefore not released in exitsol methods

- Conflict analysis:
  - removed conflict analysis of infeasible diving LP if pricing is activated
  - made conflict analysis available in presolving stage (for probing conflicts)

@section RN078 SCIP 0.7.8
*************************

Features
--------

- changed SCIProwCalcIntegralScalar() to a slightly different algorithm
- improved knapsack relaxation in linear constraint handler separator to scale the constraint in order to get integral
  coefficients instead of just rounding down all coefficients
- improved presolving of linear constraint handler: aggregation of two constraints with equal coefficient vector into
  single constraint
- improved presolving of knapsack constraint handler: aggregation of equal or negated variables in same constraint

- Plugins:
  + priority of separators, propagators and presolvers decide whether the plugin is called before the corresponding
    constraint handler methods or after: plugins with nonnegative priorities are called before, plugins with negative
    priorities are called after the constraint handlers
  + new plugin class for relaxators (external relaxations, that can be used in parallel with LP relaxations)
  + if more than one result code applies to a plugin's execution, it should return the one that is higher in the call's
    documentation list

Interface changes
-----------------

- even in optimized mode, the simple functions that are implemented as defines in the include files exist in the
  library, s.t. one can include the include files without `NDEBUG` and use the optimized library

### New and changed callbacks

- new branching rule plugin methods `INITSOL` and `EXITSOL`

### Deleted and changed API methods

- removed SCIPisFeasible(); use !SCIPisFeasNegative() instead
- SCIPisIntegral(), SCIPisFracIntegral(), SCIPfloor(), SCIPceil() and SCIPfrac() don't use the feasibility
  tolerance anymore (default: 1e-06); instead, they are using epsilon (default: 1e-09); instead, for handling
  integrality of a variable `in feasibility tolerances`, new methods SCIPisFeasIntegral(), SCIPisFeasFracIntegral(),
  SCIPfeasFloor(), SCIPfeasCeil() and SCIPfeasFrac() should be used
- in LPI, the semantics of SCIPlpiHasPrimalRay() and SCIPlpiHasDualRay() changed: methods return TRUE, if a ray exists
  and the solver can return it; new methods SCIPlpiExistsPrimalRay() and SCIPlpiExistsDualRay() check whether a ray
  exists without checking, if the solver knows and can return the ray

### New API functions

- SCIPvarIsInLP()
- SCIPgetLPColumnObjval() and SCIPgetLPLooseObjval()
- SCIPcalcIntegralScalar() with arbitrary array of Real values
- SCIPaddCoefKnapsack() in knapsack constraint handler
- SCIPisScalingIntegral() to check, whether the scaling of a value would lead to an integral value, measured
  against epsilon which is also scaled by the same scalar
- SCIPgetRealarrayMinIdx(), SCIPgetRealarrayMaxIdx(), SCIPgetIntarrayMinIdx(), SCIPgetIntarrayMaxIdx(),
  SCIPgetBoolarrayMinIdx(), SCIPgetBoolarrayMaxIdx(), SCIPgetPtrarrayMinIdx() and SCIPgetPtrarrayMaxIdx()
- SCIPbsortPtrInt() and SCIPbsortPtrIntInt()
- SCIPvarWasFixedAtIndex()
- SCIPaddConflictBd()
- SCIPprintMemoryDiagnostic()
- SCIPfindObj...() and SCIPgetObj...() in C++ wrapper interface to get the corresponding plugin object

### Changed parameters

- slightly changed the meaning of parameter `presolving/abortfac` a value of 0 now means to abort presolving only after
  no more change has been found

Fixed bugs
----------

- assigning a value to a fixed variable in a solution with SCIPsetSolVal() does not return an error anymore, if the
  value is equal to the fixed value of the variable
- removed bug in SCIPisScalingIntegral()
- removed bugs with calling SCIPtightenVarLb(), SCIPtightenVarUb(), SCIPinferVarLbCons(), SCIPinferVarUbCons(),
  SCIPinferVarLbProp() and SCIPinferVarUbProp() in `PROBLEM` stage

- (Re)solving:
  - solving loop is now immediately aborted, if a node on the active path is marked to be cut off
  - removed bug in resolving an interrupted problem, after the last solved node was cut off
  - removed bug with infinite solving loop if LP solving is turned off
  - removed bug with aborted solving in root node (e.g. due to time limit) that is tagged to be restarted

- Branching:
  - fixed bug in all-fullstrong branching with getting strong branching information for columns not in current LP
  - implemented missing case in solve.c with branching rules that add constraints

- Numerics:
  - changed numerics for integrality check of coefficients (fixed bug with accumulated errors in rows s.t. the row's
    activity is no longer integral although the row is marked being integer)
  - slightly changed numerics in linear constraint handler presolving to fix a bug with coefficients detected to be scaled
    to an integral value, that are not integral after scaling due to a large scalar that increased the integrality gap to
    a value larger than epsilon

- Constraint handlers:
  - fixed bugs in consdataSwitchWatchedVars() of `or` and `and` constraint handlers
  - fixed wrong assertion in xor constraint handler with switching both watched variables to unwatched
  - fixed bugs in constraint handlers (and, logicor, or, setppc, xor) with calling conflict analysis during presolving
  - removed bug in knapsack constraint handler that appears if a variable is fixed to zero in knapsack presolving, which
    triggers a variable of the same knapsack to be fixed to one due to aggregation

- Presolving:
  - removed bug in knapsack presolver
  - fixed bug in presolving with wrong number of newly fixed/aggregated/... variables/bounds/... after a restart

@section RN077 SCIP 0.7.7
*************************

Features
--------

- infeasible LPs in diving now produce conflict clauses (if LP conflict analysis is enabled)
- conflict analysis was slightly modified
- slightly changed aging strategy of logic or constraint handler

Interface changes
-----------------

### Deleted and changed API methods

- method SCIPgetGap() and SCIPgetTransGap() now return infinity, if primal and dual bound have opposite sign (this
  removes the oddness with the gap increasing while the dual bound approaches zero)

### New API functions

- added methods SCIPgetVarsLogicor() and SCIPgetNVarsLogicor() in logic or constraint handler

### Changed parameters

- `lp/colagelimit` and `lp/rowagelimit` may now be set to -1 to disable deletion of columns/rows due to aging

Build system
------------

### Makefile

- the file names in the archive file are now preceeded with a directory `scip-<version>/`
- the compiler is now also represented in the LP solver library names (e.g. you have to rename the softlink
  `libcplex.linux.x86.a` to `libcplex.linux.x86.gnu.a`)

Fixed bugs
----------

- removed bug in conflict analysis that appears if the conflict is only active at the current depth level
- missing SCIPlpiIsPrimalFeasible() and SCIPlpiIsDualFeasible() implemented in lpi_spx.cpp and lpi_spx121.cpp
- removed preprocessing of linear constraint pairs with modifiable constraints

- Asserts:
  - removed wrong assert `assert(eventfilter->len == 0 || eventfilter->eventmask != 0x00000000)` from event.c
  - removed wrong assert in conflict analysis (appeared on analyzing diving LP conflicts with both bounds of a non-binary variable changed)

@section RN076 SCIP 0.7.6
*************************

Features
--------

- creation of reconvergence clauses in conflict analysis
- first node of each plunging is not treated as plunging node w.r.t. calling primal heuristics
- improved performance of logic or constraint handler due to better watched variables handling

Interface changes
-----------------

### Deleted and changed API methods

- changed SCIPcatchVarEvent() and SCIPdropVarEvent()
- SCIPstage() is now called SCIPgetStage()
- SCIPprintStatus() is now called SCIPprintStage()

### New API functions

- SCIPgetActivityLinear() in linear constraint handler
- SCIPgetFeasibilityLinear() in linear constraint handler
- SCIPchgVarBranchDirection()
- SCIPvarGetBranchDirection()
- SCIPgetStatus() returns the solution status
- SCIPprintStatus() outputs the solution status (beware, that the old SCIPprintStatus() method is now called SCIPprintStage())

### Changed parameters

- changed default frequency offset of pscostdiving `heuristics/pscostdiving/freqofs` to 2 and frequency offset of fracdiving
  `heuristics/feaspump/freqofs` to 0 in order to not call pscostdiving in root node, where nearly all pseudo costs are uninitialized.

### New parameters

- new parameter `separating/efficacynorm` to choose between Euclidean, maximum, sum and discrete norm in efficacy
  calculation

### Data structures

- new possible result code `SCIP_DELAYED` for primal heuristics

Fixed bugs
----------

- removed bugs in CLP Solver interface
- SCIP returned `gap limit reached` even if the problem was solved to optimality, if the optimal solution was found at a
  node with lower bound equal to the global lower bound
- after conversion of the focus node into a junction (e.g. in case of numerical troubles while solving the node's LP), the child
  nodes got the wrong LP fork attached (the common LP fork of the old and new focus node instead of the old focus node's LP fork)

- Variables:
  - bug reconvergence clauses in conflict analysis if bounds on non-binary variables were the reason for the fixing of the
    uip to create a reconvergence clause for
  - wrong sub calls in SCIPvarGet...CurrentRun() for aggregated variables
  - variables' conflict set counter was not reset when the problem was resolved again

Known bugs
----------

- unbounded models lead to an error
- air04 and air05 return wrong optimal value (1 too large): possibly due to strong branching or setppc propagation?

@section RN075 SCIP 0.7.5
*************************

Miscellaneous
-------------

- started change log<|MERGE_RESOLUTION|>--- conflicted
+++ resolved
@@ -49,6 +49,8 @@
 
 Fixed bugs
 ----------
+
+- Fixed numerical bug by creating and checking the empty solution when problem vanishes in presolving.
 
 Miscellaneous
 -------------
@@ -135,11 +137,7 @@
 - Fixed bug in presol_boundshift: do not shift non-active variables
 - Fixed bug in domain propagation for SOC constraints with negative coefficient for variable on right-hand-side.
 - Fixed bug with multi-aggregated integer variables in cons_xor.
-<<<<<<< HEAD
-- Fixed numerical bug by creating and checking the empty solution when problem vanishes in presolving.
-=======
 - Fixed bug with changed number of variables in storing relaxation solution in probing/diving.
->>>>>>> 3c222cf2
 
 Miscellaneous
 -------------
