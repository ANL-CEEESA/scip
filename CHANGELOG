@page RNNEXT Release notes for SCIP NEXT

@section RNNEXT SCIP NEXT
*************************

Features
--------

- Variables that were marked as relaxation-only and that were not used in any solution (SCIP_SOL)
  are now deleted when during a restart.
- New symmetry handling method, symmetry handling inequalities based on the Schreier Sims table,
  which is able to handle symmetries of arbitrary kinds of variables.
<<<<<<< HEAD
- Revise way in which external memory (e.g., of LP-solver) is estimated.
=======
- The LPIs for Gurobi and Mosek are thread-safe now.
- The complete code is now thread-safe by default.
>>>>>>> 0ca7b884

Performance improvements
------------------------

- Use the objective cutoff row as base row for separation in sepa_aggregation.c
- Separate lifted cover cuts based on newer lifting function of Letchford and Souli (2019) in sepa_aggregation.c
- In-tree restarts due to tree size estimation have been made compatible with orbital fixing.
- improved upgrade of orbisacks to packing/partitioning orbitopes
- Improved running time of symresack cover separation.

Examples and applications
-------------------------

Interface changes
-----------------
### New and changed callbacks
### Deleted and changed API methods

- If SCIPvarMarkRelaxationOnly() is called for a variable, then this now need to happen before the
  variable is added to the transformed problem (SCIPaddVar()).
  SCIPvarMarkRelaxationOnly() will automatically call SCIPvarMarkDeletable().
- SCIPcomputeOrbitsFilterSym() and SCIPcomputeComponentsSym(): Type of argument componentblocked
  changed from SCIP_Shortbool* to unsigned*.
- removed SCIPsetParam()
- renamed SCIPcomputeArraysIntersection() and SCIPcomputeArraysSetminus() to
  SCIPcomputeArraysIntersectionInt() and SCIPcomputeArraysSetminusInt(), respectively, and changed
  their return type from SCIP_RETCODE (which _always_ was SCIP_OKAY) to void

### New API functions

- added SCIPallocClearMemory() and SCIPallocClearBlockMemory() to allocate a chunk of (block) memory
  that is initialized to zeros
- New internal functions for changing the default values of parameters:
    SCIPparamsetSetDefaultLongint(), SCIPparamsetSetDefaultReal(), SCIPparamsetSetDefaultChar(),
    SCIPparamsetSetDefaultString() and
    SCIPparamSetDefaultLongint(), SCIPparamSetDefaultReal(), SCIPparamSetDefaultChar(),
    SCIPparamSetDefaultString()
- new internal function SCIPisPackingPartitioningOrbitope() to check whether an orbitope is of
  packing or partitioning type
- added SCIPcalcFibHash(SCIP_Real) to hash a floating-point value to an unsigned integer
- added SCIPcomputeArraysIntersectionPtr() to compute intersection of two sorted arrays of pointers

### Command line interface
### Interfaces to external software

- removed GAMS interface (originally in interfaces/gams) and reading capability of gms reader;
  the removed interface was a poorly maintained copy of the GAMS/SCIP interface that is available at
  https://github.com/coin-or/GAMSlinks

### Changed parameters

- Extended range of parameter "misc/usesymmetry" from [0,3] to [0,7], changed default from 3 to 5

### New parameters

- It is now possible to add orbitope constraints to handle symmetries even if not all variables
  in a component of the symmetry group are binary. This feature can be enabled using the
  parameter "propagating/symmetry/onlybinorbitope".

- new parameter "propagating/symmetry/sstleaderrule" to select a rule for selecting the
  leader in SST cuts
- new parameter "propagating/symmetry/ssttiebreakrule" to select a tiebreak rule for selecting the
  leader in SST cuts
- new parameter "propagating/symmetry/sstleadervartype" to select the possible variable types
  for a leader in SST cuts
- new parameter "propagating/symmetry/addconflictcuts" to control whether SST cuts are added if
  a binary leader variable is in conflict with a variable in its orbit
- new parameter "propagating/symmetry/sstaddcuts" to control whether SST cuts are added
- new parameter "propagating/symmetry/sstmixedcomponents" to control whether SST cuts are added
  if a symmetry component contains variables of different types



### Data structures

Deleted files
-------------

Unit tests
----------

Testing
-------

Build system
------------
### Cmake

- replace flag PARASCIP by THREADSAFE
	
### Makefile
	
- replace flag PARASCIP by THREADSAFE

Fixed bugs
----------

Miscellaneous
-------------

- in LP, use absolute instead of relative tolerances to check whether solutions from LP solver are primal feasible
- when a restart occurs, SCIP now asserts (during EXITSOLVE) that all relaxation-only variables are unlocked and
  only captured by the transformed problem.
- Avoid redundant calls to LP solver when LP is already flushed and solved
- In SCIPdebugMsg(), SCIPsetDebugMsg(), SCIPstatDebugMsg() strip directory from filename.
- Recompute activity of rows when checking LP solutions instead of trusting the value given by the LP solver
- The define NPARASCIP has been replaced by SCIP_THREADSAFE

Known bugs
----------

@page RN70 Release notes for SCIP 7.0

@section RN000 SCIP 7.0.2
*************************

Features
--------

- Extended check for valid variable and constraint names in PIP writer.

Performance improvements
------------------------

Examples and applications
-------------------------

Interface changes
-----------------

### New and changed callbacks

### Deleted and changed API methods

- deprecated SCIPsetParam(); use SCIPsetIntParam(), SCIPsetRealParam(), etc, instead

### New API functions

- new function SCIPcolGetVarProbindex() for accessing the probindex of a variable corresponding to a column

### Command line interface

### Interfaces to external software

### Changed parameters

### New parameters

### Data structures

Deleted files
-------------

Unit tests
----------

Testing
-------

Build system
------------

### Cmake

### Makefile

Fixed bugs
----------

- Fixed a sign bug occuring for some cases in the computation of the directed cutoff distance
- Fixed overflow in inference information of cumulative constraint handler
- Fixed problem with propfreq == 0 in cons_linear.c
- Fixed aggregation heuristic in sepa_aggregation.c to not use local rows when that is requested nor modifiable rows
- Fixed problem with incompatibility of symmetry handling in Benders decomposition
- Fixed parsing of small number in CIP format of nonlinear constraint
- Fixed problem in upgrading full orbitopes to partitioning orbitopes
- Fixed treatment of negated variables in parsing orbitope constraints
- Fixed potential indexing error in prop_vbounds.c
- Fixed bug in writing fzn format
- Revert to old parameter value when parameter change is rejected in PARAMCHGD callback
- Fixed order of linker flags when building AMPL interface with cmake system.
- Fixed bug with ofsymcomptiming == 0: now symmetry is actually computed
- Improved separation for SOC constraint with multiaggregated variable on right-hand-side.
- Fixed bug in presol_boundshift: do not shift non-active variables
- Fixed bug in domain propagation for SOC constraints with negative coefficient for variable on right-hand-side.
- Fixed bug with multi-aggregated integer variables in cons_xor.

Miscellaneous
-------------

Known bugs
----------

@section RN701 SCIP 7.0.1
*************************

Build system
------------

### Cmake

- Fixed cmake module for Ipopt to support Ipopt 3.13
- Added cmake variable BLISS_LIBRARY_DIR to pass a bliss library
- Added warning to require minimal GCC version 4.8
- Renamed FindCriterion cmake findmodule to FindCRITERION

### Makefile

- Updated make/make.project for macOS
- Add SANITZERFLAGS (only OPT=dbg) to LDFLAGS also if SHARED=true (and rename SANITZERFLAGS to SANITIZERFLAGS)
- Fixed GCC version check in make/make.linux.gnu.dbg

Fixed bugs
----------

- Fixed handling of constant term in quadratic objective of pip-reader
- Fixed incorrect value string for parameter estimation/completiontype
- Fixed initialization of first LP which led to wrong output about LPs not resolved correctly
- Fixed bug in SCIPcutpoolClear() function not clearing internal datastructures properly
- Fixed inability to set a value in a solution if it was within epsilon to the current value
- Fixed problems for linking optimized code with debug library of SCIP (and vice versa) by moving debug-only members
  to end of SCIP structs

Miscellaneous
-------------

- Variables that are marked as relaxation-only are no longer checked against debug solutions if
  they are captured by the transformed problem only.

@section RN700 SCIP 7.0.0
*************************

Features
--------

- Using the parameter "propagating/symmetry/recomputerestart" one can now decide to recompute symmetries after a
  restart or not. Previously one could just turn off symmetry computation after a restart. If orbital fixing
  has found a reduction before the restart occured, symmetries have to be updated to ensure correctness.
  To this end, the user can decide via "propagating/symmetry/disableofrestart" whether orbital fixing is disabled or
   whether symmetries are recomputed.

- extended relaxators statistics in solve statistics about information on number of cutoffs, improved bounds, etc.

- extends SMPS file reader for the stochastic information, the sto files, to read a lower bound for the discrete
  scenarios. The lower bound is used when creating the auxiliary variables for Benders' decomposition.

- extended Benders framework to solve NLPs and generate optimality and feasibility cuts from their solution
  when the subproblem is convex nonlinear.

- extended Benders framework to create copies of Benders decompositions that can be used in a multithreading environment

- additional functionality has been added to enable the transfer of Benders' decomposition cuts between different SCIP
  instances, e.g., when used in UG

- LP rows (SCIP_ROW) can now store pointer to a constraint from which the row originates

- Trust region, a new LNS heuristic, has been added to SCIP as both a standalone primal heuristic heur_trustregion.c
  and as a neighborhood inside of Adaptive Large Neighborhood Search (heur_alns.c). This heuristic is designed to improve the
  heuristic performance of the Benders' decomposition algorithm. It builds upon the successful trust region approaches
  applied to Benders' decomposition.

- Modularity of symmetry handling has been increased. It is now possible to use orbitopes (i.e., polyhedral symmetry
  handling techniques) and orbital fixing on the same instance.

- cut strengthening enabled within the Benders' decomposition framework. This uses a mix of the Improved Magnanti-Wong
  method and Kelly's method. The cut strengthening is enabled by setting the paramemter
  "benders/<bendersname>/cutstrengthenenabled" to TRUE. The parameters "cutstrengthenmult", "noimprovelimit" and
  "corepointperturb" control the behavior of the cut strengthening method. Additionally, the parameter
  "cutstrengthenintpoint" allows the user to specify the solution that is used to initialize the core point. The options
  are the first LP solution, the first integer feasible solution, a relative interior point, a solution vector of all
  ones and a solution vector of all zeros. Also, the core point can be reinitialized after each update to the incumbent
  solution.

- added option to adjust weights of different scores in relpscost (hybrid) branching rule based on degeneracy information
  and skip strong branching for very high degeneracy rates

- added new SCIP_DECOMP* object to store user decompositions. The user can specify one or several decompositions by assigning variable
  and/or constraint labels either through the API or by reading a file in DEC format (which is one of the formats that GCG writes).
  This format specifies constraint labels, variable labels are inferred from that. The decomposition is transformed after presolving.
- statistics regarding the number of blocks, the largest and smallest blocks, the border, and the constraint graph are printed for the original decomposition,
  and for each decomposition after presolving.
- the decomposition can be used as initial decomposition for the Benders functionality of SCIP.
- new subsection "How to provide a problem decomposition" in the SCIP documentation

- GINS heuristic can make use of a user-provided decomposition labels in two ways:
 1. by selecting a block of variables that maximizes the potential, and randomly selecting a start variable for the neighborhood and/or
 2. by selecting an interval of consecutive blocks as neighborhood, until fixing rate is reached. In this case, no variable is randomly selected.

- extend potential parameter of GINS to allow computation based on local LP solution, as well

- new primal heuristic Adaptive Diving, which registers all publicly available dive sets from other diving heuristics.
  At each call, it selects one of the available dive sets based on the user's score type choice (heuristics/adaptivediving/scoretype).
  During the solution process, the heuristics learns online which divesets reach the best score, and executes them more frequently.
  The statistic output for Diving heuristics has been extended to incorporate the statistics of each dive set within Adaptive diving.

- Added new penalty alternating direction method (PADM) primal heuristic that splits the problem into several sub-SCIPs
  according to a user-provided decomposition. The sub-SCIPs are solved on an alternating basis until a feasible solution of
  the original problem is found.

- Symmetry handling constraints (cons_orbisack, cons_orbitope, cons_symresack) now have an additional parameter to encode
  whether they are model constraints, i.e., define the problem, or whether they are only present to handle symmetries.

- The symmetry code has been completely restructured. The presolvers presol_symbreak and presol_symmetry as well as the propagator
  prop_orbitalfixing have been merged into the single propagator prop_symmetry to avoid storing the same information
  multiple times. This propagator is now responsible for adding symmetry handling constraints as well as activating orbital
  fixing. Moreover, the new file symmetry.c contains general functions for symmetry computations like orbit computations.

- Variables can now be marked as "relaxation-only". This flag should be used to introduce new variables that are required
  to define a relaxation, but that are not part of any checked constraints. Essentially, these variables should only be used
  in the current SCIP solve and disregarded after a restart or in SCIP copies. Hence, these variables are not copied by SCIPcopy and
  SCIPgetVarCopy, they are currently not used in conflict constraints, and cuts involving them are not upgraded to linear constraints.
  Relaxation-only variables cannot appear in the objective function.

- The OSiL reader now supports nonlinear expressions of type "signpower".

- Expressions of form abs(x)^p * x in a nonlinear constraint are now sometimes recognized and handled by abspower constraints.

- If polyhedral symmetry handling methods are used (cons_orbisack, cons_orbitope, cons_symresack), it is now possible to
  recompute symmetries if a restart occured.

- upgrade some more quadratic constraints to second-order cone constraints, that is,
  handle linear binary variables as if squared in simple upgrade and
  do not require bounds for variables that have a zero entry in the computed eigenvectors in the non-simple upgrade

- new variable event when changing the variable type

- It is no longer necessary to provide a SCIP pointer for the subproblem in SCIPaddBendersSubproblem if custom solving
  methods are defined. A NULL pointer can be supplied to SCIPaddBendersSubproblem. In this case, no internal Benders'
  cut generation methods can be used.

- Using the parameter "constraints/symresack/checkmonotonicity" one can now decide to upgrade to packing/partitioning
  symresacks even if the underlying permutation is not monotone.

- New branching rule `vanillafullstrong`, mostly for scientific purpose, with the following features:
  1) no cutoff or domain reduction: only branching;
  2) idempotent (optional): leave SCIP, as much as possible, in the same state before / after the strong branching calls
     - basically, do not update any statistic;
  3) donotbranch (optional): do no perform branching. So that the brancher can be called as an oracle only
     (on which variable would you branch ? But do not branch please);
  4) scoreall (optional): keep scoring variables, even if infeasibility is detected;
  5) collectscores (optional): store the candidate scores from the last call, which can then be retrieved by calling SCIPgetVanillafullstrongData();
  6) integralcands (optional): consider integral candidates for branching,
     i.e., get candidates from SCIPgetPseudoBranchCands() instead of SCIPgetLPBranchCands().

- If a reference value (misc/referencevalue) is given, the primal-reference and reference-dual integrals are calculated automatically and printed within the SCIP statistics.

- Locally valid cuts / rows are now considered for dual proof analysis when `conflict/uselocalrows` is set to TRUE.

- Linking variables in the linking constraint handler (cons_linking.{ch}) can now be integer or continuous. The coefficients of the binary variables are therefore now stored as SCIP_Real.

- To save memory, it is now possible to remove all variables from the internal symmetry data structures that are
  not affected by any symmetry.

- Allow to filter first variables from orbits and transfer pseudo cost information to variables in orbit

- Add integration of external MILP presolve library as a SCIP presolver plugin that runs on MILP problems

- Parallelisation can be used when applying Benders' decomposition. There are two different forms of parallelisation
  available. The first is applying Benders' decomposition within a parallel branch-and-bound. This is achieved through
  the integration with the UG framework. The second is the use of shared memory parallelisation for solving the Benders'
  decomposition subproblems. A priority queue has been added to help with load balancing.

- The Benders' decomposition framework can handle MINLPs. If a convex relaxation of the MINLP exists, then this is
  solved to generate optimality and feasibility cuts. The extensions to the framework are:
  - New generic solving methods to solve convex NLP subproblems.
  - Modification to benderscut_opt and benderscut_feas to enable the generation of cuts from convex NLPs.
  - Addition of benderscut_feasalt to generate feasibility cuts from an alternative subproblem that minimises the
    violation of infeasible problems.
  - Better handling of subproblem solution results

- Adds a feasibility phase to the Benders' decomposition subproblem solving methods. The feasibility phase adds slack
  variables to each of the constraints to ensure feasibility of the subproblem. A large coefficient is given to these
  slack variables in the objective function to penalise constraint violations. The coefficients are progressively
  increased until all slack variables take the value 0.0.

- Improved convexity check for Benders' decomposition subproblems. The constraints of the subproblem are now checked for
  convexity in the initialisation of the Benders' decomposition algorithm. This enables the solving of convex NLPs as
  Benders' decomposition subproblems.

- Benders' decomposition can be applied using decomposition supplied in the DEC format. To apply Benders' decomposition
  the parameters decomposition/benderslabels and decomposition/applybenders must be set to TRUE.

- new event handler event_estim.c/h that approximates search tree completion and estimates tree size
  to trigger restarts; many approximations of search tree completion and estimation, including WBE, SSG, and tree profile method
- new display column that reports approx. search tree completion during the search, and an overview in the statistics table
- added resources (script, tutorial, test data) to adapt tree size estimation to user instances.

- Orbital Fixing uses a list of variables that have been fixed globally since the computation of symmetries to filter
  symmetries. Previously, some plugins were disabled, which is not necessary anymore.

- A new presolver "dualsparsify" was added. It tries to combine columns (i.e. variables) to cancel nonzero coefficients in the constraint matrix.

- The presolver "tworowbnd" was implemented with better performance.

- To be able to calculate better bounds for the dual variables, the presolver "dualinfer" was extended by the ability to perform convex combinations of continuous columns.

- allow disabling of pricers during solving process

- added emphasis setting for numerically challenging instances

Performance improvements
------------------------

- Extended cut presolving by removing variables that been fixed at their bounds

- Improved branching point selection when branching on externals branching candidates. Instead of using exactly the
  LP solution, a point closer to the middle of the variables domain is chosen.

- Matrix presolvers that do not work on incomplete matrices now skip matrix creation if unsupported constraint types are detected.

- consLockBenders callback implemented to add down locks on the Benders' decomposition auxiliary variables and
  up and down locks per subproblem for all master problem variables. This allows the use of presolving and propagation
  with Benders' decomposition.

- improved performance of orbital fixing in several ways:
  store permutations in transposed form to improve cache efficency;
  reverse order to speed up filtering of permutations;
  handle variables globally fixed to 1 in list;
  use event handler to catch global fixings;
  speed up orbit computations;
  change handling of restarts;
  use only permutations that can contribute to a variable's orbit;

- allow rapid learning at local nodes

- allow to recompute cut without using fractional values for sepa_cgmip

- restrict the number of the clique table nonzeros relative to the number of problem nonzeros, which could be a performance bottleneck.

- variable fixings of LP face heuristic are now computed earlier; subproblem creation is skipped if not enough variables are fixed.

- Improved domcol presolver to not require a complete representation of all constraints in the matrix

- performance improvement of adaptive large neighborhood search heuristic on merely continuous problems. The heuristic
  stops if presolving in the sub-SCIP fixes less than 50 % of the current target fixing rate over all variables
  (including continuous).

- reduce memory usage in symmetry detection by a staggered allocation with decreasing overhead for larger instances

- improved full orbitope propagation using a static implementation or a dynamic reordering of orbitope rows by a global rank function

- improved detection of packing/partitioning orbitopes

- enable an in-tree restart if after a reasonable initialization, the estimated size of the remaining tree is large.


Examples and applications
-------------------------

- added methods to set and get hmin and hmax for optcumulative constraints

Interface changes
-----------------

### New and changed callbacks

- new optional callback `SCIP_DECL_DIVESETAVAILABLE` to check preconditions for this dive set, e.g., if an incumbent solution is available,
  which is passed as new argument to SCIPcreateDiveset(). SCIPcreateDiveset() has another new parameter "ispublic".

- new callback `SCIP_DECL_CONSHDLRCOPY` and `SCIP_DECL_CONSCOPY` in cons_orbisack and cons_symresack

- new `idempotent` argument to SCIPgetVarStrongbranchInt() and SCIPgetVarStrongbranchFrac(),
  so that statistics are not updated during the call. Likewise, new `updatecol` and `updatestat` arguments to SCIPcolGetStrongbranch().

- callback `SCIP_DECL_CONSHDLRENFOLP` can now also return SCIP_SOLVELP as *result, which indicates to the SCIP core that the LP relaxation
  should be solved again because the primal feasibility tolerance of the LP has been tightened (using SCIPsetLPFeastol())

- extension of SCIP_PQUEUE by a new callback SCIP_DECL_PQUEUEELEMCHGPOS to catch swaps as well as functionality to delete arbitrary elements from the priority queue.

### Deleted and changed API methods

- LPI:
  + now for all lp interfaces consistent requirements on SCIP_LPPAR:
    LPITLIM and BARRIERCONVTOL positive or zero; FEASTOL, DUALFEASTOL, LPTILIM strictly positive
  + now projecting SCIP_LPPAR values on feasible values for each lp interface
  + add interface to Glop
  + fixed mapping between scaling parameter values in Gurobi LPI lpi_grb
- Symmetry:
  + removed method SCIPseparateCoversOrbisack() in cons_orbisack.h since the orbitope constraint
    handler has its own implementation of this routine with advanced features now
  + renamed SCIPgetGeneratorsSymmetry() to SCIPgetSymmetry() and removed two arguments
  + extended method SCIPgetSymmetry(): It is possible to access both the original and
    transposed permutations matrix as well as the (independent symmetry) components of a permutation group now.
  + arguments of functions SCIPcreateConsOrbisack(), SCIPcreateConsBasicOrbisack(), SCIPcreateConsOrbitope(),
    SCIPcreateConsBasicOrbitope(), SCIPcreateConsSymresack(), SCIPcreateConsBasicSymresack(), and SCIPcreateSymbreakCons() extended
    by "ismodelcons" to encode whether the constraints are model constraints or not
  + the function SCIPgetSymmetry() no longer accepts the parameter recompute, but has parameter permvarmap as new input
  + removed SCIPgetPermvarsObjSymmetry(), SCIPsetSymmetryComponentblocked(), SCIPgetSymmetryComponentblocked(),
    SCIPgetSyminfoGloballyFixedVars(), SCIPcomputeGroupOrbitsSymbreak, SCIPincludePresolSymmetry(),SCIPincludePresolSymbreak(),
    and SCIPincludePropOrbitalfixing()
  + add function SCIPcomputeOrbitsComponentsSym() to compute orbits without filtering permutations and indices of orbits for each variable
- SCIPallowObjProp() and SCIPallowDualReds() are deprecated and replaced by SCIPallowWeakDualReds() and SCIPallowStrongDualReds(), respectively
- Benders' decomposition
  + changed SCIPstoreBenderscutCut() in scip_benders.c to SCIPstoreBendersCut(). Where this function used to take a
    SCIP_BENDERSCUT pointer, it now accepts a SCIP_BENDERS pointer.
  + the functions SCIPsolveBendersSubproblem() no longer accepts the parameter type. The type is not a necessary
    argument for the subproblem solving method.
  + arguments of functions SCIPbendersSolveSubproblemLP(), SCIPbendersSolveSubproblemCIP(), and SCIPbendersOnlyCheckConvexRelax() changed
  - removed SCIPbenderscutGetNAddedCuts() and SCIPbenderscutGetAddedCutData()

- new argument "onlyifcomplete" in SCIPmatrixCreate() to skip matrix creation right after detecting unsupported constraint types
  and new arguments to count statistics when doing a clean-up of inactive variables in the constraints before building the matrix

- new argument "threadsafe" in SCIPcopy(), SCIPcopyConsCompression(), SCIPcopyOrig(), SCIPcopyOrigConsCompression and
  SCIPcopyBenders(). This argument must only be set to TRUE if the source and target SCIP instances are to be solved in
  parallel. Setting this argument to TRUE has a performance cost.

- new argument "append" in SCIPsetModifiedDefaultSettingsIpopt()
- functions SCIPclearRelaxSolVals(), SCIPsetRelaxSolVal(), SCIPsetRelaxSolVals(), SCIPsetRelaxSolValsSol(), and SCIPmarkRelaxSolValid()
  receive an additional argument "relax" to store the relaxation handler as creator of the relaxation solution.

- LP:
  - SCIProwGetOriginCons() now returns a SCIP_CONS* instead of a SCIP_CONSHDLR*, use SCIProwGetOriginConshdlr() for the previous behavior
  - SCIPcreateRowCons() and SCIPcreateEmptyRowCons() now expect a SCIP_CONS* instead of a SCIP_CONSHDLR*,
    use SCIPcreateRowConshdlr() and SCIPcreateEmptyRowConshdlr(), respectively, for the previous behavior
  - deprecated SCIPlpfeastol() and SCIPchgLpfeastol(), use SCIPgetLPFeastol() and SCIPsetLPFeastol()

- new parameter "divecontext" for every method that queries statistics for a diveset. The context can be used to distinguish between the dive set
  as single (standalone) heuristic or within Adaptive Diving.
- new parameters "divecontext" and "iterlim" to SCIPperformGenericDivingAlgorithm() to control in which context (single,adaptive) statistics are updated.

- SCIPcopyVars, SCIPcopy, SCIPcopyConsCompression, and SCIPgetVarCopy do not copy variables that are marked as relaxation-only,
  thus it cannot be assumed anymore that each active variable from the master SCIP also has a counterpart in the copy.
  SCIPcopy, SCIPcopyConsCompression, and SCIPcopyConss can now return *valid=TRUE if some non-checked and non-enforced constraints were not copied, e.g.,
  because they involved relaxation-only variables. Thus, a copy is already regarded as valid if all checked or enforced constraints were copied successfully.

- linking constraint handler:
  - changed type of vals argument from int* to SCIP_Real* in SCIPcreateConsLinking() and SCIPcreateConsBasicLinking()
  - SCIPgetIntvarLinking() has been renamed to SCIPgetLinkvarLinking().
  - changed return value of SCIPgetValsLinking() from int* to SCIP_Real*.
  - new method SCIPgetBinvarsDataLinking().

- SCIPbendersCheckSubproblemOptimality() now returns a boolean indicating whether the subproblem is optimal or not.
  Previously this result was returned through a parameter. The change was required to facilitate the integration with
  the UG framework.

- deleted SCIPcombineTwoInt(), SCIPcombineThreeInt(), SCIPcombineFourInt(); use the appropriate SCIPhashTwo(), ..., SCIPhashSeven() method instead

- SCIPsetupBendersSubproblem takes a parameter of the enforcement type.

- SCIPcreateNlpiProb takes a hashmap to store the map between the nlrows and the index in the nlrow array.

### New API functions

- SCIPallowWeakDualReds() and SCIPallowStrongDualReds() replace the deprecated SCIPallowObjProp() and SCIPallowDualReds(), respectively
- methods have been added to facilitate the transfer of Benders' decomposition cuts between solvers in UG. These include
  SCIPapplyBendersStoredCuts(), SCIPbendersGetNStoredCuts(), SCIPbendersGetStoredCutData() and
  SCIPbendersGetStoredCutOrigData().
- added SCIPisConvexAbspower()
- new functions SCIPsolGetType(), SCIPsolGetRelax(), SCIPsolSetRelax(), SCIPsolSetLPRelaxation(), SCIPsolSetStrongbranch(),
  SCIPsolSetPseudo to set or query the new type attribute of a primal solution. The type attribute gives information
  about the origin of the solution, ie, whether it was created by a relaxation handler,
  by the LP relaxation, by strong branching, by the current pseudo solution, or by a primal heuristic.
  The meaning of the argument 'heur' in all creation methods for primal solutions such as SCIPcreateSol() stays unchanged.
- added SCIProwGetOriginConshdlr(), SCIPcreateRowConshdlr(), SCIPcreateEmptyRowConshdlr()
- new API functions SCIPsetCommonSubscipParams(), SCIPtranslateSubSol(), and SCIPtranslateSubSols() shared by several Large Neighborhood Search heuristics.
- new API function SCIPgetLPDualDegeneracy() to get two measures for the dual degeneracy of the current LP
- new API functions SCIPdivesetIsAvailable() to check preconditions of a dive set and SCIPdivesetIsPublic() to check if the dive set can be used
  by other primal heuristics.
- new API functions SCIPcomputeOrbitsSym(), SCIPcomputeOrbitsFilterSym(), SCIPgetPropertiesPerm(), SCIPdetermineBinvarAffectedSym(),
  SCIPdetermineNVarsAffectedSym(), SCIPcomputeComponentsSym(), and SCIPextendSubOrbitope(), SCIPgenerateOrbitopeVarsMatrix() for symmetry computations
- new API functions SCIPvarIsRelaxationOnly() and SCIPvarMarkRelaxationOnly() to query and set, resp., whether a variable is marked as relaxation-only
- new API functions SCIPconshdlrGetNUpdateConss() and SCIPconshdlrGetUpdateConss(), for expert users only
- new API function SCIPgetNConflictDualproofsApplied()
- new API functions SCIPeventGetOldtype() and SCIPeventGetNewtype() for the new event when changing the variable type
- new API function SCIPisConvexConsQuadratic() to check whether a quadratic constraint is convex when a given set of variables would be fixed
- new API functions SCIPgetLPFeastol(), SCIPsetLPFeastol(), and SCIPresetLPFeastol() to get, set, and reset (to the default), respectively, the primal
  feasibility tolerance for the LP relaxation
- new API functions SCIPcleanupConss{Linear,Varbound,Setppc,Logicor,Knapsack}() to clean up inactive variables from those types of linear constraints
- new API function SCIPsetBendersSubproblemComp() used to add a custom comparison method for ordering the Benders'
  decomposition subproblem solves. The comparison method is used to help with load balancing.
- new API function SCIPgetRowObjParallelism to get the objective parallelism of a row
- new API function SCIPcolGetAge to get the age of a column
- added SCIPhashThree(), SCIPhashFive(), SCIPhashSix(), and SCIPhashSeven() that complement SCIPhashTwo(), SCIPhashFour() to combine 32bit integers to
  a 32bit hash value
- new API function SCIPgenerateAndApplyBendersOptCut is used to generate a Benders' optimality cut using the dual
  solutions. This function can be supplied vectors for the primal and dual solution for generating an optimality cut.
  This avoids the need for a SCIP instance to solve the Benders' decomposition subproblem and generating cuts.
- new API function SCIPconsAddCoef used for adding a coefficient to a linear-type constraint.
- new API functions SCIPconsNonlinearGetRhs, SCIPconsNonlinearGetLhs and SCIPconsNonlinearAddLinearCoef for getting the
  RHS and LHS from a nonlinear-type constraint and adding a linear coefficient to the constraint.
- new API function SCIPbendersSolSlackVarsActive for checking whether any slack variables from the feasibility phase are
  active in the subproblem solution.
- new API functions SCIPbendersSetSubproblemType and SCIPbendersGetSubproblemType sets and gets the subproblem type.
  This is either:
  - Convex constraints with continuous variables
  - Convex constraints with discrete variables
  - Non-convex constraints with continuous variables
  - Non-convex constraints with discrete variables
- new API functions SCIPbendersSetSubproblemIsNonlinear() and SCIPbendersSubproblemIsNonlinear() for setting and
  identifying whether the Benders' decomposition subproblems contain nonlinear constraints. Similarly, the functions
  SCIPbendersSetMasterIsNonlinear() and SCIPbendersMasterIsNonlinear() sets and identifies whether the Benders'
  decomposition master problem contains nonlinear constraints.
- new API function SCIPapplyBendersDecomposition for applying Benders' decomposition given a decomposition in the DEC
  format
- new API function SCIPwasNodeLastBranchParent to query if a node has been the parent of the most recent branching in the tree
- new API functions SCIPtreemodelInit(), SCIPtreemodelFree(), SCIPtreemodelIsEnabled(), SCIPtreemodelSelectCandidate() related to the new
  treemodel way of comparing branching candidates. These functions are only currently used for reliability pscost branching, but they can be used
  in other parts of the code.
- New function SCIPcalcChildEstimateIncrease() to compute the increase in the child estimation
- new API functions SCIPisOrbitalfixingEnabled() and SCIPgetSymmetryNGenerators() to check whether orbital fixing is
  enabled and to get the number of generators of the current symmetry group, respectively
- new API function SCIPdelNlRow() to remove a row from the NLP

### Event system

- new event type SCIP_EVENTTYPE_NODEDELETE to react on nodes that are about to be deleted from the tree

### Changed parameters

- renamed parameter "propagating/orbitalfixing/enableafterrestart" to ".../symmetry/recomputerestart"
- Parameter "misc/allowdualreds" is now called "misc/allowstrongdualreds"
- Parameter "misc/allowobjprop" is now called "misc/allowweakdualreds"
- changed default values of propagation (new value: 1, old value: 5) and separation frequency (new value: -1, old value: 5) in cons_orbitope.c
- all primal heuristics that use sub-SCIPs are disabled within the heuristics fast emphasis setting
- deleted parameter heuristics/localbranching/useuct, use heuristics/useuctsubscip instead
- changed default value of "presolving/symbreak/detectorbitopes" (new value: TRUE, old value: FALSE)
- extended range of "misc/usesymmetry" (new range: [0,3], old range: [0,2])
- deleted parameter "constraints/orbisack/checkalwaysfeas"
- deleted parameter "constraints/orbitope/checkalwaysfeas"
- deleted parameter "constraints/symresack/checkalwaysfeas"
- deleted parameter "presolving/symmetry/maxgenerators"
- deleted parameter "presolving/symmetry/checksymmetries"
- deleted parameter "presolving/symmetry/displaynorbitvars"
- deleted parameter "presolving/symbreak/conssaddlp"
- deleted parameter "presolving/symbreak/addsymresacks"
- deleted parameter "presolving/symbreak/computeorbits"
- deleted parameter "presolving/symbreak/detectorbitopes"
- deleted parameter "presolving/symbreak/addconsstiming"
- deleted parameter "propagating/orbitalfixing/symcomptiming"
- deleted parameter "propagating/orbitalfixing/performpresolving"
- deleted parameter "propagating/orbitalfixing/recomputerestart"
- changed default value of "heuristics/coefdiving/freq" (old: 10, new: -1)
- changed default value of "heuristics/conflictdiving/freq" (old: -1, new: 10)
- changed default value of "heuristics/conflictdiving/lockweight" (old: 1.0, new: 0.75)
- replaced parameter "numerics/lpfeastol" by "numerics/lpfeastolfactor" to specify which factor should be applied to the SCIP feasibility
  tolerance to initialize the primal feasibility tolerance of the LP solver
- enabling aggressive presolving now activates all available presolving plugins,
  and decreases the presolving/restartfac parameter correctly with respect to default.
- changed default value of heuristics/rins/nodesquot to 0.3 (was 0.1), to compensate
  the removal of a hard coded factor of 3.0 in the code without affecting the default behavior
  of the RINS heuristic.
- changed default value of "constraints/quadratic/empathy4and" (old: 0, new: 2)
- changed default value of "propagating/redcost/useimplics" (old: TRUE, new: FALSE)

### New parameters

- the possibility to define the Benders' decomposition auxiliary variables as implicit integer is provided. This
  behavior is controlled with an additional parameter in the Benders' decomposition framework.
- added parameter benders/<bendersname>/cutcheck to enable the generation of Benders' decomposition cuts during solution
  checking.
- constraints/orbitope/usedynamicprop: the possibility to propagate orbitope constraints by reordering the rows based on the
  branching strategy is provided (only possible for non-model constraints)

- new parameters heuristics/shiftandpropagate/minfixingratelp and heuristics/locks/minfixingratelp to stop the
  heuristics after propagating integer fixings if no sufficient fixing of the all variables (including continuous)
  could be achieved. These parameters help to avoid solving LP's that are comparable in hardness to the main root LP.

- Added parameters branching/midpull and branching/midpullreldomtrig to control by how much to move
  the branching point for an external branching candidate closer to the middle of the candidates domain. The
  default of 0.75 and 0.5, respectively, uses a point that is 75*alpha% closer to the middle of the domain, where
  alpha is the relative width of the candidates domain (width of local domain divided by width of global domain),
  if the latter is below 0.5, and alpha=1.0 otherwise. That is, with the default settings, a branching point is
  chosen closer to the middle of the candidates domain if the variables local domain is still similar to its
  global domain, but is chosen closer to the LP solution if the local domain is much smaller than the global
  domain.

- Added parameter lp/minmarkowitz to set the Markowitz stability threshold (range 0.0001 to 0.9999).
  High values sacrifice performance for stability.

- Added parameters benders/<bendersname>/lnsmaxcalls and benders/<bendersname>/lnsmaxcallsroot to the Benders'
  decomposition core. These parameters limit the number of Benders' decomposition subproblem checks, for the full
  branch-and-bound tree and root node respective, when solving the auxiliary problem of LNS hueristics. These
  parameters only have effect if the lnscheck parameter is set to TRUE.

- Added parameter cons/linear/maxmultaggrquot to limit the maximum coefficient dynamism of an equation on which
  multiaggregation is performed. This replaces a compiler define of the same name.
  Default value is 1000, smaller values make multiaggregations numerically more stable.
- new global parameter heuristics/useuctsubscip that affects all LNS heuristics using common sub-SCIP parameters

- new parameter branching/relpscost/degeneracyaware to switch degeneracy-aware hybrid branching

- new parameter separation/rapidlearning/checkexec to check whether rapid learning is allowed to run locally
- new parameters separation/rapidlearning/check{degeneracy,dualbound,leaves,nsols,obj} to enable checking the respective feature for local rapid learning
- new parameter separation/rapidlearning/maxcalls to limit the number of rapid learning executions
- new parameter separation/rapidlearning/nwaitingnodes to set the number of waiting nodes before the dual bound is checked
- new parameter separation/rapidlearning/mindegeneracy to set the minimal threshold of degenerate basic-variables
- new parameters separation/rapidlearning/minvarconsratio to set the minimal ratio of unfixed variables in relation to basis size

- new parameters to control the Benders' decomposition two-phase method.
  - constraints/benderslp/depthfreq: after the maxdepth is reached, then the two-phase method will only be called at
    nodes at a depth divisible by depthfreq.
  - constraints/benderslp/stalllimit: after the maxdepth is reached, if there has been no improvement in the dual bound
    for stalllimit number of nodes, then the two-phase method is executed for the next fractional LP solution that is
    encountered.
  - constraints/benderslp/iterlimit: after the root node, only iterlimit fractional LP solutions are used at each node
    to generate Benders' decomposition cuts.

- new parameters for symmetry handling
  - new parameter "propagating/symmetry/maxgenerators"
  - new parameter "propagating/symmetry/checksymmetries"
  - new parameter "propagating/symmetry/displaynorbitvars"
  - new parameter "propagating/symmetry/conssaddlp"
  - new parameter "propagating/symmetry/addsymresacks"
  - new parameter "propagating/symmetry/detectorbitopes"
  - new parameter "propagating/symmetry/addconsstiming"
  - new parameter "propagating/symmetry/ofsymcomptiming"
  - new parameter "propagating/symmetry/performpresolving"
  - new parameter "propagating/symmetry/recomputerestart"
  - new parameter "constraints/symresack/checkmonotonicity"
  - new parameter "propagating/symmetry/compresssymmetries"
  - new parameter "propagating/symmetry/compressthreshold"
  - new parameter "propagating/symmetry/disableofrestart"
  - new parameter "propagating/symmetry/symfixnonbinaryvars"

- new parameter for enabling shared memory parallelisation for solving Benders' decomposition subproblems. The parameter
  benders/<bendersname>/numthreads sets the number of threads used for parallel subproblem solving.

- new parameters to control enhancements for solving MINLPs by Benders' decomposition
  - benders/<bendersname>/execfeasphase: enables the feasibility phase for solving the Benders' decomposition
    subproblems
  - benders/<bendersname>/slackvarcoef: the initial coefficient of the slack variable for the feasibility phase
  - benders/<bendersname>/checkconsconvexity: should the constraints be checked for convexity. This can be set to FALSE
    if you are certain that the NLP subproblem is convex.

- new parameter presolving/clqtablefac (default value 2.0) as limit on number of entries in clique table relative to number of problem nonzeros

- new parameter conflict/uselocalrows (default: TRUE) to incorporate locally valid cuts / rows for dual proof analysis

- new return code SCIP_NOTIMPLEMENTED for functions, e.g., in the LPI that have not been implemented (yet)

- new parameter separating/cgmip/genprimalsols that allows to generate initial primal solutions from Gomory cuts

- new parameter branching/relpscost/filtercandssym to allow filtering from orbits

- new parameter branching/relpscost/transsympscost to transfer pseudo cost information to orbit

- new parameters for tree size estimation and restarts:
    - estimation/restarts/restartpolicy (default value n)
    - estimation/method (default value c)
    - estimation/restarts/restartlimit (default value 1)
    - estimation/restarts/minnodes (default value 1000)
    - estimation/restarts/countonlyleaves (default value FALSE)
    - estimation/restarts/restartfactor (default value 2)
    - estimation/coefmonoprog (default value 0.3667)
    - estimation/coefmonossg (default value 0.6333)
    - estimation/restarts/hitcounterlim (default value 50)
    - estimation/reportfreq (default value -1)
    - estimation/regforestfilename (default value "-")
    - estimation/completiontype (default value a)
    - estimation/treeprofile/enabled (default value FALSE)
    - estimation/treeprofile/minnodesperdepth (default value 20)
    - estimation/useleafts (default value TRUE)
    - estimation/ssg/nmaxsubtrees (default value -1)
    - estimation/ssg/nminnodeslastsplit (default value 0)

- new parameter constraints/linear/extractcliques to turn clique extraction off

- new emphasis setting emphasis/numerics to increase numerical stability of (mostly) presolving operations such as (multi-)aggregations at the cost of performance.

- new parameters for treemodel:
  - new parameter branching/treemodel/enable to enable the treemodel in reliability pscost branching and possible
    future parts of the code where it could be used.
  - new parameter branching/treemodel/highrule to specify which branching rule to use when treemodel thinks the node
    is high in the tree.
  - new parameter branching/treemodel/lowrule to specify which branching rule to use when treemodel thinks the node
    is low in the tree.
  - new parameter branching/treemodel/height to specify at which (estimated) height a node is high or low in the tree.
  - new parameter branching/treemodel/filterhigh to specify whether to filter dominated candidates in nodes which are
    high in the tree.
  - new parameter branching/treemodel/filterlow to specify whether to filter dominated candidates in nodes which are
    low in the tree.
  - new parameter branching/treemodel/maxfpiter to specify the maximum number of fixed-point iterations to use when
    computing the ratio of a variable using the fixed-point method.
  - new parameter branching/treemodel/maxsvtsheight to specify the maximum height to compute the SVTS score exactly
    before approximating it using the ratio.
  - new parameter branching/treemodel/fallbackinf defines the fallback strategy to use when the tree size estimates
    obtained by SVTS are infinite.
  - new parameter branching/treemodel/fallbacknoprim defines the fallback strategy to use when no primal bound is known
    and thus SVTS would not be able to compute a tree size (it would be infinite).
  - new parameter branching/treemodel/smallpscost defines the value under which pscosts are considered too small to be
    the deciding factor for branching, in which case it may be better not to use the treemodel.

- new parameters for symmetry handling constraint handlers to enforce that also non-model constraint are copied:
  - new parameter "constraints/orbisack/forceconscopy"
  - new parameter "constraints/orbitope/forceconscopy"
  - new parameter "constraints/symresack/forceconscopy"


### Data structures

- small changes in constants of hash functions
- added fast 2-universal hash functions for two to seven 32bit elements with 32bit output
- extended SCIPpqueueCreate() by additional callback argument SCIP_DECL_PQUEUEELEMCHGPOS to catch position changes
- new methods SCIPpqueueDelPos() to delete elements at a specific position in the priority queue and SCIPpqueueFind() to
  find a specific position. It is recommended to track position changes using the new callback SCIP_DECL_PQUEUEELEMCHGPOS.
  In contrast, using SCIPpqueueFind() can be slow because it needs to compare the element it searches for
  with each slot in the queue.

### Build system

- The default value for DFLAGS in the non-cmake buildsystem has changed from -MM to -MMD. This will break the
  generation of depend.* files if that was done by a compiler call that relied on -MM. The new preferred way
  to handle compilation dependencies is to additionally use $(DFLAGS) when compiling the object files (.o) and
  to include the generated .d files in the Makefile, see also "Build system / Makefile" below.

Unit tests
----------
 - new unit test for treemodel.

Testing
-------

 - fixed an issue that may have lead to wrong status reports in the evaluation scripts

Build system
------------

### Cmake

- avoid problem with doubly defined object together with CPLEX

### Makefile

- Removed static object compilation dependency files (depend.*). If using a GCC compatible compiler, then dependency
  files are now dynamically created and updated during build. The new dependency files (*.d) reside next to each object
  file (.o) in the corresponding obj subdirectory.
- added support for building against Ipopt >= 3.13
- unify compiler switches for Intel compiler and avoid problem with doubly defined object together with CPLEX

Fixed bugs
----------

- fix and improve memory handling in symmetry computation
- fix shown number of applied conflicts in solving statistics
- fix wrongly skipping strong branching call and using old information if LP was solved with 0 iterations
- fix minor bug in cut score calculation
- fixed several bugs related to rounding locks of variables not being updated correctly
- small fix in cons_varbound.c to skip changing bounds of multi-aggregated variables in separation callback
- fixed issue in SCIPtightenVar* and SCIPinferVar* that occurs for small bound changes
- fixed rejecting minimal boundchange that changed sign of variable, even though SCIPisLb/UbBetter approved it
- fixed issue in generateCutNonConvex() which is triggered when adding quadratic constraints during the solving process
- fixed bug in freeing the reoptimization data if no problem exists
- fixed bug in SCIPreoptReleaseData() when freeing all stored constraints
- fixed bug when freeing the transformed problem via interactive shell if reoptimization is enabled
- fixed two issues related to (near-)redundant logicor constraints in presolving
- fixed counting of aggregations in XOR constraint handler
- fixed handling of unbounded solutions
- fixed update of LP size information when an LP error occured during probing
- handle special case of variable bound constraints during aggregating variables
- tighten sides of linear constraints before trying to upgrade them to more specialized constraints (knapsack, logic-or etc.) when calling SCIPupgradeConsLinear()
- fixed an issue in repair heuristic in the case of loose (noncolumn) variables
- allow user to correctly set heuristics/alns/(un)fixtol
- fixed an issue in heur_completesol which is triggered during bound widening of unbounded continuous variables
- fixed bug in cons_indicator if addopposite is true
- fixed bug in sepa_disjunctive: treat case that conflictgraph is empty
- added safety check in conversion to rational number to avoid overflow
- fixed bug in interval evaluation with power-operator in certain situations
- fixed behavior of SCIPmatrixCreate() regarding memory management and column generation
- SCIPmatrixCreate() returns complete=FALSE when locks do not add up
- fixed bug in sepa_oddcylce when variables are fixed
- fixed numerical issues related to tighter constraint sides in varbound constraint handler
- fixed update of watchedvars in logicor constraint handler in case of a restart during the tree
- fixed treatment of multi-aggregated variables in logicor constraint handler
- handle special case of redundant implications
- fixed numerical issue related to almost-0-values in pseudosolution conflict analysis
- fixed numerical issue related to very large greatest common dividers in linear constraint handler
- avoid using implications on multiaggregated variables when propagating implications
- fixed creation of (Lagrangian) variable bounds in the OBBT propagator
- fixed sorting of primal solutions
- fixed cleaning of clean buffer in conflict analysis
- avoid probing on variables with huge bounds in shift and propagate heuristic
- fix issue in printing solutions for variables that have been added by the dual sparsify presolver
- fix issue related to fixing redundant logic-or constraints after presolving
- fixed bug when parsing logic-or and and-constraints
- fixed wrong assert in updateLazyBounds()
- fixed bug in pricestore, which resulted in too many problem variables being added
- fixed bug in cons_knapsack where weight of clique was not reset after an infeasibility was detected
- fixed bug in presol_inttobinary which did not take into account that the aggregation could be rejected due to numerics
- fixed bug in debug solution mechanism in connection to variables created by presol_inttobinary
- fixed wrong indexing while undoing the implications from a redundant variable in SCIPshrinkDisjunctiveVarSet
- redundancy checks in SCIPnodeAddBoundinfer now take a possible change to an active variable into account
- fixed adding already added quadratic rows to NLP relaxation during solve
- fixed issue related to variable locks in the varbound constraint handler
- fixed bug in the quadratic constraint handler when changing infinite constraint sides
- fixed sorting of variables in linear constraint handler
- added additional checks to ensure numerical stability of dual proofs
- fixed a case when activities of a linear constraint got unreliable but where still used for reductions
- ensure that lhs <= rhs for linear constraints (without tolerances)
- make handling of read errors in SCIPfread() consistent between version with and without ZLIB
- correctly drop variable events in cons_indicator in restart
- fixed bug in cons_orbitope with upgrading of orbitope constraints
- additional checks in some presolvers for time limit being exceeded
- fixed bug in presolving of cons_varbound with multi-aggregated variables
- improve numerics in conflict analysis by using double-double arithmetic
- fixed bound acceptance condition to avoid inconsistencies
- fixed numerics in pseudoobj propagator by using double-double arithmetic

Miscellaneous
-------------

- modified display column for memory usage ("mem"), which reports the memory usage most of the time, but shows the creator name
  (heuristic, relaxation handler, LP relaxation, strong branching, pseudo solution) of every new incumbent solution. Together with this change,
  heuristic display characters have been unified to represent the type of the heuristic
  (diving, Large neighborhood search, propagation, etc.), see also type_heur.h.
- added assert that ensures that the locks of a variable have been decreased to 0 when it is freed
- added more output for completing a partial solution
- checks in debug mode that clean buffer memory is really clean when being freed are now disabled by default
- don't compute symmetries if reoptimization is enabled
- prefer integral values when fixing an almost-fixed continuous variable in the trivial presolver
- changed the name of the variable that is added by the OSiL reader to represent the quadratic or nonlinear parts of the objective function
- SCIP_EXPORT is now defined as __attribute__((__visibility__("default"))) if GCC and no SCIP config header is used

@page RN60 Release notes for SCIP 6.0

@section RN602 SCIP 6.0.2
*************************

Features
--------

- The abspower constraint handler now passes more accurate convexity
  information to the NLP relaxation.

Examples and applications
-------------------------

- added parsing functionality for optcumulative constraints in CIP format

Interface changes
-----------------

### Interfaces to external software

- Updated the Mosek LP solver interface to support Mosek 9.0.

Build system
------------

### Cmake

- new target to 'doc' to build documentation
- ctests now fail if parameter file not found
- add flag STATIC_GMP and improve GMP find module
- remove non-API methods from library (API methods use new macro SCIP_EXPORT)
- increase minimal required CMake version to 3.3
- correct paths and dependency information when installing SCIP

Fixed bugs
----------
- fixed SCIP-Jack presolving bug that could lead to wrong results for Steiner arborescence problems
- fixed wrong unboundedness result in case not all constraints were already in the LP and enforcement was
  skipped because an optimal solution was found
- fixed wrong enforcement of constraints in the disjunction constraint handler
- fixed wrong behavior of concurrent solve ignoring initial solutions
- fixed bug in concurrent solve when problem was already solved in presolving
- aggregate non-artificial integer variable for XOR constraints with two binary variables and delete constraint
- copy the objective offset when copying the original problem
- fixed bug in SCIPlpiGetBInvARow in lpi_cpx using wrong size of resulting vector
- fixed quadratic runtime behavior in sepa_aggregation
- fixed statistics of separators
- improve numerical stability in varbound constraint handler by using double-double arithmetic
- fixed bug in propagation of dual proofs
- fixed bugs that arise for multiaggregated indicator variables by disallowing multiaggregation for them
- improve numerical stability in SCIPcomputeBilinEnvelope* by using double-double arithmetic
- fixed bug related to releasing pending bound changes in tree.c
- set STD FENV_ACCESS pragma to on in code that changes floating-point rounding mode
- disable GCC optimizations in main interval arithmetic code to prevent wrong optimizations
- fixed wrong assert in cons_xor concerning the variable type
- fixed different behavior of SCIPisLbBetter and SCIPisUbBetter between having NDEBUG defined or not
- correctly handle bound disjunctions in symmetry detection
- fixed issue in reliability branching related to the LP error flag not being reset
- fixed treatment of near-infinite bounds in shiftandpropagate's problem transformation
- fixed handling of infinite values in SCIPcomputeHyperplaneThreePoints()
- fixed comparisons of infinite values in heur_intshifting.c and heur_shifting.c
- fixed bug related to updating unprocessed cuts in the cutpool
- fixed bug related to enabling quadratic constraints during `CONSINITLP`
- add missing SCIP_EXPORT for functions used by GCG
- fixed memory leak and wrong initialization for trival cases in cons_symresack.c
- fixed bug with upgrading to packing/partitioning orbitopes
- fixed bug with the status while upgrading in presol_symbreak.c
- fixed wrong stage while clearing the conflict store
- fixed behavior of SCIPfixVar() by setting infeasible pointer to TRUE if fixval lies outside variable domain
- allow tightenVar() in SCIP_STAGE_PROBLEM stage
- fixed bug in cumulative constraint handler when separating the LP solution
- fixed issues with integer overflow in cumulative constraint handler
- fixed bug where the convexity of Benders' decomposition subproblems was checked even when users defined subproblem
  solving methods. Now, as per the documentation, the user must explicitly state whether the subproblem is convex
- fixed wrong indexing in heur_dualval
- fixed issue with basis status in SoPlex LPi

Miscellaneous
-------------

- statistics now output primal/dual bounds if objective limit is reached
- memory check in debug mode is now disabled by default
- message is now provided to the user to inform that automatic Benders' auxiliary variable lower bound computations are
  not activated when user defined subproblem solving methods are present
- corrected documentation of the primalgap in SCIP; describe when it will be infinite

@section RN601 SCIP 6.0.1
*************************

Features
--------

- when using a debug solution every (multi-)aggregation will be checked w.r.t. this solution

Performance improvements
------------------------

- try greedy solution first before solving knapsack exactly using dynamic programming in SCIPsolveKnapsackExactly,
  compute greedy solution by weighted median selection.
- don't consider implied redcost by default in the reduced cost propagator

Interface changes
-----------------

### Deleted and changed API methods and macros

- The preprocessor macro NO_CONFIG_HEADER now needs to be defined when
  including SCIP header files from a SCIP build or installation that
  has been build via the Makefile-only build system.

- The following preprocessor macros have been renamed:
  WITH_ZLIB to SCIP_WITH_ZLIB, WITH_GMP to SCIP_WITH_GMP, WITH_READLINE
  to SCIP_WITH_READLINE, NO_SIGACTION to SCIP_NO_SIGACTION, NO_STRTOK_R
  to SCIP_NO_STRTOK_R, ROUNDING_FE to SCIP_ROUNDING_FE, ROUNDING_FP to
  SCIP_ROUNDING_FP, ROUNDING_MS to SCIP_ROUNDING_MS. Note, however, that
  the names of macros NO_RAND_R and NO_STRERROR_R have not been changed
  so far.

### New API functions

- SCIPhashmapInsertInt(), SCIPhashmapSetImageInt(), and SCIPhashmapGetImageInt() to use integer values as images in hashmaps

### Command line interface

- warn about coefficients in MPS files with absolute value larger than SCIP's value for infinity

### Changed parameters

- default clock type for timing is now wallclock

Unit tests
----------

- added unit tests for exact knapsack solving and (weighted) median selection algorithms

Build system
------------

### Cmake

- add missing GMP dependency when compiling with SYM=bliss
- add DL library when linking to CPLEX to avoid linker errors
- new config.h header defining the current build configuration, e.g. SCIP_WITH_GMP

Fixed bugs
----------

- fixed handling of weights in cons_sos1 and cons_sos2 (NULL pointer to weights)
- fixed handling of unbounded LPs in SCIP and in several LPIs; added heuristic method to guess solution
- the STO reader is capable of handling scenarios defined using lower case "rhs"
- fixed OPB reader for instances without explicit plus signs
- correct dual solution values for bound constraints
- fixed recognition of variable with only one lock in cons_bivariate, cons_quadratic, and cons_nonlinear
- fixed update of constraint violations in solution repair in cons_bivariate, cons_quadratic, and cons_nonlinear
- print error message and terminate if matrix entries of a column are not consecutive in mps format
- fixed incorrect handling of fixed variables when transfer of cuts from LNS heuristic for Benders' decomposition
- fix returning local infeasible status by Ipopt interface if Ipopt finds problem locally infeasible
- skip attempt to apply fixings in linear constraint handler during solving stage as LP rows cannot change anymore
- fixed bug when reading >= indicator constraints in MPS format
- fix issue with nodes without domain changes if we ran into solution limit in prop_orbitalfixing
- fixed unresolved reference to CppAD's microsoft_timer() function on builds with MS/Intel compilers on Windows
- ignore implications added through SCIPaddVarImplication() that are redundant to global bounds also in the
  special case of an implication between two binary variables; also, use implications instead of cliques in the case
  of a binary implied variable with nonbinary active representative
- fixed bug with aggregated variables that are aggregated in propagation of cons_sos1
- fixed some special cases in SCIPselect/SCIPselectWeighted methods
- relaxed too strict assertion in Zirounding heuristic
- fixed the upgrade routine to XOR constraints: aggregate integer variable if its coefficient has the wrong sign
- fixed handling of nonartificial parity variables when deleting redundant XOR constraints
- earlier deletion of trivial XOR constraints (at most 1 operator left)
- fixed wrong hashmap accesses and added sanity check for the correct hashmap type
- avoid copying of unbounded solutions from sub-SCIPs as those cannot be checked completely
- corrected the output of the first LP value in case of branch-and-price
- fixed possible integer overflow, which led to wrong conclusion of infeasibility, in energetic reasoning of cons_cumulative.c

Miscellaneous
-------------
- do not scale linear constraints to integral coefficients

@section RN600 SCIP 6.0.0
*************************

Features
--------

- new diving heuristic farkasdiving that dives into the direction of the pseudosolution and tries to construct Farkas-proofs
- new diving heuristic conflictdiving that considers locks from conflict constraints
- restructuring of timing of symmetry computation that allows to add symmetry handling components within presolving
- `lp/checkstability` is properly implemented for SoPlex LPI (spx2)
- new branching rule lookahead that evaluates potential child and grandchild nodes to determine a branching decision
- limits on the number of presolving rounds a presolver (maxrounds) or propagator/constraint handler (maxprerounds)
  participates in are now compared to the number of calls of the particular presolving method, not the number of
  presolving rounds in general, anymore
- new miscellaneous methods for constraints that have a one-row linear representation in pub_misc_linear.h
- a Benders' decomposition framework has been added. This framework provides the functionality for a user to solve a
  decomposed problem using Benders' decomposition. The framework includes classical optimality and feasibility cuts,
  integer optimality cuts and no-good cuts.
- add statistic that presents the number of resolves for instable LPs
- new readers for stochastic programming problems in SMPS format (reader_sto.h, reader_smps.h)

Performance improvements
------------------------

- cuts generated from certain quadratic constraints with convex feasible region are now global
- performance improvements for Adaptive Large Neighborhood Search heur_alns.c
  + all neighborhoods now start conservatively from maximum fixing rate
  + new default parameter settings for bandit selection parameters
  + no adjustment of minimum improvement by default
- improved bound tightening for some quadratic equations
- constraint handler checking order for original solutions has been modified to check those with negative check priority
  that don't need constraints after all other constraint handlers and constraints have been checked
- deactivate gauge cuts

Examples and applications
-------------------------

- new example `brachistochrone` in CallableLibrary examples collection; this example implements a discretized model to
  obtain the trajectory associated with the shortest time to go from point A to B for a particle under gravity only
- new example `circlepacking` in CallableLibrary examples collection; this example models two problems about packing
  circles of given radii into a rectangle
- new price-and-branch application for the ringpacking problem
- new stochastic capacitated facility location example demonstrating the use of the Benders' decomposition framework

Interface changes
-----------------

### New and changed callbacks

- added parameter locktype to `SCIP_DECL_CONSLOCK` callback to indicate the type of variable locks

### Deleted and changed API methods

- Symmetry:
  + removed function SCIPgetTimingSymmetry() in presol_symmetry.h since this presolver does not compute symmetries independent
    of other components anymore
  + additional argument `recompute` to SCIPgetGeneratorsSymmetry() to allow recomputation of symmetries

- Random generators:
  + the seed of SCIPinitializeRandomSeed() is now an unsigned int
  + the seed of SCIPsetInitializeRandomSeed() is now an unsigned int and it returns an unsigned int
  + new parameter for SCIPcreateRandom() to specify whether the global random seed shift should be used in the creation of
    the random number generator

- Miscellaneous:
  + additional arguments `preferrecent`, `decayfactor` and `avglim` to SCIPcreateBanditEpsgreedy() to choose between
    weights that are simple averages or higher weights for more recent observations (the previous default).
    The last two parameters are used for a finer control of the exponential decay.
  + functions SCIPintervalSolveUnivariateQuadExpression(), SCIPintervalSolveUnivariateQuadExpressionPositive(), and
    SCIPintervalSolveUnivariateQuadExpressionPositiveAllScalar() now take an additional argument to specify already
    existing bounds on x, providing an entire interval ([-infinity,infinity]) gives previous behavior

### New API functions

- SCIPintervalSolveUnivariateQuadExpressionNegative()
- SCIPvarGetNLocksDownType() and SCIPvarGetNLocksUpType()
- SCIPaddConsLocksType()
- SCIPconsIsLockedTypePos(), SCIPconsIsLockedTypeNeg(), SCIPconsIsLockedType(), SCIPconsGetNLocksTypePos() and SCIPconsGetNLocksTypeNeg()
- SCIPstrncpy(), a safe version of strncpy()

### Changed parameters

- Removed parameters:
  - `heuristics/alns/stallnodefactor` as the stall nodes are now controlled directly by the target node limit within the heuristic
  - `presolving/symmetry/computepresolved` since this presolver does not compute symmetries independent of other components anymore
  - `separating/maxincrounds`

### New parameters

- `lp/checkfarkas` that enables the check of infeasibility proofs from the LP
- `heuristics/alns/unfixtol` to specify tolerance to exceed the target fixing rate before unfixing variables, (default: 0.1)
- `propagating/orbitalfixing/symcomptiming` to change the timining of symmetry computation for orbital fixing
- `lp/alwaysgetduals` ensure that the dual solutions are always computed from the recent LP solve
- `display/relevantstats` indicates whether the small relevant statistics are displayed at the end of solving
- `propagating/orbitalfixing/performpresolving` that enables orbital fixing in presolving
- `presolving/symbreak/addconsstiming` to change the timining of symmetry computation for symmetry handling inequalities
- `propagating/orbitalfixing/enabledafterrestarts` to control whether orbital fixing is enabled after restarts
- `benders/*` new submenu for Benders' decomposition related settings. This includes the settings related to the
  included Benders' decompositions and the general Benders' decomposition settings.
- `benders/<decompname>/benderscuts/*` submenu within each included Benders' decomposition to control the Benders'
  decomposition cuts. The cuts are added to each decomposition separately, so the setting are unique to each
  decomposition.

### Data structures

- new enum `SCIP_LOCKTYPE` to distinguish between variable locks implied by model (check) constraints (`SCIP_LOCKYPE_MODEL`)
  and variable locks implied by conflict constraints (`SCIP_LOCKYPE_CONFLICT`)
- expression interpreter objects are now stored in the block memory

Deleted files
-------------

- removed presolving plugin presol_implfree
- separated scip.c into several smaller implementation files scip_*.c for better code overview; scip.c was removed,
  but the central user header scip.h remains, which contains includes of the separated headers

Fixed bugs
----------

- fixed bug in gcd reductions of cons_linear regarding an outdated flag for variable types
- fixed bug in heur_dualval regarding fixing routine for integer variables
- suppress debug solution warnings during problem creation stage
- fixed check for activated debugging solution in components constraint handler
- fixed potential bug concerning solution linking to LP in SCIPperformGenericDivingAlgorithm()
- fixed reward computation in ALNS on continuous, especially nonlinear, problems
- fixed bug in freeing reoptimization data if problem was solved during presolving
- fixed check of timing in heur_completesol
- fixed wrong propagation in optcumulative constraint handler
- fixed non-deterministic behavior in OBBT propagator
- don't disable LP presolving when using Xpress as LP solver
- fixed possible `NULL` pointer usage in cons_pseudoboolean
- ensured that SCIPgetDualbound() returns global dual bound instead of the dual bound of the remaining search tree
- fixed rare division-by-zero when solving bivariate quadratic interval equation
- use total memory for triggering memory saving mode
- fix parsing of version number in the CMake module for Ipopt
- fixed handling of implicit integer variables when attempting to solve sub-MIP in nlpdiving heuristic
- added workaround for bug when solving certain bivariate quadratic interval equations with unbounded second variable
- fixed bug with releasing slack variable and linear constraint in cons_indicator
- fixed problem when writing MPS file with indicator constraints with corresponding empty linear constraints
- fixed bug in heur_vbound triggered when new variables were added while constructing the LP
- fixed bug with unlinked columns in SCIProwGetLPSolCutoffDistance()

Miscellaneous
-------------

- updated CppAD to version 20180000.0
- remove LEGACY mode, compiler needs to be C++11-compliant

@page RN50 Release notes for SCIP 5.0

@section RN501 SCIP 5.0.1
*************************

Features
--------

- SCIP executable handles the `SIGTERM` signal. If the process receives a `SIGTERM`, SCIP terminates the solution process with a
  new `SCIP_STATUS` code `SCIP_STATUS_TERMINATE` and displays all relevant statistics before exiting.
- add number of conflict constraints found by diving heuristics to statistics
- allow output of lower bounds for visualization
- added symmetry detection for linking constraints

Performance improvements
------------------------

- disable disaggregation of quadratic constraints by changing the default for `constraints/quadratic/maxdisaggrsize` to 1
  (disaggregation can still be very helpful on some instances, but also seems hurtful on others)

- Cuts:
  - increased threshold when to scale up cuts that are generated by nonlinear constraint handlers
  - test additional scaling factors in CMIR cut generation heuristic
  - cleaned up implementation of the cut selection procedure and added new cut quality measure
  - use random tie-breaking in cut selection

Interface changes
-----------------

### New API functions

- new methods SCIPtryTerminate() and SCIPterminated() in scip/interrupt.h for handling of SIGTERM signals.
- new method SCIPselectCuts() to run SCIP's cut selection procedure on a given array of cuts

### Changed parameters

- rename parameter `constraints/orbisack/orbisack/coverseparation` to `constraints/orbisack/coverseparation`

### New parameters

- `visual/displb` that enables output of lower bounds for visualization
- `presolving/symmetry/displaynorbitvars` (whether we display the number of affected variables in the statistics)
- `separating/efficacyfac` to change the weight of the efficacy in cut score calculation
- `separating/dircutoffdistfac` to change the weight of the directed cutoff distance in cut score calculation

### Data structures

- new `SCIP_STATUS` code `SCIP_STATUS_TERMINATE` in scip/interrupt.h for handling of SIGTERM signals.

Unit tests
----------

- expanded unit tests of the lpis
- added check to unit tests that problem is not solved after every change

Fixed bugs
----------

- fixed LP status to unsolved when marking LP to be resolved if objective limit has changed
- copy parameter settings to sub-SCIPs in SCIPcopyLargeNeighborhoodSearch() also when copying only LP rows
- fixed a check for fixed variables in Binpacking example
- generate deprecation warnings when using SCIPaddCut
- fix bug in sepa_gomory if cut is a bound change
- fixed handling of infinite bounds in cons_sos1

- Constraints:
  - fixed bug while scaling linear constraints
  - don't delete conflict constraints that were transformed into model constraints during a restart
  - fixed treatment of variable aggregations in knapsack constraint handler that led to wrong propagations

- LP Interface:
  - fixed LPI status after changing objective in lpi_cpx, lpi_grb, lpi_xprs, lpi_msk
  - fixed and unified asserts in LPIs
  - retrieve interior solution instead of (possibly non-existing) basic solution from mosek after using barrier without crossover in lpi_msk
  - fixed bug with `NULL` pointer handling in LPIs

- Heuristics:
  - fixed wrong cast in LP iteration limit computation in proximity search heuristic
  - fixed check for time limit in heur_nlpdiving
  - improved numerics and fixed stop criterion in zirounding heuristic

@section RN500 SCIP 5.0.0
*************************

Features
--------

- new numerical solution violations get printed when checksol is called
- added analysis of the clique table which identifies possible aggregations via the search for
  strongly connected components and may detect infeasible assignments on the way
- added macros to do computations with a higher precision by using double-double arithmetic
- extended conflict analysis by analyzing dual solutions of boundexceeding LPs
- revised internal debugging mechanism to check against a user given debug solution (debug.h)

- Heuristic:
  - add new heuristic MPEC that solves a MPEC reformulation of a mixed-binary nonlinear problem by regularized NLP reformulations
  - new primal heuristic ALNS that orchestrates eight different LNS heuristics adaptively
    using algorithms for the multi-armed bandit problem
  - three bandit selection algorithms to face sequential decision problems under uncertainty

- Presolving and symmetry:
  - added presol_symmetry.c for computing and storing symmetry information of a MIP
  - added presol_symbreak.c to detect special symmetry structures and to add symmetry handling constraints
  - SCIP can now automatically detect and compute symmetries in MIPs (if a graph automorphism code is linked in)
  - added cons_symresack.c to handle permutation symmetries in a binary programs via inequalities and propagation
  - added cons_orbisack.c to handle special permutation symmetries in a binary programs via inequalities and propagation
  - cons_orbitope.c can now handle full orbitopes as well

- Propagator:
  - added new propagator orbital fixing
  - utilizing linear inequalities to compute stronger linearizations for bilinear terms; the inequalities are computed in
    the OBBT propagator

- Cuts:
  - added API for aggregating rows for generating cuts which uses double-double arithmetic internally
  - added filtering of parallel cuts in the cut pool

- Plugins:
  + added new plugin type `table` for adding user-defined statistics tables
  + new presolving plugin presol_sparsify that tries to cancel nonzero coefficients in linear constraints by adding
    multiples of linear equalities

Performance improvements
------------------------

- use disjoint set to reduce peak memory usage and time to compute of clique table connectedness information
- add and use RESTRICT macro for some pointers
- improved the implementation of SCIPvarGetActiveRepresentatives
- speed-up reverse propagation
- removed bestrelaxsol and directly access relaxation solution instead to decrease overhead when using relaxation handlers
- for fast presolving emphasis, disable use of implications in logicor presolving
- use limit on the total number of nonzeros added to the clique table during the greedyCliqueAlgorithm of cons_knapsack.c
- revised disaggregation of quadratic constraints: the number of created constraints can now be controlled and the
  disaggregated constraints are scaled in order to increase numerical accuracy
- disabled reformulation of products of a binary variable with a linear term that does not solely involve binary variables
- speed up creation of LP in the computation of relative interior points
- improved dual ray analysis
- drop events of disabled linear constraints to reduce event processing effort

- Separation:
  - new implementation of zerohalf separator
  - enabled cutting plane separation in the tree
  - improved cut selection and management
  - improved cut post-processing: apply coefficient tightening, enforce maximal dynamism

- Heuristics:
  - improved selection of rows in CMIR aggregation heuristic
  - generate lifted flowcover cuts in CMIR cut generation heuristic
  - faster implementation of CMIR cut generation heuristic
  - use LP solution polishing during probing and diving mode to activate it during many primal heuristics; remains disabled
    during strong branching and OBBT
  - improved versions of the clique and variable bound pre-root heuristics that are often able to fix many more variables

Interface changes
-----------------

### New and changed callbacks

- New types:
  - added new abstract selection algorithm `SCIP_BANDIT` together with callbacks
  - added new types for symmetry handling

- LP interface:
  - dropped NLP termination status `SCIP_NLPTERMSTAT_UOBJLIM`

- NLP callbacks:
  - added parameter `objval` to `SCIP_DECL_NLPIGETSOLUTION` for returning the optimal objective value (can be set to `NULL`)

- Separation callbacks:
  - added parameter `allowlocal` to `SCIP_DECL_SEPAEXECLP` and `SCIP_DECL_SEPAEXECSOL` to switch generation of locally valid cuts
  - added parameter `dstatssize` to `SCIP_DECL_NLPIDELVARSET` and `SCIP_DECL_NLPIDELCONSSET`

### Deleted and changed API methods

- Branching rules:
  - removed parameter `allowaddcons` from SCIPselectVarPseudoStrongBranching(), SCIPselectVarStrongBranching(), and
    SCIPincludeBranchruleRelpscost()

- Constraint Handlers:
  - generalized SCIPcreateConsOrbitope() and SCIPcreateConsBasicOrbitope() method to three orbitope types (full, partitioning, packing)

- Cutting plane separation methods:
  - changed function signature of SCIPcalcMIR()
  - changed function signature of SCIPcalcStrongCG()
  - new method SCIPaddRow() to replace deprecated SCIPaddCut()
  - removed parameter `scaling` from SCIPgetRowprepViolation()
  - added parameter `allowlocal` to SCIPseparateSol()

- LP interface:
  - replaced LP parameters `SCIP_LPPARAM_LOBJLIM` and `SCIP_LPPARAM_UOBJLIM` by `SCIP_LPPARAM_OBJLIM`

- NLP interface:
  - SCIPnlpStatisticsCreate() and SCIPnlpStatisticsFree() now require a pointer to blockmemory as parameter
  - added parameter `objval` to SCIPnlpiGetSolution() of NLPIs for returning the optimal objective value (can be set to `NULL`)
  - added parameter `varnameslength` to SCIPexprParse()
  - added parameter `dstatssize` to SCIPnlpiDelVarSet() and SCIPnlpiDelConsSet()
  - added modifier const to `exprtree` parameter of SCIPnlpiChgExprtree()

- Primal heuristics:
  - SCIPheurPassIndicator() has a new parameter which allows to pass the objective of the solution

- Relaxator methods:
  - added parameter `includeslp` to SCIPmarkRelaxSolValid(), SCIPsetRelaxSolVals() and SCIPsetRelaxSolValsSol();
  - removed parameter `includeslp` from SCIPrelaxCreate() and SCIPincludeRelax()
  - removed functions SCIPrelaxIncludesLp() and SCIPrelaxSetIncludesLp()
  - replaced method SCIPgetRelaxFeastolFactor() by SCIPrelaxfeastol() and added SCIPchgRelaxfeastol()

- Misc:
  - changed return type of SCIPcliqueGetId() from `int` to `unsigned int`
  - SCIPsolveParallel() is deprecated; use SCIPsolveConcurrent() instead
  - removed SCIPvarGetCliqueComponentIdx(); the connectedness information of the clique table is now stored as a
    `SCIP_DISJOINTSET` member of the clique table and cannot be publicly accessed
  - added parameter `copytables` to SCIPcopyPlugins()
  - SCIPsolveParallel() has been deprecated, use the new method SCIPsolveConcurrent() instead
  - allowed SCIPgetNConss() in stage `SCIP_STAGE_INITSOLVE`

### New API functions

- SCIPaddRow() to replace deprecated SCIPaddCut()
- methods to display linear constraint classification types; use SCIPclassifyConstraintTypesLinear()
  after reading a problem to classify linear constraint types
- public methods SCIPvariableGraphBreadthFirst() and SCIPvariableGraph{Create,Free}() to
  perform breadth-first search on the variable constraint graph used by the GINS and ALNS heuristics
- SCIPsetProbingLPState() to install given LP state and/or norms at the current probing node
- SCIPbranchcandGetLPMaxPrio() and SCIPbranchcandGetExternMaxPrio() to query the maximal branching priority of given
  branching candidates; also added SCIPbranchcandGetNPrioLPCands() to access the number of LP candidates with this priority.
- SCIPupdateSolIntegralityViolation(), SCIPupdateSolBoundViolation(), SCIPupdateSolLPRowViolation(),
  SCIPupdateSolConsViolation() and SCIPupdateSolLPConsViolation() for updating numerical solution violations, as well as
  SCIPactivateSolViolationUpdates() and SCIPdeactivateSolViolationUpdates() for activating/deactivating violation updates globally
- SCIPsetSubscipDepth() to set the depth of SCIP as a copied subproblem during problem stage
- SCIPdivesetGetNSols() to query the number of found solutions from a diveset.
- SCIPnextafter() that wraps different nextafter methods to return the next representable value after a given value
- SCIPlinConsStats{Create,Free,GetTypeCount,GetSum}() and SCIPprintLinConsStats() to work with linear constraint classification through the C API
- SCIPgetRowNumIntCols() that returns the number of integer columns in a row
- SCIPsetSlackVarUb() to control upper bound of slack variable in cons_indicator

- Data structures:
  - methods SCIPrandomCreate() and SCIPrandomFree() are no longer public and should be replaced by SCIPcreateRandom() and
    SCIPfreeRandom(), respectively (the new methods respect the global parameter `randomization/randomseedshift` automatically)
  - methods SCIPdigraphCreate() and SCIPdigraphCopy() are no longer public and should be replaced by SCIPcreateDigraph() and
    SCIPcopyDigraph(), respectively, which receive a \SCIP argument and are more robust towards future interface changes

- Bilinear:
  - SCIPgetAllBilinearTermsQuadratic() to access data of all existing bilinear terms in quadratic constraints
  - SCIPaddBilinearIneqQuadratic() to propose an inequality with two variables that appear in a bilinear term
  - SCIPcomputeBilinEnvelope{1,2}() to compute a linearization of a bilinear term when considering at most two linear inequalities

- Clique:
  - SCIPcliqueGetIndex() which returns the unique identifier for the given clique
  - SCIPgetNCliquesCreated() which returns the number of cliques created so far

- Cutting plane separation methods:
  - SCIPisCutNew() that returns whether a cut is already present in the global cut pool
  - SCIPgetSepaMinEfficacy() to access separating/minefficacy(root)

- Interfaces:
  - interface methods to create and use bandit algorithms implemented as SCIP core plugins
  - interface methods for aggregating rows and computating MIP cuts, see cuts.h
  - interface method SCIPsetRandomSeed() to (re)set a random number generator seed

### Command line interface

- new interactive shell functionality to display linear constraint classification types;
  use `display linclass` after reading a problem to classify linear constraint types
- new command line parameter `-r` to pass a nonnegative integer as random seed.

### Interfaces to external software

- added interface to the NLP solver WORHP
- added interface to the NLP solver FilterSQP
- added interface to graph automorphism algorithms in `src/symmetry/` (initially only to BLISS)
- unify handling of objective limit in LPIs by replacing LPI parameters `SCIP_LPPAR_LOBJLIM` and `SCIP_LPPAR_UOBJLIM` by
  `SCIP_LPPAR_OBJLIM`
- dropped support for MOSEK < 7.0.0.0

### Changed parameters

- changed and removed several parameters for zerohalf separator
- replaced `constraints/quadratic/disaggregate` by `constraints/quadratic/maxdisaggrsize` to bound
  the total number of created constraints when disaggregating a quadratic constraint
- new value 3 for parameter `lp/solutionpolishing` to enable LP polishing only during probing and diving mode
- parameter `conflict/useboundlp` has new values `d` (only dual solution analysis) and `b` (both, conflict and dual solution analysis)

- Heuristics:
  - fixed typo `heuristics/completesol/maxunkownrate` has changed to `heuristics/completesol/maxunknownrate`
  - replaced parameter `heuristics/{clique,vbounds}/minfixingrate` by `heuristics/{clique,vbounds}/minintfixingrate` and
    `heuristics/{clique,vbounds}/minmipfixingrate`, which check the fixing rate before LP solving and after sub-MIP presolve

- Separating:
  - parameter `separating/maxstallrounds` only applies to nodes in the tree (not the root node, anymore); use the new
    parameter `separating/maxstallroundsroot` for the root node
  - moved parameters for flowcover and cmir separators to `separating/aggregation`

- Removed parameters:
  - `constraints/{abspower,bivariate,nonlinear,quadratic,soc}/scaling`
  - `constraints/{abspower,bivariate,quadratic,nonlinear}/mincutefficacysepa`
  - `constraints/{abspower,bivariate,quadratic,nonlinear}/mincutefficacyenfofac`
  - `constraints/soc/minefficacy`
  - `conflict/usemir`
  - `conflict/prefermir`
  - `heuristics/clique/{multiplier,initseed}`
  - `separating/feastolfac`
  - `separating/orthofac`
  - `separating/cgmip/allowlocal` (use parameter passed to separation callback instead)
  - `separating/{gomory,strongcg}/maxweightrange`

### New parameters

- `conflict/prefinfproof` (prefer infeasibility proof to boundexceeding proof)
- `conflict/sepaaltproofs`
- `constraints/indicator/maxsepanonviolated` to stop separation after separation of non violated cuts
- `constraints/orbisack/coverseparation` (whether orbisack cover inequalities should be separated)
- `constraints/orbisack/orbiSeparation` (whether facet defining inequalities for orbisack should be separated)
- `constraints/orbisack/coeffbound` (maximal value of coefficients in orbisack facet inequalities)
- `constraints/orbisack/checkpporbisack` (check whether orbisacks can be strengthened by packing/partitioning constraints)
- `constraints/orbisack/checkalwaysfeas` (whether conscheck returns always `SCIP_FEASIBLE`)
- `constraints/orbitope/checkpporbitope` (check packing/partitioning orbitopes)
- `constraints/orbitope/sepafullorbitope` (separate full orbitopes)
- `constraints/orbitope/checkalwaysfeas` (whether conscheck returns always `SCIP_FEASIBLE`)
- `constraints/quadratic/{usebilinineqbranch,minscorebilinterms,bilinineqmaxseparounds}`
- `constraints/quadratic/disaggrmergemethod` to change the strategy of how to merge independent blocks of quadratic constraints
- `constraints/quadratic/mincurvcollectbilinterms` to change the minimal curvature of constraints
  to be considered when returning bilinear terms to other plugins
- `constraints/quadratic/binreformbinaryonly` to disable reformulation of products of binary and non-binary variables
- `constraints/symresack/ppsymresack` (check whether symresacks can be strengthend by packing/partitining constraints)
- `constraints/symresack/checkalwaysfeas` (whether conscheck returns always `SCIP_FEASIBLE`)
- `expbackoff` to all separators which increases the frequency exponentially over the depth in the tree
- `heuristics/completesol/{beforepresol,maxlpiter,maxcontvars}`
- `heuristics/{clique,vbounds}/maxbacktracks` to limit the number of backtracks in the fix-and-propagate phase
- `heuristics/{clique,vbounds}/uselockfixings` to enable fixing of additional variables based on variable locks
- `heuristics/vbounds/{feasvariant,tightenvariant}` to specify the fixing variants used by the vbounds heuristic
- `lp/refactorinterval` to change the refactorization interval of the LP solver
- `misc/debugsol` to specify a debug solution that should be checked during the solve
- `misc/usesymmetry` to determine whether symmetry handling should be used
- `presolving/symbreak/conssaddlp` (whether symmetry handling inequalities should be added to the LP)
- `presolving/symbreak/addsymresacks` (whether symresacks should be used to handle symmetries)
- `presolving/symbreak/computeorbits` (whether symmetry orbits should be computed)
- `presolving/symbreak/detectorbitopes` (whether it should be checked if some symmetries can be handled by orbitopes)
- `presolving/symmetry/computepresolved` (Whether symmetries are computed after presolving)
- `presolving/symmetry/maxgenerators` (maximal number of generators generated by symmetry detection)
- `presolving/symmetry/checksymmetries` (whether validity of computed symmetries should be verified)
- `propagating/obbt/{itlimitfactorbilin,minnonconvexity,createbilinineqs}`
- `propagating/vbounds/minnewcliques` to specify the minimum number of new cliques to trigger another clique table analysis
- `propagating/vbounds/{maxcliquesmedium,maxcliquesexhaustive}` to limit the number of cliques relative to the
  number of binary variable for performing clique table analysis
- `separating/maxincrounds`
- `separating/maxlocalbounddist`, `separating/maxcoefratio` and `separating/intsupportfac`

### Data structures

- new type `SCIP_Shortbool` (equal to uint8_t) for storing Boolean values in a more compact manner
- new disjoint set data structure `SCIP_DISJOINTSET` to incrementally update connectedness information for a graph on nodes {0,...,n-1}
- new red black tree data structure defined in `src/scip/rbtree.{c,h}`
- new object `SCIP_LINCONSSTATS`, see type_cons.h, to work with linear constraint classification through the C API
- added new type `SCIP_TABLE` together with callbacks to output SCIP statistics

Unit tests
----------

- added several tests for the LP interface
- added tests that cover nonempty linear constraint classification types
- added tests for the double double arithmetic, the new red black tree data structure, the nlpi, obbt, interval arithmetics,
  symmetry computation, objective function changes in probing, computing envelopes of bilinear function, relaxation enforcement

Build system
------------

- added interface to the NLP solver WORHP; set `WORHP=true` in order to link to WORHP
- added interface to the NLP solver FilterSQP; set `FILTERSQP=true` in order to link to FilterSQP

### Cmake

- added support for sanitizers in debug mode and options SANITIZE_ADDRESS, SANITIZE_MEMORY, SANITIZE_UNDEFINED, SANITIZE_THREAD
- added option SYM to specify which graph automorphism package (bliss, none) should be used, if available
- disable non-standard compliant floating point optimizations in combination with intel compilers
- improve Visual Studio compilation
- only accept IPOPT version 3.12.0 or higher
- preserve correct rpath in library (e.g. path to libipopt) when installing

### Makefile

- new flag `DEBUGSOL={true,false}` to enable checks against a user given debug solution
- added flag SYM to specify which graph automorphism package (bliss, none) should be used
- default value for ZIMPL in the Makefile is now `false`

Fixed bugs
----------

- fix wrong statistic display of diving leaf solutions
- fixed order of SCIPcalcCliquePartition() in corner case where no cliques are available
- fix treatment of infinite lower bound in proximity objective cutoff
- fixed minor issue in expression graph simplification

- Separator:
  - fix linear knapsack relaxation during separation if a binary variable does not have a solution value in [0,1].
  - fixed potential ressource leaks in SCIPsolveLinearProb(), expr.c, sepa_eccuts, cons_cumulative.c, cons_nonlinear.c
  - fixed bug in cons_orbitope.c, where wrong terminating index in separation of SCIs was used
  - fixed wrong mapping of permuted basis indices in gomory separator
  - fixed integer objective separator for objective scales < 1

- Presolver:
  - fixed numerical issues in boundshift presolver when aggregating integer variables
  - fixed aggregation of variables in boundshift presolver that contain large variable bounds

- Heuristic:
  - fixed bug in feasibility pump heuristic when switching on the `usefp20` parameter
  - fixed handling of LOOSE variables in locks heuristic
  - fixed creation of conflicts in clique heuristic for incomplete LPs

- Constraints:
  - fixed bug in mps reader. Reader now prints `OBJSENSE` section and tries to generate unique names of constraints
  - fixed upgrade to a varbound constraint if abspower constraint contains a multi-aggregated variable
  - fixed several bugs related to hashing of constraints/rows in cutpool.c and cons_linear.c
  - fixed registration of almost fixed nonlinear variables in abspower constraints

- Propagator:
  - fixed releasing of variables in the genvbounds propagator in case the problem could be solved during presolving of a restart
  - fixed numerical issues in bound widening of variable bound constraint handler and vbound propagator during conflict analysis

@page RN40 Release notes for SCIP 4.0

@section RN401 SCIP 4.0.1
*************************

Features
--------

- added parsing functionality to cardinality constraint handler for CIP format
- allow to relax objective limit in reoptimization in presolved stage
- suppress excessive printing about numerical troubles in LP on default verblevel (high)

Performance improvements
------------------------

- only accept passed improving solutions in heur_indicator
- add and use RESTRICT macro for some pointers
- sorting of parents and children for some expression types is now independent of memory layout

- Constraints:
  - widened a bottleneck in simplifying long signomial sums in a nonlinear constraint
  - unified and extended code that improves numerics of cuts generated by nonlinear constraint handlers

- Separation:
  - stop separation in cons_indicator after maxsepanonviolated many non violated separated cuts
  - improve choice of variable to enter support in separation of cons_indicator

Interface changes
-----------------

### New API functions

- SCIPvalidateSolve() to compare solving result with an external primal and dual reference value
- SCIPisObjChangedProbing() to check whether the objective function has changed during probing mode
- SCIPgetDualSolVal() to get the dual solution value of a constraint
- SCIPisLPPrimalReliable() and SCIPisLPDualReliable() to check whether the current primal / dual LP solution
  were successfully checked for feasibility

### Command line interface

- New option in the interactive shell to validate the solution against an external primal and dual reference value
- added command line option `-o` and command `validatesolve` in interactive shell
  to validate the solution against an external primal and dual reference value.

### Interfaces to external software

- Updated and new interfaces to Mosek 8.1, GAMS and Gurobi
- new LP interface to Glop (Google OR tools); CMake only

### Changed parameters

- renamed parameter `heuristics/completesol/maxunkownrate` to `heuristics/completesol/maxunknownrate`

Testing
-------

- add options to make test target (see Makefile section)

Build system
------------

### Cmake

- New CMake build system alongside the usual Makefile setup

### Makefile

- added make options for specifying EXECUTABLE and OUTPUTDIR variables for the make test target

Fixed bugs
----------

- fixed unintended behavior of interrupt signal handler inside SCIP copies
- fixed uninitialized values in SCIP's digraph data structure after calling SCIPdigraphResize()
- fixed issue related to SCIPcreateFiniteSolCopy() not being able to remove all infinite fixings
- fixed issue in SCIPcopyLimits() w.r.t. soft time limit
- fixed bug in dynamic resizing of hashtables and hashmaps
- added workaround for bug in primal simplex of cplex 12.7.1.0 occuring when attempting to solve LPs without rows without presolving
- fixed bug in binpacking example that might have led to doing the same branching several times
- fixed memory issue in binpacking example
- in GAMS writer, forbid also various parenthesis characters in gams symbol names
- added missing definition of `SCIP_UNUSED` in memory.h if def.h is not included
- treat reopt bugs: Avoid numerical problems with changing objective; fix check for changed objective
- fixed reading issue in mps reader: integer variables fixed to 0 or 1 are treated as binaries now,
  allowing to use them as indicator variables
- afternode heuristics are now called even if the node limit was reached and the solving process will be stopped
  after the current node
- fixed bug when activating probing mode with a non-empty separation storage

- LP interfaces:
  - fixed guard against using old Gurobi versions in lpi_grb.c: Gurobi 7.5 was not permitted
  - fixed wrong handling of unboundedness status in lpi_grb.c
  - fixed wrong handling of row basis status in lpi_grb.c

- Propagator:
  - fixed bug in shift and propagate--variable information with a negation transformation is correctly reset after backtracking
  - fixed bug in genvbounds propagator when applying a restart after the root node

- Constraints:
  - fixed bug in varbound coefficient tightening: if a varbound constraint only contained one variable afterwards,
    it may have been deleted without applying the induced bound, if the change was too small, this is now forced
  - fixed potential wrong locks update after a varbound constraint became redundant in coefficient tightening
  - fixed potentially wrong cleanup of fixed variables in nonlinear constraint handler
  - fixed memory leak in OSiL reader when using SOS constraints

- Solution:
  - improved handling of infinite values in a primal solution in quadratic and nonlinear constraints
  - fixed bug in computing violation and cut for certain nonlinear constraints when LP solution is slightly out of bounds
  - fixed debug solution check that appeared in probing mode when the objective function has changed
  - relaxed a too strong assert concerning solutions close to the objective limit

@section RN400 SCIP 4.0.0
*************************

Features
--------

- Introduced support for partial or infeasible user solutions, which SCIP tries to complete/repair heuristically
- implemented linear time methods for (weighted) median selection for joint arrays of various types
- added adaptive solving behavior of SCIP based on solving phases and heuristic transitions, if enabled via `solvingphases/enabled`
- can now solve relaxations within probing
- in case of multiple relaxators the best solution is saved instead of the last one
- added write callback for reader_bnd
- added possibility to use a reference value for advanced analysis of the tree search. If a finite reference value
  (an objective value in original objective space) is passed via misc/referencevalue, SCIP keeps track of the
  number of nodes exceeding the reference value and the number of early backtracks -- path switches in the tree when
  a child node with lower bound smaller than the reference value was available.
- added reading capabilities for partial solutions with extension *.mst
- new global shift off all random seeds (randomization/randomseedshift) and unification of all existing random seeds
- use new macros SCIPdebugMsg(), SCIPsetDebugMsg(), SCIPstatDebugMsg() at all places where it makes sense
- new random number generator in pub_misc.h
- add check whether variables have been released when freeing SCIP
- a print callback can now be specified for user expressions

- LP Solutions:
  - will now enforce relaxation solution instead of lp or pseudosolution if lowerbound is better and the whole lp is included in the relaxation
  - new feature solution polishing to improve integrality of LP solutions

- Constraints:
  - new constraint handler for cardinality constraints
  - added interval-evaluation of sine and cosine
  - allow to create constraints of constraint handlers that don't need constraints
  - New constraint handlers cardinality and components

- Conflicts:
  - implement a storage for conflicts to have more control over active conflicts
  - Improved conflict analysis through central conflict pool and dual ray analysis for primal infeasible LPs; can now analyze dual
    unbounded rays of primal infeasible LPs

- Presolving:
  - New presolvers that disaggregate SOC constraints and reformulate QP's by adding KKT conditions
  - new presolving step for variables contained in a single quadratic constraint with proper square coefficients
  - add new presolving step to disaggregate second order cone constraints
  - new presolving method presol_qpkktref to add the KKT conditions of a QP
  - implemented and extended stuffing presolving in linear constraint handler
  - new components constraint handler which replaces the components presolver; it searches for independent subproblems
    and solves small ones as sub-SCIPs during presolve, larger ones are solved alternatingly during the main solving process
  - new presolving timing FINAL: presolving methods with this timing are only called once after all other presolvers with timings
    FAST, MEDIUM and EXHAUSTIVE are finished; during this timing only reductions are allowed that are self-contained, e.g.,
    fixing all variables and deleting all constraints of an independent component; note that reductions found in this timing
    do not trigger a new presolving round

- Separation and Cuts:
  - can now separate perspective cuts for indicator constraints
  - add sepa_convexproj, a separator which projects onto convex relaxation and build gradient cuts at the projection
  - add sepa_gauge, a separator which computes an interior point of a convex relaxation and performs a binary search in the segment joining
    the interior point and the point to separate until it finds a point in the boundary of the feasible region where to build a gradient cut
  - changed handling of coupling constraints in cons_indicator; the cuts will not be added to the pool, but are separated by default
  - concurrent solving mode that allows to run multiple SCIP instances, that share solutions and global variable bounds, in parallel
  - Revised pseudo random number generation and introduced central random seed for all plugins

- Heuristics:
  - new Graph induced neighborhood search (GINS) primal heuristic that uses neighborhoods
    based on distances in the variable constraint connectivity graph.
    In addition, the heuristic supports a rolling horizon-like procedure to solve auxiliary problems
    for neighborhoods with increasing distance from the starting neighborhood.
  - new primal heuristic LP face that tries to find an integer solution inside the optimal LP face.
  - new heuristic that tries to complete partial solutions
  - the subnlp heuristic now gives ownership of a found solution to the heuristic that constructed the starting point, if any;
    as a consequence, MIP heuristics may now be shown more frequently for having found a solution when solving MINLPs, even
    though the solutions required an additional NLP solve

- Propagator:
  - add prop_nlobbt, a nonlinear optimization-based bound propagator solving two convex NLP relaxations for each variable
  - nodes can now be postponed; currently, this can only be triggered by BEFORELP propagation callbacks

- Statistic:
  + Extended statistic output displayable via the interactive shell
  + new statistic computed: `Root LP Estimate` that shows the root LP best-estimate with every pseudo-cost update
  + added leaf statistics about LP objective limit|feasible|infeasible leaves to the statistics output and
    to the callable library: SCIPgetNObjlimLeaves(), SCIPgetNFeasibleLeaves(), SCIPgetNInfeasibleLeaves()
  + next to the number of found solution, also the number of new best solutions is now printed for each heuristic
    (and relaxation solutions) in the statistics in the `Primal Heuristic` section.

Performance improvements
------------------------

- Extended the presolving timings by an additional timing FINAL for self-contained reductions
- Randomized tie-breaking in different parts of the code to reduce performance variability
- use connectedness information of the clique table to speed up the clique partitioning algorithm
- knapsack approximation algorithms use linear-time weighted median selection instead of sorting
- improved greedy solution in SCIPsolveKnapsackApproximatelyLT() for the flow cover separation
- reduce performance variability by using random numbers as tie-breaker for external branching candidates

- Heuristics:
  - adjusted most Large Neighborhood Search heuristics such that they collect their variable fixings first in an array,
    and only create and populate a sub-SCIP if enough variables will be fixed.
  - reduce performance variability by using a small perturbation in the undercover heuristic
  - 1-opt heuristic can now be repeatedly executed as long as new incumbents are found

- Constraints:
  - Improved and extended stuffing inside of linear constraint handler
  - Changed handling of coupling constraints in cons_indicator
  - SCIP supports constraint compression for problem copies; constraint compression denotes the immediate
    removal of fixed variables from constraint data at creation time to reduce memory requirements.

- Propagation:
  - rewrote the propagate-and-cut-and-price loop so that successful propagations with DURINGLPLOOP timing, bound changes found by separation,
    and new primal solutions now trigger a new round of node solving, starting with propagation; improved tuning of propagation and heuristic timings
  - tuned propagation methods of several constraint handlers
  - make more use of SCIPmarkConsPropagate() to mark constraints for propagation and improved the internal handling of marked constraints
  - improve propagation of absolute-value expression in the case that the sign of the argument is fixed

Interface changes
-----------------

### New and changed callbacks

- Concurrent SCIP:
  - extended interface to support concurrent solving mode

- Constraint Handlers:
  - new optional callback `CONSENFORELAX` to enforce a relaxation solution, see \ref CONS
  - `CONSINITLP` callback now has a new parameter `infeasible`, which is a pointer to store whether infeasibility
    was detected while building the initial LP relaxation

### Deleted and changed API methods

- setting a parameter to a non-valid value now produces an error message instead of a warning
- bound reader uses angle bracket around variable names
- the parameters of SCIPlpiChgObj(), SCIPlpiSetBase(), SCIPlpiSetState(), SCIPlpiSetNorms() have been declared as const
- SCIPapplyHeurSubNlp() can now return the solution found by the sub-NLP heuristic

- Random:
  - methods SCIPrandomGetInt() substitutes SCIPgetRandomInt() (marked to be deprecated)
  - methods SCIPrandomGetReal() substitutes SCIPgetRandomReal() (marked to be deprecated)
  - methods SCIPrandomPermuteArray() substitutes SCIPpermuteRandomArray() (marked to be deprecated)
  - methods SCIPrandomPermuteIntArray() substitutes SCIPpermuteRandomIntArray() (marked to be deprecated)
  - method SCIPrandomGetSubset() substitutes SCIPgetRandomSubset() (marked to be deprecated)

- Conflict Analysis:
  - added parameters `conftype` and `iscutoffinvolved` to SCIPinitConflictAnalysis()
    that indicate the type of the conflict and whether the current cutoff bound is used or not

- Constraint Handlers:
  - added parameter `infeasible` to SCIPinitlpCons()

- Copying:
  - added parameters `fixedvars`, `fixedvals`, `nfixedvars` to SCIPcopyVars()
  - added parameters `fixedvars`, `fixedvals`, `nfixedvars` to SCIPcopyOrigVars()
  - renamed parameter `success` to `valid` in SCIPgetConsCopy()

- Hashmap and Hashtable:
  - removed function SCIPcalcHashtableSize() since not required anymore for `SCIP_HASHTABLE` and `SCIP_HASHMAP`
  - based on the initial size `SCIP_HASHTABLE` and `SCIP_HASHMAP` choose an appropriate size internally to allow insertion of that
    many elements without resizing
  - `SCIP_MULTIHASH` behaves like the old `SCIP_HASHTABLE` and SCIPcalcMultihashSize() should be used as replacement for
    SCIPcalcHashtableSize()

- Nonlinear Relaxation:
  - added parameter `curvature` to SCIPcreateNlRow()

- Parameters:
  - the following new methods return a bool indicating whether the given value is valid for the parameter instead of printing a warning
    message and returning an error code if the value is invalid
    - renamed method SCIPcheckBoolParam() to SCIPisBoolParamValid()
    - renamed method SCIPcheckLongintParam() to SCIPisLongintParamValid()
    - renamed method SCIPcheckCharParam() to SCIPisCharParamValid()
    - renamed method SCIPcheckStringParam() to SCIPisStringParamValid()
    - renamed method SCIPcheckRealParam() to SCIPisRealParamValid()
  - in param.c/h: the new methods return a bool whether the given value is valid for the parameter instead of printing a warning message
    and returning an error code if the value is invalid
    - rename SCIPparamCheckBool() to SCIPparamIsValidBool()
    - rename SCIPparamCheckString() to SCIPparamIsValidString()
    - rename SCIPparamCheckChar() to SCIPparamIsValidChar()
    - rename SCIPparamCheckLongint() to SCIPparamIsValidLongint()

- Primal Heuristics:
  - added parameter `initialseed` to SCIPcreateDiveset()
  - introduced new type `SCIP_HEURTIMING` for primal heuristic timing masks
  - changed type of parameter `timingmask` from unsigned int to `SCIP_HEURTIMING` in SCIPincludeHeur(), SCIPincludeHeurBasic()

- Relaxators:
  - new parameter `includeslp` for SCIPincludeRelax() and SCIPincludeRelaxBasic()
    to indicate whether relaxation includes all linear rows and can be enforced

- Reoptimization:
  - rename method SCIPgetReopSolsRun() to SCIPgetReoptSolsRun()

- Solutions:
  - added parameter `completely` to SCIPtrySol(), SCIPtrySolFree(), SCIPcheckSol() to check all constraints when
    printing violations

- Variables:
  - removed SCIPvarGetLbAtIndex() and added SCIPgetVarLbAtIndex()
  - removed SCIPvarGetUbAtIndex() and added SCIPgetVarUbAtIndex()
  - removed SCIPVarGetBdAtIndex() and added SCIPgetVarBdAtIndex()
  - removed SCIPvarWasFixedAtIndex() and added SCIPgetVarWasFixedAtIndex()
  - Removed method SCIPvarGetNBinImpls()

### New API functions

- added functions for concurrent solving mode (see concurrent.h, concsolver.h)
- SCIPcreateNlpiProb(), SCIPupdateNlpiProb() and SCIPaddNlpiProbRows() to create and update a nonlinear relaxation
- SCIPgetNObjlimLeaves(), SCIPgetNFeasibleLeaves(), SCIPgetNInfeasibleLeaves() for statistics output
  about LP objective leaves
- SCIPcheckCopyLimits() which can be used to check that enough time and memory is left to run a sub-SCIP after
  subtracting time and memory used by the main-SCIP and SCIPcopyLimits() which copies these limits accordingly and disables
  all other limits (need to be set by the plugin, if needed)
- SCIPcopyLargeNeighborhoodSearch() in heuristics.h that supports compressed copying and two kinds of problem copy: the MIP-relaxation or
  a 1-1 problem copy (by copying the constraints and not the LP relaxation)
- SCIPsolveProbingRelax() to solve a relaxation within probing
- SCIPgetLastStrongbranchingLPSolstat() to query the LP statuses after strong branching on a variable
- SCIPinitializeRandomSeed()
- SCIPswapReals() to swap two real values
- SCIPgetNNZs() to get the number of active non-zeros in the transformed/presolved problem

- Debug Messages:
  - SCIPprintDebugMessage(), SCIPsetPrintDebugMessage(), SCIPstatPrintDebugMessage() that output debug messages and also print the
    subscip depth; the first two output via the message handler; also added macros SCIPdebugMsg(), SCIPsetDebugMsg(), SCIPstatDebugMsg()
  - SCIPdebugMsgPrint()/SCIPsetDebugMsgPrint() that output a message without `[debug]` prefix via the message handler (compare SCIPdebugPrintf())

- Solution:
  - SCIPisDualSolAvailable() to query the dual solution availability
  - SCIPlpiSetIntegralityInformation() to improve SoPlex' solution polishing

- Constraints:
  - library methods SCIPcopyConsCompression(), SCIPcopyOrigConsCompression() that accept an array of variables that are immediately
    fixed in the copy. Alternatively, local instead of global bounds can be used for compression.
  - library methods SCIPenableConsCompression(), SCIPisConsCompressionEnabled(), SCIPcopyConsCompression(), SCIPcopyOrigConsCompression()
  - SCIPgetIntVarXor() to access integer variable of XOR constraints
  - SCIPcreateConsCardinality() to create a cardinality constraint
  - SCIPcreateConsBasicCardinality() to create a basic cardinality constraint
  - SCIPchgCardvalCardinality() to changes cardinality value of cardinality constraint (i.e., right hand side of cardinality constraint)
  - SCIPaddVarCardinality() to add a variable to a cardinality constraint
  - SCIPappendVarCardinality() to append a variable to a cardinality constraint
  - SCIPgetNVarsCardinality() to get the number of variables in a cardinality constraint
  - SCIPgetVarsCardinality() to get the array of variables in a cardinality constraint
  - SCIPgetCardvalCardinality() to get the cardinality value of a cardinality constraint (i.e., right hand side of cardinality constraint)
  - SCIPgetWeightsCardinality() to get the array of weights of a cardinality constraint
  - SCIPgetLinvarMay{Decrease,Increase}Quadratic() to get index of a variable in linear term of quadratic constraint that may be decreased
    without making any other constraint infeasible

- Parameters:
  - add SCIPparamIsValidInt() and SCIPparamIsValidReal() to param.c/h
  - add missing functions SCIPisIntParamValid() and SCIPisRealParamValid() to scip.c/h

### Command line interface

- new command line parameter `-v` to print detailed build options

### Interfaces to external software

- Interfaces for Python and Java are, among others, now available via http://www.github.com/scip-interfaces
- Revised documentation of the SCIP C-API to group methods more comprehensively by topics
- dropped support for Ipopt < 3.11
- Additional I/O-functionalities for debugging and logging in SCIP and in the AMPL interface
- updated CppAD to 20160000
- for users of the ampl interface, the display/logfile option has been added to set the name of a
  file to write the SCIP log to (additionally to stdout)

- LP Interfaces:
  - SCIP uses the lpi_spx2 interface by default
  - Improved Gurobi interface that can handle ranged rows (requires Gurobi >= 7.0.2)
  - the CPLEX LPI now also compiles with CPLEX 12.7.0.0

### Changed parameters

- setting a value for a fixed parameter will no longer return with an error, if the new value equals the one to which the parameter is fixed
- changed value of parameter `separating/clique/cliquedensity` to 0.0 such that the separator always constructs a dense clique table
  which proved to be faster on the benchmarks MMM and stableset.
- parameters `misc/permutationseed`, `misc/permuteconss` and `misc/permutevars` changed to `randomization/permutationseed`,
  `randomization/permuteconss` and `randomization/permutevars`
- parameters `conflict/useinflp` and `conflict/useboundlp` are now of type char (before bool)
- all parameters of the components presolver (starting with `presolving/components/`) are now parameters of the components
  constraint handler (starting with `constraints/components/`)

### New parameters

- class randomization
- `branching/sumadjustweight` to adjust branching scores by adding a sum epsilon in order to keep score differences
  near zero, which are otherwise completely disregarded (they are adjusted to at least sum epsilon)
- `concurrent/* ` and `parallel/* ` for configuring the concurrent solving mode
- `constraints/cardinality/branchbalanced` to decide whether to use a balanced branching scheme in the enforcing of cardinality
  constraints
- `constraints/cardinality/balanceddepth` to set the maximal depth until balanced branching is turned off
- `constraints/cardinality/balancedcutoff` to determine that balanced branching is only used if the branching cut off value
  w.r.t. the current LP solution is greater than a given value
- `constraints/indicator/sepaperspective` to turn on separation of perspective cuts for indicator constraints
- `constraints/indicator/sepapersplocal` to decide whether local cuts can be used for perspective cuts for indicator constraints
- `constraints/quadratic/projectedcuts` to enable convex quadratics to generate gradients cuts at the
  projection of the point onto the region described by the constraint, which is supporting
- `lp/solutionpolishing` to enable LP polishing only at the root LP or always
- `misc/referencevalue` to pass a reference value for further analysis of the tree search, see also in `features`
- `presolving/qpkktref/addkktbinary` to allow the presence of binary variables for the KKT update
- `presolving/qpkktref/updatequadbounded` to add the KKT conditions to QPs only if all variables are bounded
- `presolving/qpkktref/updatequadindef` to add the KKT conditions to QPs only if the quadratic matrix is indefinite
- `randomization/lpseed` to set the initial seed of the LP solver
- `solvingphases/enabled` to activate adaptive behavior during the solution process; several further parameters
  in the solvingphases-section to control how to switch the parameters and whether a restart should be performed between the phases.

### Data structures

- new `SCIP_REGRESSION` data structure in pub_misc.h to incrementally compute a best-fit line through pairs of observations
- add maximum branch-and-bound tree depth constant `SCIP_MAXTREEDEPTH` (replaces SCIPgetDepthLimit() and SCIPtreeGetDepthLimit())
- new files heuristics.c/heuristics.h to collect methods that are frequently used by heuristics
- merged dive.c/pub_dive.h with heuristics.c/heuristics.h, removed dive.c/pub_dive.h
- separated header pub_misc.h from repeated methods for sorting and (weighted) median selection;
  those are also available in separate headers pub_misc_sort.h
  and pub_misc_select.h, but included into pub_misc.h

Unit tests
----------

- New unit testing system built on the Criterion framework

Build system
------------

### Makefile

- All makefiles in `examples/` and `applications/` have been updated.
- `make.project` defines a variable `SCIP_VERSION` containing the SCIP version number
- revise sub-makefiles for MSVC on MinGW
- make shared libraries aware of their dependencies
- sub-makefile for CrayXC systems added

- Places:
  - All objective files are now placed in `obj/static` or `obj/shared`, depending on `SHARED=false` or `SHARED=true`, respectively.
  - All internal and external libraries are placed in `lib/static` and `lib/shared`, the include files are in `lib/include`.
  - The binaries now contain an rpath to the SCIP directory, such that shared libraries are found.

- Linking:
  - link binary to shared libs when compiling with `SHARED=true`
  - External projects (including make.project) can use the makefile variable LINKCXXSCIPALL or LINKCCSCIPALL to link all SCIP libraries.
  - Building with `SHARED=true` automatically generates the combined library libscipsolver.so for easier linking

- Targets:
  - Running `make help` lists all makefile options.
  - `make install` copies now all header files
  - new target `dll` to build Windows dlls with MSVC
  - rename `dll` target to `windowslib`

Fixed bugs
----------

- fixed bug in event system: bound change events of the new focus node must be processed, even if the bound
  is the same as at the last focus node
- avoid numerically unstable (multi-)aggregations
- fixed bug in XML reader concerning comments
- the AMPL interface now writes a solve status (solve_result_num) into the .sol file
- in the cmpres.awk (allcmpres.sh) output, the counts in the time column are now with respect to the
  whole set of processed instances (as with fail and solv), while before it was with respect to the
  set of instances where no solver failed (eval set); thus, now proc = fail + time + solv.
- writing of solutions or parameters to a file now works also with the message handler set to quiet
- ignore lower and upper bound tightenigs beyond +/-infinity during solving
- time limit of SCIP-infinity is converted to LPI-infinity when setting it
- fix LP activity of a row that has been modified

- Propagation:
  - fixed possible segmentation fault in genvbounds propagator
  - fixed bug with sorting of propagators in presolving: the order can be changed by calling probing; thus, there is a copy of the
    propagators, which is sorted by presolving priority
  - added missing capturing and releasing mechanism in genvbounds propagator
  - fix wrong propagation of product expressions

- Constraints:
  - fixed wrong representation of SOC constraints in NLP
  - fixed a few issues within redundant constraint detection of (specialized) linear constraint handlers
  - fixed issue in reader_opb concerning writing of fixed variables contained in no constraints

- Memory:
  - fixed memory bug in `SCIP_DIGRAPH`
  - improved counting of memory consumption by using more block memory and counting all allocated memory
  - fix memory leaks in TSP example
  - return `SCIP_ERROR` when a memory exception is caught in SoPlex (was `SCIP_LPERROR`)
  - fixed memory leak in OSiL reader

- Objective:
  - fixed bug while changing the objective value of an original value after transforming the problem
  - fixed bug with solutions from previous runs not satisfying an objective limit
  - SCIPisObjIntegral() now works correctly in `SCIP_STAGE_PROBLEM`

- Heuristics:
  - fixed two bugs in heur_indicator: use improvesols parameter now and update pointer to indicator constraint handler
  - fix wrong NLP representation of logic-or constraints in the dual value heuristic
  - correct handling of implicit integer variables with fractional solution value in simplerounding heuristic
  - fixed bug in heur_octane with uninitialized ray direction

@page RN32 Release notes for SCIP 3.2

@section RN321 SCIP 3.2.1
*************************

Features
--------

- new `force` parameter in (root)redcost propagator to run the propagator also with active pricers

Performance improvements
------------------------

- do not transfer solutions to original space, if SCIP is being freed
- modified implication graph analysis of SOS1 constraint handler; a new component allows to deduce zero fixings of variables
- made SOS1 constraint handler specific diving selection rule faster for the case that the SOS1 constraints do not overlap
- improved disjunctive cuts by the `monoidal cut strengthening` procedure of Balas and Jeroslow

Examples and applications
-------------------------

- several improvements of SCIP-Jack (STP application): extended presolving for STP variants, STP-specific branching
  rule, dual heuristic to generate initial LP relaxation
  SCIP-Jack is now competitive with problem specific state-of-the-art solvers on several well-known STP variants,
  e.g., the (rooted) prize-collecting Steiner tree problem.
- MultiObjective application renamed to PolySCIP; several improvements: better command line argument processing,
  overhaul of much of the source code, installation via CMake

Interface changes
-----------------

- made debug solution functionality thread safe (see debug.h for further information)

### Deleted and changed API methods

- add SCIPcomputeHyperplaneThreePoints() to compute a hyperplane containing three given 3-dimensional points
- SCIPsolveLinearProb() now uses a 1-dimensional matrix representation

### Command line interface

- added interactive shell command `display finitesolution` to print solution with infinite fixings removed,
  added reference to that method to `display solution` output if there are infinite fixings
- new interactive shell command `write history` to write the command line history (only when compiled with Readline)

### Interfaces to external software

- significantly improved Python interface to support user callbacks as well as linear and quadratic expressions

### New parameters

- `constraints/sos1/branchingrule` to decide whether to use neighborhood, bipartite, or SOS1 branching (this parameter
  replaces the old parameters `constraints/sos1/neighbranch`, `constraints/sos1/bipbranch`, and `constraints/sos1/sos1branch`)
- `constraints/sos1/depthimplanalysis` to limit the number of recursive calls of implication graph analysis
- `constraints/sos1/perfimplanalysis` to perform an implication graph analysis to deduce variable fixings and
  additional SOS1 constraints (this parameter replaces the old parameter `constraints/sos1/updateconflpresol`)
- `misc/transsolorig` for transfering transformed solutions to the original space (default: true)
- `propagating/rootredcost/onlybinary` to propagate root reduced costs of binary variables only

### Data structures

- renamed MIP matrix structure to `SCIP_MATRIX`
- changed the numeric values for `PRESOLTIMING` flags

Build system
------------

### Makefile

- new target `dll` to build Windows dlls with MSVC
- add new compiling flag OPENSOURCE to allow/forbid the usage of third party software

Fixed bugs
----------

- fixed wrong objective sense when copying the original problem
- fixed a bug in merge step of cliques during clean up phase; method did not correctly handle infeasibility in the case of multiple
  variable-negation pairs
- fixed a previously untreated case in the linear cons simplification where coefficients only differ by slightly more than an epsilon
- fixed bug in parsing emphasis parameters which formerly led to completely wrong results
- fixed bug in the computation of the Wilcoxon test
- do not use the relative and absolute gap limit if no primal solution has been found so far
- fixed bug in conflict.c with wrong reset of bounds used
- fixed bug with transferring solutions to new runs (need to recompute objective before checking)
- fixed issue with infinite values when checking cuts for redundancy
- fixed library problems on Windows operating systems

- Variables:
  - fixed wrong check when computing cuts for factorable quadratic functions bound tightening of a single variable
  - fixed wrong handling of loose variables in OBBT
  - fixed freeing of hash for binary variables
  - fixed bug during the computation of branching points for continuous variables which are almost fixed to +/- SCIPinfinity()
  - treated the case of integer variables as intermediate variables in the process of obtaining the active variable for a
    given binary variable

- LP:
  - fixed a bug in dive.c that occurred when lpsolvefreq was set to 1; after a cutoff, the solution values of the
    linked LP solution might have become invalid
  - do not analyse an infeasible LP for conflicts during diving mode when LHS/RHS of rows were changed
  - use LPi infinity when reverting bound changes in conflict analysis

- Heuristics:
  - fixed bug in heur_simplerounding in connection with relaxators
  - fixed bug in feaspump heuristic where last solution candidates were not updated correctly
  - fixed bug with infinite shift values in heur_shifting
  - fixed bug in shiftandpropagate heuristic: the heuristic did not correctly handle intermediate, global bound changes of the selected variable
    after its tentative fixing led to a cutoff.

- Propagator:
  - (root) reduced cost propagators are not run anymore when doing branch-and-price,
    since they may install upper bounds on variables which might interfere with the
    pricing (they may be enabled again by their force parameters)
  - fixed too hard assertion in pseudoobj propagator
  - fixed a bug in shiftandpropagate where column positions after sorting are now correctly linked to their variables after sorting
  - fixed potential memory leak in genvbound propagator

- Presolving:
  - fixed inconsistency in knapsack constraint handler data during presolving
  - fixed some problem with reoptimization when the problems are infeasible or have been solved in presolving
  - fixed endless loop in knapsack constraint handler when continuous variables change their types to binary during presolving
  - squares of binary variables might not have been replaced by the binary variable itself in presolve,
    if the variable was originally general integer and only became binary during presolve (due to bound tightening)
  - fixed bug in dive.c avoiding a check of constraints in the presence of indicator constraints

- Constraints:
  - fixed numerical problems in computation of cuts for bivariate functions in quadratic constraint handler
  - fixed bug in quadratic constraint handler when computing lifted-tangent inequalities
  - fixed bug in nonlinear constraint handler when replacing a violated nonlinear constraint leads to an infinite
  - fixed bug in SOS1 constraint handler with inconsistent data structure after restart
  - fixed wrong handling of negated variables in bound tightening procedure of SOS1 constraint handler
  - fixed bug in simple fixing heuristic of SOS1 constraint handler
  - fixed two bugs in pseudoboolean constraint handler with wrong sorting of and constraints
  - fixed issue: constraints being parallel to objective function (after restart) sometimes led to wrongly stating infeasible
  - fixed bug during coefficient tightening in varbound constraint handler
  - handle cutoffs in cons_indicator detected by infeasible inequalities
  - fixed late change of type of slack variables in cons_indicator, if the bounds are not integral
  - fixed initsol and exitsol of cons_indicator, if problem has already been solved
  - fixed bug in cons_indicator with changing type of slackvariable

@section RN320 SCIP 3.2.0
*************************

Features
--------

- added reoptimization feature for optimization problems with changed objective function or tighter feasible region
- the original problem can now be permuted directly after reading (if `misc/permutationseed` has value >= 0)
- added methods to compute strongly connected components with Tarjan's Algorithm
- added method to propagate implications of SOS1 variables
- convex quadratic contraints can now generate gradient cuts which are supporting to the feasible region
- SoPlex interface can now (re)store dual steepest edge weights
- extended expression parsing to support power, realpower and signpower operators; started support for user-defined operators
  in expression trees/graphs
- possibility to set a soft time limit which becomes active only after the first primal solution was found
- added matrix module for getting access to the internal mixed inter linear problem matrix
- better handling of large values returned by the LP solver
- added more checks to SCIP{alloc,realloc,duplicate}BufferArray() to handle overflows properly
- new plugin for reoptimizing a sequence of optimization problem that differ in the objective function, e.g., sequences arising from
  column generation
- new plugin `compr` for rearranging the search tree, currently this only works on the reoptimization tree
- moved assertions in comparison methods from scip.c to set.c

- Constraints:
  - we can now upgrade quadratic constraints with one bilinear term to SOC constraints
  - we can also upgrade general quadratic constraints with a single negative eigenvalue to SOC constraints

- Branching:
  - tighter reliability notions introduced for reliability branching, based on pseudo-cost relative errors
    and comparing candidates with the best pseudo-candidate using a 2-sample student-T test. These methods
    are used in disjunction with the existing reliability notion that uses a fixed number as reliability
    threshold for every variable before turning off strong-branching. This means, the classical method
    must be turned off by setting parameters minreliable and maxreliable to 0. The behavior is
    controlled through several parameters.
  - new distribution branching rule to base decisions on row activity (normal) distribution over domain space
  - can now output information for BAK: Branch-and-bound Analysis Kit
  - new score in hybrid reliability pseudocost branching that prefers nonlinear variables when solving MINLPs
  - new branching rule multaggr which allows to branch on general disjunctions defined by fractional multi-aggregated variables
  - new branching rules for SOS1 constraints for branching on a neighborhood or a complete bipartite subgraph of
    the conflict graph. In addition to variable domain fixings, it is sometimes also possible to add complementarity
    constraints to the branching nodes. This results in a nonstatic conflict graph, which may change dynamically
    with every branching node.
  - new branching rule nodereopt to reconstruct the tree after changing the objective function

- Reader:
  - the MPS reader can now read semi-integer variables, they are handled by creating bound disjunction constraints
  - the MPS reader can now handle objective constants given as (the negation of) the RHS of the objective row

- Separation:
  - obbt propagator applies now additional separation and propagation in order to learn stronger and more bound tightenings
  - extended probing mode to allow separation and objective coefficient changes
  - improved separation procedure of SOS1 constraint handler, including bound (clique) cuts and implied bound cuts
  - new disjunctive cut separator for SOS1 constraints
  - new edge-concave cut separator for quadratic constraints

- Presolver:
  - Improved coordination of presolvers. There are three timings for presolvers now, FAST, MEDIUM and EXHAUSTIVE.
    Each presolving callback can specify one or more of these timings in which it will be called later.
    Within a presolving method, the current timing can be checked and the algorithms to be performed selected based on
    the timing. In one presolving round, first all presolving methods with timing FAST are called, sorted by priority.
    If they found enough reductions, a new round is started, otherwise, all presolving methods with timing MEDIUM are
    called. Again, with enough reductions, a new presolving round is started, too few reductions lead to running
    the EXHAUSTIVE presolvers. Similar to the delay concept used before, we are not neccessarily running all EXHAUSTIVE
    presolvers but stop as soon as one of them found enough reductions, starting a new presolving round immediately.
  - new presolving components for SOS1 constraints, including bound tightening and clique extension
  - new presolver tworowbnd for improving variable bounds and detecting redundant constraints added
  - new presolver dualagg for aggregating single up-/downlocked variables by a binary variable added
  - new presolver implfree for aggregating implied free variables added
  - new presolver redvub which can detect redundant variable upper bound constraints added
  - new presolver stuffing for fixing of singleton continuous variables added

- Heuristic:
  - improved clique and variable bound heuristics
  - new heuristic distribution diving that bases its score function on the changes regarding solution density
  - variable histories can be transferred between sub-SCIPs solved by LNS heuristics and the component presolver
    and the main SCIP to reuse this information.
  - new heuristic heur_indicator that tries to make partial solutions with indicator constraints feasible. It also
    tries to improve them (or external solutions) by a one-opt local search.
  - new heuristic (heur_bound) which fixes all integer variables to their lower/upper bounds and solves the remaining LP
  - modified diving heuristics to handle SOS1 constraints
  - new primal heuristic for reoptimization 'ofins': objective function induced neighborhood heuristic
  - new heuristic for reoptimization which constructs solutions based in the changes between the objective function and the optimal
    solution before changing the objective function

- Statistic:
  - extended variable branching statistics in the interactive shell by sample variance of unit gains
  - extended statistic output of interactive shell by more information on diving heuristic behavior

Performance improvements
------------------------

- improved treatment of nonlinearities in hybrid reliability pseudo cost branching
- using sparsity information of the SoPlex LP

- Constraints:
  - improved vartype upgradability from continuous to implicit variables in cons_linear.c, depending on their objective coefficients
  - improved propagation of SOS1 constraint handler using the information from a conflict

- Heuristics:
  - zi rounding heuristic uses buffer data structures, thereby decreasing total memory usage of SCIP
  - adjusted (hard) diving heuristics to solve fewer LPs. LP's are resolved only if a parameter-defined
    percentage of the variable bounds changed through domain propagation or at a predefined frequency.
  - some of the diving heuristics additionally consider indicator variables and SOS1 variables as candidate variables and try to
    make these constraint types feasible before passing a rounded solution to SCIPtrySol()

- Presolving:
  - new presolving/propagation algorithm using the gcd for ranged rows and equations in cons_linear
  - added presolving levels (FAST, MEDIUM and EXHAUSTIVE) to allow better balancing of presolvers

- Separation:
  - improved separation procedure of SOS1 constraint handler
  - improved separation procedure for convex quadratic constraints

Examples and applications
-------------------------

- two new applications for multi-objective optimization (PolySCIP) and the Steiner Tree Problem in Graphs
- new application for solving Steiner tree problems: SCIP-Jack can handle both the classical Steiner tree problem in graphs
  and 10 of its variants

Interface changes
-----------------

### New and changed callbacks

- new callback function `SCIP_DECL_CONSGETDIVEBDCHGS` to provide
  constraint handler method to suggest dive bound changes during the generic diving algorithm, see type_cons.h for details
- new callback `SCIP_DECL_DIVESETGETSCORE` to implement scoring function to guide diving

### Deleted and changed API methods

- avoid potential comparisons of different infinity values by adjusting the LP solution value
- SCIPintervalSign(),  SCIPintervalAbs(), SCIPintervalMax(), SCIPintervalMin(), SCIPexprgraphGetNodePolynomialMonomialCurvature(),
  and SCIPexprgraphTightenNodeBounds() need an infinity value to decide whether an interval is empty or not
- SCIPgetFeasibilityQuadratic() and SCIPgetActivityQuadratic() returns now a `SCIP_RETCODE` and needs an additional `SCIP_Real*` to
  store the result
- methods which support statistical tests in pub_misc.h, SCIPstudentTGetCriticalValue(), SCIPcomputeTwoSampleTTestValue() etc.
- SCIPsolveLinearProb() solves a linear problem of the form Ax=b for a regular square matrix A
- Added parameter `freesubscip` to SCIPapplyProximity()

- Data structures:
  - Renamed method SCIPdigraphGetSuccessorsDatas() to SCIPdigraphGetSuccessorsData()
  - Renamed method SCIPdigraphGetNodeDatas() to SCIPdigraphGetNodeData()
  - Renamed method SCIPdigraphSetNodeDatas() to SCIPdigraphSetNodeData()

- Constraint Handlers:
  - Renamed method SCIPconshdlrGetPropTimingmask() to SCIPconshdlrGetPropTiming()
  - new method SCIPconshdlrSetPropTiming()
  - Removed method SCIPconshdlrIsPresolvingDelayed()
  - Removed method SCIPconshdlrWasPresolvingDelayed()
  - SCIPmakeSOS1sFeasible() based on solution values, fixes variables to zero to turn all SOS1 constraints feasible
  - removed `delay(presol)` parameter from SCIPinclude{Conshdlr,Presol,Prop}() and added `(presol)timing` parameter
  - new parameter `presoltiming` for method SCIPpresolCons()
  - SCIPvarIsSOS1() returns whether some variable is involved in an SOS1 constraint
  - SCIPgetConflictgraphSOS1() gets conflict graph of SOS1 constraints
  - Added parameter `presoltiming` to SCIPpropCumulativeCondition()
  - Removed parameter `delaypos` from SCIPsetConshdlrPresol()
  - Added parameter `presoltiming` to SCIPsetConshdlrPresol()
  - Removed parameter `delaypos` from SCIPincludeConshdlr()
  - Added parameter `presoltiming` to SCIPincludeConshdlr()
  - Added parameter `consgetdivebdchgs` to SCIPincludeConshdlr() to provide a divebdchg-callback for the constraint handler
    to include

- Branching Rules:
  - Added parameter `forcestrongbranch` to SCIPselectVarStrongBranching()
  - Added parameter `executebranching` SCIPexecRelpscostBranching()
  - Added parameters `ndomredsdown` and `ndomredsup` to SCIPgetVarStrongbranchWithPropagation()

- LP and Cutting Planes:
  - Added parameters `inds` and `ninds` to SCIPgetLPBInvRow(), SCIPgetLPBInvCol(), SCIPgetLPBInvARow(), SCIPgetLPBInvACol(), and
    SCIPcalcStrongCG()
  - Added parameters `maxweight`, `weightinds`, `nweightinds`, and `rowlensum` to SCIPcalcMIR()

- Variables:
  - SCIPvarGetNodeSOS1() returns node of SOS1 variable in the conflict graph
  - SCIPnodeGetVarSOS1() returns SOS1 variable associated to some given node in the conflict graph
  - Removed method SCIPvarGetNBinImpls()

- Presolving:
  - Removed parameter `delaypos` from SCIPincludePresolBasic()
  - Added parameter `presoltiming` to SCIPincludePresolBasic()
  - Removed parameter `delaypos` from SCIPincludePresol()
  - Added parameter `presoltiming` to SCIPincludePresol()
  - Removed parameters `presoldelay` and `presoltiming` from SCIPincludePresol()
  - Removed parameters `presoldelay` and `presoltiming` from SCIPsetPropPresol()

- Misc:
  - Added parameter `isequation` to SCIPaddClique()
  - Removed parameter `writeimplications` from SCIPwriteCliqueGraph()
  - Removed method SCIPallocBufferSize()
  - Removed method SCIPduplicateBufferSize()
  - Removed method SCIPreallocBufferSize()
  - Removed method SCIPfreeBufferSize()
  - Removed method callback SCIPdialogExecConflictgraph()

### New API functions

- started support for user-defined operators in expression trees/graphs (see SCIPexprCreateUser()),
  interface will likely change again in future SCIP versions
- new methods for mixed inter linear matrix access (see pub_matrix.h) added
- SCIPcomputeArraysIntersection() to compute the set intersection of two ordered arrays
- SCIPcomputeArraysSetminus() to compute the set difference of two ordered arrays
- SCIPcutGetLPActivityQuot() in pub_cutpool.h to get the potion of LP's where this cut was sharp in an optimal basis.
- SCIPpresolGetTiming(), SCIPpresolSetTiming(), SCIP{conshdlr,prop}GetPresolTiming(), and SCIP{conshdlr,prop}SetPresolTiming()
- SCIPdigraphSetNSuccessors() sets the number of successors of some digraph node to a given value

- Diving:
  - SCIPcreateDiveset() to add a diveset to a heuristic. Heuristics may have multiple divesets under different names
  - SCIPperformGenericDivingAlgorithm() that performs diving with periodic LP resolve according to the diveset argument.

- Constraints:
  - new setter function SCIPsetConshdlrGetDiveBdChgs() in scip.h to set dive bound change callback for this constraint handler
  - SCIPaddDiveBoundChange() to add a diving bound change to the diving bound change storage of SCIP together with the information if this is a
    bound change for the preferred direction or not, to be used by constraint handlers inside the getDiveBdChgs-callback
  - SCIPchgCoefLinear() and SCIPdelCoefLinear() to modify linear constraint during problem creation

- Memory:
  - BMSallocClearBlockMemoryArray()/SCIPallocClearBlockMemoryArray() and
    BMSallocClearBufferMemoryArray(), SCIPallocClearBufferArray() to allocate arrays that are initialized to 0
  - SCIPbuffermem() to get buffer memory;

- Sort:
  - added new sorting functions SCIPsortRealRealRealBoolBoolPtr(), SCIPsortDownRealRealRealBoolBoolPtr()
  - added new sorting functions SCIPsortIntIntIntReal(), SCIPsortDownIntIntIntReal(), SCIPsortRealIntInt(), SCIPsortDownRealIntInt()

- Param:
  - SCIPwriteParam() to write a single parameter to a file
  - SCIPcheckParam{Bool,Char,...}() to check whether a parameter value is within the feasible domain

- Quadratic:
  - SCIPchgLhsQuadratic(), SCIPchgRhsQuadratic(), SCIPchgLinearCoefQuadratic(), SCIPchgSquareCoefQuadratic(),
    and SCIPchgBilinCoefQuadratic() to modify quadratic constraints during problem creation
  - SCIPgetFeasibilityQuadratic() and SCIPgetActivityQuadratic() to get the feasibility and activity of a quadratic constraint in a given solution
  - SCIPaddSquareLinearization(), SCIPaddSquareSecant(), SCIPaddBilinLinearization() and SCIPaddBilinMcCormick()
    in cons_quadratic.h to compute linear under- and overestimation for bilinear and quadratic terms

### Command line interface

- extended variable branching statistics and statistic output in the interactive shell (see Statistic section)
- submenu for setting `vbc` settings renamed to `visual`
- at the end of a command line run the best solution can now be output in the orignal space

### Interfaces to external software

- in the AMPL interface, variable and constraint attributes (flags) can now be set via suffixes, where 0 (unset) stands
  for the default, 1 for TRUE and other values for FALSE; see SCIPcreateVar() and SCIPcreateCons() for their meaning;
  for variables, `initial` and `removable` are recognized;
  for constraints, `initial`, `separate`, `enforce`, `check`, `propagate`, `dynamic` and `removable` are recognized
- the AMPL interface now passes an initial guess, if specified, as a solution (that will be checked for feasibility) to SCIP

### Changed parameters

- rowrepswitch set to 2.0, so row representation is activated if LP has at least 2 times more rows than columns
- one can now set emphasis parameters at the beginning of a settings file; it should start with `emphasis:` and
  the contain the emphasis string, e.g., `emphasis: feasibility` or `emphasis: heuristics off`.

- Renamed parameters:
  - `vbc/filename` to `visual/vbcfilename`
  - `vbc/realtime` to `visual/realtime`
  - `vbc/dispsols` to `visual/dispsols`

### New parameters

- added parameter to switch pseudo cost update in diving heuristics (enabled by default)
- `branching/relpscost/confidencelevel` to set the confidence level to be used by statistical tests
- `branching/relpscost/higherrortol` to define the highest reliability threshold for relative error based reliability
- `branching/relpscost/lowerrortol` to define a lower reliability threshold for relative error based reliability
- `branching/relpscost/nlscoreweight` for weight of nonlinear score when branching on MINLPs
- `branching/relpscost/usedynamicconfidence` to use a dynamic confidence level based on the amount of
  strong-branching simplex-iterations compared to the overall simplex iterations (default is FALSE)
- `branching/relpscost/usehyptestforreliability` to enable strong branching decisions based on a 2-sample student-T test of all prior
  pseudo-cost observations between the best pseudo-candidate and the candidate for which to decide whether strong-branching should be applied
- `branching/relpscost/userelerrorreliability` to enable relative error based reliability
- `branching/relpscost/skipbadinitcands` for skipping strong-branching candidates whose estimated gain
  is significantly worse than the one of the locally best (sb or pseudo) candidate
- `constraints/linear/multaggrremove` to perform multi-aggregations in linear constraint handler only if the constraint can be removed afterwards
- `constraints/linear/rangedrowpropagation` to disabled newly implemented propagtion algorithm for ranged rows and equations
- `constraints/quadratic/advanced/interiorcomputation` to select the way of computing and interior point for gauge cuts
- `constraints/quadratic/gaugecuts` to enable convex quadratics to generate gradients cuts which are supporting
- `constraints/soc/generalsocupgrade` to allow general quadratics to be upgraded to soc
- `constraints/SOS1/addcomps` to add local complementarity constraints to the branching nodes (can be used in combination
  with neighborhood or bipartite branching)
- `constraints/SOS1/addbdsfeas` to define a minimal feasibility value for local bound (clique) inequalities in order to be
  added to the branching node
- `constraints/SOS1/addcompsdepth` to define the maximal depth for adding complementarity constraints
- `constraints/SOS1/addcompsfeas` to define a minimal feasibility value for local complementarity constraints in order to be
  added to the branching node
- `constraints/SOS1/autocutsfromsos1` to automatically switch to separating bound cuts from SOS1 constraints if the SOS1
  constraints do not overlap
- `constraints/SOS1/autosos1branch` to switch to SOS1 branching if the SOS1 constraints do not overlap
- `constraints/SOS1/conflictprop` to define whether to use conflict graph propagation
- `constraints/SOS1/bipbranch` to branch on a complete bipartite subgraph of the conflict graph
- `constraints/SOS1/boundcutsdepth` to define the node depth of separating bound (clique) cuts
- `constraints/SOS1/boundcutsfreq` to define the frequency for separating bound (clique) cuts
- `constraints/SOS1/boundcutsfromgraph` to define whether to separate bound (clique) inequalities from the conflict graph
- `constraints/SOS1/boundcutsfromsos1` to define whether to separate bound (clique) inequalities from SOS1 constraints
- `constraints/SOS1/fixnonzero`: If neighborhood branching is used, then fix the branching variable (if positive in sign)
  to the value of the feasibility tolerance
- `constraints/SOS1/implcutsdepth` to define the node depth of separating implied bound cuts
- `constraints/SOS1/implcutsfreq` to define the frequency for separating implied bound cuts
- `constraints/SOS1/implprop` to define whether to use implication graph propagation
- `constraints/SOS1/maxaddcomps` to define the maximal number of complementarity constraints added per branching node
- `constraints/SOS1/maxboundcuts` to define the maximal number of bound (clique) cuts separated per branching node
- `constraints/SOS1/maxboundcutsroot` to define the maximal number of bound (clique) cuts separated per iteration in the root node
- `constraints/SOS1/maximplcuts` to define the maximal number of implied bound cuts separated per branching node
- `constraints/SOS1/maximplcutsroot` to define the maximal number of implied bound cuts separated per iteration in the root node
- `constraints/SOS1/maxextensions` to define maximal number of extensions that will be computed for each SOS1 constraint in presolving
- `constraints/SOS1/maxsosadjacency` to define that the adjacency matrix of the conflict graph is not created in presolving if
  the number of SOS1 variables is too large
- `constraints/SOS1/maxtightenbds` to define the maximal number of bound tightening rounds per presolving round
- `constraints/SOS1/neighbranch` to branch on a neighborhood of the conflict graph
- `constraints/SOS1/nstrongiter` to define the maximal number LP iterations to perform for each strong branching round
- `constraints/SOS1/nstrongrounds` to define the maximal number of strong branching rounds to perform for each node (only
  available for neighborhood and bipartite branching)
- `constraints/SOS1/sos1branch` to branch on a single SOS1 constraint, i.e., a clique of the conflict graph
- `constraints/SOS1/sosconsprop` to define whether to use SOS1 constraint propagation
- `constraints/SOS1/strthenboundcuts` to define whether to strengthen bound (clique) cuts in case bound variables are available
- `constraints/SOS1/updateconflpresol` to update the conflict graph during the presolving procedure
- `display/allviols` to print all violated constraints of the best solution during checksol in the scip shell
- `heuristics/indicator/improvesols` that turns on the improvement of external solutions by one-opt
- `heuristics/*diving/lpresolvedomchgquot` to determine the percentage of changed domains since previous LP to trigger
  an LP resolve [default: 0.15] (* stands for eight diving heuristics to support this feature)
- `heuristics/*diving/lpsolvefreq` to determine the frequency for resolving LP's during the execution of
  this heuristic [default: 1, use 0 for a dynamic setting based on the number of domain reductions]
  (* stands for eight diving heuristics to support this feature)
- `heuristics/shiftandpropagate/binlocksfirst` to set if binaries without locks should be preferred in ordering
- `heuristics/shiftandpropagate/maxcutoffquot` to select a maximum percentage of allowed cutoffs before stopping the heuristic (default is 0.0)
- `heuristics/shiftandpropagate/selectbest` to trigger if shiftandpropagate should select the best candidate in every round
  (set to FALSE for static order) (default is FALSE)
- `limits/autororestart` for triggering an automatic restart after this many nodes, or -1 for no auto restart [default is -1]
- `limits/softtime` to set a soft time limit (active only after first primal solution was found)
- `misc/allowobjprop` to allow objective function propagation
- `misc/allowdualreds` to allow dual reductions
- `misc/outputorigsol` to control whether at the end of a command line run the solution should be output in the orignal space
- `numerics/checkfeastolfac` to scale feasibility tolerance when checking the feasibility of best found solution
  after the solving process finished (e.g., checksol in scip shell)
- `separating/cutselrestart` for cut selection during restart copy process (`a`ge, activity `q`uotient) [default is `a`]
- `separating/cutselsubscip` for cut selection for sub SCIPs (`a`ge, activity `q`uotient) [default is `a`]
- `separating/disjunctive/maxconsdelay` to delay separation of disjunctive cuts if number of SOS1 constraints is larger than predefined value
- `separating/disjunctive/maxdepth` to define the node depth of separating disjunctive cuts
- `separating/disjunctive/maxinvcuts` to define the maximal number of disjunctive cuts investigated per iteration in a branching node
- `separating/disjunctive/maxinvcutsroot` to define the maximal number of disjunctive cuts investigated per iteration in the root node
- `separating/disjunctive/maxrank` to define the maximal permissible rank of a disjunctive cut that could not be scaled to integral coefficients
- `separating/disjunctive/maxrankintegral` to define the maximal permissible rank of a disjunctive cut that could be scaled
  to integral coefficients
- `separating/disjunctive/maxrounds` to define the maximal number of separation rounds of disjunctive cuts in a branching node
- `separating/disjunctive/maxweightrange` to define the maximal valid range of simplex tableau row weights

### Data structures

- new enum `SCIP_CONFIDENCE_LEVEL` for different levels of confidence for statistical tests.
- new struct `SCIP_DIVESET` that bundles options for SCIP's diving heuristics; all hard diving heuristics (those
  without `obj` at the beginning) include diveset and implement only the scoring callback.
- rename all file `*_vbc.?` to the more generic `*_visual.?`
- moved buffer memory handling to blockmemory/memory.?;
  remove files type_buffer.h, struct_buffer.h buffer.h buffer.c;
  removed functions SCIP*buffer*() from scip.? and replaced them by macros;
  redesigned buffer interface to be similar to block memory; added checks for strange sizes

Testing
-------

- added scripts and targets for testing with xpress (see Makefile section)

Build system
------------

### Makefile

- new parameter `DELHEADERS` for `uninstall`-target: scip headers are only removed when invoking `make uninstall DELHEADERS=true`
- added scripts check_xpress.awk, check_xpress.sh, evalcheck_xpress.sh and check_cluster_xpress.sh and target
  `testclusterxpress` and `testxpress`

Fixed bugs
----------

- fixed bug in primal.c and tree.c by using SCIPinfinity() as a cutoffbound to delete child nodes
- fixed bug in lp.c which leads to wrong primal and dual feasibility
- fixed wrong handling of infinite activities and primal values in sepastore.c and lp.c
- fixed bug that led to an erroneous warning about the clock type
- fix behavior of `make install` which now sets symbolic links and short links to binaries and libraries
- fix bug which lead to wrong global bound tightenings in prop_genvbounds.c
- fix call to random generator for Windows operating systems in misc.c
- fixed again a bug in backward propagation of linear expressions in expression graph

- NLP:
  - fixed bug in heur_nlpdiving.c: wrong counting of fix variables
  - fix wrong handling of `SCIP_NLPSOLSTAT_LOCALINFEASIBLE` solution status in nlp.c
  - fix characterization of logic or constraints in SCIP's NLP relaxation

- Branching:
  - fixed wrong comparison when executing branching rule for external branching candidates
  - fix spatial branching on implicit integer variables
  - fix wrong comparisons of values larger/less than +/- SCIPinfinity() in branch.c, lp.c and sol.c
  - fixed problem with lpisrelax flag in probing mode when doing branch-and-price

- Constraint Handlers:
  - try to handle fixings of multi-aggregated variable in cons_sos1 presolving and avoid error
  - fixed bug in pseudoboolean constraint handler about negated variables
  - fixed assert in cons_soc.c: now soc with 1 lhs variable are allowed
  - fixed wrong assert in cons_indicator (slack variables might be replaced by active variables that have nonzero objective)
  - fix late creation of auxiliary LP in cons_nonlinear.c, which lead to a segmentation fault with lpi_spx2.cpp
  - fixed bug in cons_abspower.c: do not generate cuts with infinity right-hand-side anymore
  - fixed setting of enforcement flag for constraints created by reformulation in nonlinear constraint handlers
  - fixed bug in cons_indicator with handling local bounds

- Memory:
  - fix potential memory leak in SoPlex LP interfaces when setting invalid basis
  - fix potential memory leak in method SCIPgetConsCopy()
  - fix potential memory leak in method detectRedundantConstraints() of the knapsack constraint handler

- Interval arithmetic:
  - fix handling of infinite intervals in SCIPintervalIsEmpty()
  - fixed bug in intervalarith.c: bivariate quadratic equations may have been solved wrongly if second variable is unbounded

- Quadratic Constraints:
  - fix wrong sorting of bilinear terms in cons_quadratic
  - fix potentially tightening of LB/UB of a variable to +/- infinity in cons_quadratic
  - fixed bug in cons_quadratic.c which leads to an overflow when SCIP allocates memory for a dense matrix
  - fixed bug in cons_quadratic.c: do not generate linearization cuts for disabled constraints
  - fix missing clean phase of bilinear terms with zero coefficient in cons_quadratic.c

@page RN31 Release notes for SCIP 3.1

@section RN311 SCIP 3.1.1
*************************

Features
--------

- use clock average to reduce number of system calls via `timing/rareclockcheck` parameter
- added copy mechanism for conjunction constraints
- added revised lpi_xprs for using XPRESS as LP solver

Performance improvements
------------------------

- improved solving of LPs in OBBT propagator
- improved activity-delta computation and thereby propagation for linear constraints
- improved memory management of proximity heuristic
- disabled statistic timing in all subscips via new parameter `timing/statistictiming`

Interface changes
-----------------

### New and changed callbacks

- rename array arcdatas in digraph to arcdata
- changes in clock type are now transferred to SoPlex
- corrected wrong primal bound in statistics for unbounded problems
- forbid to call SCIPfixVar() in `SCIP_STAGE_PRESOLVED` stage, which is not allowed since it calls SCIPchgVarLb/Ub()

### Deleted and changed API methods

- rename SCIPdigraphGetNodeDatas() to SCIPdigraphGetNodeData();
- rename SCIPdigraphSetNodeDatas() to SCIPdigraphSetNodeData()
- SCIPapplyProximity() has an additional parameter freesubscip, which causes the method to free
  the created subscip automatically at the end.

### New API functions

- SCIPhasPerformedPresolve() to check, e.g., whether LP duals are accessible
- SCIPconvertRealTo[Long]Int() to convert reals that represent integers to [long] ints.
- SCIPisDualfeasEQ() and related to perform checks w.r.t. to the dual feasibility tolerance
- SCIPdeleteSubproblemProximity() to free proximity subproblem manually as external caller

### Command line interface

- added dialog for writing the finite solution (calling SCIPcreateFiniteSolCopy() before writing)

### Interfaces to external software

- AMPL interface now returns dual multipliers if problem is an LP and presolving was turned off

### Changed parameters

- changed default value of parameter `heuristics/proximity/minimprove` to 0.02; previous value was 0.25
- changed default value of parameter `heuristics/proximity/usefinallp` to FALSE

### New parameters

- `timing/rareclockcheck` to call the system time less frequently, based on the current average time interval
  between two calls to SCIPsolveIsStopped(); the default value is FALSE
- `timing/statistictiming` to enable/disable all timers for statistic output of SCIP; the default value is TRUE

### Data structures

- renamed MIP matrix structure to `SCIP_MATRIX`
- changed the numeric values for `PRESOLTIMING` flags

Build system
------------

### Makefile

- added Makefile support for cygwin 64 Bit
- allow to turn off block and buffer memory by the makefile parameters NOBLKMEM, NOBUFMEM, NOBLKBUFMEM;
  also remove the now superfluous makefiles for noblkmem, nobufmem, noblkbufmem

Fixed bugs
----------

- fixed wrong conversion of reals representing negative integer values
- in debug mode, SCIP checks that no NaN's are introduced in SCIPsolSetVal()
- fixed bug 697 (and 699), calling SCIPsolve() after the problem was already solved and SCIPfreeSolve() was called now
  does nothing anymore
- added support for character `#` in variable names in old non-linear CIP format (i.e., names without `<` and `>`)
- fixed bug 702, removed too hard assert when casting too big values into `SCIP_Longint`
- branching for continuous variables with unbounded intervals now takes `branching/clamp` into account
- forbid aggregations with scalar smaller feastol or larger 1/feastol
- fixed bug 683, not recognizing errors/segfaults especially in free stage of SCIP by improving the check scripts
- fixed bug where quieting a message handler also disabled writing to files other than stdout
- fixed bug 708, special case of implications led to a fixing
- fixed bug, variable bounds detected wrong infeasibility
- another bug fix when computing the original variable sum of a given variable in SCIPvarGetOrigvarSum()
- fixed setting solution value of multi-aggregated var in xml-solution case
- fixed bug changing the variable type of an negated variable
- fixed numerical troubles in SCIPcreateFiniteSolCopy()
- fixed bug in SCIPpermuteProb(): if called before transforming the problem, data structures were not initialized yet
- fixed bug in aggregation procedure if two variables were of non-binary type but for one of the variables
  SCIPvarIsBinary() returned true
- treat activities of pseudo solutions as invalid when containing positive and negative infinity contributions
- fixed bug in GMI example: fractionality of slack variable is now computed correctly
- fixed LP interface of CPLEX: functions getBInv* return the correct sign of the coefficients.
- fixed bug in SCIPpermuteProb(), when called in transformed stage and non-active constraints exist

- Dual:
  - use dual feasibility tolerance for comparisons regarding reduced costs
  - fixed bug in prop_dualfixing: don't fix variables to infinite values during solving
  - fixed sign of the dual multipliers returned by AMPL interfaces for maximization

- Objective and Time Limit:
  - fixed wrong output of status when an objective limit was imposed but not reached yet
  - fixed the rare case that branching was performed even though strong branching found global bound changes leading to
    an infeasible/objlimit LP
  - fixed bug that objective limit was not reset correctly during SCIPfreeTransform() for maximization problems
  - fixed bug that hitting the time limit while solving a pure LP and then continuing the solving process lead to
    not solving the LP, but always creating a single child node until maximum depth is reached

- Heuristic:
  - fixed bug leading to an incorrect dual bound when solving probing LPs within a DURINGPRICINGLOOP heuristic
  - fixed bug in proximity heuristic which attempted to enter diving mode even at nodes without a constructed LP
  - fixed wrong pseudo cost updates during diving heuristic execution after backtracking
  - fixed bug in heur_oneopt: avoid bound violations if shift value is negative due to infeasibilities
  - fixed bug that reaching a solution limit by beforenode heuristics lead to disregarding the current node if the
    optimization process was restarted later
  - fixed bug in trysol heuristic not saving the best solution in maximization problems

- Presolve:
  - fixed bug in presolving of abspower constraints that lead to wrong variable locks
  - allow to call SCIPmarkConsPropagate() in INITPRESOLVE stage
  - fixed bug in components presolver with handling of dual fixable variables: unboundedness was not detected,
    better handle components with single variables by dual fixing propagator
  - issues in component solving by presol_components do not lead to stopping the overall process, anymore, the component
    is just disregarded

- Memory:
  - fixed bug with freeing problem: need to reset objective limit
  - fixed memory leaks in case of erroneous parsing of constraints, e.g., non-linear constraints
  - fixed missing memory allocation for node data in digraphs

- Constraints:
  - fixed bug in cons_quadratic which leads to wrong min/max activities
  - removed wrong break in cons_pseudoboolean
  - fixed bug in cons_varbound.c using the wrong constraint side for updating an upper bound
  - fixed bug in presolve of cons_nonlinear: wrong constraint upgrades may have been performed due to outdated bound
    information in expression graph
  - fixed bug in cons_setppc, wrongly aggregating variables if dual-presolving was disabled
  - fixed bug in cons_sos1: locks and events were not initialized if constraint was added to transformed problem
  - fixed bug in cons_setppc with dual presolving disabled
  - corrected copy of disjunction constraints

- Reading:
  - allow to read numbers like `42856.` in lp-format
  - fixed bug(?) in reader_mps: variables are now written in columns section even of they occur in no constraint
    and have an objective coefficient of 0 (otherwise, CPLEX and Gurobi cannot read the file)
  - fixed bug with reading `>=1` indicator constraints in LP-files
  - fixed bug in reader_lp which created two indicator constraints with the same name to trigger an equality
  - fixed bug when reading indicator constraints for linear constraints (equations/ranged rows) from MPS files

@section RN310 SCIP 3.1.0
*************************

Features
--------

- added breadth first search node selection
- new node selection rule UCT which balances exploration and exploitation by considering node visits
- added possibility to not set a cutoff bound in the LP solver (can be enabled by setting `lp/disablecutoff` to TRUE)
- added missing debugging solution check for cliques
- added a data pointer to each node of the `SCIP_DIGRAPH`
- SCIPgetVarCopy() will now copy the original bounds when called for an original variable
- added upgrade of continuous variables to implicit variables for linear equations even if the coefficient is
  not equal to 1
- probing supports implicit binary variables
- added scaling to computation of relative interior point in SCIPcomputeLPRelIntPoint()

- Solution:
  - added two methods to iterate over a sparse solution (`SCIP_SPARSESOLUTION`), see pub_misc.h
  - it is now possible to add an offset for the original problem instance, all original solutions will be initialized with
    this value and updated, when the offset is changed
  - extended and corrected dual feasibility checks for LP solution (controlled by parameter `lp/checkdualfeas`)

- Cuts and Separation:
  - the rank of cuts is now stored and taken into account to improve numerical stability
  - added possibility to separate a cutpool w.r.t. a given solution (instead of LP-solution)

- Branching:
  - new branching rule `cloud branching` that considers several alternative LP optima
  - additional vbc output added: branching information is printed earlier and also for nodes which were cut off
  - added support for strong branching with domain propagation in full strong and reliability pseudo cost branching
  - added strong branching with domain propagation support: in SCIPstartStrongbranch(), support for propagation can
    be enabled (uses the probing mode, some overhead compared to standard strong branching), after that
    SCIPgetVarStrongbranchWithPropagation() can be used to perform strong branching on a variable with previous domain
    propagation; similar to probing, valid bounds for variables are collected
  - strong branching with propagation can be enabled in fullstrong and relpscost branching rule
  - added possibility to store pricing norms of the LP solver (in addition to basis information) to speed up LP solving
    after a backtrack, e.g. in probing or strong branching with domain propagation
  - a pricer can now return that no further pricing should be done but rather early branching, even if it added variables

- LP interface:
  - SoPlex (>= 1.7.0.5) can compute condition number of current basis matrix via LP interface
  - LPI files (lpi*.[h|c]) all moved from src/scip to src/lpi

- Constraints:
  - added propagation method to cons_xor relying on Gaussian elimination, which can also produce feasible solutions
  - added first implication detection in cons_linear
  - cons_indicator can now try to construct feasible solutions from a cover
  - added possibility to forbid upgrading of linear constraints
  - new initial constraints are now added to the LP before solving a probing LP
  - first implementation of parsing for nonlinear constraints in CIP format
  - added upgrade from varbound constraints to set-packing constraints
  - added upgrade from bounddisjunction constraints to set-packing/logicor constraints
  - cumulative constraint handler adds disjunctive constraints (cumulative with capacity 1) for all jobs which cannot
    be processed in parallel
  - added new clique extraction algorithm for linear constraints
  - the slack variables of indicator constraints can now be scaled
  - added redundancy check of sides of ranged row varbound constraint
  - added coefficient tightening for ranged row varbound constraint
  - XOR constraint handler can add two extended formulations (flow/asymmetric, parameter `addflowextended/addextendedform`)
  - added multi-aggregation for binary variables with at most two uplocks and two downlocks, which emerge from set-
    partitioning or set-packing constraints
  - added upgrade from quadratic constraints to set-packing constraints
  - generalized the linking constraint handler

- Reader:
  - can now read and write CIP-files with (multi-)aggregated variables
  - all readers now take the global parameters `reading/dynamic{conss|cols|rows}` and `reading/initialconss` into account
  - added reader_pbm, which writes the constraint-variable incidence matrix in pbm format (possibly scaled to given size)
  - reader_osil can now read SOS1 and SOS2 constraints
  - reader_lp and reader_mps are now able to write and-constraints in form of their (weak/strict) relaxation
  - added reading capability to GAMS reader (if compiling with GAMS=true, requires a GAMS system)
  - added capability of writing SOS1/2 constraints to GAMS reader (introduces extra variables and equations)

- Heuristic:
  - new primal heuristics dual value
  - new LNS heuristic called `proximity`, which solves a problem in which a local branching constraint replaces the
    objective function which in turn is treated as additional constraint
  - new LP-based rounding heuristic (heur_randround) whose randomized rounding is biased towards the LP solution value;
    the heuristic uses the probing mode of SCIP to generate conflict clauses on the fractional variables

- Presolving:
  - added new dual presolving for setppc-constraints
  - changed dualfix presolver to propagator such that dual fixing can also be applied during repropagation of the root node
  - added full-dual presolving step in setppc constraint handler
  - dual solution can now be displayed for pure LPs when no presolving was performed
  - added clique presolving for xor constraints
  - added presolving using pairs of variable bound constraints that use the same variables
  - added more presolving to cons_indicator, checking whether indicator/slack variables are aggregated
  - added presolve.{c,h} which should be used for all preprocessing mechanisms executed from within SCIP, corresponding to
    solve.{c,h} and also for presprocessing methods which can be called from different plugins or from the core to avoid
    code doubling
  - return error if variable should be fixed to infinity after presolving (LP-solvers do not handle this consistently)
  - in verblevel `SCIP_VERBLEVEL_FULL`, the number of non-zeros will be output for the original and presolved model
  - new presolving step for tightening logicor constraints using implication and clique information
  - several new presolving steps for linear and knapsack constraints, using gcd information and many more

- Statistic:
  - added average gap based on primal-dual integral to solution statistics; can be disabled via parameter
    `misc/calcintegral`
  - the statistics now include the value of the first LP solved at the root node (without cuts)
  - added new statistic which distinguishes between internal nodes and leaves which got processed
  - new section `Root Node` in statistics, listing objective value, iterations and solving time for the first LP solved
    at the root node as well as final dual bound of the root node and LP iterations for processing the root node
    (those where listed in the `Solutions` section before, named `Root Dual Bound` and `Root Iterations`)

Performance improvements
------------------------

- allow multiaggregation of binary variables
- shorten conflicts and deriving global boundchanges from conflicts
- apply lowerbound provided by pricers already during pricing loop, stop pricing if the lower bound computed by pricing
  already exceeds the cutoff bound
- improved performance of SCIPcliquelistDel(), SCIPcliquetableAdd(), SCIPcliquetableCleanup()

- LP Solution:
  - strong branching LP solutions are checked for integrality
  - improved LP reoptimization for branch-and-price applications
  - improved numerical stability checks for LP solution
  - faster feasibility check of LP solutions (controlled by parameters `lp/checkprimfeas` and `lp/checkdualfeas`)

- Presolver:
  - improved methods SCIPlpiGetBInv{Row,Col,ACol} for row representation in SoPlex LP interface
  - improved performance of method SCIPsolRetransform() when called during presolving with many aggregations
  - minor presolving performance improvements in cons_logicor.c and cons_knapsack.c
  - dual fixing presolver was turned into a propagator
  - many presolving improvements in constraint handlers
  - improved dual-presolving for setppc constraints in special cases

- Constraints:
  - major improvements in pseudo-boolean constraint handler
  - performance improvement in domain propagation by marking constraints for propagation
  - added more constraint upgrading possibilities
  - improved handling of initial constraints created during solving
  - disabled scaling in feasibility check of nonlinear constraint handlers
  - conflict consisting of exactly two binary variables will be handled as set-packing constraint instead of an logicor
    constraint and the corresponding clique information is globally added
  - fasten repropagation for set-packing and -partitioning constraints
  - improved merging of and-constraints
  - disabled multi-aggregation in linear constraint handler when coefficients differ too much
  - improved multi-aggregation in linear constraint handler when only one variable in the aggregation has infinity
    contribution
  - added upgradability for implicit binary variable cases for linear constraints

Examples and applications
-------------------------

- new textbook Gomory mixed integer cuts example

Interface changes
-----------------

- removed all message length parameters in message.c and for printing error messages (not needed anymore)

### New and changed callbacks

- Domain Propagation:
  - added parameter `nmarkedconss` to SCIP_DECL_CONSPROP() callback which gives the number of constraints marked
    for propagation (these constraints are listed first in the conss array given as parameter).

- Primal Heuristics:
  - Added parameter `nodeinfeasible` to SCIP_DECL_HEUREXEC() callback which states whether the current subproblem was
    already detected to be infeasible. In this case, the current LP solution might not respect local bounds and the
    heuristic must not assume that it does.

- Variable Pricers:
  - Added parameter `stopearly` to callback method SCIP_DECL_PRICERREDCOST(). This boolean pointer should be used by the pricer
    to state whether early branching should be performed, even if new variables were added in the current pricing round.

- Branching Rules:
  - new possible return value `SCIP_DIDNOTFIND` for SCIP_DECL_BRANCHEXECLP(), SCIP_DECL_BRANCHEXECPS(), and
    SCIP_DECL_BRANCHEXECEXT() callbacks to state that the branching rule searched, but did not find a branching.

### Deleted and changed API methods

- SCIPcalcMIR() takes an additional parameter sidetypes to determine which side of the rows to use
  (relevant for ranged rows)
- SCIPvarParseOriginal() and SCIPvarParseTransformed() now return the end of the parsed string
- SCIPgetConsCopy() now always captures the created constraint

- Branching:
  - Added parameter `nfracimplvars` to SCIPgetLPBranchCands()
  - SCIPgetLPBranchCands() can be used to retrieve the number of implicit integer variables with fractional LP solution
    value via an additional pointer; the corresponding implicit integer variables can be accessed together with their
    fractionalities and solution values in the same way as binary and integer variables before; the arrays are sorted such
    that binary and integer variables precede the implicit integer variables; the method SCIPbranchcandGetLPCands()
    has been modified in the same way

- LP and Cutting Planes:
  - Added parameter `sidetypes` to SCIPcalcMIR() to specify the specify row side type to be used.
  - Added parameter `cutrank` to SCIPcalcMIR() and SCIPcalcStrongCG() which stores the rank of the returned cut;
     via SCIProwChgRank() the rank of a cut can be changed (default rank is 0)
  - Added parameter `infeasible` to SCIPaddCut() which is a pointer to store whether the cut is infeasible for the
    local bounds.
  - SCIPgetLPObjval() now returns the LP value of the current (suboptimal) basis if the iteration limit is hit during LP
    solving (instead of -infinity); this value is not necessarily a valid dual bound and must not be used as such, but can
    be used as an objective estimate, e.g., if strong branching is simulated using the probing mode
  - removed parameter `normtype` from function SCIPcomputeLPRelIntPoint()

- Misc:
  - Added parameter `lazyconss` to SCIPwriteMIP() to swith writing removable rows as lazy constraints.
  - Added parameter `enablepropagation` to SCIPstartStrongbranch(), which can be used to enable strong branching
    with domain propagation.
  - SCIPstartStrongbranch() has a new parameter `propagate` to enable or disable propagation support for strong branching
  - New method SCIPgetVarStrongbranchWithPropagation() which performs strong branching with propagation on a variable.
  - Added parameter `endptr` to SCIPparseVar() which stores the final string position after parsing.

### New API functions

- added SCIPdebugCheckConss() to the debugging mechanism and therefore created a `SCIP_SOL` (in original space) in debug.c
- before copying solutions to the original solution candidate storage, infinite solution values can now be removed using SCIPcreateFiniteSolCopy()
- SCIPsortLongPtrRealBool(), SCIPsortLongPtrRealRealBool(), SCIPsortLongPtrRealRealIntBool() and corresponding
  methods for sorting, insertion and deletion
- SCIPstoreSolutionGap() in scip.c, to store the gap when the first and last solution is found
- SCIPwriteCliqueGraph() which allows to write a graph with node weights for fractional variables

- Separation:
  - SCIPconshdlrIncNCutsFound(), SCIPsepaIncNCutsFound() and SCIPsepaIncNCutsFoundAtNode() to increase the number of found cuts
  - SCIPseparateSolCutpool() to separate a cutpool w.r.t. a given solution

- Constraint Handlers:
  - New method SCIPconshdlrGetStrongBranchPropTime() which returns the time used for domain propagation methods
    of the constraint handler during strong branching.
  - New method SCIPconsIsMarkedPropagate() which returns whether a constraint is marked for propagation.
  - New methods SCIPconsAddUpgradeLocks() and SCIPconsGetNUpgradeLocks() to increase or get the number of upgrade
    locks of a constraint.
  - New method SCIPgetNCheckConss() which returns the number of checked constraints.

- Data structures:
  - New methods SCIPsparseSolGetFirstSol() and SCIPsparseSolGetNextSol() to get the first sparse solution
    or iterate over the sparse solutions, respectively.
  - New methods for the `SCIP_QUEUE` data structure in pub_misc.h to handle a (circular) queue, e.g., SCIPqueueCreate(),
    SCIPqueueFree(), SCIPqueueInsert(), SCIPqueueRemove(), SCIPqueueFirst(), SCIPqueueIsEmpty(), SCIPqueueNElems()
  - New method SCIPgmlWriteNodeWeight() to write a node section including weight to a .gml graph file.
  - New methods for hash tables: SCIPhashtableRemoveAll(), SCIPhashtableGetNElements(), SCIPhashtableGetLoad()
  - New methods in pub_misc.h to handle a resource activity, e.g., SCIPactivityCreate(), SCIPactivityFree(),
    SCIPactivityGetVar(), SCIPactivityGetDemand() ...
  - New methods for digraphs: SCIPdigraphResize() to resize the graph and SCIPdigraphSetNodeDatas() and
    SCIPdigraphGetNodeDatas() to set and get the data attached to the nodes.

- Domain Propagation:
  - New method SCIPpropGetStrongBranchPropTime() which returns the time spent by a domain propagator during strong branching.
  - New methods SCIPmarkConsPropagate() and SCIPunmarkConsPropagate() to (un)mark a constraint for propagation.

- LP and Cutting Planes:
  - New methods SCIPchgRowLhsDive() and SCIPchgRowRhsDive() to change left and right hand side of a row during diving.
  - Added parameter `cutoff` to SCIPsolveDiveLP(), SCIPsolveProbingLP(), and SCIPsolveProbingLPWithPricing()
    which is a pointer to store whether the diving/probing LP was infeasible or the objective limit was reached.
  - SCIPgetFirstLP{Dual/Lower}boundRoot() which return the value of the first LP solved at the root node
  - SCIPgetNRootFirstLPIterations() which returns the number of LP iterations for the first LP solved at the root node
  - SCIPlpiGetNorms(), SCIPlpiSetNorms() and SCIPlpiFreeNorms() for getting the LP pricing norms from the LP
    solver, loading them back into the solver and freeing the data
  - New method SCIPgetFirstLPTime() and SCIPgetNRootFirstLPIterations() to return time and iterations for the first LP solve
    and SCIPgetFirstLPDualboundRoot() and SCIPgetFirstLPLowerboundRoot() to return the first root LP dual and lower bound.
  - New method SCIPprintDualSol() which prints the dual solution for a pure LP (works only with preprocessing disabled).
  - New method SCIPisCutApplicable() which returns whether a cut is good enough to be applied.

- Message Handler:
  - the main output routine of message.c (`bufferMessage` now handleMessage) has been rewritten: it now does not need
    a copy of the string to be output anymore, which makes the code much simpler (and also faster); it is passed a
    function pointer to the output function and uses it to directly output the (buffered) messages
  - New generic messagehandler output callback method SCIP_DECL_MESSAGEOUTPUTFUNC().
  - Removed parameter `msglength` from callback method SCIP_DECL_ERRORPRINTING().
  - New method SCIPmessageVPrintError() to print an error message.
  - Removed method SCIPmessagePrintWarningHeader().

- Parameters:
  - New method SCIPparamGetCharAllowedValues() to get the allowed values for a char parameter.
  - New method SCIPgetParam() to get the parameter with a given name.

- Variables:
  - SCIPapplyProbingVar() in prop_probing.h
    without deteriorating its objective value
  - SCIPshrinkDisjunctiveVarSet(), which takes an set of variables with corresponding bounds and boundtypes, and
    tries to derive global boundchanges and also to shorten this set of variables by using cliqe, implication and
    variable bound information
  - SCIPselectVarStrongBranching() to get the variable that fullstrongbranching would select
  - New method SCIPvarGetValuehistory() to get the value-based history of a variable.

- Misc:
  - New method SCIPdoNotMultaggr() which returns whether multi-aggregation was disabled.
  - New method SCIPcreateFiniteSolCopy() to create a copy of a solution with infinite fixings removed.
  - New method SCIPadjustImplicitSolVals() which sets implicit integer variables to an integer value in the given
    solution without deteriorating its objective value.
  - New method SCIPcopyOrig() to copy the original problem. Analoguosly, use SCIPcopyOrigProb(), SCIPcopyOrigVars(),
    and SCIPcopyOrigConss() to copy original problem data, variables, or constraints, respectively.
  - New method SCIPwriteCliqueGraph() to write the clique graph in GML format into a given file
  - New method SCIPaddOrigObjoffset() to add an offset to the objective function.
    in original space and updates all orignal solutions correspondingly
  - New method SCIPcopyImplicationsCliques() to copy implications and cliques to a copied SCIP instance.
  - New method SCIPgetOpenNodesData() which returns all unprocessed nodes.
  - Added parameter `endline` to SCIPprintDisplayLine() to switch printing a newline symbol at the end of the line.
  - New method SCIPgetNLimSolsFound() returning the number of feasible primal solution respecting the objective limit.

### Command line interface

- allow dialog option to write clique graph
- dual solution values can now be obtained in the interactive shell after solving a pure
  LP without presolving

### Interfaces to external software

- new SoPlex 2.0 interface, can be enabled with `LPS=spx2`
- add support for SOS1 and SOS2 constraints to AMPL interface (see `interfaces/check/testset/SOS/sos?a.mod` for example)
- added copy of GAMS interface from COIN-OR/GAMSlinks project; GAMS-reader in SCIP can now read model instances from .gms files
- beta version of a python interface for the scipoptsuite is now available under interfaces/python
- beta version of a Java native interface is now available under `interfaces/jni`

### Changed parameters

- parameter `branching/scorefunction` has new value `q` for for `q`uotient branching score function
- replaced parameter `lp/checkfeas` by two parameters `lp/checkprimfeas` and `lp/checkdualfeas` to decide on primal and dual
  feasibility checks individually
- removed all local parameters `reading/(READER)/dynamic{conss|cols|rows}` and replaced them by global parameters
  `reading/dynamic{conss|cols|rows}`
- changed default value of parameter `numerics/dualfeastol` to 1e-7 for safer dual bounds from LP solver
- new possible values for parameter `heuristics/shiftandpropagate/sortkey` for sorting variables w.r.t. their norm,
  default changed from `u` to `v`, which means sorting downwards by violations

- Constraints:
  - changed type of parameters `constraints/bivariate/scaling`, `constraints/quadratic/scaling`, `constraints/soc/scaling`
    from boolean to character
  - changed default for `constraints/{abspower,bivariate,nonlinear,quadratic,soc}/scaling` to off
  - changed default max coefficient for big-M constraint to be initial from 1e6 to 1e9

- Separation:
  - changed default value of gomory cut separation parameter `separating/gomory/maxrank` from 0 to 3, to take also gomory
    cuts that could not be scaled to integral coefficients, with maximal rank 3 into account
  - remove parameter `separating/closecuts/relintnormtype`

### New parameters

- `branching/checksol` and `branching/heursbsol` to specify whether the strong branching LP solution
  should be checked for feasibility and whether a simple rounding heuristic should be run on this solution
- `branching/firstsbchild` and `branching/forceall` to specify the first child node to be
  investigated during strong branching (`u`p, `d`down, `a`uto) and whether always both children should be solved (only for
  strong branching with domain propagation, per default, the second child is not looked at when the first is infeasible)
- `conflict/fullshortenconflict` to decide whether we want to stop shortening a conflict set, when no
  global bound changes can be found anymore
- `conflict/maxvarsdetectimpliedbounds` to decide whether the a valid conflict of what maximal length
  will be used to derive global bound changes
- `constraints/{linear,knapsack}/detectcutoffbound` and `constraints/{linear,knapsack}/detectlowerbound`
  to enable/disable detection of constraint parallel to the objective function that will add an cutoffbound or an
  lowerbound respectively and these constraints will be prevented from entering the LP
- `constraints/and/upgraderesultant` to upgrade resultants of and constraints from binary to implicit binary variables, default is TRUE
- `constraints/abspower/scaling` and `constraints/nonlinear/scaling`
- `constraints/indicator/scaleslackvar` for scaling of the slack variable in indicator constraints
- `constraints/indicator/trysolfromcover` for trying to construct a feasible solution from a cover
- `constraints/linear/checkrelmaxabs` for checking linear constraints with a side of 0.0 relative to
- `constraints/linear/detectpartialobjective` to enable/disable the detection of sub-equations of the objective function
- `constraints/logicor/strengthen`, should pairwise constraint comparison try to strengthen constraints by removing superflous non-zeros?
- `constraints/xor/addextendedform` to add an extended formulation in XOR-constraints
- `constraints/xor/addflowextended` to add use the extended flow formulation in XOR-constraints
- `heuristics/<heurname>/lplimfac` for LNS heuristics to limit the number of LPs solved in a subproblem
  the maximum absolute value in the activity instead of 1.0
- `heuristics/shiftandpropagate/fixbinlocks` for fixing binary variables with no locks in one direction to the corresponding bound
- `heuristics/shiftandpropagate/collectstats` which decides whether variable statistics are collected
- `heuristics/shiftandpropagate/impliscontinuous` to decide whether implicit integer variables are treated as continuous variables
- `heuristics/shiftandpropagate/preferbinaries` and `heuristics/shiftandpropagate/stopafterfeasible`,
  which decide whether binaries should be shifted first and the shifting should be stopped when no violations are left
- `lp/disablecutoff` to toggle usage of LP cutoff bound (0: enabled, 1: disabled, 2: auto = disabled if pricers are used)
- `misc/calcintegral` (default TRUE) to trigger calculation of primal-dual integral
- `misc/finitesolutionstore` to switch whether infinite fixings should be removed from solutions before
  copying them to the original solution store
- `misc/permuteconss` and `misc/permutevars` to control whether variables and/or constraints should be permuted, if permutationseed != -1
- `presolving/components/feastolfactor` to increase the feasibility tolerance in all sub-SCIPs, when solving a component
- `propagating/obbt/conditionlimit` to discard instable LP bases
- `reading/(READER)/initialconss` that determines whether model constraints are initial
- `reading/cipreader/writefixedvars` for disabling printing of fixed variables in CIP format
- `reading/lpreader/aggrlinearization-ands` and `reading/mpsreader/aggrlinearization-ands` to enable/disable
  the printing of the weak or strict relaxation of and-constraints in LP and MPS format, respectively
- `reading/lpreader/linearize-and-constraints` and `reading/mpsreader/linearize-and-constraints` to
  allow and-constraints to be linearized when printing in LP and MPS format, respectively
- `separating/feastolfac` to allow dynamic decrease of relaxation feasibility tolerance depending on feasibility to applied cuts,
  i.e., allow relaxation solutions to have a primal infeasibility of at most this factor times the infeasibility of applied cuts
- `separating/gomory/sidetypebasis` to decide whether the sides of ranged rows should be determined from the basis status
- `separating/oddcycle/cutthreshold` to run odd cycle separation if not enough cuts have been found
- `separating/zerohalf/delayedcuts` to use the delayed cutpool for the zerohalf separator
- `write/allconss` to enable that all constraints are written
- `write/genericnamesoffset` when writing a generic problem to define an offset on the variable numbering

### Data structures

- New structure to store value-based branching and inference history (see pub_history.h).
- new data structure for (circular) queues (`SCIP_QUEUE`)
- hash tables will now increase dynamically
- Moved LP solver interfaces to subdirectory `src/lpi`.

Testing
-------

- added McNemar tests and Wilcoxon signed rank tests to cmpres.awk evaluation scripts
- added passing MEM option of testgams(cluster) target as workspace option to GAMS jobs
- extended test scripts by statistical tests

Build system
------------

### Makefile

- default flag for ZIMPL is now `auto`, which means that it is built if and only if GMP is available (GMP=true)
- fixed make install for older Mac systems where install command does not have option -t
- dropped support for Ipopt < 3.10

Fixed bugs
----------

- fixed bug when adding (global) clique, implications or variable bound information in solving stage that lead to
  global bound changes which contradict local bounds and therefore need to be stored as pending bound changes
- unlinking a solution now copies solution values smaller than SCIPepsilon() avoiding some feasible solution in the
  transformed problem to be infeasible in the original problem
- fixed bug when flushing the warning buffer when SCIP is closed
- fixed bug when a bound change contradicts a local bound and is stored as pending, but the contradicting local
  bound becomes global afterwards (--> node where pending bound change is valid can be cut off)
- fixed statistics bug: externally given solutions and new solutions found while transforming existing ones
  are now listed in line `other solutions` of primal heuristics statistics
- fixed bug in random generators SCIPgetRandomInt() and SCIPgetRandomReal() for large intervals
- make sure that bound changes of negated original variables are correct

- Branching:
  - fixed bug w.r.t. changing the variable branching priority beyond the problem stage
  - allow again branching on continuous variables with huge bounds

- Separation:
  - fixed bug in sepa_cgmip computeObjWeightSize() w.r.t. equal sized rows
  - fixed wrong bound calculation in sepa_rapidlearning
  - fixed bug in flowcover separator to exclude unconstrained rows in aggregation

- LP and Interfaces:
  - fixed bug that lead to resolving the LP after diving instead of restoring the buffered solution
  - fixed rare bug with conflict analysis and LP/LPI having different states after diving
  - fixed several bugs in lpi_grb
  - fixed wrong strong branching results in lpi_grb.c and an invalid write
  - fixed bug in handling max-function in ampl interface; added support for min-function

- Presolving:
  - fixed bug in prop_dualfix w.r.t. to fixing of variables to infinity after presolving
  - fixed wrong presolving finished status which sometimes occurred when the time limit was hit during presolve
  - fixed bug where a limit on presolving rounds was exceeded by 1
  - fixed minor bugs in presolving in cons_setppc.c and cons_logicor.c
  - fixed minor bug in cons_linear w.r.t. disabled presolving

- Propagators:
  - fixed bug in genvbounds propagator occurring when objective offset or scale changes after a restart
  - fixed bug in genvbounds propagator by replacing non-active variables on right-hand side after presolving

- Readers:
  - fixed memory bug in reader_mps
  - fixed several minor bugs with handling of memory when writing aggregated variables (reader_lp, reader_mps)
  - fixed bug in reader_lp when writing bilinear terms (product sign was missing)
  - fixed bug in reading indicator constraints in mps-format
  - nonlinear readers now create auxiliary objective variables and constraints always as initial and not removable
    in order to avoid unbounded LPs due to loose variables with infinite best bound

- Constraints:
  - fixed several bugs where variables or constraints were not freed correctly
  - do not multi-aggregate variables if the constant would be a huge value in order to avoid numerical troubles
  - fixed bug with infinite multi-aggregation constants
  - fixed output of aggregated variables in indicator constraints in lp and mps-format
  - improved handling of initial constraints: constraints which are initial, but added during the search to an already
    treated node are kept and added to the LP at every node where they are active
  - fixed bug in cons_superindicator concerning names of upgraded constraints
  - fixed bug in cons_indicator with trying to create solution in problem stage
  - fixed bug in cons_orbitope with fixing upper right triangle in non-root nodes

Miscellaneous
-------------

- new SCIP Optimization Suite homepages

@page RN30 Release notes for SCIP 3.0

@section RN302 SCIP 3.0.2
*************************

Features
--------

- reading erroneous CIP files can now output some indication of syntax errors
- can now run splint on core files
- cons_xor now uses the integral variable in propagation
- allowed to switch on/off the solution debugging

Performance improvements
------------------------

- improved SCIPlpiAdd{Cols,Rows}() in SoPlex LPi

Examples and applications
-------------------------

Interface changes
-----------------

### New API functions

- SCIPmarkColNotRemovableLocal() and SCIPmarkRowNotRemovableLocal() to forbid removal of an column/row
  from the LP in the current node
- SCIPmessageVPrintError()

### Command line interface

- can now output the solutions in the solution pool in the interactive shell

### Interfaces to external software

- updated Mosek LP interface to compile with Mosek 7

Fixed bugs
----------

- fixed bugs in solution counting
- fixed fieldtypes in sorting template
- fixed bug concerning the userinterrupt flag, which was not reset
- fixed solution collection when counting solutions
- fixed bug with storing original solutions
- fixed bug with infinite multi-aggregation constants
- fixed bug that removing reverse implication did not reset closestvblpcount
- fixed bug that duplicate solutions stopped copying of solutions to original solution candidate store
- forbid branching on variables with huge bounds; such huge values cannot be enumerated with fixed precision
  floating point arithmetics
- fixed bug that Ipopt's error message was not fully shown due to exiting before the message handler buffer was emptied
- unlinking a solution now copies solution values smaller than SCIPepsilon() avoiding some feasible solution in the
  transformed problem to be infeasible in the original problem
- allow to add columns (rows) with nonzero indices beyond current number of rows (columns) in SoPlex LPi
- updated get.ASL script to cope with broken ftp access to netlib server

- Memory:
  - fixed bugs with freeing C++ object data for problem and variables
  - fixed memory leak in lp.c (probably never occurred so far since array was not used)
  - fixed bug in sepa_zerohalf.c where the maxcuts(root) parameters led to an invalid memory allocation call

- LP:
  - fixed assert in solve.c with branched status and LP reached the objective limit
  - fixed bug in heur_oneopt.c and heur_clique.c which was caused by side-effects when calling SCIPconstructLP(); when
    adding new variables in this method (e.g. adding new variables needed for a relaxation), this changes the variables
    array of SCIP
  - fixed problem that diving did not save status for infeasible LPs
  - fixed bug in SCIPlpComputeRelIntPoint() with wrong iteration limit and with wrong recompution
  - fixed bug that old LP size was not updated for deadend if no LP was solved

- Expressions:
  - fixed issues with ungraceful termination when encountering unsupported expression operands in AMPL interface
  - fixed bug in backward propagation of linear expressions in expression graph

- Propagation:
  - fixed potential performance issue with tree depth always assumed to be zero when propagating in probing mode
  - fixed bug in prop_vbound w.r.t. creation of variables during the search
  - fixed several bugs in propagation of cons_xor: need to take integral variables into account
  - fixed bug in cons_abspower.c handling infinity values in propagation
  - fixed bug in cons_and.c when a constraint was not correctly propagated which led to wrong dual-presolve reductions
  - fixed bug in cons_abspower: wrong infinity check when propagating bounds

- Presolving:
  - fixed bug that the number aggregated variables were not counted in presol_inttobinary.c
  - fixed bug in presol_domcol: locks are now checked to see whether rounding was forbidden for a variable

- Reader:
  - fixed bug in reader_gms.c w.r.t. writing nonlinear expressions with polynomials with constants
  - fixed bugs in parsing bounds from CIP-files, in reader_gms and AMPL interface
  - fixed bug when reading a mps formated file with a missing bound in the bound section

- Constraints:
  - fixed bug in cons_bounddisjunction with satisfied literal of multi-aggregated variable
  - fixed bug in upgrade method of cons_soc
  - fixed issue with negated variables in cons_xor.c
  - fixed several asserts in cons_xor presolving
  - fixed bug in cons_xor.c calling method on null pointer row
  - fixed bug using a too hard comparison on the objective-infeasible-decision in constraint enforcement
  - fixed possible cycling in enforcement of nonlinear constraints due to too early removal of newly added cuts from LP
  - fixed bug wrongly removing constraints locally while counting
  - fixed bugs in cons_bivariate.c when the nonlinear function is not differentiable on the boundary of the domain
  - fixed bug in cons_indicator.c:SCIPmakeIndicatorFeasible() with handling fixed variables
  - fixed bug in cons_integral: check integrality of implicit integer variables when a solution is checked for feasibility
  - fixed bug in Undercover with `pseudo-`quadratic constraints
  - fixed bug with quadratic constraints not being upgraded
  - fixed bug in intervalarith.c: bivariate quad. equations may have been solved wrongly if second variable is unbounded

- Separation:
  - fixed bug in sepa_zerohalf.c not copying the displays to the subscip, but still changing a display parameter there
  - fixed iteration limit determination in sepa_closecuts
  - fixed bug in sepa_closecuts: need to make sure that variable values of separation point satisfy bounds
  - fixed bugs in sepa_oddcylce: number of arcs have to be adjusted, handle implicit binary variables,
    fixed bug in heuristic separation method, fixed asserts
  - fixed wrong bound calculation in sepa_rapidlearning

@section RN301 SCIP 3.0.1
*************************

Features
--------

- added delayed cutpool which only gets separated if the sepastore is empty after a separation round
- sepa_cgmip can now take the objective row into account
- added possibility to run clang compiler
- statistics now include output on number of solutions that respect objective limit

Performance improvements
------------------------

- also copying active tight cuts from the delayed cut pool when calling SCIPcopyCuts()
- sort genvbounds only when root node is finished; apply more often

Examples and applications
-------------------------

Interface changes
-----------------

- when using an objective limit, heuristic characters are not displayed any longer for worse solutions

### Deleted and changed API methods

- fixed spelling in the method name SCIPgmlWriteClosing()

### New API functions

- SCIPgetNLimSolsFound() to get number of solutions that respect the objective limit

Fixed bugs
----------

- fixed issue with applying the effective root depth during the search
- fixed bug concerning usage of dualbound and lowerbound
- fixed bug trying to color probing nodes, which are not added to the vbc output anymore
- fixed bug in sorting template
- fixed bug leading to removing a ranged row parallel to the objective function, although one of the sides was still needed
- fixed a bug correcting the binvarssorted flag in cons_linear.c
- fixed bug in cons_varbound.c not resolving multi-aggregated variables
- relaxed assert in SCIPvarCh{Lb,Ub}{Global,Local} that new bound must be tighter to feastol
- fixed contra-intuitive behavior when using SCIP with objective limits and solution limit at the same time;
  SCIP now only stops when sufficiently many solutions better than the objective limit have been found
- fixed bug when adding binary implications with non-vartype binary variables
- fixed bug adding binary implications on binary variables with type != `SCIP_VARTYPE_BINARY`
- fixed bug concerning different tolerances for reached objective limit in case of pricing with fastmip

- LP:
  - fixed bug which disabled iteration limit in SCIPlpSolveAndEval()
  - ensure consistency of LP bounds during OBBT diving, i.e., that lower <= upper holds exactly
  - set lpsolstat to `SCIP_LPSOLSTAT_NOTSOLVED` in SCIPchg{Lp,Dual}feastol()
  - use tighter dual feasibility tolerance for LPs solved during optimization-based bound tightening
  - fixed bug with unflushed LP arising from global bound changes in strong branching

- Constraints:
  - fixed issue with deleting varbound constraints in case the bound change was not applied
  - fixed bugs in parsing dis-/conjunctive constraints
  - fixed bug with handling of empty logicor and bounddisjunction constraints
  - fixed issue in cumulative constraint and separation
  - fixed bug when sorting knapsack constraints with the same weights
  - fixed bug resulting in trying to delete an upgraded linear constraint a second time in exitpre callback
  - fixed minor bug in conjunctive constraint handler printing wrong constraint
  - fixed bug in disjunctive constraint handler when enforcing a constraint
  - fixed behaviour change of indicator constraint handler when solving another instance after solving one using the
    interactive shell
  - fixed several issues in cumulative constraint handler
  - fixed bug in cumulative constraint handler w.r.t. getting active variables
  - fixed bug in cumulative constraint handler concerning conflict analysis

- LPI and Interfaces:
  - fixed bug in CppAD in connection with abspower constraints
  - fixed bug in CppAD when using signpower functions with expression pointers that do not fit into an unsigned int
  - better handling of generalized (Lagrangian) variable bounds that are not in the LPI
  - fixed wrong basis rstat values in CPLEX LPI
  - fixed bug with LP not being flushed after bound changes on columns that are not in the LPI
  - methods SCIPlpiIs{PrimalFeasible,DualFeasible,DualUnbounded}() in SoPlex LPi now check that the LP is not perturbed,
    which may happen when stopping due to iteration or time limit
  - fixed inconsistencies between methods SCIPlpiIs{PrimalFeasible,DualFeasible,Optimal,...} in SoPlex LPi

- Propagation:
  - fixed bug when adding linear constraints with non active variables in solving process, during propagation this
    resulted in changing the row, which is not possible for unmodifiable constraints/locked rows
  - fixed small issue in pseudo objective propagator w.r.t. propagating the lower bound globally
  - fixed bug in cons_orbitope: in rare cases one cannot repropagate
  - fixed bug of wrong result code in propagation in prop_genvbound.c

- Presolve:
  - fixed bug in copying nonlinear constraints during presolve (resulted
    in wrongly declaring instances as infeasible when using component presolve)
  - fixed bug in copying nonlinear constraints during presolve (nonlinear part was not copied)

- Heuristics:
  - fixed wrong solving status (OPTIMAL) in case an unbounded solution was provided or found by heuristic before presolve
  - fixed bug in heur_subnlp running with tightened tolerances: sumepsilon must be tightened like feastol and epsilon
  - fixed bug in nlp diving heuristic for fractional variables with values slightly outside of their domain

- Numerics:
  - fixed several numeric issues
  - fixed numerical bug in conflict.c relaxing bounds while keeping an infeasibility proof
  - fixed feasibility decision bug when replacing inactive variables by their active counterparts, which might change the
    redundancy status of a bounddisjunction constraint due to numerics
  - fixed numerical bug adding a relaxed bound for conflict analysis in cons_varbound
  - fixed numerical bug in conflict analysis of genvbounds propagator

@section RN300 SCIP 3.0.0
*************************

Features
--------

- SCIPcomputeLPRelIntPoint() with normtype=`s` now uses homogenized LP for computing rel.int. point too and allow to
  set relaxrows = FALSE
- new column showing the pseudo objective value
- digraph structure added to misc.c and pub_misc.h that can be used to handle directed graphs, compute undirected
  components in the graph and sort these components (almost) topologically
- SCIP does now print an info message when the root LP could not be solved or is unbounded
- added counter and clock for SCIPcopy() calls
- correct initialization of steepest edge weights with SoPlex 1.6.0.4
- parameters can now be fixed, which means that their value cannot be changed unless they are unfixed, first;
  the fixing status of a parameter is copied to sub-SCIPs, which allows to ensure that certain parameters
  are also not changed when, e.g., heuristics change emphasis settings or also specific parameters
- automatic transfer of original solutions (e.g., provided by the user, from solution pool, after restart, from heuristic
  adding original solution during solve) to the transformed space (might fail due to, e.g., dual fixings)
- added possibility to use GUBs for lifting knapsack cuts (disabled)
- added pre- and post-conditions in doxygen documentation for all methods of scip.{c,h}
- added zeroobj heuristic that solves a copy of the problem without an objective function and with quite strict limits
  on the number of nodes and LP iterations
- complete reworking of the vbounds propagator: it now takes into account variable bounds, cliques and implications,
  stores bounds of variables which were changed and performs a forward propagation from these bounds, i.e., tries to
  derive new bounds for other variables; during propagation, bound changes are propagated in an (almost) topological order

- Constraints:
  - full version of cumulative constraint handler
  - new constraint handler `superindicator` for indicator constraints with slack constraints of arbitrary type
  - implemented first clique lifting procedure in cons_setppc.c (by default is off)
  - the conjunction and disjunction constraint handlers are now able to parse their CIP output format

- Memory:
  - better handling of memory limits, in particular for large problems
  - estimate memory consumption for sub-SCIP and do not copy them if close to memory limit

- Presolve:
  - time for initpre and exitpre methods is now also measured in presolving time
  - added dual presolving for and-constraints difficult instances (no guarantees)
  - oneopt can now be called before presolving
  - added a presolving step in the disjunctive constraint handler, removing disjunction, where a sub-constraint was
    deleted, which means this sub-constraint is redundant, which again means it is always TRUE or will be enforced by
    another constraint
  - added new presolver convertinttobin, which converts bounded integer variables to their binary representation, e.g.
    for integer variable 0 <= x <= 10 the binary variables y0, y1, y2 and y3 are created, such that
    1 y0 + 2 y1 + 4 y2 + 8 y3 <= 10 and x = 1 y0 + 2 y1 + 4 y2 + 8 y3
  - added new presolver gateextraction, which tries to find and-gates/constraints which are linearized
    e.g. (x + y + z >= 1, x + y <= 1 and x + z <= 1 => x == AND(~y,~z)), in special cases it also detects set-partitioning
    constraints e.g. (x + y + z >= 1, x + y <= 1, x + z <= 1 and y + z <= 1 => x + y + z == 1));
    gate-extractor is also able to detect logicor constraints and set-packing/-partitioning constraints with the same
    variables, to upgrade these both constraints to a set-partitioning constraint
  - added new presolver components, that searches for independent components in the problem structure and solves
    these components as sub-SCIPs when they are small enough (per default <= 20 discrete variables, nodelimit of 10000)
  - added new presolver domcol that looks for dominated columns in a MIP and tries to fix them

- Reader:
  - CNF reader now creates feasibility instances per default, usage of an objective has to be set by a parameter
  - added reader for MI(NL)Ps in OSiL (Optimization Services Instance Language) format

- Statistic:
  - new statistics and new statistic output messages
  - number of presolving calls of plugins is counted and displayed in the statistics,
    can be accessed via SCIPpresolGetNCalls() and SCIP{prop/conshdlr}getNPresolCalls()
  - the statistics shows for a branching rule the number of calls for LP, extern and pseudo candidates
  - new switch `SCIP_STATISTIC` and new macros SCIPstatisticMessage(), SCIPstatisticPrintf() and SCIPstatistic() to output
    statistic and execute code lines which are only needed therefor. Works as `SCIP_DEBUG` and SCIPdebugXyz()
  - added statistics on the number of cuts/rows that have actually been applied to the lp for each constraint handler and separator;
    use SCIPcreate(Empty)RowCons() and SCIPcreate(Empty)RowSepa() to support the statistics.

- NLP:
  - new propagators obbt and genvbounds for MINLP
  - new NLPI parameter `SCIP_NLPPAR_FASTFAIL` to enable convergence checks in NLP solver to stop early on seemingly
  - added nlpdiving heuristic that comprises several diving heuristics using an NLP relaxation

Performance improvements
------------------------

- improved scaling by choosing the smallest scaler
- if first root lp is solved and the optimality is rejected by SCIP, there won't be an unnecessary solving of the lp
  from scratch again
- several performance improvements for Pseudo-Boolean optimization, pseudo objective propagator
- streamlined initlp functions in cons_indicator, cons_sos1, cons_sos2 (add rows only if needed)
- improved time used for adding implications
- speed up in SCIPboolarrayExtend() in misc.c replacing a for loop with BMSmoveMemoryArray() call
- speed up in var.c changing some recursive calls into iterative calls and reducing the number of VARFIX event that are
  thrown for fixation, aggregation or multi-aggregations
- revised reduced cost propagator
- increased performance in SCIPcliqueAddVar(), adding a variable to a clique
- tighten primal and dual feasibility tolerances independently if they are not reached in LP solving

- Probing:
  - if probing reached the end of all variables it will restart the probing cycle correctly
  - improved probing by ordering the variables differently and applying the one-branch before the zero-branch

- Constraints:
  - improved scaling of linear constraints, linear constraints with integral variables will now be scale with
    1e+06/MAX(maximal absolute coefficient, 1.0) instead of 1e+03/MAX(maximal absolute coefficient, 1.0);
    if all coefficients are in absolute value equal they will be scaled by that
  - added clique presolving for and-constraints, which checks if two operands or one operand and the resultant are in a
    clique and then fixes the resultant to 0 and in the former case we can delete the and-constraint too
  - speed up in linear constraint handler replacing aggregated variables
  - when all nonlinearities have been fixed and the number of nonfixed variables is 1 in cons_nonlinear/cons_quadratic/
    cons_bivariate, handle it by a bound change instead of adding a linear constraint

- Separation:
  - automatically turn off separation in sepa_oddcycle if it was too unsuccessful within the last calls
  - use faster Dijkstra variants in sepa_oddcycle
  - improved tcliquegraphAddImplicsVars() in sepa_clique.c to faster add possible variables
  - changed emphasis settings: knapsack disaggregation is now allowed in fast presolving, CG-MIP separator disabled in
    aggressive separation

- Reader:
  - improved lp-, mps-, opb-reading time
  - speed up mps reader asking parameters only once

- Heuristics:
  - added parameters mincoveredrel and mincoveredabs to heur_undercover to only run if problem is sufficiently nonlinear
  - improved intdiving heuristic by activating backtracking to a different fixing value
  - heur_undercover treats indicator constraints as nonlinear and fixes the binary variable for linearization

Examples and applications
-------------------------

- new examples for scheduling and usage of the callable library with nonlinear problems
- the error messages are not handled via the message handler anymore; per default the error message a written to stderr

Interface changes
-----------------

- introduced basic inclusion and creation methods to simplify usage of the SCIP library
- allowed to start diving mode even if LP is not flushed, not solved, or not solved to optimality
- changed the message handler system within SCIP heavily such that it is thread save
- the resolve propagation methods for the constraint handler and propagator getting a new parameter called relaxedbd;
  explaining/resolving this relaxed bound is sufficient
- default integer comparer SCIPsortCompInt() (see pub_misc.h)

- LP interface:
  - SoPlex LPI supports setting of `SCIP_LPPAR_DUALFEASTOL` when using SoPlex version 1.6.0.5 and higher.

- Problem:
  - Forbid problem modifications in `SCIP_STAGE_{INIT,EXIT}PRESOLVE` (see pre-conditions for corresponding methods in scip.h).

- Miscellaneous:
  - New macro SCIPdebugPrintCons() to print constraint only if `SCIP_DEBUG` flag is set.
  - all objscip *.h file now use the default SCIP interface macros (this should avoid errors when changing the interface)

### New and changed callbacks

- Constraint Handler:
  - Added a propagation timing parameter `proptiming` to SCIP_DECL_CONSPROP(), giving the current timing at which
    this method is called (also to the corresponding c++ wrapper classes).
  - New optional callback methods in constraint handlers: `SCIP_DECL_CONSGETVARS` and `SCIP_DECL_CONSGETNVARS`.
    These callbacks, if implemented, should return an array of all variables and the number of all variables used
    by the given constraint, respectively. (This method might, e.g., be called by a presolver)

- NLP Solver Interface:
  - New NLPI callback SCIP_DECL_NLPISETMESSAGEHDLR() to set message handler in NLP solver interfaces.

- Propagator:
  - Added a propagation timing parameter `proptiming` to SCIP_DECL_PROPEXEC(), giving the current timing at which this method is
    called (also to the corresponding c++ wrapper classes).

- Plugin management:
  - added `basic` inclusion methods which have only fundamental data of the plug-ins as arguments; added setter functions
    for all non-fundamental callbacks of the plug-ins; the plug-in types with basic inclusion functions are:
    readers, constraint handlers, conflict handlers, presolvers, propagators, heuristics, separators, relaxation handlers,
    branching rules, node selectors and pricers; these methods should make the usage easier, sparing out optional callbacks and
    parameters: e.g., SCIPincludeConshdlrBasic();
  - To extend the basic functionalities, there are setter method to add
    optional callbacks. For example SCIPsetConshdlrParse(), SCIPsetPropCopy() or SCIPsetHeurInitsol().

- Constraint Handlers:
  - Added basic creation methods for all constraints types, e.g., SCIPcreateConsBasicLinear(); these methods should make the usage easier,
    sparing out optional callbacks and parameters.

### Deleted and changed API methods

- SCIPcomputeCoverUndercover() now has an additional parameter coverbd
- tcliqueMaxClique has an additional parameter to store the number of used branch-and-bound nodes
- the code in `src/dijkstra` and `src/xml` has been changed to (increasingly) conform to the SCIP coding style;
  all function (and variable) names have been changed (do not contain `_` anymore).
- renamed SCIPstairmap*Core() to SCIPstairmap*Stair()

- Conflict Analysis:
  - Added parameter `relaxedbds` to conflict handler callback method SCIP_DECL_CONFLICTEXEC(). This array contains
    bounds which are sufficient to create a valid conflict

- Constraint Handler:
  - Added a parameter `restart` to the SCIP_DECL_CONSEXITSOL() callback method, indicating whether this call was
    triggered by a restart.
  - Added a parameter `relaxedbd` to SCIP_DECL_CONSRESPROP() callback method. If explaining a given bound change
    (index), it is sufficient to explain the reason for reaching the `relaxedbd` value, see above
  - Removed parameters `isunbounded`, `isinfeasible` and `result` from SCIP_DECL_CONSINITPRE() and SCIP_DECL_CONSEXITPRE()
    callback methods. It is not allowed to determine unboundedness or infeasibility in these callbacks, anymore.
  - added a `SCIP_CONS*` parameter to SCIPcreateConsDisjunction() which can represent the linear relaxation of the whole
    disjunction constraint as a conjunction constraint, or `NULL`
  - remove problematic function cons_indicator:SCIPsetSlackVarIndicator()
  - Renamed SCIPgetCountedSparseSolutions() to SCIPgetCountedSparseSols() in cons_countsols.{c,h}.

- Counting:
  - Changed the counting system within SCIP heavily. New method for `SCIP_SPARSESOL` usage, SCIPsparseSolCreate(),
    SCIPsparseSolFree(), SCIPsparseSolGetVars(), SCIPsparseSolGetNVars(), SCIPsparseSolGetLbs(), SCIPsparseSolGetUbs()
    in (pub_)misc.{c,h}.

- Cuts and Separation:
  - removed `targetscip` parameter from SCIPconvertCutsToConss(), now this function can only convert cuts on one instance,
    otherwise use SCIPcopyCuts()
  - added `ncutsadded` parameter to SCIPcopyCuts() to be able to store the number of copied/converted cuts
  - New functions SCIPcreateEmptyRowCons(), SCIPcreateEmptyRowSepa(), SCIPcreateRowCons(), and SCIPcreateRowSepa() that allow
    to set the originating constraint handler or separator of a row respectively; this is, for instance, needed for statistics
    on the number of applied cuts. If rows are created outside a constraint handler or separator use SCIPcreateRowUnspec() and
    SCIPcreateEmptyRowUnspec(). The use of SCIPcreateEmptyRow() and SCIPcreateRow() is deprecated.
  - New functions SCIProwGetOrigintype(), SCIProwGetOriginCons(), and SCIProwGetOriginSepa() to obtain the originator
    that created a row.

- LP:
  - new parameter numerics/lpfeastol for primal feasibility tolerance used in LP solver
  - SCIPcomputeLPRelIntPoint() takes two new arguments giving a time and iteration limit
  - SCIPcolGetStrongbranchLPAge(), SCIPgetVarStrongbranchLPAge(), SCIPgetNLPs(), SCIPgetNPrimalLPs(), SCIPgetNDualLPs(),
    SCIPgetNBarrierLPs(), SCIPgetNResolveLPs(), SCIPgetNPrimalResolveLPs(), SCIPgetNDualResolveLPs(), SCIPgetNNodeLPs(),
    SCIPgetNNodeInitLPs(), SCIPgetNDivingLPs(), SCIPgetNStrongbranchs(), SCIPgetNRootStrongbranchs() now return a longint
    instead of an integer

- Message Handler and Printing:
  - New callback method SCIP_DECL_MESSAGEHDLRFREE() which is called when the message handler is freed.
  - The old callback method SCIP_DECL_MESSAGEERROR() was replaced by the callback method SCIP_DECL_ERRORPRINTING().
  - the follwing methods additionally need the SCIP pointer as parameter to make the output thread save:
    SCIPprintVersion(), SCIPsetMessagehdlr(), SCIPgetMessagehdlr() and SCIPwarningMessage()
  - the error printing method can be replaced using the method SCIPmessageSetErrorPrinting(); the default error message
    printing can be recoverd via SCIPmessageSetErrorPrintingDefault() (see pub_message.h)
  - Changed the message handler system within SCIP heavily such that it is thread-safe. SCIPcreateMessagehdlr() in
    scip.{c,h} was replaced by SCIPmessagehdlrCreate() in pub_message.h/message.c with a changed parameter list;
    see pub_message.h and type_message.h.
  - removed method SCIPcreateMesshdlr(), please use SCIPmessagehdlrCreate() (see pub_message.c)
  - removed method SCIPfreeMesshdlr(), please use SCIPmessagehdlrRelease() (see pub_message.c)
  - Error messages (SCIPerrorMessage()) are not handled via the message handler anymore; per default the error
    message is written to stderr.
  - the following methods need an additional message handler: SCIPdispLongint(), SCIPdispInt(), SCIPdispTime(), all message
    handler methods (see pub_message.h), SCIPhashtablePrintStatistics(), SCIPhashmapPrintStatistics(), SCIPlpiCreate()
  - SCIPprintCons() does not print termination symbol `;\n` anymore; if wanted, use SCIPinfoMessage() to print `;\n` manually
  - remove SCIPcolPrint() and SCIProwPrint(), please use SCIPprintCol() SCIPprintRow() see scip.h
  - method SCIPprintError() does not need the file stream anymore. The error is written via the error message callback.

- Nonlinear expressions, relaxation, and solver interface:
  - Method SCIPexprtreeRemoveFixedVars() is not public anymore.
  - Renamed SCIPmarkNonlinearitiesPresent() to SCIPenableNLP()
  - Renamed SCIPhasNonlinearitiesPresent() to SCIPisNLPEnabled().
  - removed SCIPmarkContinuousNonlinearitiesPresent(),
    renamed SCIPhasContinuousNonlinearitiesPresent() to SCIPhasNLPContinuousNonlinearity() and allow call only during
    initsolve and solve,

- Parameters:
  - Replaced SCIPparamSet*() by SCIPchg*Param()
    + replaced SCIPparamSetBool() by SCIPchgBoolParam()
    + replaced SCIPparamSetInt() by SCIPchgIntParam()
    + replaced SCIPparamSetLongint() by SCIPchgLongintParam()
    + replaced SCIPparamSetReal() by SCIPchgRealParam()
    + replaced SCIPparamSetChar() by SCIPchgCharParam()
    + replaced SCIPparamSetString() by SCIPchgStringParam()

- Presolving:
  - Removed parameters `isunbounded`, `isinfeasible` and `result` from SCIP_DECL_PRESOLINITPRE() and
    SCIP_DECL_PRESOLSEXITPRE(). It is not allowed to determine unboundedness or infeasibility in these callbacks, anymore.

- Propagator:
  - changed parameters of function SCIPpropagateCutoffboundVar() in prop_pseudoobj.{c,h}
  - Added a parameter `restart` to SCIP_DECL_PROPEXITSOL() callback method, indicating whether this call was triggered
    by a restart.
  - Added a parameter `relaxedbd` to SCIP_DECL_PROPRESPROP() callback method. If explaining a given bound change
    (index), it is sufficient to explain the reason for reaching the `relaxedbd` value.
  - Removed parameters `isunbounded`, `isinfeasible` and `result` from SCIP_DECL_PROPINITPRE() and
    SCIP_DECL_PROPEXITPRE() callback methods. It is not allowed to determined unboundedness or infeasibility in
    these callbacks, anymore.

- Sort and Copy:
  - The methods SCIPsortedvecInsert*() have an additional parameter which can be used to receive the position where
    the new element was inserted, if this is not of interest a `NULL` pointer can be given
  - new parameter in SCIPcopyPlugins() to indicate whether the message handler from the source SCIP should be passed to the
    target SCIP (only the pointer is copied and the usage counter of the message handler is increased)
  - New parameter in SCIPcopy() to indicate whether the message handler from the source SCIP
    should be passed to the target SCIP (only the pointer is copied and the usage counter of the message handler is
    increased). In multi theaded enviroment this parameter needs to be set to FALSE.

- Variable usage:
  - rename SCIPvarGetBestBound() to SCIPvarGetBestBoundLocal()
  - rename SCIPvarGetWorstBound() to SCIPvarGetWorstBoundLocal()
  - Method SCIPvarGetProbvarSum() is not public anymore, use SCIPgetProbvarSum() instead.
  - Replaced method SCIPvarGetRootRedcost() by SCIPvarGetBestRootRedcost().

### New API functions

- setup timer to all plugins and therefore SCIP<plugin-type>GetSetupTime() methods in all pub_plugin-type.h to ask
  for this time (, e.g. SCIPeventhdlrGetSetupTime() in pub_event.h)
- new GML(Graph Modeling Language) methods SCIPgmlWriteOpening(), SCIPgmlWriteCosing(), SCIPgmlWriteArc(), SCIPgmlWriteEdge(),
  SCIPgmlWriteNode() that write to a given GML file
- new LPI method SCIPlpiGetObjsen() to query objective sense
- SCIPpermuteIntArray() in pub_misc.h and misc.c for permuting an integer array
- SCIPcalcBinomCoef() in pub_misc.h and misc.c which calculates a binomial coefficient up to 33 over 16
- SCIPheurPassSolAddSol() in heur_trysol.c; solution which are passed via this method are just without any feasibility check
- SCIPgetGlobalPseudoObjval() which returns the global pseudo objective value which is all variables
  set to their best (w.r.t. the objective function) global bound
- SCIPhashGetKeyStandard() which returns the element itself as the key, SCIPhashKeyEqPtr(),
  SCIPhashKeyValPtr() which do the hash-comparison/-conversion on a pointer in pub_misc.h
- SCIPhashtableClear() which removes all elements of a hash table
- SCIPisUpdateUnreliable() to check whether an iteratively updated value should be recomputed from scratch
  (e.g., for activities; uses new parameter `misc/num_recompfac`)
- SCIPisHugeValue() to check whether a value is huge and should be handled separately from other values
  (e.g., in activity computations) and SCIPgetHugeValue() to get the smallest value counting as huge
- SCIPfixParam() and SCIPunfixParam() to fix and unfix a parameter, respectively;
  the fixing status of a parameter can be requested by SCIPparamIsFixed();
- SCIPsetBasePointClosecuts() to set the base point for close cut separation
- SCIPchgCutoffboundDive() to change the cutoffbound in diving mode
- SCIPupdateCutoffbound() which can be used to pass a cutoff bound

- Presolving:
  - SCIPpropIsPresolDelayed() which return if a propagator is delay during presolving
  - Added method SCIPisPresolveFinished() which returns whether the presolving process would be stopped after the
    current presolving round, given no further reductions will be found, can be used to ensure that a presolver is called very late

- Memory:
  - added forgotten implementation of SCIPfreeMemorySize(), SCIPfreeMemorySizeNull() in scip.h and BMSfreeMemorySize(),
    BMSfreeMemorySizeNull() in memory.h
  - SCIPmemccpy() in pub_misc.h and misc.c which copies either a specified number of charcters of a source
    string to a destination string or until it hits a stoping character
  - BMSmoveMemory(), BMSmoveMemoryArray(), BMSmoveMemorySize() and corresponding  BMSmoveMemory_call() in
    memory.{h,c} too move memory elements

- Conflict Analysis:
  - SCIPisConflictAnalysisApplicable() which return FALSE is the conflict will not runs; can be used
    to avoid unnecessary initialization of the conflict analysis
  - SCIPaddConflictRelaxedLb(), SCIPaddConflictRelaxedUb() and SCIPaddConflictRelaxedBd(); these methods
    can be used to give for a bound change which is part of an explanation a relaxed bound; this means the relaxed bound
    is already efficient to be part of a valid explanation
  - SCIPisConflictVarUsed() returns TRUE if the given bound change is already part of the conflict set;
    that is the bound change is redundant;
  - SCIPgetConflictVarLb() and SCIPgetConflictVarUb() returning the lower/upper bound of the given
    variable within the current active conflict set

- Variable usage:
  - SCIPvarsGetProbvar() in pub_var.h and var.c, which returns for a given array of variables the active, fixed
    or multiaggregated representation
  - SCIPgetActiveVars() in scip.{h,c}, which returns for a given array of variables the active counterparts
  - SCIPgetNObjVars() which returns the number of variables which have a non-zero objective coefficient
  - SCIPenableVarHistory() and SCIPdisableVarHistory() which can be used to turn off and on the collection
    of variables statistics which is used for example for branching
  - SCIPbranchVarHole() which branches a variable w.r.t. a given domain hole
  - SCIPvarGetAggregatedObj() which computes for a (not active) variable the corresponding objective value
  - SCIPsolIsOriginal() that returns whether a solution is defined on the original variables
  - SCIPgetVarImplRedcost() which returns the implied reduced costs
  - SCIPvarGetBestRootSol(), SCIPvarGetBestRootRedcost(), SCIPvarGetBestRootLPObjval() which return the best
    combination for a variable w.r.t. root solution value, root LP objective value and root reduced cost
  - SCIPhaveVarsCommonClique() in scip.{h,c}, to check for common clique information on two given variables
  - added basic creation methods SCIPcreateVarBasic() and SCIPcreateProbBasic() and setter functions for
    non-fundamental callbacks of variables and problems.
  - added new methods SCIPvarGetBestBoundGlobal() and SCIPvarGetWorstBoundGlobal().

- Constraint Handler:
  - added public wrapper functions for calling constraint handler callback methods for a single constraint:
    SCIPactiveCons(), SCIPdeactiveCons(), SCIPinitlpCons(), SCIPsepalpCons(), SCIPsepasolCons(), SCIPpropCons(),
    SCIPrespropCons(), SCIPenfopsCons(), SCIPenfolpCons()
  - added basic creation methods for all constraint handlers
  - SCIPchgCapacityKnapsack() which can be used to change the capacity of a knapsack constraint
  - SCIPconsIsAdded() which returns whether a constraint was already to a SCIP instance
  - SCIPconshdlrGetNCutsApplied() in pub_cons.h to get the number of cuts applied to the lp
  - SCIPconshdlrIncNAppliedCuts() in cons.h to increase the number of applied cuts (used by sepastore.c)
  - SCIPchgVarName() and SCIPchgConsName() which can be used to change name of variables and
    constraints in problem creation stage
  - New methods SCIPgetConsVars() and SCIPgetConsNVars() which return for a given constraint the involved variables and
    the number of variables if the corresponding constraint supports this (optional) callbacks
    (corresponding callbacks need to be implemented, see above)

- Message Handler:
  - SCIPmessagehdlrCapture() which captures a given message handler (increases number of uses)
  - SCIPmessagehdlrRelease() which releases and possibly frees a given message handler (decreases number of uses)
  - SCIPsetMessagehdlrLogfile() which can be used to write into a log file
  - SCIPsetMessagehdlrQuiet() which can be used to turn the screen output on and off

### Command line interface

- in the interactive shell, parameters can be fixed and unfixed with `fix` (instead of `set`), e.g., `fix heuristics rens freq TRUE`;
- new shell command `change minuc` to minimize the number of unsatisfied constraints

### Interfaces to external software

- beta-version of a MATLAB interface can be found under interfaces/matlab
- beta-version of a AMPL interface can be found under interfaces/ampl

### Changed parameters

- `branching/fullstrong/reevalage` changed from an integer to a longint parameter

- Removed parameters:
  - `separating/closecuts/separootonly`
  - `constraints/quadratic/defaultbound`
  - `separating/cgmip/nodelimit`

### New parameters

- `constraints/%s/timingmask` for changing the timingmask for calling the propagtion method of all constraint plugins
- `constraints/and/dualpresolving` by default set to TRUE, enabling dual-presolving on and-constraints
- `constraints/indicator/{sepacouplingcuts,sepacouplinglocal}` to enable separation of (local) cuts
- `constraints/indicator/{maxsepacuts,maxsepacutsroot}` to restrict the number of separated cuts
- `constraints/indicator/dualreductions` to enable dual presolving/propagation steps
- `constraints/setppc/cliquelifting`, `constraints/setppc/addvariablesascliques`,
  `constraints/setppc/cliqueshrinking`, first for enabling/disabling the clique lifting algorithm in cons_setppc.c,
  second parameter is for trying to create extra clique constraints in lifting algorithm, third parameter is for trying
  to decrease the number of variable in a clique constraint in the lifting algorithm
- `limits/totalnodes` that allows to stop at the correct node if a restart occured; therefore the new
  `SCIP_STATUS_TOTALNODELIMIT` is added
- `lp/{rootiterlim,iterlim}` to set a limit on the LP iterations spend in the initial root LP and each
  LP resolve, respectively
- `misc/transorigsols` by default set to TRUE, that switches whether SCIP tries to transfer original
  solutions into the transformed space (in initsol and if a heuristic adds an original solution during solving)
- `numerics/hugeval` that defines the smalles value counting as huge (see new method SCIPisHugeValue())
- `numerics/recompfac` which denotes the factor, by which the absolute of an iteratively updated value has
  to be decreased in order to recompute the value from scratch
- `presolving/convertinttobin/maxdomainsize` by default is set to `SCIP_LONGINT_MAX`, which deternmines
  the domainsize for which integers are converted to their binary representation
- `presolving/convertinttobin/onlypoweroftwo` by default is set to FALSE, that parameter allows you to
  only convert integer variables with a domainsize of 2^p-1 to their binary representation
- `presolving/convertinttobin/samelocksinbothdirections` by default is set to FALSE, that parameter allows
  you to convert only integer variables to their binary representation, which have the same amount of up- and downlocks
- `presolving/gateextraction/sorting` by default is set to 1, that parameter determines if you want to try
  to extract big-gates(-1) or small-gates(1) at first by ordering bigger/smaller logicor constraint up front, or use
  them as they are (0)
- `presolving/gateextraction/onlysetpart` by default is set to FALSE, that parameter allows you to
  only extract set-partitioning and no and-constraints
- `presolving/gateextraction/searchequations` by default is set to TRUE, that parameter allows you to
  search for logicor constraints and set-packing/-partitioning constraints with same variables
- `propagating/%s/timingmask` for changing the timingmask for calling the propagtion method of all propagator plugins
- `propagating/probing/maxdepth` to set the maximal depth until the probing propagation is executed
- `reading/cnfreader/useobj` to state whether an artificial objective, depending on the number of clauses
  a variable appears in, should be used, by default set to FALSE, old default behavior of reader corresponds to TRUE
- `separating/cgmip/{minnodelimit,maxnodelimit}` to determine node limit.
- `separating/closecuts/maxlpiterfactor` for iteration limit in relative interior point computation
- `separating/oddcycle/maxunsucessfull` to automatically turn off separation
- `oncepernode` in Rounding and Simple Rounding heuristic

### Data structures

- new data structure for binary trees (`SCIP_BT` and `SCIP_BTNODE` in pub_misc.h)
- renamed data structure `SCIP_STAIRMAP` to `SCIP_PROFILE`
- added new stages `SCIP_STAGE_INITPRESOLVE`, `SCIP_STAGE_EXITPRESOLVE` and `SCIP_STAGE_FREE`; renamed `SCIP_STAGE_FREESOLVE`
  to `SCIP_STAGE_EXITSOLVE`
- Changed the counting system within SCIP heavily. `SPARSESOLUTION` was renamed to `SCIP_SPARSESOL` and moved
  from cons_countsols.h to struct_misc.h

Testing
-------

- the check script now recognizes MIQCP and MINLP instances
- make test now also checks instances in wbo, cnf, osil and fzn format
- renamed parameter SCRDIR of `make testgams` to CLIENTTMPDIR and changed its default to `/tmp`

Build system
------------

### Makefile

- CppAD source code is now distributed with SCIP (`src/cppad`), so that `lib/cppad` is not used anymore;
  the default for EXPRINT has changed from none to cppad

Fixed bugs
----------

- fixed bug with strong branching with the LP status for conflict analysis
- fixed bug w.r.t. adding a value to the objective offset of the transformed problem
- fixed wrong assert in feasibility pump stage 3
- fixed bug in solve.c, applied bounding for the initial lp was only done if root-lp-solution was valid but another
  solution could also have been added
- primal solutions with infinite objective value are now automatically discarded
- all plugins that solve sub-SCIPs now do not stop the whole solution process if there has been an error
- fixed bug in cip reader, wrong use of SCIPstrtok()

- Variables:
  - fixed bug in shiftandpropagate w.r.t. SCIPconstructLP() which can have the side effect that variables are created
  - method SCIPvarGetProbvarSum() (and thus also SCIPgetProbvarSum()) returns +/-infinity if the variable resolves to a
    variable fixed to +/-infinity (depending on the sign of the scalar) but does not multiply with the scalar, anymore
  - better handling of infinite solution values for aggregated and negated variables
  - fixed bug that disabled multi-aggregation of two integer or implicit integer variables
  - fixed bug in sol.c with requesting values of transformed variables in original solution; previously this had only
    been handled in SCIPgetSolVal(), now the handling has been moved to SCIPsolGetVal()
  - fixed several bugs writing an mps file in the reader_mps.c, e.g. writing fixed variables which are not (yet) removed
    and writing integer variables even with an objective value of 0, if they only exist in non-linear constraints

- Separation:
  - fixed minor bugs with respect to counting generated and lifted cuts in sepa_oddcycle
  - fixed bug in sepa_clique.c, could not handle only empty cliques, that were not removed

- Heuristics:
  - fixed potential bugs in shiftandpropagate heuristic concerning the transformation update of a variable with free status
  - fixed bug in heur_zirounding with computation of up/downslacks
  - fixed bug in mutation heuristic with unnecessary aborts due to a wrong memory limit
  - fixed potential bug in fix-and-infer heuristic with variables being fixed to infinite value
  - fixed bug in diving heuristics with variables being fixed to values outside their domain
  - fixed bug in simple rounding heuristic with column generation for variables with strictly positive lower bound
  - made Octane heuristic numerically more stable to avoid asserts being caused by cancellation
  - fixed bug in mutation heuristic with variables being fixed to infinite values
  - do not run heur_shiftandpropagate if there is no LP

- LP Interface:
  - fixed bug in Cplex LPI: after running simplex, solisbasic flag was always true, which might be wrong if Cplex hit a
    time limit
  - fixed bug in SCIP probing mode with cleared LPI state but solved LP
  - fixed assert with `LPI=none` (need to count rows/cols in lpi_none)
  - fixed bug in SoPlex LPI where objective sense was not correct after reading LP from file in SCIPlpiReadLP()

- Constraints:
  - fixed bug in scip.c adding a constraint in SCIPgetConsCopy() to the constraint hashmap
  - fixed bug in cons_linear w.r.t recalculation of unreliable activities
  - fixed bug in cons_linear concerning huge activity values: besides infinite contributions, we now also treat huge
    contributions separately, count their occurences in a constraint and provide a relaxed activity value
  - fixed bug in cons_xor.c parsing a constraint
  - fixed count of propagations in cons_indicator and only try to propagate if variables are not yet fixed
  - fixed some bugs in cons_disjunction.c (wrong assert, forgotten deletion of constraint, wrong SCIPreleaseCons() call)

Miscellaneous
-------------

- first release of GCG, a generic branch-cut-and-price solver built on top of SCIP
- first release of UG, a framework for solving mixed integer programs, mixed integer
  nonlinear programs and constraint integer programs in parallel
- new SCIP T-shirts
- renamed ZIB Optimization Suite to SCIP Optimization Suite

@page RN21 Release notes for SCIP 2.1

@section RN212 SCIP 2.1.2
*************************

Performance improvements
------------------------

- fixed performance issue in debug mode, where SCIPvarGetLPSol_rec() calculated a value to often, which in the end lead
  to exponential growth in running time
- force cuts from linearizations of convex constraint in NLP relax solution into LP, thus allowing faster proving of
  optimality for convex NLPs

Fixed bugs
----------

- fixed bug in varAddTransitiveImplic() in var.c, when adding implications on special aggregated, namely negated, variables
- fixed issue if a primal solution leads to a cutoff of the current focus node
- fix compilation issues with zlib 1.2.6
- fixed bug in SCIPsolveKnapsackExactly(), trying to allocate too much memory which led to an overflow and later to a segmentation fault
- fixed bug in sepa_rapidlearning, carrying on the optimization process, when already solved

- Heuristics:
  - fixed bug in heur_undercover.c, where a variable with fixed bounds but not of status `SCIP_VARSTATUS_FIXED` was wrongly handled
  - fixed bug in heur_oneopt.c which forgot to check LP rows if local rows are present

- Constraints:
  - fixed bug in SCIPsolveKnapsackExactly()
  - fixed bug in cons_quadratic where bounds on activity of quadratic term were not always invalidated when quadratic variables were removed
  - fixed bug in cons.c, where after a restart the arrays for all initial constraints were corrected in the initsol process
    instead of the initpre process, this was to late because you might change the status in presolving which lead to an assert()
  - fixed bug in NLP representation of abspower constraints handling (x+a)^2 with nonzero a
  - fixed bug parsing an and-constraint in cip format
  - fixed bug in cons_setppc, did not handle new constraints with inactive variables
  - fixed bug in cons_xor.c which did not copy the artificial integer variable (used for the lp relaxation)

@section RN211 SCIP 2.1.1
*************************

Features
--------

- the pseudo objective propagator can be forced to propagate if active pricers are present; this can be done
  if for all (known or unknown) variables follows that: they have positive (negative) objective coefficient
  and the global lower (upper) bound is zero.

Performance improvements
------------------------

- improvements in undercover heuristic
- improve SCIPintervalSolveBivariateQuadExpressionAllScalar() for ax=0 case if x has 0 in the interval for the linear coef.
- better domain propagation for quadratic constraints that consist of `non-overlapping` bilinear terms only
- ensure that a fixing of a variable in an abspower constraint is propagated to a fixing of the other variable
- improvements in undercover heuristic, e.g., bound disjunction constraints are considered when setting up the covering problem

Interface changes
-----------------

### Changed parameters

- changed parameter `propagating/pseudoobj/maxcands` to `propagating/pseudoobj/minuseless` (see prop_pseudoobj.c)
  due to revision of the pseudo objective propagator

### New parameters

- added parameters `heuristics/undercover/coverbd` and `heuristics/undercover/fixingorder`

Fixed bugs
----------

- fixed numeric issue in aggregations
- fixed pseudo cost computation
- fixed bug with setting type of slack variables to be implicitly integral
- fixed bug when copying problem data in c++ case returned with the result `SCIP_DIDNOTRUN`
- fixed computation of counter which state the changes since the last call of a presolver
- fixed handling of unbounded solutions, including double-checking their feasibility and that the primal ray is a
  valid unboundedness proof and reoptimizing the LP with modified settings if the solution is not feasible
- fixed compilation issues with negate() function in intervalarith.c on exotic platforms
- fixed bug in SCIPsortedvecDelPos...() templates
- pseudo objective propagator does not propagate it active pricers are present
- fixed bug in heur_shiftandpropagate.c concerning the treatment of unbounded variables
- workaround for trying to add variable bounds with to small coefficients

- Reading and Writing:
  - gams writer now also substitutes $-sign from variable/equation names
  - fixed bug in reader_mps.c: INTEND marker is now also written, if COLUMNS section ends with non-continous variables
  - fixed bug in flatzinc reader w.r.t. boolean expressions

- Constraints:
  - fixed constraint flags evaluation within the ZIMPL reader (reader_zpl.c)
  - fixed bug in SCIPmakeIndicatorFeasible() in cons_indicator.c
  - fixed bug with conflict clause modification in cons_indicator
  - fixed bug in cons_bounddisjunction with uninitialized return values
  - fixed bug in cons_orbitope with calling conflict analysis
  - fixed bug in nlpi_oracle w.r.t. changing linear coefs in a NLP constraint

@section RN210 SCIP 2.1.0
*************************

Features
--------

- New original solution storage capability, which allows transfering solutions between SCIP runs
- SCIP-CPX is now threadsafe
- comparison of solutions now also works for original solutions
- can now compute the relative interior point of the current LP
- interval arithmetics for power, log, exp, bivariate quadratic expressions should be rounding safe now
- LP iterations in resolving calls can now be limited w.r.t. the average number of LP iterations in previous calls
  (after the root node); this is currently only done for the initial LP solve at a node and the corresponding parameter
  resolveiterfac is set to -1 (no limit) per default
- it is now possible in `SCIP_STAGE_TRANSFORMED` to call SCIPaddVarLocks() (i.e. to lock variables in initialization methods)
- changed computation of optimality gap which is now done in the same way as described in the MIPLIB 2010 paper: the gap
  is 0, if primalbound (pb) and dualbound (db) are equal (within tolerances), it is infinity if pb and db have opposite
  signs and (this changed), if both have the same sign, the difference between pb and db is devided by the minimum of
  the absolute values of pb and db (instead of always the dual bound)
- functionality to use the bound flipping ratio test of SoPlex is available (requires at least version 1.5.0.7)
- there exists now a solution candidate store for the original problem; during transformation these solutions are tried;
  during free the transformed problem the best feasible solution of the transformed problem are copied to the solution
  candidate store of the original problem; this useful if you solve several problems iteratively, solutions get now
  carried over automatically.
- reworked concept of lazy bounds: they can now also be used for problems where constraints and objective together
  ensure the bounds; to allow this also for diving heuristics that might change the objective and thus destroy this
  property, lazy bounds are explicitly put into the LP during diving and removed afterwards
- `SCIP_HASHMAP` now works also without block memory
- The variable deletion event is now a variable specific event and not global, anymore.
- All timing flags are now defined type_timing.h.
- all C template files are now called <plugintype>_xyz.{c,h} instead of <plugintype>_xxx.{c,h}

- Separators and Cuts:
  - reorganized computation of scores in cut filtering: instead of the computation at the time of addition, scores are now
    only computed w.r.t. the current LP solution and when cut filtering is performed; one can now fill the cut storage
    with cuts that were separated for different solutions
  - New separator for close cuts and a new function to compute relative interior points of the LP
  - added first version of sepa_closecuts.{c,h} to separate cuts w.r.t. a point that is closer to the integral polyhedron

- Constraints:
  - implement possibility to force a restart in cons_indicator if enough indicator variables have been fixed
  - the xor constraint handler can now parse its constraints
  - the bounddisjunction constraint handler can now parse its constraints
  - the knapsack, setppc and soc constraint handler can now parse their constraints
  - the varbound constraint handler can now parse its constraints
  - added beta version of variable deletion: for branch-and-price application, variables can now be completely deleted
    from the problem; variables that are deletable have to be marked with SCIPvarMarkDeletable(), constraint handlers can
    implement the new `SCIP_DECL_DELVARS` callback that should remove variables from the constraints; at the moment, only
    the linear, the setppc and the knapsack constraint handler support this callback; furthermore, when using this
    feature, all used plugins have to capture and release variables they store in their data, this is currently only done
    for the aforementioned constraint handlers as well as the and, the varbound and the logicor constraint handler; for
    more details about this feature, see the FAQ
  - added pseudoboolean constraint handler (cons_pseudoboolean.{c,h})
  - added first version of cons_disjunction.{c,h} which allows a disjunction of constraints
  - added constraint handler for (absolute) power constraints (cons_abspower.{c,h}) to handle equations like z = sign(x)abs(x)^n, n > 1

- Heuristics:
  - new heuristic vbounds which use the variables lower and upper bounds to fix variable and performs a neighborhood search
  - added vbound heuristic (heur_vbounds.{c,h})
  - added clique heuristic (heur_clique.{c,h})

- Reading and Writing:
  - added writing for wbo files
  - added writing for pip files (linear, quadratic, polynomial nonlinear, polynomial abspower, polynomial bivariate, and
    and constraints)
  - CIP format variable characters defined, e.g. `SCIP_VARTYPE_INTEGER_CHAR`
  - Improved support for wbo format for weighted PBO problems, IBM's xml-solution
    format and pip and zimpl format for polynomial mixed-integer programs
  - New reader for (standard) bounds on variables
  - Extended reader for CIP models to handle various new constraints, including all types of linear constraints
  - flatzinc reader is now capable to read cumulative constraints
  - changed opb(/wbo) reader which now creates pseudoboolean constraints instead of linear- and and-constraints, only a
    non-linear objective will create and-constraints inside the reader and while reading a wbo file the topcost constraint
    is created as well
  - added clock for determine the time for reading
  - added reader for variable bounds (reader_bnd.{c,h})
  - Removed method SCIPreadSol(); call solution reading via SCIPreadProb() which calls the solution reader for .sol files.

- Nonlinear:
  - Major extensions for nonlinear CIP, new option for n-ary branching on nonlinear variables (within pseudocost branching rule)
  - added BETA version of constraint handler for nonlinear constraints (cons_nonlinear.{c,h}) to handle nonlinear
    equations given by algebraic expressions using operands like addition, multiplication, power, exp, log, bivariate
    nonlinear constraints; currently no trigonometric functions
  - added BETA version of constraint handler for bivariate nonlinear constraints (cons_bivariate.{c,h}) to compute tight
    estimators for 1-convex and convex-concave bivariate nonlinear functions (given as expression tree)
  - the gams writer can now write nonlinear, abspower and bivariate constraints
  - Extended writer for GAMS and pip format to write more types of nonlinear constraints
  - the pip and zimpl reader now create nonlinear constraints for polynomials of degree > 2

- Presolving:
  - new dual presolving methods in cons_setppc and cons_logicor
  - new presolving step `removeConstraintsDueToNegCliques` in locigor constraint handler which updates logicor constraints
    to setppc constraints if a negated clique inside this constraint exist, by default is off
  - new presolving step in cons_knapsack (detectRedundantVars, deleteRedundantVars) which determines redundant variables
    in knapsack constraint with or without using clique information
  - cons_logicor is now able to replace all aggregated variables in presolving by there active or negation of an active
    variable counterpart
  - prop_pseudoobj is now working in presolving as well
  - implement presolving in exitpre() in cons_orbitope and cons_indicator

- Propagators:
  - added counter for number calls and timing for resolve propagation calls for constraint handler and propagators
  - Propagators are now also called in node presolving
  - the probing presolver presol_probing.{c.h} is now a propagator prop_probing.{c,h}, all corresponding parameters moved as well
  - the redcost separator sepa_redcost.{c.h} is now a propagator prop_redcost.{c,h}, all corresponding parameters moved as well
  - outsourced propAndSolve() method in solve.c which calls domain propagation and solving of the lp and relaxation

- Statistic:
  - solutions which are given by the user from the outside are now marked by `#` in the output
  - the `Solving Time` is now spitted into presolving, solving and reading time
  - Presolvers section has new column `AddCons` which states the number of added constraint
  - Constraints section has new column named #ResProp which show the number of resolve propagation calls of certain
    constraint handler
  - Constraint Timing section has a new column #ResProp which states the time spend in resolve propagation method of the
    constraint handler
  - improved output of propagators in display statistics
  - new section `Propagator Timing` which shows the time spend in different callbacks of the propagator
  - rearranged first two columns of Propagators section; #Propagate and #ResProp stating the number of call for
    propagation and resolve propagation; the Time column is moved into the new section Propagator Timings
  - Constraints section has new column named `MaxNumber` which the maximum number of active constraint of a certain
    constraint handler
  - added two columns `Time-0-It` and `Calls-0-It` in the LP section which states the number of LP call and time spend for
    solving LPs with zero iterations (only refactorization)
  - The display of statistics for presolvers, propagators, constraints and LP solving has changed.

Performance improvements
------------------------

- Reorganized filtering process of separation storage (allows adding cuts for different solutions)
- Improved presolving for various constraint handlers
- Improved propagation methods for variable bound constraints
- Improved performance for quadratic constraints
- performance improvements in prop_vbounds
- child selection rules now get also applied when the relaxation value is equal to the bound changed in branching
- added dual reduction to cons_cumulative.c
- for continuous variables, the pseudo costs update and the pscost branching rule now use the same strategies for
  updating the pseudo costs and estimating the improvement in the LP bound
- only perform probing if the variables are locked
- performance and memory consumption improvements in xmlparse.c
- Improved knapsack cover cuts
- avoid very long separation times of LEWIs in cons_knapsack for very large minimal covers
- used SCIPallocMemoryArray() instead of SCIPallocBlockMemoryArray() which leads to fewer memory consumption in
  getLiftingSequence() in cons_knapsack, also improved cache use bei using an extra array instead blockmemory chunks
- switched FASTMIP from 1 to 2 for CPLEX and changed default pricing rule back to steepest edge pricing instead of
  quickstart steepest edge pricing
- made sorting method more robust
- LNS heuristics now use SCIPcopy() by default
- considering inactive variables in undercover heuristic; limiting effort for solving covering problem
- if during probing mode the LP relaxation is solved from scratch, e.g., when calling the shiftandpropagate heuristic
  before root node solving, then we clear the resulting LP state, since it might be a bad starting basis for the next
  solve of the LP relaxation (controlled by new parameter `lp/clearinitialprobinglp`)
- included LP simplifier into SoPlex LP interface, applied when solving from scratch (lpi_spx.cpp)
- new presolving steps in varbound constraint handler, tightening bounds, coefficients, sides and pairwise presolving

Interface changes
-----------------

- Miscellaneous:
  - The emphasis setting types now distinguish between plugin-type specific parameter settings (default, aggressive, fast, off),
    which are changed by SCIPsetHeuristics/Presolving/Separating(), and global emphasis settings (default, cpsolver, easycip,
    feasibility, hardlp, optimality, counter), which can be set using SCIPsetEmphasis().

### New and changed callbacks

- added propagator timings `SCIP_PROPTIMING_BEFORELP`, `SCIP_PROPTIMING_DURINGLPLOOP` and `SCIP_PROPTIMING_AFTERLPLOOP` for
  all propagation callbacks (see propagators and constraint handlers) which lead to calling the propagation methods of a
  propagator before the lp is solved, during the lp loop and after the lp solving loop

- Conflict Analysis:
  - Added parameter `separate` to conflict handler callback method SCIP_DECL_CONFLICTEXEC() that defines whether the conflict
    constraint should be separated or not.

- Constraint Handler:
  - The new constraint handler callback SCIP_DECL_CONSDELVARS() is called after variables were marked for deletion.
    This method is optional and only of interest if you are using SCIP as a branch-and-price framework. That means,
    you are generating new variables during the search. If you are not doing that just define the function pointer
    to be `NULL`.
    If this method gets implemented you should iterate over all constraints of the constraint handler and delete all
    variables that were marked for deletion by SCIPdelVar().

- NLP Solver Interface:
  - The callbacks SCIP_DECL_NLPIGETSOLUTION() and SCIP_DECL_NLPISETINITIALGUESS() got new parameters to get/set values of
    dual variables.
  - The callback SCIP_DECL_NLPICOPY() now passes the block memory of the target SCIP as an additional parameter.

- Presolving:
  - New parameters `isunbounded` and `isinfeasible` for presolving initialization (SCIP_DECL_CONSINITPRE(),
    SCIP_DECL_PRESOLINITPRE(), SCIP_DECL_PROPINITPRE()) and presolving deinitialization (SCIP_DECL_CONSEXITPRE(),
    SCIP_DECL_PRESOLEXITPRE(), SCIP_DECL_PROPEXITPRE()) callbacks of presolvers,
    constraint handlers and propagators, telling the callback whether the problem was already declared to be
    unbounded or infeasible.  This allows to avoid expensive steps in these methods in case the problem is already
    solved, anyway.

    Note, that the C++ methods
    - scip::ObjConshdlr::scip_presol() corresponding to SCIP_DECL_CONSPRESOL()
    - scip::ObjConshdlr::scip_initpre() corresponding to  SCIP_DECL_CONSINITPRE()
    - scip::ObjPresol::scip_initpre() corresponding to SCIP_DECL_PRESOLINITPRE()
    - scip::ObjProp::scip_initpre() corresponding to SCIP_DECL_PROPINITPRE()
    - scip::ObjConshdlr::scip_exitpre() corresponding to SCIP_DECL_CONSEXITPRE()
    - scip::ObjPresol::scip_exitpre() corresponding to SCIP_DECL_PRESOLEXITPRE()
    -  scip::ObjProp::scip_exitpre() corresponding to  and SCIP_DECL_PROPEXITPRE()
    are virtual functions. That means, if you are not adding the new parameters, your code will still compile, but these methods are not executed.
  - Propagators are now also called in during presolving, this is supported by the new callback methods SCIP_DECL_PROPINITPRE(),
    SCIP_DECL_PROPEXITPRE(), and SCIP_DECL_PROPPRESOL().
  - The new parameters `nnewaddconss` and `naddconss` were added to the constraint handler callback method SCIP_DECL_CONSPRESOL()
    and the presolver callback method SCIP_DECL_PRESOLEXEC(). These parameters were also added to corresponding C++ wrapper
    class methods (scip_presol() in objconshdlr.h and scip_exec() in objpresol.h)

- Problem Data:
  - The callback SCIP_DECL_PROBCOPY() got a new parameter `global` to indicate whether the global problem or a local version is copied.

### Deleted and changed API methods

- implemented SCIPlpiGetPrimalRay() in SoPlex interface that has become available with SoPlex version 1.5.0.2
- allowed calling SCIPgetRowSolActivity() in `SCIP_STAGE_SOLVED`, since LP is still available
- various extensions and modifications for expressions and expression trees (too much to state here)
- The result value `SCIP_NEWROUND` has been added, it allows a separator/constraint handler to start a new separation round
  (without previous calls to other separators/conshdlrs).
- SCIPcalcNodeselPriority() got a new parameter `branchdir`, which defines the type of branching that was performed: upwards, downwards, or fixed.

- Constraint Handlers:
  - Method SCIPincludeQuadconsUpgrade() of quadratic constraint handler got new parameter `active` to indicate whether the upgrading method is active by default.
  - Method SCIPseparateRelaxedKnapsack() in knapsack constraint handler got new parameter `cutoff`, which is a pointer to store whether a cutoff was found.

- Nonlinear expressions, relaxation, and solver interface:
  - SCIPcreateNLPSol() now creates a `SCIP_SOL` that is linked to the solution of the current NLP relaxation
  - Various types and functions dealing with polynomial expressions have been renamed to use the proper terms `monomial` and
    `polynomial` in nonlinear expressions (nlpi/*expr*); results in many renamings of types, structs and methods.
  - The methods SCIPnlpGetObjective(), SCIPnlpGetSolVals(), and SCIPnlpGetVarSolVal() have been removed, use SCIPgetNLPObjval(),
    SCIPvarGetNLPSol() and SCIPcreateNLPSol() to retrieve NLP solution values instead.
    SCIPcreateNLPSol() now returns an error if NLP or NLP solution is not available
  - Removed methods SCIPmarkRequireNLP() and SCIPisNLPRequired(), because the NLP is now always constructed if nonlinearities
    are present.
  - SCIPgetNLP() has been removed and NLP-methods from pub_nlp.h have been moved to scip.h, which resulted in some renamings, too.
  - renamed SCIPexprtreeEvalSol() to SCIPevalExprtreeSol() and now located in scip.h.
  - renamed SCIPexprtreeEvalIntLocalBounds() to SCIPevalExprtreeLocalBounds() and now located in scip.h.
  - renamed SCIPexprtreeEvalIntGlobalBounds() to SCIPevalExprtreeGlobalBounds() and now located in scip.h.
  - The functions SCIPnlpiGetSolution() and SCIPnlpiSetInitialGuess() got additional arguments to get/set dual values.
  - The method SCIPgetNLPI() got a new parameter `nlpiproblem`, which is a pointer to store the NLP solver interface problem.

- Timing:
  - SCIPincludeProp() got additional parameters to set the timing mask of the propagator and the new callbacks and parameters
    related to calling the propagator in presolving.
  - SCIPincludeConshdlr() got additional parameters to set the variable deletion callback function and the timing mask for
    propagation.
  - removed parameters timelimit and memorylimit from SCIPapplyRens()
  - The parameters `timelimit` and `memorylimit` were removed from SCIPapplyRens().

- Problem Data:
  - The method SCIPcopyProb() got a new parameter `global` to indicate whether the global problem or a local version is copied.

- Writing and Parsing Constraints:
  - The methods SCIPwriteVarName(), SCIPwriteVarsList(), and SCIPwriteVarsLinearsum() got a new boolean parameter `type`
    that indicates whether the variable type should be written or not.
  - The methods SCIPparseVarName() and SCIPparseVarsList() got a new output parameter `endptr` that is filled with the position
    where the parsing stopped.
  - The method SCIPwriteVarsList() got additionally a new parameter `delimiter` that defines the character which is used for delimitation.

- Variables:
  - SCIPmarkDoNotMultaggrVar()/SCIPvarMarkDoNotMultaggr() now allow to mark negated and aggregated variables
  - SCIPgetVarCopy() got a new parameter `success` that will be FALSE if method is called after problem creation stage and no hash map is
    given or no image for the given variable is contained in the given hash map.
  - SCIPchgVarType() got an extra boolean parameter to store if infeasibility is recognized while upgrading a variable from continuous
    type to an integer type.
  - SCIPdelVar() got a new parameter `deleted`, which stores whether the variable was successfully marked to be deleted.

### New API functions

- information about the quality of the solution of an LP (currently the condition number of the basis matrix) can now be:
  + requested from the LPI (currently only available for CPLEX): methods SCIPlpiGetRealSolQuality() and
  + SCIPprintLPSolutionQuality() command display lpsolquality in interactive shell display column lpcond to show
  + estimate on condition number, if available
- SCIPround() and SCIPfeasRound() to round to nearest integer
- SCIPsortRealRealIntInt() and corresponding sorting/inserting/deleting methods in pub_misc.h and necessary defines in misc.c
- SCIPsortRealIntLong(), SCIPsortPtrPtrRealInt() and corresponding sorting/inserting/deleting methods in
  pub_misc.h and necessary defines in misc.c
- SCIPcomputeLPRelIntPoint() to compute relative interior point of the current LP
- SCIPstartSolvingTime() and SCIPstopSolvingTime() which can be used to start or stop the solving time clock
- SCIPstrToRealValue() and SCIPstrCopySection() in pub_misc.h; these methods can be used to convert a string
  into a `SCIP_Real` value and to copy a substring.
- SCIPgetBinvarRepresentatives() which gets binary variables that are equal to some given binary variables,
  and which are either active, fixed, or multi-aggregated, or the negated variables of active, fixed, or multi-aggregated variables
- SCIPhasPrimalRay() and SCIPgetPrimalRayVal() that return whether a primal ray is stored and which value a
  given variable has in the primal ray, respectively
- SCIPsetConsModifiable()
- SCIPsetParam() which is a generic parameter setter method, independent of the parameter type
- SCIPpropInitpre(), SCIPpropExitpre(), SCIPpropPresol() which initializes, exists and executes the presolving phase
- SCIProwGetAge() to access the age of a row (pub_lp.h/lp.c)
- SCIPsolGetOrigObj() in pub_sol.h which returns for a solution in the original problem space the objective value
- SCIPretransformSol() in scip.h that allows to retransform a solution to the original space
- SCIPlpiClearState() to LP interfaces for clearing basis information in the LP solver
- SCIPgetSubscipDepth() to access the depth of the current SCIP as a copied subproblem
- SCIPdebugAddSolVal() and SCIPdebugGetSolVal() to add/get values to/from a debug solution
- SCIPsepastoreRemoveInefficaciousCuts() to remove non-efficious cuts from the separation storage

- Nodes:
  - SCIPnodeGetParent() to get parent node of a node
  - SCIPnodesSharePath() in pub_tree.h that determines whether two nodes are on the same leaf-root path
  - SCIPnodesGetCommonAncestor() in pub_tree.h that finds the common ancestor node for two given nodes

- Read and Write:
  - SCIPgetReadingTime() which returns the time for reading in seconds
  - SCIPparseVarsLinearsum(), SCIPparseVarsPolynomial() and SCIPwriteVarsPolynomial() and for writing and
    parsing polynomials in constraint handler writing/parsing methods

- Memory:
  - SCIPcreateMesshdlrPThreads() and SCIPfreeMesshdlrPThreads() for allocating and deleting necessary memory
    for message handlers for parallel pthread version
  - SCIPallocClearMemoryArray() and BMSallocClearMemoryArray() for allocating cleared memory arrays in scip.h and memory.h

- Intervals:
  - SCIPintervalPowerScalarInverse() to solve an equation y = x^p for given bounds on y and scalar exponent p
  - SCIPintervalQuadBivar() to compute tight bounds on a bivariate quadratic form
  - SCIPintervalSolveBivariateQuadExpressionAllScalar() to compute tight bounds on the solutions of a bivariate quadratic equation

- Variables:
  - SCIPcomputeVarCurrent{L,U}b{Local,Global}() to compute local or global lower or upper bounds of a
    multiaggregated variable from the bounds of the aggregation variables
  - SCIPbranchVarValNary() for n-ary variable branching
  - SCIPgetNegatedVars() which returns all negated variables for a given array of variables, if the negated
    variables are not existing yet, they will be created
  - SCIPgetNTotalVars() that returns the total number of created vars, icluding variables that were deleted in the meantime
  - SCIPvarGetHashkey(), SCIPvarIsHashkeyEq(), SCIPvarGetHashkeyVal() in pub_var.h which can be used for `SCIP_HASHTABLE` of variables
  - SCIPvarGetNBdchgInfosLb() and SCIPvarGetNBdchgInfosUb() in pub_var.h returning the number of lower or upper bound changes on the active path
  - SCIPvarGetBdchgInfoLb() and SCIPvarGetBdchgInfoUb() returning the bound change information at the given position
  - SCIPvarMarkDeletable() to mark a variable to be deletable completely from the problem (for
    branch-and-price); can only be called before the variable is added to the problem
  - SCIPvarMarkNotDeletable() that marks a variable to be non-deleteable (used within SCIP for forbidding
    deletion of variables contained in solution, LP bases, (multi)aggregation, ...)
  - SCIPvarIsDeletable() that returns whether a variable is marked to be deletable (each variable is per default non-deletable)

- NLP:
  - SCIPgetNLPVarsNonlinearity() to get for each variable in the NLP the number of NLP rows in which this variable appears in a nonlinear way
  - SCIPnlrowGetDualsol(), SCIPgetNLPVarsLbDualsol(), SCIPgetNLPVarsUbDualsol() to retrieve dual values from an NLP solution
  - SCIPgetNLPFracVars() to get the fractional variables in an NLP solution

- Propagator:
  - SCIPpropSetPresolPriority() which changes the presolving priority of a given propagator
  - SCIPpropGetPresolPriority(), SCIPpropGetPresolTime(), SCIPpropWasPresolDelayed(), SCIPpropGetNFixedVars(),
    SCIPpropGetNAggrVars(), SCIPpropGetNChgVarTypes(), SCIPpropGetNChgBds(), SCIPpropGetNAddHoles(), SCIPpropGetNDelConss(),
    SCIPpropGetNAddConss(), SCIPpropGetNUpgdConss(), SCIPpropGetNChgCoefs(), SCIPpropGetNChgSides(), SCIPpropGetTimingmask(),
    SCIPpropDoesPresolve() which return corresponding presolving information
  - SCIPpropGetNRespropCalls() and SCIPconshdlrGetNRespropCalls() which return the number of times a
    propagator or a constraint handler was called for resolving a propagation
  - SCIPpropGetRespropTime() and SCIPconshdlrGetRespropTime() which return time spent for resolving a
    propagation within a propagator or a constraint handler
  - SCIPcheckCumulativeCondition(), SCIPpropCumulativeCondition() and SCIPrespropCumulativeCondition() in
    cons_cumulative.h; these methods can be used to check, propagate, or resolve the propagation of a cumulative condition
  - SCIPpropagateCutoffboundVar() in prop_pseudoobj.h which can be used to propagate the cutoff bound for the given variables

- Constraints:
  - added to linear constraint handler SCIPsetUpgradeConsLinear(), which (de-)activates the possibility to
    upgrade a linear constraint to a specialized linear constraint (e.g. knapsack)
  - SCIPconvertCutsToConss() and SCIPcopyCuts() to scip.{c,h} for copying cuts to linear constraints
  - SCIPaddCoefLogicor() to add a variable to a logic or constraint
  - SCIPfindOrigCons() which return a original constraint with the given name or `NULL`
  - SCIPconshdlrGetNAddConss() which returns the number of added constraints during presolving by a given constraint handler
  - SCIPpresolGetNAddConss() which returns the number of added constraints during presolving by a given presolver

### Command line interface

- New funtionalities in the interactive shell (modify current CIP instance, write NLP relaxation)
- added dialog `write nlp` to write current NLP relaxation to a file
- new dialog `change freetransproblem` to free transformed problem in the interactive shell before changing the problem
- it is possible to change bounds of a variable in the interactive shell
- it is possible to add a constraint to a problem in the interactive shell

### Interfaces to external software

- Improved SOPLEX interface (LP simplifier)
- Improved CPLEX interface, including measures for numerical stability

### Changed parameters

- change default value of parameter `nodeselection/restartdfs/selectbestfreq` 100
- moved parameters for pseudoboolean constraints from opb-reader to pseudoboolean constraint handler
- changed possible parameter values of `branching/pscost/strategy` from `bri` to `cdsu`: default is now `u`, i.e., to
  estimate the LP gain by a branching for external branching candidates (esp. continuous variables) the same way as
  their pseudo costs are updated
- added possible value `d` for `constraints/soc/nlpform` to choose a convex division form for SOC constraint
  representation in NLP
- renamed parameter `constraints/quadratic/linearizenlpsol` to `constraints/quadratic/linearizeheursol` and do
  linearizations in every solution found by some heuristic
- renamed parameter `constraints/quadratic/mincutefficacyenfo` to `constraints/quadratic/mincutefficacyenfofac` and
  interpret it as a factor of the feasibility tolerance
- removed fastmip setting 2, which means the dualsolution would not be calculated but because SCIP always asks for the
  dual solution, the lp would be reoptimized to calculate them; so it had no real effect
- all parameters in cons_indicator and cons_sos1 have been converted to lower case!
- changed default value of parameter `separating/gomory/maxroundsroot` to 10
- changed default value of parameter `separating/gomory/maxsepacutsroot` to 50
- removed parameter `heuristics/subnlp/nlpsolver`, use `nlp/solver` instead

### New parameters

- `branching/delaypscostupdate` to delay the update of pseudo costs for continuous variables behind the separation round: default is TRUE
- `branching/lpgainnormalize` to set the strategy how the LP gain for a continuous variable is normalized when updating the
  variables pseudocosts: default is to divide LP gain by reduction of variable's domain in sibling node
- `branching/pscost/nchildren` and `branching/pscost/nary*` to enable and customize n-ary branching on
  external branching candidates (e.g., in spatial branching for MINLP)
- `conflict/bounddisjunction/continuousfrac` which defines the maximum percantage of continuous variables
  within a conflict create by the bounddisjunction conflict handler
- `conflict/separate` which enables or disables the separation of conflict constraints
- `constraints/{nonlinear,quadratic,soc,abspower}/sepanlpmincont` to specify minimal required fraction
  of continuous variables in problem to enable linearization of convex constraints in NLP relaxation solution in root
- `constraints/indicator/forcerestart` and `constraints/indicator/restartfrac` to control forced restart in cons_indicator
- `constraints/indicator/generatebilinear` to generate bilinear (quadratic) constraints instead of indicator constraints
- `constraints/indicator/maxconditionaltlp` to enable a quality check for the solution of the alternative LP
- `constraints/indicator/removeindicators` to remove indicator constraints if corresponding vub has been added
- `constraints/linear/nmincomparisons` and `constraints/linear/mingainpernmincomparisons` to influence
  stopping criterium for pairwise comparison of linear constraints
- `constraints/pseudoboolean/decompose`, for pseudoboolean constraints to transform pseudoboolean constraints into linear- and and-constraints
- `constraints/quadratic/binreforminitial` to indicate whether linear (non-varbound) constraints added due to reformulation of products with
  binary variables in a quadratic constraints should be initial (if the quadratic constraint is initial), default is FALSE
- `constraints/quadratic/checkfactorable` to disable check for factorable quadratic functions (xAx = (ax+b)*(cx+d)) in quadratic constraints
  and not to use of this information in separation (generates lifted tangent inequalities according to Belotti/Miller/Namazifar if also
  linear vars are present)
- `constraints/quadratic/disaggregate` to split a block-separable quadratic constraint into several quadratic constraint
- `constraints/quadratic/maxproprounds` and `constraints/quadratic/maxproproundspresolve` to limit the
  number of propagations rounds for quadratic constraints within one propagation round of SCIP solve or during SCIP presolve
- `constraints/varbound/presolpairwise` that allows pairwise presolving of varbound constraints, default is TRUE
- `heuristics/shiftandpropagate/onlywithoutsol` to switch whether the heuristic should be called in case a primal solution is already present
- `limit/maxorigsol` which defines the size of the solution candidate store (default value is 10)
- `lp/resolverestore` controlling how LP solution is restored after diving: if TRUE by resolving them,
  if FALSE by buffering them; if `lp/freesolvalbuffers` is TRUE, we free the buffer memory each time (FALSE by default)
- `lp/clearinitialprobinglp` to clear LP state at end of probing mode, if LP was initially unsolved
- `lp/resolveitermin` and `lp/resolveiterfac` to limit the number of LP iterations in resolving calls:
  resolveiterfac is a factor by which the average number of iterations per call is multiplied to get the limit, but the
  limit is at least resolveitermin; default is -1 (no limit) for resolveiterfac and 1000 for resolveitermin
- `lp/resolverestore` and `lp/freesolvalbuffers` possibility to buffer and restore LP solution after diving without
  having to resolve the LP; currently turned off, because performance impact is unclear;
- `misc/improvingsols` which states whether only solutions which have a better (or equal) primal bound
  as the best known are checked; this is of interest if the check of a solution is expensive; default value is FALSE
- `misc/resetstat` which state if the statistics should be reseted if the transformed problem is freed
  (in case of a benders decomposition this parameter should be set to FALSE) default value is TRUE
- `nodeselection/restartdfs/countonlyleafs` in node selector restart dfs which can be used to select the counting process of processed nodes
- `presolving/donotaggr` to deactivate aggregation of variables globally
- `pricing/delvars` and `pricing/delvarsroot` that define, whether variables created at a node / the
  root node should be deleted when the node is solved in case they are not present in the LP anymore
- `propagating/%s/maxprerounds` for all propagators which allows to change to maximal number of rounds
  of presolving where this propagator participates in
- `propagating/%s/presoldelay` for all propagators which allows to change if the presolving call of the given propagator should be delayed
- `propagating/%s/presolpriority` for all propagators which allows to change the priority of calling the given propagator
- `propagating/pseudoobj/propfullinroot` for allowing to propagate all variables in the root node,
  instead of stopping after `maxcands` which is set by a parameter as well
- `reading/gmsreader/bigmdefault` and `reading/gmsreader/indicatorreform` reader_gms is now able to write indicator
  constraints (reformulated either via big-M or sos1)
- `reading/gmsreader/signpower` to enable writing sign(x)abs(x)^n as the rarely used gams function signpower(x,n)
- `separating/closecuts/maxunsucessful` to turn off separation if we can not find cuts
- `timing/reading` to add reading time to solving time

### Data structures

- split off `PARAMEMPHASIS` from `PARAMSETTING` (in pub_paramset.c/paramset.c)
- new data structure `SCIP_STAIRMAP`
- add expression graph data structures and methods for reformulation, domain propagation, simple convexity check on
  nonlinear expressions and simplification for expression trees and graphs

Testing
-------

- New scripts for running tests with GAMS
- added scripts check_gams.sh, evalcheck_gams.sh and check_gams.awk and target `testgams` in Makefile
- adjusted all test scripts to use the same new optimality gap computation as in SCIP
- added Makefile option `VALGRIND=true` to enable running the SCIP checks (make test) through valgrind; valgrind errors
  and memory leaks are reported as fails
- moved *.test and *.solu files to subdirectory testset in check directory and adjusted test scripts

Build system
------------

### Makefile

- Variables:
  - via `PARASCIP=true` as a `Makefile` option it is possible to compile SCIP threadsafe in DEBUG-mode, (in OPT-mode it's
    only necessary if non-default messagehandler or CppAD is used)
  - the `make` parameter `PARASCIP=true` leads to threadsafe message handlers where you need to call
    SCIPcreateMesshdlrPThreads() and SCIPmessageSetHandler()/SCIPmessageSetDefaultHandler() and SCIPfreeMesshdlrPThreads();
    therefore we need to link with pthread library
  - new variable $(INSTALLDIR) in Makefile which define installation directory for the libraries, $(INSTALLDIR)/lib/,
    binary, $(INSTALLDIR)/bin and include headers, $(INSTALLDIR)/include, the default value is the empty string

- Linking:
  - Linking against Clp and Ipopt has been simplified. Only the directory where the
    package has been installed need to be provided now. For details see the INSTALL file.
  - to link against IPOPT, only the base directory of an Ipopt installation need to be specified now; additionally, if
    building with gnu compilers, the Ipopt libraries directory is stored in the SCIP binary, which should make it easier
    to run with Ipopt shared libraries
  - to link against Clp, only the base directory of an Clp installation needs to be specified now

- Targets:
  - New targets `(un)install` in Makefile, support for valgrind in testing environment
  - new target `make libs` which compiles only the libraries
  - new target in Makefile `install` performs `make` and copies using the install command the include headers, binary, and
    libraries
  - new target in Makefile `uninstall` removes libraries, binary and include headers form `INSTALLDIR`
  - removed target `lintfiles`, this target is now imitated by the `lint` target and a none empty variable `FILES`

Fixed bugs
----------

- fixed bug in copying if the target SCIP already is in solving stage: it might be that the copy of a variable cannot be found/created
- fixed bug trying to print big messages bigger than `SCIP_MAXSTRLEN`
- fixed bug w.r.t. counting feasible solutions and turned of sparse solution test
- LP solution status is now checked when checking root LP solution. Otherwise, due to different time measurements, it
  might happen that the LP solving was stopped due to the time limit, but SCIP did not reach the limit, yet.
- fixed bug trying to tighten multiaggregated variables, which have only one active representation and this variable is already tightened
- fixed possible buffer overrun in tclique_graph.c
- fixed issue with interactive shell in case (user) plugins are included after the default plugins
- fixed bug where mutiaggregating leads to an aggregation and both variables were of implicit or integral type
- fixed bug in conflict.c, where LPi was manipulated, but not marked as not solved

- Tree:
  - fixed assertion in tree.c w.r.t. node estimation
  - fixed bug in debug.c: removed tree nodes had not been checked if they were pruned due to an incumbent solution found by a diving heuristic

- Bounds:
  - fixed bug which occured when changing a bound in the solving stage when this variables got upgraded from continuous to
    a integer type, where the bounds of this variable were still not integral; due to that SCIPchgVarType() has changed (see above)
  - fixed bug in handling of lazy bounds that resulted in putting the bounds explicitly into the LP

- Separation:
  - fixed assert in sepa_clique.c which is currently not valid because implicit binary variables in cliques are ignored
  - fixed bug in sepa_zerohalf.c concerning inconsistent construction of solution array of variables and fixed wrong assert about variable bounds

- Constraints:
  - fixed not correct merging of variable in logicor constraint handler and changed the name of the method to a common
    name used by other constraint handlers too(findPairsAndSets->mergeMultiples)
  - fixed bugs in changing the initial and checked flags for constraints in original problem
  - fixed bug in cons_linear.c, when scaling a constraint maxabscoef was not set correctly, furthermore the correction of
    maxabscoef was not handled correctly
  - fixed bug in cons_indicator.c trying to copy a constraint where the pointer to the linear constraint did not point to
    the already transformed linear constraint (, happend when SCIPcopy() is used after transforming before presolving)
  - fixed numerical bug in linear constraint handler: polishing of coefficients after fixing variables led to wrong
    results for continuous variables fixed to a close-to-zero value.
  - fixed bug in cons_bounddisjunction where branching on multiaggregated variables was tried while all aggregation variables are fixed
  - fixed bug in presolving of cons_logicor.c: adding variable implications can lead to further reductions; added call to applyFixings()
  - fixed bug in cons_countsols.c w.r.t. none active variables
  - fixed bug in cons_linear.c, scaling could have led to wrong values

- Reader:
  - fixed bug in reader_fzn.c w.r.t. cumulative constraints
  - fixed bug in reader_mps.c: if a variables first occurence is in the bounds section, then the corresponding variable bound was lost
  - fixed several issues in flatzinc reader
  - deactived checking of zero solution in Zimpl reader when no starting values are provided
  - reader_lp is now able to read lines longer than 65534 characters

- Memory:
  - fixed bug in copying NLPI interfaces that use block-memory (NLPI copy used block memory from source SCIP)
  - fixed memory leak in reader_pip.c
  - fixed memory leak in coloring part of maximum clique algorithm (tclique_coloring.c)
  - fixed memory leak in coloring part of maximum clique algorithm (tclique_coloring.c) in a better way

- Numerics:
  - fixed bug which occured when the dual farkas multipliers were not available in the lpi because the LP could only be
    solved with the primal simplex due to numerical problems
  - fixed bug in ZI round heuristic that led to infeasible shiftings for numerically slightly infeasible rows with close-to-zero coefficients
  - fixed numerical issue in octane heuristic: close-to-zero values for ray direction could have led to bad computations

- Propagation:
  - fixed bug in propagation of indicator constraints: cannot fix slack variable to 0 if linear constraint is disabled/not active
  - fixed bug in cons_linear.c while sorting the eventdatas during the binary variable sorting for propagation
  - fixed bug and wrong assert in heur_shiftandpropagate.c when relaxing continuous variables from the problem
  - fixed bug in cons_orbitope:resprop() for the packing case
  - fixed wrong changing of wasdelayed flag for propagators
  - fixed bug using wrong sign in infinity check in prop_pseudoobj
  - fixed bug in redcost propagator: can only be called if the current node has an LP
  - fixed bug w.r.t. infinity loop during propagation

Miscellaneous
-------------

- The interface contains several additional callback functions and parameters for plugins. Some effort may be required to compile your old
  projects with SCIP 2.1. For details see section `Changes between version 2.0 and 2.1` in the doxygen documentation.

@page RN20 Release notes for SCIP 2.0

@section RN202 SCIP 2.0.2
*************************

Performance improvements
------------------------

- improved twoopt-heuristic by considering larger search domains
- the SoPlex interface now has the capability to provide a primal ray, provided it is compiled against the next SoPlex release (>= 1.5.0.2)
- calculation of node priority now also works when variable's relaxation value is equal to a bound
- fixed issue w.r.t. calling primal heuristics after presolving detected infeasibility

- Constraints:
  - fasten propagation in cons_knapsack.c due to negated clique partitions
  - recalculating only needed partitions in cons_knapsack.c, not always both

- Memory:
  - reduced memory usage of shift-and-propagate heuristic
  - knapsack constraints are now separated faster; SCIPsolveKnapsackExactly() now works faster and requires less memory
  - fasten knapsack separation by replacing SCIPallocBuffer(Array) through SCIPallocBlockMemory(Array)
  - improved runtime and memory consumption in SCIPsolveKnapsackExactly() in cons_knapsack.c

Fixed bugs:
----------

- fixed `make/make.project`
- fixed wrong assert in plugins that use SCIPcopy()
- fixed bug in DINS w.r.t. column generation
- fixed bug in var.c where a possible multiaggregation was resolved to an aggregation but the variables types were not
  checked to prefer more general types for aggregating; possible memory loss removed
- fixed bug in prop_vbounds.c w.r.t. infinity lower and upper bound of variable bound variables
- fixed bug w.r.t. setting wall clocks
- fixed wrong assert in var.c (replaced `==` through SCIPsetIsEQ()), real values do not have to be exactly the same when
  computed in different function
- fixed bug in SCIPsolveIsStopped() where it could happen that TRUE was reported if a nodelimit was reached but
  checknodelimits had been set to FALSE
- fixed three bugs when writing in fzn format (wrongly splitted writing buffer, wrong variables was used, floats were printed to short)
- fixed bug in conflict.c, infeasibility analysis with big values led to wrong result

- Heuristics:
  - fixed bug in DINS heuristic that occured when the incumbent solution value is outside the variable's current domain
  - fixed behavior of LNS heuristics when the subproblem aborts: continue in optimized mode, stop in debug mode
  - fixed segmentation fault in heur_subnlp.c which occured if resolving the NLP with a tighter feasibility tolerance
    failed with a solver error
  - fixed bug in heur_subnlp.c where constraints forbidding variable fixations where added if a cutoff was used in the subproblem
  - fixed bug in heur_subnlp.c where wrong constraints forbidding variable fixations where added in case of general integers

- NLP:
  - fixed bug in changing quadratic coefficients of a row in the NLP
  - fixed various small bugs in nonlinear expressions code
  - fixed removal of fixed linear variables from a nonlinear row: a fixed variable may have not been removed if there was
    also a multiaggregated variable

- LP:
  - implemented SCIPlpiGetPrimalRay() in SoPlex interface that has become available with SoPlex version 1.5.0.2
  - fixed two bugs at nodes with unbounded LP relaxation: don't check lp rows of infinite solution; don't analyze conflict
    due to primal cutoff bound of -infinity
  - fixed wrong assumption that an optimal LP solution in the root is optimal for the problem if there are no active
    pricers, need to check also whether all variables are in the LP

- Constraints:
  - fixed bug in reader_cip regarding reading of very long constraints
  - fixed bug while after restarting possible the aggregted variables were not removed in setppc constraints
  - fixed bug in cons_knapsack: in seldom circumstances the relaxation of a linear constraint can detect infeasibility,
    which was not handled properly
  - fixed bug w.r.t. to pricing variables in case new initial constraints come in during the price and cut loop
  - fixed bug in cons_soc.c w.r.t. upgrading from quadratic constraints with finite left-hand-side
  - fixed bug caused by not (correctly) counting boundchanges in cons_varbound.c
  - fixed bug in sorting mechanism in cons_xor.c
  - fixed wrong (neg)cliquepartition check in cons_knapsack.c when deleting a coefficient
  - fixed bug in cons_quadratic: in seldom cases, fixed variables may have been substituted out wrongly in presolve
  - fixed bugs in cons_countsols.c w.r.t. collecting feasible solutions and forbidding a found solution
  - fixed bug in cons_linear.c: multiaggregated variables were not removed when adding during solve, leading to a failing
    assert in tightenBounds due to an unsuccessful bound tightening

- Memory:
  - fixed bug concerning overflow in memsize calculation in set.c
  - fixed memory leak in SoPlex LP interface when requesting an unbounded solution
  - fixed memory leak in SoPlex LP interface when solving with LP scaling
  - fixed memory leaks in reader of TSP example

@section RN201 SCIP 2.0.1
*************************

Performance improvements
------------------------

- SCIP with SoPlex as LP solver now uses auto pricing by default (start with devex, switch to steepest
  edge after some iterations); this fixes timeouts on instances where devex converges very slowly
- fixing lifting of new knapsack items which are negated items of already included items, this could lead to very long presolving
- fixed performance issue in presolving w.r.t. to computing the number of new fixings, aggregated,
  and so on before a constraint handler presolver is called
- in case of adding constraints during pricing with initial flag set to
  TRUE, we add now these constraints after the pricing round to the LP
- changed parameter values in clique separator in order to avoid very large branch-and-bound trees

Interface changes
-----------------

### New and changed callbacks

- allow access of transformed constraints in `SCIP_STAGE_TRANSFORMED`

### Changed parameters

- replaced parameter `constraints/quadratic/minefficacy` by `constraints/quadratic/minefficacysepa` and `constraints/quadratic/minefficacyenfo`
- added possible values `a` and `e` for `constraints/soc/nlpform` to enable automatic choice and convex exponential-sqrt
  form for SOC constraint representation in NLP

Fixed bugs
----------

- fixed bug w.r.t. looseobjval; the counting of number of loose variables in the LP data structure was incorrect in case
  a variable got aggregated or multi-aggregated
- fixed bug in copy method of objvardata which should only create a new `SCIP_VARDATA` if the implemented subclass create
  a copy of the given objvardata object
- fixed bug in lp.c where in case of objlimit reached and fastmip not all variables where priced because of an incorrect
  dual solution
- fixed bugs in binpacking example w.r.t. empty struct and not initializing an array
- fixed bugs in sepa_clique.c concerning incorrect way to ignore implicit binary variables in cliques and non-active
  variables in implications
- fixed some bugs w.r.t. to casting pointer arrays
- fixed bug in vars.c which handled arrays with parts of original variables during resolving to active variables (using
  SCIPvarsGetProbvarBinary) wrong
- fixed bug in nlp.c: nlrowSearchQuadElem was using SCIPquadelemSortedFind() incorrectly

- Branching:
  - fixed assertion w.r.t. to probing during the propagation round of a branch-and-bound node
  - fixed computation of node's objective value estimate when branching on continuous variables (see
    SCIPtreeCalcChildEstimate(), SCIPtreeBranchVar())
  - fixed bug in statistic w.r.t. number of calls for external branching candidates
  - fixes to branching on continuous variables

- Reader:
  - fixed bug in reader_gms.c: linear coefficients for quadratic variables were not printed if they had no
    square-coefficient
  - fixed bug in reader_mps: indicator constraints do not output the slack variables anymore

- Constraints:
  - fixed bugs in SCIPcopyConss: copy all active constraints (including disabled ones), *valid was not initialized to TRUE
  - fixed bug in debug.c w.r.t. checking of constraints and continuous variables
  - fixed bug in cons.c which didn't allow the changing of the separation and enforcement flag of a constraint in the
    problem stage
  - corrected behavior of the copy function in cons_indicator.c: create artificial linear constraint if linear constraint
    was deleted
  - fixed bug in cons_indicator.c: presolving cannot delete linear constraints; several other minor bugfixes
  - fixed bugs in cons_bounddisjunction where the branching during the constraint enforcement was done incorrectly
  - fixed bugs in cons_orbitope.c: orbitopal fixing for the packing case had two bugs; also fixed one wrong assert
  - fixed bugs in cons_sos?.c: take average of objestimate
  - fixed bug in cons_logicor, implications on none `SCIP_VARTYPE_BINARY` variable were handled wrong
  - fixed bug in cons_linear while trying to add a conflict without any variables
  - fixed bug in cons_indicator.c: creating constraints in transformed stage is now possible

- LP Interface:
  - fixed bug w.r.t. memory allocation for all values of a column in lpi_cpx.c
  - fixed bugs in SCIPnlpiOracleChgLinearCoefs() and SCIPnlpiOracleChgQuadCoefs() for the case where new coefficients where
    added
  - fixed bugs in lpi_none.c w.r.t. debug and opt mode
  - fixed bug in lpi_cpx.c w.r.t. to wrong handling in case the crossover did not succeed

- Heuristics:
  - fixed bug in heur_subnlp when initialized starting values of a fixed variable in the NLP of the subscip
  - fixed bug in heur_undercover: removed option globalbounds, since we are not allowed to relax bounds at a probing node
  - fixed bug in heur_shiftandpropagate where some variables were initialized too late
  - fixed numerical issue in some heuristics: nearly-integral values that are between the feasibility and the integrality
    tolerance might not have been rounded correctly
  - fixed bug in heur_guideddiving: best solution is now copied to avoid deletion in case of many new solutions
  - fixed bug in DINS heuristic, information storage for binary variables could lead to bad memory access in column
    generation applications
  - fixed bug in heur_shiftandpropagate.c: Now, the heuristic checks rows for global infeasibility at the beginning. This
    check is only relevant if presolving is disabled.
  - fixed bug in heur_subnlp when forbidding a particular combination of integer variables in the main problem

@section RN200 SCIP 2.0.0
*************************

Features
--------

- added relaxation structure to SCIP, it represents global relaxation information independent from a specific relaxator;
  at the moment, it contains information about the relaxation solution stored in the variables: objective value and
  validness
- SCIP may now be manually restarted
- SCIPsolveKnapsackExactly() got a new 12. parameter `SCIP_Bool* success` which stores if an error occured during
  solving(normally a memory problem)
- SCIP can now handle problems with continuous variables w.r.t. to counting (the projection to the integral variables
  are counted)
- an XML-parser is available in the src/xml subdirectory
- We do not distinguish between block memory for the original and the transformed problem anymore. The same
  block memory is now used in both problem stages.
- added new sorting method SCIPsortLongPtr(), SCIPsortDownLongPtr() and all corresponding methods
- added new sorting method SCIPsortRealIntPtr(), SCIPsortDownRealIntPtr() and all corresponding methods

- Heuristics:
  - SCIP can now copy instances (e.g. for heuristics)
  - new undercover heuristic for MINLPs: fixes variables such as to obtain a linear or convex subproblem and solves this
  - primal heuristics may now already be called before presolving, using the new timing point
    `SCIP_HEURTIMING_BEFOREPRESOL`.  Note that solutions that are added before/during presolving, will be retransformed to
    the original space.
  - primal heuristics may now be called during presolving, using the new timing point `SCIP_HEURTIMING_DURINGPRESOLLOOP`
  - added heuristic zirounding (heur_zirounding.{c,h})
  - added heuristic twoopt (heur_twoopt.{c,h})
  - added new NLP heuristic (heur_subnlp.{c,h}) which solves the sub-NLP that is obtained by fixing all discrete variables
    in the CIP and applying SCIP's presolving
  - feasibility pump heuristic now implements all functionality for feasibility pump 2.0

- Reader:
  - can now read XML-solution files as used by CPLEX
  - the MPS reader can now read MIQPs and MIQCPs where a quadratic objective function can be specified by a QMATRIX or
    QUADOBJ section and the quadratic part of a quadratic constraint by a QCMATRIX
  - the MPS reader can now write quadratic and SOC constraints
  - the GAMS reader can now write SOC constraints
  - added support for bool_gt, bool_lt, bool_ge, bool_le, bool_ne, bool_not, int_times, int_minus, int_plus, int_negate,
    float_times, float_minus, float_plus, float_negate constraints to flatzinc reader
  - the LP reader (.lp files) can now read MIQPs and MIQCPs and write quadratic and SOC constraints
  - the LP reader (.lp files) and MPS reader can now read semicontinuous variables, they are handled by creating bound
    disjunction constraints
  - added new reader for polynomial mixed-integer programs (reader_pip.{c,h}) as used in the POLIP

- Indicator constraints:
  - SCIP can now handle indicator constraints (reading (from LP, ZIMPL), writing, solving, ...) see \ref cons_indicator.h.
  - the indicator constraint can now decompose the problem, i.e., not add the linear constraint to the problem if all of
    its variables are continuous
  - can now read and write indicator constraints in the (extended) MPS format
  - cons_indicator tries to adapt solutions to get feasible during check
  - cons_indicator allows to store information on other linear constraints that might help to separate cuts

- Constraint handlers:
  - Solution counting extended to constraint integer programs, this also
    includes constraint integer programs which contain continuous variables
  - The solution behavior of SCIP can be diversified by randomly permuting constraints and variables or randomly
    determining a set of branching variables with a unique high priority
  - `negated cliques` (1<=i<=n : sum (x_i) >= n-1) were added and we are using them now inside the knapsack constraint
    handler, the cliquepartitioning which is returned by SCIPcalcCliquePartition() contains now integer != 0, negatives ones
    indicates a negated clique and positive ones indicates a normal clique
  - SCIP is now able to detect in DEBUG-mode whether a constraint or variables which will be added, was also created in
    the same scip instance, if not an error is thrown
  - cons_knapsack is now able to detect negated cliques due to negated cliques on knapsack constraints
  - SCIP is now able to write non-linear opb-files(linear instances with and-constraints)
  - New constraint handlers for linking constraints (only Beta), cumulative constraints, and for breaking orbitopal symmetries
  - `negated cliques` handling in knapsack constraint handler got changed due to the new method
    SCIPcalcNegatedCliquePartition() resulting in new consdata members `negcliquepartition`, `negcliquepartitioned` and
    `nnegcliques`; changed SCIPcalcCliquePartition() so all cliquepartitions (calculated by SCIPcalcCliquePartition() or
    SCIPcalcNegatedCliquePartition(), which uses the first one) contain again not negative integers
  - `and`, `knapsack`, `linear`, `logic`, `or`, `quadratic`, `setpp`, `varbound`, `xor` and `clique` constraint handlers
    can handle implicit binary variables
  - knapsack constraint handler is now able to pairwise presolving constraints
  - constraint handlers `logicor`, `and`, `or` can parse their output
  - constraint handler `or` can copy its constraints
  - added packing/partitioning orbitope constraint handler for symmetry handling (cons_orbitope.{c,h})
  - added constraint handler for second order cone constraints (cons_soc.(c|h))
  - added constraint handler cons_linking.{c,h} (see cons_linking.c for more details)
  - cons_quadratic can make solutions in CONSCHECK feasible for the quadratic constraints by moving values of linear
    variables and passing the modified solution to the trysol heuristic
  - constraint handler can now register their upgrade functions for quadratic constraints to cons_quadratic (similar to
    LINCONSUPGD)

- Separation:
  - New separators for oddcycle cuts and Chvatal-Gomory cuts using sub-MIPs
  - modified implementation of separation algorithms in cons_knapsack.c according to results of diploma thesis; including
    super-additive lifting (disabled)
  - uncommented decomposeProblem() in sepa_zerohalf.c (in default settings, not used anyway): was not adapted to the case
    that contiuous variables are allowed in a row
  - new separator rapid learning (sepa_rapidlearning.{c,h}) that produces conflicts, global bound changes, primal
    solutions and initializes inference values for branching
  - added Chvatal-Gomory cuts separated with a sub-MIP (sepa_cgmip.{c|h})
  - added reader for 'Weigted Boolean Optimization': problems (reader_wbo.{c,h}), this reader needs the reader_opb files
  - new separator oddcycle (sepa_oddcycle.{c,h}) separates oddcycle inequalities using the implication/conflict graph and
    dijkstra-algorithm based on binary heaps (dijkstra/dijkstra_bh.{c,h})

- Branching:
  - Branching on externally given candidates, the \ref BRANCH 'branching rules' have a second new callback method
    (see type_branch.h for more details): SCIP_DECL_BRANCHEXECEXT(x) can be used to branch on external branching candidates,
    which can be added by a user's `relaxation handler` or `constraint handler` plugin, calling SCIPaddExternBranchCand().
  - added branchcands for relaxator solution, that can be added by the relaxator and used by branching rules
  - added relaxsol to variables, s.t. a relaxator can store a solution on which branching or separation can be done
  - SCIP can now branch on relaxation solutions that are either installed to the relaxsol field of the variables or added
    to the list of relaxation candidates, e.g., by constraint handlers. Branching on relaxation solutions is performed if
    the enforcement resulted in an unresolved infeasibility and there are no LP branching candidates, but before pseudo
    solution branching.  The branching rules leastinf, mostinf, random and pscost implement the callback for branching on
    relaxation candidates.
  - SCIP can branch on continuous variables. The branching value x' must not be one of the bounds. Two children (x <= x',
    x >= x') will be created.
  - the vbc visualization adds the branching type (lower or upper bound change) and the new bound to the node information
  - the vbc visualization adds the new bound of the branched variable to the node information

- Statistic:
  - added statistic information about the first primal solution to SCIP statistic; in the statistic output a new line
    appears with this information
  - now the statistic displays the number of calls of the feasibility checking method of each constraint handler and the
    running time of it

- Propagation:
  - New rounding and propagation heuristics
  - New propagator for variable bounds
  - primal heuristics may now be called directly after the node's propagation loop, using the new timing point
    `SCIP_HEURTIMING_AFTERPROPLOOP`
  - following methods SCIPinferVarUbProp(), SCIPinferVarLbProp(), SCIPinferVarLbCons(), SCIPinferVarUbCons() have a new 6th
    parameter `SCIP_Bool force` which allows bound tightening even if the difference to the newbound is below bound
    strengthening tolerance
  - added propagator for variable lower and upper bounds (prop_vbounds.{c,h}); adjusted cons_varbound.c, var.c, and,
    implics.c to work correctly with the new propagator

- Nonlinear CIPs:
  + Improved constraint handler for quadratic constraints
  + New constraint handler for second order cone constraints
  + New MINLP heuristics (undercover, subnlp)
  + Preliminary support for non-linear relaxations (via expression trees)
  + Automatic branching on solutions from arbitrary relaxations and on continuous variables

Performance improvements
------------------------

- improved `settings/emphasis/cpsolver.set` to decrease time per node
- reworked access to pseudo solution and inference value of variables in order to reduce function calls
- changed default value of parameter `nodeselection/restartdfs/selectbestfreq` to 0; this means if the current node has
  no children the node with the best bound is selected (SCIPgetBestboundNode())
- added a dual reduction step in cons_knapsack.c
- fasten check for common cliques in SCIPcliquelistsHaveCommonClique
- SCIP with CPLEX as LP solver now uses quickstart steepest edge pricing as default instead of steepest edge pricing
- avoid unnecessary domain propagation and LP resolve at nodes with infeasible LP relaxation
- improved zerohalf cut separator: more than one delta is tested for MIR cuts, better handling of dense base
  inequalities, faster scaling of fractional coefficients in rows (now enabled), improved parameter settings (presolving)

- LP solution:
  - in root node, first LP solution is checked for feasibility to avoid expensive setup
  - avoided restarting if LP solution is feasible
  - separators are not called any longer for an integral initial LP solution

Examples and applications
-------------------------

- New branch-and-price example which includes Ryan/Foster branching (binpacking example)
- New example illustrating the use of an event handler (`example/Eventhdlr`)

Interface changes
-----------------

- Enhanced user interface for callable library: manual restarts, predefined settings and many other features
- Support of wbo format for weighted PBO problems, IBM's xml-solution format and pip format for polynomial mixed-integer programs
- Extended reader for Flatzinc models
- new API for 'expressions interpreter': code that evaluates expression trees, including first and second derivatives
- NLP solver interface (NLPI) now independent of SCIP like LPI
- SCIP can now maintain a central NLP relaxation of the problem (similar to LP)
- SCIP can now manage a list of external codes (e.g., LP or NLP solver, ZIMPL)
- lp.h/lp.c and the lpi's were changed according to the changes mentioned below.
- adding and deletion of rows to the separation storage and to the LP can now be catched by events
  (`SCIP_EVENTTYPE_ROWADDEDSEPA`, `SCIP_EVENTTYPE_ROWDELETEDSEPA`, `SCIP_EVENTTYPE_ROWADDEDLP`, `SCIP_EVENTTYPE_ROWDELETEDLP`)

### New and changed callbacks

- new callback SCIP_DECL_BRANCHEXECRELAX(), together with new parameter in SCIPincludeBranchrule() for branching on a
  relaxation solution

- Copying a SCIP instance:
  - Constraint handlers have two new callback methods. One for copying the constraint handler plugins
    SCIP_DECL_CONSHDLRCOPY() and the other for copying a constraint itself, SCIP_DECL_CONSCOPY().
  - All plugins, like \ref BRANCH `branching rules` and \ref HEUR `primal heuristics`, have a new callback method (see, e.g.,
    type_branch.h and type_heur.h for more details):
    - SCIP_DECL_BRANCHCOPY(x), SCIP_DECL_HEURCOPY(x) etc.
    - When copying a SCIP instance, these methods are called to copy the plugins.
  - The main problem has a new callback method (see type_prob.h for more details) SCIP_DECL_PROBCOPY(x) when copying a
    SCIP instance, this method is called to copy the problem's data.
  - Variables have a new callback method (see type_var.h for more details) SCIP_DECL_VARCOPY(x) when copying a SCIP
    instance, this method is called to copy the variables' data.

- Restarts:
  - The callback SCIP_DECL_PROBEXITSOL(x) in the main problem has one new parameter (see type_prob.h for more details):
    - The parameter `restart` is `TRUE` if the callback method was triggered by a restart.

### Deleted and changed API methods

- All C++ objects and constructors have a SCIP pointer, now.
- added parameter scip to ObjCloneable::clone()
- changes in a row can now be catched via row events (SCIPcatchRowEvent(), SCIPdropRowEvent(),
  `SCIP_EVENTTYPE_ROWCOEFCHANGED`, `SCIP_EVENTTYPE_ROWCONSTCHANGED`, `SCIP_EVENTTYPE_ROWSIDECHANGED`)
- added new parameter `varcopy` to SCIPcreateVar() to add the function for copying variable data
- in case of using SCIPwriteTransProblem() the currently (locally) valid problem is written this now also includes the
  local constraints

- Settings:
  - The predefined setting files like `settings/cuts/off.set,aggressive.set,fast.set` have been replaced by
    interface methods like SCIPsetHeuristics(), SCIPsetPresolving(), SCIPsetSeparating(), and SCIPsetEmphasis() in
    \ref scip.h and by user dialogs in the interactive shell like
    `SCIP> set {heuristics|presolving|separating} emphasis {aggressive|fast|off}` or
    `SCIP> set emphasis {counter|cpsolver|easycip|feasibility|hardlp|optimality}`
  - All functions for setting user parameters of different types like SCIPparamSetBool(), SCIPparamSetChar(),
    SCIPparamSetInt(), SCIPparamSetLongint(), and SCIPparamSetString() in pub_paramset.h have a new parameter
    `quiet` it prevents any output during the assign to a new value.

- NLP:
  - NLPIs can now be used without generating a SCIP instance (i.e., do not require a SCIP pointer), code moved into src/nlpi
  - NLPIs can now be managed like other SCIP plugins, i.e., they can be included into the SCIP core and accessed by
    methods SCIPincludeNlpi(), SCIPfindNlpi(), SCIPgetNNlpis(), SCIPgetNlpis(), SCIPsetNlpiPriority()

- Intervalarithmetic:
  - method SCIPgetVarPseudocostCurrentRun() now returns the pseudocost value of one branching direction, scaled to a unit
    interval, old method now called SCIPgetVarPseudocostValCurrentRun()
  - renamed SCIPintervalScalarProductRealsIntervals()/SCIPintervalScalarProduct() by
    SCIPintervalScalprodScalars()/SCIPintervalScalprod() and redesigned them in intervalarith.c including new methods
    SCIPintervalScalprodScalarsInf/Sup()

- Branching:
  - The usage of strong branching changed. Now, SCIPstartStrongbranch() and SCIPendStrongbranch() must be
    called before and after strong branching, respectively.
  - The methods SCIPgetVarPseudocost() and SCIPgetVarPseudocostCurrentRun() in \ref scip.h now return the pseudocost value of
    one branching direction, scaled to a unit interval. The former versions of SCIPgetVarPseudocost() and
    SCIPgetVarPseudocostCurrentRun() are now called SCIPgetVarPseudocostVal() and SCIPgetVarPseudocostValCurrentRun(), respectively.
  - The methods SCIPgetVarConflictScore() and SCIPgetVarConflictScoreCurrentRun() in \ref scip.h are now called
    SCIPgetVarVSIDS() and SCIPgetVarVSIDSCurrentRun(), respectively.
  - The methods SCIPvarGetNInferences(), SCIPvarGetNInferencesCurrentRun(), SCIPvarGetNCutoffs(), and
    SCIPvarGetNCutoffsCurrentRun() are now called SCIPvarGetInferenceSum(), SCIPvarGetInferenceSumCurrentRun(),
    SCIPvarGetCutoffSum(), and SCIPvarGetCutoffSumCurrentRun(), respectively. Furthermore, they now return
    `SCIP_Real` instead of `SCIP_Longint` values.
  - The method SCIPgetVarStrongbranch() has been replaced by two methods SCIPgetVarStrongbranchFrac() and
    SCIPgetVarStrongbranchInt().

- Copying a SCIP instance:
  - Every new callback method resulted in a new parameter of the include function for the corresponding plugin,
    e.g., SCIPincludeBranchrule() has two new parameters `SCIP_DECL_BRANCHCOPY((*branchcopy))` and
    `SCIP_DECL_BRANCHEXECREL((*branchexecrel))`.  In the same fashion, the new callbacks
    `SCIP_DECL_VARCOPY` and `SCIP_DECL_PROBCOPY` led to new parameters in SCIPcreateVar() and SCIPcreateProb() in
    scip.c, respectively.
  - W.r.t. to copy and the C++ wrapper classes there are two new classes. These are `ObjCloneable` and `ObjProbCloneable`.
    The constraint handlers and variables pricers are derived from `ObjProbCloneable` and all other plugin are derived from `ObjCloneable`.
    Both classes implement the function `iscloneable()` which return whether a plugin is clone able or not. Besides that each class has a
    function named `clone()` which differ in their signature. See objcloneable.h, objprobcloneable.h, and the TSP example for more details.
  - SCIPincludeHeur() and SCIPincludeSepa() in \ref scip.h, as well as scip::ObjSepa() and scip::ObjHeur(), have a new parameter:
    `usessubscip`: It can be used to inform SCIP that the heuristic/separator to be included uses a secondary SCIP instance.
  - The argument success in `SCIP_DECL_CONSCOPY` has been renamed to valid.

- Heuristics:
  - SCIPcutGenerationHeuristicCmir() in sepa_cmir.h has three new parameters:
    - `maxmksetcoefs`: If the mixed knapsack constraint obtained after aggregating LP rows contains more
      than `maxmksetcoefs` nonzero coefficients the generation of the c-MIR cut is aborted.
    - `delta`: It can be used to obtain the scaling factor which leads to the best c-MIR cut found within
      the cut generation heuristic. If a `NULL` pointer is passed, the corresponding c-MIR cut will already be
      added to SCIP by SCIPcutGenerationHeuristicCmir(). Otherwise, the user can generate the cut and add it to SCIP
      on demand afterwards.
    - `deltavalid`: In case, the user wants to know the best scaling factor, i.e., `delta` passed is not `NULL`,
      `deltavalid` will be `TRUE` if the stored scaling factor `delta` will lead to a violated c-MIR cut.

### New API functions

- added SCIPcalcNegatedCliquePartition() to scip.c to calculate a clique partition on negations of all given binary
  variables
- SCIPpermuteArray() that randomly shuffles an array using the Fisher-Yates algorithm
- SCIPgetRandomSubset() that draws a random subset of disjoint elements from a given set of disjoint elements
- SCIPswapPointers()
- SCIPlpiGetSolverDesc() to get a descriptive string of an LP solver (developer, webpage, ...)
- SCIPholelistGetNext() to get the next hole of the hole list
- SCIPlpRecalculateObjSqrNorm() which is used when the old calculated square norm was unreliable
- SCIPpricerIsDelayed() which returns if the pricer is delayed (see pub_pricer.h)

- Variables:
  - SCIPvarIsBinary() which checks if a variable is (implicit) binary (see var.c for more details)
  - SCIPvarGetHolelistOriginal(), SCIPvarGetHolelistGlobal(), SCIPvarGetHolelistLocal() to get the original, global and local holes, respectively
  - SCIPvarGetProbvarHole() to tranform a given domain hole to the corresponding active, fixed, or multi-aggregated variable

- Restart:
  - allow user to trigger a restart during presolving SCIPrestartSolve()
  - SCIPrestartSolve() that allows the user to manually restart the solving process
  - SCIPisInRestart() to detect whether we are currently restarting

- Heuristics:
  - for heuristics SCIPheurSetFreq() to change the frequency of the heuristic (pub_heur.h, heur.c)
  - SCIPsepaUsesSubscip(), SCIPheurUsesSubscip()

- Intervalarithmetic:
  - SCIPeventGetHoleLeft() and SCIPeventGetHoleRight() for accessing the left right interval bound of a domain hole added or removed event
  - SCIPholelistGetLeft() and SCIPholelistGetRight()to get the left and right interval bounds of the open hole interval
  - SCIPintervalAddInf/Sup/Vectors(), SCIPintervalMulInf/Sup() in intervalarith.c

- Sorting:
  - added SCIPsortPtrPtrLongIntInt(), SCIPsortLongPtrPtrIntInt() and corresponding sorting/inserting/deleting methods in
    pub_misc.h and necessary defines in misc.c
  - added SCIPsortLongPtrInt() and corresponding sorting/inserting/deleting methods in pub_misc.h and necessary defines in misc.c
  - added SCIPsortPtrPtrInt() (and various other) and corresponding sorting/inserting/deleting methods in pub_misc.h and
    necessary defines in misc.c
  - SCIPsortPtrBool() and corresponding sorting/inserting/deleting methods in pub_misc.h and necessary defines in misc.c

- Constraint Handlers:
  - SCIPconshdlrGetEnfoConss(), SCIPconshdlrGetNEnfoConss()
  - can now forbid upgrading of individual linear constraints (SCIPmarkDoNotUpgradeConsLinear())
  - SCIPpermuteProb() that randomly permutes constraints and variables
  - SCIPgetResultantOr() which returns the resultant of an `or` constraint
  - SCIPmarkDoNotUpgradeConsLinear() in cons_linear.?, which allows to forbid upgrading of linear constraints
  - SCIPgetNUpgrConss() which returns the number of upgraded constraints
  - SCIPconshdlrGetCheckTime() and SCIPconshdlrGetNCheckCalls() which returns the running time in the feasibility checking of the
    corresponding constraint handler respectively the number of calls of the checking method (implemented in cons.c)

- Copy:
  - SCIPcopy() to clone a SCIP instance
  - SCIPcopyPlugins(), SCIPcopyParamSettings(), SCIPcopyVars(), SCIPcopyConss(), SCIPgetVarCopy() to copy
    individual parts of a SCIP instance separately.
  - SCIPcopyProbData() and SCIPprobCopyProbData() which copies the probdata from a sourcescip to a targetscip

- Branching:
  - two new functions SCIPgetVarsStrongbranchesFrac()/SCIPgetVarsStrongbranchesInt() for computing strong branching
    information for several variables
  - SCIPbranchruleGetNRelaxCalls() to get the total number of times, a particular branching rule was called on a relaxation solutions
  - SCIPbranchRelax() to branch on a relaxation solution
  - SCIPbranchVarVal() to branch on an arbitrary value within the variable's bounds
  - SCIPbranchGetBranchingPoint() and SCIPgetBranchingPoint() to select branching point for a variable, e.g.,
    ensure branching point is inside the interval for a continuous variable
  - SCIPexecRelpscostBranching() in branch_relpscost.{c,h}; this method allows of calling the reliability
    pseudo cost branching algorithm for given set of branching candidates from the outside
  - SCIPinitVarBranchStats() to initialize the branching statistics (such as pseudo costs, VSIDS, inference values) of a variable
  - SCIPselectBranchVarPscost() in branch_pscost.{c,h}; this method selects from a given candidate array a
    branching variable w.r.t. pseudo cost branching for relax candidates

- Reading, Writing and Parsing:
  - SCIPparseVarName() which parses a string in cip-format as a variable name
  - SCIPparseVarList() which parses a string as a variable list in cip-format
  - the Flatzinc reader can now handle the output annotations of the Flatzinc format; the method SCIPprintSolReaderFzn()
    outputs the given solution in Flatzinc format w.r.t. the output annotations
  - SCIPprintSolReaderFzn() which prints the best solution in Flatzinc format w.r.t. to the output annotations
    in the input file of the flatzinc model
  - SCIPwriteVarName() which writes a variable in cip-format to given stream
  - SCIPwriteVarsList() which writes an array of variables in cip-Format to given stream
  - SCIPwriteVarsLinearsum() which writes an array of variables and coefficients as linear sum in cip-Format to given stream

- Copying a SCIP instance:
  - SCIPapplyRens() in \ref heur_rens.h has a new parameter `uselprows`. It can be used to switch from LP rows
    to SCIP constraints as basis of the sub-SCIP constructed in the RENS heuristic.

- Parameters:
  - SCIPsetParamsCountsols() which sets the parameter for a valid counting process
  - SCIPsetEmphasis() which sets parameter to detect feasibility fast, handle hard LP, solves easy CIPs fast, behaves like a
    CP solver, set parameter for a valid counting process; the desired behavior is triggered via a parameter of the function
  - SCIPresetParam() to reset the value of a single parameter to its default value

- Settings:
  - added SCIPsortRealRealRealPtr() and corresponding sorting/inserting/deleting methods in pub_misc.h and necessary defines in misc.c
    as basis for the subSCIP, setting ist to TRUE (uses LP rows) will lead to same version as before
  - SCIPsetHeuristics(), SCIPsetSeparating(), SCIPsetPresolving() which set the heuristics to aggressive, fast, off, or
    default settings, depending on the `SCIP_PARAMSET` parameter
  - SCIPsetSubscipsOff() which disables all plugins that uses subscips
  - SCIPsepaSetFreq() to set the calling frequency of a separator

### Command line interface

- added new dialog for setting the SCIP parameters for hardlp, optimality, easy CIP, CP like search
- added new dialog for setting the SCIP parameters for feasibility problems `SCIP> set emphasis feasibility`
- added new dialog for setting the SCIP parameters for counting `SCIP> set emphasis counting`
- added new dialog for setting presolving to aggressive, fast, or off in interactive shell
- added new dialog for setting separation to aggressive, fast, or off in interactive shell
- added new dialog for writing all solutions which are collected during the counting process (see cons_countsols.{c,h})
- added new dialog for setting heuristics to aggressive, fast, or off in interactive shell
- added new dialog `display pricers` which displays all included pricers

### Interfaces to external software

- added interface to CppAD (nlpi/exprinterpret_cppad.cpp)
- Improved Xpress, CPLEX, SoPlex interfaces
- the SoPlex interface now includes equilibrium scaling on lp's solved from scratch without starting basis
- the SoPlex interface can now double check each SoPlex result against CPLEX (lpi_spx.cpp)
- the SoPlex interface has the option to restore basis only after entire strong branching phase instead of after each
  strong branch (off, because it mostly appears to increase strong branching time and iterations) (lpi_spx.cpp)

### Changed parameters

- removed parameter `constraints/knapsack/maxnumcardlift` and adapted setting files
- changed parameter `lp/fastmip` from boolean to integer, possible values are 0 (off), 1 (medium, default), 2 (full,
  must not be used with branch-and-price).

### New parameters

- `branching/clamp` to set the minimal fractional distance of a branching point to a continuous variable' bounds
- `branching/random/seed` to change the initial seed value of the branching rule random
- `constraints/indicator/addCouplingCons` that allows to add variable upper bounds if addCoupling is true
- `constraints/indicator/enforceCuts` that allows to check for violated cust in enforcement
- `constraints/indicator/maxCouplingValue` for the maximal value of the coefficient in a coupling inequality/constraint
- `constraints/indicator/noLinconsCon` which controls whether the linear constraint is not explicitly
  added to the problem. default is FALSE
- `constraints/knapsack/dualpresolving` to switch dualpresolving on/off inside the knapsack constraint handler, default is TRUE
- `constraints/knapsack/presolpairwise` that allows pairwise presolving of knapsack constraints, default is TRUE
- `constraints/knapsack/presolusehashing` that allows fast pairwise presolving of knapsack constraints, default is TRUE
- `heuristics/crossover/dontwaitatroot` that allows to call crossover at root node independently from nwaitingnodes
- `heuristics/rens/uselprows` that allows to switch between LP row and SCIP constraints as basis for the
  subSCIP, default is TRUE (uses LP rows)
- `lp/rowrepswitch` telling simplex solver to switch to row representation of the basis (if possible),
  if number of rows divided by number of columns exceeds this value (default value infinity, i.e. never switch)
- `lp/threads` to change the number of threads used to solve the LP relaxation (default is 0: automatic)
- `misc/lexdualstalling` that turns on the lex dual algorithm if the separation process is stalling
- `misc/usevartable` and `misc/useconstable` which turns on/off the usage of hashtables mapping from
  variable/constraint names to the variables/constraints; when turned off, SCIPfindVar() and SCIPfindCons() may not be
  used; the hashtables can be turned off for subMIPs to improve the performance, default value TRUE
- `misc/usesmalltables` which results in using smaller tables for names, cliques and cuts and improves
  the performace for smaller instances, default value FALSE
- `misc/permutationseed` to change the permutation seed value for permuting the problem after the
  problem is transformed (-1 means no permutation)
- `reading/zplreader/usestartsol` which allows to switch ZIMPL start solutions off, default value TRUE
- `vbc/dispsols` to propose if the nodes where solutions are found should be visualized in the branch and bound tree

### Data structures

- implemented the data structure and events for global and local domain holes added and removed
- new data structures and methods to handle nonlinear expressions in NLPI ({type_, struct_, pub_}expression.{h,c}):
  nlpioracle can store and evaluate general NLPs now, nlpi_ipopt can solve general NLPs now

Testing
-------

- minor changes on several evaluation scripts (new statuses: better, solved, sollimit, gaplimit) and short-mode for cmpres.awk
- support for FreeBSD (32- and 64-bit) including minor changes in several scripts in the check-directory

Build system
------------

### Makefile

- added scripts check_*.sh, evalcheck_*.sh and check_*.awk for blis, glkp, gurobi and symphony (including targets in
  Makefile) and slightly modified scripts for cplex, cbc and mosek and cmpres-script
- added target `lintfiles` which allows to call flexelint with a list of file, for example, make lintfiles
  `FILES=src/scip/prop_vbounds.c`
- the NLP solver interfaces and expression interpreter are located in a separate library (libnlpi.*; similar to the lpi
  library) and is required to link against the SCIP library also projects that use SCIP via `make/make.project` need to
  change their Makefile (!!!): in the $(MAINFILE) target, add $(NLPILIBFILE) behind $(LPILIBFILE) in the dependencies
  and add $(LINKCXX_l)$(NLPILIB)$(LINKLIBSUFFIX) to the linker flags
- The additional NLPI library requires a change in the Makefile of SCIP's project:
  The $(MAINFILE) target now has $(NLPILIBFILE) as additional dependency and the linking
  command requires $(LINKCXX_l)$(NLPILIB)$(LINKLIBSUFFIX) as additional argument.
- A bug in the Makefiles of older versions of the SCIP examples may cause
  data loss. If you have a custom Makefile, please ensure that the target
  `clean` is changed as described here:
  http://scipopt.org/download/bugfixes/scip-1.2.0/make.txt.

Fixed bugs
----------

- fixed bug in conflict.c in the method conflictsetAddBound()
- fixed `bug` in projects Makefiles w.r.t. `make clean`
- fixed bug in rapid learning with wrong ordering of dual and primal bound update, primal bound is now updated inside
  rapid learning
- fixed potential bug in rapid learning with dual reductions
- fixed potential bug where SCIPselectSimpleValue() returns a value slightly outside of the given bounds due to rounding
  errors (probably cancelation in subtraction in SCIPfindSimpleRational), now use rounding control and check result
- fixed bug that SCIP could not be continued after it has been stopped due to a limit
- fixed bug in var.c: SCIPvarChgLbOriginal() and SCIPvarChgUbOriginal() cannot access original bounds if the variable is
  negated
- fixed potential bug with pseudo solution branching on free variables
- fixed bug with multiaggregations whose infimum and supremum are both infinite: in such a case multiaggregation is now
  forbidden
- fixed numerical issue with multiaggregations which are infinite in one direction: value of multiaggregated variable
  could have been larger then inifinity
- fixed bug w.r.t. of adding a variable bound variable to its self
- fixed bug concering the incorrect assumption that every solution computed in SCIPlpGetUnboundedSol() is integral (we
  will not branch but return `infeasible or unbounded` like in presolving)
- fixed bug while breaking an clique down to their impications (in SCIPcliquetableCleanup() in implics.c) where the
  variable was not of vartype `SCIP_VARTYPE_BINARY`, instead of adding an implication we add a variable bound
- fixed bug with debugging a solution: during restarts erroneously it was claimed that the primal solution is cut off

- Interface:
  - fixed bug w.r.t. ObjDialog and displaying the description of the dialog
  - fixed bug when aborting pricing with Ctrl-C

- LP:
  - fixed bug in scip.c w.r.t. to call of conflict analysis for LPs which reached the objective limit in case of diving
  - fixed bug with resolving LPs at infeasible root node
  - fixed bug in lp.c: in sumMIRRow() rowtoolong was not set correctly
  - fixed bug in lp.c w.r.t. objective limit reached and the chosen comparison (fixed buglist entry 40)
  - fixed bug in lp.c: if in SCIPlpSolveAndEval() the LP has to be solved from scratch due to numerical troubles, reset
    `SCIP_LPPARAM_FROMSCRATCH` to `FALSE` afterwards
  - fixed bug in lp.c SCIProwGetObjParallelism() due to a wrong parallelism value which arised from cancellations during
    calculation of squared euclidean norm of objective function vector of column variables
  - fixed bug in lp.c: SCIPlpGetUnboundedSol() did not ensure that unbounded solution lies withing the bounds of the
    variables
  - fixed bug in lp.c w.r.t. to the number of `active` pricer

- Solve:
  - fixed bug in solve.c where relaxation branching candidates were cleared, but the relaxation was still marked solved
    and not called again, furthermore, adjusted criterions for solving a relaxation again
  - fixed bugs in solve.c: even with LP solving disabled, the root LP was solved in case continous variables are
    contained; setting pricing/maxvars(root) to 1 resulted in not calling the pricers
  - fixed bug in solve.c: make sure SCIP terminates correctly also when a user interrupt or gap limit is reached, i.e.,
    avoid error `pricing was aborted, but no branching could be created!`

- Tree:
  - fixed bug in tree.c: if an explicit branching point is given, we may not recompute a better centering point
  - fixed bug in tree.c: propagate implications on multi-aggregated should not be performed

- Constraints:
  - corrected several asserts in linear and quadratic constraint handler concerning parsing of CIP format
  - fixed bug while deleting redundant variables, which have no influence on changing the feasibility of the linear
    constraints, we need to update the sides of the constraint at each step, bug number 51 in bugzilla
  - fixed bug in copy procedure of AND constraint handler, negated variables have been copied to their originals
  - fixed bug when deleting a constraint where the update was delayed and not processed yet (in cons.c)
  - fixed bug in cons_linear.c: binary variables should not be multi-aggregated
  - fixed bug in cons_quadratic.c: curvature of bivariate quadratic constraints was not detected correctly
  - fixed bug in cons_sos2.c: the branching position was sometimes mistakenly increased
  - fixed bug in propagation of cons_sos2.c: the node can be cut off at more places: the previous version was not
    sucessfull in this respect
  - fixed bug in cons_linear.c:applyFixings() which could lead to lhs/rhs smaller/larger than -/+infinity
  - fixed bug in cons_linear.c in detectRedundantConstraints() and corrected old bug fix in SCIProwCreate(): we want lhs
    <= rhs to be satisfied without numerical tolerances in order to avoid numerical problems in the LP solver

- Knapsack Constraint Handler:
  - fixed bug in cons_knapsack.c: mergeMultiples() now detects whether a node can be cut off
  - fixed bug in cons_knapsack.c w.r.t. to items with zero weight
  - fixed bug in cons_knapsack.c: In SCIPseparateRelaxedKnapsack() not all variables need to be active in deeper regions
    of the tree
  - fixed bug in cons_knapsack.c and sepa_clique.c: the assumption that implications are always nonredundant and contain
    only active variables is not correct anymore as the corresponing vbound might be missing because of numerics

- Separation and Cuts:
  - fixed bug in cutpool.c: the hashkey computation was not constant over time
  - fixed bug in cutpool.c: hashkey of a row changed during the solving process (if a row is made integral after creation,
    maxabsval can be invalid when adding it to the pool, but might be recomputed later on)
  - fixed bug in sepa_rapidlearning.c, stop processing if there are no binary variables left
  - fixed bug in sepa_rapidlearning.c, corrected computation of right dualbound
  - fixed bugs in sepa_zerohalf.c, e.g., handling of intscaling and substitution of variable bounds
  - fixed bug in sepastore.c in sepastoreApplyLb/Ub being to hard on feasibility decisions
  - fixed bug in sepa_flowcover.c: numerical issues while computing candidate set for lambda

- LP Interfaces:
  - fixed bug in SoPlex autopricing due to which autopricing had behaved like steepest edge pricing so far
  - fixed bug in lpi_clp.cpp: SCIPlpiChgBounds() checks if the column status exists in Clp before using it
  - fixed wrong assert in Cplex LPI: Due to numerical inaccuracies, a few pivots might be performed after refactorization
  - fixed bug concerning assert(!SCIPlpDivingObjChanged(lp)) which was caused by wrong infinity double parameters for
    cplex
  - fixed makefile system for `OSTYPE=darwin` w.r.t. to CPLEX as LP solver

- Presolving:
  - fixed bug in cons_setppc: aggregated variables were not correctly removed in presolving
  - fixed bug in presolving of linear constraint handler: in redundancy detection, two different numerical epsilons were used
  - fixed bug in presolving while not applying a bound change on a variable in a single-variable constraint (e.g. x1 =
    0.03) in cons_linear which is too small, that lead to another bound change in presol_trivial which is not allowed, so
    now this bound change will be forced
  - fixed SCIPvarIsTransformedOrigvar() in var.c (variables generated by presol_inttobinary returned false)
  - fixed bug w.r.t. an assert in presol_inttobinary.c; it was assumed that the aggregation which is performed there will
    never lead to an infeasibility, this is not true, see comment in presol_inttobinary.c
  - fixed bug in presol_trivial.c trying to fix continuous variables, now uses a less stricter comparison to fix variables
  - fixed bug in cons_bounddisjunction.c: presolve may have tried to tighten bounds on a multiaggregated variable (now
    upgrades to linear constraint)

- Reading, Writing and Messages:
  - fixed bug while trying to write a MIP where SCIP needs to flush the lp changes first
  - fixed potential resource leak when running out of memory while writing files
  - fixed bug in reader_zpl.c which appeared using the parameter `reading/zplreader/parameters`
  - fixed bugs in flatzinc readers with constraints that exclusively consist of constants
  - fixed bug in reader_gms: correct handling of nonstandard bounds on general integer variables
  - fixed buglist entry 35, which was caused by a wrong read in correction when the reading buffer was full in
    reader_opb.c
  - fixed bugs in reader_fzn.c w.r.t. parsing and solution output in Flatzinc format
  - fixed bug in reader_fzn.c w.r.t. comment lines
  - fixed bug in reader_opb.c w.r.t. comment lines
  - fixed bug in message handler w.r.t. to messages which are longer then `SCIP_MAXSTRLEN`

- Heuristics:
  - fixed bugs do to `HEUR_TIMING SCIP_HEURTIMING_AFTERPROPLOOP` which appeared during repropagation
  - fixed bug in trivial heuristic: the locking solution might have falsely initialized some values to zero
  - fixed bug in heur_oneopt.c w.r.t. to SCIPtrySol(); it is necessary that the bound of the solution is check otherwise,
    infeasible solution could be accepted as feasible
  - fixed bug in heur_trivial.c w.r.t. to debug messages after a solution was freed
  - fixed bug for `HEUR_TIMING SCIP_HEURTIMING_BEFOREPRESOL` and modifiable constraints
  - corrected wrong assert in DINS heuristic when called for an empty problem
  - fixed potential bug in OCTANE heuristic with nonbasic solutions
  - fixed bug in sub-MIP heuristics with parameter change if some default plugins are not included
  - fixed bug in trivial heuristic with bounds that are greater than the heuristic's infinity value

Miscellaneous
-------------

- As the interface contains several additional callback functions and
  parameters for plugins, some effort may be required to compile your
  own projects with SCIP 2.0. See also `Changes between version 1.2 and 2.0` in the doxygen
  documentation for additional information.

@page RN12 Release notes for SCIP 1.2

@section RN120 SCIP 1.2.0
*************************

Features
--------

- adjusted hard memory limit to (soft memory limit)*1.1 + 100mb in check.sh, checkcount.sh, check_cplex.sh,
  check_cluster.sh and check_cbc.sh
- new presolving step in cons_knapsack.c, same like `simplifyinequalities` in cons_linear.c
- now it's possible to write strings with more than `SCIP_MAXSTRLEN` amount of characters in all message.c functions
- the current/root lp can be marked to be no relaxation of the current/root problem
- added new preprocessing step (mergeMultiples) in cons_setppc.c where equal variables are merged
- Black-box lexicographic dual simplex algorithm; can now run lexicographical dual algorithm (parameter `lp/lexdualalgo`)

- Bounds:
  - SCIP now has `lazy bounds`, which are useful for column generation: see @ref PRICER_REMARKS `pricer remarks` for an explanation.
    Each variable has now two additional `SCIP_Real` parameter which define a lazy lower and upper bound; lazy means that
    there exists constraints which implies these (lazy) bounds. If the lazy lower or upper bound is greater or less than
    the local lower or upper bound, respectively, then the corresponding bound is not put into the LP. The bounds are set
    to minus and plus infinity per default which yields the same behavior as before. With the methods SCIPchgVarLbLazy()
    and SCIPchgVarUbLazy() these bounds can be set.  This is of interest if SCIP gets used as a branch-and-price
    framework. Attention! The lazy bounds need to be valid for each feasible LP solution. If the objective function
    implies bounds on the variables for each optimal LP solution, but these bounds may be violated for arbitrary LP
    solutions, these bounds must not be declared lazy!
  - interval arithmetic functions can work with unbounded intervals added new functions to allow more operations on
    intervals, including solving quadratic interval equations

- Branching:
  - extended hybrid relpscost branching rule by usage of the average length of conflicts a variable appears in
  - `early branching`-functionality added: in a branch-and-price code, the user can stop pricing at a node although there
    may exist variables with negative reduced costs. In this case, the lp-lowerbound will not be used. The pricer has,
    however, the option to return a lower bound. This can be useful for column generation.

- Constraints:
  - Copy constructors and i/o functionality for constraints: all linear type constraint handlers are able to copy
    constraints using the function SCIPgetConsCopy() in scip.h
  - the linear constraint handler is able to parse a string in CIP format and create a corresponding linear constraint
  - Constraint handler for indicator constraints and parsing them from *.lp and *.zpl files
  - the indicator constraint can now try to produce a feasible solution (via heur_trysol)
  - one can now write indicator constraints in LP-format
  - added constraint handler for quadratic constraints

- Cuts:
  - added new version of zerohalf cuts from Manuel Kutschka
  - added multi-commodity-flow cut separator

- Heuristics:
  - Heuristics which are applied before root LP
  - added heuristic that performs a local search in an NLP (takes only linear and quadratic constraints into account so far)
  - added heuristic that gets a solution from other components and tries it (heur_trysol.?)
  - new trivial heuristic: tries zero solution, lower and upper bound solution and some variable lock based fixing
  - added new timing point, `SCIP_HEURTIMING_DURINGPRICINGLOOP`, for calling heuristics; If this timing point is used the
    corresponding heuristics is called during the pricing loop of variables; we also added this timing point to
    heur_simplerounding.{h,c} which has the effect that a LP solution which satisfies all integrality conditions during
    the pricing loop is detected

- Interfaces:
  - added first version of an interface to NLP solvers (type_nlpi.h, struct_nlpi.h, nlpi.h, nlpi.c, nlpi_oracle.h, nlpi_oracle.c)
  - Preliminary support of non-convex MIQCPs: Constraint handler for quadratic constraints, NLP heuristic and
    Ipopt interface, see \ref cons_quadratic.h.
  - There are LP-interfaces to QSopt and Gurobi (rudimentary).

- Reader and Writer:
  - added reader and writer for FlatZinc models (reader_fzn.{c,h})
  - added writer for GAMS models (reader_gms.{c,h})

Performance improvements
------------------------

- Enhanced MCF cuts: stable version, used by default
- replaced some function calls in loop conditions
- in sepa_cmir.c, if mksetcoefs is invalid for delta=1 no other values of delta are tested anymore
- changed the timing of the feasibility pump in case of pricing
- removed changing of update rule to `ETA` from standard soplex update `Forrest-Tomlin` in lpi_spx.cpp
- improved memory usage in heur_octane.c
- improved reading time of opb-files, due to using a hashtable for all `and`-constraints
- improved performance of merging variables in mergeMultiples() in cons_knapsack.c
- improved performance in tightenWeightsLift() and SCIPseparateRelaxedKnapsack() in cons_knapsack.c, due to now
  sparse-cleaning `global` arrays instead of using BMSclearMemory... functions for cleaning local arrays each time
- improved performance in SCIPcliquelistRemoveFromCliques()
- improved performance in SCIPcalcCliquePartition()
- improved performance in SCIPvarGetActiveRepresentatives() in var.c

- Presolving:
  - improved pairwise presolving in cons_and.c due to using a hashtable
  - improved pairwise presolving in cons_xor.c due to using a hashtable

Interface changes
-----------------

- A significant change for C++ users is that all include files of SCIP
  automatically detect C++ mode, i.e., no `extern `C`` is needed anymore.
- Reader for Flatzinc and GAMS models

### New and changed callbacks

- The callback SCIP_DECL_PRICERREDCOST(x) in the \ref PRICER `pricers` has two new parameters:
  + A `result` pointer determines whether the pricer guarantees that there exist no more variables. This allows for early branching.
  + A pointer for providing a lower bound.

- The \ref CONS `constraint handlers` have two new callback methods (see type_cons.h for more details):
  + SCIP_DECL_CONSCOPY(x): this method can be used to copy a constraint.
  + SCIP_DECL_CONSPARSE(x): this method can be used to parse a constraint in CIP format.

### Deleted and changed API methods

- SCIPcalcMIR() in scip.h has two new parameter `mksetcoefsvalid` and `sol`. The parameter `mksetcoefsvalid` stores
  whether the coefficients of the mixed knapsack set (`mksetcoefs`) computed in SCIPlpCalcMIR() are valid. If the mixed
  knapsack constraint obtained after aggregating LP rows is empty or contains too many nonzero elements the generation of the
  c-MIR cut is aborted in SCIPlpCalcMIR() and `mksetcoefs` is not valid. The input parameter `sol` can be used to separate a
  solution different from the LP solution.
- new parameter `set` in SCIPconsSetInitial().
- some interval arithmetic method take an additional argument to denote which value stands for infinity in an interval

- Variables:
  - SCIPgetVarClosestVlb() and SCIPgetVarClosestVub() in scip.h have a new parameter `sol`. It can be used to obtain the closest
    variable bound w.r.t. a solution different from the LP solution.
  - new parameters `lowerbound` and `result` in type_pricer.h: lowerbound can save a lower bound computed by the pricer,
    result indicates whether the pricer guarantees that there exist no more variables if no variable was found

### New API functions

- new methods to deactivate a pricer SCIPdeactivatePricer() in scip.c
- new methods in pub_misc.h/misc.c to access hash map lists and elements of a hash map list and to clear all entries in a hash map
- SCIPsetProbName() to set problem name in scip.h/c (SCIPprobSetName() in prob.h/c)

- Objective:
  - SCIPgetTransObjscale() and SCIPgetTransObjoffset() in scip.c
  - SCIPaddObjoffset() in scip.h; sets offset of objective function
  - SCIPgetOrigObjoffset() in scip.h; returns the objective offset of the original problem
  - SCIPgetOrigObjscale() in scip.h; returns the objective scale of the original problem

- Constraints:
  - detectRedundantConstraints() in cons_xor.c and necessary hash-functions for fast pairwise presolving
  - SCIPparseCons() in scip.h; parses constraint information (in cip format) out of a string
  - SCIPgetConsCopy() in scip.h; which copies a constraint of the source SCIP

- Relaxation:
  - SCIPisLPRelax() and SCIPisRootLPRelax() in scip.c and scip.h returning whether the current/root LP is a
    relaxation of the current/root problem and thus defines a valid lower bound
  - SCIPlpSetIsRelax() and SCIPlpSetRootLPIsRelax() in lp.c and lp.h to set the information, whether the lp is a valid relaxation;
    this information is per default set to true and constraint be used. The aggregated version has only 2 linear constraints the
    default linearization has nvars + 1

- Sort:
  - extended the sort template functions in sorttpl.c with a `five` array; now it possible to used this template to sort
    up to five arrays
  - new interface methods SCIPcolSort(), SCIProwSort(), SCIPcolGetIndex()
  - added SCIPsortPtrPtrLongInt() and corresponding sorting/inserting/deleting methods in pub_misc.h and necessary defines
    in misc.c

- Variables:
  - SCIPprintNodeRootPath() in scip.h This method prints all branching decisions on variables from the root to the given node
  - SCIPnodeGetParentBranchings(), SCIPnodeGetAncestorBranchings(), SCIPnodeGetAncestorBranchingPath(); These methods return
    the set of variable branchings that were performed in the parent node / all ancestor nodes to create a given node
  - SCIPchgVarLbLazy() and SCIPchgVarUbLazy() in scip.h; These methods can be used to change the lazy lower or
    upper bound of a variable; This might has the consequences that the bounds of the corresponding variable is not in
    LP. This is the case if the lazy lower or upper bound is greater or less than the local lower or upper bound, respectively
  - SCIPvarGetLbLazy() and SCIPvarGetUbLazy() in pub_var.h; These methods return the lazy lower or upper bound, respectively
  - SCIPvarCompareActiveAndNegated() and SCIPvarCompActiveAndNegated() in pub_var.h for comparing variables
    negated, active or fixed the same way
  - SCIPparseVars() in scip.h; parses variable information (in cip format) out of a string
  - SCIPgetNFixedonesSetppc() and SCIPgetNFixedzerosSetppc() in cons_setppc.{h,c}; these methods returns
    current (local) number of variables fixed to one/zero in the given setppc constraint
  - SCIPgetVarConflictlengthScore(), SCIPgetVarAvgConflictlength(), SCIPgetAvgConflictlengthScore() and their pendants for the current run
  - added function SCIPvarsGetProbvarBinary() in pub_var.h; gets active, fixed, or multi-aggregated problem variables of
    binary variables and corresponding negated status

### Interfaces to external software

- LP Interfaces:
  - heavily revised Mosek interface
  - new interface to QSopt due to Daniel Espinoza
  - First version of LP interfaces to Gurobi and QSopt
  - Major performance improvements in LP interfaces to Clp, Mosek and SoPlex

- External Software:
  - adjusted interface to ZIMPL (reader_zpl.{c,h} for ZIMPL version 2.10; this interface should also work with older ZIMPL versions
  - Adjusted interface to Zimpl version 3.0.0
  - added first version of an interface to Ipopt (only QCP, no deletion of vars/cons allowed; nlpi_ipopt.(h|c))

- SCIP Interfaces:
  - On http://code.google.com/p/python-zibopt/source/checkout you find a beta
    version of a python interface to SCIP implemented by Ryan J. O'Neil.

### Changed parameters

- removed parameter `constraints/and/initiallp` since it is not needed anymore;
- set parameter `constraints/and/sepafreq` default value to 1
- display character of oneopt heuristic changed to `b`

### New parameters

- `branching/relpscost/advanced/conflenscore`, default value 0.001
- `constraints/and/aggrlinearization` in cons_and.c, aggregated version of the linearization
- `constraints/and/enforcecuts` in cons_and.c, should cuts be separated during LP enforcing?
- `constraints/and/presolusehashing` in cons_and.c, should pairwise presolving use hashing?, default TRUE
- `constraints/countsols/sollimit` in cons_countsols.c, counting stops, if the given number of solutions were found (-1: no limit)
- `constraints/xor/presolusehashing` in cons_xor.c, should pairwise presolving use hashing?, default TRUE
- `heuristics/oneopt/duringroot`, default value TRUE

Build system
------------

### Makefile

- extend Makefile to link against Ipopt if `IPOPT=true` is set

Fixed bugs
----------

- fixed wrong use of pointer in lp.c
- fixed bug with array dimension not reset to zero when array is freed in pseudoobj propagator
- fixed bug with enforcement of pseudo solutions: if pseudo solution is choosen because LP hit a limit, it has to be
  enforced in any case
- fixed potential bug in coloring example: SCIPcreateChild() is now given an estimate in terms of the transformed
  problem by SCIPgetLocalTransEstimate(), no longer the estimated original problem value. Also clarified this in the
  comments for SCIPcreateChild()
- fixed compiler warning `warning: dereferencing type-punned pointer will break strict-aliasing rules` which resuts in
  scip-crashes with gcc version 4.4.0
- adjusted assert in var.c
- fixed bug in SCIPvarGetActiveRepresentatives() in var.c
- fixed bug with objective limit in lp.c: previously the infinity value of SCIP was used as default - now the value of
  LPI is used. In the earlier version in many cases the problems where never infeasible.
- added and adjusted some asserts, initialized some values
- increased the numerical stability of coefficient tightening for Big M formulations
- fixed bug with incorrect pseudo activities when objective of a variable switches sign in linear constraint handler
- fixed bug with empty constraints in several writing routines
- fixed `GGT-Kaibel-Bug` in var.c, prop_pseudoobj.c and cons_varbound.c that occured while computing new values using
  infinity values

- Bounds:
  - fixed bug in coefficient tightening with infinite bounds
  - fixed bug in solve.c: in case lowerbound >= upperbound, SCIPsolveIsStopped() returned `SCIP_STATUS_GAPLIMIT`

- Nodes:
  - fixed bug in SCIPsolveNode() concerning the case that the time limit was hit while solving the LP relaxation of a
    subproblem which is already an LP (branching on pseudo solution is not possible)
  - fixed bug in vbc tools concerning of marking probing nodes
  - fixed bug in solve.c with nodes which are marked to be repropagated while enforcement

- Variables:
  - fixed possible infinite loop while multiaggregating a variable in var.c
  - fixed bug in SCIPgetSolVals() similar to SCIPgetSolVal(): try to get original variables of transformed ones if the
    solution lives in original space

- Pricing:
  - fixed potential bug: restarts are now only done if no active pricers exist
  - fixed bug in SCIPlpSolveAndEval(): if fastmip and pricers enabled and objlimit was reached but CPLEX did not perform
    the final pivot step in order to exceed the objlimit, do one additional simplex step with pricing strategy steepest
    edge, if this doesn't suffice, turn off fastmip temporarily and solve again. Also consider solstat of the new
    solution.
  - fixed bug with invalid pseudo solution (lower bound was always >= 0) when using pricing.
  - fixed bug in SCIPfreeProb() in scip.c: all pricers are deactivated now

- Memory:
  - now frees debug memory
  - fixed bug with exponential complexity for reallocating memory in SCIPvarGetActiveRepresentatives() in var.c
  - fixed casting of void* pointers in memory.h for C++, adjusted the same for C in memory.h and due to that adjusted all
    header files(set whole files in extern `C`) and cpp-files(removed unnecessary extern `C` lines)
  - removed memory leak in connection with freeing branch and bound nodes: focusnode was not freed if both children could
    be cut off due to bounding

- Reading and Writing:
  - corrected bug in reader_lp.c: earlier read bounds were thrown away (implementation was not conforming to standard)
  - fixed bug in reader_lp.c with respect to constraint and variable names which start with two or more dots `..`
  - fixed bug in all readers w.r.t. SCIPgetProbvarLinearSum()
  - fixed bug in reader_mps.c with respect to corrupted files
  - fixed bug in reader_mps.c with respect to writing transformed problems
  - changed wrong writing of mps files due to constraints without any name
  - fixed a bug during reading debug solution file
  - fixed bug in case of reading an objective function in opb format with multiple occurrences of the same variable
  - fixed bug in case of reading an objective function in lp format with multiple occurrences of the same variable
  - fixed a wrong fix of a reading bug, which was in reality a writing bug in MPS format; integer variables in mps format
    without bounds are binary variables, if the bound of an integer variable is infinity you have to write this bound

- Separation:
  - fixed bug in sepa_cmir.c, sepa_mcf.c and sepa_flowcover.c: sol different to LP solution is now separated
  - corrected two asserts in sepa_redcost.c (reduced costs can be negative for fixed variables: qsopt uses this)
  - fixed bug in sepa_zerohalf.c; replacement of own sorting functions by template functions was incorrect
  - fixed bug in var.c, cons_knapsack.c and sepa_flowcover.c: variable bounds corresponding to implication are not
    generated if coefficient is large, variable bounds with large coefficients are ignored for construction of knapsack
    and snf relaxations
  - fixed bug in sepa_impliedbound.c concerning redundant implications

- Cuts:
  - fixed bug in sepa_cmir.c concerning uninitialized mksetcoefs (if MIR-cut generation is aborted because the aggregated
    constraint is empty or contains too many nonzero elements mksetcoefs is invalid)
  - interrupts optimization process if a node will be cutoff, which allows the solution
  - fixed bug in sepa_impliedbounds.c and sepa_intobj.c: if separating a sol, this sol is now also given to SCIPaddCut()
    so that the efficacy of the cut is now computed correctly
  - fixed bug in solve.c caused by integer overflow due to setting the number of cuts to INT_MAX

- Presolving:
  - fixed wrong result in check.awk, if infeasible problems are stopped in presolving
  - fixed exponential calculation of solution values during check of original solution, therefore changed
    SCIPvarGetActiveRepresentatives() in var.c and flattened all multiaggregated vars at the end of presolving in
    exitPresolve()
  - fixed bug with wrong abort criterion in presolving
  - fixed bug in presol.c caused by not reseting presolver-wasdelayed status
  - fixed bug in SCIPconsSetInitial() that occurred in pairwise presolving: add or delete constraint in initconss when
    changing the initial flag

- Constraints:
  - fixed bug in cons.c caused by not resetting conshdlr data after restart
  - fixed memory error in cons_countsols.c
  - fixed assert in cons_and.c method SCIP_DECL_CONSINITSOL(consInitsolAnd)
  - fixed bug in cons_countsols.c we respect to warning message that `The current parameter setting might cause ...`

- Knapsack Constraint Handler:
  - fixed wrong assert in cons_knapsack.c and handled a special this case in simplifyInequalities()
  - fixed some bugs in simplifyInequalities() in cons_knapsack.c
  - fixed bug in mergeMultiples() in cons_knapsack.c
  - adjusted ConsData and ConsHdlrData in cons_knapsack.c
  - fixed compiler warning caused by no initialization of two integer in cons_knapsack.c
  - fixed bug in cons_knapsack.c caused by having a multi-aggregated variable in a knapsack constraint, now applyFixing is
    able to resolve a binary multi-aggregation with integral values

- Linear Constraint Handler:
  - fixed infinity loop in simplify inequalities in cons_linear.c
  - fixed bug in cons_linear.c: do not select variable as slack variable for multiaggregation in convertLongEquality if it
    has been marked as not-multiaggregable
  - fixed bug in cons_linear.c: also do not multiaggregate variables in dual preproccessing if it has been marked as
    not-multiaggregable
  - fixed bug in cons_linear.c: slight decrease of epsilon in order to make sure that scaled coefficients are really
    integral
  - fixed bug in chgRhs() and chgLhs() of cons_linear.c: after changing lhs or rhs of a constraints lhs <= rhs has to be
    satisfied without numerical tolerances

- Heuristics:
  - added and changed some SCIPisStopped() calls in several heuristics
  - fixed bug in oneopt heuritic with start solution which has become infeasible due to global bound changes

- Interfaces:
  - corrected several bugs in the Clp-interface concerning return values
  - fixed potential interface bug: time limits of 0.0 are not anymore passed to the LP solver, which may have caused
    errors

@page RN11 Release notes for SCIP 1.1

@section RN110 SCIP 1.1.0
*************************

Features
--------

- SCIP can now count integer feasible solutions for IPs/CIPs (without continuous variables) (see SCIPcount())
- check.awk now uses TeX package supertabular which supports automatic pagebreak
- struct `SCIP_Stat` has now two additional variables: `nprobboundchgs`, `nprobholechgs`; these are used to fix the domain
  reduction counts in sepa.c, cons.c, branch.c and prop.c; this means, that now the domain reduction counts are reduced
  by those domain reduceds which are preformed during probing
- added capabilities to flatten the (multi)-aggregation graph of variables
- pseudoobj propagator now also propagates the global lower (dual) bound
- new heuristic DINS (distance induced neighborhood search by Ghosh)

- Output:
  - SCIP can now output a picture of the constraint matrix in PPM format.
  - output of real values is now done with 15 digits after the decimal point
  - Extended the capabilities of SCIP to output problems in different formats (LP, MPS, CIP, ...). You can output the original and
    transformed problem. Furthermore, generic names can be given to the variables and constraints.
  - The feasibility test for solutions at the end of the execution now outputs more useful information.
    This made some changes in the interface of constraint handlers necessary.

- Presolving:
  - added predefined settings file presolving/aggressive.set
  - new presolver boundshift (presol_boundshift.{c,h}); this presolver is currently turned off with default parameter setting

- Constraints:
  - linear constraint handler now detects continuous variables that are implicit integer in dual presolve
  - replaced some old sorting methods in cons_knapsack.c, heur_octane.c, sepa_flowcover.c and presol_probing.c through
    SCIPsort...() interfaces, adjusted misc.{c,h} and pub_misc.h for these changes
  - cons_countsols.c is now able to store the collected solution if required
  - added first version of SOS type 1 constraint handler (cons_sos1.{c,h})
  - added first version of SOS type 2 constraint handler (cons_sos2.{c,h})
  - less aggressive scaling in linear constraint handler presolve to improve numerics
  - added first version of constraint handler cons_countsols.{c,h}

- Reader:
  - added ccg-reader (weighted column connectivity graph)
  - added reader for pseudo-Boolean problems (reader_opb.{c,h})
  - the ZPL reader is now able to pass a starting solution to SCIP
  - the MPS reader is now able to write a problem in MPS format
  - the ZIMPL reader now understands SOS type 1 and 2 constraints
  - the LP reader reads SOS constraints of type 1 and 2
  - the MPS reader reads the SOS section (but cannot yet handle `MARKERS`)

- LPI:
  - The SoPlex LPI can now write basis files.
  - revised lpi_clp.cpp (many small changes, in particular writing and reading of bases)
  - added FASTMIP settings in lpi_clp.cpp that try to improve the performance of Clp as much as possible

- Cuts and Separation:
  - the c-MIR separator now also tries to get rid of implicit integer variables by aggregation
  - allow cut selection based on support of inequality in orthogonality computation
  - disabled zerohalf cuts by default
  - adjusted all predefined settings files, e.g., `settings/cuts/fast.set`, such that they are consistent wrt removed,
    added and changed parameter values of scip.
  - New cutting plane separator MCF (beta version).
  - new separator sepa_zerohalf.{c,h}; separates {0,1/2}-Cuts according to Caprara and Fischetti

Performance improvements
------------------------

- heavily decreased the usage of SCIPisStopped(), which costs system time
- small performance improvement of c-MIR aggregation heuristic
- reworked strong branching in lpi_clp.cpp (scaling works now, bounds can be trusted)

- Constraints:
  - The preprocessing has been revised. It now applies bound computations in a numerically more stable way. The pairwise
    comparison of linear, logicor, and setppc constraints has been improved.
  - better branching in SOS1/SOS2 constraints
  - fixed performance bug with large number of unnamed constraints that will kill the name hash table (now, unnamed
    constraints are not put into the hash table)

- Cuts and Separation:
  - improved the performance of SCIPcalcMIR() and SCIPcalcStrongCG() by exploiting sparsity
  - improved performance of SCIPvarGetLPSol(), which affects many parts of the code, in particular Gomory and strong CG cuts
  - do not calculate MIR and StrongCG cut aggregations if number of nonzeros in aggregated row is too large

- Presolving:
  - improved pairwise presolving in cons_linear.c: reduced cache misses, reduced number of SCIPisStopped() calls and
    included detecting of redundant constraints with hash table in advance
  - tighter memory limits in knapsack presolve lifting procedure to avoid overly expensive presolving
  - included detecting of redundant constraints with hash table in advance in cons_logicor.c and limit other pairwise
    presolving
  - included detecting of redundant constraints with hash table in advance in cons_setppc.c and limit other pairwise
    presolving
  - limit pairwise presolving in cons_linear.c

Examples and applications
-------------------------

- Added an example for the graph coloring problem in `examples/Coloring`, showing the usage of column generation.
- added SOS2 example
- extended TSP example

Interface changes
-----------------

### New and changed callbacks

- New callback method SCIP_DECL_READERWRITE(x) in type_reader.h; this method is called to write a problem to file
  stream in the format the reader stands for; useful for writing the transformed problem in LP or MPS format. Hence,
  also SCIPincludeReader() has changed.
- The callback \ref CONSCHECK (SCIP_DECL_CONSCHECK()) in the constraint handlers now has a new parameter `printreason` that tells
  a constraint handler to output the reason for a possible infeasibility of the solution to be checked using
  SCIPinfoMessage(). Have a look at one of the constraint handlers implemented in SCIP to see how it works. This
  methodology makes it possible to output the reason of a violation in human readable form, for instance, for the check
  at the end of a SCIP run, where the obtained best solution is checked against the original formulation.\n This change
  often has little effect on C-implementations, since this parameter can be safely ignored with respect to the
  correctness of the code. The corresponding C++ method scip::ObjConshdlr::scip_check(), however, has to be extended
  and will not compile otherwise.
- added new LPI pricing option `SCIP_PRICING_LPIDEFAULT`, such that every LP interface can set the default pricing
  strategy on its own (`auto` is not useful for this, because for CPLEX, for example, SCIP seems to be worse with `auto`
  then with `steepest edge`)
- Added user pointer to callback methods of hash table, see pub_misc.h.

### Deleted and changed API methods

- SCIPgetVarRedcost() now returns 0 for variables that have been aggregated out or removed in presolving.
  reduced cost in case of infeasible LPs)
- new parameter `maxfrac` for SCIPcalcStrongCG()
- new parameter `maxmksetcoefs` for SCIPcalcMIR() and SCIPcalcStrongCG() methods
- new parameter `conshdlrname` in SCIPincludeLinconsUpgrade()

- Problem:
  - new parameters `extension` in SCIPreadProb() defining a desired file format or `NULL` if file extension should be use
  - New parameters `extension` and `genericnames` in SCIPprintTransProblem(), SCIPprintOrigProblem(),
    SCIPwriteOrigProblem(), and SCIPwriteTransProblem() defining the requested format or `NULL` for default CIP format
    and using generic names for the variables and constraints. Examples are
    - SCIPprintTransProblem(scip, NULL, NULL, TRUE) displays the transformed problem in CIP format with
      generic variables and constraint names
    - SCIPprintOrigProblem(scip, NULL, `lp`, FALSE) displays the original problem in LP format with
      original variables and constraint names.

- Sorting:
  - expand sorttpl.c by some parameters
  - changed some names for sorting methods
  - replaced sorting methods SCIPbsort...() by faster (quicksort/shellsort) algorithms SCIPsort...() Note that the order
    of the parameters has been changed to simplify the template code in sorttpl.c!

- Checking:
  - SCIPcheckSolOrig() is restructured. The last two parameters have changed. They are now bools indicating
    whether the reason for the violation should be printed to the standard output and whether all violations should be
    printed. This reflects the changes in the constraint handlers above, which allow the automation of the feasibility
    test. The pointers to store the constraint handler or constraint are not needed anymore.
  - the parameter list of the method SCIPcheckCons() (scip.h) has changed; the new advatage is, that SCIP can print the
    reason for the violation of a constraint as for as the constraint handler supports that
  - the parameter list of the method scip_check() (objconshdlr.h) has an additional parameter `printreason` see for
    explanation the previous point

### New API functions

- LPI now has a function SCIPlpiGetSolverPointer() that returns a solver dependent pointer. This can be used to directly
  access the LP solver.  This should, of course, only be used by people that know exactly what they are doing.
- added capabilities to avoid multi-aggregation of a single variable by setting a corresponding flag (SCIPmarkDoNotMultaggrVar())
- SCIPgetProbvarLinearSum()
- SCIPgetResultantAnd() which returns the resultant variable of an `and` constraint
- SCIPchgChildPrio() to change the node selection priority of the given child
- SCIPconsGetPos()
- SCIPrepropagateNode() to mark a node for repropagation
- SCIPcount() (in cons_countsols.h) for counting all feasible solution of a given CIP
- SCIPcreateRootDialog() (in dialog_default.h) which creates a root dialog
- SCIPgetVectorEfficacyNorm()
- SCIPseparateRelaxedKnapsack() in cons_knapsack.h
- SCIPgetCutoffdepth() which returns the depth of first node in active path that is marked being cutoff
- SCIPflattenVarAggregationGraph()
- SCIPclockGetLastTime()
- SCIPcalcHashtableSize() to get a reasonable hash table size
- SCIPgetVarFarkasCoef() and SCIPgetColFarkasCoef() to get the farkas coefficient of a variable (analogon of
- SCIPgetRepropdepth() to get the depth of first node in active path that has to be propagated again
- SCIPmajorVersion(), SCIPminorVersion() and SCIPtechVersion() returning the corresponding version

- Read, Write and Print:
  - SCIPprintSysError() which encapsulates the strerror_r calls, the NO_STRERROR_R flag switches between the use
    of strerror_r and strerror inside
  - SCIPsnprintf() safe version of snprintf (and sprintf)
  - SCIPreaderCanRead() and SCIPreaderCanWrite() in pub_reader.h, these return TRUE if the corresponding
    reader is capable to read or write, respectively
  - SCIPwriteOrigProblem(), e.g., SCIPwriteOrigProblem(scip, `orig.lp`, NULL, FALSE) prints the original
    problem in LP format in the file `orig.lp`
  - SCIPwriteTransProblem(), e.g., SCIPwriteTransProblem(scip, NULL, NULL, FALSE) displays the transformed problem in CIP format

- Heuristics:
  - SCIPcutGenerationHeuristicCmir() in sepa_cmir.h
  - SCIPheurGetTimingmask() and SCIPheurSetTimingmask()

- Sorting:
  - added some downwards-sorting methods
  - SCIPbsortInd()
  - SCIPsortedvecInsert...(), SCIPsortedvecInsertDown...(), SCIPsortedvecDelPos...(),
    SCIPsortedvecDelPosDown...(), SCIPsortedvecFind...() and SCIPsortedvecFindDown...() to manage sorted vectors or
    groups of vectors of various data types that are sorted w.r.t. the first vector

### Command line interface

- advanced reading and writing dialog in interactive shell

### Interfaces to external software

- Many changes in the SoPlex interface: The current one is tailored towards SoPlex 1.4 (aka 1.3.3). All SoPlex functions
  (where applicable) should now have an exception handling. The Bugfix for adding columns has been moved to SoPlex.  One
  can use ROW representation. Reading/writing of a basis has been implemented.

### Changed parameters

- changed default frequency parameters for RINS, Local Branching, Crossover and Mutation heuristic This should not
  change the performance but happened just for consistency reasons
- changed parameter default values for the priority of presolver `dualfix` and `inttobinary`
- removed parameter `separating/cmir/maxtestdeltaroot`
- new value `l` for parameter `lp/pricing`, which is the new default

### New parameters

- `constraints/and/linearize` to enable linearization of all <and> constraints (in presolving),
- `constraints/and/initiallp` to turn on, off, or `auto` that the LP relaxation of the AND constraints are in the initial LP;
- `constraints/countsols/collect` to enable the storing of the solutions; default value FALSE;
- `constraints/indicator/addCoupling` to enable generation of relaxation
- `constraints/indicator/branchIndicators` to decide whether it is branched on indicator constraints in enforcing
- `constraints/indicator/genLogicor` to decide whether logicor constraints instead of cuts are generated
- `constraints/indicator/sepaAlternativeLP` to decide whether separation takes place using the alternative LP
- `constraints/linear/aggregatevariables` to search for aggregations in equations in the presolving step
- `constraints/linear/dualpresolving` to disable dual presolving step in the linear constraint handler; default value is TRUE
- `constraints/linear/simplifyinequalities` to enable a simplification step for inequalities; default value is set to FALSE = disabled
- `constraints/linear/upgrade/binpack` to enable or disable the linear upgrading process
- `constraints/linear/upgrade/eqknapsack` to enable or disable the linear upgrading process
- `constraints/linear/upgrade/invarknapsack` to enable or disable the linear upgrading process
- `constraints/linear/upgrade/knapsack` to enable or disable the linear upgrading process
- `constraints/linear/upgrade/logicor` to enable or disable the linear upgrading process
- `constraints/linear/upgrade/setppc` to enable or disable the linear upgrading process
- `constraints/linear/upgrade/varbound` to enable or disable the linear upgrading process
- `constraints/linear/presolusehashing` to use hashing comparison in cons_linear.c; default value is TRUE
- `constraints/logicor/presolusehashing` to use hashing comparison in cons_logicor.c; default value is TRUE
- `constraints/setppc/presolusehashing` to use hashing comparison in cons_setppc.c; default value is TRUE
- `constraints/SOS1/branchNonzeros` to decide whether SOS1 constraint with largest number of nonzero variables is picked for branching
- `constraints/SOS1/branchSOS` to enable or disable branching on SOS1 constraints
- `heuristics/feaspump/beforecuts` to allow the feaspump to be called before cut separation
- `heuristics/mutation/minimprove`
- `presol/donotmultaggr` which disables multiaggregation for all variables of the problem
- `separating/cmir/densityoffset` to allow for more c-MIR cuts on small models
- `separating/orthofunc` to choose function for scalar product computation in orthogonality test

Testing
-------

- updated mmm.{test,solu}, mittelmann.{test,solu}, miplib3.solu, miplib.solu, shortmiplib.test and added
  mittelmann_current.test, mittelmann_old.test
- added test scripts for testing counting (make testcount)
- removed tag make testpre (useless without corresponding scripts)
- added tag testcount (make testcount); this allows for testing counting problem
- replaced tcsh by bash and gawk by awk in all check scripts to achieve higher compatibility

Build system
------------

### Makefile

- added `make/make.project` as default make include for external projects using SCIP
- added possibility to compile shared libraries in makefiles (and added `make/make.linux.x86.gnu.opt-shared`)
- replaced <string> by <cstring> in all C++-interfaces to get `strlen()` included (gcc-4.3 gave an error)
- Moved -rpath option for ld to linux-specific Makefiles.
- Re-activated readline library on darwin/ppc.

- Flags:
  - added in all `make/make.*` `GMP_FLAGS` and `GMP_LDFLAGS`
  - new flag GMP with values (`auto`, `true and `false`); in case of `auto` the library gmp is linked if ZIMPL is
    included
  - adapted all makefiles of the examples accordingly

- LP:
  - modified makefiles to accept ZIMPLOPT and LPSOPT flags (with values `opt` or `dbg` and default being `opt`), and
    removed `LPS=spxdbg` and `LPS=clpdbg`
  - added target spx132 for SoPlex version 1.3.2

Fixed bugs
----------

- fixed CTRL-C if NO_SIGACTION is set (e.g., for MinGW)
- added checks whether a plugin (handler) has already been included to avoid later complications e.g. with parameters.
- fixed bug with wrong `tightened` return value of some of the change bounds methods
- forced full propagation in presolving -> this fixes a bug that implied that variable locks became inconsistent
- replaced calls to perror() by SCIP error message using strerror(errno); this avoids problems with the error output
  stream
- fixed bug in method SCIPgetProbvarLinearSum()
- fixed bug with errors occurring in sub-MIPs. Search is only aborted in dbg mode, in opt mode a warning will be printed
- fixed bug in tclique-graph datastructure concerning insertion of edges into nonempty graph
- corrected bug in SCIPtreeBranchVar() (tree.c): several comparison functions needed a `feas`.
- fixed bug in SCIPtightenVarLb/Ub() in scip.c concering forcing a bound change (bound improvement is checked now)
- improved stage checking for bound computation
- fixed usage of command test for string comparison in check-scripts (now compatible with ubuntu)
- replaced sprintf and snprintf by SCIPsnprintf() fixed potential bug with overlong strings
- corrected bug in the case when soplex threw an exception in autopricing
- fixed bug in SCIPvarGetOrigvarSum() concerning the corner case the a negated variable has no parent variable in
  original problem

- Aggregation:
  - avoid aggregation of implicit integers with fractional aggregation scalars
  - fixed bug in aggregateActiveIntVars(): If a < 0, multiply a*x + b*y == c by -1 (algo for finding initial solution does
    only work for a > 0).
  - avoiding aggregation that removes information about implicitly integer variables (removes bug)
  - fixed bug with exponential running times due to complicated recursive multi-aggregation
  - corrected bug in var.c occuring during applying boundchanges in varUpdateAggregationBounds method

- Constraints:
  - fixed bug that a missing CONSTRANS in constraint handler leads to `NULL` pointer as constraint data for the copied
    constraints instead of pointer copies of the consdata (as explained in the constraint handler `HowTo`)
  - fixed bugs in second part of consdataTightenCoefs(): Removed min/maxleftactisinfinity (definition was not correct),
    fixed calculation of min/maxleftactivity and removed asserts concerning whether all redundant vars were deleted (led
    to different behavior in debug and opt mod).
  - fixed typo in documentation: default value for `dynamic` parameter is FALSE for all constraint handlers!
  - fixed bug in preprocessing of SOS2 constraints (cons_sos2.c)
  - fixed bug in cons_countsols.c concerning variable locking
  - fixed bug in cons_varbounds.c, concerning SCIPaddVarVlb() and SCIPaddVarVub()
  - fixed bug in applyFixings() in cons_varbound.c concerning tightening the bound of a variable left in a redundant
    constraint (bound change is forced now)

- Heuristics:
  - fixed bug with useless objective cutoff in LNS heuristics
  - removed bug for values greater than (-)infinity, heur_shifting.c, heur_intshifting.c, heur_rounding.c, heur_oneopt.c
  - fixed bug with errors occurring in heuristic LPs. In opt mode a warning will be printed, abort in dbg mode

- Linear Constraints:
  - fixed bug with wrong update of activities in linear constraints after global upper bound changes
  - fixed bug in preprocessConstraintPairs() in cons_linear.c concerning updating the flags of the constraint that stayes
    in the problem (nonredundant information were lost before)
  - fixed bug in cons_linear.c caused by comparing two infinity values during checking of using variable as slackvariable
  - removed bug for rhs/lhs greater than (-)infinity, cons_linear.c
  - removed bug caused by hashcomparison for non-sorted constraints, cons_linear.c
  - fixed bugs with wrong presolving due to cancellation in (res-)activities in cons_linear.c
  - removed BOUNDSCALETOL adjustment in cons_linear.c. This fixes bug with slightly infeasible variable fixings in
    presolving; reliable resactivities should make the BOUNDSCALETOL relaxation redundant.
  - removed `epsilontic` bug in cons_linear.c due to adjusting left/right hand side in applyfixing
  - fixed bug with multi-aggregated variables in cons_logicor: instead of fixing them, a linear constraint will be created
  - corrected bug in cons_linear.c:applyFixings() [if variable was fixed to infinity the rhs/lhs were wrong]
  - fixed bugs in pairwise presolving of cons_linear.c concerning deletion of upgraded constraints and inconsistent update
    of nchgsides in case of coefsequal and coefsnegated
  - fixed false assert and corrected a bug caused by deleting a constraint on `firstchanged` position in pairwise
    presolving with hashing in cons_linear.c

- LP:
  - fixed handling of unbounded variables with 0 objective in SCIPlpGetModifiedPseudo[Proved]Objval() (lp.c)
  - fixed bug with uncatched LPSOLSTAT after hitting a time or iteration limit
  - corrected bug in SCIPlpGetState() if the LP is empty
  - fixed bug in SCIPlpSolveAndEval(): added extra simplex step if objlimit reached, fastmip and pricers enabled in order
    to get dual solution for pricing.
  - weakened two too strong asserts in lp.c concerning the LP result OBJLIMIT
  - fixed bug in SCIPlpSolveAndEval(): allow more than one extra simplex step for getting an objlimit exceeding solution
    with fastmip

- Memory:
  - corrected invalid memory access in tcliqueIsEdge: added check whether node1 has no neighbors (tclique_graph.c)
  - removed memory leak detected with the help of coverity in dialog.c
  - fixed bug with memory reallocation in SCIPgetProbvarLinearSum()
  - tried to fix memory leak in dialog.c occuring from different versions of the readline/history libraries
  - removed possible memory leak in objdialog.cpp

- Numerical:
  - fixed numerical issue in linear constraint propagation: need slightly more aggressive tightening such that probing
    does not choose a wrong value for fixing inside an epsilon interval
  - fixed numerical bug in dual presolving of linear constraint handler
  - avoid fixing variables to infinity in order to get rid of numerical inconsistencies in the original model

- Objective:
  - added handling of the case of roundable variables with 0 objective in presol_dualfix.c
  - fixed bug with writing the MIP relaxation to a file concerning the objective function; in case the original objective
    function is requested, the transformed objective function gets re-transformed (scaling, offset)
  - fixed bug with wrong objective sense output for transformed problem. The transformed problem is always a minimization
    problem!
  - fixed bug with objective scaling after restart

- Reading:
  - fixed bug with reading empty lines in TSP example
  - fixed bug with non-conformal parameter name in reader_ppm
  - fixed infinite loop in LP file reader if a line exceeds the character limit
  - fixed bug in reader_ppm while appending strings for output file
  - fixed some `SCIP_RETCODE` bugs in reader_fix.c, reader_sol.c, reader_sos.c and reader_zpl.c
  - fixed docu in type_reader.h
  - fixed bug with multi-aggregated variables which are de facto aggregated or fixed after flattening the aggregation tree
  - fixed bug with bound changes of variables in modifiable constraints during full dual presolving of linear conshdlr
  - increased compiler compatibility for C++ wrapper classed by adding extern `C` in obj*.cpp files and changing strlen
    calls to std::strlen

- Separation:
  - corrected bug in priceAndCutLoop(): separation was aborted if domain reduction was applied
  - fixed bug in sepa_mir.c: size of testeddeltas-array was too small
  - corrected imlementation of SCIPlpiGetBasisInd() in lpi_clp.cpp (this fixes the bug that almost no Gomory cuts are
    found with Clp).

- Sorting:
  - fixed bugs in sorttpl.c: fixed wrong arraysize in shellsort; in case an has at most one element, then no sorting is
    applied
  - fixed wrong if condition for function call in sorttpl.c
  - fixed obvious bug in linear constraint data sorting. Most part of the code assumed pure index sorting, but in fact, it
    was sorted by variable type as first criterion and index as second criterion.

@page RN10 Release notes for SCIP 1.0

@section RN100 SCIP 1.0.0
*************************

Features
--------

- SCIP now has a couple of specialized settings, all called scip_*.set
- SCIP is now compatible to the Exception branch of SoPlex
- if possible, objective function is scaled to make objective value integral with gcd 1
- slightly modified automatic constraint aging strategy
- new C templates disp_xxx.h and dialog_xxx.h and C++ wrapper classes objdisp.h and objdialog.h, respectively
- modified reader `sol`, st. files which where created via typing the order of commands `set log *.sol`,
  `disp sol var -`, `set log cplex.log` in Cplex can now be read
- new dummy LP interface `lpi_none.c`; useful for running SCIP without a LP solver

- Presolver:
  - modified probing presolver to do multiple cycles if called in subsequent runs
  - changed sort algorithm in probing presolver

- Node selection:
  - new node selection rule `estimate` (best estimate search)
  - new node selection rule `hybridestim`

- Documentation:
  - the doxygen documentation now has HowTo's for all plugin types
  - the doxygen documentation now contains a FAQ
  - the documentation has now a TAB Modules; there you can find list of available constraint handles, presolvers,
    propagators, lpi interfaces, file readers and so on

- Time:
  - time limit is now forwarded to lp solving algorithm
  - presolving, cut separation, primal heuristics and strong branching now better respect time limit

- Heuristics:
  - best estimate search is now used in all large neighborhood search heuristics
  - new improvement heuristic `oneopt`
  - new heuristic `actconsdiving` following an idea of John Chinneck

- Separation and Cuts:
  - modified cut selection code
  - cut conversion into linear constraints after a restart now works better
  - added flow cover separator
  - gomory cuts are now also separated for integral slack variables
  - less aggressive in Gomory cut separation
  - strong CG cuts are now also separated for integral slack variables

Performance improvements
------------------------

- greatly improved performance of LP file reader by replacing string copies with pointer copies
- removed performance bottleneck with non-bfs based node selectors and large leaf queues at the cost of a small memory
  overhead (2 ints per node in the leaf queue); this improves performance quite a bit on instances that take a large
  number of branching nodes
- improved performance of linear constraint propagation by delaying some floor/ceil calculations
- improved performance of clique cut separator

Interface changes
-----------------

### New and changed callbacks

- new callback method SCIPdialogFree()

### Deleted and changed API methods

- slightly modified bound substitution heuristic in SCIPcalcMIR() and SCIPcalcStrongCG()
- slightly less conservative in numerics for SCIPmakeRowIntegral()
- linear and knapsack constraint handler may now deal with coefficients of value zero
- new parameter `maxbounddist` for SCIPincludeSepa() and constructor ObjSepa()
- new parameter `restart` for method SCIPfreeSolve()
- calling SCIPwriteLP() is now possible in Solved Stage
- SCIPwrite{LP,MIP} may no longer be called after solving, since the LP data structures may not be valid
- All functions SCIP<datatype>Param() got a new parameter `isadvanced`.
  This does not influence the performance of SCIP, but the position of the parameter in the settings menu.
  Hence, if you do not care about this, you can assign any value to it.
  You should add the corresponding flag to the SCIP<datatype>Param() calls in your own source code.

- Version:
  - modified `SCIP_SUBVERSION` to be a number instead of a string (to be able to use `SCIP_SUBVERSION >= ...`)
  - SCIPsubversion() now returns an int instead of a const char*

- Tree and Nodes:
  - new parameter `estimate` for SCIPcreateChild() giving an estimate for value of best feasible solution in the subtree to
    be created. One possibility is to use SCIPgetLocalOrigEstimate() for this value.
  - removed method SCIPnodeGetPriority()
  - removed parameter `lowestboundfirst` from SCIPincludeNodesel()

- Branching:
  - removed parameter `branchdir` from SCIPbranchVar()
  - new parameters `leftchild`, `eqchild` and `downchild` for SCIPbranchVar()
  - SCIPgetVarStrongbranch() now also returns lperror == TRUE if the solving process should be stopped, e.g., because of a
    time limit

- Variable tightening:
  - replaced methods SCIPvarGetClosestVlb() and SCIPvarGetClosestVub() from pub_var.h by new methods
    SCIPgetVarClosestVlb() and SCIPgetVarClosestVlb() in scip.h
  - new parameter `force` for SCIPtightenVarLb() and SCIPtightenVarUb()

### New API functions

- SCIPreadSol()
- SCIPwriteMIP()
- SCIPgetLocalOrigEstimate() and SCIPgetLocalTransEstimate()
- SCIPisStopped()
- SCIProwIsInGlobalCutpool()
- SCIPresetParams()
- SCIPgetVarRedcost()
- SCIPtightenVarLbGlobal() and SCIPtightenVarUbGlobal()
- SCIPsepaGetMaxbounddist()
- SCIPboundchgGetNewbound(), SCIPboundchgGetVar(), SCIPboundchgGetBoundchgtype(),
  SCIPboundchgGetBoundtype(), SCIPboundchgIsRedundant(), SCIPdomchgGetNBoundchgs(), SCIPdomchgGetBoundchg()
- SCIPnodeUpdateLowerboundLP()
- SCIPcalcNodeselPriority()
- SCIPnodeGetEstimate()
- SCIPnodeGetDomchg()
- SCIPgetRootNode() (in combination with SCIPcutoffNode(), this allows the immediate finishing of the optimization)

### Command line interface

- default dialog menu now includes the commands `set default` and `display parameters`
- added option to write node LP and MIP relaxations to LP file from interactive shell

### Changed parameters

- parameters are now separated into basic and advanced, the latter ones have been moved to extra submenus
- priority parameters are now restricted to be in [INT_MIN/4,INT_MAX/4] to avoid overflow errors in comparison methods
- increased priority of `estimate` node selector, such that this is the new default node selector
- changed meaning of parameter setting `nodeselection/childsel = l`; old meaning is now called `r`
- changed default value of `conflict/maxvarsfac` to 0.1
- changed default value of `conflict/useprop` to TRUE
- changed default value of `conflict/useinflp` to TRUE
- changed default value of `conflict/usepseudo` to TRUE
- changed default value of `conflict/maxlploops` to 2
- changed default value of `conflict/lpiterations` to 10
- changed default value of `conflict/interconss` to -1
- changed default value of `conflict/reconvlevels` to -1
- changed default value of `conflict/settlelocal` to FALSE
- changed default value of `constraints/linear/propfreq` to 1
- changed default values of `heuristics/*diving/backtrack` to TRUE
- changed default value of `nodeselection/restartdfs/stdpriority` to 10000
- changed default value of `numerics/boundstreps` to 0.05 in order to avoid very long propagation loops on continuous variables
- changed default value of `presolving/restartfac` to 0.05
- changed default value of `presolving/restartminred` to 0.10
- changed default value of `separating/objparalfac` to 0.01 for performance reasons
- changed default value of global `separating/maxbounddist` to 1.0
- changed default value of `separating/objparalfac` to 0.0001

### New parameters

- `conflict/enable` to globally enable or disable conflict analysis
- `constraints/linear/maxcardbounddist` and `constraints/knapsack/maxcardbounddist`
- `heuristics/*diving/backtrack` to activate 1-level backtracking for most of the diving heuristics
- `heuristics/feaspump/maxstallloops`
- `nodeselection/childsel` to control the child selection
- `presolving/immrestartfac`
- `separating/*/maxbounddist` to have individual maxbounddist parameters per separator
- `separating/clique/backtrackfreq` to speed up clique cut separation in heuristic fashion
- `separating/redcost/continuous`

Build system
------------

### Makefile

- added version numbers to library files (There will be a softlink generated in the lib/ and bin/ directories without
  version number that point to the latest compiled version.)
- added .exe extension to binaries of MinGW
- removed the `.static` extension associated to the LINK variable from the Makefile system (If you want to build
  makefiles for shared library generation, use the OPT variable. For example, you could create a makefile
  `make/make.linux.x86.gnu.opt-shared` and compile it with `make OPT=opt-shared`.)

- Defaults and Options:
  - modified the default LP solver to be SoPlex instead of CPLEX
  - added `LPS=none` for compiling SCIP without a LP solver
  - made `ZIMPL=true` the default; if you do not want to include ZIMPL support, call `make ZIMPL=false`

Fixed bugs
----------

- fixed bug in rowScale() concerning deletion of almost zero coefficients
- weakened assert in primal.c in order to avoid numerical troubles
- fixed bug with too long variable names
- fixed bug with strange user descriptions of plugins
- changed position of some asserts to prevent segmentation faults
- SCIPgetAvgPseudocostCount() and SCIPgetAvgPseudocostCountCurrentRun() now return the average over all integer
  variables instead of all variables, since pseudo costs are not recorded for continuous variables
- fixed wrong sorting of plugins with priorities close to INT_MIN or INT_MAX
- replaced `line` by `read` in Makefile, since `line` is non-standard
- fixed bug with branching rules that produce only one child with no changes to the problem
- fixed bug that external relaxator is not reset appropriately for a new problem instance
- removed wrong assert in function paramWrite()
- fixed bug with uninitialized in check.awk
- fixed bug in ZIMPL file reader for multiple occurrences of a single variable in the objective function
- fixed bug with deleting variables from the transformed problem that are contained in the implication graph
- fixed bug in root reduced cost fixing propagator that leads to an empty domain for a variable as a proof of optimality
  of the current incumbent
- fixed bug with fractional coefficients of binary variables in cont --> impl int upgrading

- Solution:
  - fixed bug with aggregated variables in debug solution test
  - now it is possible to add original solutions
  - fixed bugs with SCIPgetBestsol() returning `NULL` after a restart with user objective limit
  - fixed wrong status code in presence of user objective limit and a feasible solution that is not better than the limit

- Bounds:
  - fixed bug with wrong bound changes of loose variables
  - changed wrong assert in SCIPnodeAddBoundinfer()
  - fixed bug in variable bounds search and insertion method
  - fixed bug regarding modifying bounds in original problem if negated original variables exist
  - fixed bug with multiple pending bound changes on some variable

- Separator:
  - fixed bug in integer objective separator with restarts
  - fixed bug in integer objective separator with dynamic columns

- Cuts:
  - fixed bug that cut age was not reset to zero for violated cuts
  - fixed bug in SCIPcutpoolAddNewRow() concerning update of minidx and maxidx of added row
  - fixed numerical bug in rowScaling of lp.c, which possibly cut off feasible solutions
  - significantly improved performance of c-MIR and Gomory cuts by caching closest VLB and VUB info

- LP:
  - fixed numerical buf with slightly different LP optimum after resolving due to probing/diving
  - fixed bug in cmir and flowcover separator with variables which are currently not in the LP
  - fixed bug with LP size management in probing if column generation is used
  - fixed bug in LP file reader with row names identical to section keywords
  - fixed potential bugs due to errors in resolving the LP after diving or probing
  - fixed potential bugs in SCIPpriceLoop() and priceAndCutLoop(), st. now all LP solution stati are handled appropriately
  - fixed potential bug with non-existent LP in SCIPwrite{LP,MIP}

- Constraint handler:
  - removed wrong assert in bounddisjunction constraint enforcement
  - fixed numerical bug in propagator of varbound constraint handler
  - fixed bug in variable bound constraint handler with changing bounds on multi-aggregated variables
  - fixed bug in linear constraint handler: only tight cuts are transformed into linear constraints after restart
  - fixed bug in bounddisjunction constraint handler with propagation of multi-aggregated variables
  - fixed bug with numerics in linear constraint handler due to non-representable `BOUNDSCALETOL`
  - fixed bug with almost integral multi-aggregation in dual presolve of linear constraint handler
  - fixed bug with numerics in update of min/maxactivity in linear constraint handler

- Heuristics:
  - fixed bug in intshifting and oneopt heuristic with variables which are currently not in the LP
  - fixed bug with primal heuristics reducing the cutoff bound such that the current node is cut off
  - fixed bug in oneopt heuristic: must not be called on pseudo nodes if continuous variables are present

@page RN09 Release notes for SCIP 0.9

@section RN090 SCIP 0.9.0
*************************

Features
--------

- the EXITSOL callback of the plugins is now called before the LP and the global cut pool are freed

- Primal Heuristics:
  - new primal heuristics `rens`, `mutation` and `veclendiving`
  - primal heuristics that run before the node is solved now know already whether the LP will be solved at the current
    node or not

- Heuristics:
  - new heuristic `intshifting` (ID character `i`)
  - in the root node of the very first run, heuristics with timing `AFTERNODELPNODE`, `AFTERLPPLUNGE`, `AFTERPSEUDONODE`, and
    `AFTERPSEUDOPLUNGE` are now called before the enforcement of the constraint handlers, in particular before the branching
    rules; in this way, the branching rule can already benefit from a tighter primal bound
  - if a heuristic found a better solution after the LP loop (and in particular the `AFTERNODE` heuristics in the root node
    of the very first run, see above), domain propagation and LP solving is triggered again; this allows for additional
    reduced cost tightening and other dual propagations
  - slightly modified `crossover` and `rins` heuristics
  - improved performance of intdiving heuristic
  - improved heuristic `octane` and `shifting`
  - slightly modified rens and localbranching heuristics
  - modified guided diving heuristic such that it equals the original version of the heuristic (i.e., round in direction of the
    current incumbent solution instead of the average of all primal feasible solutions)
  - ID character for intdiving heuristic is now `I`

- Separation and Cuts:
  - c-MIR cuts try now to scale the cut to integral values; however, cuts are still generated if this fails
  - hard-coded relative objective gain to consider a separation loop to be stalling is now changed from 1e-3 to 1e-4,
    which means that separation is not aborted as early as before
  - modified c-MIR cut separator to more closely resemble the original version of Marchand and Wolsey

- Constraint:
  - possibility of SAT-like restarts after a number of conflict constraints have been found
  - improved presolving of and, or and xor constraints
  - implemented additional dual presolving in linear constraint handler
  - slightly modified presolving of varbound constraint handler

Interface changes
-----------------

### New and changed callbacks

- new parameter `solinfeasible` for constraint handler callback methods `ENFOLP`  and `ENFOPS`
- replaced callback parameter `inlploop` and `inplunging` by `heurtiming` in `SCIP_DECL_HEUREXEC`
- slightly changed the meaning of the result codes returned by external relaxators: if they modify the LP or tighten
  bounds of variables, they are not automatically be called again (it is assumed that they already made use of these
  changes). They are only called again, if they returned `SCIP_SUSPENDED` or if some other plugin modified the LP.

### Deleted and changed API methods

- new parameter `escapecommand` for SCIPdialoghdlrAddHistory()
- removed method SCIPgetVarData(); use SCIPvarGetData() from pub_var.h instead
- new calls SCIPgetLPBInvCol() and SCIPgetLPBInvACol() to access the basis inverse and simplex tableau columnwise
- new parameter `ndomredsfound` of SCIPpropagateProbing()
- new parameters `fixintegralrhs`, `maxfrac`, `mksetcoefs` and `fracnotinrange` in SCIPcalcMIR()
- modified SCIPfixVar() such that in problem creation stage it will change the bounds as requested even if the fixing
  value is outside of the current bounds
- replaced parameters `pseudonodes`, `duringplunging`, `duringlploop` and `afternode` by `timingmask` in
  SCIPincludeHeur() and constructor of ObjHeur() class use the following table to translate old settings into the new
  timingmask:

| PSEUDONODES | DURINGPLUNGING | DURINGLPLOOP | AFTERNODE | timingmask                                                    |
|-------------|----------------|--------------|-----------|---------------------------------------------------------------|
| FALSE       | FALSE          | FALSE        | FALSE     | SCIP_HEURTIMING_BEFORENODE                                    |
| TRUE        | FALSE          | FALSE        | FALSE     | SCIP_HEURTIMING_BEFORENODE                                    |
| FALSE       | TRUE           | FALSE        | FALSE     | SCIP_HEURTIMING_BEFORENODE                                    |
| TRUE        | TRUE           | FALSE        | FALSE     | SCIP_HEURTIMING_BEFORENODE                                    |
| FALSE       | FALSE          | TRUE         | FALSE     | SCIP_HEURTIMING_BEFORENODE \| SCIP_HEURTIMING_DURINGLPLOOP    |
| TRUE        | FALSE          | TRUE         | FALSE     | SCIP_HEURTIMING_BEFORENODE \| SCIP_HEURTIMING_DURINGLPLOOP    |
| FALSE       | TRUE           | TRUE         | FALSE     | SCIP_HEURTIMING_BEFORENODE \| SCIP_HEURTIMING_DURINGLPLOOP    |
| TRUE        | TRUE           | TRUE         | FALSE     | SCIP_HEURTIMING_BEFORENODE \| SCIP_HEURTIMING_DURINGLPLOOP    |
| FALSE       | FALSE          | FALSE        | TRUE      | SCIP_HEURTIMING_AFTERLPPLUNGE                                 |
| TRUE        | FALSE          | FALSE        | TRUE      | SCIP_HEURTIMING_AFTERPLUNGE                                   |
| FALSE       | TRUE           | FALSE        | TRUE      | SCIP_HEURTIMING_AFTERLPNODE                                   |
| TRUE        | TRUE           | FALSE        | TRUE      | SCIP_HEURTIMING_AFTERNODE                                     |
| FALSE       | FALSE          | TRUE         | TRUE      | SCIP_HEURTIMING_AFTERLPPLUNGE \| SCIP_HEURTIMING_DURINGLPLOOP |
| TRUE        | FALSE          | TRUE         | TRUE      | SCIP_HEURTIMING_AFTERPLUNGE \| SCIP_HEURTIMING_DURINGLPLOOP   |
| FALSE       | TRUE           | TRUE         | TRUE      | SCIP_HEURTIMING_AFTERLPNODE \| SCIP_HEURTIMING_DURINGLPLOOP   |
| TRUE        | TRUE           | TRUE         | TRUE      | SCIP_HEURTIMING_AFTERNODE \| SCIP_HEURTIMING_DURINGLPLOOP     |

- Constraints:
  - renamed all occurences of `removeable` by the correct English word `removable`: SCIPconsIsRemovable(),
    SCIPsetConsRemovable(), SCIPvarIsRemovable(), SCIPcolIsRemovable(), SCIProwIsRemovable()
  - new parameter `sticktonode` in SCIPcreateCons(), SCIPcreateConsAnd(), SCIPcreateConsBounddisjunction(),
    SCIPcreateConsKnapsack(), SCIPcreateConsLinear(), SCIPcreateConsLogicor(), SCIPcreateConsOr(),
    SCIPcreateConsVarbound(), SCIPcreateConsXor(), SCIPcreateConsSetpart(), SCIPcreateConsSetpack(),
    SCIPcreateConsSetcover(): usually, you should set this to FALSE; if you want to add constraints as node markers with
    node data and, e.g., use the `activate` and `deactivate` callbacks to get informed about the activation and
    deactivation of the node, you should set this flag to TRUE in order to make sure, that the constraint will always be
    associated to the node and not moved to a more global node if this would be possible
  - slightly changed semantics of SCIPaddConsNode() and SCIPaddConsLocal(), such that a constraint which is added to the
    root node now enters the global problem (and is still existing after a restart)

### New API functions

- SCIPgetVerbLevel()
- SCIPescapeString()
- SCIPgetGlobalCutpool(), SCIPgetPoolCuts(), SCIPcutpoolGetCuts(), SCIPcutGetRow() and SCIPcutGetAge()
- SCIPconsGetNLocksPos() and SCIPconsGetNLocksNeg()

### Command line interface

- command shell now understands escape characters `\``,`'` and `\` which makes it possible to read in files with spaces in the
  name

### Interfaces to external software

- updated XPress interface to XPress-MP 17 (contributed by Michael Perregaard)

### Changed parameters

- changed default value of `heuristics/octane/usediffray` to FALSE
- removed parameter `heuristics/octane/usediffbwray`
- renamed parameter `heuristics/octane/useavgray` to `heuristics/octane/useavgnbray`
- changed default value of `heuristics/rens/binarybounds` to TRUE
- changed default value of `heuristics/octane/freq` to -1 in order to deactivate Octane
- parameter `heuristics/feaspump/maxsols` is now strict, i.e., if n solutions were already found, the feasibility pump
  starts to work only if `maxsols <= n`, instead of `maxsols < n`

### New parameters

- `conflict/restartnum` and `conflict/restartfac`
- `heuristics/octane/useavgray`
- `heuristics/octane/useavgwgtray`
- `limits/absgap` to define an absolute gap limit
- `separating/cmir/aggrtol`
- `separating/cmir/densityscore`
- `separating/cmir/fixintegralrhs`
- `separating/maxruns`
- `presolving/restartminred` which forbids another restart if the last one was not successful enough
- `propagating/abortoncutoff`
- `reading/zplreader/changedir` to control behavior of path switching of ZIMPL file reader
- `reading/zplreader/parameters` to pass additional parameters to ZIMPL

Build system
------------

### Makefile

- added ncurses to the readline entries in the `make/make.*` files
- added quotes to sed expressions in Makefile (needed under Windows)
- modified makefiles for Windows/Intel
- added automatic query script in the Makefile for soft-link names

Fixed bugs
----------

- fixed bug with string pointer copy instead of string content duplication in constructors of C++ wrapper classes
- fixed bug in CPLEX interface with basis access methods that dualopt has to be called for more error status codes
- fixed bug with inserting two variable bounds of the same type on the same variable with the same bounding variable but
  with different sign of coefficient (e.g., `x <= 10*z + 5` and `x <= -5*z + 10`); in previous version, one of the two was
  removed, although both have a useful meaning; now, we keep both and detect a stronger global bound in the implication graph presolving
- objective function is now also checked for integrality after problem transformation (fixed a bug that a solution which
  was generated between transformation and presolving for an integral objective function did not reduce the cutoff bound by one)
- fixed a bug with cmir cut efficacy calculation (however, on my first tests, the performance reduced slightly!)
- fixed bug that SCIPvarGetAvgSol() always returned the upper bound (affected guided diving heuristic)
- fixed bug in RENS, RINS, Local Branching, Crossover and Mutation heuristics with wrong variable-subvariable assignments
- fixed bug in infeasible/bound-exceeding LP conflict analysis if the bounds were relaxed in diving (happens in intshifting heuristic)

- Separation:
  - fixed bug with adding constraints with `INITIAL=true` and separating them afterwards, which lead to a second addition of
    the constraint's relaxation in the child node
  - separation LPs are now immediately resolved after a bound change was generated by a cut separator; before, the
    separation round was prematurely aborted, which means that a separation round limit was sometimes reached very quickly
    and some of the separators were not even called a single time

- Cmir Cut Separator:
  - too large deltas are now also rejected in c-MIR cut separation
  - fixed bug in cmir cut separator, that 8*delta was not tried
  - fixed bug in cmir cut separator with wrong sign of slack in row score function
  - fixed bug in cmir cut separator with weights fixed to zero, thus making the current aggregation invalid
  - fixed bug in cmir cut separator with wrong calculation of cut efficacies

@page RN08 Release notes for SCIP 0.8

@section RN082 SCIP 0.8.2
*************************

Features
--------

- additional flag `delay` for pricers
- new propagator `rootredcost` which applies reduced cost fixing at the root node whenever a best new primal solution was found
- new separator `redcost` which replaces the internal reduced cost strengthening

- LP:
  - extensions to the LP are kept even if the LP is not solved at the current node; however, if the LP turned out to be
    numerically instable, the extensions of the current node are still discarded
  - added removal of bound-redundant rows from the LP during root node LP solving loop
  - new display column `lpobj`

- Constraints:
  - slightly changed priorities of constraint handlers
  - now, conflict constraints are also created if they were generated in strong branching or diving with insertion depth
    equal to the current depth
  - new constraint handler `bounddisjunction`

- Readers:
  - renamed `sol` file reader to `fix` file reader (reads partial solution files and fixes variables to the given values)
  - added `sol` file reader which reads complete solution files and adds the solutions to the solution pool
  - LP and MPS file readers are now able to parse lazy constraints and user cuts sections

- Presolver:
  - knapsack presolver now generates cliques in the clique table (this essentially solves `neos1.mps`)
  - new presolver `inttobinary`

- Heuristics:
  - new primal heuristic `shifting`
  - diving heuristics abort earlier (did not come back in reasonable time on `fast0507`)

Interface changes
-----------------

- new solution status code `SCIP_STATUS_STALLNODELIMIT`

### New and changed callbacks

- slightly modified semantics of the `CONSINITLP` callback in the constraint handlers

### Deleted and changed API methods

- methods SCIPisLbBetter() and SCIPisUbBetter() have an additional parameter and slightly different meaning (they now
  compare the bound improvement *relatively* to the width of the domain and the bound itself)
- SCIPgetNSols() now returns an int instead of `SCIP_Longint`
- method SCIPreadProb() does not call SCIPfreeTransform() anymore; file readers that want to extend the existing problem
  must now call SCIPfreeTransform() themselves before modifying the original problem
- method SCIPgetBinvarRepresentative() can now also be called in problem creation stage
- additional parameter `maxpricerounds` in method SCIPsolveProbingLPWithPricing()
- changed name of method SCIPpresolGetNVarTypes() to SCIPpresolGetNChgVarTypes()
- method SCIPsplitFilenames() now treats both versions of slashes, `/` and `\`, as directory delimiters (under MinGW and
  CygWin, both are valid; so, we cannot treat file names anymore where the other slash is used as a regular character)

- Constraints:
  - marking a constraint to be `initial` now means in addition, that if the constraint is added to a local node it will
    enter the LP at the time the node is first processed, even if parameters forbid separation at this node
  - changed name of method SCIPconshdlrGetNVarTypes() to SCIPconshdlrGetNChgVarTypes()

- Conflicts:
  - method SCIPgetNConflictClausesFound() renamed to SCIPgetNConflictConssFound()
  - method SCIPgetNConflictClausesFoundNode() renamed to SCIPgetNConflictConssFoundNode()
  - method SCIPgetNConflictClausesApplied() renamed to SCIPgetNConflictConssApplied()

### New API functions

- SCIPsolveProbingLPWithPricing()
- SCIPchgVarLbRoot() and SCIPchgVarUbRoot()
- SCIPinRepropagation()
- SCIPaddDialogInputLine() and SCIPaddDialogHistoryLine()
- SCIPtransformProb() to create the transformed problem; enables the user, e.g., to add primal solutions before the presolving begins
- SCIPcreateSolCopy()
- SCIPareSolsEqual()

- Getters:
  - SCIPgetRowKnapsack(), SCIPgetRowLinear(), SCIPgetRowLogicor(), SCIPgetRowSetppc(), and
    SCIPgetRowVarbound() for obtaining the linear relaxation of a corresponding constraint
  - SCIPgetLhsVarbound(), SCIPgetRhsVarbound(), SCIPgetVarVarbound(), SCIPgetVbdvarVarbound(), and
    SCIPgetVbdcoefVarbound()
  - SCIPgetLPRootObjval(), SCIPgetLPRootColumnObjval() and SCIPgetLPRootLooseObjval()
  - SCIPcolGetMinPrimsol() and SCIPcolGetMaxPrimsol()
  - SCIPgetFocusDepth()

- Score:
  - SCIPgetAvgPseudocostScore()
  - SCIPgetAvgPseudocostScoreCurrentRun()
  - SCIPgetAvgConflictScore()
  - SCIPgetAvgConflictScoreCurrentRun()
  - SCIPgetAvgInferenceScore()
  - SCIPgetAvgInferenceScoreCurrentRun()
  - SCIPgetAvgCutoffScore()
  - SCIPgetAvgCutoffScoreCurrentRun()

- Reduced Cost:
  - SCIPgetColRedcost()
  - SCIPvarGetRootRedcost()

- Variables:
  - SCIPgetNVarsAnd() and SCIPgetVarsAnd()
  - SCIPgetWeightsKnapsack(), SCIPgetNVarsKnapsack(), SCIPgetVarsKnapsack() and SCIPgetWeightsKnapsack()
  - SCIPgetNVarsLinear(), SCIPgetVarsLinear() and SCIPgetValsLinear()
  - SCIPgetNVarsOr() and SCIPgetVarsOr()
  - SCIPgetNVarsXor() and SCIPgetVarsXor()

### Command line interface

- command line syntax changed to support batch modus without piping stdin with `<` or `|` operators
- advanced command line syntax:
  - `-l <logfile>  `: copy output into log file
  - `-q            `: suppress screen messages
  - `-s <settings> `: load parameter settings (.set) file
  - `-f <problem>  `: load and solve problem file
  - `-b <batchfile>`: load and execute dialog command batch file (can be used multiple times)
  - `-c <command>  `: execute single line of dialog commands (can be used multiple times)

### Interfaces to external software

### Changed parameters

- removed parameter `propagating/redcostfreq`, because reduced cost strengthening is now an external separator plugin
- removed parameter `conflict/maxunfixed`
- parameter `conflict/maxclauses` renamed to `conflict/maxconss`
- parameter `conflict/interclauses` renamed to `conflict/interconss`
- parameter `conflict/reconvclauses` replaced by `conflict/reconvlevels`
- parameter `conflict/uselp` replaced by `conflict/useinflp` and `conflict/useboundlp`
- changed default value of `constraints/obsoleteage` to -1
- changed default value of `branching/relpscost/conflictweight` to 0.01
- changed default value of `branching/relpscost/inferenceweight` to 0.0001
- changed default value of `branching/relpscost/cutoffweight` to 0.0001
- in bfs node selector, parameter `minplungedepth` is now stronger than `maxplungedepth` if they conflict

### New parameters

- `constraints/linear/separateall`
- `conflict/lpiterations`
- `conflict/keepreprop`
- `branching/relpscost/conflictweight`, `branching/relpscost/inferenceweight`,
  `branching/relpscost/cutoffweight` and `branching/relpscost/pscostweight`
- `conflict/settlelocal`
- `conflict/depthscorefac`
- `limits/stallnodes`

Build system
------------

### Makefile

- removed ncurses and pthread libraries from the Makefile; pthread is now only linked if CPLEX is used

Fixed bugs
----------

- fixed numerical bug in SCIPrealToRational() [thanks to Anders Schack-Nielsen]
- fixed bug in crossover heuristic with negative timelimit
- removed bug in conflict analysis with wrong redundancy check
- fixed bug that unexpected end of stdin (Ctrl-D or piped-in file without `quit` command) gives a segmentation fault
- fixed bug with inconsistent data structures after a global bound was changed at a local subproblem and the local
  bounds are not contained anymore in the new global bounds
- fixed dependency generation in example Makefiles

- Knapsack:
  - fixed bug in knapsack presolving with redundancy check after applyFixings() [thanks to Anders Schack-Nielsen]
  - fixed bug in knapsack separator with empty initial covers
  - fixed bug in knapsack constraint disaggregation that may lead to acceptance of infeasible solutions
  - fixed bug in knapsack constraint handler where a modifiable constraint may be declared redundant

- LP:
  - fixed bug with missing LP size updates after pricing or cut separation in probing [thanks to Marc Nuenkesser]
  - fixed bug in CPLEX interface with getting basis information after the LP was modified and restored
  - fixed bug with updating LP size in probing
  - fixed bug that SCIPgetLPSolstat() returns a valid status code even if the LP was not yet constructed for the current node

- Variables:
  - fixed bug with invalid lazy updates after a restart where the LP is not solved again (e.g., due to all variables being fixed)
  - fixed bugs resulting from inactive general integer variables being member of the variable bounds array of a variable
  - fixed bug in updatePseudocost() with wrong lpgain distribution on multiple branching variables [thanks to Anders Schack-Nielsen]
  - fixed bug in objconshdlr.h where member variable scip_maxprerounds_ was declared as an `SCIP_Bool` instead of an int
  - branching on nearly-integral variables is now avoided in relpscost branching, which lead to a numerical assertion

- Implication:
  - fixed bug with adding implications that fix the implication variable to the opposite value (due to the bug, it was
    returned that the whole problem is infeasible)
  - removed wrong assert in varRemoveImplicsVbs()

- Cliques:
  - fixed bug in SCIPcliqueSearchVar() [thanks to Anders Schack-Nielsen]
  - fixed bug in SCIPcliqueAddVar() [thanks to Anders Schack-Nielsen]

- Readers:
  - fixed bug in MPS file reader with `OBJSENSE`
  - fixed bug in LP reader with potentially uninitialized pointers [thanks to Martin Mueller]

- Constraints:
  - it is now possible to branch on constraints without the risk of going into an infinite loop, because constraints marked as `initial`
    will be put to the LP relaxation (of the child nodes) even if separation is prohibited by the parameter settings
  - fixed bug that locally valid varbound constraints produce VLB/VUB entries [thanks to Anders Schack-Nielsen]

@section RN081 SCIP 0.8.1
*************************

Features
--------

- improved performance of the priority queue in conflict analysis
- slightly modified restartdfs node selector

- Presolving:
  - new presolver `implics` to find bound changes and aggregations out of the implication graph
  - modified probing order in probing presolver

- Constraints:
  - changed handling of added constraints in separation calls
  - modified bookkeeping of locally added and disabled constraints such that the order of enabling and disabling constraints stays the same
  - logic or constraint handler now adds implications on clauses with 2 literals to the implication graph
  - and/or constraint handlers now add implications to the implication graph
  - xor constraint handler now uses stronger LP relaxation without auxiliary variable for xor constraint with 2 operands

- Heuristics:
  - added preliminary version of `intdiving` heuristic (disabled in default settings)
  - added crossover heuristic

- Readers:
  - LP file reader now accepts the keyword `Integer` for defining the start of the integer variables section
  - new file reader for (partial) solutions

Examples and applications
-------------------------

- added two small pricer examples (for C and C++)
- updated example code (s.t. it compiles again)

Interface changes
-----------------

### New and changed callbacks

- callback method `CONSSEPA` of constraint handler was split into two methods `CONSSEPALP` and `CONSSEPASOL`
- callback method `SEPAEXEC` of separator was split into two methods `SEPAEXECLP` and `SEPAEXECSOL`

### Deleted and changed API methods

- replaced method SCIPsepaWasDelayed() by SCIPsepaWasLPDelayed() and SCIPsepaWasSolDelayed()
- additional parameter `sol` for methods SCIPaddCut(), SCIPgetCutEfficacy() and SCIPisCutEfficacious()
- additional parameter `sol` for method SCIPseparateKnapsackCover()
- primal solutions may now contain values marked to be unknown (value is `SCIP_UNKNOWN`); unknown values don't contribute
  to the objective value of the solution; an unknown solution value should be treated as an arbitrary value in the
  variable's bounds, e.g., in the calculation of the feasibility of a constraint, a value inside the variable's bounds
  should be selected that makes the constraint as feasible as possible
- new parameter `printzeros` for methods SCIPprintSol(), SCIPprintTransSol(), SCIPprintBestSol() and SCIPprintBestTransSol()

- Constraints:
  - replaced method SCIPconshdlrWasSeparationDelayed() by two methods SCIPconshdlrWasLPSeparationDelayed() and
    SCIPconshdlrWasSolSeparationDelayed()
  - renamed method SCIPgetNGlobalConss() to SCIPgetNConss()

### New API functions

- SCIPgetCuts()
- SCIPgetVarConflictScore() and SCIPgetVarConflictScoreCurrentRun()
- SCIPvarSetData()
- SCIPcreateUnknownSol()
- SCIPgetNConflictClausesFoundNode()
- SCIPvarSetDelorigData(), SCIPvarSetTransData() and SCIPvarSetDeltransData()
- SCIPvarHasBinaryImplic()
- SCIPgetFixedVars() and SCIPgetNFixedVars()
- SCIPgetConss(), SCIPgetNOrigConss() and SCIPgetOrigConss()
- SCIPsepaGetNConssFound() and SCIPsepaGetNDomredsFound()
- SCIPconstructLP() to force constructing the LP of the current node
- SCIPisLPConstructed()

### Command line interface

- added `write statistics` command to default user dialogs

### Changed parameters

- modified meaning of parameter `presolving/probing/maxtotaluseless`
- heuristics with `freq = 0` and `freqofs > 0` are now called in depth level freqofs instead of being called in the root
  node
- added some parameters in local branching and RINS heuristic
- new parameter values `p`rimal simplex and `d`ual simplex in `lp/initalgorithm` and `lp/resolvealgorithm`

### New parameters

- `branching/inference/conflictweight`

Build system
------------

### Makefile

- included version number in binary file name
- tried to make the code Windows compatible

Fixed bugs
----------

- also removed history_length, if `NO_REMOVE_HISTORY` is defined to support older versions of the readline library
- hopefully fixed bug with wrong path slash `/` under Windows
- fixed bug with aggregating fixed variables

- Implications:
  - fixed bug in transitive implication addition
  - fixed wrong assert with implications that imply a fixed variable
  - removed bug in implication addition

- Readers:
  - fixed bug in ZIMPL model reader with wrong chdir, if .zpl file is in current directory
  - fixed bug in LP file reader with signed values without space between sign and value (e.g. `+2x` instead of `+ 2x`)
  - fixed various bugs in LP file reader
  - fixed bug in LP file reader with explicit zero coefficients

- Numerics:
  - fixed numerics in probing and linear constraint handler (rentacar was detected to be infeasible in presolving)
  - fixed numerics in check method of linear constraint handler
  - fixed bug with numerical error in LP resolve after probing or diving

- Heuristics:
  - fixed bug with calling heuristics in depths smaller than their frequency offset
  - fixed bugs in local branching and RINS heuristic

Known bugs
----------

- if one uses column generation and restarts, a solution that contains variables that are only present in the
  transformed problem (i.e., variables that were generated by a pricer) is not pulled back into the original space
  correctly, since the priced variables have no original counterpart

@section RN080 SCIP 0.8.0
*************************

Features
--------

- adding variable bounds automatically adds the corresponding implication
- changed restart dfs nodeselector to sort leaves by node number instead of node depth to aviod jumping around in the
  search tree after a restart was applied and the current dive ended due to infeasibility
- new Message Handler plugin
- added file reader for LP format
- introduced subversion string
- replaced all abort() calls by SCIPABORT(); this is defined in def.h to be `assert(FALSE)`
- added possibility to disable certain features by using `make USRFLAGS=-DNO_REMOVE_HISTORY`, `make
  USRFLAGS=-DNO_SIGACTION`, `make USRFLAGS=-DNO_RAND_R`, or `make USRFLAGS=-DNO_STRTOK_R`
- improved preprocessing abort criteria
- added zlib support

- Conflict Analysis:
  - conflict clauses are now collected in a conflict store, redundant clauses are eliminated and only the best `conflict/maxclauses`
    clauses are added permanently to the problem; the remaining clauses are only added temporarily, if they can be used for repropagation
  - modified the influence of the depth level in conflict analysis
  - slightly changed LP resolving loop in conflict analysis
  - if CPLEX returns that the LP exceeds the bound and if no additional LP solves are allowed in conflict analysis, we
    have to perform one additional simplex iteration to get the dual solution that actually violates the objective limit

- Constraints:
  - reactivated multiaggregation in cons_linear.c on binary variables again (possible due to bug fix below)
  - improved preprocessing of variable bounds constraints
  - linear constraint handler now catches events of variables after the problem was completely transformed in order to
    avoid the whole bunch of `LOCKSCHANGED` events that are generated at problem transformation stage
  - added redundancy detection for pairs of constraints in setppc constraint handler

- Presolving and Cliques:
  - changed linear constraint presolving s.t. redundant sides are not removed if constraint is an equality
  - new event type `SCIP_EVENTTYPE_PRESOLVEROUND`
  - modified probing presolver to not add implications that are already included in the implication graph and clique table
  - incorporated clique and implication information in knapsack constraint presolving
  - removed transitive clique generation, because this produces way too many cliques

- Heuristics:
  - diving heuristics now apply propagation at each step
  - removed `objfeaspump` heuristic, because the functionality can be achieved by using the `feaspump` heuristic
  - diving heuristics are now applying propagation after each bound change
  - new primal heuristic `octane`
  - slightly changed feaspump heuristic, s.t. after finding a new best solution the target integral solution is modified randomly

- Separation and Cuts:
  - improved debugging for infeasible cuts and propagations, given a primal feasible solution
  - improved knapsack cover separation
  - improved performance of c-MIR separator
  - cut pool is now also separated in root node (to find cuts again that were removed from the LP due to aging)

Interface changes
-----------------

- new event type `SCIP_EVENTTYPE_VARDELETED`
- new event `SCIP_EVENTTYPE_IMPLADDED`
- new event types `SCIP_EVENTTYPE_GLBCHANGED` and `SCIP_EVENTTYPE_GUBCHANGED`

### New and changed callbacks

- new callback parameter `validnode` for the `CONFLICTEXEC` method of conflict handlers, which should be passed to
  SCIPaddConsNode()

### Deleted and changed API methods

- additional parameter `validnode` for SCIPaddConsLocal() and SCIPaddConsNode()
- SCIPhashtableRemove() can now also be called, if the element does not exist in the table
- SCIPhashmapRemove() can now also be called, if the element does not exist in the map
- additional parameter `branchdir` for SCIPbranchVar()
- replaced method SCIPmessage() by SCIPverbMessage() with additional parameter `file`
- put block memory shell and tclique algorithm into separate subdirectories
- new parameter `duringlploop` of SCIPincludeHeur(): heuristics can now run during the price-and-cut loop at a node

### New API functions

- SCIPgetNConflictClausesApplied()
- SCIPgetNConflictClausesApplied()
- SCIPhashtableExists()
- SCIPhashmapExists()
- SCIPnodeGetNumber()
- SCIPsolveProbingLP() to solve the LP in a probing node (enables mixing of propagation and LP solving for diving heuristics)
- SCIProwGetDualfarkas()
- SCIPgetCurrentNode()
- SCIPinterruptSolve()
- SCIPpropagateProbingImplications()
- SCIPgetLPI() which makes all methods in scip/lpi.h available to the user
- SCIPgetRandomInt() and SCIPgetRandomReal()
- SCIPstrtok()
- SCIPheurGetNBestSolsFound()

- Variables:
  - SCIPdelVar()
  - SCIPgetVarStrongbranchLPAge()
  - SCIPvarIsTransformedOrigvar()
  - SCIPvarIsDeleted()

- Messages and IO:
  - SCIPerrorMessage()
  - SCIPwarningMessage()
  - SCIPdialogMessage()
  - SCIPinfoMessage()
  - SCIPsetMessagehdlr()
  - SCIPsetDefaultMessagehdlr()
  - SCIPgetMessagehdlr()
  - new file i/o methods SCIPfopen(), SCIPfclose(), SCIPfprintf(), ... that operate on the data type `SCIPFILE`; these
    methods automatically use zlib methods if the zlib is enabled

- Cliques:
  - SCIPvarGetNCliques()
  - SCIPvarGetCliques()
  - SCIPvarsHaveCommonClique()
  - SCIPvarHasImplic()
  - SCIPcliqueGetNVars()
  - SCIPcliqueGetVars()
  - SCIPcliqueGetValues()
  - SCIPcliqueGetId()
  - SCIPaddClique()
  - SCIPcalcCliquePartition()

- Constraint handler:
  - SCIPgetDualfarkasLinear() of linear constraint handler
  - SCIPgetDualfarkasLogicor() of logicor constraint handler
  - SCIPgetDualfarkasSetppc() of setppc constraint handler
  - SCIPgetDualsolKnapsack() of knapsack constraint handler
  - SCIPgetDualfarkasKnapsack() of knapsack constraint handler
  - SCIPgetDualsolVarbound() of varbound constraint handler
  - SCIPgetDualfarkasVarbound() of varbound constraint handler
  - SCIPconsGetValidDepth()
  - SCIPsetConsInitial()
  - SCIPsetConsSeparated()
  - SCIPsetConsEnforced()
  - SCIPsetConsChecked()
  - SCIPsetConsPropagated()
  - SCIPsetConsLocal()
  - SCIPsetConsDynamic()
  - SCIPsetConsRemoveable()

### Command line interface

- added command `write solution` to default dialog
- added commands `write problem` and `write transproblem` to default dialog

### Changed parameters

- additional setting `SCIP_VERBLEVEL_DIALOG` in `display/verblevel` parameter
- additional LP pricing setting `partial`
- replaced parameter `presolving/restartbdchgs` with parameters `presolving/maxrestarts` and `presolving/restartfac`
- replaced parameter `constraints/linear/maxpresolaggrrounds` with `constraints/linear/maxpresolpairrounds`
- parameters `constraints/agelimit` and `constraints/obsoleteage` now iterprete the value 0 as a dynamic setting
- number of fractional variables included in parameter `separating/maxstallrounds`

- Changed default values:
  - changed default values of `heuristics/*/maxdiveavgquot` and `heuristics/*/maxdiveavgquotnosol` to 0
  - changed default values of `constraints/agelimit` and `constraints/obsoleteage` to 0
  - changed default values of `heuristics/objpscostdiving/maxsols` and `heuristics/rootsoldiving/maxsols` to -1
  - changed default value of `separating/strongcg/maxroundsroot` to 20
  - changed default value of `separating/cmir/maxroundsroot` to 10
  - changed default value of `constraints/linear/maxaggrnormscale` to 0.0, which means to not apply aggregation
  - changed default value of `separating/maxstallrounds` to 5
  - changed default value of `presolving/probing/maxfixings` to 50
  - changed default parameter values to MIP settings:
    + `conflict/useprop` = FALSE
    + `conflict/usepseudo` = FALSE
    + `display/verblevel` = 4
    + `separating/poolfreq` = 0
    + `constraints/linear/sepafreq` = 0
    + `constraints/and/sepafreq` = 0
    + `constraints/conjunction/sepafreq` = 0
    + `constraints/knapsack/sepafreq` = 0
    + `constraints/knapsack/sepacardfreq` = 0
    + `constraints/logicor/sepafreq` = 0
    + `constraints/or/sepafreq` = 0
    + `constraints/setppc/sepafreq` = 0
    + `constraints/varbound/sepafreq` = 0
    + `constraints/xor/sepafreq` = 0
    + `separating/clique/freq` = 0
    + `separating/cmir/freq` = 0
    + `separating/gomory/freq` = 0
    + `separating/impliedbounds/freq` = 0
    + `separating/strongcg/freq` = 0

### New parameters

- `branching/fullstrong/reevalage`
- `conflict/maxclauses`
- `conflict/allowlocal`
- `constraints/knapsack/disaggregation`
- `presolving/probing/maxtotaluseless`
- `separating/cmir/maxfails`, `separating/cmir/maxfailsroot` and `separating/cmir/trynegscaling`

### Data structures

- MAJOR CHANGE: preceeded all data types with `SCIP_`: you may use shell script reptypes_scip.sh to rename the SCIP
  data types in your own source code (But use with care! Create a backup copy of your source first!)

Build system
------------

### Makefile

- modified the Makefile to accept an additional parameter `VERBOSE={true,false}`
- added flags `READLINE=true/false`, `ZLIB=true/false`, `ZIMPL=true/false` to Makefile

Fixed bugs
----------

- fixed minor bugs in debug code of primal.c and sol.c
- variables that are being multiaggregated are now automatically removed from all other variables' variable bound and
  implication arrays; this fixes bugs with methods, that rely on the fact, that the entries in the variable bound and
  implication arrays are active variables only
- aggregations are now always performed in a way, such that the variable of more general type is aggregated (with type
  generality being cont > implint > int > bin); in this way, a binary variable's representant is always binary (which
  was not the case before and resulted in a bug in SCIPgetBinvarRepresentative())
- removed bug in presol_probing.c: the vars of the sorted variables array have to be captured
- fixed bug in the output of solutions with priced variables
- fixed bug in propagation with parameters prop_maxrounds and prop_maxroundsroot
- conflict analysis can now handle errors in LP solving calls
- removed bug in SCIPvarAddVlb() and SCIPvarAddVub() with fractional vlb/vubcoefs
- fixed bug that primal or dual rays might not be available because the wrong solver was used
- included message.o in LPI library, s.t. one can link this library indepentent of SCIP
- fixed bug that if diving heuristic that changes the objective values finds a solution, the cutoff is reinstalled in
  the LP solver (although the objective value has no meaning due to the objective function modification)

- Feasibiltiy:
  - LP primal feasibility for bounds is now defined as absolute measure (was relative to the bound before); this fixes a bug (see alu8_9.mps),
    that an LP with an integral variable fixed to a large value yields an accepted solution with that variable slightly different than the fixed
    value; the integrality feasibility condition is measured with absolute differences, which leads to the fixed integer variable being fractional;
    this leads to an error if branching is performed on this variable
  - fixed bug with redundant self implications that wrongly lead to the detection of infeasibility
  - fixed bug with potential infinite loop if a separator is delayed and the LP is infeasible

- Asserts:
  - removed wrong asserts from lpi_cpx.c
  - removed wrong assertion in varAddImplic()

- Numerics:
  - locally fixed variables are no longer used as branching candidates even if their LP solution value is fractional (due
    to numerical reasons, see above)
  - fixed numerical bug in pseudo objective propagator with only slightly tightened bounds
  - removed bug that an LP might be declared to be solved even if it was marked erroneous due to numerical problems

- Constraint Handlers:
  - fixed bug in linear constraint handler with variables fixed to infinity
  - fixed bug with constraint handlers that can only enforce their constraints by adding cuts, but the maximal number of
    cuts to separate is set to 0; now, cuts that are generated in the constraint enforcement are used in any case
  - fixed bug in knapsack constraint presolving with tightening coefficients and capacity
  - fixed bug with modifiable constraints in linear constraint handler preprocessing
  - fixed bug in linear constraint handler that global activities are not updated after global bound changes

- Separation and Cuts:
  - global bound changes now lead to the removal of redundant implications (such that the asserts in sepa_implbounds.c are now correct)
  - due to usage of variable bounds, SCIPcalcMIR() may return LOOSE variables in the cut -> modified sepa_cmir.c, sepa_gomory.c and
    sepa_strongcg.c to use SCIPcreateEmptyRow() and SCIPaddVarsToRow() instead of SCIPcreateRow() which only works for COLs
  - fixed bug in clique separator that reduced performance
  - increased performance of clique separator by allowing only a certain number of zero-weighted fill ins

@page RN07 Release notes for SCIP 0.7

@section RN079 SCIP 0.7.9
*************************

Features
--------

- aging and cleanup now only remove non-basic columns and basic rows, s.t. resolving can be applied with 0 simplex iterations
- it is now possible to create subnodes in probing and use backtracking to undo probing changes
- bounds of variables are included in the feasibility checks for solutions
- support for barrier algorithm
- changed implementation of automatic minplungedepth and maxplungedepth calculation in bfs node selector

- Presolving:
  - new plugin: probing presolver
  - probing is now also possible in presolving stage
  - it is now possible to interrupt and continue presolving

- Separation and Cuts:
  - new plugin: clique separator for clique cuts with at least 3 elements
  - new plugin: implied bound cuts separator
  - included debugging module to check whether cutting planes cut off the optimal solution

- Branching:
  - changed implementation of reliability value calculation in reliability branching; slightly modified influence of
    maximal total number of strong branching LP iterations in reliability branching
  - changed implementation of maximal strong branching iterations calculation in reliability branching

- Constraints:
  - if verblevel is at least `NORMAL`, an automatical check of the best solution is performed in the original problem, and
    an error message is displayed, if it violates an original constraint
  - due to the new constraint handler `cons_cumulative.{c,h}` SCIP can resource-constraint scheduling problem
  - during probing, propagation of bounds is now always performed in linear constraint handler, ignoring the parameter `tightenboundsfreq`
  - new implementation of the clique graph construction method in clique separator
  - new constraint handler `cons_cumulative.{c,h}`

- Heuristics:
  - new implementation of the feasibility pump heuristic by Timo Berthold (replaces old implementation); old
    implementation is now called `objfeaspump`; parameter names have been changed accordingly
  - diving heuristics now compare their number of LP iterations with the number of node LP iterations instead of the total
    number (including their own) LP iterations
  - modified the automatic objfactor setting of feaspump heuristic to let the objective function have stronger influence

Examples and applications
-------------------------

- added TSP example in `examples/TSP`

Interface changes
-----------------

### New and changed callbacks

- new callback methods `INITSOL` and `EXITSOL` for variable pricers, primal heuristics, conflict handlers, relaxators,
  separators, propagators, event handlers, node selectors and display columns
- callback method `CONFLICTEXEC` of conflict handlers receive additional parameters `dynamic` and `removeable`
- constraint handler callback methods `CONSLOCK` and `CONSUNLOCK` are replaced by a single method `CONSLOCK` with the number
  of locks being positive or negative

### Deleted and changed API methods

- calling SCIPaddCut() with `forcecut=TRUE` will add the cut to the LP even if it is redundant
- SCIPreadProb() does not free the current problem, this is done in SCIPcreateProb() now, which is usually
  called by a problem reader; in this way, a reader can generate `extra information` for the current problem, s.t.  the
  full problem information can be distributed to different files read by different readers
- SCIPgetVarStrongbranch() and SCIPgetVarStrongbranchLast() now have two additional parameters that can be used
  to check, whether the returned values are correct dual bounds
- SCIPgetBinvarRepresentative() now returns the fixed or multi-aggregated variable instead of returning `NULL` or
  aborting with an error message
- SCIPdispDecimal() is replaced by SCIPdispInt() and SCIPdispLongint()
- additional parameter `maxproprounds` in SCIPpropagateProbing()
- changed memory interface (see memory.h), `MEMHDR` is now called `BLKMEM`
- source code was moved into subdirectories: replace includes `scip.h` by `scip/scip.h` and
  `objscip.h` by `objscip/objscip.h`; This should allow a user to have include files of the same name as the ones
  of SCIP, e.g. `tree.h` or `var.h`.
- event handlers are now available as C++ wrapper class
- new flag `afterrelaxation` for primal heuristics

- Solution:
  - removed method SCIPsolGetObj(), use SCIPgetSolOrigObj() or SCIPgetSolTransObj() instead
  - additional parameter `checkbounds` for SCIPtrySol(), SCIPtrySolFree(), SCIPcheckSol()

- Variables:
  - SCIPvarLock(), SCIPvarLockDown(), SCIPvarLockUp(), SCIPvarLockBoth(), SCIPvarUnlock(), SCIPvarUnlockDown(),
    SCIPvarUnlockUp() and SCIPvarUnlockBoth() are replaced by SCIPaddVarLocks() which returns a `RETCODE`
  - SCIPvarGetLbGlobal(), SCIPvarGetUbGlobal(), SCIPvarGetLbLocal() and SCIPvarGetUbLocal() now return the
    corresponding values of the transformed problem or current subproblem even for original problem variables
  - SCIPvarGetProbvar(), SCIPvarGetProbvarBinary() now return the fixed or multi-aggregated variable instead of
    returning `NULL` or aborting with an error message; in SCIPvarGetProbvarBinary(), the fixing of a fixed variable does
    not influence the negation status anymore
  - SCIPvarGetProbvarBound() returns the multi-aggregated variable instead of aborting with an error message
  - SCIPvarGetProbvarSum() does not set *var to `NULL` for fixed variables anymore; it may also return a
    multi-aggregated variable instead of aborting with an error message
  - SCIPaddVarImplication() now also adds variable lower and upper bounds, if the implied variable is non-binary
  - additional parameter `aggregated` in SCIPmultiaggregateVars()

- Constraints:
  - SCIPvarLockDownCons(), SCIPvarLockUpCons(), SCIPvarUnlockDownCons() and SCIPvarUnlockUpCons() are replaced by
    SCIPlockVarCons() and SCIPunlockVarCons() which return a `RETCODE`
  - SCIPlockConsVars() and SCIPunlockConsVars() replaced with method SCIPaddConsLocks()
  - SCIPconshdlrGetNConss() is replaced by SCIPconshdlrGetNActiveConss() (returning the number of active
    constraints); method SCIPconshdlrGetNConss() does now return the total number of existing constraints, active and inactive
  - SCIPconshdlrGetStartNConss() is now called SCIPconshdlrGetStartNActiveConss()
  - SCIPconshdlrGetMaxNConss() is now called SCIPconshdlrGetMaxNActiveConss()
  - SCIPdisableConsNode() is replaced by SCIPdelConsNode()
  - SCIPdisableConsLocal() is replaced by SCIPdelConsLocal()
  - added new parameter `dynamic` to SCIPcreateCons() and all plugin methods SCIPcreateCons...()

### New API functions

- SCIPgetObjNorm()
- SCIPcreateOrigSol()
- SCIPwriteImplicationConflictGraph()
- SCIPinProbing()
- SCIPgetProbName()
- SCIPgetVarNStrongbranchs()
- SCIPcolGetNStrongbranchs()
- SCIPfindSimpleRational()
- SCIPselectSimpleValue()

- Variables:
  - SCIPvarGetLbOriginal()
  - SCIPvarGetUbOriginal()
  - SCIPvarGetImplIds()
  - SCIPvarGetOrigvarSum()

- Constraints:
  - SCIPenableCons()
  - SCIPdisableCons()
  - SCIPenableConsSeparation()
  - SCIPdisableConsSeparation()
  - SCIPconsIsSeparationEnabled()

- Averages:
  - SCIPgetAvgPseudocost()
  - SCIPgetAvgPseudocostCurrentRun()
  - SCIPgetAvgPseudocostCount()
  - SCIPgetAvgPseudocostCountCurrentRun()
  - SCIPgetAvgInferences()
  - SCIPgetAvgInferencesCurrentRun()
  - SCIPgetAvgCutoffs()
  - SCIPgetAvgCutoffsCurrentRun()

- LPs:
  - SCIPisLPSolBasic() to check, whether the current LP solution is basic (i.e. due to a simplex algorithm or barrier with crossover)
  - SCIPgetNPrimalLPs()
  - SCIPgetNPrimalLPIterations()
  - SCIPgetNDualLPs()
  - SCIPgetNDualLPIterations()
  - SCIPgetNBarrierLPs()
  - SCIPgetNBarrierLPIterations()
  - SCIPgetNPrimalResolveLPs()
  - SCIPgetNPrimalResolveLPIterations()
  - SCIPgetNDualResolveLPs()
  - SCIPgetNDualResolveLPIterations()

- Delayed:
  - SCIPsepaIsDelayed()
  - SCIPsepaWasDelayed()
  - SCIPpropIsDelayed()
  - SCIPpropWasDelayed()
  - SCIPpresolIsDelayed()
  - SCIPpresolWasDelayed()
  - SCIPconshdlrIsSeparationDelayed()
  - SCIPconshdlrIsPropagationDelayed()
  - SCIPconshdlrIsPresolvingDelayed()
  - SCIPconshdlrWasSeparationDelayed()
  - SCIPconshdlrWasPropagationDelayed()
  - SCIPconshdlrWasPresolvingDelayed()

### Command line interface

- command line history in interactive shell now only stores useful commands

### Interfaces to external software

- removed storing of dual norms in LPI state of CPLEX interface (too memory consuming)

### Changed parameters

- default frequency offset of fracdiving heuristic changed to 3
- default frequency offset of (new) feaspump heuristic changed to 0
- default frequency offset of objfeaspump heuristic changed to 8
- changed default priority of primal heuristics
- renamed parameter `limits/sol` to `limits/solutions`
- changed default check priority of knapsack constraint handler to -600000
- changed default priority of Gomory cut separator to -1000 (will now be called after constraint handlers!)
- changed default priority of strong CG cut separator to -2000
- changed default priority of cmir cut separator to -3000
- changed default of parameter `lp/pricing` to `s`teepest edge pricing
- default parameter `branching/relpscost/minreliable` changed to 1.0
- default parameter `branching/relpscost/maxlookahead` changed to 8
- default parameter `branching/relpscost/sbiterofs` changed to 100000
- default parameter `heuristics/coefdiving/maxlpiterquot` changed to 0.05
- default parameter `heuristics/fracdiving/maxlpiterquot` changed to 0.05
- default parameter `heuristics/guideddiving/maxlpiterquot` changed to 0.05
- default parameter `heuristics/linesearchdiving/maxlpiterquot` changed to 0.05
- default parameter `heuristics/pscostdiving/maxlpiterquot` changed to 0.05
- default parameter `heuristics/feaspump/freq` changed to 20
- default parameter `heuristics/objfeaspump/freq` changed to 20
- default parameter `heuristics/objpscostdiving/freq` changed to 20
- default parameter `heuristics/rootsoldiving/freq` changed to 20
- default parameter `separating/clique/maxtreenodes` changed to -1

### New parameters

- new parameter delay for presolvers
- new parameter delaypresol for constraint handlers
- `branching/scorefunc`
- `constraints/.../delaypresol`
- `constraints/.../delayprop`
- `constraints/.../delaysepa`
- `conflict/dynamic`
- `conflict/removeable`
- `heuristics/coefdiving/maxlpiterofs`
- `heuristics/feaspump/maxlpiterofs`
- `heuristics/feaspump/maxsols`
- `heuristics/fracdiving/maxlpiterofs`
- `heuristics/guideddiving/maxlpiterofs`
- `heuristics/linesearchdiving/maxlpiterofs`
- `heuristics/objfeaspump/maxlpiterofs`
- `heuristics/objfeaspump/maxsols`
- `heuristics/objpscostdiving/maxlpiterofs`
- `heuristics/objpscostdiving/maxsols`
- `heuristics/pscostdiving/maxlpiterofs`
- `heuristics/rootsoldiving/maxlpiterofs`
- `heuristics/rootsoldiving/maxsols`
- `heuristics/fixandinfer/proprounds` and `heuristics/fixandinfer/minfixings`
- `lp/cleanupcolsroot` and `lp/cleanuprowsroot` to distinguish cleanup settings between root node and other nodes
- `lp/checkstability` to disable stability check of LP solver's result code
- `lp/initalgorithm` and `lp/resolvealgorithm` for switching between simplex and barrier algorithm
- `lp/pricing` to set the pricing strategy used in the LP solver
- `numerics/barrierconvtol` to set the convergence tolerance in the barrier algorithm
- `presolving/.../delay`
- `propagating/.../delay`
- `reading/cnfreader/dynamicconss`
- `reading/mpsreader/dynamicconss`
- `separating/.../delay`

### Data structures

- new possible result `SCIP_DELAYED` for `EXEC` method of separators, presolvers and propagators and `SEPA`, `PROP` and
  `PRESOL` methods of constraint handlers

Fixed bugs
----------

- fixed bug in MPS file reader
- removed bug with applying reduced cost strengthening before pricing in all necessary variables
- negated variables must also be reset in SCIPvarInitSolve()
- fixed documentation of `CONSLOCK`-method (missing parameter `scip` in SCIPaddVarLocks())
- included missing `objrelax.h` in includes of objscip.h
- fixed bug that after a resolve and further preprocessing, existing primal solutions may get corrupted due to
  aggregations or fixings that are possible due to the primal bound (given by the best solution)
- fixed bug with primal bound becoming wrong, if in a prior run the optimal solution was found and the cutoff bound was
  thereby reduced due to further domain propagation w.r.t. the objective function
- fixed bug in SCIPisObjIntegral()
- fixed bug in SCIPprintError() with `file == NULL`
- heuristic's display character is now only shown the first time, the new solution was found
- fixed bug that SCIPreadProb() doesn't discard the transformed problem
- fixed bug with wrong euclidean norm calculation of row, if multiple coefficients for the same variable are added and
  the sorting of the row was delayed with SCIProwDelaySort()
- fixed bug with adding implications: wrong insertion position, if only the lower bound change was present but not the
  upper bound change
- fixed bug in SCIPvarAddImplics() with wrong variable used in varAdjustBd()
- fixed bug in method reduced() of tclique_branch.c with sorting nodes in V

- LP:
  - removed bug with objective norm calculation and column variables not in the LP (pricing)
  - LP error on forced LP resolve (due to 0 unfixed integers) now leads to an error (instead of accepting the pseudo
    solution as feasible)
  - fixed bug in CPLEX LP interface with dual norms

- Presolving:
  - fixed bug that presolving time is not counted to solving time, if presolving is called explicitly with SCIPpresolve()
  - fixed bug where presolving fixings are counted even if the variable was already fixed
  - removed bug with dual presolver, that declared a problem to be unbounded or infeasible, if it could fix a variable to
    infinity even if its objective value is zero
  - fixed bug in knapsack constraint handler that fixed variables are sometimes not removed in presolving

- Numerics:
  - fixed bug with unresolved numerical troubles in LP that don't render the LP useless at the current node
  - fixed numerical bugs in rounding heuristic and rootsoldiving heuristic

- Separator:
  - fixed bugs in separation store with single coefficient cuts that are converted into bound changes
  - at least one cut per separation round is added to the LP to avoid cycling, even if the cut is redundant
  - fixed bug in SCIProwCalcIntegralScalar() with rows consisting of only continuous variables (appeared in gomory cut
    separator on miplib/dcmulti.mps)
  - fixed bug in linear constraint handler's knapsack relaxation separator
  - fixed bugs in intobj separator
  - fixed bug in cmir separator with empty rows
  - fixed bug in implied bound cut separator: only implications between binary variables were generated before

- Constraint Handlers:
  - removed bug in knapsack constraint handler with merging multiple items if more than two items of the same variable
    appear in the constraint
  - removed bug in knapsack constraint handler with merging negated variables of equal weight at the end of the variables' array
  - fixed bug in linear constraint handler with eventdatas, if the original constraint has no variables
  - fixed bug that `CONSLOCK` method of constraint handlers that don't need constraints is not called
  - fixeg bug in setppc constraint handler with pairs of aggregated variables in the same constraint
  - fixed bug with globally deleting constraints, that have attached rows which are therefore not released in exitsol methods

- Conflict analysis:
  - removed conflict analysis of infeasible diving LP if pricing is activated
  - made conflict analysis available in presolving stage (for probing conflicts)

@section RN078 SCIP 0.7.8
*************************

Features
--------

- changed SCIProwCalcIntegralScalar() to a slightly different algorithm
- improved knapsack relaxation in linear constraint handler separator to scale the constraint in order to get integral
  coefficients instead of just rounding down all coefficients
- improved presolving of linear constraint handler: aggregation of two constraints with equal coefficient vector into
  single constraint
- improved presolving of knapsack constraint handler: aggregation of equal or negated variables in same constraint

- Plugins:
  + priority of separators, propagators and presolvers decide whether the plugin is called before the corresponding
    constraint handler methods or after: plugins with nonnegative priorities are called before, plugins with negative
    priorities are called after the constraint handlers
  + new plugin class for relaxators (external relaxations, that can be used in parallel with LP relaxations)
  + if more than one result code applies to a plugin's execution, it should return the one that is higher in the call's
    documentation list

Interface changes
-----------------

- even in optimized mode, the simple functions that are implemented as defines in the include files exist in the
  library, s.t. one can include the include files without `NDEBUG` and use the optimized library

### New and changed callbacks

- new branching rule plugin methods `INITSOL` and `EXITSOL`

### Deleted and changed API methods

- removed SCIPisFeasible(); use !SCIPisFeasNegative() instead
- SCIPisIntegral(), SCIPisFracIntegral(), SCIPfloor(), SCIPceil() and SCIPfrac() don't use the feasibility
  tolerance anymore (default: 1e-06); instead, they are using epsilon (default: 1e-09); instead, for handling
  integrality of a variable `in feasibility tolerances`, new methods SCIPisFeasIntegral(), SCIPisFeasFracIntegral(),
  SCIPfeasFloor(), SCIPfeasCeil() and SCIPfeasFrac() should be used
- in LPI, the semantics of SCIPlpiHasPrimalRay() and SCIPlpiHasDualRay() changed: methods return TRUE, if a ray exists
  and the solver can return it; new methods SCIPlpiExistsPrimalRay() and SCIPlpiExistsDualRay() check whether a ray
  exists without checking, if the solver knows and can return the ray

### New API functions

- SCIPvarIsInLP()
- SCIPgetLPColumnObjval() and SCIPgetLPLooseObjval()
- SCIPcalcIntegralScalar() with arbitrary array of Real values
- SCIPaddCoefKnapsack() in knapsack constraint handler
- SCIPisScalingIntegral() to check, whether the scaling of a value would lead to an integral value, measured
  against epsilon which is also scaled by the same scalar
- SCIPgetRealarrayMinIdx(), SCIPgetRealarrayMaxIdx(), SCIPgetIntarrayMinIdx(), SCIPgetIntarrayMaxIdx(),
  SCIPgetBoolarrayMinIdx(), SCIPgetBoolarrayMaxIdx(), SCIPgetPtrarrayMinIdx() and SCIPgetPtrarrayMaxIdx()
- SCIPbsortPtrInt() and SCIPbsortPtrIntInt()
- SCIPvarWasFixedAtIndex()
- SCIPaddConflictBd()
- SCIPprintMemoryDiagnostic()
- SCIPfindObj...() and SCIPgetObj...() in C++ wrapper interface to get the corresponding plugin object

### Changed parameters

- slightly changed the meaning of parameter `presolving/abortfac` a value of 0 now means to abort presolving only after
  no more change has been found

Fixed bugs
----------

- assigning a value to a fixed variable in a solution with SCIPsetSolVal() does not return an error anymore, if the
  value is equal to the fixed value of the variable
- removed bug in SCIPisScalingIntegral()
- removed bugs with calling SCIPtightenVarLb(), SCIPtightenVarUb(), SCIPinferVarLbCons(), SCIPinferVarUbCons(),
  SCIPinferVarLbProp() and SCIPinferVarUbProp() in `PROBLEM` stage

- (Re)solving:
  - solving loop is now immediately aborted, if a node on the active path is marked to be cut off
  - removed bug in resolving an interrupted problem, after the last solved node was cut off
  - removed bug with infinite solving loop if LP solving is turned off
  - removed bug with aborted solving in root node (e.g. due to time limit) that is tagged to be restarted

- Branching:
  - fixed bug in all-fullstrong branching with getting strong branching information for columns not in current LP
  - implemented missing case in solve.c with branching rules that add constraints

- Numerics:
  - changed numerics for integrality check of coefficients (fixed bug with accumulated errors in rows s.t. the row's
    activity is no longer integral although the row is marked being integer)
  - slightly changed numerics in linear constraint handler presolving to fix a bug with coefficients detected to be scaled
    to an integral value, that are not integral after scaling due to a large scalar that increased the integrality gap to
    a value larger than epsilon

- Constraint handlers:
  - fixed bugs in consdataSwitchWatchedVars() of `or` and `and` constraint handlers
  - fixed wrong assertion in xor constraint handler with switching both watched variables to unwatched
  - fixed bugs in constraint handlers (and, logicor, or, setppc, xor) with calling conflict analysis during presolving
  - removed bug in knapsack constraint handler that appears if a variable is fixed to zero in knapsack presolving, which
    triggers a variable of the same knapsack to be fixed to one due to aggregation

- Presolving:
  - removed bug in knapsack presolver
  - fixed bug in presolving with wrong number of newly fixed/aggregated/... variables/bounds/... after a restart

@section RN077 SCIP 0.7.7
*************************

Features
--------

- infeasible LPs in diving now produce conflict clauses (if LP conflict analysis is enabled)
- conflict analysis was slightly modified
- slightly changed aging strategy of logic or constraint handler

Interface changes
-----------------

### Deleted and changed API methods

- method SCIPgetGap() and SCIPgetTransGap() now return infinity, if primal and dual bound have opposite sign (this
  removes the oddness with the gap increasing while the dual bound approaches zero)

### New API functions

- added methods SCIPgetVarsLogicor() and SCIPgetNVarsLogicor() in logic or constraint handler

### Changed parameters

- `lp/colagelimit` and `lp/rowagelimit` may now be set to -1 to disable deletion of columns/rows due to aging

Build system
------------

### Makefile

- the file names in the archive file are now preceeded with a directory `scip-<version>/`
- the compiler is now also represented in the LP solver library names (e.g. you have to rename the softlink
  `libcplex.linux.x86.a` to `libcplex.linux.x86.gnu.a`)

Fixed bugs
----------

- removed bug in conflict analysis that appears if the conflict is only active at the current depth level
- missing SCIPlpiIsPrimalFeasible() and SCIPlpiIsDualFeasible() implemented in lpi_spx.cpp and lpi_spx121.cpp
- removed preprocessing of linear constraint pairs with modifiable constraints

- Asserts:
  - removed wrong assert `assert(eventfilter->len == 0 || eventfilter->eventmask != 0x00000000)` from event.c
  - removed wrong assert in conflict analysis (appeared on analyzing diving LP conflicts with both bounds of a non-binary variable changed)

@section RN076 SCIP 0.7.6
*************************

Features
--------

- creation of reconvergence clauses in conflict analysis
- first node of each plunging is not treated as plunging node w.r.t. calling primal heuristics
- improved performance of logic or constraint handler due to better watched variables handling

Interface changes
-----------------

### Deleted and changed API methods

- changed SCIPcatchVarEvent() and SCIPdropVarEvent()
- SCIPstage() is now called SCIPgetStage()
- SCIPprintStatus() is now called SCIPprintStage()

### New API functions

- SCIPgetActivityLinear() in linear constraint handler
- SCIPgetFeasibilityLinear() in linear constraint handler
- SCIPchgVarBranchDirection()
- SCIPvarGetBranchDirection()
- SCIPgetStatus() returns the solution status
- SCIPprintStatus() outputs the solution status (beware, that the old SCIPprintStatus() method is now called SCIPprintStage())

### Changed parameters

- changed default frequency offset of pscostdiving `heuristics/pscostdiving/freqofs` to 2 and frequency offset of fracdiving
  `heuristics/feaspump/freqofs` to 0 in order to not call pscostdiving in root node, where nearly all pseudo costs are uninitialized.

### New parameters

- new parameter `separating/efficacynorm` to choose between Euclidean, maximum, sum and discrete norm in efficacy
  calculation

### Data structures

- new possible result code `SCIP_DELAYED` for primal heuristics

Fixed bugs
----------

- removed bugs in CLP Solver interface
- SCIP returned `gap limit reached` even if the problem was solved to optimality, if the optimal solution was found at a
  node with lower bound equal to the global lower bound
- after conversion of the focus node into a junction (e.g. in case of numerical troubles while solving the node's LP), the child
  nodes got the wrong LP fork attached (the common LP fork of the old and new focus node instead of the old focus node's LP fork)

- Variables:
  - bug reconvergence clauses in conflict analysis if bounds on non-binary variables were the reason for the fixing of the
    uip to create a reconvergence clause for
  - wrong sub calls in SCIPvarGet...CurrentRun() for aggregated variables
  - variables' conflict set counter was not reset when the problem was resolved again

Known bugs
----------

- unbounded models lead to an error
- air04 and air05 return wrong optimal value (1 too large): possibly due to strong branching or setppc propagation?

@section RN075 SCIP 0.7.5
*************************

Miscellaneous
-------------

- started change log<|MERGE_RESOLUTION|>--- conflicted
+++ resolved
@@ -10,12 +10,9 @@
   are now deleted when during a restart.
 - New symmetry handling method, symmetry handling inequalities based on the Schreier Sims table,
   which is able to handle symmetries of arbitrary kinds of variables.
-<<<<<<< HEAD
 - Revise way in which external memory (e.g., of LP-solver) is estimated.
-=======
 - The LPIs for Gurobi and Mosek are thread-safe now.
 - The complete code is now thread-safe by default.
->>>>>>> 0ca7b884
 
 Performance improvements
 ------------------------
@@ -105,9 +102,9 @@
 ### Cmake
 
 - replace flag PARASCIP by THREADSAFE
-	
+
 ### Makefile
-	
+
 - replace flag PARASCIP by THREADSAFE
 
 Fixed bugs
