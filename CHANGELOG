--- conflicted
+++ resolved
@@ -51,19 +51,17 @@
 - Symmetry handling constraints (cons_orbisack, cons_orbitope, cons_symresack) now have an additional parameter to encode
   whether they are model constraints, i.e., define the problem, or whether they are only present to handle symmetries.
 
-<<<<<<< HEAD
 - The symmetry code has been completely restructured. The presolvers presol_symbreak and presol_symmetry as well as the propagator
   prop_orbitalfixing have been merged into the single propagator prop_symmetry to avoid storing the same information
   multiple times. This propagator is now responsible for adding symmetry handling constraints as well as activating orbital
   fixing. Moreover, the new file symmetry.c contains general functions for symmetry computations like orbit computations.
-=======
+
 - Variables can now be marked as "relaxation-only". This flag should be used to introduce new variables that are required
   to define a relaxation, but that are not part of any checked constraints. Essentially, these variables should only be used
   in the current SCIP solve and disregarded after a restart or in SCIP copies. Hence, these variables are not copied by SCIPcopy and
   SCIPgetVarCopy, they are currently not used in conflict constraints, and cuts involving them are not upgraded to linear constraints.
   Relaxation-only variables cannot appear in the objective function.
 
->>>>>>> 7a5f1efd
 
 Performance improvements
 ------------------------
@@ -172,12 +170,9 @@
 - new API function SCIPgetLPDegeneracy() to get two measures for the degeneracy of the current LP
 - new API functions SCIPdivesetIsAvailable() to check preconditions of a dive set and SCIPdivesetIsPublic() to check if the dive set can be used
   by other primal heuristics.
-<<<<<<< HEAD
 - new API functions SCIPcomputeOrbitsSym(), SCIPcomputeOrbitsFilterSym(), SCIPgetPropertiesPerm(), SCIPdetermineBinvarAffectedSym(),
   SCIPdetermineNVarsAffectedSym(), SCIPcomputeComponentsSym(), and SCIPextendSubOrbitope(), SCIPgenerateOrbitopeVarsMatrix() for symmetry computations
-=======
 - new API functions SCIPvarIsRelaxationOnly() and SCIPvarMarkRelaxationOnly() to query and set, resp., whether a variable is marked as relaxation-only
->>>>>>> 7a5f1efd
 
 ### Command line interface
 
