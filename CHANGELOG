--- conflicted
+++ resolved
@@ -62,11 +62,8 @@
 - Fixed parsing of small number in CIP format of nonlinear constraint
 - Fixed problem in upgrading full orbitopes to partitioning orbitopes
 - Fixed potential indexing error in prop_vbounds.c
-<<<<<<< HEAD
 - Fixed bug in writing fzn format
-=======
 - Revert to old parameter value when parameter change is rejected in PARAMCHGD callback
->>>>>>> 550133c9
 
 Miscellaneous
 -------------
