--- conflicted
+++ resolved
@@ -109,11 +109,7 @@
 SET(COVERAGE_CTEST_ARGS "" CACHE STRING "additional ctest arguments for coverage")
 option(MT "use static runtime libraries for Visual Studio compiler" OFF)
 option(CXXONLY "use a c++ compiler for all source files" OFF)
-<<<<<<< HEAD
 option(EXACTSOLVE "compile with support for exact rational solve (requires Boost and GMP to work)" ON)
-option(AMPL "Enable AMPL support" OFF)
-=======
->>>>>>> d2b81736
 
 set(TPI none CACHE STRING "options for thread support library")  #create the variable
 set_property(CACHE TPI PROPERTY STRINGS none tny omp)  #define list of values GUI will offer for the variable
