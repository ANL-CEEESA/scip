cmake_minimum_required(VERSION 3.9)

# option() honors normal variables.
if(POLICY CMP0077)
   cmake_policy(SET CMP0077 NEW)
endif()

# MSVC runtime library flags are selected by an abstraction.
if(POLICY CMP0091)
   cmake_policy(SET CMP0091 NEW)
endif()

set(CMAKE_C_FLAGS_RELWITHDEBINFO "${CMAKE_C_FLAGS_DEBUG} ${CMAKE_C_FLAGS_RELEASE}")
set(CMAKE_CXX_FLAGS_RELWITHDEBINFO "${CMAKE_CXX_FLAGS_DEBUG} ${CMAKE_CXX_FLAGS_RELEASE}")

set(SCIP_VERSION_MAJOR 8)
<<<<<<< HEAD
set(SCIP_VERSION_MINOR 0)
set(SCIP_VERSION_PATCH 3)
set(SCIP_VERSION_SUB 5)
set(SCIP_VERSION_API 111)
=======
set(SCIP_VERSION_MINOR 1)
set(SCIP_VERSION_PATCH 0)
set(SCIP_VERSION_SUB 0)
set(SCIP_VERSION_API 104)
>>>>>>> 7aad6f23

project(SCIP
    VERSION ${SCIP_VERSION_MAJOR}.${SCIP_VERSION_MINOR}.${SCIP_VERSION_PATCH}.${SCIP_VERSION_SUB}
    LANGUAGES CXX C
    DESCRIPTION "SCIP is currently one of the fastest non-commercial solvers for mixed integer programming (MIP) and mixed integer nonlinear programming (MINLP)"
    )

get_directory_property(hasParent PARENT_DIRECTORY)
if(hasParent)
  set(SCIPOptSuite_VERSION_MAJOR ${SCIP_VERSION_MAJOR} PARENT_SCOPE)
  set(SCIPOptSuite_VERSION_MINOR ${SCIP_VERSION_MINOR} PARENT_SCOPE)
  set(SCIPOptSuite_VERSION_PATCH ${SCIP_VERSION_PATCH} PARENT_SCOPE)
  set(SCIP_DIR ${PROJECT_BINARY_DIR} PARENT_SCOPE)
endif()

set(CPACK_RESOURCE_FILE_LICENSE "${PROJECT_SOURCE_DIR}/LICENSE")
set(CPACK_PACKAGE_VERSION_MAJOR "${SCIP_VERSION_MAJOR}")
set(CPACK_PACKAGE_VERSION_MINOR "${SCIP_VERSION_MINOR}")
set(CPACK_PACKAGE_VERSION_PATCH "${SCIP_VERSION_PATCH}")
set(CPACK_PACKAGE_VENDOR "Zuse Institute Berlin")
set(CPACK_PACKAGE_CONTACT "http://scipopt.org")
include(CPack)

set(CMAKE_RUNTIME_OUTPUT_DIRECTORY ${PROJECT_BINARY_DIR}/bin)
set(CMAKE_LIBRARY_OUTPUT_DIRECTORY ${PROJECT_BINARY_DIR}/lib)
set(CMAKE_ARCHIVE_OUTPUT_DIRECTORY ${PROJECT_BINARY_DIR}/lib)

if(SCIPOptSuite_BINARY_DIR)
  set(CMAKE_RUNTIME_OUTPUT_DIRECTORY ${SCIPOptSuite_BINARY_DIR}/bin)
  set(CMAKE_LIBRARY_OUTPUT_DIRECTORY ${SCIPOptSuite_BINARY_DIR}/lib)
  set(CMAKE_ARCHIVE_OUTPUT_DIRECTORY ${SCIPOptSuite_BINARY_DIR}/lib)
  #set(SCIP_DIR ${SCIPOptSuite_BINARY_DIR} PARENT_SCOPE)
endif()

# path to e.g. findGMP module
list(APPEND CMAKE_MODULE_PATH ${PROJECT_SOURCE_DIR}/cmake/Modules)

option(SHARED "Build shared libraries" ON)
set(BUILD_SHARED_LIBS ${SHARED})
message(STATUS "Build shared libraries: " ${SHARED})

# make 'Release' the default build type
if(NOT CMAKE_BUILD_TYPE)
    set(CMAKE_BUILD_TYPE Release)
endif()

message(STATUS "Build type: ${CMAKE_BUILD_TYPE}")

option(AUTOBUILD "find and use dependencies as available" OFF)
set(AUTOBUILD_MSG "\nIf you have troubles configuring, you can consider setting AUTOBUILD=ON to try and find optional packages as available.")
option(ZLIB "should zlib be linked" ON)
option(READLINE "should readline be linked" ON)
option(GMP "should gmp be linked" ON)
option(STATIC_GMP "prefer static gmp library" OFF)
option(PAPILO "should papilo library be linked" ON)
option(ZIMPL "should zimpl be linked" ON)
option(AMPL "should ampl interface be compiled" ON)
option(IPOPT "should ipopt be linked" ON)
option(LAPACK "should lapack be linked" OFF)
option(WORHP "should worhp be linked" OFF)
# for backward compability
option(PARASCIP "should scip be compiled thread safe (deprecated, use THREADSAFE)" OFF)
option(THREADSAFE "should scip be compiled thread safe" ON)
option(LPSCHECK "double check SoPlex results with CPLEX" OFF)
option(LEGACY "build SCIP/SoPlex in legacy mode (spx1 interface)" OFF)
option(NOBLKBUFMEM "should block and buffer memory be disabled" OFF)
option(NOBLKMEM "should block memory be disabled" OFF)
option(NOBUFMEM "should buffer memory be disabled" OFF)
option(DEBUGSOL "should the debug solution mechanism be enabled" OFF)
option(SANITIZE_ADDRESS "should the address sanitizer be enabled in debug mode if available" OFF)
option(SANITIZE_MEMORY "should the memory sanitizer be enabled in debug mode if available" OFF)
option(SANITIZE_UNDEFINED "should the undefined behavior sanitizer be enabled in debug mode if available" OFF)
option(SANITIZE_THREAD "should the thread sanitizer be enabled in debug mode if available" OFF)
option(COVERAGE "enable coverage support" OFF)
SET(COVERAGE_CTEST_ARGS "" CACHE STRING "additional ctest arguments for coverage")
option(MT "use static runtime libraries for Visual Studio compiler" OFF)
option(CXXONLY "use a c++ compiler for all source files" OFF)

set(TPI none CACHE STRING "options for thread support library")  #create the variable
set_property(CACHE TPI PROPERTY STRINGS none tny omp)  #define list of values GUI will offer for the variable

set(EXPRINT cppad CACHE STRING "options for expression interpreter")  #create the variable
set_property(CACHE EXPRINT PROPERTY STRINGS none cppad )  #define list of values GUI will offer for the variable

set(LPS spx CACHE STRING "options for LP solver")  #create the variable
set_property(CACHE LPS PROPERTY STRINGS spx cpx grb xprs clp glop msk qso none )  #define list of values GUI will offer for the variable

set(SYM sbliss CACHE STRING "options for symmetry computation")  #create the variable
<<<<<<< HEAD
set_property(CACHE SYM PROPERTY STRINGS bliss sbliss nauty snauty none )  #define list of values GUI will offer for the variable
=======
set_property(CACHE SYM PROPERTY STRINGS bliss sassy nauty none )  #define list of values GUI will offer for the variable
>>>>>>> 7aad6f23

if(NOT (CMAKE_BUILD_TYPE STREQUAL "Release" OR CMAKE_BUILD_TYPE STREQUAL "Debug" OR CMAKE_BUILD_TYPE STREQUAL "RelWithDebInfo" OR CMAKE_BUILD_TYPE STREQUAL "MinSizeRel"))
    message(FATAL_ERROR "You have not selected a valid CMAKE_BUILD_TYPE. Please select 'Release' or 'Debug'.")
endif()

if(AUTOBUILD)
    message(WARNING "You are using the automatic build option AUTOBUILD=ON to find and use dependencies automatically.")
else()
    message(WARNING "You are not using the automatic build option. ${AUTOBUILD_MSG}")
endif() # AUTOBUILD

# use C++14 standard
set(CMAKE_CXX_STANDARD 14)

#search the selected symmetry computation program
message(STATUS "Finding symmetry computation program \"${SYM}\"")

unset(BLISS_TARGET)
unset(NAUTY_TARGET)
if(SYM STREQUAL "bliss")
    message(STATUS "Support SYM: bliss")
    set(sym symmetry/compute_symmetry_bliss.cpp)

    # modify configuration for bliss
    set(BUILD_SHARED_LIBS OFF)
    set(TMPFLAGS ${CMAKE_C_FLAGS})
    set(TMXFLAGS ${CMAKE_CXX_FLAGS})
    set(CMAKE_C_FLAGS -w)
    set(CMAKE_CXX_FLAGS -w)

    add_subdirectory(src/bliss EXCLUDE_FROM_ALL)

    # undo modification
    set(CMAKE_C_FLAGS ${TMPFLAGS})
    set(CMAKE_CXX_FLAGS ${TMXFLAGS})
    set(BUILD_SHARED_LIBS ${SHARED})

    set(BLISS_TARGET libbliss)
    set(SYM_LIBRARIES libbliss)
    set(SYM_PIC_LIBRARIES libbliss)
elseif(SYM STREQUAL "sbliss")
<<<<<<< HEAD
    message(STATUS "Support SYM: sassy+bliss")
    set(sym symmetry/compute_symmetry_sassy_bliss.cpp)

    # configure bliss
=======
    message(STATUS "Support SYM: sbliss")
    set(sym symmetry/compute_symmetry_sassy.cpp)

    # sassy is currently based on bliss, so configure bliss
>>>>>>> 7aad6f23
    set(BUILD_SHARED_LIBS OFF)
    set(TMPFLAGS ${CMAKE_C_FLAGS})
    set(TMXFLAGS ${CMAKE_CXX_FLAGS})
    set(CMAKE_C_FLAGS -w)
    set(CMAKE_CXX_FLAGS -w)

<<<<<<< HEAD
    add_subdirectory(src/bliss EXCLUDE_FROM_ALL)
=======
    add_subdirectory(src/bliss)
>>>>>>> 7aad6f23

    # undo modification
    set(CMAKE_C_FLAGS ${TMPFLAGS})
    set(CMAKE_CXX_FLAGS ${TMXFLAGS})
    set(BUILD_SHARED_LIBS ${SHARED})

    set(BLISS_TARGET libbliss)
    set(SYM_LIBRARIES libbliss)
    set(SYM_PIC_LIBRARIES libbliss)

    # sassy needs C++-17
    set(CMAKE_CXX_STANDARD 17)

    if(NOT BLISS_INCLUDE_DIR OR NOT BLISS_LIBRARY)
      find_path(BLISS_INCLUDE_DIR
	NAMES bliss/graph.hh
	PATH_SUFFIXES include src)
    endif()
elseif(SYM STREQUAL "nauty")
    message(STATUS "Support SYM: nauty")
    set(sym symmetry/compute_symmetry_nauty.c)

    if(SHARED)
        set(PIC_FLAG "CFLAGS='-fPIC'")
    else()
        set(PIC_FLAG "")
    endif()
    file(GLOB files ${CMAKE_CURRENT_SOURCE_DIR}/src/nauty/*)
<<<<<<< HEAD

    # add custom command to build the library using configure and make
    add_custom_command(OUTPUT ${CMAKE_CURRENT_BINARY_DIR}/lib/libnauty.a
        COMMAND
=======
    # add custom command to build the library using configure and make
    add_custom_command(OUTPUT ${CMAKE_CURRENT_BINARY_DIR}/lib/libnauty.a
        COMMAND 
>>>>>>> 7aad6f23
        mkdir -p ${CMAKE_CURRENT_BINARY_DIR}/src/nauty &&
        cd ${CMAKE_CURRENT_BINARY_DIR}/src/nauty &&
        cp ${CMAKE_CURRENT_SOURCE_DIR}/src/nauty/* . &&
        ./configure &&
        make ${PIC_FLAG} nauty.a &&
        cp nauty.a ${CMAKE_CURRENT_BINARY_DIR}/lib/libnauty.a
        DEPENDS ${files})
<<<<<<< HEAD

=======
    
>>>>>>> 7aad6f23
    # add custom target and library target
    add_custom_target(libnauty_target DEPENDS ${CMAKE_CURRENT_BINARY_DIR}/lib/libnauty.a)
    add_library(libnauty STATIC IMPORTED GLOBAL)
    add_dependencies(libnauty libnauty_target)
<<<<<<< HEAD
    set_target_properties(libnauty PROPERTIES
=======
    set_target_properties(libnauty PROPERTIES 
>>>>>>> 7aad6f23
        IMPORTED_LOCATION ${CMAKE_CURRENT_BINARY_DIR}/lib/libnauty.a)

    set(NAUTY_TARGET libnauty)
    set(SYM_LIBRARIES libnauty)
    set(SYM_PIC_LIBRARIES libnauty)
<<<<<<< HEAD
 elseif(SYM STREQUAL "snauty")
    message(STATUS "Support SYM: sassy+nauty")
    set(sym symmetry/compute_symmetry_sassy_nauty.cpp)

    if(SHARED)
        set(PIC_FLAG "CFLAGS='-fPIC'")
    else()
        set(PIC_FLAG "")
    endif()
    file(GLOB files ${CMAKE_CURRENT_SOURCE_DIR}/src/nauty/*)

    # sassy needs C++-17
    set(CMAKE_CXX_STANDARD 17)

    # add custom command to build the library using configure and make
    add_custom_command(OUTPUT ${CMAKE_CURRENT_BINARY_DIR}/lib/libnauty.a
        COMMAND
        mkdir -p ${CMAKE_CURRENT_BINARY_DIR}/src/nauty &&
        cd ${CMAKE_CURRENT_BINARY_DIR}/src/nauty &&
        cp ${CMAKE_CURRENT_SOURCE_DIR}/src/nauty/* . &&
        ./configure &&
        make ${PIC_FLAG} nauty.a &&
        cp nauty.a ${CMAKE_CURRENT_BINARY_DIR}/lib/libnauty.a
        DEPENDS ${files})

    # add custom target and library target
    add_custom_target(libnauty_target DEPENDS ${CMAKE_CURRENT_BINARY_DIR}/lib/libnauty.a)
    add_library(libnauty STATIC IMPORTED GLOBAL)
    add_dependencies(libnauty libnauty_target)
    set_target_properties(libnauty PROPERTIES
        IMPORTED_LOCATION ${CMAKE_CURRENT_BINARY_DIR}/lib/libnauty.a)

    set(NAUTY_TARGET libnauty)
    set(SYM_LIBRARIES libnauty)
    set(SYM_PIC_LIBRARIES libnauty)
=======

>>>>>>> 7aad6f23
elseif(SYM STREQUAL "none")
    message(STATUS "Support SYM: OFF")
    set(sym symmetry/compute_symmetry_none.cpp)
else()
    message(FATAL_ERROR "option SYM has wrong value")
endif()

# if changing these flags, also update GCCWARN/GXXWARN in make/make.project
set(ADD_C_AND_CXX_FLAGS -pedantic -Wall -W -Wpointer-arith -Wcast-align -Wwrite-strings -Wshadow  -Wredundant-decls -Wdisabled-optimization -Wno-long-long -Wno-unknown-pragmas -Wno-unused-parameter)
set(ADD_C_FLAGS -Wsign-compare -Wstrict-prototypes -Wmissing-declarations -Wmissing-prototypes -Wno-override-init -Wno-uninitialized -Wno-maybe-uninitialized)
set(ADD_CXX_FLAGS -Wnon-virtual-dtor -Wreorder -Woverloaded-virtual -Wsign-promo -Wsynth -Wcast-qual -Wno-strict-overflow -Wno-psabi)

if(CMAKE_CXX_COMPILER_ID MATCHES "Clang")
# clang specific suppressions
set(ADD_C_AND_CXX_FLAGS ${ADD_C_AND_CXX_FLAGS} -Wno-unknown-warning-option)
set(ADD_C_FLAGS ${ADD_C_FLAGS} -Wno-initializer-overrides)
endif()

if(CMAKE_CXX_COMPILER_ID MATCHES "Intel")
   # for intel compilers we need to set the fp-model precise flag to disable incorrect floating point optimizations
   add_compile_options(-fp-model precise)
   # to prevent symbols from svml exported twice we use the -shared-intel flag, see https://git.zib.de/integer/scip/issues/2872
   # this happens with the cplex static lib
   if(LPS MATCHES "cpx")
       add_compile_options(-shared-intel) # for c and cxx
   endif()
elseif(CMAKE_CXX_COMPILER_ID MATCHES "GNU")
    # require at least gcc 4.8
    if (CMAKE_CXX_COMPILER_VERSION VERSION_LESS 4.8)
        message(WARNING "GCC version not supported, should be at least 4.8!")
    endif()
    add_compile_options(${ADD_C_AND_CXX_FLAGS})
    add_compile_options("$<$<COMPILE_LANGUAGE:C>:${ADD_C_FLAGS}>$<$<COMPILE_LANGUAGE:CXX>:${ADD_CXX_FLAGS}>")
elseif(CMAKE_CXX_COMPILER_ID MATCHES "Clang")
    add_compile_options(${ADD_C_AND_CXX_FLAGS})
    add_compile_options("$<$<COMPILE_LANGUAGE:C>:${ADD_C_FLAGS}>$<$<COMPILE_LANGUAGE:CXX>:${ADD_CXX_FLAGS}>")
endif()

#set options for memory management
if( NOBLKBUFMEM )
   set(NOBLKMEM ON FORCE)
   set(NOBUFMEM ON FORCE)
endif()

if(NOBLKMEM)
   set(BMS_NOBLOCKMEM on)
endif()

if(NOBUFMEM)
   set(SCIP_NOBUFFERMEM on)
endif()

if(DEBUGSOL)
   set(WITH_DEBUG_SOLUTION on)
endif()

#set the correct rpath for OS X
set(CMAKE_MACOSX_RPATH ON)

#set defines for Windows
if(WIN32)
    set(SCIP_NO_SIGACTION on)
    set(SCIP_NO_STRTOK_R on)
endif()
if(MSVC)
#    add_definitions(/W4)
    add_definitions(/wd4100)
    add_definitions(/wd4244)
    add_definitions(-D_CRT_SECURE_NO_WARNINGS)
endif()

# Visual Studio compiler with static runtime libraries
if(MSVC AND MT)
    add_compile_options("$<$<AND:$<COMPILE_LANGUAGE:CXX>,$<CONFIG:DEBUG>>:/MTd>$<$<AND:$<COMPILE_LANGUAGE:CXX>,$<CONFIG:RELEASE>>:/MT>$<$<AND:$<COMPILE_LANGUAGE:C>,$<CONFIG:DEBUG>>:/MTd>$<$<AND:$<COMPILE_LANGUAGE:C>,$<CONFIG:RELEASE>>:/MT>")
endif()

#set expression interpreter file that should be used
if(EXPRINT STREQUAL "cppad")
    set(exprinterpret scip/exprinterpret_cppad.cpp)
elseif(EXPRINT STREQUAL "none")
    set(exprinterpret scip/exprinterpret_none.c)
else()
    message(FATAL_ERROR "EXPRINT option has wrong value")
endif()

# if tpi is not none force THREADSAFE to on
if(NOT (TPI STREQUAL "none"))
   set(THREADSAFE ON FORCE)
endif()

#set sources files, libraries and defines for tpi
if(TPI STREQUAL "none")
    set(tpisources tpi/tpi_none.c)
    set(THREAD_LIBRARIES "")
    set(TPI_NONE on)
elseif(TPI STREQUAL "tny")
    set(TPI_TNY on)
    set(tpisources tpi/tpi_tnycthrd.c tinycthread/tinycthread.c)
    find_package(Threads REQUIRED)
    set(THREAD_LIBRARIES ${CMAKE_THREAD_LIBS_INIT})
elseif(TPI STREQUAL "omp")
    set(TPI_OMP on)
    set(tpisources tpi/tpi_openmp.c)
    find_package(OpenMP REQUIRED)
    set(THREAD_LIBRARIES "")
    add_compile_options("$<$<COMPILE_LANGUAGE:C>:${OpenMP_C_FLAGS}>$<$<COMPILE_LANGUAGE:CXX>:${OpenMP_CXX_FLAGS}>")
    add_link_options("${OpenMP_CXX_FLAGS}")
else()
    message(FATAL_ERROR "TPI option has wrong value")
endif()

# PARASCIP is deprecated, use THREADSAFE
if(PARASCIP)
  set(THREADSAFE ON FORCE)
endif()

#set SCIP_THREADSAFE define
if(THREADSAFE)
    set(SCIP_THREADSAFE on)
endif()

set(NEWLINE "\\\\n")

# create a target for updating the current git hash
file(WRITE ${PROJECT_BINARY_DIR}/scip_update_githash.cmake "
find_program(GIT git)
if(EXISTS \${DST})
   file(STRINGS \${DST} GITHASH_OLD)
   string(REGEX REPLACE \"#define SCIP_GITHASH \\\"(.*)\\\"\" \"\\\\1\" GITHASH_OLD \"\${GITHASH_OLD}\")
endif()
if((GIT) AND (EXISTS ${CMAKE_CURRENT_SOURCE_DIR}/.git))
   execute_process(
      COMMAND \${GIT} describe --always --dirty
      WORKING_DIRECTORY ${CMAKE_CURRENT_SOURCE_DIR}
      OUTPUT_VARIABLE GITHASH OUTPUT_STRIP_TRAILING_WHITESPACE)
   string(REGEX REPLACE \"^.*-g\" \"\" GITHASH \"\${GITHASH}\")
   if(NOT \${GITHASH} STREQUAL \"\${GITHASH_OLD}\")
      file(WRITE \${DST} \"#define SCIP_GITHASH \\\"\${GITHASH}\\\"\n\")
   endif()
else()
   set(GITHASH \${GITHASH_OLD})
   if(NOT GITHASH)
      message(STATUS \"Compiling without git information\")
      set(GITHASH \"NoGitInfo\")
   endif()
   file(WRITE \${DST} \"#define SCIP_GITHASH \\\"\${GITHASH}\\\"\n\")
endif()
message(STATUS \"Git hash: \" \${GITHASH})
")
add_custom_target(scip_update_githash
   COMMAND ${CMAKE_COMMAND}
      -DDST=${PROJECT_SOURCE_DIR}/src/scip/githash.c
      -P ${PROJECT_BINARY_DIR}/scip_update_githash.cmake)

set(WITH_SCIPDEF on)

# ZLIB
if(ZLIB OR AUTOBUILD)
    message(STATUS "Finding ZLIB")
    if(NOT TARGET ZLIB::ZLIB)
        find_package(ZLIB)
        if((NOT ZLIB_FOUND) AND (NOT AUTOBUILD))
            message(FATAL_ERROR "ZLIB not found, try specifying ZLIB_DIR. ${AUTOBUILD_MSG}")
        endif()
    endif()
endif()
if(ZLIB_FOUND)
    message(STATUS "Finding ZLIB - found")
    set(SCIP_WITH_ZLIB ON)
else()
    message(STATUS "Support ZLIB: OFF")
    set(SCIP_WITH_ZLIB OFF)
endif()

# Readline
if(READLINE OR AUTOBUILD)
    message(STATUS "Finding Readline")
    find_package(Readline)
    if((NOT Readline_FOUND) AND (NOT AUTOBUILD))
        message(FATAL_ERROR "READLINE not found, try specifying READLINE_DIR. ${AUTOBUILD_MSG}")
    endif()
endif()
if(Readline_FOUND)
    message(STATUS "Finding Readline - found")
    include_directories(${Readline_INCLUDE_DIRS})
    set(SCIP_WITH_READLINE ON)
else()
    message(STATUS "Support Readline: OFF")
    set(Readline_LIBRARY "")
    set(SCIP_WITH_READLINE OFF)
endif()

# GMP
if(GMP OR AUTOBUILD)
    message(STATUS "Finding GMP")
    find_package(GMP)
    if((NOT GMP_FOUND) AND (NOT AUTOBUILD))
        message(FATAL_ERROR "GMP not found, try specifying GMP_DIR. ${AUTOBUILD_MSG}")
    endif()
endif()
if(GMP_FOUND)
    message(STATUS "Finding GMP - found")
    include_directories(${GMP_INCLUDE_DIRS})
    set(SCIP_WITH_GMP ON)
else()
    message(STATUS "Support GMP: OFF")
    set(GMP_LIBRARIES "")
    set(SCIP_WITH_GMP OFF)
endif()

# look for presolvelib
if(PAPILO OR AUTOBUILD)
    message(STATUS "Finding PAPILO")
    find_package(PAPILO CONFIG HINTS ${PAPILO_DIR})
    if((NOT PAPILO_FOUND) AND (NOT AUTOBUILD))
        message(FATAL_ERROR "PAPILO not found, try specifying PAPILO_DIR. ${AUTOBUILD_MSG}")
    endif()
endif()
if(PAPILO_FOUND)
    message(STATUS "Finding PAPILO - found")
    set(SCIP_WITH_PAPILO ON)
else()
    message(STATUS "Support PAPILO: OFF")
    set(PAPILO_IMPORTED_TARGETS "")
    set(SCIP_WITH_PAPILO OFF)
endif()

#search the selected LP solver library
message(STATUS "Finding Solver \"${LPS}\"")
if(LPS STREQUAL "spx")
    message(STATUS "Finding Soplex")
    find_package(SOPLEX REQUIRED CONFIG HINTS ${SOPLEX_DIR})
    if (DEFINED SOPLEX_WITH_PAPILO)
        message(STATUS "SOPLEX links PAPILO")
        if((NOT SCIP_WITH_PAPILO)) # TODO not sure how to handle AUTOBUILD
            message(FATAL_ERROR "Please link a SOPLEX built without PAPILO to build SCIP without PAPILO.")
        endif ()
    endif ()
    if(LPSCHECK)
        find_package(CPLEX REQUIRED)
        set(SCIP_WITH_LPSCHECK on)
    endif()
elseif(LPS STREQUAL "cpx")
    find_package(CPLEX REQUIRED)
elseif(LPS STREQUAL "glop")
    if(NOT TPI STREQUAL "tny")
        message(FATAL_ERROR "When using GLOP as an lp solver, TPI needs to be set to 'tny'.")
    endif()
    find_package(GLOP REQUIRED)
elseif(LPS STREQUAL "grb")
    find_package(GUROBI REQUIRED)
elseif(LPS STREQUAL "qso")
    find_package(QSO REQUIRED)
    set(BUILD_SHARED_LIBS off)
    message(STATUS "Turning off shared libraries.")
elseif(LPS STREQUAL "clp")
    find_package(CLP REQUIRED)
elseif(LPS STREQUAL "xprs")
    find_package(XPRESS REQUIRED)
elseif(LPS STREQUAL "msk")
    find_package(MOSEK REQUIRED)
elseif(LPS STREQUAL "none")
    set(lpi lpi/lpi_none.c)
else()
    message(FATAL_ERROR "option LPS has wrong value")
endif()

#setup the proper lpi file for the selected LP solver
if(SOPLEX_FOUND)
    message(STATUS "Finding SOPLEX - found")
    # SoPlex headers can be directly included
    include_directories(${SOPLEX_INCLUDE_DIRS})
    set(LPS_LIBRARIES ${SOPLEX_LIBRARIES})
    if(SHARED)
        set(LPS_PIC_LIBRARIES ${SOPLEX_PIC_LIBRARIES})
    else()
        set(LPS_PIC_LIBRARIES ${LPS_LIBRARIES})
    endif()
    if(LEGACY)
        set(lpi lpi/lpi_spx1.cpp)
    else()
        set(lpi lpi/lpi_spx2.cpp)
    endif()
else()
    message(STATUS "Support SOPLEX: OFF")
endif()

if(CLP_FOUND)
    message(STATUS "Finding CLP - found")
    include_directories(${CLP_INCLUDE_DIRS})
    set(lpi lpi/lpi_clp.cpp)
    set(LPS_LIBRARIES ${CLP_LIBRARIES})
    set(LPS_PIC_LIBRARIES ${LPS_LIBRARIES})
else()
    message(STATUS "Support CLP: OFF")
endif()

if(CPLEX_FOUND)
    message(STATUS "Finding CPLEX - found")
    include_directories(${CPLEX_INCLUDE_DIRS})
    # only use lpi_cpx.c if LPSCHECK is not enabled
    if(LPS STREQUAL "cpx")
        set(lpi lpi/lpi_cpx.c)
    endif()
    set(LPS_LIBRARIES ${LPS_LIBRARIES} ${CPLEX_LIBRARIES})
    set(LPS_PIC_LIBRARIES ${LPS_PIC_LIBRARIES} ${LPS_LIBRARIES})
else()
    message(STATUS "Support CPLEX: OFF")
endif()

if(GLOP_FOUND)
    message(STATUS "Finding GLOP - found")
    include_directories(${GLOP_INCLUDE_DIRS})
    set(lpi lpi/lpi_glop.cpp)
    set(LPS_LIBRARIES ${GLOP_LIBRARIES})
    set(LPS_PIC_LIBRARIES ${LPS_LIBRARIES})
    set(CMAKE_CXX_STANDARD 17)
else()
    message(STATUS "Support GLOP: OFF")
endif()

if(GUROBI_FOUND)
    message(STATUS "Finding GUROBI - found")
    include_directories(${GUROBI_INCLUDE_DIRS})
    set(lpi lpi/lpi_grb.c)
    set(LPS_LIBRARIES ${GUROBI_LIBRARIES})
    set(LPS_PIC_LIBRARIES ${LPS_LIBRARIES})
else()
    message(STATUS "Support GUROBI: OFF")
endif()

if(XPRESS_FOUND)
    message(STATUS "Finding XPRESS - found")
    include_directories(${XPRESS_INCLUDE_DIRS})
    set(lpi lpi/lpi_xprs.c)
    set(LPS_LIBRARIES ${XPRESS_LIBRARIES})
    set(LPS_PIC_LIBRARIES ${LPS_LIBRARIES})
else()
    message(STATUS "Support XPRESS: OFF")
endif()

if(MOSEK_FOUND)
    message(STATUS "Finding MOSEK - found")
    include_directories(${MOSEK_INCLUDE_DIRS})
    set(lpi lpi/lpi_msk.c)
    set(LPS_LIBRARIES ${MOSEK_LIBRARIES})
    set(LPS_PIC_LIBRARIES ${LPS_LIBRARIES})
else()
    message(STATUS "Support MOSEK: OFF")
endif()

if(QSO_FOUND)
    message(STATUS "Finding QSO - found")
    include_directories(${QSO_INCLUDE_DIRS})
    set(lpi lpi/lpi_qso.c)
    set(LPS_LIBRARIES ${QSO_LIBRARIES})
    set(LPS_PIC_LIBRARIES ${LPS_LIBRARIES})
else()
    message(STATUS "Support QSO: OFF")
endif()

#
# enable coverage support
#
# it is very important to execute this prior to adding subdirectories because of
# the compiler flag changes
#
if( COVERAGE )
    include(CodeCoverage)
    APPEND_COVERAGE_COMPILER_FLAGS()
    set(COVERAGE_EXCLUDES '/usr*')

    #
    # create a CMake script file that is executed to run the coverage test.
    # With a script file, the return code of the tests is simply ignored,
    # and a coverage report is generated even if some tests fail currently.
    #
    file(WRITE ${PROJECT_BINARY_DIR}/RunCoverage.cmake "execute_process(COMMAND ctest ${CMAKE_CTEST_COMMAND} ${COVERAGE_CTEST_ARGS})")

    #
    # setup the coverage target to execute the RunCoverage script
    #
    SETUP_TARGET_FOR_COVERAGE(NAME coverage
                          EXECUTABLE ${CMAKE_COMMAND} -P ${PROJECT_BINARY_DIR}/RunCoverage.cmake
                          DEPENDENCIES all_executables
                          )
else()
  message(STATUS "CodeCoverage: OFF")
endif()

# ZIMPL headers need to be copied to have the "zimpl/*.h" prefix
if(ZIMPL OR AUTOBUILD)
    message(STATUS "Finding ZIMPL")
    find_package(ZIMPL 3.5.0 CONFIG HINTS ${ZIMPL_DIR})
    if((NOT ZIMPL_FOUND) AND (NOT AUTOBUILD))
        message(FATAL_ERROR "ZIMPL not found, try specifying ZIMPL_DIR. ${AUTOBUILD_MSG}")
    endif()
endif()
if(ZIMPL_FOUND)
    message(STATUS "Finding ZIMPL - found")
    set(SCIP_WITH_ZIMPL ON)
    include_directories(${ZIMPL_INCLUDE_DIRS})
    if(NOT SHARED)
        set(ZIMPL_PIC_LIBRARIES ${ZIMPL_LIBRARIES})
    endif()
else()
    message(STATUS "Support ZIMPL: OFF")
    set(ZIMPL_LIBRARIES "")
    set(ZIMPL_PIC_LIBRARIES "")
    set(SCIP_WITH_ZIMPL OFF)
endif()

if(AMPL)
    set(SCIP_WITH_AMPL ON)
    include_directories(BEFORE ${CMAKE_CURRENT_SOURCE_DIR}/src/amplmp/include)
    set(amplsrc scip/reader_nl.cpp amplmp/src/format.cpp amplmp/src/expr-info.cpp amplmp/src/nl-reader.cpp amplmp/src/os.cpp amplmp/src/posix.cpp)
else()
    message(STATUS "Support AMPL: OFF")
    set(SCIP_WITH_AMPL OFF)
endif()

# IPOPT
if(IPOPT OR AUTOBUILD)
    message(STATUS "Finding IPOPT")
    find_package(IPOPT 3.12.0)
    if((NOT IPOPT_FOUND) AND (NOT AUTOBUILD))
        message(FATAL_ERROR "IPOPT not found, try specifying IPOPT_DIR. ${AUTOBUILD_MSG}")
    endif()
endif()
if(IPOPT_FOUND)
    message(STATUS "Finding IPOPT - found")
    include_directories(${IPOPT_INCLUDE_DIRS})
    #on debian IPOPT package needs this definition to work
    set(HAVE_CSTDDEF on)
    set(NLPI_LIBRARIES ${IPOPT_LIBRARIES})
    set(nlpi scip/nlpi_ipopt.cpp)
    set(LAPACK off)
else()
    message(STATUS "Support IPOPT: OFF")
    set(nlpi scip/nlpi_ipopt_dummy.c)
endif()

# LAPACK
if(LAPACK)
    message(STATUS "Finding LAPACK")
    find_package(LAPACK REQUIRED)
    message(STATUS "Finding LAPACK - found")
    set(SCIP_WITH_LAPACK on)
else()
    message(STATUS "Support LAPACK: OFF")
    set(LAPACK_LIBRARIES "")
    set(SCIP_WITH_LAPACK off)
endif()

# WORHP
if(WORHP OR AUTOBUILD)
    message(STATUS "Finding WORHP")
    find_package(WORHP)
    if((NOT WORHP_FOUND) AND (NOT AUTOBUILD))
        message(FATAL_ERROR "WORHP not found, try specifying WORPH_DIR. ${AUTOBUILD_MSG}")
    endif()
endif()
if(WORHP_FOUND)
    message(STATUS "Finding WORHP - found")
    include_directories(${WORHP_INCLUDE_DIRS})
    set(nlpi ${nlpi} scip/nlpi_worhp.c)
    set(NLPI_LIBRARIES ${NLPI_LIBRARIES} ${WORHP_LIBRARIES})
else()
    message(STATUS "Support WORHP: OFF")
    set(nlpi ${nlpi} scip/nlpi_worhp_dummy.c)
endif()

# FilterSQP (with CMake, nlpi_filtersqp doesn't build anyway)
set(nlpi ${nlpi} scip/nlpi_filtersqp_dummy.c)

# run checks to figure out how the rounding mode can be set
include(CheckSymbolExists)
check_symbol_exists(FE_DOWNWARD "fenv.h" LINUX_ROUNDING)
if(LINUX_ROUNDING)
    set(SCIP_ROUNDING_FE on)
else()
    check_symbol_exists(FP_RND_RM "float.h" OSF_ROUNDING)
    if(OSF_ROUNDING)
        set(SCIP_ROUNDING_FP on)
    else()
        check_symbol_exists(RC_DOWN "float.h" MS_ROUNDING)
        if(MS_ROUNDING)
            set(SCIP_ROUNDING_MS on)
        else()
            message(WARNING "cannot figure out how to set rounding mode")
        endif()
    endif()
endif()

message(STATUS "Finding CRITERION")
find_package(CRITERION)
if(CRITERION_FOUND)
    message(STATUS "Finding CRITERION - found")
else()
    message(STATUS "Finding CRITERION - not found")
endif()


# export compilation settings to header file
configure_file(${CMAKE_CURRENT_SOURCE_DIR}/src/scip/config.h.in ${PROJECT_BINARY_DIR}/scip/config.h @ONLY)

# go to src/ and compile the code
add_subdirectory(src)

# store directory
set(OLD_CMAKE_RUNTIME_OUTPUT_DIRECTORY ${CMAKE_RUNTIME_OUTPUT_DIRECTORY})

include(CTest)
if(BUILD_TESTING)
    #
    # add SCIP tests
    #
    add_subdirectory(check)

    #
    # add unit tests as a single target. Including tests will add the unit tests as single executables
    #
    add_custom_target(unittests)
    add_subdirectory(tests EXCLUDE_FROM_ALL)
    add_subdirectory(doc EXCLUDE_FROM_ALL)

    #
    # add examples
    #
    # use sub directory bin/examples for executables of examples
    #
    set(CMAKE_RUNTIME_OUTPUT_DIRECTORY ${OLD_CMAKE_RUNTIME_OUTPUT_DIRECTORY}/examples)
    add_subdirectory(examples)

    #
    # add applications
    #
    set(CMAKE_RUNTIME_OUTPUT_DIRECTORY ${OLD_CMAKE_RUNTIME_OUTPUT_DIRECTORY}/applications)
    add_subdirectory(applications)

    add_custom_target(all_executables DEPENDS scip unittests examples applications)
endif()

set(CMAKE_RUNTIME_OUTPUT_DIRECTORY ${OLD_CMAKE_RUNTIME_OUTPUT_DIRECTORY})

if(${CMAKE_SOURCE_DIR} STREQUAL ${CMAKE_CURRENT_SOURCE_DIR})
    include(FeatureSummary)
    feature_summary(WHAT ALL)
endif()<|MERGE_RESOLUTION|>--- conflicted
+++ resolved
@@ -14,17 +14,10 @@
 set(CMAKE_CXX_FLAGS_RELWITHDEBINFO "${CMAKE_CXX_FLAGS_DEBUG} ${CMAKE_CXX_FLAGS_RELEASE}")
 
 set(SCIP_VERSION_MAJOR 8)
-<<<<<<< HEAD
-set(SCIP_VERSION_MINOR 0)
-set(SCIP_VERSION_PATCH 3)
+set(SCIP_VERSION_MINOR 1)
+set(SCIP_VERSION_PATCH 0)
 set(SCIP_VERSION_SUB 5)
 set(SCIP_VERSION_API 111)
-=======
-set(SCIP_VERSION_MINOR 1)
-set(SCIP_VERSION_PATCH 0)
-set(SCIP_VERSION_SUB 0)
-set(SCIP_VERSION_API 104)
->>>>>>> 7aad6f23
 
 project(SCIP
     VERSION ${SCIP_VERSION_MAJOR}.${SCIP_VERSION_MINOR}.${SCIP_VERSION_PATCH}.${SCIP_VERSION_SUB}
@@ -113,11 +106,7 @@
 set_property(CACHE LPS PROPERTY STRINGS spx cpx grb xprs clp glop msk qso none )  #define list of values GUI will offer for the variable
 
 set(SYM sbliss CACHE STRING "options for symmetry computation")  #create the variable
-<<<<<<< HEAD
 set_property(CACHE SYM PROPERTY STRINGS bliss sbliss nauty snauty none )  #define list of values GUI will offer for the variable
-=======
-set_property(CACHE SYM PROPERTY STRINGS bliss sassy nauty none )  #define list of values GUI will offer for the variable
->>>>>>> 7aad6f23
 
 if(NOT (CMAKE_BUILD_TYPE STREQUAL "Release" OR CMAKE_BUILD_TYPE STREQUAL "Debug" OR CMAKE_BUILD_TYPE STREQUAL "RelWithDebInfo" OR CMAKE_BUILD_TYPE STREQUAL "MinSizeRel"))
     message(FATAL_ERROR "You have not selected a valid CMAKE_BUILD_TYPE. Please select 'Release' or 'Debug'.")
@@ -159,28 +148,17 @@
     set(SYM_LIBRARIES libbliss)
     set(SYM_PIC_LIBRARIES libbliss)
 elseif(SYM STREQUAL "sbliss")
-<<<<<<< HEAD
     message(STATUS "Support SYM: sassy+bliss")
     set(sym symmetry/compute_symmetry_sassy_bliss.cpp)
 
     # configure bliss
-=======
-    message(STATUS "Support SYM: sbliss")
-    set(sym symmetry/compute_symmetry_sassy.cpp)
-
-    # sassy is currently based on bliss, so configure bliss
->>>>>>> 7aad6f23
     set(BUILD_SHARED_LIBS OFF)
     set(TMPFLAGS ${CMAKE_C_FLAGS})
     set(TMXFLAGS ${CMAKE_CXX_FLAGS})
     set(CMAKE_C_FLAGS -w)
     set(CMAKE_CXX_FLAGS -w)
 
-<<<<<<< HEAD
     add_subdirectory(src/bliss EXCLUDE_FROM_ALL)
-=======
-    add_subdirectory(src/bliss)
->>>>>>> 7aad6f23
 
     # undo modification
     set(CMAKE_C_FLAGS ${TMPFLAGS})
@@ -209,56 +187,6 @@
         set(PIC_FLAG "")
     endif()
     file(GLOB files ${CMAKE_CURRENT_SOURCE_DIR}/src/nauty/*)
-<<<<<<< HEAD
-
-    # add custom command to build the library using configure and make
-    add_custom_command(OUTPUT ${CMAKE_CURRENT_BINARY_DIR}/lib/libnauty.a
-        COMMAND
-=======
-    # add custom command to build the library using configure and make
-    add_custom_command(OUTPUT ${CMAKE_CURRENT_BINARY_DIR}/lib/libnauty.a
-        COMMAND 
->>>>>>> 7aad6f23
-        mkdir -p ${CMAKE_CURRENT_BINARY_DIR}/src/nauty &&
-        cd ${CMAKE_CURRENT_BINARY_DIR}/src/nauty &&
-        cp ${CMAKE_CURRENT_SOURCE_DIR}/src/nauty/* . &&
-        ./configure &&
-        make ${PIC_FLAG} nauty.a &&
-        cp nauty.a ${CMAKE_CURRENT_BINARY_DIR}/lib/libnauty.a
-        DEPENDS ${files})
-<<<<<<< HEAD
-
-=======
-    
->>>>>>> 7aad6f23
-    # add custom target and library target
-    add_custom_target(libnauty_target DEPENDS ${CMAKE_CURRENT_BINARY_DIR}/lib/libnauty.a)
-    add_library(libnauty STATIC IMPORTED GLOBAL)
-    add_dependencies(libnauty libnauty_target)
-<<<<<<< HEAD
-    set_target_properties(libnauty PROPERTIES
-=======
-    set_target_properties(libnauty PROPERTIES 
->>>>>>> 7aad6f23
-        IMPORTED_LOCATION ${CMAKE_CURRENT_BINARY_DIR}/lib/libnauty.a)
-
-    set(NAUTY_TARGET libnauty)
-    set(SYM_LIBRARIES libnauty)
-    set(SYM_PIC_LIBRARIES libnauty)
-<<<<<<< HEAD
- elseif(SYM STREQUAL "snauty")
-    message(STATUS "Support SYM: sassy+nauty")
-    set(sym symmetry/compute_symmetry_sassy_nauty.cpp)
-
-    if(SHARED)
-        set(PIC_FLAG "CFLAGS='-fPIC'")
-    else()
-        set(PIC_FLAG "")
-    endif()
-    file(GLOB files ${CMAKE_CURRENT_SOURCE_DIR}/src/nauty/*)
-
-    # sassy needs C++-17
-    set(CMAKE_CXX_STANDARD 17)
 
     # add custom command to build the library using configure and make
     add_custom_command(OUTPUT ${CMAKE_CURRENT_BINARY_DIR}/lib/libnauty.a
@@ -281,9 +209,41 @@
     set(NAUTY_TARGET libnauty)
     set(SYM_LIBRARIES libnauty)
     set(SYM_PIC_LIBRARIES libnauty)
-=======
-
->>>>>>> 7aad6f23
+ elseif(SYM STREQUAL "snauty")
+    message(STATUS "Support SYM: sassy+nauty")
+    set(sym symmetry/compute_symmetry_sassy_nauty.cpp)
+
+    if(SHARED)
+        set(PIC_FLAG "CFLAGS='-fPIC'")
+    else()
+        set(PIC_FLAG "")
+    endif()
+    file(GLOB files ${CMAKE_CURRENT_SOURCE_DIR}/src/nauty/*)
+
+    # sassy needs C++-17
+    set(CMAKE_CXX_STANDARD 17)
+
+    # add custom command to build the library using configure and make
+    add_custom_command(OUTPUT ${CMAKE_CURRENT_BINARY_DIR}/lib/libnauty.a
+        COMMAND
+        mkdir -p ${CMAKE_CURRENT_BINARY_DIR}/src/nauty &&
+        cd ${CMAKE_CURRENT_BINARY_DIR}/src/nauty &&
+        cp ${CMAKE_CURRENT_SOURCE_DIR}/src/nauty/* . &&
+        ./configure &&
+        make ${PIC_FLAG} nauty.a &&
+        cp nauty.a ${CMAKE_CURRENT_BINARY_DIR}/lib/libnauty.a
+        DEPENDS ${files})
+
+    # add custom target and library target
+    add_custom_target(libnauty_target DEPENDS ${CMAKE_CURRENT_BINARY_DIR}/lib/libnauty.a)
+    add_library(libnauty STATIC IMPORTED GLOBAL)
+    add_dependencies(libnauty libnauty_target)
+    set_target_properties(libnauty PROPERTIES
+        IMPORTED_LOCATION ${CMAKE_CURRENT_BINARY_DIR}/lib/libnauty.a)
+
+    set(NAUTY_TARGET libnauty)
+    set(SYM_LIBRARIES libnauty)
+    set(SYM_PIC_LIBRARIES libnauty)
 elseif(SYM STREQUAL "none")
     message(STATUS "Support SYM: OFF")
     set(sym symmetry/compute_symmetry_none.cpp)
