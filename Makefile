#* * * * * * * * * * * * * * * * * * * * * * * * * * * * * * * * * * * * * * *#
#*                                                                           *#
#*                  This file is part of the program and library             *#
#*         SCIP --- Solving Constraint Integer Programs                      *#
#*                                                                           *#
#*  Copyright (c) 2002-2024 Zuse Institute Berlin (ZIB)                      *#
#*                                                                           *#
#*  Licensed under the Apache License, Version 2.0 (the "License");          *#
#*  you may not use this file except in compliance with the License.         *#
#*  You may obtain a copy of the License at                                  *#
#*                                                                           *#
#*      http://www.apache.org/licenses/LICENSE-2.0                           *#
#*                                                                           *#
#*  Unless required by applicable law or agreed to in writing, software      *#
#*  distributed under the License is distributed on an "AS IS" BASIS,        *#
#*  WITHOUT WARRANTIES OR CONDITIONS OF ANY KIND, either express or implied. *#
#*  See the License for the specific language governing permissions and      *#
#*  limitations under the License.                                           *#
#*                                                                           *#
#*  You should have received a copy of the Apache-2.0 license                *#
#*  along with SCIP; see the file LICENSE. If not visit scipopt.org.         *#
#*                                                                           *#
#* * * * * * * * * * * * * * * * * * * * * * * * * * * * * * * * * * * * * * *#

#@file    Makefile
#@brief   SCIP Makefile
#@author  Thorsten Koch
#@author  Tobias Achterberg
#@author  Marc Pfetsch
#@author  Timo Berthold

#-----------------------------------------------------------------------------
# paths variables
#-----------------------------------------------------------------------------

SCIPDIR		=	./

INSTALLDIR	=

#-----------------------------------------------------------------------------
# include make.project file
#-----------------------------------------------------------------------------

# do not use other open source projects; needs to be set before including make.project
ifeq ($(OPENSOURCE),false)
	override EXPRINT	=	none
	override GMP		=	false
	override MPFR		=	false
	override READLINE	=	false
	override ZLIB		=	false
	override ZIMPL		=	false
	override IPOPT		=	false
	override AMPL		=	false
endif

# mark that this is a SCIP internal makefile
SCIPINTERNAL	=	true

# use THREADSAFE=true if compiled with TPI not equal to none
ifeq ($(TPI),omp)
	override THREADSAFE      =       true
endif
ifeq ($(TPI),tny)
        override THREADSAFE      =       true
endif


# load default settings and detect host architecture
include $(SCIPDIR)/make/make.project

#-----------------------------------------------------------------------------
# default settings
#-----------------------------------------------------------------------------

VERSION		=	$(SCIP_VERSION)
SCIPGITHASH	=
SOFTLINKS	=
MAKESOFTLINKS	=	true

#-----------------------------------------------------------------------------
# define build flags
#-----------------------------------------------------------------------------
BUILDFLAGS =	" ARCH=$(ARCH)\\n\
		COMP=$(COMP)\\n\
		DEBUGSOL=$(DEBUGSOL)\\n\
		EXPRINT=$(EXPRINT)\\n\
		GMP=$(GMP)\\n\
		MPFR=$(MPFR)\\n\
		EXACTSOLVE=$(EXACTSOLVE)\\n\
		IPOPTOPT=$(IPOPTOPT)\\n\
		LPSCHECK=$(LPSCHECK)\\n\
		LPSOPT=$(LPSOPT)\\n\
		NOBLKBUFMEM=$(NOBLKBUFMEM)\\n\
		NOBLKMEM=$(NOBLKMEM)\\n\
		NOBUFMEM=$(NOBUFMEM)\\n\
		OPT=$(OPT)\\n\
		OSTYPE=$(OSTYPE)\\n\
		THREADSAFE=$(THREADSAFE)\\n\
		PAPILO=$(PAPILO)\\n\
		READLINE=$(READLINE)\\n\
		SANITIZE=$(SANITIZE)\\n\
		SHARED=$(SHARED)\\n\
		SYM=$(SYM)\\n\
		USRARFLAGS=$(USRARFLAGS)\\n\
		USRCFLAGS=$(USRCFLAGS)\\n\
		USRCXXFLAGS=$(USRCXXFLAGS)\\n\
		USRFLAGS=$(USRFLAGS)\\n\
		USRLDFLAGS=$(USRLDFLAGS)\\n\
		USROFLAGS=$(USROFLAGS)\\n\
		VERSION=$(VERSION)\\n\
		WORHP=$(WORHP)\\n\
		WORHPOPT=$(WORHPOPT)\\n\
		ZIMPL=$(ZIMPL)\\n\
		ZIMPLOPT=$(ZIMPLOPT)\\n\
		AMPL=$(AMPL)\\n\
		ZLIB=$(ZLIB)"

#-----------------------------------------------------------------------------
# LP Solver Interface
#-----------------------------------------------------------------------------

LPILIBSHORTNAME	=	lpi$(LPS)
LPILIBNAME	=	$(LPILIBSHORTNAME)-$(VERSION)
LPILIBOBJ	=
LPSOPTIONS	=
LPSEXOPTIONS =
LPIINSTMSG	=

LPSOPTIONS	+=	cpx
ifeq ($(LPS),cpx)
FLAGS		+=	-I$(LIBDIR)/include/cpxinc
LPILIBOBJ	=	lpi/lpi_cpx.o scip/bitencode.o blockmemshell/memory.o scip/rbtree.o scip/message.o
LPILIBSRC  	=	$(addprefix $(SRCDIR)/,$(LPILIBOBJ:.o=.c))
SOFTLINKS	+=	$(LIBDIR)/include/cpxinc
ifeq ($(SHARED),true)
SOFTLINKS	+=	$(LIBDIR)/shared/libcplex.$(OSTYPE).$(ARCH).$(COMP).$(SHAREDLIBEXT)
else
SOFTLINKS	+=	$(LIBDIR)/static/libcplex.$(OSTYPE).$(ARCH).$(COMP).$(STATICLIBEXT)
endif
LPIINSTMSG	=	"  -> \"cpxinc\" is the path to the CPLEX \"include\" directory, e.g., \"<CPLEX-path>/include/ilcplex\".\n"
LPIINSTMSG	+=	" -> \"libcplex.*.a\" is the path to the CPLEX library, e.g., \"<CPLEX-path>/lib/x86-64_linux/static_pic/libcplex.a\"\n"
LPIINSTMSG	+=	" -> \"libcplex.*.so\" is the path to the CPLEX library, e.g., \"<CPLEX-path>/bin/x86-64_linux/libcplex1263.so\""
endif

# XPRESS is only available as shared library
LPSOPTIONS	+=	xprs
ifeq ($(LPS),xprs)
FLAGS		+=	-I$(LIBDIR)/include/xprsinc
LPILIBOBJ	=	lpi/lpi_xprs.o scip/bitencode.o blockmemshell/memory.o scip/rbtree.o scip/message.o
LPILIBSRC  	=	$(addprefix $(SRCDIR)/,$(LPILIBOBJ:.o=.c))
SOFTLINKS	+=	$(LIBDIR)/include/xprsinc
SOFTLINKS	+=	$(LIBDIR)/shared/libxprs.$(OSTYPE).$(ARCH).$(COMP).$(SHAREDLIBEXT)
LPIINSTMSG	=	"  -> \"xprsinc\" is the path to the XPRESS \"include\" directory, e.g., \"<XPRESS-path>/include\".\n"
LPIINSTMSG	+=	" -> \"libxprs.*\" is the path to the XPRESS library, e.g., \"<XPRESS-path>/lib/libxprs.so\""
endif

# mosek only supports shared libraries
LPSOPTIONS	+=	msk
ifeq ($(LPS),msk)
FLAGS		+=	-I$(LIBDIR)/include/mskinc
LPILIBOBJ	=	lpi/lpi_msk.o scip/bitencode.o blockmemshell/memory.o scip/rbtree.o scip/message.o
LPILIBSRC  	=	$(addprefix $(SRCDIR)/,$(LPILIBOBJ:.o=.c))
SOFTLINKS	+=	$(LIBDIR)/include/mskinc
SOFTLINKS	+=	$(LIBDIR)/shared/libmosek.$(OSTYPE).$(ARCH).$(COMP).$(SHAREDLIBEXT)
SOFTLINKS	+=	$(LIBDIR)/shared/libiomp5.$(OSTYPE).$(ARCH).$(COMP).$(SHAREDLIBEXT)    # for Mosek < 9
SOFTLINKS	+=	$(LIBDIR)/shared/libcilkrts.$(OSTYPE).$(ARCH).$(COMP).$(SHAREDLIBEXT)  # for Mosek < 10
LPIINSTMSG	=	"  -> \"mskinc\" is the path to the Mosek \"include\" directory, e.g., \"<Mosek-path>/tools/platform/linux64x86/h\".\n"
LPIINSTMSG	+=	" -> \"libmosek.*\" is the path to the Mosek library, e.g., \"<Mosek-path>/tools/platform/linux64x86/bin/libmosek64.so\".\n"
LPIINSTMSG	+=	" -> \"libiomp5.*\" is the path to the Intel OpenMP library, e.g., \"<Mosek-path>/tools/platform/linux64x86/bin/libiomp5.so\" (required for Mosek < 9.0 only).\n"
LPIINSTMSG	+=	" -> \"libcilkrts.*\" is the path to the cilk library, e.g., \"<Mosek-path>/tools/platform/linux64x86/bin/libcilkrts.so.5\" (required for Mosek < 10.0 only).\n"
endif

LPSOPTIONS	+=	spx1
ifeq ($(LPS),spx1)
LINKER		=	CPP
FLAGS		+=	-I$(LIBDIR)/include/spxinc
LPILIBOBJ	=	lpi/lpi_spx1.o scip/bitencode.o blockmemshell/memory.o scip/rbtree.o scip/message.o
LPILIBSRC	=	$(SRCDIR)/lpi/lpi_spx1.cpp $(SRCDIR)/scip/bitencode.c $(SRCDIR)/blockmemshell/memory.c $(SRCDIR)/scip/rbtree.c $(SRCDIR)/scip/message.c
SOFTLINKS	+=	$(LIBDIR)/include/spxinc
ifeq ($(SHARED),true)
SOFTLINKS	+=	$(LIBDIR)/shared/libsoplex.$(OSTYPE).$(ARCH).$(COMP).$(LPSOPT).$(SHAREDLIBEXT)
else
SOFTLINKS	+=	$(LIBDIR)/static/libsoplex.$(OSTYPE).$(ARCH).$(COMP).$(LPSOPT).$(STATICLIBEXT)
endif
LPIINSTMSG	=	"  -> \"spxinc\" is the path to the SoPlex \"src\" directory, e.g., \"<SoPlex-path>/src\".\n"
LPIINSTMSG	+=	" -> \"libsoplex.*\" is the path to the SoPlex library, e.g., \"<SoPlex-path>/lib/libsoplex.$(OSTYPE).$(ARCH).$(COMP).$(LPSOPT).$(STATICLIBEXT)\""
ifeq ($(LPSCHECK),true)
FLAGS		+=	-I$(LIBDIR)/include/cpxinc
SOFTLINKS	+=	$(LIBDIR)/include/cpxinc
ifeq ($(SHARED),true)
SOFTLINKS	+=	$(LIBDIR)/shared/libcplex.$(OSTYPE).$(ARCH).$(COMP).$(SHAREDLIBEXT)
else
SOFTLINKS	+=	$(LIBDIR)/static/libcplex.$(OSTYPE).$(ARCH).$(COMP).$(STATICLIBEXT)
endif
LPIINSTMSG	+=	"  -> \"cpxinc\" is the path to the CPLEX \"include\" directory, e.g., \"<CPLEX-path>/include/ilcplex\".\n"
LPIINSTMSG	+=	" -> \"libcplex.*.a\" is the path to the CPLEX library, e.g., \"<CPLEX-path>/lib/x86-64_linux/static_pic/libcplex.a\"\n"
LPIINSTMSG	+=	" -> \"libcplex.*.so\" is the path to the CPLEX library, e.g., \"<CPLEX-path>/bin/x86-64_linux/libcplex1263.so\""
endif
endif

LPSOPTIONS	+=	spx ( = spx2)
ifeq ($(LPS),spx2)
LINKER		=	CPP
FLAGS		+=	-I$(LIBDIR)/include/spxinc
LPILIBOBJ	=	lpi/lpi_spx2.o scip/bitencode.o blockmemshell/memory.o scip/rbtree.o scip/message.o
LPILIBSRC	=	$(SRCDIR)/lpi/lpi_spx2.cpp $(SRCDIR)/scip/bitencode.c $(SRCDIR)/blockmemshell/memory.c $(SRCDIR)/scip/rbtree.c $(SRCDIR)/scip/message.c
SOFTLINKS	+=	$(LIBDIR)/include/spxinc
ifeq ($(SHARED),true)
SOFTLINKS	+=	$(LIBDIR)/shared/libsoplex.$(OSTYPE).$(ARCH).$(COMP).$(LPSOPT).$(SHAREDLIBEXT)
else
SOFTLINKS	+=	$(LIBDIR)/static/libsoplex.$(OSTYPE).$(ARCH).$(COMP).$(LPSOPT).$(STATICLIBEXT)
endif
LPIINSTMSG	=	"  -> \"spxinc\" is the path to the SoPlex \"src\" directory, e.g., \"<SoPlex-path>/src\".\n"
LPIINSTMSG	+=	" -> \"libsoplex.*\" is the path to the SoPlex library, e.g., \"<SoPlex-path>/lib/libsoplex.linux.x86.gnu.opt.a\""
ifeq ($(LPSCHECK),true)
FLAGS		+=	-I$(LIBDIR)/include/cpxinc
SOFTLINKS	+=	$(LIBDIR)/include/cpxinc
ifeq ($(SHARED),true)
SOFTLINKS	+=	$(LIBDIR)/shared/libcplex.$(OSTYPE).$(ARCH).$(COMP).$(SHAREDLIBEXT)
else
SOFTLINKS	+=	$(LIBDIR)/static/libcplex.$(OSTYPE).$(ARCH).$(COMP).$(STATICLIBEXT)
endif
LPIINSTMSG	+=	"  -> \"cpxinc\" is the path to the CPLEX \"include\" directory, e.g., \"<CPLEX-path>/include/ilcplex\".\n"
LPIINSTMSG	+=	" -> \"libcplex.*.a\" is the path to the CPLEX library, e.g., \"<CPLEX-path>/lib/x86_rhel4.0_3.4/static_pic/libcplex.a\"\n"
LPIINSTMSG	+=	" -> \"libcplex.*.so\" is the path to the CPLEX library, e.g., \"<CPLEX-path>/bin/x86-64_linux/libcplex1263.so\""
endif
endif

LPSOPTIONS	+=	clp
ifeq ($(LPS),clp)
LINKER		=	CPP
FLAGS		+=	-I$(LIBDIR)/$(LIBTYPE)/clp.$(OSTYPE).$(ARCH).$(COMP).$(LPSOPT)/include/coin -I$(LIBDIR)/$(LIBTYPE)/clp.$(OSTYPE).$(ARCH).$(COMP).$(LPSOPT)/include/coin-or
LPILIBOBJ	=	lpi/lpi_clp.o scip/bitencode.o blockmemshell/memory.o scip/rbtree.o scip/message.o
LPILIBSRC	=	$(SRCDIR)/lpi/lpi_clp.cpp $(SRCDIR)/scip/bitencode.c $(SRCDIR)/blockmemshell/memory.c $(SRCDIR)/scip/rbtree.c $(SRCDIR)/scip/message.c
SOFTLINKS	+=	$(LIBDIR)/$(LIBTYPE)/clp.$(OSTYPE).$(ARCH).$(COMP).$(LPSOPT)
LPIINSTMSG	=	"  -> \"clp.$(OSTYPE).$(ARCH).$(COMP).$(LPSOPT)\" is the path to the Clp installation directory, i.e., \"<Clp-path>/include/coin/ClpModel.hpp\" should exist.\n"
endif

LPSOPTIONS	+=	highs
ifeq ($(LPS),highs)
LINKER		=	CPP
FLAGS		+=	-I$(LIBDIR)/$(LIBTYPE)/highs.$(OSTYPE).$(ARCH).$(COMP).$(LPSOPT)/
LPILIBOBJ	=	lpi/lpi_highs.o scip/bitencode.o blockmemshell/memory.o scip/message.o
LPILIBSRC	=	$(SRCDIR)/lpi/lpi_highs.cpp $(SRCDIR)/scip/bitencode.c $(SRCDIR)/blockmemshell/memory.c $(SRCDIR)/scip/message.c
SOFTLINKS	+=	$(LIBDIR)/$(LIBTYPE)/highs.$(OSTYPE).$(ARCH).$(COMP).$(LPSOPT)
LPIINSTMSG	=	"  -> \"highs.$(OSTYPE).$(ARCH).$(COMP).$(LPSOPT)\" is the path to the HiGHS directory containing headers and libhighs.so.\n"
endif

LPSOPTIONS	+=	qso
ifeq ($(LPS),qso)
FLAGS         	+=      -I$(LIBDIR)/include/qsinc
LPILIBOBJ     	= 	lpi/lpi_qso.o scip/bitencode.o blockmemshell/memory.o scip/rbtree.o scip/message.o
LPILIBSRC     	=       $(addprefix $(SRCDIR)/,$(LPILIBOBJ:.o=.c))
SOFTLINKS     	+=      $(LIBDIR)/include/qsinc
SOFTLINKS     	+=      $(LIBDIR)/static/libqsopt.$(OSTYPE).$(ARCH).$(COMP).$(STATICLIBEXT)
LPIINSTMSG	=	"  -> \"qsinc\" is the path to the QSopt \"include\" directory, e.g., \"<QSopt-path>\".\n"
LPIINSTMSG	+=	" -> \"libqsopt.*\" is the path to the QSopt library, e.g., \"<QSopt-path>/libqsopt.a\""
endif

# Gurobi only supports shared libraries
LPSOPTIONS	+=	grb
ifeq ($(LPS),grb)
FLAGS		+=	-I$(LIBDIR)/include/grbinc
LPILIBOBJ	=	lpi/lpi_grb.o blockmemshell/memory.o scip/rbtree.o scip/message.o
LPILIBSRC  	=	$(addprefix $(SRCDIR)/,$(LPILIBOBJ:.o=.c))
SOFTLINKS	+=	$(LIBDIR)/include/grbinc
SOFTLINKS	+=	$(LIBDIR)/shared/libgurobi.$(OSTYPE).$(ARCH).$(COMP).$(SHAREDLIBEXT)
LPIINSTMSG	=	"  -> \"grbinc\" is the path to the Gurobi \"include\" directory, e.g., \"<Gurobi-path>/include\".\n"
LPIINSTMSG	+=	" -> \"libgurobi.*\" is the path to the Gurobi library, e.g., \"<Gurobi-path>/lib/libgurobi.so\""
endif

# glop only supports shared libraries
LPSOPTIONS	+=	glop
ifeq ($(LPS),glop)
LPILIBOBJ	=	lpi/lpi_glop.o scip/bitencode.o scip/rbtree.o scip/message.o
LPILIBSRC  	=	$(SRCDIR)/lpi/lpi_glop.cpp $(SRCDIR)/scip/bitencode.c $(SRCDIR)/scip/rbtree.c $(SRCDIR)/scip/message.c
SOFTLINKS	+=	$(LIBDIR)/shared/ortools
LPIINSTMSG	=	"  -> \"ortools\" is the path to the OR-Tools directory.\n"
endif

LPSOPTIONS	+=	none
ifeq ($(LPS),none)
LPILIBOBJ	=	lpi/lpi_none.o blockmemshell/memory.o scip/rbtree.o scip/message.o
LPILIBSRC  	=	$(addprefix $(SRCDIR)/,$(LPILIBOBJ:.o=.c))
endif

LPILIB		=	$(LPILIBNAME).$(BASE)
LPILIBFILE	=	$(LIBDIR)/$(LIBTYPE)/lib$(LPILIB).$(LIBEXT)
LPILIBOBJFILES	=	$(addprefix $(LIBOBJDIR)/,$(LPILIBOBJ))
LPIEXLIBOBJFILES = $(addprefix $(LIBOBJDIR)/,$(LPIEXLIBOBJ))
LPILIBLINK	=	$(LIBDIR)/$(LIBTYPE)/lib$(LPILIBSHORTNAME).$(BASE).$(LIBEXT)
LPILIBSHORTLINK = 	$(LIBDIR)/$(LIBTYPE)/lib$(LPILIBSHORTNAME).$(LIBEXT)
ALLSRC		+=	$(LPILIBSRC)
ALLSRC 		+= $(LPIEXLIBSRC)

ifeq ($(SHARED),true)
LPILIBEXTLIBS	=	$(LIBBUILD_L)$(LIBDIR)/$(LIBTYPE) $(LPSLDFLAGS)
ifneq ($(LINKRPATH),)
LPILIBEXTLIBS	+=	$(LINKRPATH)$(realpath $(LIBDIR)/$(LIBTYPE))
endif
endif

#-----------------------------------------------------------------------------
# exact LP solver interface
#-----------------------------------------------------------------------------

LPSEXOPTIONS	+=	spx
ifeq ($(LPSEX),spx)
LINKER		=	CPP
FLAGS		+=	-I$(LIBDIR)/include/spxexinc
LPILIBOBJ	+=	lpiexact/lpiexact_spx.o scip/bitencode.o blockmemshell/memory.o scip/rbtree.o scip/message.o
LPILIBSRC	+=	$(SRCDIR)/lpiexact/lpiexact_spx.cpp $(SRCDIR)/scip/bitencode.c $(SRCDIR)/blockmemshell/memory.c $(SRCDIR)/scip/rbtree.c $(SRCDIR)/scip/message.c
SOFTLINKS	+=	$(LIBDIR)/include/spxexinc
ifeq ($(SHARED),true)
SOFTLINKS	+=	$(LIBDIR)/shared/libsoplex.exact.$(OSTYPE).$(ARCH).$(COMP).$(LPSOPT).$(SHAREDLIBEXT)
else
SOFTLINKS	+=	$(LIBDIR)/static/libsoplex.exact.$(OSTYPE).$(ARCH).$(COMP).$(LPSOPT).$(STATICLIBEXT)
endif
LPIINSTMSG	=	"  -> \"spxexinc\" is the path to the SoPlex \"src\" directory, e.g., \"<SoPlex-path>/src\".\n"
LPIINSTMSG	+=	" -> \"libsoplex.*\" is the path to the SoPlex library, e.g., \"<SoPlex-path>/lib/libsoplex.linux.x86.gnu.opt.a\""
endif

LPSEXOPTIONS	+=	none
ifeq ($(LPSEX),none)
LPILIBOBJ	+=	lpiexact/lpiexact_none.o blockmemshell/memory.o scip/rbtree.o scip/message.o
endif

#-----------------------------------------------------------------------------
# Parallel Interface
#-----------------------------------------------------------------------------

TPILIBSHORTNAME	=	tpi$(TPI)
TPILIBNAME	=	$(TPILIBSHORTNAME)-$(VERSION)
TPILIBOBJ	=

TPIOPTIONS	+=	none
ifeq ($(TPI),none)
TPILIBOBJ	=	tpi/tpi_none.o
endif

TPIOPTIONS	+=	omp
ifeq ($(TPI),omp)
TPILIBOBJ	=	tpi/tpi_openmp.o
endif

TPIOPTIONS	+=	tny
ifeq ($(TPI),tny)
TPILIBOBJ	=	tpi/tpi_tnycthrd.o \
			tinycthread/tinycthread.o
endif

TPILIBSRC  	=	$(addprefix $(SRCDIR)/,$(TPILIBOBJ:.o=.c))
TPILIB		=	$(TPILIBNAME).$(BASE)
TPILIBFILE	=	$(LIBDIR)/$(LIBTYPE)/lib$(TPILIB).$(LIBEXT)
TPILIBOBJFILES	=	$(addprefix $(LIBOBJDIR)/,$(TPILIBOBJ))
TPILIBLINK	=	$(LIBDIR)/$(LIBTYPE)/lib$(TPILIBSHORTNAME).$(BASE).$(LIBEXT)
TPILIBSHORTLINK = 	$(LIBDIR)/$(LIBTYPE)/lib$(TPILIBSHORTNAME).$(LIBEXT)
ALLSRC		+=	$(TPILIBSRC)

#-----------------------------------------------------------------------------
# Symmetry Interface
#-----------------------------------------------------------------------------

SYMOPTIONS	+=	none
ifeq ($(SYM),none)
SYMOBJ		=	symmetry/compute_symmetry_none.o
SYMOBJFILES	=	$(addprefix $(LIBOBJDIR)/,$(SYMOBJ))
SYMSRC  	=	$(addprefix $(SRCDIR)/,$(SYMOBJ:.o=.cpp))
ALLSRC		+=	$(SYMSRC)
endif

SYMOPTIONS	+=	bliss
ifeq ($(SYM),bliss)
SYMOBJ		=	symmetry/compute_symmetry_bliss.o
SYMOBJFILES	=	$(addprefix $(LIBOBJDIR)/,$(SYMOBJ))
SYMSRC		=	$(addprefix $(SRCDIR)/,$(SYMOBJ:.o=.cpp))
FLAGS		+=	-I$(LIBDIR)/include/
ALLSRC		+=	$(SYMSRC)
SOFTLINKS	+=	$(LIBDIR)/include/bliss
ifeq ($(SHARED),true)
SOFTLINKS	+=	$(LIBDIR)/shared/libbliss.$(OSTYPE).$(ARCH).$(COMP).$(SHAREDLIBEXT)
else
SOFTLINKS	+=	$(LIBDIR)/static/libbliss.$(OSTYPE).$(ARCH).$(COMP).$(STATICLIBEXT)
endif
LPIINSTMSG	+=	"\n  -> \"blissinc\" is the path to the BLISS header files directory, e.g., \"<BLISS-path>/include/bliss\".\n"
LPIINSTMSG	+=	" -> \"libbliss.*.a\" is the path to the BLISS library, e.g., \"<BLISS-path>/lib/libbliss.a\"\n"
LPIINSTMSG	+=	" -> \"libbliss.*.so\" is the path to the BLISS library, e.g., \"<BLISS-path>/lib/libbliss.so\""
endif

SYMOPTIONS	+=	sbliss
ifeq ($(SYM),sbliss)
SYMOBJ		=	symmetry/build_sassy_graph.o
SYMOBJ		+=	symmetry/compute_symmetry_sassy_bliss.o
SYMOBJFILES	=	$(addprefix $(LIBOBJDIR)/,$(SYMOBJ))
SYMSRC		=	$(addprefix $(SRCDIR)/,$(SYMOBJ:.o=.cpp))
FLAGS		+=	-I$(LIBDIR)/include/
ALLSRC		+=	$(SYMSRC)
CXXFLAGS	+=	$(CXX17FLAG)
SOFTLINKS	+=	$(LIBDIR)/include/bliss
ifeq ($(SHARED),true)
SOFTLINKS	+=	$(LIBDIR)/shared/libbliss.$(OSTYPE).$(ARCH).$(COMP).$(SHAREDLIBEXT)
else
SOFTLINKS	+=	$(LIBDIR)/static/libbliss.$(OSTYPE).$(ARCH).$(COMP).$(STATICLIBEXT)
endif
LPIINSTMSG	+=	"\n  -> \"blissinc\" is the path to the BLISS header files directory, e.g., \"<BLISS-path>/include/bliss\".\n"
LPIINSTMSG	+=	" -> \"libbliss.*.a\" is the path to the BLISS library, e.g., \"<BLISS-path>/lib/libbliss.a\"\n"
LPIINSTMSG	+=	" -> \"libbliss.*.so\" is the path to the BLISS library, e.g., \"<BLISS-path>/lib/libbliss.so\""
endif

SYMOPTIONS	+=	nauty
ifeq ($(SYM),nauty)
SYMOBJ		=	symmetry/compute_symmetry_nauty.o
SYMOBJFILES	=	$(addprefix $(LIBOBJDIR)/,$(SYMOBJ))
SYMSRC  	=	$(addprefix $(SRCDIR)/,$(SYMOBJ:.o=.c))
ifeq ($(NAUTYEXTERNAL),false)
FLAGS		+=	-I$(SRCDIR)/nauty/src -I$(SRCDIR)/nauty/include
LIBOBJSUBDIRS	+=	$(LIBOBJDIR)/nauty
NAUTYOBJ	=	nauty/nauty.o
NAUTYOBJ	+=      nauty/nautil.o
NAUTYOBJ	+=      nauty/nausparse.o
NAUTYOBJ	+=      nauty/schreier.o
NAUTYOBJ	+=      nauty/naurng.o
SYMOBJFILES	+=	$(addprefix $(LIBOBJDIR)/,$(NAUTYOBJ))
SYMSRC  	+=	$(addprefix $(SRCDIR)/,$(NAUTYOBJ:.o=.c))
else
FLAGS		+=	-I$(LIBDIR)/include/
SOFTLINKS	+=	$(LIBDIR)/include/nauty
ifeq ($(SHARED),true)
SOFTLINKS	+=	$(LIBDIR)/shared/libnauty.$(OSTYPE).$(ARCH).$(COMP).$(SHAREDLIBEXT)
else
SOFTLINKS	+=	$(LIBDIR)/static/libnauty.$(OSTYPE).$(ARCH).$(COMP).$(STATICLIBEXT)
endif
LPIINSTMSG	+=	"\n  -> \"nautyinc\" is the path to the Nauty directory, e.g., \"<Nauty-path>\".\n"
LPIINSTMSG	+=	" -> \"libnauty.*.a\" is the path to the Nauty library, e.g., \"<Nauty-path>/nauty.a\"\n"
endif
ALLSRC		+=	$(SYMSRC)
endif

SYMOPTIONS	+=	snauty
ifeq ($(SYM),snauty)
SYMOBJ		=	symmetry/build_sassy_graph.o
SYMOBJ		+=	symmetry/compute_symmetry_sassy_nauty.o
SYMOBJFILES	=	$(addprefix $(LIBOBJDIR)/,$(SYMOBJ))
SYMSRC  	=	$(addprefix $(SRCDIR)/,$(SYMOBJ:.o=.cpp))
ifeq ($(NAUTYEXTERNAL),false)
FLAGS		+=	-I$(SRCDIR)/nauty/src -I$(SRCDIR)/nauty/include
LIBOBJSUBDIRS	+=	$(LIBOBJDIR)/nauty
NAUTYOBJ	=	nauty/nauty.o
NAUTYOBJ	+=      nauty/nautil.o
NAUTYOBJ	+=      nauty/nausparse.o
NAUTYOBJ	+=      nauty/schreier.o
NAUTYOBJ	+=      nauty/naurng.o
SYMOBJFILES	+=	$(addprefix $(LIBOBJDIR)/,$(NAUTYOBJ))
SYMSRC  	+=	$(addprefix $(SRCDIR)/,$(NAUTYOBJ:.o=.c))
else
FLAGS		+=	-I$(LIBDIR)/include/
SOFTLINKS	+=	$(LIBDIR)/include/nauty
ifeq ($(SHARED),true)
SOFTLINKS	+=	$(LIBDIR)/shared/libnauty.$(OSTYPE).$(ARCH).$(COMP).$(SHAREDLIBEXT)
else
SOFTLINKS	+=	$(LIBDIR)/static/libnauty.$(OSTYPE).$(ARCH).$(COMP).$(STATICLIBEXT)
endif
LPIINSTMSG	+=	"\n  -> \"nautyinc\" is the path to the Nauty directory, e.g., \"<Nauty-path>\".\n"
LPIINSTMSG	+=	" -> \"libnauty.*.a\" is the path to the Nauty library, e.g., \"<Nauty-path>/nauty.a\"\n"
endif
ALLSRC		+=	$(SYMSRC)
CXXFLAGS	+=	$(CXX17FLAG)
endif

#-----------------------------------------------------------------------------
# PaPILO Library
#-----------------------------------------------------------------------------

ifeq ($(PAPILO),true)
FLAGS        +=    -DPAPILO_NO_CMAKE_CONFIG -I$(LIBDIR)/include/tbb/include -I$(LIBDIR)/include/papilo/external -I$(LIBDIR)/include/papilo/src
SOFTLINKS    +=    $(LIBDIR)/include/papilo
LPIINSTMSG    +=    "\n  -> \"papilo\" is the path to the PaPILO directory\n"
SOFTLINKS    +=    $(LIBDIR)/include/boost
LPIINSTMSG    +=    "\n  -> \"boost\" is the path to the boost include folder\n"
SOFTLINKS    +=    $(LIBDIR)/include/tbb
LPIINSTMSG    +=    "\n  -> \"tbb\" is the path to the tbb include folder\n"
SOFTLINKS    +=    $(LIBDIR)/shared/libtbb.$(OSTYPE).$(ARCH).$(COMP).$(SHAREDLIBEXT)
LPIINSTMSG    +=    " -> \"libtbb.*.so\" is the path to the oneTBB library, e.g., \"<oneTBB-path>/libtbb.so\""
endif

#-----------------------------------------------------------------------------
# exact solving mode
#-----------------------------------------------------------------------------

ifeq ($(EXACTSOLVE),true)
ifeq ($(MPFR),false)
$(error exact solving mode requires the MPFR library to be linked. Use either EXACTSOLVE=false or MPFR=true.)
endif
ifeq ($(GMP),false)
$(error exact solving mode requires the GMP library to be linked. Use either EXACTSOLVE=false or GMP=true.)
endif
SOFTLINKS    +=    $(LIBDIR)/include/boost
LPIINSTMSG    +=    "\n  -> \"boost\" is the path to the boost include folder\n"
endif

#-----------------------------------------------------------------------------
# External Libraries
#-----------------------------------------------------------------------------

ifeq ($(ZIMPL),true)
ifeq ($(GMP),false)
$(error ZIMPL requires the GMP to be linked. Use either ZIMPL=false or GMP=true.)
endif
FLAGS		+=	-I$(LIBDIR)/include/zimplinc $(ZIMPL_FLAGS)
DIRECTORIES	+=	$(LIBDIR)/include/zimplinc
SOFTLINKS	+=	$(LIBDIR)/include/zimplinc/zimpl
SOFTLINKS	+=	$(LIBDIR)/$(LIBTYPE)/libzimpl.$(OSTYPE).$(ARCH).$(COMP).$(ZIMPLOPT).$(STATICLIBEXT)
LPIINSTMSG	+=	"\n  -> \"zimplinc\" is a directory containing the path to the ZIMPL \"src\" directory, e.g., \"<ZIMPL-path>/src\".\n"
LPIINSTMSG	+=	" -> \"libzimpl.*\" is the path to the ZIMPL library, e.g., \"<ZIMPL-path>/lib/libzimpl.$(OSTYPE).$(ARCH).$(COMP).$(ZIMPLOPT).$(STATICLIBEXT)\""
endif

ifeq ($(GMP),true)
ifeq ($(COMP),msvc)
SOFTLINKS	+=	$(LIBDIR)/mpir.$(ARCH)
SOFTLINKS	+=	$(LIBDIR)/$(LIBTYPE)/libmpir.$(ARCH).$(OPT).lib
SOFTLINKS	+=	$(LIBDIR)/$(LIBTYPE)/libpcre.$(ARCH).$(OPT).lib
LPIINSTMSG	+=	"\n  -> \"mpir.$(ARCH)\" is a directory containing the mpir installation, i.e., \"mpir.$(ARCH)/gmp.h\" should exist.\n"
LPIINSTMSG	+=	" -> \"libmpir.*\" is the path to the MPIR library\n"
LPIINSTMSG	+=	" -> \"libpcre.*\" is the path to the PCRE library"
endif
endif

ifeq ($(IPOPT),true)
SOFTLINKS	+=	$(LIBDIR)/$(LIBTYPE)/ipopt.$(OSTYPE).$(ARCH).$(COMP).$(IPOPTOPT)
LPIINSTMSG	+=	"\n  -> \"ipopt.$(OSTYPE).$(ARCH).$(COMP).$(IPOPTOPT)\" is a directory containing the ipopt installation, i.e., \"ipopt.$(OSTYPE).$(ARCH).$(COMP).$(IPOPTOPT)/include/coin/IpIpoptApplication.hpp\", \"ipopt.$(OSTYPE).$(ARCH).$(COMP).$(IPOPTOPT)/lib/libipopt*\", ... should exist.\n"
endif

ifeq ($(FILTERSQP),true)
FLAGS		+=	-DFNAME_$(FORTRAN_NAMING_CONVENTION)
SOFTLINKS	+=	$(LIBDIR)/$(LIBTYPE)/libfiltersqp.$(OSTYPE).$(ARCH).$(COMP).$(STATICLIBEXT)
#SOFTLINKS	+=	$(LIBDIR)/$(LIBTYPE)/libfiltersqp.$(OSTYPE).$(ARCH).$(COMP).$(SHAREDLIBEXT)
SOFTLINKS	+=	$(LIBDIR)/$(LIBTYPE)/libbqpd.$(OSTYPE).$(ARCH).$(COMP).$(STATICLIBEXT)
#SOFTLINKS	+=	$(LIBDIR)/$(LIBTYPE)/libbqpd.$(OSTYPE).$(ARCH).$(COMP).$(SHAREDLIBEXT)
LPIINSTMSG	+=	" -> \"libfiltersqp.$(OSTYPE).$(ARCH).$(COMP).*\" is the path to the filterSQP library.\n"
LPIINSTMSG	+=	" -> \"libbqpd.$(OSTYPE).$(ARCH).$(COMP).*\" is the path to the BQPD library.\n"
endif

# WORHP provides only shared libraries
ifeq ($(WORHP),true)
SOFTLINKS	+=	$(LIBDIR)/$(LIBTYPE)/worhp.$(OSTYPE).$(ARCH).$(COMP).$(WORHPOPT)
LPIINSTMSG	+=	"\n  -> \"worhp.$(OSTYPE).$(ARCH).$(COMP).$(WORHPOPT)\" is a directory containing the WORHP installation, i.e., \"worhp.$(OSTYPE).$(ARCH).$(COMP).$(WORHPOPT)/include/worhp/worhp.h\" should exist.\n"
endif

ifeq ($(AMPL),true)
FLAGS		+=	-I$(SRCDIR)/amplmp/include
LINKER		=	CPP
endif

ifeq ($(SHARED),true)
SCIPLIBEXTLIBS	=	$(LIBBUILD_L)$(LIBDIR)/$(LIBTYPE) $(IPOPTLIBS) $(FILTERSQPLIBS)
ifeq ($(IPOPT),true)
ifneq ($(LINKRPATH),)
SCIPLIBEXTLIBS	+=	 $(LINKRPATH)$(realpath $(LIBDIR)/$(LIBTYPE)/ipopt.$(OSTYPE).$(ARCH).$(COMP).$(IPOPTOPT)/lib)
endif
endif
ifeq ($(WORHP),true)
ifneq ($(LINKRPATH),)
SCIPLIBEXTLIBS	+=	$(LINKRPATH)$(realpath $(LIBDIR)/$(LIBTYPE)/worhp.$(OSTYPE).$(ARCH).$(COMP).$(WORHPOPT)/lib)
endif
endif
ifeq ($(ZLIB),true)
SCIPLIBEXTLIBS	+=	$(ZLIB_LDFLAGS)
endif
ifeq ($(GMP),true)
SCIPLIBEXTLIBS	+=	$(GMP_LDFLAGS)
endif
ifeq ($(MPFR),true)
SCIPLIBEXTLIBS	+=	$(MPFR_LDFLAGS)
endif
ifeq ($(READLINE_LDFLAGS),true)
SCIPLIBEXTLIBS	+=	$(READLINE_LDFLAGS)
endif
SCIPLIBEXTLIBS	+=	$(ZIMPLLIB)
ifeq ($(SYM),bliss)
SCIPLIBEXTLIBS	+=	$(LINKCC_l)bliss.$(OSTYPE).$(ARCH).$(COMP)$(LINKLIBSUFFIX)
endif
ifeq ($(SYM),sbliss)
SCIPLIBEXTLIBS	+=	$(LINKCC_l)bliss.$(OSTYPE).$(ARCH).$(COMP)$(LINKLIBSUFFIX)
endif
ifeq ($(SYM)-$(NAUTYEXTERNAL),nauty-true)
SCIPLIBEXTLIBS	+=	$(LINKCC_l)nauty.$(OSTYPE).$(ARCH).$(COMP)$(LINKLIBSUFFIX)
endif
ifeq ($(SYM)-$(NAUTYEXTERNAL),snauty-true)
SCIPLIBEXTLIBS	+=	$(LINKCC_l)nauty.$(OSTYPE).$(ARCH).$(COMP)$(LINKLIBSUFFIX)
endif
ifneq ($(LINKRPATH),)
SCIPLIBEXTLIBS	+=	$(LINKRPATH)$(realpath $(LIBDIR)/$(LIBTYPE))
endif
endif


#-----------------------------------------------------------------------------
# SCIP Library
#-----------------------------------------------------------------------------

SCIPLIBBASESHORTNAME=	scipbase
SCIPLIBBASENAME	=	$(SCIPLIBBASESHORTNAME)-$(VERSION)
SCIPPLUGINLIBOBJ=	scip/benders_default.o \
			scip/benderscut_feas.o \
			scip/benderscut_feasalt.o \
			scip/benderscut_int.o \
			scip/benderscut_nogood.o \
			scip/benderscut_opt.o \
			scip/branch_allfullstrong.o \
			scip/branch_cloud.o \
			scip/branch_distribution.o \
			scip/branch_fullstrong.o \
			scip/branch_gomory.o \
			scip/branch_inference.o \
			scip/branch_leastinf.o \
			scip/branch_lookahead.o \
			scip/branch_mostinf.o \
			scip/branch_multaggr.o \
			scip/branch_nodereopt.o \
			scip/branch_pscost.o \
			scip/branch_random.o \
			scip/branch_relpscost.o \
			scip/branch_vanillafullstrong.o \
			scip/compr_largestrepr.o \
			scip/compr_weakcompr.o \
			scip/concsolver_scip.o \
			scip/cons_abspower.o \
			scip/cons_and.o \
			scip/cons_benders.o \
			scip/cons_benderslp.o \
			scip/cons_bounddisjunction.o \
			scip/cons_cardinality.o \
			scip/cons_conjunction.o \
			scip/cons_countsols.o \
			scip/cons_cumulative.o \
			scip/cons_disjunction.o \
<<<<<<< HEAD
			scip/cons_exactlp.o \
			scip/cons_exactsol.o \
=======
			scip/cons_fixedvar.o \
>>>>>>> 0e9bc28f
			scip/cons_indicator.o \
			scip/cons_integral.o \
			scip/cons_knapsack.o \
			scip/cons_linear.o \
			scip/cons_linking.o \
			scip/cons_logicor.o \
			scip/cons_nonlinear.o \
			scip/cons_or.o \
			scip/cons_orbisack.o \
			scip/cons_orbitope.o \
			scip/cons_pseudoboolean.o \
			scip/cons_quadratic.o \
			scip/cons_setppc.o \
			scip/cons_soc.o \
			scip/cons_sos1.o \
			scip/cons_sos2.o \
			scip/cons_superindicator.o \
			scip/cons_symresack.o \
			scip/cons_varbound.o \
			scip/cons_xor.o \
			scip/cons_components.o \
			scip/cutsel_ensemble.o \
			scip/cutsel_hybrid.o \
			scip/cutsel_dynamic.o \
			scip/dialog_default.o \
			scip/event_softtimelimit.o \
			scip/disp_default.o \
			scip/event_solvingphase.o \
			scip/prop_sync.o \
			scip/event_globalbnd.o \
			scip/event_estim.o \
			scip/event_shadowtree.o \
			scip/expr_abs.o \
			scip/expr_entropy.o \
			scip/expr_erf.o \
			scip/expr_exp.o \
			scip/expr_log.o \
			scip/expr_pow.o \
			scip/expr_product.o \
			scip/expr_sum.o \
			scip/expr_trig.o \
			scip/expr_value.o \
			scip/expr_var.o \
			scip/expr_varidx.o \
			scip/heur_sync.o \
			scip/heur_actconsdiving.o \
			scip/heur_adaptivediving.o \
			scip/heur_bound.o \
			scip/heur_clique.o \
			scip/heur_coefdiving.o \
			scip/heur_completesol.o \
			scip/heur_conflictdiving.o \
			scip/heur_crossover.o \
			scip/heur_dins.o \
			scip/heur_distributiondiving.o \
			scip/heur_dps.o \
			scip/heur_dualval.o \
			scip/heur_farkasdiving.o \
			scip/heur_feaspump.o \
			scip/heur_fixandinfer.o \
			scip/heur_fracdiving.o \
			scip/heur_gins.o \
			scip/heur_guideddiving.o \
			scip/heur_indicator.o \
			scip/heur_indicatordiving.o \
			scip/heur_intdiving.o \
			scip/heur_intshifting.o \
			scip/heur_linesearchdiving.o \
			scip/heur_localbranching.o \
			scip/heur_lpface.o \
			scip/heur_alns.o \
			scip/heur_locks.o \
			scip/heur_multistart.o \
			scip/heur_mutation.o \
			scip/heur_mpec.o \
			scip/heur_nlpdiving.o \
			scip/heur_objpscostdiving.o \
			scip/heur_octane.o \
			scip/heur_ofins.o \
			scip/heur_oneopt.o \
			scip/heur_padm.o \
			scip/heur_proximity.o \
			scip/heur_pscostdiving.o \
			scip/heur_reoptsols.o \
			scip/heur_repair.o \
			scip/heur_randrounding.o \
			scip/heur_rens.o \
			scip/heur_rins.o \
			scip/heur_rootsoldiving.o \
			scip/heur_rounding.o \
			scip/heur_scheduler.o \
			scip/heur_shiftandpropagate.o \
			scip/heur_shifting.o \
			scip/heur_simplerounding.o \
			scip/heur_subnlp.o \
			scip/heur_trivial.o \
			scip/heur_trivialnegation.o \
			scip/heur_trustregion.o \
			scip/heur_trysol.o \
			scip/heur_twoopt.o \
			scip/heur_undercover.o \
			scip/heur_vbounds.o \
			scip/heur_veclendiving.o \
			scip/heur_zeroobj.o \
			scip/heur_zirounding.o \
			scip/message_default.o \
			scip/nlhdlr_bilinear.o \
			scip/nlhdlr_convex.o \
			scip/nlhdlr_default.o \
			scip/nlhdlr_perspective.o \
			scip/nlhdlr_quadratic.o \
			scip/nlhdlr_quotient.o \
			scip/nlhdlr_signomial.o \
			scip/nlhdlr_soc.o \
			scip/nlpi_all.o \
			scip/nodesel_bfs.o \
			scip/nodesel_breadthfirst.o \
			scip/nodesel_dfs.o \
			scip/nodesel_estimate.o \
			scip/nodesel_hybridestim.o \
			scip/nodesel_restartdfs.o \
			scip/nodesel_uct.o \
			scip/presol_boundshift.o \
			scip/presol_convertinttobin.o \
			scip/presol_domcol.o\
			scip/presol_dualagg.o\
			scip/presol_dualcomp.o\
			scip/presol_dualinfer.o\
			scip/presol_gateextraction.o \
			scip/presol_implics.o \
			scip/presol_inttobinary.o \
			scip/presol_qpkktref.o \
			scip/presol_redvub.o \
			scip/presol_trivial.o \
			scip/presol_tworowbnd.o \
			scip/presol_sparsify.o \
			scip/presol_dualsparsify.o \
			scip/presol_stuffing.o \
			scip/prop_dualfix.o \
			scip/prop_genvbounds.o \
			scip/prop_nlobbt.o \
			scip/prop_obbt.o \
			scip/prop_probing.o \
			scip/prop_pseudoobj.o \
			scip/prop_redcost.o \
			scip/prop_rootredcost.o \
			scip/prop_symmetry.o \
			scip/prop_vbounds.o \
			scip/reader_bnd.o \
			scip/reader_ccg.o \
			scip/reader_cip.o \
			scip/reader_cnf.o \
			scip/reader_cor.o \
			scip/reader_dec.o \
			scip/reader_diff.o \
			scip/reader_fix.o \
			scip/reader_fzn.o \
			scip/reader_gms.o \
			scip/reader_lp.o \
			scip/reader_mps.o \
			scip/reader_mst.o \
			scip/reader_opb.o \
			scip/reader_osil.o \
			scip/reader_pip.o \
			scip/reader_pbm.o \
			scip/reader_ppm.o \
			scip/reader_rlp.o \
			scip/reader_smps.o \
			scip/reader_sol.o \
			scip/reader_sto.o \
			scip/reader_tim.o \
			scip/reader_wbo.o \
			scip/reader_zpl.o \
			scip/sepa_aggregation.o \
			scip/sepa_cgmip.o \
			scip/sepa_clique.o \
			scip/sepa_closecuts.o \
			scip/sepa_convexproj.o \
			scip/sepa_disjunctive.o \
			scip/sepa_eccuts.o \
			scip/sepa_gauge.o \
			scip/sepa_gomory.o \
			scip/sepa_impliedbounds.o \
			scip/sepa_interminor.o \
			scip/sepa_intobj.o \
			scip/sepa_lagromory.o \
			scip/sepa_mcf.o \
			scip/sepa_minor.o \
			scip/sepa_mixing.o \
			scip/sepa_oddcycle.o \
			scip/sepa_rapidlearning.o \
			scip/sepa_rlt.o \
			scip/sepa_zerohalf.o \
			scip/table_default.o


SCIPPLUGINLIBCPPOBJ =	scip/presol_milp.o \
			scip/certificate.o \
			scip/rational.o

ifeq ($(EXPRINT),none)
SCIPPLUGINLIBOBJ 	+=	scip/exprinterpret_none.o
endif
ifeq ($(EXPRINT),cppad)
SCIPPLUGINLIBCPPOBJ 	+= 	scip/exprinterpret_cppad.o
endif

ifeq ($(IPOPT),true)
SCIPPLUGINLIBCPPOBJ	+= 	scip/nlpi_ipopt.o
else
SCIPPLUGINLIBOBJ	+= 	scip/nlpi_ipopt_dummy.o
endif

ifeq ($(FILTERSQP),true)
SCIPPLUGINLIBOBJ	+= scip/nlpi_filtersqp.o
else
SCIPPLUGINLIBOBJ	+= scip/nlpi_filtersqp_dummy.o
endif

ifeq ($(WORHP),true)
SCIPPLUGINLIBOBJ	+= 	scip/nlpi_worhp.o
else
SCIPPLUGINLIBOBJ	+= 	scip/nlpi_worhp_dummy.o
endif

ifeq ($(AMPL),true)
SCIPPLUGINLIBCPPOBJ += scip/reader_nl.o
SCIPPLUGINLIBCPPOBJ += amplmp/src/format.o amplmp/src/expr-info.o amplmp/src/nl-reader.o amplmp/src/os.o amplmp/src/posix.o
endif

SCIPLIBOBJ	=	scip/boundstore.o \
			scip/branch.o \
			scip/branchexact.o \
			scip/bandit.o \
			scip/bandit_epsgreedy.o \
			scip/bandit_exp3.o \
			scip/bandit_exp3ix.o \
			scip/bandit_ucb.o \
			scip/benders.o \
			scip/benderscut.o \
			scip/bendersdefcuts.o \
			scip/bounding_exact.o \
			scip/clock.o \
			scip/concsolver.o \
			scip/concurrent.o \
			scip/conflict_general.o \
			scip/conflict_graphanalysis.o \
			scip/conflict_dualproofanalysis.o \
			scip/conflictstore.o \
			scip/cons.o \
			scip/cutpool.o \
			scip/cuts.o \
			scip/cutsel.o \
			scip/debug.o \
			scip/dcmp.o \
			scip/dialog.o \
			scip/disp.o \
			scip/event.o \
			scip/expr.o \
			scip/exprcurv.o \
			scip/expriter.o \
			scip/fileio.o \
			scip/heur.o \
			scip/heuristics.o \
			scip/compr.o \
			scip/history.o \
			scip/implics.o \
			scip/interrupt.o \
			scip/intervalarith.o \
			scip/lapack_calls.o \
			scip/lp.o \
			scip/lpexact.o \
			scip/matrix.o \
			scip/mem.o \
			scip/misc.o \
			scip/misc_linear.o \
			scip/misc_rowprep.o \
			scip/nlhdlr.o \
			scip/nlp.o \
			scip/nlpi.o \
			scip/nlpioracle.o \
			scip/nodesel.o \
			scip/paramset.o \
			scip/presol.o \
			scip/presolve.o \
			scip/pricestore.o \
			scip/pricer.o \
			scip/primal.o \
			scip/prob.o \
			scip/prop.o \
			scip/reader.o \
			scip/relax.o \
			scip/reopt.o \
			scip/retcode.o \
			scip/scip_benders.o \
			scip/scip_branch.o \
			scip/scip_compr.o \
			scip/scip_concurrent.o \
			scip/scip_conflict.o \
			scip/scip_cons.o \
			scip/scip_copy.o \
			scip/scip_cut.o \
			scip/scip_cutsel.o \
			scip/scip_datastructures.o\
			scip/scip_debug.o \
			scip/scip_dcmp.o \
			scip/scip_dialog.o \
			scip/scip_disp.o \
			scip/scip_event.o \
			scip/scip_exact.o \
			scip/scip_expr.o \
			scip/scip_general.o \
			scip/scip_heur.o \
			scip/scip_lp.o \
			scip/scip_lpexact.o \
			scip/scip_mem.o \
			scip/scip_message.o \
			scip/scip_nlp.o \
			scip/scip_nlpi.o \
			scip/scip_nodesel.o \
			scip/scip_numerics.o \
			scip/scip_param.o \
			scip/scip_presol.o \
			scip/scip_pricer.o \
			scip/scip_prob.o \
			scip/scip_probing.o \
			scip/scip_prop.o \
			scip/scip_randnumgen.o \
			scip/scip_reader.o \
			scip/scip_relax.o \
			scip/scip_reopt.o \
			scip/scip_sepa.o \
			scip/scip_sol.o \
			scip/scip_solve.o \
			scip/scip_solvingstats.o \
			scip/scip_table.o \
			scip/scip_timing.o \
			scip/scip_tree.o \
			scip/scip_validation.o \
			scip/scip_var.o \
			scip/scip_bandit.o \
			scip/scipbuildflags.o \
			scip/scipcoreplugins.o \
			scip/scipdefplugins.o \
			scip/scipgithash.o \
			scip/scipshell.o \
			scip/sepa.o \
			scip/sepastore.o \
			scip/sepastoreexact.o \
			scip/set.o \
			scip/sol.o \
			scip/solve.o \
			scip/stat.o \
			scip/symmetry.o \
			scip/symmetry_graph.o \
			scip/symmetry_orbitopal.o \
			scip/symmetry_orbital.o \
			scip/symmetry_lexred.o \
			scip/syncstore.o \
			scip/table.o \
			scip/tree.o \
			scip/treemodel.o \
			scip/var.o \
			scip/visual.o \
			tclique/tclique_branch.o \
			tclique/tclique_coloring.o \
			tclique/tclique_graph.o \
			dijkstra/dijkstra.o \
			xml/xmlparse.o

SCIPLIBBASE	=	$(SCIPLIBBASENAME).$(BASE)
SCIPLIBBASEFILE	=	$(LIBDIR)/$(LIBTYPE)/lib$(SCIPLIBBASE).$(LIBEXT)
SCIPLIBBASEOBJFILES =	$(addprefix $(LIBOBJDIR)/,$(SCIPPLUGINLIBOBJ))
SCIPLIBBASEOBJFILES +=	$(addprefix $(LIBOBJDIR)/,$(SCIPPLUGINLIBCPPOBJ))
SCIPLIBBASEOBJFILES +=	$(addprefix $(LIBOBJDIR)/,$(SCIPLIBOBJ))
SCIPLIBBASESRC	=	$(addprefix $(SRCDIR)/,$(SCIPPLUGINLIBOBJ:.o=.c))
SCIPLIBBASESRC	+=	$(addprefix $(SRCDIR)/,$(SCIPPLUGINLIBCPPOBJ:.o=.cpp))
SCIPLIBBASESRC	+=	$(addprefix $(SRCDIR)/,$(SCIPLIBOBJ:.o=.c))
SCIPLIBBASELINK	 =	$(LIBDIR)/$(LIBTYPE)/lib$(SCIPLIBBASESHORTNAME).$(BASE).$(LIBEXT)
SCIPLIBBASESHORTLINK = 	$(LIBDIR)/$(LIBTYPE)/lib$(SCIPLIBBASESHORTNAME).$(LIBEXT)

# define library that contains everything
SCIPLIBSHORTNAME = scip
SCIPLIBNAME =		$(SCIPLIBSHORTNAME)-$(VERSION)
SCIPLIB	=		$(SCIPLIBNAME).$(BASE).$(LPS)
SCIPLIBFILE =		$(LIBDIR)/$(LIBTYPE)/lib$(SCIPLIB).$(LIBEXT)
SCIPLIBLINK =		$(LIBDIR)/$(LIBTYPE)/lib$(SCIPLIBSHORTNAME).$(BASE).$(LPS).$(LIBEXT)
SCIPLIBSHORTLINK =	$(LIBDIR)/$(LIBTYPE)/lib$(SCIPLIBSHORTNAME).$(LIBEXT)

# for backward compatibility
SCIPLIBSOLVERLINK =	$(LIBDIR)/$(LIBTYPE)/libscipsolver.$(BASE).$(LPS).$(LIBEXT)
SCIPLIBSOLVERSHORTLINK = $(LIBDIR)/$(LIBTYPE)/libscipsolver.$(LIBEXT)


ALLSRC		+=	$(SCIPLIBBASESRC)

SCIPGITHASHFILE	= 	$(SRCDIR)/scip/githash.c
SCIPBUILDFLAGSFILE = 	$(OBJDIR)/include/scip/buildflags.h
SCIPCONFIGHFILE	= 	$(OBJDIR)/include/scip/config.h
SCIPEXPORTHFILE	= 	$(OBJDIR)/include/scip/scip_export.h

#-----------------------------------------------------------------------------
# Objective SCIP Library
#-----------------------------------------------------------------------------

OBJSCIPLIBSHORTNAME=	objscip
OBJSCIPLIBNAME	=	$(OBJSCIPLIBSHORTNAME)-$(VERSION)
OBJSCIPLIBOBJ	=	objscip/objbenders.o \
			objscip/objbenderscut.o \
			objscip/objbranchrule.o \
			objscip/objconshdlr.o \
			objscip/objdialog.o \
			objscip/objdisp.o \
			objscip/objeventhdlr.o \
			objscip/objheur.o \
			objscip/objmessagehdlr.o \
			objscip/objnodesel.o \
			objscip/objpresol.o \
			objscip/objpricer.o \
			objscip/objprobdata.o \
			objscip/objprop.o \
			objscip/objreader.o \
			objscip/objrelax.o \
			objscip/objsepa.o \
			objscip/objtable.o \
			objscip/objvardata.o

OBJSCIPLIB	=	$(OBJSCIPLIBNAME).$(BASE)
OBJSCIPLIBFILE	=	$(LIBDIR)/$(LIBTYPE)/lib$(OBJSCIPLIB).$(LIBEXT)
OBJSCIPLIBOBJFILES=	$(addprefix $(LIBOBJDIR)/,$(OBJSCIPLIBOBJ))
OBJSCIPLIBSRC	=	$(addprefix $(SRCDIR)/,$(OBJSCIPLIBOBJ:.o=.cpp))
OBJSCIPINCSRC	=	$(addprefix $(SRCDIR)/,$(OBJSCIPLIBOBJ:.o=.h))
OBJSCIPLIBLINK	=	$(LIBDIR)/$(LIBTYPE)/lib$(OBJSCIPLIBSHORTNAME).$(BASE).$(LIBEXT)
OBJSCIPLIBSHORTLINK=	$(LIBDIR)/$(LIBTYPE)/lib$(OBJSCIPLIBSHORTNAME).$(LIBEXT)
ALLSRC		+=	$(OBJSCIPLIBSRC)


#-----------------------------------------------------------------------------
# Main Program
#-----------------------------------------------------------------------------

MAINSHORTNAME	=	scip
MAINNAME	=	$(MAINSHORTNAME)-$(VERSION)

MAINOBJ		=	main.o
MAINSRC		=	$(addprefix $(SRCDIR)/,$(MAINOBJ:.o=.c))

MAINFILE	=	$(BINDIR)/$(MAINNAME).$(BASE).$(LPS).$(TPI)$(EXEEXTENSION)
MAINOBJFILES	=	$(addprefix $(BINOBJDIR)/,$(MAINOBJ))
MAINLINK	=	$(BINDIR)/$(MAINSHORTNAME).$(BASE).$(LPS).$(TPI)$(EXEEXTENSION)
MAINSHORTLINK	=	$(BINDIR)/$(MAINSHORTNAME)$(EXEEXTENSION)
ALLSRC		+=	$(MAINSRC)

ifeq ($(SHARED),true)
WINLIBFILENAME	=	lib$(MAINNAME).$(BASE).$(LPS).dll
else
WINLIBFILENAME	=	lib$(MAINNAME).$(BASE).$(LPS).lib
endif

LINKSMARKERFILE	=	$(LIBDIR)/$(LIBTYPE)/linkscreated.$(LPS)-$(LPSOPT).$(OSTYPE).$(ARCH).$(COMP)$(LINKLIBSUFFIX).$(ZIMPL)-$(ZIMPLOPT).$(IPOPT)-$(IPOPTOPT).$(FILTERSQP).$(SYM).$(PAPILO)
LASTSETTINGS	=	$(OBJDIR)/make.lastsettings

#-----------------------------------------------------------------------------
# Rules
#-----------------------------------------------------------------------------

ifeq ($(VERBOSE),false)
.SILENT:	$(MAINFILE) $(SCIPLIBBASEFILE) $(OBJSCIPLIBFILE) $(LPILIBFILE) $(TPILIBFILE) \
		$(LPILIBLINK) $(LPILIBSHORTLINK) $(TPILIBLINK) $(TPILIBSHORTLINK) $(SCIPLIBBASELINK) $(SCIPLIBBASESHORTLINK) \
		$(OBJSCIPLIBLINK) $(OBJSCIPLIBSHORTLINK) \
		$(MAINLINK) $(MAINSHORTLINK) \
		$(LPILIBOBJFILES) $(LPIEXLIBOBJFILES) $(TPILIBOBJFILES) $(SCIPLIBBASEOBJFILES) $(OBJSCIPLIBOBJFILES) $(MAINOBJFILES) $(SYMOBJFILES) \
		$(SCIPLIBFILE) $(SCIPLIBLINK) $(SCIPLIBSHORTLINK)
MAKE		+= -s
endif

.PHONY: all
all:		libs
		@$(MAKE) $(MAINFILE) $(MAINLINK) $(MAINSHORTLINK)

.PHONY: libs
libs:		libscipbase libobjscip liblpi libtpi
ifeq ($(SHARED),true)
		@$(MAKE) libscip
endif

.PHONY: preprocess
preprocess:     checkdefines
		@$(SHELL) -ec 'if test ! -e $(LINKSMARKERFILE) ; \
			then \
				echo "-> generating necessary links" ; \
				$(MAKE) -j1 $(LINKSMARKERFILE) ; \
			fi'
		@$(MAKE) touchexternal
		@$(MAKE) $(SCIPCONFIGHFILE) $(SCIPEXPORTHFILE)

.PHONY: lint
lint:		$(SCIPLIBBASESRC) $(OBJSCIPLIBSRC) $(LPILIBSRC) $(LPIEXLIBSRC) $(TPILIBSRC) $(MAINSRC) $(SYMSRC) $(SCIPCONFIGHFILE) $(SCIPEXPORTHFILE) $(SCIPBUILDFLAGSFILE) githash
		-rm -f lint.out

		@$(SHELL) -ec 'if test -e lint/co-gcc.mak ; \
			then \
				echo "-> generating gcc-include-path lint-file" ; \
				cd lint; $(MAKE) -f co-gcc.mak ; \
			else \
				echo "-> lint Makefile not found"; \
			fi'
ifeq ($(FILES),)
		$(SHELL) -ec 'for i in $^; \
			do \
				echo $$i; \
				$(LINT) lint/main-gcc.lnt +os\(lint.out\) -u -zero \
				$(USRFLAGS) $(FLAGS) -I/usr/include -UNDEBUG -USCIP_WITH_READLINE -USCIP_ROUNDING_FE -D_BSD_SOURCE $$i; \
			done'
else
		$(SHELL) -ec  'for i in $(FILES); \
			do \
				echo $$i; \
				$(LINT) lint/main-gcc.lnt +os\(lint.out\) -u -zero \
				$(USRFLAGS) $(FLAGS) -I/usr/include -UNDEBUG -USCIP_WITH_READLINE -USCIP_ROUNDING_FE -D_BSD_SOURCE $$i; \
			done'
endif

.PHONY: pclint
pclint:		$(SCIPLIBBASESRC) $(OBJSCIPLIBSRC) $(LPILIBSRC) $(LPIEXLIBSRC) $(TPILIBSRC) $(MAINSRC) $(SYMSRC) $(SCIPCONFIGHFILE) $(SCIPEXPORTHFILE) $(SCIPBUILDFLAGSFILE)
		-rm -f pclint.out

		@$(SHELL) -ec 'if ! test -e pclint/co-gcc.h ; \
			then \
				echo "-> running pclint configuration"; \
				CCPATH=`which $(CC)`; \
				echo "-> path to compiler: "$${CCPATH}; \
				cd pclint; \
				echo "-> running $(PCLINTCONFIG)"; \
				python $(PCLINTCONFIG) --compiler=$(CC) --compiler-bin=$${CCPATH} --config-output-lnt-file=co-gcc.lnt --config-output-header-file=co-gcc.h --generate-compiler-config ; \
			fi'
ifeq ($(FILES),)
		@$(SHELL) -ec 'echo "-> running pclint on $^..."; \
			$(PCLINT) pclint/main-gcc.lnt +os\(pclint.out\) -u -zero -max_threads=$(MAXJOBS) \
			$(USRFLAGS) $(FLAGS) -Ipclint -uNDEBUG -uSCIP_WITH_READLINE -uSCIP_ROUNDING_FE -D_BSD_SOURCE $^;'
else
		@$(SHELL) -ec  'echo "-> running pclint on files $(FILES) ..."; \
			$(PCLINT) pclint/main-gcc.lnt +os\(pclint.out\) -u -zero -max_threads=$(MAXJOBS) \
			$(USRFLAGS) $(FLAGS) -Ipclint -uNDEBUG -uSCIP_WITH_READLINE -uSCIP_ROUNDING_FE -D_BSD_SOURCE $(FILES);'
endif

.PHONY: splint
splint:		$(SCIPLIBBASESRC) $(OBJSCIPLIBSRC) $(LPILIBSRC) $(LPIEXLIBSRC) $(TPILIBSRC) $(MAINSRC) $(SYMSRC) $(SCIPCONFIGHFILE) $(SCIPEXPORTHFILE) $(SCIPBUILDFLAGSFILE)
		-rm -f splint.out
ifeq ($(FILES),)
		$(SHELL) -c '$(SPLINT) -I$(SRCDIR) -I/usr/include/linux $(FLAGS) $(SPLINTFLAGS) $(filter %.c %.h,$^) >> splint.out;'
else
		$(SHELL) -c '$(SPLINT) -I$(SRCDIR) -I/usr/include/linux $(FLAGS) $(SPLINTFLAGS) $(filter %.c %.h,$(FILES)) >> splint.out;'
endif

.PHONY: doc
doc:
		cd doc; $(SHELL) builddoc.sh;

.PHONY: docpreview
docpreview:
# generates preview for a list of files
ifneq ($(FILES),)
		echo "generating doxygen preview for $(FILES)"
		cd doc; ( cat $(MAINSHORTNAME).dxy && echo 'FILE_PATTERNS = $(FILES)' ) | $(DOXY) -
else
		echo "please specify file(s) for which preview should be created"
endif
.PHONY: check
check:		test

.PHONY: test
test:
		cd check; \
		$(SHELL) ./check.sh $(TEST) $(EXECUTABLE) $(SETTINGS) $(BINID) $(OUTPUTDIR) $(TIME) $(NODES) $(MEM) $(THREADS) $(FEASTOL) $(DISPFREQ) \
		$(CONTINUE) $(LOCK) $(VERSION) $(LPS) $(DEBUGTOOL) $(CLIENTTMPDIR) $(REOPT) $(OPTCOMMAND) $(SETCUTOFF) $(MAXJOBS) $(VISUALIZE) $(PERMUTE) \
                $(SEEDS) $(GLBSEEDSHIFT) $(STARTPERM) $(PYTHON) $(EMPHBENCHMARK) $(CLOCKTYPE);

.PHONY: testcount
testcount:
		cd check; \
		$(SHELL) ./check_count.sh $(TEST) $(MAINFILE) $(SETTINGS) $(notdir $(MAINFILE)).$(HOSTNAME) $(TIME) $(NODES) $(MEM) $(FEASTOL) \
		$(DISPFREQ) $(CONTINUE) $(LOCK) $(VERSION) $(LPS) $(OUTPUTDIR);

.PHONY: tags
tags:
		rm -f TAGS; ctags -e -R -h ".c.cpp.h" --exclude=".*" src/; sed -i 's!\#undef .*!!g' TAGS

# include target to detect the current git hash
-include make/local/make.detectgithash

# this empty target is needed for the SCIP release versions
githash::      # do not remove the double-colon

# include local targets
-include make/local/make.targets

# include install/uninstall targets
-include make/make.install

# the testgams target need to come after make/local/make.targets has been included (if any), because the latter may assign a value to CLIENTTMPDIR
.PHONY: testgams
testgams:
		cd check; \
		$(SHELL) ./check_gamscluster.sh $(TEST) $(GAMS) "$(GAMSSOLVER)" $(SETTINGS) $(OSTYPE).$(ARCH) $(TIME) $(NODES) $(MEM) "$(GAP)" \
		$(THREADS) $(CONTINUE) "$(CONVERTSCIP)" local dummy dummy "$(CLIENTTMPDIR)" 1 true $(SETCUTOFF);

$(LPILIBLINK):	$(LPILIBFILE)
		@rm -f $@
		cd $(dir $@) && $(LN_s) $(notdir $(LPILIBFILE)) $(notdir $@)

# the short link targets should be phony such that they are always updated and point to the files with last make options, even if nothing needed to be rebuilt
.PHONY: $(LPILIBSHORTLINK)
$(LPILIBSHORTLINK):	$(LPILIBFILE)
		@rm -f $@
		cd $(dir $@) && $(LN_s) $(notdir $(LPILIBFILE)) $(notdir $@)

$(TPILIBLINK):	$(TPILIBFILE)
		@rm -f $@
		cd $(dir $@) && $(LN_s) $(notdir $(TPILIBFILE)) $(notdir $@)

# the short link targets should be phony such that they are always updated and point to the files with last make options, even if nothing needed to be rebuilt
.PHONY: $(TPILIBSHORTLINK)
$(TPILIBSHORTLINK):	$(TPILIBFILE)
		@rm -f $@
		cd $(dir $@) && $(LN_s) $(notdir $(TPILIBFILE)) $(notdir $@)

$(SCIPLIBBASELINK): 	$(SCIPLIBBASEFILE)
		@rm -f $@
		cd $(dir $@) && $(LN_s) $(notdir $(SCIPLIBBASEFILE)) $(notdir $@)

# the short link targets should be phony such that they are always updated and point to the files with last make options, even if nothing needed to be rebuilt
.PHONY: $(SCIPLIBBASESHORTLINK)
$(SCIPLIBBASESHORTLINK):	$(SCIPLIBBASEFILE)
		@rm -f $@
		cd $(dir $@) && $(LN_s) $(notdir $(SCIPLIBBASEFILE)) $(notdir $@)

$(OBJSCIPLIBLINK):	$(OBJSCIPLIBFILE)
		@rm -f $@
		cd $(dir $@) && $(LN_s) $(notdir $(OBJSCIPLIBFILE)) $(notdir $@)

# the short link targets should be phony such that they are always updated and point to the files with last make options, even if nothing needed to be rebuilt
.PHONY: $(OBJSCIPLIBSHORTLINK)
$(OBJSCIPLIBSHORTLINK):	$(OBJSCIPLIBFILE)
		@rm -f $@
		cd $(dir $@) && $(LN_s) $(notdir $(OBJSCIPLIBFILE)) $(notdir $@)

$(SCIPLIBLINK): $(SCIPLIBFILE)
		@rm -f $@
		cd $(dir $@) && $(LN_s) $(notdir $(SCIPLIBFILE)) $(notdir $@)

# the short link targets should be phony such that they are always updated and point to the files with last make options, even if nothing needed to be rebuilt
.PHONY: $(SCIPLIBSHORTLINK)
$(SCIPLIBSHORTLINK): $(SCIPLIBFILE)
		@rm -f $@ $(SCIPLIBSOLVERLINK) $(SCIPLIBSOLVERSHORTLINK)
		cd $(dir $@) && $(LN_s) $(notdir $(SCIPLIBFILE)) $(notdir $@)
		# for backward compatibility:
		cd $(dir $@) && $(LN_s) $(notdir $(SCIPLIBFILE)) $(notdir $(SCIPLIBSOLVERLINK))
		cd $(dir $@) && $(LN_s) $(notdir $(SCIPLIBFILE)) $(notdir $(SCIPLIBSOLVERSHORTLINK))

# the short link targets should be phony such that they are always updated and point to the files with last make options, even if nothing needed to be rebuilt
.PHONY: $(MAINSHORTLINK)
$(MAINLINK) $(MAINSHORTLINK):	$(MAINFILE)
		@rm -f $@
		cd $(dir $@) && $(LN_s) $(notdir $(MAINFILE)) $(notdir $@)

$(OBJDIR):
		@-mkdir -p $(OBJDIR)

$(BINOBJDIR):	| $(OBJDIR)
		@-mkdir -p $(BINOBJDIR)

$(LIBOBJDIR):	| $(OBJDIR)
		@-mkdir -p $(LIBOBJDIR)

$(LIBOBJSUBDIRS):	| $(LIBOBJDIR)
		@-mkdir -p $(LIBOBJSUBDIRS)

$(LIBDIR):
		@-mkdir -p $(LIBDIR)

$(LIBDIR)/static: $(LIBDIR)
		@-mkdir -p $(LIBDIR)/static

$(LIBDIR)/shared: $(LIBDIR)
		@-mkdir -p $(LIBDIR)/shared

$(LIBDIR)/include: $(LIBDIR)
		@-mkdir -p $(LIBDIR)/include

$(LIBDIR)/src: $(LIBDIR)
		@-mkdir -p $(LIBDIR)/src

$(BINDIR):
		@-mkdir -p $(BINDIR)

.PHONY: clean
clean:          cleanlibs cleanbin | $(LIBOBJSUBDIRS) $(LIBOBJDIR) $(BINOBJDIR) $(OBJDIR)
ifneq ($(LIBOBJDIR),)
		@-(cd $(LIBOBJDIR) && rm -f */*.o */*.d */*/*.o */*/*.d)
		@-rmdir $(LIBOBJSUBDIRS)
		@-rmdir $(LIBOBJDIR)
endif
ifneq ($(BINOBJDIR),)
		@-rm -f $(BINOBJDIR)/*.o $(BINOBJDIR)/*.d && rmdir $(BINOBJDIR)
endif
ifneq ($(OBJDIR),)
		@-rm -f $(LASTSETTINGS) $(SCIPCONFIGHFILE) $(SCIPEXPORTHFILE) $(SCIPBUILDFLAGSFILE)
		@-rmdir $(OBJDIR)/include/scip $(OBJDIR)/include $(OBJDIR)
endif

.PHONY: cleanlibs
cleanlibs:      | $(LIBDIR)/$(LIBTYPE)
		@echo "-> remove library $(SCIPLIBBASEFILE)"
		@-rm -f $(SCIPLIBBASEFILE) $(SCIPLIBBASELINK) $(SCIPLIBBASESHORTLINK)
		@echo "-> remove library $(OBJSCIPLIBFILE)"
		@-rm -f $(OBJSCIPLIBFILE) $(OBJSCIPLIBLINK) $(OBJSCIPLIBSHORTLINK)
		@echo "-> remove library $(LPILIBFILE)"
		@-rm -f $(LPILIBFILE) $(LPILIBLINK) $(LPILIBSHORTLINK)
		@echo "-> remove library $(TPILIBFILE)"
		@-rm -f $(TPILIBFILE) $(TPILIBLINK) $(TPILIBSHORTLINK)
		@echo "-> remove library $(SCIPLIBFILE)"
		@-rm -f $(SCIPLIBFILE) $(SCIPLIBLINK) $(SCIPLIBSHORTLINK) $(SCIPLIBSOLVERLINK) $(SCIPLIBSOLVERSHORTLINK)

.PHONY: cleanbin
cleanbin:       | $(BINDIR)
		@echo "-> remove binary $(MAINFILE)"
		@-rm -f $(MAINFILE) $(MAINLINK) $(MAINSHORTLINK)


# do not attempt to include .d files if there will definitely be any (empty DFLAGS), because it slows down the build on Windows considerably
ifneq ($(DFLAGS),)
-include $(MAINOBJFILES:.o=.d)
-include $(SCIPLIBBASEOBJFILES:.o=.d)
-include $(OBJSCIPOBJFILES:.o=.d)
-include $(LPILIBOBJFILES:.o=.d)
-include $(LPIEXLIBOBJFILES:.o=.d)
-include $(TPILIBOBJFILES:.o=.d)
-include $(SYMOBJFILES:.o=.d)
else
ifeq ($(VERBOSE),true)
$(info No compilation dependencies. If changing header files, do a make clean before building.)
endif
endif

# make binary
$(MAINFILE):	$(MAINOBJFILES) $(SCIPLIBBASEFILE) $(OBJSCIPLIBFILE) $(LPILIBFILE) $(TPILIBFILE) | $(BINDIR) $(BINOBJDIR) $(LIBOBJSUBDIRS)
		@echo "-> linking $@"
ifeq ($(LINKER),C)
		$(LINKCC) $(MAINOBJFILES) $(LINKCCSCIPALL) $(LINKCC_o)$@ \
		|| ($(MAKE) errorhints && false)
endif
ifeq ($(LINKER),CPP)
		$(LINKCXX) $(MAINOBJFILES) $(LINKCCSCIPALL) $(LINKCXX_o)$@ \
		|| ($(MAKE) errorhints && false)
endif

.PHONY: libscipbase
libscipbase:	preprocess
		@$(MAKE) $(SCIPLIBBASEFILE) $(SCIPLIBBASELINK) $(SCIPLIBBASESHORTLINK)

$(SCIPLIBBASEFILE):	$(SCIPLIBBASEOBJFILES) $(SYMOBJFILES) | $(LIBDIR)/$(LIBTYPE) $(LIBOBJSUBDIRS)
		@echo "-> generating library $@"
		-rm -f $@
		$(LIBBUILD) $(LIBBUILDFLAGS) $(LIBBUILD_o)$@ $(SCIPLIBBASEOBJFILES) $(SYMOBJFILES) $(SCIPLIBEXTLIBS)
ifneq ($(RANLIB),)
		$(RANLIB) $@
endif

.PHONY: libobjscip
libobjscip:	preprocess
		@$(MAKE) $(OBJSCIPLIBFILE) $(OBJSCIPLIBLINK) $(OBJSCIPLIBSHORTLINK)

$(OBJSCIPLIBFILE):	$(OBJSCIPLIBOBJFILES) | $(LIBOBJSUBDIRS) $(LIBDIR)/$(LIBTYPE)
		@echo "-> generating library $@"
		-rm -f $@
		$(LIBBUILD) $(LIBBUILDFLAGS) $(LIBBUILD_o)$@ $(OBJSCIPLIBOBJFILES)
ifneq ($(RANLIB),)
		$(RANLIB) $@
endif

.PHONY: liblpi
liblpi:		preprocess
		@$(MAKE) $(LPILIBFILE) $(LPILIBLINK) $(LPILIBSHORTLINK)

$(LPILIBFILE):	$(LPILIBOBJFILES) $(LPIEXLIBOBJFILES) $(LPIEXLIBOBJFILES) | $(LIBOBJSUBDIRS) $(LIBDIR)/$(LIBTYPE)
		@echo "-> generating library $@"
		-rm -f $@
		$(LIBBUILD) $(LIBBUILDFLAGS) $(LIBBUILD_o)$@ $(LPILIBOBJFILES) $(LPIEXLIBOBJFILES) $(LPILIBEXTLIBS)
ifneq ($(RANLIB),)
		$(RANLIB) $@
endif

.PHONY: libtpi
libtpi:		preprocess
		@$(MAKE) $(TPILIBFILE) $(TPILIBLINK) $(TPILIBSHORTLINK)

$(TPILIBFILE):	$(TPILIBOBJFILES) | $(LIBOBJSUBDIRS) $(LIBDIR)/$(LIBTYPE)
		@echo "-> generating library $@"
		-rm -f $@
		$(LIBBUILD) $(LIBBUILDFLAGS) $(LIBBUILD_o)$@ $(TPILIBOBJFILES)
ifneq ($(RANLIB),)
		$(RANLIB) $@
endif

ifneq ($(LINKRPATH),)
LIBSCIPRPATHARG = $(LINKRPATH)$(SCIPREALPATH)/$(LIBDIR)/shared
endif

.PHONY: libscip
libscip:	preprocess
		@$(MAKE) $(SCIPLIBFILE) $(SCIPLIBLINK) $(SCIPLIBSHORTLINK)

$(SCIPLIBFILE): $(SCIPLIBBASEOBJFILES) $(LPILIBOBJFILES) $(LPIEXLIBOBJFILES) $(TPILIBOBJFILES) $(SYMOBJFILES) $(OBJSCIPLIBOBJFILES) | $(LIBDIR)/$(LIBTYPE) $(LIBOBJSUBDIRS)
		@echo "-> generating library $@"
		-rm -f $@
ifeq ($(SHARED),false)
		$(LIBBUILD) $(LIBBUILDFLAGS) $(LIBBUILD_o)$@ $(SCIPLIBBASEOBJFILES) $(LPILIBOBJFILES) $(LPIEXLIBOBJFILES) $(TPILIBOBJFILES) $(SYMOBJFILES) $(OBJSCIPLIBOBJFILES)
ifneq ($(RANLIB),)
		$(RANLIB) $@
endif
else
		$(LIBBUILD) $(LIBBUILDFLAGS) $(LIBBUILD_o)$@ $(SCIPLIBBASEOBJFILES) $(LPILIBOBJFILES) $(LPIEXLIBOBJFILES) $(LPILIBEXTLIBS) $(TPILIBOBJFILES) $(SYMOBJFILES) $(OBJSCIPLIBOBJFILES) $(SCIPLIBEXTLIBS) \
		$(LPSLDFLAGS) $(LDFLAGS) $(LIBSCIPRPATHARG)
endif

$(BINOBJDIR)/%.o:	$(SRCDIR)/%.c | $(BINOBJDIR)
		@echo "-> compiling $@"
		$(CC) $(FLAGS) $(OFLAGS) $(BINOFLAGS) $(CFLAGS) $(DFLAGS) $(TPICFLAGS) $(CC_c)$< $(CC_o)$@

$(BINOBJDIR)/%.o:	$(SRCDIR)/%.cpp | $(BINOBJDIR)
		@echo "-> compiling $@"
		$(CXX) $(FLAGS) $(OFLAGS) $(BINOFLAGS) $(CXXFLAGS) $(DFLAGS) $(TPICFLAGS) $(CXX_c)$< $(CXX_o)$@

$(LIBOBJDIR)/%.o:	$(SRCDIR)/%.c | $(LIBOBJDIR) $(LIBOBJSUBDIRS)
		@echo "-> compiling $@"
		$(CC) $(FLAGS) $(OFLAGS) $(LIBOFLAGS) $(CFLAGS) $(DFLAGS) $(TPICFLAGS) $(CC_c)$< $(CC_o)$@

# add special target for papilo to avoid sanitizers (leading to false positives in TBB)
ifeq ($(SANITIZE),true)
$(LIBOBJDIR)/scip/presol_milp.o: $(SRCDIR)/scip/presol_milp.cpp | $(LIBOBJDIR) $(LIBOBJSUBDIRS)
		@echo "-> compiling $@"
		$(CXX) $(FLAGS) $(OFLAGS) $(LIBOFLAGS) $(CXXFLAGS) $(DFLAGS) $(TPICFLAGS) $(CXX_c)$< $(CXX_o)$@ -fno-sanitize=all
endif

$(LIBOBJDIR)/%.o:	$(SRCDIR)/%.cpp | $(LIBOBJDIR) $(LIBOBJSUBDIRS)
		@echo "-> compiling $@"
		$(CXX) $(FLAGS) $(OFLAGS) $(LIBOFLAGS) $(CXXFLAGS) $(DFLAGS) $(TPICFLAGS) $(CXX_c)$< $(CXX_o)$@

$(LIBOBJDIR)/%.o:	$(SRCDIR)/%.cc | $(LIBOBJDIR) $(LIBOBJSUBDIRS)
		@echo "-> compiling $@"
		$(CXX) $(FLAGS) $(OFLAGS) $(LIBOFLAGS) $(CXXFLAGS) $(DFLAGS) $(TPICFLAGS) $(CXX_c)$< $(CXX_o)$@

-include $(LASTSETTINGS)

.PHONY: windowslib
windowslib: $(SCIPLIBBASEOBJFILES) $(MAINOBJFILES) $(LPILIBOBJFILES) $(LPIEXLIBOBJFILES) $(OBJSCIPLIBOBJFILES) $(TPILIBOBJFILES) $(SYMOBJFILES) | $(LIBOBJSUBDIRS) $(LIBDIR)/$(LIBTYPE)
		@echo "-> generating Windows library $@"
ifeq ($(SHARED),true)
		$(LINKCC) $(LIBBUILDFLAGS) $(LINKCC_L)$(LIBDIR)/$(LIBTYPE) $(LIBBUILD_o)$(LIBDIR)/$(LIBTYPE)/$(WINLIBFILENAME) \
			$(SCIPLIBBASEOBJFILES) $(OBJSCIPLIBOBJFILES) $(LPILIBOBJFILES) $(LPIEXLIBOBJFILES) $(TPILIBOBJFILES) $(SYMOBJFILES) \
			$(LPSLDFLAGS) $(LDFLAGS)
else
		$(LIBBUILD) $(LIBBUILDFLAGS) $(LINKCC_L)$(LIBDIR)/$(LIBTYPE) $(LIBBUILD_o)$(LIBDIR)/$(LIBTYPE)/$(WINLIBFILENAME) \
			$(SCIPLIBBASEOBJFILES) $(OBJSCIPLIBOBJFILES) $(LPILIBOBJFILES) $(LPIEXLIBOBJFILES) $(TPILIBOBJFILES) $(SYMOBJFILES) \
			$(LPSLDFLAGS) $(LDFLAGS)
endif

.PHONY: touchexternal
touchexternal:	| $(LIBOBJDIR)
ifneq ($(SCIPGITHASH),$(LAST_SCIPGITHASH))
		@$(MAKE) githash
endif
		@$(SHELL) -ec 'if test ! -e $(SCIPGITHASHFILE) ; \
			then \
				echo "-> generating $(SCIPGITHASHFILE)" ; \
				$(MAKE) githash ; \
			fi'
ifneq ($(subst \\n,\n,$(BUILDFLAGS)$(LPS)$(IPOPT)),$(LAST_BUILDFLAGS)$(LAST_LPS)$(LAST_IPOPT))
		@mkdir -p $(OBJDIR)/include/scip
		@echo "#define SCIP_BUILDFLAGS \"$(BUILDFLAGS)\"" > $(SCIPBUILDFLAGSFILE)
		@echo "#define SCIP_LPS \"$(LPS)\"" >> $(SCIPBUILDFLAGSFILE)
		@echo "#define SCIP_IPOPT \"$(IPOPT)\"" >> $(SCIPBUILDFLAGSFILE)
endif
ifneq ($(subst \\n,\n,$(BUILDFLAGS)),$(LAST_BUILDFLAGS))
		@rm -f $(SCIPCONFIGHFILE)
		@$(MAKE) $(SCIPCONFIGHFILE)
endif
ifneq ($(SANITIZE),$(LAST_SANITIZE))
		# touch all files if SANITIZE is changed; this is necessary since some files (e.g., dijkstra, ...) do not depend on the buildflags
		@-touch -c $(ALLSRC)
endif
		@-rm -f $(LASTSETTINGS)
		@echo "LAST_BUILDFLAGS=\"$(BUILDFLAGS)\"" >> $(LASTSETTINGS)
		@echo "LAST_LPS=\"$(LPS)\"" >> $(LASTSETTINGS)
		@echo "LAST_IPOPT=\"$(IPOPT)\"" >> $(LASTSETTINGS)
		@echo "LAST_SANITIZE=$(SANITIZE)" >> $(LASTSETTINGS)
		@echo "LAST_SCIPGITHASH=$(SCIPGITHASH)" >> $(LASTSETTINGS)

$(SCIPBUILDFLAGSFILE) :
		@mkdir -p $(@D)
		@echo "#define SCIP_BUILDFLAGS \"$(BUILDFLAGS)\"" > $@
		@echo "#define SCIP_LPS \"$(LPS)\"" >> $(SCIPBUILDFLAGSFILE)
		@echo "#define SCIP_IPOPT \"$(IPOPT)\"" >> $(SCIPBUILDFLAGSFILE)

$(SCIPCONFIGHFILE) :
		@echo "-> writing $(SCIPCONFIGHFILE)"
		@mkdir -p $(@D)
		@echo "#ifndef SCIP_CONFIG_H" > $@
		@echo "#define SCIP_CONFIG_H" >> $@
		@echo >> $@
		@echo "#define SCIP_VERSION_MAJOR $(SCIP_VERSION_MAJOR)" >> $@
		@echo "#define SCIP_VERSION_MINOR $(SCIP_VERSION_MINOR)" >> $@
		@echo "#define SCIP_VERSION_PATCH $(SCIP_VERSION_PATCH)" >> $@
		@echo "#define SCIP_VERSION_SUB $(SCIP_VERSION_SUB)" >> $@
		@echo "#define SCIP_VERSION_API $(SCIP_VERSION_API)" >> $@
ifeq ($(NOBLKBUFMEM),true)
		@echo "#define BMS_NOBLOCKMEM" >> $@
		@echo "#define SCIP_NOBUFFERMEM" >> $@
else
ifeq ($(NOBLKMEM),true)
		@echo "#define BMS_NOBLOCKMEM" >> $@
endif
ifeq ($(NOBUFMEM),true)
		@echo "#define SCIP_NOBUFFERMEM" >> $@
endif
endif
ifeq ($(DEBUGSOL),true)
		@echo "#define WITH_DEBUG_SOLUTION" >> $@
endif
ifeq ($(TPI),none)
		@echo "#define TPI_NONE" >> $@
endif
ifeq ($(TPI),tny)
		@echo "#define TPI_TNY" >> $@
endif
ifeq ($(TPI),omp)
		@echo "#define TPI_OMP" >> $@
endif
ifeq ($(THREADSAFE),true)
		@echo "#define SCIP_THREADSAFE" >> $@
endif
		@echo "#define WITH_SCIPDEF" >> $@
ifeq ($(LAPACK),true)
		@echo "#define SCIP_WITH_LAPACK" >> $@
endif
ifeq ($(PAPILO),true)
		@echo "#define SCIP_WITH_PAPILO" >> $@
endif
ifeq ($(ZLIB),true)
		@echo "#define SCIP_WITH_ZLIB" >> $@
endif
ifeq ($(READLINE),true)
		@echo "#define SCIP_WITH_READLINE" >> $@
endif
ifeq ($(GMP),true)
		@echo "#define SCIP_WITH_GMP" >> $@
endif
ifeq ($(MPFR),true)
		@echo "#define SCIP_WITH_MPFR" >> $@
endif
ifeq ($(EXACTSOLVE),true)
		@echo "#define SCIP_WITH_EXACTSOLVE" >> $@
		@echo "#define SCIP_WITH_BOOST" >> $@
endif
ifeq ($(LPSCHECK),true)
		@echo "#define SCIP_WITH_LPSCHECK" >> $@
endif
ifeq ($(ZIMPL),true)
		@echo "#define SCIP_WITH_ZIMPL" >> $@
endif
ifeq ($(AMPL),true)
		@echo "#define SCIP_WITH_AMPL" >> $@
endif
		@echo >> $@
		@echo "#endif /* SCIP_CONFIG_H */" >> $@

# We only need this file to be present, so it can be included.
# The cmake system writes into it, but the (fallback) logic in def.h is actually sufficient.
$(SCIPEXPORTHFILE) :
		@mkdir -p $(@D)
		@touch $@

$(LINKSMARKERFILE):
		@$(MAKE) links

.PHONY: links
links:		| $(LIBDIR)/static $(LIBDIR)/shared $(LIBDIR)/include $(DIRECTORIES) echosoftlinks $(SOFTLINKS)
		@rm -f $(LINKSMARKERFILE)
		@echo "this is only a marker" > $(LINKSMARKERFILE)

.PHONY: echosoftlinks
echosoftlinks:
		@echo
		@echo "- Current settings: LPS=$(LPS) OSTYPE=$(OSTYPE) ARCH=$(ARCH) COMP=$(COMP) SHARED=$(SHARED) SUFFIX=$(LINKLIBSUFFIX) ZIMPL=$(ZIMPL) ZIMPLOPT=$(ZIMPLOPT) AMPL=$(AMPL) IPOPT=$(IPOPT) IPOPTOPT=$(IPOPTOPT) WORHP=$(WORHP) WORHPOPT=$(WORHPOPT) FILTERSQP=$(FILTERSQP) EXPRINT=$(EXPRINT) SYM=$(SYM)"
		@echo
		@echo "* SCIP needs some softlinks to external programs, in particular, LP-solvers."
		@echo "* Please insert the paths to the corresponding directories/libraries below."
		@echo "* The links will be installed in the 'lib/include' and 'lib/$(LIBTYPE)' directories."
		@echo "* For more information and if you experience problems see the INSTALL file."
		@echo
		@echo -e $(LPIINSTMSG)

$(DIRECTORIES):
		@echo
		@echo "- creating directory \"$@\""
		@-mkdir -p $@


# Create softlinks for external libraries. The user can enter the
# filename and the link is created in the corresponding directories
# (lib/include, lib/shared, lib/static).
#
# We also test whether older links in lib/ still exist. In later
# releases this feature can be removed.
.PHONY: $(SOFTLINKS)
$(SOFTLINKS):
ifeq ($(MAKESOFTLINKS), true)
		@$(SHELL) -ec 'if test ! -e $@ ; \
			then \
				DIRNAME=`dirname $@` ; \
				echo ; \
				echo "> Enter soft-link target file or directory for \"$@\" (return if not needed): " ; \
				echo -n "> " ; \
				cd $$DIRNAME ; \
				eval $(READ) TARGET ; \
				cd $(SCIPREALPATH) ; \
				if test "$$TARGET" != "" ; \
				then \
					echo "-> creating softlink \"$@\" -> \"$$TARGET\"" ; \
					rm -f $@ ; \
					$(LN_s) $$TARGET $@ ; \
				else \
					echo "* skipped creation of softlink \"$@\". Call \"make links\" if needed later." ; \
				fi ; \
				FILENAME=$@ ; \
				FNAME=$${FILENAME#lib/static} ; \
				FNAME=$${FNAME#lib/include} ; \
				FNAME="lib"$$FNAME ; \
				if test -e $$FNAME ; \
				then \
					echo ; \
					echo "The link "$$FNAME" still exists. Consider removing it." ; \
				fi ; \
				echo ; \
			fi'
endif

.PHONY: checkdefines
checkdefines:
ifeq ($(LPILIBOBJ),)
		$(error invalid LP solver selected: LPS=$(LPS). Possible options are: $(LPSOPTIONS))
endif
ifneq ($(TPI),none)
ifneq ($(TPI),omp)
ifneq ($(TPI),tny)
		$(error invalid TPI flag selected: TPI=$(TPI). Possible options are: $(TPIOPTIONS))
endif
endif
endif
ifneq ($(GMP),true)
ifneq ($(GMP),false)
		$(error invalid GMP flag selected: GMP=$(GMP). Possible options are: true false)
endif
endif
ifneq ($(MPFR),true)
ifneq ($(MPFR),false)
		$(error invalid GMP flag selected: MPFR=$(MPFR). Possible options are: true false)
endif
endif
ifneq ($(ZIMPL),true)
ifneq ($(ZIMPL),false)
		$(error invalid ZIMPL flag selected: ZIMPL=$(ZIMPL). Possible options are: true false auto)
endif
endif
ifneq ($(AMPL),true)
ifneq ($(AMPL),false)
		$(error invalid AMPL flag selected: AMPL=$(AMPL). Possible options are: true false)
endif
endif
ifneq ($(IPOPT),true)
ifneq ($(IPOPT),false)
		$(error invalid IPOPT flag selected: IPOPT=$(IPOPT). Possible options are: true false)
endif
endif
ifneq ($(FILTERSQP),true)
ifneq ($(FILTERSQP),false)
		$(error invalid FILTERSQP flag selected: FILTERSQP=$(FILTERSQP). Possible options are: true false)
endif
endif
ifneq ($(WORHP),true)
ifneq ($(WORHP),false)
		$(error invalid WORHP flag selected: WORHP=$(WORHP). Possible options are: true false)
endif
endif
ifneq ($(READLINE),true)
ifneq ($(READLINE),false)
		$(error invalid READLINE flag selected: READLINE=$(READLINE). Possible options are: true false)
endif
endif
ifneq ($(ZLIB),true)
ifneq ($(ZLIB),false)
		$(error invalid ZLIB flag selected: ZLIB=$(ZLIB). Possible options are: true false)
endif
endif
ifneq ($(THREADSAFE),true)
ifneq ($(THREADSAFE),false)
		$(error invalid THREADSAFE flag selected: THREADSAFE=$(THREADSAFE). Possible options are: true false)
endif
endif
ifeq ($(SHARED),true)
ifeq ($(COMP),msvc)
		$(error invalid flags selected: SHARED=$(SHARED) and COMP=$(COMP). Please use 'make dll' to generate a dynamic library with MSVC)
endif
endif
ifneq ($(SYM),bliss)
ifneq ($(SYM),sbliss)
ifneq ($(SYM),nauty)
ifneq ($(SYM),snauty)
ifneq ($(SYM),none)
		$(error invalid SYM flag selected: SYM=$(SYM). Possible options are: $(SYMOPTIONS))
endif
endif
endif
endif
endif
ifneq ($(PAPILO),true)
ifneq ($(PAPILO),false)
		$(error invalid PAPILO flag selected: PAPILO=$(PAPILO). Possible options are: true false)
endif
endif

.PHONY: errorhints
errorhints:
ifeq ($(READLINE),true)
		@echo "build failed with READLINE=true: if readline is not available, try building with READLINE=false"
endif
ifeq ($(ZLIB),true)
		@echo "build failed with ZLIB=true: if ZLIB is not available, try building with ZLIB=false"
endif
ifeq ($(GMP),true)
		@echo "build failed with GMP=true: if GMP is not available, try building with GMP=false (note that this will deactivate Zimpl support)"
endif
ifeq ($(GMP),false)
ifeq ($(LPS),spx1)
		@echo "build failed with GMP=false and LPS=spx1: use GMP=true or make sure that SoPlex is also built without GMP support (make GMP=false)"
endif
ifeq ($(LPS),spx2)
		@echo "build failed with GMP=false and LPS=spx2: use GMP=true or make sure that SoPlex is also built without GMP support (make GMP=false)"
endif
endif
ifeq ($(MPFR),true)
		@echo "build failed with MPFR=true: if MPFR is not available, try building with MPFR=false (note that this will deactivate exact solving support)"
endif

.PHONY: help
help:
		@echo "Use the SCIP makefile system."
		@echo
		@echo "  The main options for the SCIP makefile system are as follows:"
		@echo
		@echo "  General options:"
		@echo "  - OPT={dbg|opt}: Use debug or optimized (default) mode, respectively."
		@echo "  - LPS={clp|cpx|grb|glop|msk|qso|spx|xprs|none}: Determine LP-solver."
		@echo "      clp: COIN-OR Clp LP-solver"
		@echo "      cpx: CPLEX LP-solver"
		@echo "      glop: Glop LP-solver"
		@echo "      grb: Gurobi LP-solver"
		@echo "      msk: Mosek LP-solver"
		@echo "      qso: QSopt LP-solver"
		@echo "      spx: old SoPlex LP-solver (for versions < 2)"
		@echo "      spx2: new SoPlex LP-solver (default) (from version 2)"
		@echo "      xprs: XPress LP-solver"
		@echo "      none: no LP-solver"
		@echo "  - COMP={clang|gnu|intel}: Determine compiler."
		@echo "  - TPI={none|omp|tny}: Determine parallel interface for concurrent solve (default: none)."
		@echo "  - SHARED={true|false}: Build shared libraries or not (default)."
		@echo
		@echo "  More detailed options:"
		@echo "  - ZIMPL=<true|false>: Turn ZIMPL support on or off (default)."
		@echo "  - ZIMPLOPT=<dbg|opt>: Use debug or optimized (default) mode for ZIMPL."
		@echo "  - AMPL=<true|false>: Turn AMPL .nl support on (default) or off."
		@echo "  - LPSOPT=<dbg|opt>: Use debug or optimized (default) mode for LP-solver (SoPlex and Clp only)."
		@echo "  - READLINE=<true|false>: Turns support via the readline library on (default) or off."
		@echo "  - IPOPT=<true|false>: Turns support of IPOPT on or off (default)."
		@echo "  - LAPACK=<true|false>: Link with Lapack (must be installed on the system)."
		@echo "  - EXPRINT=<cppad|none>: Use CppAD as expressions interpreter (default) or no expressions interpreter."
		@echo "  - SYM=<none|bliss|nauty|sbliss|snauty>: To choose type of symmetry handling."
		@echo "  - PARASCIP=<true|false>: Build for ParaSCIP (deprecated, use THREADSAFE)."
		@echo "  - THREADSAFE=<true|false>: Build thread safe."
		@echo "  - NOBLKMEM=<true|false>: Turn off block memory or on (default)."
		@echo "  - NOBUFMEM=<true|false>>: Turn off buffer memory or on (default)."
		@echo "  - NOBLKBUFMEM=<true|false>: Turn usage of internal memory functions off or on (default)."
		@echo "  - VERBOSE=<true|false>: Turn on verbose messages of makefile or off (default)."
		@echo
		@echo "  Main targets:"
		@echo "  - all (default): Build SCIP libraries and binary."
		@echo "  - libscip: Build standalone SCIP library."
		@echo "  - libscipbase: Build library for the main part of SCIP."
		@echo "  - libobjscip: Build library for the C++-interface of SCIP."
		@echo "  - liblpi: Build library for the LP interface in SCIP."
		@echo "  - libtpi: Build library for the parallel task interface in SCIP."
		@echo "  - links: Reconfigures the links in the \"lib\" directory."
		@echo "  - doc: Creates documentation in the \"doc\" directory."
		@echo "  - libs: Create all SCIP libraries."
		@echo "  - lint: Run lint on all SCIP files. (Needs flexelint.)"
		@echo "  - pclint: Run pclint on all SCIP files. (Needs pclint.)"
		@echo "  - splint: Run splint on all C SCIP files. (Needs splint.)"
		@echo "  - clean: Removes all object files."
		@echo "  - cleanlibs: Remove all SCIP libraries."
		@echo "  - tags: Creates TAGS file that can be used in (x)emacs."
		@echo "  - check or test: Runs the check/test script, see the online documentation."

# --- EOF ---------------------------------------------------------------------
# DO NOT DELETE<|MERGE_RESOLUTION|>--- conflicted
+++ resolved
@@ -634,12 +634,9 @@
 			scip/cons_countsols.o \
 			scip/cons_cumulative.o \
 			scip/cons_disjunction.o \
-<<<<<<< HEAD
+			scip/cons_fixedvar.o \
 			scip/cons_exactlp.o \
 			scip/cons_exactsol.o \
-=======
-			scip/cons_fixedvar.o \
->>>>>>> 0e9bc28f
 			scip/cons_indicator.o \
 			scip/cons_integral.o \
 			scip/cons_knapsack.o \
