/* * * * * * * * * * * * * * * * * * * * * * * * * * * * * * * * * * * * * * */
/*                                                                           */
/*                  This file is part of the program and library             */
/*         SCIP --- Solving Constraint Integer Programs                      */
/*                                                                           */
/*    Copyright (C) 2002-2017 Konrad-Zuse-Zentrum                            */
/*                            fuer Informationstechnik Berlin                */
/*                                                                           */
/*  SCIP is distributed under the terms of the ZIB Academic License.         */
/*                                                                           */
/*  You should have received a copy of the ZIB Academic License              */
/*  along with SCIP; see the file COPYING. If not email to scip@zib.de.      */
/*                                                                           */
/* * * * * * * * * * * * * * * * * * * * * * * * * * * * * * * * * * * * * * */

/**@file   cons_stp.c
 * @brief  Constraint handler for Steiner problems
 * @author Gerald Gamrath
 * @author Daniel Rehfeldt
 * @author Michael Winkler
 *
 * This file checks solutions for feasibility and separates violated model constraints. For more details see \ref CONS page.
 *
 * @page CONS Separating violated constraints
 *
 * In this file a constraint handler checking solutions for feasibility and separating violated model constraints is implemented.
 * The separation problem for the cut inequalities described in \ref PROBLEM can be solved by a max-flow algorithm in
 * polynomial time.  Regarding the variable values of a given LP solution as capacities on the edges, one can check for each
 * \f$ t \in T \setminus \{r\} \f$, with \f$ r \f$ being the root, whether the minimal \f$ (r, t) \f$-cut is less than one. In this case,
 * a violated cut inequality has been found, otherwise none exists. In order to calculate such a minimal cut an adaptation of Hao
 * and Orlin's preflow-push algorithm (see A Faster Algorithm for Finding the Minimum Cut in a Directed Graph) is used. Furthermore, the file implements a dual ascent heuristic, based on a concept described
 * in "A dual ascent approach for Steiner tree problems on a directed graph." by R. Wong.
 *
 */

/*---+----1----+----2----+----3----+----4----+----5----+----6----+----7----+----8----+----9----+----0----+----1----+----2*/

#include <assert.h>
#include <string.h>

#include "cons_stp.h"
#include "probdata_stp.h"
#include "grph.h"
#include "heur_prune.h"
#include "heur_ascendprune.h"
#include "portab.h"

#include "scip/scip.h"
#include "scip/misc.h"
#include "scip/cons_linear.h"
#include <time.h>
#define ADDCUTSTOPOOL FALSE
#define Q_NULL     -1         /* NULL element of queue/list */

#ifndef RESTRICT
#define RESTRICT restrict
#endif

/**@name Constraint handler properties
 *
 * @{
 */

#define CONSHDLR_NAME          "stp"
#define CONSHDLR_DESC          "steiner tree constraint handler"
#define CONSHDLR_SEPAPRIORITY         0 /**< priority of the constraint handler for separation */
#define CONSHDLR_ENFOPRIORITY         0 /**< priority of the constraint handler for constraint enforcing */
#define CONSHDLR_CHECKPRIORITY  9999999 /**< priority of the constraint handler for checking feasibility */
#define CONSHDLR_SEPAFREQ             1 /**< frequency for separating cuts; zero means to separate only in the root node */
#define CONSHDLR_PROPFREQ             0 /**< frequency for propagating domains; zero means only preprocessing propagation */
#define CONSHDLR_EAGERFREQ            1 /**< frequency for using all instead of only the useful constraints in separation,
                                         *   propagation and enforcement, -1 for no eager evaluations, 0 for first only */
#define CONSHDLR_DELAYSEPA        FALSE /**< should separation method be delayed, if other separators found cuts? */
#define CONSHDLR_DELAYPROP        FALSE /**< should propagation method be delayed, if other propagators found reductions? */
#define CONSHDLR_NEEDSCONS         TRUE /**< should the constraint handler be skipped, if no constraints are available? */

#define DEFAULT_MAXROUNDS             5 /**< maximal number of separation rounds per node (-1: unlimited) */
#define DEFAULT_MAXROUNDSROOT        -1 /**< maximal number of separation rounds in the root node (-1: unlimited) */
#define DEFAULT_MAXSEPACUTS     INT_MAX /**< maximal number of cuts separated per separation round */
#define DEFAULT_MAXSEPACUTSROOT INT_MAX /**< maximal number of cuts separated per separation round in the root node */


#define CONSHDLR_PROP_TIMING       SCIP_PROPTIMING_BEFORELP

#define DEFAULT_BACKCUT        FALSE /**< Try Back-Cuts FALSE*/
#define DEFAULT_CREEPFLOW      TRUE  /**< Use Creep-Flow */
#define DEFAULT_DISJUNCTCUT    FALSE /**< Only disjunct Cuts FALSE */
#define DEFAULT_NESTEDCUT      FALSE /**< Try Nested-Cuts FALSE*/
#define DEFAULT_FLOWSEP        TRUE  /**< Try Flow-Cuts */

#define DEFAULT_DAMAXDEVIATION 0.25  /**< max deviation for dual ascent */


/* *
#define FLOW_FACTOR     100000
#define CREEP_VALUE     1         this is the original value todo check what is better
*/

#define FLOW_FACTOR     1000000
#define CREEP_VALUE     10

/* do depth-first search */
#define DFS


#ifdef BITFIELDSARRAY
#define ARRLENGTH 32
#define SetBit(Arr, pos)     ( Arr[(pos/ARRLENGTH)] |= (1 << (pos%ARRLENGTH)) )
#define CleanBit(Arr, pos)   ( Arr[(pos/ARRLENGTH)] &= ~(1 << (pos%ARRLENGTH)) )
#define BitTrue(Arr, pos)    ( Arr[(pos/ARRLENGTH)] & (1 << (pos%ARRLENGTH)) )
#endif


/**@} */

/*
 * Data structures
 */

/** @brief Constraint data for  \ref cons_stp.c "Stp" constraints */
struct SCIP_ConsData
{
   GRAPH*                graph;              /**< graph data structure */
};

/** @brief Constraint handler data for \ref cons_stp.c "Stp" constraint handler */
struct SCIP_ConshdlrData
{
   SCIP_Bool             backcut;            /**< should backcuts be applied? */
   SCIP_Bool             creepflow;          /**< should creepflow cuts be applied? */
   SCIP_Bool             disjunctcut;        /**< should disjunction cuts be applied? */
   SCIP_Bool             nestedcut;          /**< should nested cuts be applied? */
   SCIP_Bool             flowsep;            /**< should flow separation be applied? */
   int                   maxrounds;          /**< maximal number of separation rounds per node (-1: unlimited) */
   int                   maxroundsroot;      /**< maximal number of separation rounds in the root node (-1: unlimited) */
   int                   maxsepacuts;        /**< maximal number of cuts separated per separation round */
   int                   maxsepacutsroot;    /**< maximal number of cuts separated per separation round in the root node */
};


/**@name Local methods
 *
 * @{
 */

/** returns whether node realtail is active or leads to active node other than dfsbase */
static
SCIP_Bool is_active(
   const int*            active,             /**< active nodes array */
   int                   realtail,           /**< vertex to start from */
   int                   dfsbase             /**< DFS source vertex */
   )
{
   int curr;

   for( curr = active[realtail]; curr != 0 && curr != dfsbase + 1; curr = active[curr - 1] )
   {

      assert(curr >= 0);

      if( curr < 0 ) /// todo
      {
         printf("FAIL in cr%d \n", 0);
         exit(1);
      }
   }

   return (curr == 0);
}



/** add a cut */
static
SCIP_RETCODE cut_add(
   SCIP*                 scip,               /**< SCIP data structure */
   SCIP_CONSHDLR*        conshdlr,           /**< constraint handler */
   const GRAPH*          g,                  /**< graph data structure */
   const SCIP_Real*      xval,               /**< edge values */
   int*                  capa,               /**< edges capacities (scaled) */
   const int             updatecapa,         /**< update capacities? */
   int*                  ncuts,              /**< pointer to store number of cuts */
   SCIP_Bool*            success             /**< pointer to store whether add cut be added */
   )
{
   SCIP_ROW* row;
   SCIP_VAR** vars = SCIPprobdataGetVars(scip);
   SCIP_Real sum = 0.0;
   SCIP_Bool inccapa = FALSE;
   unsigned int i;
   int* gmark = g->mark;
   int* ghead = g->head;
   int* gtail = g->tail;
   unsigned int nedges = (unsigned int) g->edges;

   assert(g->knots > 0);

   (*success) = FALSE;

   assert(g != NULL);
   assert(scip != NULL);

   SCIP_CALL( SCIPcreateEmptyRowCons(scip, &row, conshdlr, "twocut", 1.0, SCIPinfinity(scip), FALSE, FALSE, TRUE) );

   SCIP_CALL( SCIPcacheRowExtensions(scip, row) );

   assert(gmark[g->source]);

   for( i = 0; i < nedges; i++ )
   {
      if( gmark[gtail[i]] && !gmark[ghead[i]] ) // todo bool array?
      {
         if( updatecapa )
         {
            if( capa[i] < FLOW_FACTOR )
               inccapa = TRUE;

            SCIPdebugMessage("set capa[%d] from %6d to %6d\n", i, capa[i], FLOW_FACTOR);
            capa[i] = FLOW_FACTOR;

            if( !inccapa )
            {
               SCIP_CALL(SCIPflushRowExtensions(scip, row));
               SCIP_CALL(SCIPreleaseRow(scip, &row));
               return SCIP_OKAY;
            }
         }

         if( xval != NULL )
         {
            sum += xval[i];

            if( SCIPisFeasGE(scip, sum, 1.0) )
            {
               SCIP_CALL(SCIPflushRowExtensions(scip, row));
               SCIP_CALL(SCIPreleaseRow(scip, &row));
               return SCIP_OKAY;
            }
         }
         SCIP_CALL(SCIPaddVarToRow(scip, row, vars[i], 1.0));
      }
   }

   assert(sum < 1.0);

   SCIP_CALL( SCIPflushRowExtensions(scip, row) );

   /* checks whether cut is sufficiently violated */
   if( SCIPisCutEfficacious(scip, NULL, row) )
   {
      SCIP_Bool infeasible;

      SCIPdebug( SCIP_CALL( SCIPprintRow(scip, row, NULL) ) );

      SCIP_CALL( SCIPaddRow(scip, row, FALSE, &infeasible) );

#if ADDCUTSTOPOOL
      /* if at root node, add cut to pool */
      if( !infeasible )
         SCIP_CALL( SCIPaddPoolCut(scip, row) );
#endif
      (*ncuts)++;
      (*success) = TRUE;
   }

   SCIP_CALL( SCIPreleaseRow(scip, &row) );

   return SCIP_OKAY;
}



static
int graph_next_term(
   const GRAPH*          g,                  /**< graph data structure */
   int                   terms,
   int*                  term,
   const int*            w,
   const SCIP_Bool       firstrun
   )
{
   int i;
   int k;
   int t;
   int wmax;
   int mindist = g->knots + 1;

   assert(term != NULL);

   if( firstrun ) // todo randomize?
   {
      assert(w[term[terms - 1]] == 0);
      return term[terms - 1];
   }

   k = -1;

   for( i = 0; (i < terms); i++ )
   {
      assert(w[term[i]] >= 0);

      if( w[term[i]] == 0 )
      {
         assert(g->mincut_dist[term[i]] < g->knots + 1);

         if( g->mincut_dist[term[i]] < mindist )
         {
            k = i;
            mindist = g->mincut_dist[term[i]];
         }
      }
   }

   if( k == -1 )
   {
      wmax = 0;

      for( i = 0; (i < terms); i++ )
      {
         if( w[term[i]] > wmax )
         {
            k = i;
            wmax = w[term[i]];
            mindist = g->mincut_dist[term[i]];
         }
         else if( w[term[i]] == wmax && g->mincut_dist[term[i]] < mindist )
         {
            assert(wmax != 0);

            k = i;
            mindist = g->mincut_dist[term[i]];
         }
      }
   }

   assert(k >= 0);
   assert(k < terms);

   t       = term[k];
   term[k] = term[terms - 1];

   return t;
}

static
void set_capacity(
   const GRAPH*          g,                  /**< graph data structure */
   const SCIP_Bool       creep_flow,         /**< creep flow? */
   const int             flip,               /**< reverse the flow? */
   int*                  capa,               /**< edges capacities (scaled) */
   const SCIP_Real*      xval                /**< edge values */
   )
{
   int k;
   int krev;
   int nedges = g->edges;

   assert(g    != NULL);
   assert(xval != NULL);

   for( k = 0; k < nedges; k += 2 )
   {
      krev = k + 1;
      if( !flip )
      {
         capa[k]     = (int)(xval[k    ]
            * FLOW_FACTOR + 0.5);
         capa[krev] = (int)(xval[krev]
            * FLOW_FACTOR + 0.5);
      }
      else
      {
         capa[k]     = (int)(xval[krev]
            * FLOW_FACTOR + 0.5);
         capa[krev] = (int)(xval[k    ]
            * FLOW_FACTOR + 0.5);
      }

      if( creep_flow )
      {
         capa[k] += CREEP_VALUE;
         capa[krev] += CREEP_VALUE;
      }
   }
}

/** separate */
static
SCIP_RETCODE sep_flow(
   SCIP*                 scip,               /**< SCIP data structure */
   SCIP_CONSHDLR*        conshdlr,           /**< constraint handler */
   SCIP_CONSHDLRDATA*    conshdlrdata,       /**< constraint handler data */
   SCIP_CONSDATA*        consdata,           /**< constraint data */
   int                   maxcuts,            /**< maximal number of cuts */
   int*                  ncuts               /**< pointer to store number of cuts */
   )
{
   GRAPH*  g;
   SCIP_VAR** vars;
   SCIP_ROW* row = NULL;
   SCIP_Real* xval;
   SCIP_Real sum;
   int    i;
   int    k;
   int    j;
   int    ind;
   int    layer;
   int    count = 0;
   unsigned int    flowsep;

   assert(scip != NULL);
   assert(conshdlr != NULL);
   assert(conshdlrdata != NULL);

   vars = SCIPprobdataGetVars(scip);
   flowsep = conshdlrdata->flowsep;

   /* get the graph */
   g = consdata->graph;
   assert(g != NULL);

   xval = SCIPprobdataGetXval(scip, NULL);
   assert(xval != NULL);

   for(i = 0; i < g->knots; i++)
   {
      for(layer = 0; layer < g->layers; layer++)
      {
         /* continue at root */
         if( i == g->source )
            continue;

         /* at terminal: input sum == 1
          * basically a cut (starcut))
          */
         if( g->term[i] == layer )
         {
            sum = 0.0;

            for( k = g->inpbeg[i]; k != EAT_LAST; k = g->ieat[k] )
            {
               ind  = layer * g->edges + k;
               sum += (xval != NULL) ? xval[ind] : 0.0;
            }

            if( !SCIPisFeasEQ(scip, sum, 1.0) )
            {
               SCIP_Bool infeasible;

               SCIP_CALL( SCIPcreateEmptyRowCons(scip, &row, conshdlr, "term", 1.0,
                     1.0, FALSE, FALSE, TRUE) );

               SCIP_CALL( SCIPcacheRowExtensions(scip, row) );

               for(k = g->inpbeg[i]; k != EAT_LAST; k = g->ieat[k])
               {
                  ind  = layer * g->edges + k;

                  SCIP_CALL( SCIPaddVarToRow(scip, row, vars[ind], 1.0) );
               }

               SCIP_CALL( SCIPflushRowExtensions(scip, row) );

               SCIP_CALL( SCIPaddRow(scip, row, FALSE, &infeasible) );

#if ADDCUTSTOPOOL
               /* add cut to pool */
               if( !infeasible )
                  SCIP_CALL( SCIPaddPoolCut(scip, row) );
#endif

               count++;

               SCIP_CALL( SCIPreleaseRow(scip, &row) );

               if( *ncuts + count >= maxcuts )
                  goto TERMINATE;
            }
         }

         /* flow cuts disabled? */
         if( !flowsep )
            continue;

         /* the value of each outgoing edge needs to be smaller than the sum of the ingoing edges */
         for( j = g->outbeg[i]; j != EAT_LAST; j = g->oeat[j] )
         {
            ind = layer * g->edges + j;
            sum = (xval != NULL) ? -xval[ind] : -1.0;

            for( k = g->inpbeg[i]; k != EAT_LAST; k = g->ieat[k] )
            {
               ind  = layer * g->edges + k;
               sum += (xval != NULL) ? xval[ind] : 0.0;
            }
            if( SCIPisFeasNegative(scip, sum) )
            {
               SCIP_Bool infeasible;

               SCIP_CALL( SCIPcreateEmptyRowCons(scip, &row, conshdlr, "flow", 0.0, SCIPinfinity(scip),
                     FALSE, FALSE, TRUE) );

               SCIP_CALL( SCIPcacheRowExtensions(scip, row) );

               ind = layer * g->edges + j;

               SCIP_CALL( SCIPaddVarToRow(scip, row, vars[ind], -1.0) );

               for( k = g->inpbeg[i]; k != EAT_LAST; k = g->ieat[k] )
               {
                  ind  = layer * g->edges + k;

                  SCIP_CALL( SCIPaddVarToRow(scip, row, vars[ind], 1.0) );
               }

               SCIP_CALL( SCIPflushRowExtensions(scip, row) );

               SCIP_CALL( SCIPaddRow(scip, row, FALSE, &infeasible) );

#if ADDCUTSTOPOOL
               /* add cut to pool */
               if( !infeasible )
                  SCIP_CALL( SCIPaddPoolCut(scip, row) );
#endif

               count++;

               SCIP_CALL( SCIPreleaseRow(scip, &row) );

               if( *ncuts + count >= maxcuts )
                  goto TERMINATE;
            }
         }

         /* consider only non terminals */
         if( g->term[i] == layer )
            continue;

         /* input of a vertex has to be <= 1.0 */
         sum   = 0.0;

         for( k = g->inpbeg[i]; k != EAT_LAST; k = g->ieat[k] )
         {
            ind  = layer * g->edges + k;
            sum += (xval != NULL) ? xval[ind] : 1.0;
         }
         if( SCIPisFeasGT(scip, sum, 1.0) )
         {
            SCIP_Bool infeasible;

            SCIP_CALL( SCIPcreateEmptyRowCons(scip, &row, conshdlr, "infl", -SCIPinfinity(scip),
                  1.0, FALSE, FALSE, TRUE) );

            SCIP_CALL( SCIPcacheRowExtensions(scip, row) );

            for( k = g->inpbeg[i]; k != EAT_LAST; k = g->ieat[k] )
            {
               ind  = layer * g->edges + k;

               SCIP_CALL( SCIPaddVarToRow(scip, row, vars[ind], 1.0) );
            }

            SCIP_CALL( SCIPflushRowExtensions(scip, row) );

            SCIP_CALL( SCIPaddRow(scip, row, FALSE, &infeasible) );

#if ADDCUTSTOPOOL
            /* if at root node, add cut to pool */
            if( !infeasible )
               SCIP_CALL( SCIPaddPoolCut(scip, row) );
#endif

            count++;

            SCIP_CALL( SCIPreleaseRow(scip, &row) );

            if( *ncuts + count >= maxcuts )
               goto TERMINATE;
         }

         /* incoming flow <= outgoing flow */
         sum   = 0.0;

         for( k = g->inpbeg[i]; k != EAT_LAST; k = g->ieat[k] )
         {
            ind = layer * g->edges + k;
            sum -= (xval != NULL) ? xval[ind] : 1.0;
         }
         for( k = g->outbeg[i]; k != EAT_LAST; k = g->oeat[k] )
         {
            ind = layer * g->edges + k;
            sum += (xval != NULL) ? xval[ind] : 0.0;
         }
         if( SCIPisFeasNegative(scip, sum) )
         {
            SCIP_Bool infeasible;

            SCIP_CALL( SCIPcreateEmptyRowCons(scip, &row, conshdlr, "bala", 0.0,
                  (g->terms == 2) ? 0.0 : SCIPinfinity(scip), FALSE, FALSE, TRUE) );

            SCIP_CALL( SCIPcacheRowExtensions(scip, row) );

            for( k = g->inpbeg[i]; k != EAT_LAST; k = g->ieat[k] )
            {
               ind = layer * g->edges + k;

               SCIP_CALL( SCIPaddVarToRow(scip, row, vars[ind], -1.0) );
            }
            for( k = g->outbeg[i]; k != EAT_LAST; k = g->oeat[k] )
            {
               ind = layer * g->edges + k;

               SCIP_CALL( SCIPaddVarToRow(scip, row, vars[ind], 1.0) );
            }

            SCIP_CALL( SCIPflushRowExtensions(scip, row) );

            SCIP_CALL( SCIPaddRow(scip, row, FALSE, &infeasible) );

#if ADDCUTSTOPOOL
            /* if at root node, add cut to pool */
            if( !infeasible )
               SCIP_CALL( SCIPaddPoolCut(scip, row) );
#endif

            count++;

            SCIP_CALL( SCIPreleaseRow(scip, &row) );

            if( *ncuts + count >= maxcuts )
               goto TERMINATE;
         }
      }
   }

 TERMINATE:
   SCIPdebugMessage("In/Out Separator: %d Inequalities added\n", count);

   *ncuts += count;

   return SCIP_OKAY;
}

/** separate 2-cuts */
static
SCIP_RETCODE sep_2cut(
   SCIP*                 scip,               /**< SCIP data structure */
   SCIP_CONSHDLR*        conshdlr,           /**< constraint handler */
   SCIP_CONSHDLRDATA*    conshdlrdata,       /**< constraint handler data */
   SCIP_CONSDATA*        consdata,           /**< constraint data */
   int                   maxcuts,            /**< maximal number of cuts */
   int*                  ncuts               /**< pointer to store number of cuts */
   )
{
#if 0
   const SCIP_Bool nested_cut   = conshdlrdata->nestedcut;
   const SCIP_Bool back_cut     = conshdlrdata->backcut;
   const SCIP_Bool creep_flow   = conshdlrdata->creepflow;
   const SCIP_Bool disjunct_cut = conshdlrdata->disjunctcut;
#endif
   /* we do not longer support any other flow as they slow everything down and are of little use anyway todo remove user parameter */
   const SCIP_Bool flowsep      = conshdlrdata->flowsep;
   const SCIP_Bool nested_cut   = FALSE;
   const SCIP_Bool creep_flow   = TRUE;
   const SCIP_Bool disjunct_cut = FALSE;
   const SCIP_Bool intree = (SCIPgetDepth(scip) > 0);

   SCIP_VAR** vars;
   GRAPH*  g;
   SCIP_Real* xval;
   int*    w;
   int*    capa;
   int*    term;
   int*    start;
   int*    excess;
   int*    rootcut;
   int*    edgearr;
   int*    headarr;
   int*    residual;
   int*    edgecurr;
   int*    headactive;
   int*    edgeflipped;
   int*    headinactive;
   int     i;
   int     k;
   int     e;
   int     root;
   int     head;
   int     erev;
   int     count;
   int     terms;
   int     nedges;
   int     nnodes;
   int     newnnodes;
   int     newnedges;
   int     rootcutsize;
   SCIP_Bool rerun;
   SCIP_Bool addedcut;

   assert(scip != NULL);
   assert(conshdlr != NULL);
   assert(conshdlrdata != NULL);

   g = consdata->graph;
   assert(g != NULL);

   root = g->source;
   excess = g->mincut_e;
   nedges = g->edges;
   nnodes = g->knots;
   addedcut = FALSE;
   residual = g->mincut_r;
   edgecurr = g->mincut_numb;
   headactive = g->mincut_head;
   headinactive = g->mincut_head_inact;

   assert(residual != NULL);
   assert(edgecurr != NULL);
   assert(headactive != NULL);
   assert(headinactive != NULL);

   xval = SCIPprobdataGetXval(scip, NULL);
   assert(xval != NULL);

   assert(creep_flow == TRUE);
   assert(nested_cut == FALSE);
   assert(disjunct_cut == FALSE);

   /* for 2-terminal nets no cuts are necessary if flows are given */
   if( flowsep && (g->terms == 2) )
      return SCIP_OKAY;

   SCIP_CALL( SCIPallocBufferArray(scip, &capa, nedges) );
   SCIP_CALL( SCIPallocBufferArray(scip, &w, nnodes) );
   SCIP_CALL( SCIPallocBufferArray(scip, &term, g->terms) );
   SCIP_CALL( SCIPallocBufferArray(scip, &edgearr, nedges) );
   SCIP_CALL( SCIPallocBufferArray(scip, &headarr, nedges) );
   SCIP_CALL( SCIPallocBufferArray(scip, &edgeflipped, nedges) );
   SCIP_CALL( SCIPallocBufferArray(scip, &start, nnodes + 1) );
   SCIP_CALL( SCIPallocBufferArray(scip, &rootcut, nnodes + 1) );

#if 0
   clock_t startt, endt;
   double cpu_time_used;
   startt = clock();
#endif

   vars = SCIPprobdataGetVars(scip);
   assert(vars != NULL);

   assert(nedges >= nnodes);

   for( e = 0; e < nnodes; e += 2 )
   {
      erev = e + 1;

      if( intree && SCIPvarGetUbLocal(vars[e]) < 0.5 && SCIPvarGetUbLocal(vars[erev]) < 0.5 )
      {
         capa[e] = 0;
         capa[erev] = 0;
         residual[e] = 0;
         residual[erev] = 0;

         headarr[e] = 1;
         headarr[erev] = 1;
      }
      else
      {
         capa[e]     = ((int)(xval[e] * FLOW_FACTOR + 0.5)) + CREEP_VALUE;
         capa[erev]  = ((int)(xval[erev] * FLOW_FACTOR + 0.5)) + CREEP_VALUE;
         residual[e] = capa[e];
         residual[erev] = capa[erev];

         headarr[e] = SCIPisFeasLT(scip, xval[e], 1.0) ? 1 : 0;
         headarr[erev] = SCIPisFeasLT(scip, xval[erev], 1.0) ? 1 : 0;
      }

      w[e] = 0;
      w[erev] = 0;
      excess[e] = 0;
      excess[erev] = 0;
      edgearr[e] = -1;
      edgearr[erev] = -1;
   }

   for( ; e < nedges; e += 2 )
   {
      erev = e + 1;

      if( intree && SCIPvarGetUbLocal(vars[e]) < 0.5 && SCIPvarGetUbLocal(vars[erev]) < 0.5 )
      {
         capa[e] = 0;
         capa[erev] = 0;
         residual[e] = 0;
         residual[erev] = 0;

         headarr[e] = 1;
         headarr[erev] = 1;
      }
      else
      {
         capa[e]     = (int)(xval[e] * FLOW_FACTOR + 0.5) + CREEP_VALUE;
         capa[erev]  = (int)(xval[erev] * FLOW_FACTOR + 0.5) + CREEP_VALUE;
         residual[e] = capa[e];
         residual[erev] = capa[erev];

         headarr[e] = SCIPisFeasLT(scip, xval[e], 1.0) ? 1 : 0;
         headarr[erev] = SCIPisFeasLT(scip, xval[erev], 1.0) ? 1 : 0;
      }
      edgearr[e] = -1;
      edgearr[erev] = -1;
   }

   /*
    * bfs along 0 edges from the root
    * */

   w[root] = 1;
   rootcutsize = 0;
   rootcut[rootcutsize++] = root;

   /* bfs loop */
   for( i = 0; i < rootcutsize; i++ )
   {
      assert(rootcutsize <= nnodes);

      k = rootcut[i];

      assert(k < nnodes);

      /* traverse outgoing arcs */
      for( e = g->outbeg[k]; e != EAT_LAST; e = g->oeat[e] )
      {
         head = g->head[e];

         /* head not been added to root cut yet? */
         if( w[head] == 0 )
         {
            if( headarr[e] == 0 )
            {
               w[head] = 1;
               rootcut[rootcutsize++] = head;
            }
            else
            {
               /* push as much as possible out of perpetually dormant nodes (possibly to other dormant nodes) */
               assert(w[head] == 0);
#if 1 /* for debug */
               residual[e] = 0;
#endif
               excess[head] += capa[e];
            }
         }
      }
   }

   i = 0;
   terms = 0;
   newnnodes = 0;

   /* fill auxiliary adjacent vertex/edges arrays and get useable terms */
   for( k = 0; k < nnodes; k++ )
   {
      headactive[k] = Q_NULL;
      headinactive[k] = Q_NULL;

      start[k] = i;

      /* non-dormant node? */
      if( w[k] == 0 )
      {
         newnnodes++;
         edgecurr[k] = i;
         for( e = g->outbeg[k]; e != EAT_LAST; e = g->oeat[e] )
         {
            if( w[g->head[e]] == 0 && capa[e] != 0 )
            {
               edgearr[e] = i;
               residual[i] = capa[e];
               headarr[i++] = g->head[e];
            }
         }

         /* unreachable node? */
         if( edgecurr[k] == i )
         {
            w[k] = 1;
            newnnodes--;
         }
         else if( Is_term(g->term[k]) )
         {
            term[terms++] = k;
         }
      }
      else
      {
         edgecurr[k] = -1;
      }
   }

   newnedges = i;
   start[nnodes] = i;

   /* initialize edgeflipped */
   for( e = nedges - 1; e >= 0; e-- )
   {
      if( edgearr[e] >= 0 )
      {
         i = edgearr[e];
         edgeflipped[i] = edgearr[flipedge(e)];
      }
   }

   SCIPdebugMessage("Cut Pretest: %d eliminations\n", g->terms - terms - 1);

#if 0
   endt = clock();
   cpu_time_used = ((double) (endt - startt)) / CLOCKS_PER_SEC;
   startt = clock();
#endif

   count = 0;
   rerun = FALSE;

   while( terms > 0 )
   {
      if( terms % 20 == 0 && SCIPisStopped(scip) )
         break;

      /* look for reachable terminal */
      i = graph_next_term(g, terms, term, w, !rerun);

      terms--;

      assert(g->term[i]       == 0);
      assert(g->source != i);

      if( nested_cut && !disjunct_cut )
         set_capacity(g, creep_flow, 0, capa, xval);

      do
      {
#if 0
         /* write flow problem in extended dimacs format */
         FILE *fptr;

         fptr = fopen("flow", "w+");
         assert(fptr != NULL);

         fprintf(fptr, "p max %d %d \n", nnodes, nedges);
         fprintf(fptr, "n %d s \n", g->source + 1);
         fprintf(fptr, "n %d t \n", i + 1);

         for( k = 0; k < nnodes; k++ )
         {
            for( e = g->outbeg[k]; e != EAT_LAST; e = g->oeat[e] )
            {
               fprintf(fptr, "a %d %d %d \n", k + 1, g->head[e] + 1, capa[e]);
            }
         }

         fprintf(fptr, "x\n");

         fclose(fptr);
#endif

         /* non-trivial cut? */
         if( w[i] != 1 )
         {
            graph_mincut_exec(g, root, i, nnodes, newnedges, rootcutsize, rootcut, capa, w, start, edgeflipped, headarr, rerun);

            /* cut */
            for( k = nnodes - 1; k >= 0; k-- )
               g->mark[k] = (w[k] != 0);

            assert(g->mark[root]);
         }
         else
         {
            SCIP_Real flowsum = 0.0;

            assert(rerun);

            for( e = g->inpbeg[i]; e != EAT_LAST; e = g->ieat[e] )
               flowsum += xval[e];

            if( SCIPisFeasGE(scip, flowsum, 1.0) )
               continue;

            for( k = nnodes - 1; k >= 0; k-- )
               g->mark[k] = TRUE;

            g->mark[i] = FALSE;
         }

         rerun = TRUE;

         SCIP_CALL( cut_add(scip, conshdlr, g, xval, capa, nested_cut || disjunct_cut, ncuts, &addedcut) );
         if( addedcut )
         {
            count++;

            if( *ncuts >= maxcuts )
               goto TERMINATE;
         }
         else
            break;
      }
      while( nested_cut );               /* Nested Cut is CONSTANT ! */
   } /* while terms > 0 */


#if 0
   endt = clock();
   cpu_time_used = ((double) (endt - startt)) / CLOCKS_PER_SEC;
#endif

#if 0
      /*
       * back cuts currently not supported
       *  */
      /* back cuts enabled? */
      if( back_cut )
      {
         for( k = 0; k < nnodes; k++ )
            w[k] = 0;

         if( !nested_cut || disjunct_cut )
            set_capacity(g, creep_flow, 1, capa, xval);

         terms = tsave;

         while( terms > 0 )
         {
            /* look for reachable terminal */
            i = graph_next_term(g, terms, term, w, TRUE);

            terms--;

            assert(g->term[i]       == 0);
            assert(g->source != i);

            if( nested_cut && !disjunct_cut )
               set_capacity(g, creep_flow, 1, capa, xval);

            rerun = FALSE;

            do
            {
               graph_mincut_exec(g, i, g->source, nedges, capa, w, start, edgearr, headarr, rerun);

               rerun = TRUE;

               for( k = 0; k < nnodes; k++ )
               {
                  g->mark[k] = (w[k] != 0) ? 0 : 1; // todo not the other way around??
                  w[k] = 0;
               }

               SCIP_CALL( cut_add(scip, conshdlr, g, xval, capa, nested_cut || disjunct_cut, ncuts, &addedcut) );
               if( addedcut )
               {
                  count++;

                  if( *ncuts >= maxcuts )
                     goto TERMINATE;
               }
               else
                  break;
#if 0
               if (nested_cut || disjunct_cut)
                  for(k = p->beg[p->rcnt - 1]; k < p->nzcnt; k++)
                     capa[p->ind[k] % nedges
                        + (((p->ind[k] % nedges) % 2)
                           ? -1 : 1)] = FLOW_FACTOR;
#endif
            }
            while( nested_cut );                /* Nested Cut is CONSTANT todo why not only one round? seems to make no sense whatsoever */

            rerun = FALSE;
         }
      }
#endif
 TERMINATE:
   SCIPfreeBufferArray(scip, &rootcut);
   SCIPfreeBufferArray(scip, &start);
   SCIPfreeBufferArray(scip, &edgeflipped);
   SCIPfreeBufferArray(scip, &headarr);
   SCIPfreeBufferArray(scip, &edgearr);

   SCIPfreeBufferArray(scip, &term);
   SCIPfreeBufferArray(scip, &w);

   SCIPfreeBufferArray(scip, &capa);

   SCIPdebugMessage("2-cut Separator: %d Inequalities added\n", count);

   return SCIP_OKAY;
}



/**@} */


/**@name Callback methods
 *
 * @{
 */

/** copy method for constraint handler plugins (called when SCIP copies plugins) */
static
SCIP_DECL_CONSHDLRCOPY(conshdlrCopyStp)
{  /*lint --e{715}*/
   assert(scip != NULL);
   assert(conshdlr != NULL);
   assert(strcmp(SCIPconshdlrGetName(conshdlr), CONSHDLR_NAME) == 0);

   /* call inclusion method of constraint handler */
   SCIP_CALL( SCIPincludeConshdlrStp(scip) );

   *valid = TRUE;

   return SCIP_OKAY;
}

/** destructor of constraint handler to free constraint handler data (called when SCIP is exiting) */
static
SCIP_DECL_CONSFREE(consFreeStp)
{  /*lint --e{715}*/
   SCIP_CONSHDLRDATA* conshdlrdata;

   assert(scip != NULL);
   assert(conshdlr != NULL);
   assert(strcmp(SCIPconshdlrGetName(conshdlr), CONSHDLR_NAME) == 0);

   /* free constraint handler data */
   conshdlrdata = SCIPconshdlrGetData(conshdlr);
   assert(conshdlrdata != NULL);

   SCIPfreeMemory(scip, &conshdlrdata);

   SCIPconshdlrSetData(conshdlr, NULL);

   return SCIP_OKAY;
}

/** solving process initialization method of constraint handler (called when branch and bound process is about to begin) */
static
SCIP_DECL_CONSINITSOL(consInitsolStp)
{  /*lint --e{715}*/
   return SCIP_OKAY;
}

/** frees specific constraint data */
static
SCIP_DECL_CONSDELETE(consDeleteStp)
{  /*lint --e{715}*/
   assert(conshdlr != NULL);
   assert(strcmp(SCIPconshdlrGetName(conshdlr), CONSHDLR_NAME) == 0);
   assert(consdata != NULL);
   assert(*consdata != NULL);

   SCIPfreeBlockMemory(scip, consdata);

   return SCIP_OKAY;
}

/** transforms constraint data into data belonging to the transformed problem */
static
SCIP_DECL_CONSTRANS(consTransStp)
{  /*lint --e{715}*/
   SCIP_CONSDATA* sourcedata;
   SCIP_CONSDATA* targetdata;

   assert(conshdlr != NULL);
   assert(strcmp(SCIPconshdlrGetName(conshdlr), CONSHDLR_NAME) == 0);
   assert(SCIPgetStage(scip) == SCIP_STAGE_TRANSFORMING);
   assert(sourcecons != NULL);
   assert(targetcons != NULL);

   sourcedata = SCIPconsGetData(sourcecons);
   assert(sourcedata != NULL);

   /* create constraint data for target constraint */
   SCIP_CALL( SCIPallocBlockMemory(scip, &targetdata) );

   targetdata->graph = sourcedata->graph;

   /* create target constraint */
   SCIP_CALL( SCIPcreateCons(scip, targetcons, SCIPconsGetName(sourcecons), conshdlr, targetdata,
         SCIPconsIsInitial(sourcecons), SCIPconsIsSeparated(sourcecons), SCIPconsIsEnforced(sourcecons),
         SCIPconsIsChecked(sourcecons), SCIPconsIsPropagated(sourcecons),
         SCIPconsIsLocal(sourcecons), SCIPconsIsModifiable(sourcecons),
         SCIPconsIsDynamic(sourcecons), SCIPconsIsRemovable(sourcecons), SCIPconsIsStickingAtNode(sourcecons)) );

   return SCIP_OKAY;
}

#if 1
/** LP initialization method of constraint handler (called before the initial LP relaxation at a node is solved) */
static
SCIP_DECL_CONSINITLP(consInitlpStp)
{  /*lint --e{715}*/
#if 0
   SCIP_PROBDATA* probdata;
   GRAPH* graph;

   SCIP_Real lpobjval;

   probdata = SCIPgetProbData(scip);
   assert(probdata != NULL);

   graph = SCIPprobdataGetGraph(probdata);
   assert(graph != NULL);

   SCIP_CALL( SCIPdualAscentPcStp(scip, graph, NULL, &lpobjval, TRUE, 1) );
#endif

   return SCIP_OKAY;
}
#endif
/** separation method of constraint handler for LP solutions */
static
SCIP_DECL_CONSSEPALP(consSepalpStp)
{  /*lint --e{715}*/
   SCIP_CONSHDLRDATA* conshdlrdata;
   int maxcuts;
   int ncuts = 0;
   int i;

   *result = SCIP_DIDNOTRUN;

   conshdlrdata = SCIPconshdlrGetData(conshdlr);
   assert(conshdlrdata != NULL);

   maxcuts = SCIPnodeGetDepth(SCIPgetCurrentNode(scip)) == 0 ?
      conshdlrdata->maxsepacutsroot : conshdlrdata->maxsepacuts;

   for( i = 0; i < nconss; ++i )
   {
      SCIP_CONSDATA* consdata;

      consdata = SCIPconsGetData(conss[i]);

      SCIP_CALL( sep_flow(scip, conshdlr, conshdlrdata, consdata, maxcuts, &ncuts) );

      SCIP_CALL( sep_2cut(scip, conshdlr, conshdlrdata, consdata, maxcuts, &ncuts) );
   }

   if( ncuts > 0 )
      *result = SCIP_SEPARATED;

   return SCIP_OKAY;
}


/** constraint enforcing method of constraint handler for LP solutions */
static
SCIP_DECL_CONSENFOLP(consEnfolpStp)
{  /*lint --e{715}*/
   SCIP_Bool feasible;
   SCIP_CONSDATA* consdata;
   int i;

   for( i = 0; i < nconss; i++ )
   {
      consdata = SCIPconsGetData(conss[i]);

      SCIP_CALL( SCIPStpValidateSol(scip, consdata->graph, SCIPprobdataGetXval(scip, NULL), &feasible) );

      if( !feasible )
      {
         *result = SCIP_INFEASIBLE;
         return SCIP_OKAY;
      }
   }
   *result = SCIP_FEASIBLE;

   return SCIP_OKAY;
}

/** constraint enforcing method of constraint handler for pseudo solutions */
static
SCIP_DECL_CONSENFOPS(consEnfopsStp)
{  /*lint --e{715}*/
   SCIP_Bool feasible;
   SCIP_CONSDATA* consdata;
   int i;

   for( i = 0; i < nconss; i++ )
   {
      consdata = SCIPconsGetData(conss[i]);

      SCIP_CALL( SCIPStpValidateSol(scip, consdata->graph, SCIPprobdataGetXval(scip, NULL), &feasible) );

      if( !feasible )
      {
         *result = SCIP_INFEASIBLE;
         return SCIP_OKAY;
      }
   }
   *result = SCIP_FEASIBLE;

   return SCIP_OKAY;
}

/** feasibility check method of constraint handler for integral solutions */
static
SCIP_DECL_CONSCHECK(consCheckStp)
{  /*lint --e{715}*/
   SCIP_Bool feasible;
   SCIP_CONSDATA* consdata;
   int i;

   for( i = 0; i < nconss; i++ )
   {
      consdata = SCIPconsGetData(conss[i]);

      SCIP_CALL( SCIPStpValidateSol(scip, consdata->graph, SCIPprobdataGetXval(scip, sol), &feasible) );

      if( !feasible )
      {
         *result = SCIP_INFEASIBLE;
         return SCIP_OKAY;
      }
   }
   *result = SCIP_FEASIBLE;

   return SCIP_OKAY;
}

/** domain propagation method of constraint handler */
static
SCIP_DECL_CONSPROP(consPropStp)
{  /*lint --e{715}*/
   SCIP_PROBDATA* probdata;
   GRAPH* graph;

   probdata = SCIPgetProbData(scip);
   assert(probdata != NULL);

   graph = SCIPprobdataGetGraph(probdata);
   assert(graph != NULL);

   /* for degree constrained model, check whether problem is infeasible */
   if( graph->stp_type == STP_DCSTP )
   {
      int k;
      int nnodes;
      int degsum;
      int* maxdegs;

      nnodes = graph->knots;
      maxdegs = graph->maxdeg;

      assert(maxdegs != NULL);

      degsum = 0;
      for( k = 0; k < nnodes; k++ )
      {
         if( Is_term(graph->term[k]) )
         {
            assert(maxdegs[k] > 0);
            degsum += maxdegs[k] - 1;
         }
         else
         {
            assert(maxdegs[k] >= 0);
            degsum += MAX(maxdegs[k] - 2, 0);
         }
      }

      if( degsum < graph->terms - 2 )
         *result = SCIP_CUTOFF;
      else
	 *result = SCIP_DIDNOTFIND;
   }
   return SCIP_OKAY;
}

/** variable rounding lock method of constraint handler */
static
SCIP_DECL_CONSLOCK(consLockStp)
{  /*lint --e{715}*/
   SCIP_VAR** vars;
   int nvars;
   int v;

   assert(scip != NULL);
   assert(cons != NULL);

   vars = SCIPprobdataGetVars(scip);
   nvars = SCIPprobdataGetNVars(scip);

   for( v = 0; v < nvars; ++v )
      SCIP_CALL( SCIPaddVarLocks(scip, vars[v], 1, 1) );

   return SCIP_OKAY;
}

/** constraint copying method of constraint handler */
static
SCIP_DECL_CONSCOPY(consCopyStp)
{  /*lint --e{715}*/
   const char* consname;
   SCIP_PROBDATA* probdata;
   GRAPH* graph;

   probdata = SCIPgetProbData(scip);
   assert(probdata != NULL);

   graph = SCIPprobdataGetGraph(probdata);
   assert(graph != NULL);

   consname = SCIPconsGetName(sourcecons);

   /* creates and captures a and constraint */
   SCIP_CALL( SCIPcreateConsStp(scip, cons, consname, graph) );

   *valid = TRUE;

   return SCIP_OKAY;
}


/**@} */

/**@name Interface methods
 *
 * @{
 */

/** creates the handler for stp constraints and includes it in SCIP */
SCIP_RETCODE SCIPincludeConshdlrStp(
   SCIP*                 scip                /**< SCIP data structure */
   )
{
   SCIP_CONSHDLRDATA* conshdlrdata;
   SCIP_CONSHDLR* conshdlr;

   /* create stp constraint handler data */
   SCIP_CALL( SCIPallocMemory(scip, &conshdlrdata) );

   conshdlr = NULL;
   /* include constraint handler */
   SCIP_CALL( SCIPincludeConshdlrBasic(scip, &conshdlr, CONSHDLR_NAME, CONSHDLR_DESC,
         CONSHDLR_ENFOPRIORITY, CONSHDLR_CHECKPRIORITY, CONSHDLR_EAGERFREQ, CONSHDLR_NEEDSCONS,
         consEnfolpStp, consEnfopsStp, consCheckStp, consLockStp,
         conshdlrdata) );
   assert(conshdlr != NULL);

   SCIP_CALL( SCIPsetConshdlrCopy(scip, conshdlr, conshdlrCopyStp, consCopyStp) );
   SCIP_CALL( SCIPsetConshdlrDelete(scip, conshdlr, consDeleteStp) );
   SCIP_CALL( SCIPsetConshdlrTrans(scip, conshdlr, consTransStp) );
   SCIP_CALL( SCIPsetConshdlrInitsol(scip, conshdlr, consInitsolStp) );
   SCIP_CALL( SCIPsetConshdlrInitlp(scip, conshdlr, consInitlpStp) );
   SCIP_CALL( SCIPsetConshdlrProp(scip, conshdlr, consPropStp, CONSHDLR_PROPFREQ, CONSHDLR_DELAYPROP,
         CONSHDLR_PROP_TIMING) );
   SCIP_CALL( SCIPsetConshdlrSepa(scip, conshdlr, consSepalpStp, NULL, CONSHDLR_SEPAFREQ,
         CONSHDLR_SEPAPRIORITY, CONSHDLR_DELAYSEPA) );
   SCIP_CALL( SCIPsetConshdlrFree(scip, conshdlr, consFreeStp) );

   SCIP_CALL( SCIPaddBoolParam(scip, "constraints/stp/backcut", "Try Back-Cuts",
         &conshdlrdata->backcut, TRUE, DEFAULT_BACKCUT, NULL, NULL) );
   SCIP_CALL( SCIPaddBoolParam(scip, "constraints/stp/creepflow", "Use Creep-Flow",
         &conshdlrdata->creepflow, TRUE, DEFAULT_CREEPFLOW, NULL, NULL) );
   SCIP_CALL( SCIPaddBoolParam(scip, "constraints/stp/disjunctcut", "Only disjunct Cuts",
         &conshdlrdata->disjunctcut, TRUE, DEFAULT_DISJUNCTCUT, NULL, NULL) );
   SCIP_CALL( SCIPaddBoolParam(scip, "constraints/stp/nestedcut", "Try Nested-Cuts",
         &conshdlrdata->nestedcut, TRUE, DEFAULT_NESTEDCUT, NULL, NULL) );
   SCIP_CALL( SCIPaddBoolParam(scip, "constraints/stp/flowsep", "Try Flow-Cuts",
         &conshdlrdata->flowsep, TRUE, DEFAULT_FLOWSEP, NULL, NULL) );
   SCIP_CALL( SCIPaddIntParam(scip,
         "constraints/"CONSHDLR_NAME"/maxrounds",
         "maximal number of separation rounds per node (-1: unlimited)",
         &conshdlrdata->maxrounds, FALSE, DEFAULT_MAXROUNDS, -1, INT_MAX, NULL, NULL) );
   SCIP_CALL( SCIPaddIntParam(scip,
         "constraints/"CONSHDLR_NAME"/maxroundsroot",
         "maximal number of separation rounds per node in the root node (-1: unlimited)",
         &conshdlrdata->maxroundsroot, FALSE, DEFAULT_MAXROUNDSROOT, -1, INT_MAX, NULL, NULL) );
   SCIP_CALL( SCIPaddIntParam(scip,
         "constraints/"CONSHDLR_NAME"/maxsepacuts",
         "maximal number of cuts separated per separation round",
         &conshdlrdata->maxsepacuts, FALSE, DEFAULT_MAXSEPACUTS, 0, INT_MAX, NULL, NULL) );
   SCIP_CALL( SCIPaddIntParam(scip,
         "constraints/"CONSHDLR_NAME"/maxsepacutsroot",
         "maximal number of cuts separated per separation round in the root node",
         &conshdlrdata->maxsepacutsroot, FALSE, DEFAULT_MAXSEPACUTSROOT, 0, INT_MAX, NULL, NULL) );


   return SCIP_OKAY;
}

/** creates and captures a stp constraint */
SCIP_RETCODE SCIPcreateConsStp(
   SCIP*                 scip,               /**< SCIP data structure */
   SCIP_CONS**           cons,               /**< pointer to hold the created constraint */
   const char*           name,               /**< name of constraint */
   GRAPH*                graph               /**< graph data structure */
   )
{
   SCIP_CONSHDLR* conshdlr;
   SCIP_CONSDATA* consdata;

   /* find the stp constraint handler */
   conshdlr = SCIPfindConshdlr(scip, CONSHDLR_NAME);
   if( conshdlr == NULL )
   {
      SCIPerrorMessage("stp constraint handler not found\n");
      return SCIP_PLUGINNOTFOUND;
   }

   SCIP_CALL( SCIPallocBlockMemory(scip, &consdata) );

   consdata->graph = graph;

   /* create constraint */
   SCIP_CALL( SCIPcreateCons(scip, cons, name, conshdlr, consdata, FALSE, TRUE, TRUE, TRUE, TRUE,
         FALSE, FALSE, FALSE, FALSE, FALSE) );

   return SCIP_OKAY;
}

/* dual ascent heuristic */
SCIP_RETCODE SCIPStpDualAscent(
   SCIP*                 scip,               /**< SCIP data structure */
   const GRAPH*          g,                  /**< graph data structure */
   SCIP_Real* RESTRICT   redcost,            /**< array to store reduced costs or NULL */
   SCIP_Real* RESTRICT   nodearrreal,        /**< real vertices array for internal computations or NULL */
   SCIP_Real*            objval,             /**< pointer to store objective value */
   SCIP_Bool             addcuts,            /**< should dual ascent add Steiner cuts? */
   SCIP_Bool             ascendandprune,     /**< should the ascent-and-prune heuristic be executed? */
   GNODE**               gnodearrterms,      /**< gnode terminals array for internal computations or NULL */
   const int*            result,             /**< solution array or NULL */
   int* RESTRICT         edgearrint,         /**< int edges array for internal computations or NULL */
   int* RESTRICT         nodearrint,         /**< int vertices array for internal computations or NULL */
   int                   root,               /**< the root */
   int                   nruns,              /**< number of dual ascent runs */
   STP_Bool* RESTRICT    nodearrchar         /**< STP_Bool vertices array for internal computations or NULL */
   )
{
   SCIP_PQUEUE* pqueue;
   SCIP_VAR** vars;
   SCIP_Real dualobj;
   SCIP_Real currscore;
   SCIP_Real* RESTRICT rescap;
   GNODE** gnodearr;
   int* RESTRICT edgearr;
   int* RESTRICT tailarr;
   int* RESTRICT start;
   int* RESTRICT stackarr;
   int* RESTRICT cutverts;
   int* RESTRICT unsatarcs;
   int* RESTRICT unsattails;
   int* RESTRICT gmark;
   int* RESTRICT active;
   STP_Bool* RESTRICT mynodearrchar = NULL;
   const int nnodes = g->knots;
   const int nterms = g->terms;
   const int nedges = g->edges;
   int nnewedges;
   int norgcutverts;
   int stacklength;

   assert(g != NULL);
   assert(scip != NULL);
   assert(nruns >= 0);
   assert(objval != NULL);
   assert(Is_term(g->term[root]));

   if( nnodes == 1 )
      return SCIP_OKAY;

   if( addcuts )
   {
      vars = SCIPprobdataGetVars(scip);
      assert(vars != NULL);
   }
   else
   {
      vars = NULL;
   }

   dualobj = 0.0;

   /* if specified root is not a terminal, take default root */
   if( !Is_term(g->term[root]) )
      root = g->source;

#ifdef BITFIELDSARRAY
   u_int32_t* bitarr;
   SCIP_CALL( SCIPallocBufferArray(scip, &bitarr, nedges / ARRLENGTH + 1) );
#endif

   stacklength = 0;

   SCIP_CALL( SCIPallocBufferArray(scip, &unsattails, nedges) );

   if( redcost == NULL )
      SCIP_CALL( SCIPallocBufferArray(scip, &rescap, nedges) );
   else
      rescap = redcost;

   if( nodearrchar == NULL )
      SCIP_CALL( SCIPallocBufferArray(scip, &mynodearrchar, nnodes) );
   else
      mynodearrchar = nodearrchar;

   if( nodearrint == NULL )
      SCIP_CALL( SCIPallocBufferArray(scip, &cutverts, nnodes) );
   else
      cutverts = nodearrint;

   if( edgearrint == NULL )
      SCIP_CALL( SCIPallocBufferArray(scip, &unsatarcs, nedges) );
   else
      unsatarcs = edgearrint;

   if( gnodearrterms == NULL )
   {
      SCIP_CALL( SCIPallocBufferArray(scip, &gnodearr, nterms - 1) );
      for( int i = 0; i < nterms - 1; i++ )
         SCIP_CALL( SCIPallocBlockMemory(scip, &gnodearr[i]) ); /*lint !e866*/
   }
   else
   {
      gnodearr = gnodearrterms;
   }

   SCIP_CALL( SCIPpqueueCreate(&pqueue, nterms, 2.0, GNODECmpByDist) );

   SCIP_CALL( SCIPallocMemoryArray(scip, &active, nnodes) );
   SCIP_CALL( SCIPallocMemoryArray(scip, &edgearr, nedges) );
   SCIP_CALL( SCIPallocMemoryArray(scip, &tailarr, nedges) );
   SCIP_CALL( SCIPallocMemoryArray(scip, &start, nnodes + 1) );
   SCIP_CALL( SCIPallocMemoryArray(scip, &gmark, nnodes + 1) );
   SCIP_CALL( SCIPallocMemoryArray(scip, &stackarr, nnodes) );

   /* fill auxiliary adjacent vertex/edges arrays */
   graph_get_csr(g, edgearr, tailarr, start, &nnewedges);

   /* mark terminals as active, add all except root to pqueue */
   for( int i = 0, k = 0; i < nnodes; i++ )
   {
      if( Is_term(g->term[i]) )
      {
         active[i] = 0;
         assert(g->grad[i] > 0);
         if( i != root )
         {
            gnodearr[k]->number = i;
            gnodearr[k]->dist = g->grad[i];
            /* for variants with dummy terminals */
            if( g->grad[i] == 2 )
            {
               int a;

               for( a = g->inpbeg[i]; a != EAT_LAST; a = g->ieat[a] )
                  if( g->cost[a] == 0.0 )
                     break;

               if( a != EAT_LAST )
                  gnodearr[k]->dist += g->grad[g->tail[a]] - 1;

               assert(gnodearr[k]->dist > 0);
            }

            SCIP_CALL( SCIPpqueueInsert(pqueue, gnodearr[k++]) );
         }
      }
      else
      {
         active[i] = -1;
      }
   }

   for( int i = 0; i < nnodes + 1; i++ )
      gmark[i] = FALSE;

   /* set residual capacities and mark whether an arc is satisfied (has capacity 0) */
   for( int i = 0; i < nnewedges; i++ )
   {
      rescap[i] = g->cost[edgearr[i]];
#ifdef BITFIELDSARRAY
      if( SCIPisZero(scip, rescap[i]) )
         SetBit(bitarr, i);
      else
         CleanBit(bitarr, i);
#else
      if( rescap[i] == 0.0 )
      {
         if( active[tailarr[i] - 1] == 0 )
            tailarr[i] = 0;
         else
            tailarr[i] *= -1;
      }
#endif
   }

   norgcutverts = 0;

   /* (main) dual ascent loop */
   while( SCIPpqueueNElems(pqueue) > 0 && !SCIPisStopped(scip) )
   {
      /* get active vertex of minimum score */
      GNODE* const gnodeact = (GNODE*) SCIPpqueueRemove(pqueue);
      const SCIP_Real prio1 = gnodeact->dist;
      const SCIP_Real prio2 = (SCIPpqueueNElems(pqueue) > 0) ? ((GNODE*) SCIPpqueueFirst(pqueue))->dist : FARAWAY;
      const int v = gnodeact->number;
      SCIP_Real degsum = g->grad[v];
      int ncutverts = 0;
      int nunsatarcs = 0;

      SCIP_Bool firstrun = TRUE;

      SCIPdebugMessage("DA: START WITH v %d prio1 %f prio2 %f \n", v, prio1, prio2);

      /* perform augmentation as long as priority of root component does not exceed max deviation */
      for( ; ; )
      {
         assert(stacklength == 0);

         /* 1. step: BFS from v (or connected component) on saturated, incoming arcs */

         if( firstrun )
         {
            firstrun = FALSE;
            gmark[v + 1] = TRUE;
            cutverts[ncutverts++] = v;
            assert(stacklength < nnodes);
            stackarr[stacklength++] = v;
         }
         /* not in first processing of root component: */
         else
         {
            for( int i = norgcutverts; i < ncutverts; i++ )
            {
               const int s = cutverts[i];

               assert(gmark[s + 1]);
               assert(active[s] != 0);
               assert(stacklength < nnodes);

               stackarr[stacklength++] = s;
            }
         }
#ifdef DFS
         while( stacklength )
         {
            const int node = stackarr[--stacklength];
#else
         for( int n = 0; n < stacklength; n++ )
         {
            int end;

            assert(n < nnodes);
            node = stackarr[n];
#endif

            /* traverse incoming arcs */
            for( int i = start[node], end = start[node + 1]; i != end; i++ )
            {
               int tail = tailarr[i];

               /* zero reduced-cost arc? */
               if( tail <= 0 )
               {
                  tail *= -1;
                  if( !gmark[tail] )
                  {
                     /* if an active vertex has been hit (other than v), break */
                     if( 0 == tail )
                     {
                        const int realtail = g->tail[edgearr[i]];

                        /* v should not be processed */
                        if( realtail == v )
                           continue;

                        /* is realtail active or does realtail lead to an active vertex other than v? */
                        if( is_active(active, realtail, v) )
                        {
                           active[v] = realtail + 1;
                           stacklength = 0;
                           goto ENDOFLOOP;
                        }

                        tail = realtail + 1;

                        /* have we processed tail already? */
                        if( gmark[tail] )
                           continue;
                     }

                     assert(tail > 0);

                     gmark[tail] = TRUE;
                     tail--;
                     cutverts[ncutverts++] = tail;
                     degsum += g->grad[tail];

                     assert(stacklength < nnodes);
                     stackarr[stacklength++] = tail;
                  } /* marked */
               } /* zero reduced-cost arc */
               else if( !gmark[tail] )
               {
                  unsattails[nunsatarcs] = tail;
                  unsatarcs[nunsatarcs++] = i;
               }
            }
         }
#ifndef DFS
         stacklength = 0;
#endif
         currscore = degsum - (ncutverts - 1);

         /* guiding solution provided? */
         if( result != NULL )
         {
            int nsolarcs = 0;
            for( int i = 0; i < nunsatarcs; i++ )
            {
               const int a = unsatarcs[i];

               assert(tailarr[a] > 0);

               if( !(gmark[tailarr[a]]) )
               {
                  if( result[edgearr[a]] == CONNECT )
                     nsolarcs++;
               }
            }

            assert(nsolarcs > 0);
            assert(currscore <= nedges);

            if( nsolarcs > 1 )
#if 1
              currscore += (SCIP_Real) ((nsolarcs - 1) * (g->knots * 0.5));
#else
            currscore *= 1.0 + (nsolarcs - 1) * (nsolarcs - 1) * (0.2);
#endif
         }
         else
         {
            assert(SCIPisGE(scip, currscore, prio1));
         }

         SCIPdebugMessage("DA: deviation %f \n", (currscore - prio1) / prio1);
         SCIPdebugMessage("DA: currscore %f prio1 %f prio2 %f \n", currscore, prio1, prio2);

         /* augmentation criteria met? */
         if( ((currscore - prio1) / prio1) <= DEFAULT_DAMAXDEVIATION || currscore <= prio2 )
         {
            SCIP_CONS* cons = NULL;
            int shift = 0;
            SCIP_Real min = FARAWAY;
            SCIP_Bool isactive = FALSE;

            /* 2. step: get minimum residual capacity among cut-arcs */

            /* adjust array of unsatisfied arcs */

            for( int i = 0; i < nunsatarcs; i++ )
            {
               const int tail = unsattails[i];

               if( gmark[tail] )
               {
                  shift++;
               }
               else
               {
                  const int a = unsatarcs[i];

                  assert(tailarr[a] > 0);
                  assert(rescap[a] > 0);

                  if( rescap[a] < min )
                     min = rescap[a];
                  if( shift )
                  {
                     unsattails[i - shift] = tail;
                     unsatarcs[i - shift] = a;
                  }
               }
            }

            assert(SCIPisLT(scip, min, FARAWAY));
            nunsatarcs -= shift;

            norgcutverts = ncutverts;

            /* 3. step: perform augmentation */

            /* create constraints? */
            if( addcuts )
            {
               SCIP_CALL( SCIPcreateConsLinear(scip, &cons, "da", 0, NULL, NULL,
                     1.0, SCIPinfinity(scip), TRUE, TRUE, TRUE, TRUE, TRUE, FALSE, FALSE, TRUE, TRUE, FALSE) );

               SCIP_CALL( SCIPaddCons(scip, cons) );
            }

            shift = 0;

            /* update (dual) objective */
            dualobj += min;

            for( int i = 0; i < nunsatarcs; i++ )
            {
               const int a = unsatarcs[i];
               assert(a >= 0);

               if( addcuts )
               {
                  assert(cons != NULL);
                  assert(vars != NULL);
                  SCIP_CALL( SCIPaddCoefLinear(scip, cons, vars[edgearr[a]], 1.0) );
               }
               rescap[a] -= min;

               assert(SCIPisGE(scip, rescap[a], 0.0));

               if( rescap[a] == 0.0 )
               {
                  int tail = unsattails[i];

                  assert(rescap[a] == 0.0);
                  assert(tail > 0);
                  assert(tailarr[a] > 0);

                  tailarr[a] *= -1;

                  if( active[tail - 1] >= 0 && is_active(active, tail - 1, v) )
                  {
                     assert(tail - 1 != v);
                     tailarr[a] = 0;
                     if( !isactive )
                     {
                        isactive = TRUE;
                        active[v] = tail;
                     }
                  }


                  if( !(gmark[tail])  )
                  {
                     assert(tail != 0);

                     gmark[tail] = TRUE;
                     tail--;
                     degsum += g->grad[tail];
                     cutverts[ncutverts++] = tail;
                  }

                  shift++;
               }
               else if( shift )
               {
                  unsattails[i - shift] = unsattails[i];
                  unsatarcs[i - shift] = a;
               }
            }
            if( isactive )
            {
               stacklength = 0;
               goto ENDOFLOOP;
            }
            nunsatarcs -= shift;

<<<<<<< HEAD
=======
#if 0
            SCIP_CALL( SCIPflushRowExtensions(scip, row) );
            SCIP_CALL( SCIPaddRow(scip, row, FALSE, &infeasible) );
            SCIP_CALL( SCIPreleaseRow(scip, &row) );
#endif
>>>>>>> 991eafad
            if( addcuts )
            {
               assert(cons != NULL);
               SCIP_CALL( SCIPreleaseCons(scip, &cons) );
            }

            continue;
         }
         else
         {
            /* reinsert active vertex */
            gnodeact->dist = currscore;
            SCIP_CALL( SCIPpqueueInsert(pqueue, gnodeact) );
         }

         ENDOFLOOP:

         for( int i = 0; i < ncutverts; i++ )
            gmark[cutverts[i] + 1] = FALSE;

         for( int i = 0; i < nnodes + 1; i++ )
         {
            assert(!gmark[i]);
         }

         break;
      } /* augmentation loop */
   } /* dual ascent loop */

   SCIPdebugMessage("DA: dualglobal: %f \n", dualobj);
   *objval = dualobj;

   for( int i = nnewedges; i < nedges; i++ )
   {
      edgearr[i] = i;
      rescap[i] = g->cost[i];
   }

   /* re-extend rescap array */
   for( int i = 0; i < nnewedges; i++ )
   {
      if( edgearr[i] != i  )
      {
         SCIP_Real bufferedval = rescap[i];
         int a = i;

         rescap[i] = g->cost[i];
         while( edgearr[a] != a )
         {
            const int shift = edgearr[a];
            const SCIP_Real min = rescap[shift];

            rescap[shift] = bufferedval;
            bufferedval = min;
            edgearr[a] = a;
            a = shift;
         }
      }
   }
<<<<<<< HEAD
#ifdef BITFIELDSARRAY
   SCIPfreeBufferArray(scip, &bitarr);
=======

   /* (main) dual ascent loop */
   while( SCIPpqueueNElems(pqueue) > 0 && !SCIPisStopped(scip) )
   {
      /* get active vertex of minimum score */
      gnodeact = (GNODE*) SCIPpqueueRemove(pqueue);

      v = gnodeact->number;
#if 0
      /* last component? */
      if( SCIPpqueueNElems(pqueue) == 0 && !addcuts && 0 )
      {
         SCIP_Real diff;
         SCIP_Real taildist;
         SCIP_Real headdist;
         SCIP_Real* nodedist;

         if( nodearrreal == NULL )
         {
            SCIP_CALL( SCIPallocBufferArray(scip, &nodedist, nnodes) );
         }
         else
         {
            nodedist = nodearrreal;
         }

         for( i = nnodes - 1; i >= 0 ; i-- )
            g->mark[i] = (g->grad[i] > 0);

         if( v == g->source[0] )
            return SCIP_ERROR;

         /* perform Dijkstra on incoming arcs until root is reached, starting from terminal of last connected component */
         graph_path_invroot(scip, g, v, rescap, nodedist, cutverts);

         min = nodedist[g->source[0]];

         if( SCIPisZero(scip, min) )
            return SCIP_ERROR;

         /* update objective */
         dualobj += min;

         /* adjust reduced costs */

         for( i = nnodes - 1; i >= 0 ; i-- )
         {
            if( SCIPisGE(scip, nodedist[i], FARAWAY) )
               continue;
            if( SCIPisGT(scip, nodedist[i], min) )
               nodedist[i] = min;
         }

         for( i = nedges - 1; i >= 0; i-- )
         {
            if( g->ieat[i] == EAT_FREE )
               continue;


            taildist = nodedist[g->tail[i]];
            headdist = nodedist[g->head[i]];

            assert(g->mark[g->tail[i]]);
            assert(g->mark[g->head[i]]);

            if( SCIPisGE(scip, taildist, FARAWAY) || SCIPisGE(scip, headdist, FARAWAY) )
               continue;

            diff = taildist - headdist;

            if( SCIPisLE(scip, diff, 0.0) )
               continue;

            rescap[i] -= diff;

            assert(SCIPisGE(scip, rescap[i], 0.0));
         }

         if( nodearrreal == NULL )
            SCIPfreeBufferArray(scip, &nodedist);
      }
      else
#endif
      prio1 = gnodeact->dist;
      firstrun = TRUE;

      /* perform augmentation as long as priority of root component does not exceed max deviation */
      for( ; ; )
      {
         assert(stacklength == 0);

         /* 1. step: BFS from v (or connected component) on saturated, incoming arcs */

         if( firstrun )
         {
            degsum = g->grad[v];
            ncutverts = 0;
            firstrun = FALSE;
            nunsatarcs = 0;
            g->mark[v] = TRUE;
            cutverts[ncutverts++] = v;
            assert(stacklength < nnodes);
            stackarr[stacklength++] = v;
         }
         /* not in first processing of root component: */
         else
         {
            for( i = norgcutverts; i < ncutverts; i++ )
            {
               s = cutverts[i];
               assert(g->mark[s]);
               if( active[s] )
               {
                  active[v] = FALSE;
                  stacklength = 0;
                  goto ENDOFLOOP;
               }
               assert(stacklength < nnodes);
               stackarr[stacklength++] = s;
            }
         }

         while( stacklength > 0 )
         {
            node = stackarr[--stacklength];

            /* traverse incoming arcs */
#if 1
            for( i = start[node], end = start[node + 1]; i != end; i++ )
#else
            for( a = g->inpbeg[node]; a != EAT_LAST; a = g->ieat[a] )
#endif
            {
#if 0
               tail = g->tail[a];
#else
               a = edgearr[i];
               tail = tailarr[i];
#endif
               if( sat[a] )
               {
                  if( !g->mark[tail] )
                  {
                     /* if an active vertex has been hit, break */
                     if( active[tail] )
                     {
                        active[v] = FALSE;
                        stacklength = 0;
                        goto ENDOFLOOP;
                     }
                     degsum += g->grad[tail];
                     g->mark[tail] = TRUE;
                     cutverts[ncutverts++] = tail;
                     assert(stacklength < nnodes);
                     stackarr[stacklength++] = tail;
                  }
               }
               else if( !g->mark[tail] )
               {
                  unsatarcs[nunsatarcs++] = a;
               }
            }
         }


         /* 2. step: get minimum residual capacity among cut-arcs */

         /* adjust array of unsatisfied arcs */
         min = FARAWAY;
         shift = 0;
         nsolarcs = 0;

         for( i = 0; i < nunsatarcs; i++ )
         {
            a = unsatarcs[i];
            if( g->mark[g->tail[a]] )
            {
               shift++;
            }
            else
            {
               assert(!sat[a]);

               if( result[a] == CONNECT )
                  nsolarcs++;

               if( SCIPisLT(scip, rescap[a], min) )
                  min = rescap[a];

               if( shift != 0 )
                  unsatarcs[i - shift] = a;
            }
         }

         assert(SCIPisLT(scip, min, FARAWAY));
         nunsatarcs -= shift;

         if( nunsatarcs > 0)
            assert(!g->mark[g->tail[unsatarcs[nunsatarcs-1]]]);

         norgcutverts = ncutverts;

         currscore = degsum - (ncutverts - 1);

         if( nsolarcs > 1 )
           currscore += (SCIP_Real) nsolarcs * nnodes;

         /* augmentation criteria met? */
         if( SCIPisLT(scip, (currscore - prio1) / prio1, maxdeviation) || (SCIPpqueueNElems(pqueue) == 0) )
         {
#if 0
            SCIP_ROW* row;
#endif
            SCIP_CONS* cons = NULL;

            /* 3. step: perform augmentation */
#if 0
            SCIP_CALL( SCIPcreateEmptyRowCons(scip, &row, conshdlr, "dualascentcut", 1.0, SCIPinfinity(scip), FALSE, FALSE, TRUE) );
            SCIP_CALL( SCIPcacheRowExtensions(scip, row) );
#endif

            /* create constraints? */
            if( addcuts )
            {
               SCIP_CALL( SCIPcreateConsLinear(scip, &cons, "da", 0, NULL, NULL,
                     1.0, SCIPinfinity(scip), TRUE, TRUE, TRUE, TRUE, TRUE, FALSE, FALSE, TRUE, TRUE, FALSE) );

               SCIP_CALL( SCIPaddCons(scip, cons) );
            }
#if 0
            if( SCIPisGT(scip, min, 2 * SCIPepsilon(scip)) )
#endif
            dualobj += min;

            for( i = 0; i < nunsatarcs; i++ )
            {
               a = unsatarcs[i];
#if 0
               SCIP_CALL( SCIPaddVarToRow(scip, row, vars[a], 1.0) );
#endif
               if( addcuts )
               {
                  assert(cons != NULL);
                  assert(vars != NULL);
                  SCIP_CALL( SCIPaddCoefLinear(scip, cons, vars[a], 1.0) );
               }
#if 0
               if( !SCIPisEQ(scip, min, 2 * SCIPepsilon(scip)) || SCIPisEQ(scip, rescap[a], 2 * SCIPepsilon(scip)) )
#endif
               rescap[a] -= min;

               assert(SCIPisGE(scip, rescap[a], 0.0));

               if( SCIPisEQ(scip, rescap[a], 0.0) )
               {
                  sat[a] = TRUE;
                  if( !(g->mark[g->tail[a]]) )
                  {
                     tail = g->tail[a];
                     degsum += g->grad[tail];
                     g->mark[tail] = TRUE;
                     cutverts[ncutverts++] = tail;
                  }
               }
            }
#if 0
            SCIP_CALL( SCIPflushRowExtensions(scip, row) );
            SCIP_CALL( SCIPaddRow(scip, row, FALSE, &infeasible) );
            SCIP_CALL( SCIPreleaseRow(scip, &row) );
>>>>>>> 991eafad
#endif

   SCIPfreeMemoryArray(scip, &stackarr);
   SCIPfreeMemoryArray(scip, &gmark);
   SCIPfreeMemoryArray(scip, &start);
   SCIPfreeMemoryArray(scip, &tailarr);
   SCIPfreeMemoryArray(scip, &edgearr);
   SCIPfreeMemoryArray(scip, &active);

   SCIPpqueueFree(&pqueue);

   if( gnodearrterms == NULL )
   {
      for( int i = nterms - 2; i >= 0; i-- )
         SCIPfreeBlockMemory(scip, &gnodearr[i]);
      SCIPfreeBufferArray(scip, &gnodearr);
   }

   /* call Ascend-And-Prune? */
   if( ascendandprune )
   {
       SCIP_Bool success;
       SCIP_CALL( SCIPStpHeurAscendPruneRun(scip, NULL, g, rescap, unsatarcs, cutverts, root, mynodearrchar, &success, TRUE) );
   }

   if( edgearrint == NULL )
      SCIPfreeBufferArray(scip, &unsatarcs);

   if( nodearrint == NULL )
      SCIPfreeBufferArray(scip, &cutverts);

   if( nodearrchar == NULL )
      SCIPfreeBufferArray(scip, &mynodearrchar);

   if( redcost == NULL )
      SCIPfreeBufferArray(scip, &rescap);

   SCIPfreeBufferArray(scip, &unsattails);

   return SCIP_OKAY;
}

/** dual ascent heuristic for PCSPG and MWCSP */
SCIP_RETCODE SCIPStpDualAscentPcMw(
   SCIP*                 scip,               /**< SCIP data structure */
   GRAPH*                g,                  /**< graph data structure */
   SCIP_Real*            redcost,            /**< array to store reduced costs or NULL */
   SCIP_Real*            objval,             /**< pointer to store objective value */
   SCIP_Bool             addcuts,            /**< should dual-ascent add Steiner cuts? */
   SCIP_Bool             ascendandprune,     /**< perform ascend-and-prune and add solution? */
   int                   nruns               /**< number of dual ascent runs */
   )
{
#if 0
   SCIP_CONSHDLR* conshdlr;
#endif
   SCIP_PQUEUE* pqueue;
   SCIP_VAR** vars;
   GRAPH* transgraph;
   SCIP_Real min;
   SCIP_Real prio1;
   SCIP_Real offset;
   SCIP_Real dualobj;
   SCIP_Real currscore;
   SCIP_Real maxdeviation;
   SCIP_Real* rescap;
   GNODE* gnodeact;
   GNODE** gnodearr;
   int s;
   int i;
   int k;
   int v;
   int a;
   int tail;
   int pnode;
   int shift;
   int root;
   int nnodes;
   int nterms;
   int nedges;
   int degsum;
   int ncutverts;
   int pseudoroot;
   int nunsatarcs;
   int stacklength;
   int norgcutverts;
   int* cutverts;
   int* stackarr;
   STP_Bool* origedge;
   int* unsatarcs;
   STP_Bool firstrun;
   STP_Bool* sat;
   STP_Bool* active;

   assert(g != NULL);
   assert(scip != NULL);
   assert(nruns >= 0);
   assert(objval != NULL);

   if( g->knots == 1 )
      return SCIP_OKAY;

   if( addcuts )
   {
      vars = SCIPprobdataGetVars(scip);
      assert(vars != NULL);
   }
   else
   {
      vars = NULL;
   }

   root = g->source;
   degsum = 0;
   offset = 0.0;
   dualobj = 0.0;
#if 0
   conshdlr = SCIPfindConshdlr(scip, "stp");
#endif
   ncutverts = 0;
   norgcutverts = 0;
   maxdeviation = DEFAULT_DAMAXDEVIATION;

   SCIP_CALL( graph_pc_getSap(scip, g, &transgraph, &offset) );

   nnodes = transgraph->knots;
   nedges = transgraph->edges;
   nterms = transgraph->terms;
   pseudoroot = nnodes - 1;

   if( redcost == NULL )
   {
      SCIP_CALL( SCIPallocBufferArray(scip, &rescap, nedges) );
   }
   else
   {
      rescap = redcost;
   }

   stacklength = 0;
   SCIP_CALL( SCIPallocBufferArray(scip, &stackarr, nnodes) );
   SCIP_CALL( SCIPallocBufferArray(scip, &sat, nedges) );
   SCIP_CALL( SCIPallocBufferArray(scip, &active, nnodes) );
   SCIP_CALL( SCIPallocBufferArray(scip, &cutverts, nnodes) );
   SCIP_CALL( SCIPallocBufferArray(scip, &gnodearr, nterms - 1) );
   SCIP_CALL( SCIPallocBufferArray(scip, &unsatarcs, nedges) );
   SCIP_CALL( SCIPallocBufferArray(scip, &origedge, nedges) );

   for( i = 0; i < nedges; i++ )
      if( !Is_term(transgraph->term[transgraph->tail[i]]) && transgraph->head[i] == pseudoroot )
         origedge[i] = FALSE;
      else if( transgraph->tail[i] == pseudoroot && !Is_term(transgraph->term[transgraph->head[i]])  )
         origedge[i] = FALSE;
      else
         origedge[i] = TRUE;

   for( i = 0; i < nterms - 1; i++ )
   {
      SCIP_CALL( SCIPallocBuffer(scip, &gnodearr[i]) ); /*lint !e866*/
   }

   SCIP_CALL( SCIPpqueueCreate( &pqueue, nnodes, 2.0, GNODECmpByDist) );

   k = 0;
   /* mark terminals as active, add all except root to pqueue */
   for( i = 0; i < nnodes; i++ )
   {
      if( Is_term(transgraph->term[i]) )
      {
         active[i] = TRUE;
         assert(transgraph->grad[i] > 0);
         if( i != root  )
         {
            gnodearr[k]->number = i;
            gnodearr[k]->dist = transgraph->grad[i];

            for( a = transgraph->inpbeg[i]; a != EAT_LAST; a = transgraph->ieat[a] )
               if( SCIPisEQ(scip, transgraph->cost[a], 0.0) )
                  break;

            if( a != EAT_LAST )
               gnodearr[k]->dist += transgraph->grad[transgraph->tail[a]] - 1;

            assert(gnodearr[k]->dist > 0);

            SCIP_CALL( SCIPpqueueInsert(pqueue, gnodearr[k++]) );
         }
      }
      else
      {
         active[i] = FALSE;
      }
      transgraph->mark[i] = FALSE;
   }

   for( i = 0; i < nedges; i++ )
   {
      rescap[i] = transgraph->cost[i];
      if( SCIPisZero(scip, rescap[i]) )
         sat[i] = TRUE;
      else
         sat[i] = FALSE;
   }

   /* dual ascent loop */
   while( SCIPpqueueNElems(pqueue) > 0 && !SCIPisStopped(scip) )
   {
      /* get active vertex of minimum score */
      gnodeact = (GNODE*) SCIPpqueueRemove(pqueue);

      v = gnodeact->number;
      prio1 = gnodeact->dist;

      firstrun = TRUE;
      nunsatarcs = 0;

      /* perform augmentation as long as ... */
      for( ; ; )
      {
         assert(stacklength == 0);
         /* 1. step: BFS from v (or connected component) on saturated, incoming arcs */

         if( firstrun )
         {
            degsum = transgraph->grad[v];
            ncutverts = 0;
            firstrun = FALSE;
            nunsatarcs = 0;
            transgraph->mark[v] = TRUE;
            cutverts[ncutverts++] = v;
            stackarr[stacklength++] = v;
         }
         /* not in first processing of root component: */
         else
         {
            for( i = norgcutverts; i < ncutverts; i++ )
            {
               s = cutverts[i];
               assert(transgraph->mark[s]);
               if( active[s] )
               {
                  active[v] = FALSE;
                  stacklength = 0;
                  goto ENDOFLOOP;
               }

               stackarr[stacklength++] = s;
            }
         }

         while( stacklength )
         {
            pnode = stackarr[--stacklength];

            /* traverse incoming arcs */
            for( a = transgraph->inpbeg[pnode]; a != EAT_LAST; a = transgraph->ieat[a] )
            {
               tail = transgraph->tail[a];
               if( sat[a] )
               {
                  if( !transgraph->mark[tail] )
                  {
                     /* if an active vertex has been hit, break */
                     if( active[tail] )
                     {
                        active[v] = FALSE;
                        stacklength = 0;
                        goto ENDOFLOOP;
                     }

                     degsum += transgraph->grad[tail];
                     transgraph->mark[tail] = TRUE;
                     cutverts[ncutverts++] = tail;
                     stackarr[stacklength++] = tail;
                  }
               }
               else if( !transgraph->mark[tail] )
               {
                  unsatarcs[nunsatarcs++] = a;
               }
            }
         }

         currscore = degsum - (ncutverts - 1);

         assert(SCIPisGE(scip, currscore, prio1));

         /* augmentation criteria met? */
         if( SCIPisLE(scip, (currscore - prio1) / prio1, maxdeviation) || (SCIPpqueueNElems(pqueue) == 0) )
         {
            int in = FALSE;
#if 0
            SCIP_ROW* row;
#endif
            SCIP_CONS* cons = NULL;

            /* 2. pass: get minimum residual capacity among cut-arcs */

            /* adjust array of unsatisfied arcs */
            min = FARAWAY;
            shift = 0;

            for( i = 0; i < nunsatarcs; i++ )
            {
               a = unsatarcs[i];
               if( transgraph->mark[transgraph->tail[a]] )
               {
                  shift++;
               }
               else
               {

                  assert(!sat[a]);
                  if( SCIPisLT(scip, rescap[a], min) )
                     min = rescap[a];
                  if( shift != 0 )
                     unsatarcs[i - shift] = a;
               }
            }

            assert(SCIPisLT(scip, min, FARAWAY));
            nunsatarcs -= shift;

            if( nunsatarcs > 0)
               assert(!transgraph->mark[transgraph->tail[unsatarcs[nunsatarcs-1]]]);

            norgcutverts = ncutverts;


            /* 3. pass: perform augmentation */


            /* create constraint */

            if( addcuts )
            {
#if 1
               SCIP_CALL( SCIPcreateConsLinear(scip, &cons, "da", 0, NULL, NULL,
                     1.0, SCIPinfinity(scip), TRUE, TRUE, TRUE, TRUE, FALSE, FALSE, FALSE, TRUE, TRUE, FALSE) );

               SCIP_CALL( SCIPaddCons(scip, cons) );
#else
               SCIP_CALL( SCIPcreateEmptyRowCons(scip, &row, conshdlr, "dualascentcut", 1.0, SCIPinfinity(scip), FALSE, FALSE, TRUE) );
               SCIP_CALL( SCIPflushRowExtensions(scip, row) );
               SCIP_CALL( SCIPaddRow(scip, row, FALSE, &infeasible) );

#if ADDCUTSTOPOOL
               /* add cut to pool */
               if( !infeasible )
                  SCIP_CALL( SCIPaddPoolCut(scip, row) );
#endif

               SCIP_CALL( SCIPcacheRowExtensions(scip, row) );
#endif

            }

            dualobj += min;
            for( i = 0; i < nunsatarcs; i++ )
            {
               a = unsatarcs[i];
               if( a == -1 )
                  continue;

               if( addcuts && origedge[a] )
               {
                  assert(vars != NULL);
                  assert(cons != NULL);

                  if( g->tail[a] == root && g->head[a] == v )
                     in = TRUE;
#if 1
                  SCIP_CALL( SCIPaddCoefLinear(scip, cons, vars[a], 1.0) );
#else
                  SCIP_CALL( SCIPaddVarToRow(scip, row, vars[a], 1.0) );
#endif
               }
               rescap[a] -= min;

               assert(SCIPisGE(scip, rescap[a], 0.0));

               if( SCIPisEQ(scip, rescap[a], 0.0) )
               {
                  sat[a] = TRUE;
                  if( !(transgraph->mark[transgraph->tail[a]]) )
                  {
                     tail = transgraph->tail[a];
                     degsum += transgraph->grad[tail];
                     transgraph->mark[tail] = TRUE;
                     cutverts[ncutverts++] = tail;
                  }
               }
            }

            if( addcuts )
            {
               if( !in )
               {
                  assert(vars != NULL);
                  for( i = g->outbeg[root]; i != EAT_LAST; i = g->oeat[i] )
                  {
                     if( g->head[i] == v )
                     {
                        SCIP_CALL( SCIPaddCoefLinear(scip, cons, vars[i], 1.0) );
                     }
                  }
               }
#if 1
               SCIP_CALL( SCIPreleaseCons(scip, &cons) );
#else
               SCIP_CALL( SCIPreleaseRow(scip, &row) );
#endif

            }

            continue;
         }
         else
         {
            /* reinsert active vertex */
            gnodeact->dist = currscore;
            SCIP_CALL( SCIPpqueueInsert(pqueue, gnodeact) );
         }

      ENDOFLOOP:

         for( i = 0; i < ncutverts; i++ )
            transgraph->mark[cutverts[i]] = FALSE;

         break;
      } /* augmentation loop */
   } /* dual ascent loop */


   *objval = dualobj + offset;
   SCIPdebugMessage("DA: dualglobal: %f \n", *objval + SCIPprobdataGetOffset(scip));

   /* call dual Ascend-And-Prune? */
   if( ascendandprune )
   {
      SCIP_Bool success;
      SCIP_CALL( SCIPStpHeurAscendPruneRun(scip, NULL, g, rescap, unsatarcs, cutverts, -1, active, &success, TRUE));
   }

   /* free memory */
   SCIPpqueueFree(&pqueue);

   for( i = nterms - 2; i >= 0; i-- )
      SCIPfreeBuffer(scip, &gnodearr[i]);

   SCIPfreeBufferArray(scip, &origedge);
   SCIPfreeBufferArray(scip, &unsatarcs);
   SCIPfreeBufferArray(scip, &cutverts);
   SCIPfreeBufferArray(scip, &gnodearr);
   SCIPfreeBufferArray(scip, &active);
   SCIPfreeBufferArray(scip, &sat);
   SCIPfreeBufferArray(scip, &stackarr);

   if( redcost == NULL )
      SCIPfreeBufferArray(scip, &rescap);

   graph_free(scip, transgraph, TRUE);

   return SCIP_OKAY;

}

/**@} */<|MERGE_RESOLUTION|>--- conflicted
+++ resolved
@@ -49,12 +49,13 @@
 #include "scip/misc.h"
 #include "scip/cons_linear.h"
 #include <time.h>
-#define ADDCUTSTOPOOL FALSE
+#ifdef WITH_UG
+#define ADDCUTSTOPOOL 1
+#else
+#define ADDCUTSTOPOOL 0
+#endif
+
 #define Q_NULL     -1         /* NULL element of queue/list */
-
-#ifndef RESTRICT
-#define RESTRICT restrict
-#endif
 
 /**@name Constraint handler properties
  *
@@ -74,7 +75,7 @@
 #define CONSHDLR_DELAYPROP        FALSE /**< should propagation method be delayed, if other propagators found reductions? */
 #define CONSHDLR_NEEDSCONS         TRUE /**< should the constraint handler be skipped, if no constraints are available? */
 
-#define DEFAULT_MAXROUNDS             5 /**< maximal number of separation rounds per node (-1: unlimited) */
+#define DEFAULT_MAXROUNDS            10 /**< maximal number of separation rounds per node (-1: unlimited) */
 #define DEFAULT_MAXROUNDSROOT        -1 /**< maximal number of separation rounds in the root node (-1: unlimited) */
 #define DEFAULT_MAXSEPACUTS     INT_MAX /**< maximal number of cuts separated per separation round */
 #define DEFAULT_MAXSEPACUTSROOT INT_MAX /**< maximal number of cuts separated per separation round in the root node */
@@ -155,14 +156,7 @@
 
    for( curr = active[realtail]; curr != 0 && curr != dfsbase + 1; curr = active[curr - 1] )
    {
-
       assert(curr >= 0);
-
-      if( curr < 0 ) /// todo
-      {
-         printf("FAIL in cr%d \n", 0);
-         exit(1);
-      }
    }
 
    return (curr == 0);
@@ -1971,14 +1965,6 @@
             }
             nunsatarcs -= shift;
 
-<<<<<<< HEAD
-=======
-#if 0
-            SCIP_CALL( SCIPflushRowExtensions(scip, row) );
-            SCIP_CALL( SCIPaddRow(scip, row, FALSE, &infeasible) );
-            SCIP_CALL( SCIPreleaseRow(scip, &row) );
-#endif
->>>>>>> 991eafad
             if( addcuts )
             {
                assert(cons != NULL);
@@ -2038,280 +2024,9 @@
          }
       }
    }
-<<<<<<< HEAD
+
 #ifdef BITFIELDSARRAY
    SCIPfreeBufferArray(scip, &bitarr);
-=======
-
-   /* (main) dual ascent loop */
-   while( SCIPpqueueNElems(pqueue) > 0 && !SCIPisStopped(scip) )
-   {
-      /* get active vertex of minimum score */
-      gnodeact = (GNODE*) SCIPpqueueRemove(pqueue);
-
-      v = gnodeact->number;
-#if 0
-      /* last component? */
-      if( SCIPpqueueNElems(pqueue) == 0 && !addcuts && 0 )
-      {
-         SCIP_Real diff;
-         SCIP_Real taildist;
-         SCIP_Real headdist;
-         SCIP_Real* nodedist;
-
-         if( nodearrreal == NULL )
-         {
-            SCIP_CALL( SCIPallocBufferArray(scip, &nodedist, nnodes) );
-         }
-         else
-         {
-            nodedist = nodearrreal;
-         }
-
-         for( i = nnodes - 1; i >= 0 ; i-- )
-            g->mark[i] = (g->grad[i] > 0);
-
-         if( v == g->source[0] )
-            return SCIP_ERROR;
-
-         /* perform Dijkstra on incoming arcs until root is reached, starting from terminal of last connected component */
-         graph_path_invroot(scip, g, v, rescap, nodedist, cutverts);
-
-         min = nodedist[g->source[0]];
-
-         if( SCIPisZero(scip, min) )
-            return SCIP_ERROR;
-
-         /* update objective */
-         dualobj += min;
-
-         /* adjust reduced costs */
-
-         for( i = nnodes - 1; i >= 0 ; i-- )
-         {
-            if( SCIPisGE(scip, nodedist[i], FARAWAY) )
-               continue;
-            if( SCIPisGT(scip, nodedist[i], min) )
-               nodedist[i] = min;
-         }
-
-         for( i = nedges - 1; i >= 0; i-- )
-         {
-            if( g->ieat[i] == EAT_FREE )
-               continue;
-
-
-            taildist = nodedist[g->tail[i]];
-            headdist = nodedist[g->head[i]];
-
-            assert(g->mark[g->tail[i]]);
-            assert(g->mark[g->head[i]]);
-
-            if( SCIPisGE(scip, taildist, FARAWAY) || SCIPisGE(scip, headdist, FARAWAY) )
-               continue;
-
-            diff = taildist - headdist;
-
-            if( SCIPisLE(scip, diff, 0.0) )
-               continue;
-
-            rescap[i] -= diff;
-
-            assert(SCIPisGE(scip, rescap[i], 0.0));
-         }
-
-         if( nodearrreal == NULL )
-            SCIPfreeBufferArray(scip, &nodedist);
-      }
-      else
-#endif
-      prio1 = gnodeact->dist;
-      firstrun = TRUE;
-
-      /* perform augmentation as long as priority of root component does not exceed max deviation */
-      for( ; ; )
-      {
-         assert(stacklength == 0);
-
-         /* 1. step: BFS from v (or connected component) on saturated, incoming arcs */
-
-         if( firstrun )
-         {
-            degsum = g->grad[v];
-            ncutverts = 0;
-            firstrun = FALSE;
-            nunsatarcs = 0;
-            g->mark[v] = TRUE;
-            cutverts[ncutverts++] = v;
-            assert(stacklength < nnodes);
-            stackarr[stacklength++] = v;
-         }
-         /* not in first processing of root component: */
-         else
-         {
-            for( i = norgcutverts; i < ncutverts; i++ )
-            {
-               s = cutverts[i];
-               assert(g->mark[s]);
-               if( active[s] )
-               {
-                  active[v] = FALSE;
-                  stacklength = 0;
-                  goto ENDOFLOOP;
-               }
-               assert(stacklength < nnodes);
-               stackarr[stacklength++] = s;
-            }
-         }
-
-         while( stacklength > 0 )
-         {
-            node = stackarr[--stacklength];
-
-            /* traverse incoming arcs */
-#if 1
-            for( i = start[node], end = start[node + 1]; i != end; i++ )
-#else
-            for( a = g->inpbeg[node]; a != EAT_LAST; a = g->ieat[a] )
-#endif
-            {
-#if 0
-               tail = g->tail[a];
-#else
-               a = edgearr[i];
-               tail = tailarr[i];
-#endif
-               if( sat[a] )
-               {
-                  if( !g->mark[tail] )
-                  {
-                     /* if an active vertex has been hit, break */
-                     if( active[tail] )
-                     {
-                        active[v] = FALSE;
-                        stacklength = 0;
-                        goto ENDOFLOOP;
-                     }
-                     degsum += g->grad[tail];
-                     g->mark[tail] = TRUE;
-                     cutverts[ncutverts++] = tail;
-                     assert(stacklength < nnodes);
-                     stackarr[stacklength++] = tail;
-                  }
-               }
-               else if( !g->mark[tail] )
-               {
-                  unsatarcs[nunsatarcs++] = a;
-               }
-            }
-         }
-
-
-         /* 2. step: get minimum residual capacity among cut-arcs */
-
-         /* adjust array of unsatisfied arcs */
-         min = FARAWAY;
-         shift = 0;
-         nsolarcs = 0;
-
-         for( i = 0; i < nunsatarcs; i++ )
-         {
-            a = unsatarcs[i];
-            if( g->mark[g->tail[a]] )
-            {
-               shift++;
-            }
-            else
-            {
-               assert(!sat[a]);
-
-               if( result[a] == CONNECT )
-                  nsolarcs++;
-
-               if( SCIPisLT(scip, rescap[a], min) )
-                  min = rescap[a];
-
-               if( shift != 0 )
-                  unsatarcs[i - shift] = a;
-            }
-         }
-
-         assert(SCIPisLT(scip, min, FARAWAY));
-         nunsatarcs -= shift;
-
-         if( nunsatarcs > 0)
-            assert(!g->mark[g->tail[unsatarcs[nunsatarcs-1]]]);
-
-         norgcutverts = ncutverts;
-
-         currscore = degsum - (ncutverts - 1);
-
-         if( nsolarcs > 1 )
-           currscore += (SCIP_Real) nsolarcs * nnodes;
-
-         /* augmentation criteria met? */
-         if( SCIPisLT(scip, (currscore - prio1) / prio1, maxdeviation) || (SCIPpqueueNElems(pqueue) == 0) )
-         {
-#if 0
-            SCIP_ROW* row;
-#endif
-            SCIP_CONS* cons = NULL;
-
-            /* 3. step: perform augmentation */
-#if 0
-            SCIP_CALL( SCIPcreateEmptyRowCons(scip, &row, conshdlr, "dualascentcut", 1.0, SCIPinfinity(scip), FALSE, FALSE, TRUE) );
-            SCIP_CALL( SCIPcacheRowExtensions(scip, row) );
-#endif
-
-            /* create constraints? */
-            if( addcuts )
-            {
-               SCIP_CALL( SCIPcreateConsLinear(scip, &cons, "da", 0, NULL, NULL,
-                     1.0, SCIPinfinity(scip), TRUE, TRUE, TRUE, TRUE, TRUE, FALSE, FALSE, TRUE, TRUE, FALSE) );
-
-               SCIP_CALL( SCIPaddCons(scip, cons) );
-            }
-#if 0
-            if( SCIPisGT(scip, min, 2 * SCIPepsilon(scip)) )
-#endif
-            dualobj += min;
-
-            for( i = 0; i < nunsatarcs; i++ )
-            {
-               a = unsatarcs[i];
-#if 0
-               SCIP_CALL( SCIPaddVarToRow(scip, row, vars[a], 1.0) );
-#endif
-               if( addcuts )
-               {
-                  assert(cons != NULL);
-                  assert(vars != NULL);
-                  SCIP_CALL( SCIPaddCoefLinear(scip, cons, vars[a], 1.0) );
-               }
-#if 0
-               if( !SCIPisEQ(scip, min, 2 * SCIPepsilon(scip)) || SCIPisEQ(scip, rescap[a], 2 * SCIPepsilon(scip)) )
-#endif
-               rescap[a] -= min;
-
-               assert(SCIPisGE(scip, rescap[a], 0.0));
-
-               if( SCIPisEQ(scip, rescap[a], 0.0) )
-               {
-                  sat[a] = TRUE;
-                  if( !(g->mark[g->tail[a]]) )
-                  {
-                     tail = g->tail[a];
-                     degsum += g->grad[tail];
-                     g->mark[tail] = TRUE;
-                     cutverts[ncutverts++] = tail;
-                  }
-               }
-            }
-#if 0
-            SCIP_CALL( SCIPflushRowExtensions(scip, row) );
-            SCIP_CALL( SCIPaddRow(scip, row, FALSE, &infeasible) );
-            SCIP_CALL( SCIPreleaseRow(scip, &row) );
->>>>>>> 991eafad
 #endif
 
    SCIPfreeMemoryArray(scip, &stackarr);
@@ -2648,25 +2363,10 @@
 
             if( addcuts )
             {
-#if 1
                SCIP_CALL( SCIPcreateConsLinear(scip, &cons, "da", 0, NULL, NULL,
                      1.0, SCIPinfinity(scip), TRUE, TRUE, TRUE, TRUE, FALSE, FALSE, FALSE, TRUE, TRUE, FALSE) );
 
                SCIP_CALL( SCIPaddCons(scip, cons) );
-#else
-               SCIP_CALL( SCIPcreateEmptyRowCons(scip, &row, conshdlr, "dualascentcut", 1.0, SCIPinfinity(scip), FALSE, FALSE, TRUE) );
-               SCIP_CALL( SCIPflushRowExtensions(scip, row) );
-               SCIP_CALL( SCIPaddRow(scip, row, FALSE, &infeasible) );
-
-#if ADDCUTSTOPOOL
-               /* add cut to pool */
-               if( !infeasible )
-                  SCIP_CALL( SCIPaddPoolCut(scip, row) );
-#endif
-
-               SCIP_CALL( SCIPcacheRowExtensions(scip, row) );
-#endif
-
             }
 
             dualobj += min;
