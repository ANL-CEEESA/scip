/* * * * * * * * * * * * * * * * * * * * * * * * * * * * * * * * * * * * * * */
/*                                                                           */
/*                  This file is part of the program and library             */
/*         SCIP --- Solving Constraint Integer Programs                      */
/*                                                                           */
/*    Copyright (C) 2002-2019 Konrad-Zuse-Zentrum                            */
/*                            fuer Informationstechnik Berlin                */
/*                                                                           */
/*  SCIP is distributed under the terms of the ZIB Academic License.         */
/*                                                                           */
/*  You should have received a copy of the ZIB Academic License              */
/*  along with SCIP; see the file COPYING. If not visit scip.zib.de.         */
/*                                                                           */
/* * * * * * * * * * * * * * * * * * * * * * * * * * * * * * * * * * * * * * */

/**@file   prop_stp.c
 * @brief  propagator for Steiner tree problems, using the LP reduced costs
 * @author Daniel Rehfeldt
 *
 * This propagator makes use of the reduced cost of an optimally solved LP relaxation to propagate the variables
 *
 */

/*---+----1----+----2----+----3----+----4----+----5----+----6----+----7----+----8----+----9----+----0----+----1----+----2*/

#include <assert.h>
#include <string.h>
#include <stdlib.h>
#include "prop_stp.h"
#include "grph.h"
#include "cons_stp.h"
#include "branch_stp.h"
#include "scip/tree.h"


/**@name Propagator properties
 *
 * @{
 */

#define PROP_NAME              "stp"
#define PROP_DESC              "stp propagator"
#define PROP_TIMING            SCIP_PROPTIMING_DURINGLPLOOP | SCIP_PROPTIMING_AFTERLPLOOP
#define PROP_PRIORITY          1000000 /**< propagator priority */
#define PROP_FREQ                     1 /**< propagator frequency */
#define PROP_DELAY                FALSE /**< should propagation method be delayed, if other propagators found reductions? */

#define PROP_STP_EDGE_KILLED -1
#define PROP_STP_EDGE_UNSET   0
#define PROP_STP_EDGE_SET     1
#define PROP_STP_EDGE_FIXED   2

/**@} */

/**@name Default parameter values
 *
 * @{
 */

#define DEFAULT_MAXNWAITINGROUNDS        2     /**< maximum number of rounds to wait until propagating again */
#define REDUCTION_WAIT_RATIO             0.02  /**< ratio of edges to be newly fixed before performing reductions for additional fixing */

/**@} */

/*
 * Data structures
 */


/** propagator data */
struct SCIP_PropData
{
   GRAPH*                propgraph;          /**< graph data */
   SCIP_Real*            fixingbounds;       /**< saves largest upper bound to each variable that would allow to fix it */
   SCIP_Real*            deg2bounds;         /**< saves largest upper bound to each variable that would allow to set degree 2 constraint */
   SCIP_Bool*            deg2bounded;        /**< maximum degree of vertex is 2? */
   SCIP_Longint          nfails;             /**< number of failures since last successful call */
   SCIP_Longint          ncalls;             /**< number of calls */
   SCIP_Longint          nlastcall;          /**< number of last call */
   SCIP_Longint          nlastnlpiter;       /**< number of last LP iterations */
   SCIP_Longint          lastnodenumber;     /**< number of last call */
   SCIP_Longint          propgraphnodenumber;/**< b&b node number at which propgraph was updated */
   int                   nfixededges;        /**< total number of arcs fixed by 'fixedgevar' method of this propagator */
   int                   postrednfixededges; /**< total number of arcs fixed by 'fixedgevar' method of this propagator after the last reductions */
   int                   maxnwaitrounds;     /**< maximum number of rounds to wait until propagating again */
   SCIP_Bool             aggressive;         /**< be aggressive? */
};

/**@name Local methods
 *
 * @{
 */

#if 0
static
SCIP_RETCODE fixedgevarTo1(
   SCIP*                 scip,               /**< SCIP data structure */
   SCIP_VAR*             edgevar,            /**< the variable to be fixed */
   int*                  nfixed              /**< counter that is incriminated if variable could be fixed */
   )
{
   assert(scip != NULL);

   if( SCIPvarGetLbLocal(edgevar) < 0.5 && SCIPvarGetUbLocal(edgevar) > 0.5 )
   {
      SCIP_PROPDATA* propdata;

      printf("FIXED TO ONE %d \n", 0);

      assert(SCIPisEQ(scip, SCIPvarGetUbLocal(edgevar), 1.0));

      /* get propagator data */
      assert(SCIPfindProp(scip, "stp") != NULL);
      propdata = SCIPpropGetData(SCIPfindProp(scip, "stp"));
      assert(propdata != NULL);

      SCIP_CALL( SCIPchgVarLb(scip, edgevar, 1.0) );
      (*nfixed)++;
      propdata->nfixededges++;
      propdata->postrednfixededges++;
   }
   return SCIP_OKAY;
}
#endif

/** update */
static
void updateFixedEdges(
   const GRAPH*          graph,              /**< graph structure */
   IDX*                  curr,               /**< current ancestor */
   int*                  remain              /**< remain array */
)
{
   while( curr != NULL )
   {
      const int i = curr->index;
      assert(i < graph->edges);
      assert(remain[i] != PROP_STP_EDGE_KILLED &&  remain[flipedge(i)] != PROP_STP_EDGE_KILLED);

      if( remain[i] == PROP_STP_EDGE_UNSET )
      {
         remain[i] = PROP_STP_EDGE_SET;
         remain[flipedge(i)] = PROP_STP_EDGE_SET;
      }
      curr = curr->parent;
   }
}

/** try to make global fixings */
static
SCIP_RETCODE globalfixing(
   SCIP*                 scip,               /**< SCIP structure */
   const SCIP_PROPDATA*  propdata,           /**< propagator data */
   const GRAPH*          graph,              /**< graph structure */
   SCIP_Real             cutoffbound,        /**> cutoff bound  */
   SCIP_VAR**            vars,               /**< variables */
   int*                  nfixededges         /**< points to number of fixed edges */
)
{
   const SCIP_Real* fixingbounds = propdata->fixingbounds;
   const SCIP_Real* deg2bounds = propdata->deg2bounds;
   SCIP_Bool* deg2bounded = propdata->deg2bounded;
   const int nedges = graph->edges;
   const int nnodes = graph->knots;

   assert(fixingbounds != NULL && deg2bounds != NULL && deg2bounded != NULL);

   for( int e = 0; e < nedges; e++ )
   {
      if( SCIPisLT(scip, cutoffbound, fixingbounds[e]) )
      {
         SCIP_VAR* const edgevar = vars[e];

         if( SCIPvarGetLbGlobal(edgevar) < 0.5 && SCIPvarGetUbGlobal(edgevar) > 0.5 )
         {
            assert(SCIPisEQ(scip, SCIPvarGetUbGlobal(edgevar), 1.0));

            SCIPchgVarUbGlobal(scip, edgevar, 0.0);
            (*nfixededges)++;
         }
      }
   }

   for( int i = 0; i < nnodes; i++ )
      if( SCIPisLT(scip, cutoffbound, deg2bounds[i]) && !Is_term(graph->term[i]) )
         deg2bounded[i] = TRUE;

   return SCIP_OKAY;
}

/** reduced costs available? */
SCIP_Bool SCIPStpRedcostAvailable(
   SCIP*                 scip                /**< SCIP structure */
)
{
   /* only execute if current node has an LP */
   if( !SCIPhasCurrentNodeLP(scip) )
      return FALSE;

   /* only execute dualcostVarfixing if optimal LP solution is at hand */
   if( SCIPgetLPSolstat(scip) != SCIP_LPSOLSTAT_OPTIMAL )
      return FALSE;

   /* only execute if current LP is valid relaxation */
   if( !SCIPisLPRelax(scip) )
      return FALSE;

   /* we cannot apply reduced cost strengthening if no simplex basis is available */
   if( !SCIPisLPSolBasic(scip) )
      return FALSE;

   /* reduced cost strengthening can only be applied if cutoff is finite */
   if( SCIPisInfinity(scip, SCIPgetCutoffbound(scip)) )
      return FALSE;

   return TRUE;
}

/** initialize reduced costs*/
<<<<<<< HEAD
void SCIPStpSetRedcosts(
=======
static
void setRedcosts(
>>>>>>> b6555107
   SCIP*                 scip,               /**< SCIP structure */
   SCIP_VAR**            vars,               /**< variables */
   int                   nedges,             /**< nedges */
   SCIP_Real*            cost                /**< reduced costs */
   )
{
   assert(nedges >= 0);

   for( unsigned int e = 0; e < (unsigned) nedges; e++ )
   {
      assert(SCIPvarIsBinary(vars[e]));

      /* variable is already fixed, we must not trust the reduced cost */
      if( SCIPvarGetLbLocal(vars[e]) + 0.5 > SCIPvarGetUbLocal(vars[e]) )
      {
         if( SCIPvarGetLbLocal(vars[e]) > 0.5 )
            cost[e] = 0.0;
         else
         {
            assert(SCIPvarGetUbLocal(vars[e]) < 0.5);
            cost[e] = FARAWAY;
         }
      }
      else
      {
         if( SCIPisFeasZero(scip, SCIPgetSolVal(scip, NULL, vars[e])) )
         {
            assert(!SCIPisDualfeasNegative(scip, SCIPgetVarRedcost(scip, vars[e])));
            cost[e] = SCIPgetVarRedcost(scip, vars[e]);
         }
         else
         {
            assert(!SCIPisDualfeasPositive(scip, SCIPgetVarRedcost(scip, vars[e])));
            assert(SCIPisFeasEQ(scip, SCIPgetSolVal(scip, NULL, vars[e]), 1.0) || SCIPisDualfeasZero(scip, SCIPgetVarRedcost(scip, vars[e])));
            cost[e] = 0.0;
         }
      }

      if( cost[e] < 0.0 )
         cost[e] = 0.0;
   }
}


/** initialize (Voronoi) distances */
static
void setVnoiDistances(
   SCIP*                 scip,               /**< SCIP structure */
   const SCIP_Real*      cost,               /**< reduced costs */
   GRAPH*                g,                  /**< graph data structure */
   PATH*                 vnoi,               /**> Voronoi paths  */
   SCIP_Real*            costrev,            /**< reversed reduced costs */
   SCIP_Real*            pathdist,           /**< path distance */
   int*                  pathedge,           /**< path edge */
   int*                  vbase,              /**< Voronoi base */
   int*                  state               /**< state  */
)
{
   const int nnodes = g->knots;
   const int nedges = g->edges;

   for( int k = 0; k < nnodes; k++ )
      g->mark[k] = (g->grad[k] > 0);

   /* distance from root to all nodes */
   graph_path_execX(scip, g, g->source, cost, pathdist, pathedge);

   for( unsigned int e = 0; e < (unsigned) nedges; e++ )
      costrev[e] = cost[flipedge(e)];

   /* no paths should go back to the root */
   for( int e = g->outbeg[g->source]; e != EAT_LAST; e = g->oeat[e] )
      costrev[e] = FARAWAY;

   if( graph_pc_isPcMw(g) )
   {
      assert(g->extended);
      graph_pc_2org(g);

      for( int i = 0; i < nnodes; i++ )
      {
         if( Is_term(g->term[i]) && graph_pc_termIsNonLeaf(g, i) && i != g->source )
         {
            const int twin = graph_pc_getTwinTerm(g, i);
            assert(!graph_pc_knotIsFixedTerm(g, i));
            assert(g->grad[twin] == 2);

            for( int e = g->outbeg[twin]; e != EAT_LAST; e = g->oeat[e] )
               costrev[e] = FARAWAY;
         }
      }

      graph_pc_2trans(g);
   }

   graph_get3nextTerms(scip, g, costrev, costrev, vnoi, vbase, g->path_heap, state);
}

/** updates fixing bounds for reduced cost fixings */
static
void updateFixingBounds(
   const GRAPH*          graph,              /**< graph data structure */
   const SCIP_Real*      cost,               /**< reduced costs */
   const SCIP_Real*      pathdist,           /**> shortest path distances  */
   const PATH*           vnoi,               /**< Voronoi paths  */
   SCIP_Real             lpobjal,            /**< LP objective  */
   SCIP_Real*            fixingbounds        /**< fixing bounds */
)
{
   const int nnodes = graph->knots;

   for( int k = 0; k < nnodes; k++ )
   {
      if( Is_term(graph->term[k]) && (graph->stp_type == STP_MWCSP || graph->stp_type == STP_PCSPG) )
         continue;

      for( int e = graph->outbeg[k]; e != EAT_LAST; e = graph->oeat[e] )
      {
         const SCIP_Real fixbnd = pathdist[k] + cost[e] + vnoi[graph->head[e]].dist + lpobjal;
         if( fixbnd > fixingbounds[e] )
            fixingbounds[e] = fixbnd;
      }
   }
}

/* updates fixing bounds for reduced cost based constraints */
static
void updateDeg2Bounds(
   const GRAPH*          graph,              /**< graph data structure */
   const SCIP_Real*      cost,               /**< reduced costs */
   const SCIP_Real*      pathdist,           /**> shortest path distances  */
   const PATH*           vnoi,               /**< Voronoi paths  */
   SCIP_Real             lpobjal,            /**< LP objective  */
   SCIP_Real*            deg2bounds          /**< bounds */
)
{
   const int nnodes = graph->knots;

   for( int k = 0; k < nnodes; k++ )
   {
      if( !Is_term(graph->term[k]) )
      {
         const SCIP_Real fixbnd = pathdist[k] + vnoi[k].dist + vnoi[k + nnodes].dist + lpobjal;
         if( fixbnd > deg2bounds[k] )
            deg2bounds[k] = fixbnd;
      }
   }
}

/** dual cost based fixing of variables */
static
SCIP_RETCODE dualcostVarfixing(
   SCIP*                 scip,               /**< SCIP data structure */
   SCIP_Real             lpobjval,           /**< LP value */
   SCIP_VAR**            vars,               /**< variables */
   SCIP_PROPDATA*        propdata,           /**< propagator data */
   int*                  nfixed,             /**< pointer to number of fixed edges */
   GRAPH*                graph               /**< graph data structure */
      )
{
   PATH* vnoi;
   SCIP_Real* cost;
   SCIP_Real* costrev;
   SCIP_Real* pathdist;
   const SCIP_Real cutoffbound = SCIPgetCutoffbound(scip);
   const SCIP_Real minpathcost = cutoffbound - lpobjval;
   int* vbase;
   int* state;
   int* pathedge;
   const int nedges = graph->edges;
   const int nnodes = graph->knots;

   assert(SCIPisGE(scip, minpathcost, 0.0));

   if( propdata->fixingbounds == NULL )
   {
      assert(propdata->deg2bounds == NULL && propdata->deg2bounded == NULL);

      SCIP_CALL( SCIPallocMemoryArray(scip, &(propdata->deg2bounds), nnodes) );
      SCIP_CALL( SCIPallocMemoryArray(scip, &(propdata->deg2bounded), nnodes) );
      SCIP_CALL( SCIPallocMemoryArray(scip, &(propdata->fixingbounds), nedges) );

      for( int i = 0; i < nedges; i++ )
         propdata->fixingbounds[i] = -FARAWAY;

      for( int i = 0; i < nnodes; i++ )
      {
         propdata->deg2bounds[i] = -FARAWAY;
         propdata->deg2bounded[i] = FALSE;
      }
#if 1
      /* first call, so we can also fix incoming arcs of root to zero */
      for( int e = graph->inpbeg[graph->source]; e != EAT_LAST; e = graph->ieat[e] )
         SCIP_CALL( fixedgevar(scip, vars[e], nfixed) );
#endif
   }

   SCIP_CALL( SCIPallocBufferArray(scip, &state, 3 * nnodes) );
   SCIP_CALL( SCIPallocBufferArray(scip, &vbase, 3 * nnodes) );
   SCIP_CALL( SCIPallocBufferArray(scip, &vnoi, 3 * nnodes) );
   SCIP_CALL( SCIPallocBufferArray(scip, &cost, nedges) );
   SCIP_CALL( SCIPallocBufferArray(scip, &costrev, nedges) );
   SCIP_CALL( SCIPallocBufferArray(scip, &pathdist, nnodes) );
   SCIP_CALL( SCIPallocBufferArray(scip, &pathedge, nnodes) );

   /* initialize reduced costs*/
   SCIPStpSetRedcosts(scip, vars, nedges, cost);

   /* initialize Voronoi structures */
   setVnoiDistances(scip, cost, graph, vnoi, costrev, pathdist, pathedge, vbase, state);

   for( int k = 0; k < nnodes; k++ )
   {
      if( !Is_term(graph->term[k]) && SCIPisGT(scip, pathdist[k] + vnoi[k].dist, minpathcost) )
      {
         for( int e = graph->outbeg[k]; e != EAT_LAST; e = graph->oeat[e] )
         {
            /* try to fix edge and reversed one */
            SCIP_CALL( fixedgevar(scip, vars[e], nfixed) );
            SCIP_CALL( fixedgevar(scip, vars[flipedge(e)], nfixed) );
         }
      }
      else
      {
         for( int e = graph->outbeg[k]; e != EAT_LAST; e = graph->oeat[e] )
            if( SCIPisGT(scip, pathdist[k] + cost[e] + vnoi[graph->head[e]].dist, minpathcost) )
               SCIP_CALL( fixedgevar(scip, vars[e], nfixed) );
      }
   }

   /* at root? */
   if( SCIPgetDepth(scip) == 0 )
   {
      updateFixingBounds(graph, cost, pathdist, vnoi, lpobjval, propdata->fixingbounds);
      updateDeg2Bounds(graph, cost, pathdist, vnoi, lpobjval, propdata->deg2bounds);
   }

   SCIP_CALL( globalfixing(scip, propdata, graph, cutoffbound, vars, nfixed) );

   SCIPfreeBufferArray(scip, &pathedge);
   SCIPfreeBufferArray(scip, &pathdist);
   SCIPfreeBufferArray(scip, &costrev);
   SCIPfreeBufferArray(scip, &cost);
   SCIPfreeBufferArray(scip, &vnoi);
   SCIPfreeBufferArray(scip, &state);
   SCIPfreeBufferArray(scip, &vbase);

   return SCIP_OKAY;
}


/** extended reduced cost reduction */
static
SCIP_RETCODE reduceRedcostExtended(
   SCIP*                 scip,               /**< SCIP data structure */
   SCIP_Real             lpobjval,           /**< LP value */
   SCIP_VAR**            vars,               /**< variables */
   GRAPH*                propgraph           /**< graph data structure */
   )
{
   PATH* vnoi;
   SCIP_Real* redcost;
   SCIP_Real* redcostrev;
   SCIP_Real* pathdist;
   STP_Bool* marked;
   int* nodearr;
   int* pathedge;
   int* vbase;
   int* state;
   const SCIP_Real cutoffbound = SCIPgetCutoffbound(scip);
   SCIP_Real minpathcost;
   int extnfixed;
   const int nnodes = propgraph->knots;
   const int nedges = propgraph->edges;

   minpathcost = cutoffbound - lpobjval;

   SCIP_CALL( SCIPallocBufferArray(scip, &state, 3 * nnodes) );
   SCIP_CALL( SCIPallocBufferArray(scip, &redcost, nedges) );
   SCIP_CALL( SCIPallocBufferArray(scip, &redcostrev, nedges) );
   SCIP_CALL( SCIPallocBufferArray(scip, &pathdist, nnodes) );
   SCIP_CALL( SCIPallocBufferArray(scip, &vnoi, 3 * nnodes) );
   SCIP_CALL( SCIPallocBufferArray(scip, &vbase, 3 * nnodes) );
   SCIP_CALL( SCIPallocBufferArray(scip, &pathedge, nnodes) );
   SCIP_CALL( SCIPallocBufferArray(scip, &nodearr, nnodes) );
   SCIP_CALL( SCIPallocBufferArray(scip, &marked, nedges) );

   for( int e = 0; e < nedges; e++ )
       if( SCIPvarGetUbLocal(vars[e]) < 0.5 )
          marked[e] = TRUE;
       else
          marked[e] = FALSE;

   /* initialize reduced costs*/
   SCIPStpSetRedcosts(scip, vars, nedges, redcost);

   /* initialize Voronoi structures */
   setVnoiDistances(scip, redcost, propgraph, vnoi, redcostrev, pathdist, pathedge, vbase, state);

   if( graph_pc_isPcMw(propgraph) )
           graph_pc_2org(propgraph);

   /* reduce graph */
   extnfixed = reduce_extendedEdge(scip, propgraph, vnoi, redcost, pathdist, NULL, minpathcost, propgraph->source, nodearr, marked, TRUE);

   if( graph_pc_isPcMw(propgraph) )
           graph_pc_2trans(propgraph);

   for( int e = 0; e < nedges; e++ )
       if( SCIPvarGetUbLocal(vars[e]) > 0.5 && marked[e] )
       {
          if( propgraph->cost[e] != propgraph->cost[flipedge_Uint(e)] )
          {
             assert(graph_pc_isPcMw(propgraph));
             continue;
          }

          SCIP_CALL( fixedgevar(scip, vars[e], &extnfixed) );
       }

   SCIPdebugMessage("extended fixes: %d \n", extnfixed);

   SCIPfreeBufferArray(scip, &marked);
   SCIPfreeBufferArray(scip, &nodearr);
   SCIPfreeBufferArray(scip, &pathedge);
   SCIPfreeBufferArray(scip, &vbase);
   SCIPfreeBufferArray(scip, &vnoi);
   SCIPfreeBufferArray(scip, &pathdist);
   SCIPfreeBufferArray(scip, &redcostrev);
   SCIPfreeBufferArray(scip, &redcost);
   SCIPfreeBufferArray(scip, &state);

   assert(extnfixed >= 0);

   return SCIP_OKAY;
}

/** This methods tries to fix edges by performing reductions on the current graph.
 *  To this end, the already 0-fixed edges are (temporarily) removed from the underlying graph to strengthen the reduction methods. */
static
SCIP_RETCODE redbasedVarfixing(
   SCIP*                 scip,               /**< SCIP data structure */
   SCIP_Real             lpobjval,           /**< LP value */
   SCIP_VAR**            vars,               /**< variables */
   SCIP_PROPDATA*        propdata,           /**< propagator data */
   int*                  nfixed,             /**< pointer to number of fixed edges */
   SCIP_Bool*            probisinfeas,       /**< is problem infeasible? */
   const GRAPH*          g                   /**< graph data structure */
   )
{
   GRAPH* propgraph;
   IDX* curr;
   SCIP_Real offset;
   int* remain;
   int* edgestate;
   const int nedges = g->edges;
   const SCIP_Bool pc = (g->stp_type == STP_PCSPG || g->stp_type == STP_RPCSPG);
   const SCIP_Bool pcmw = graph_pc_isPcMw(g);

   assert(g->stp_type != STP_MWCSP && g->stp_type != STP_RMWCSP); // not implemented yet!
   assert(propdata != NULL);
   assert(scip != NULL);
   assert(g != NULL);
   assert(vars != NULL);
   assert(!pcmw || g->extended);

   SCIPdebugMessage("start redbasedVarfixing, fixings: %d \n", *nfixed);

   /* don't use it for pcmw! */
   offset = -1.0;

   SCIP_CALL( SCIPallocBufferArray(scip, &remain, nedges) );
   SCIP_CALL( SCIPallocBufferArray(scip, &edgestate, nedges) );

   propgraph = propdata->propgraph;
   assert(propgraph != NULL);

   graph_free_history(scip, propgraph);
   graph_free_historyDeep(scip, propgraph);

   /* copy the graph */
   SCIP_CALL( graph_copy_data(scip, g, propgraph) );
   propgraph->norgmodeledges = propgraph->edges;
   propgraph->norgmodelknots = propgraph->knots;
   propdata->propgraphnodenumber = SCIPnodeGetNumber(SCIPgetCurrentNode(scip));

   assert(!graph_pc_isRootedPcMw(g) || graph_pc_nFixedTerms(g) == graph_pc_nFixedTerms(propgraph));

   SCIP_CALL( graph_init_history(scip, propdata->propgraph) );

   for( int e = 0; e < nedges; e++ )
      remain[e] = PROP_STP_EDGE_UNSET;

   for( int e = 0; e < nedges; e++ )
   {
      const int erev = flipedge(e);

      if( (SCIPvarGetUbLocal(vars[e]) < 0.5 && SCIPvarGetUbLocal(vars[erev]) > 0.5)
            || (SCIPvarGetUbLocal(vars[e]) > 0.5 && SCIPvarGetUbLocal(vars[erev]) < 0.5) )
         edgestate[e] = EDGE_BLOCKED;
      else
         edgestate[e] = EDGE_MODIFIABLE;
   }

   for( int e = 0; e < nedges; e += 2 )
   {
      const int erev = e + 1;
      const int tail = propgraph->tail[e];
      const int head = propgraph->head[e];

      /* e OR its anti-parallel edge fixed to 1? */
      if( SCIPvarGetLbLocal(vars[e]) > 0.5 || SCIPvarGetLbLocal(vars[erev]) > 0.5 )
      {
         remain[e] = PROP_STP_EDGE_FIXED;
         remain[erev] = PROP_STP_EDGE_FIXED;

         if( pcmw && (SCIPisGE(scip, propgraph->cost[e], FARAWAY) || SCIPisGE(scip, propgraph->cost[erev], FARAWAY)) )
         {
            assert(propgraph->cost[e] != propgraph->cost[erev]);
            continue;
         }

         assert(!pcmw || !(Is_term(propgraph->term[tail]) && !graph_pc_knotIsFixedTerm(propgraph, tail)));
         assert(!pcmw || !(Is_term(propgraph->term[head]) && !graph_pc_knotIsFixedTerm(propgraph, head)));
         assert(propgraph->cost[e] == propgraph->cost[erev]);

         propgraph->cost[e] = 0.0;
         propgraph->cost[erev] = 0.0;

         if( pcmw )
         {
            if( Is_pterm(propgraph->term[tail]) )
               enforcePterm(propgraph, tail);

            if( Is_pterm(propgraph->term[head]) )
               enforcePterm(propgraph, head);

            if( propgraph->stp_type == STP_PCSPG )
               continue;
         }

         if( propgraph->stp_type == STP_RPCSPG )
         {
            if( !Is_pterm(propgraph->term[tail]) )
            {
               propgraph->prize[tail] = FARAWAY;
               graph_knot_chg(propgraph, tail, 0);
            }
            if( !Is_pterm(propgraph->term[head]) )
            {
               propgraph->prize[head] = FARAWAY;
               graph_knot_chg(propgraph, head, 0);
            }
         }
         else
         {
            graph_knot_chg(propgraph, tail, 0);
            graph_knot_chg(propgraph, head, 0);
         }
      }

      /* both e AND its anti-parallel edge fixed to 0? */
      if( SCIPvarGetUbLocal(vars[e]) < 0.5 && SCIPvarGetUbLocal(vars[erev]) < 0.5 )
      {
         assert(SCIPvarGetLbLocal(vars[e]) < 0.5 && SCIPvarGetLbLocal(vars[erev]) < 0.5);
         if( propgraph->cost[e] != propgraph->cost[erev] )
         {
            assert(graph_pc_isPcMw(g));
            assert(Is_term(g->term[tail]) || Is_term(g->term[head]));
            continue;
         }

         graph_edge_del(scip, propgraph, e, TRUE);
         remain[e] = PROP_STP_EDGE_KILLED;
         remain[erev] = PROP_STP_EDGE_KILLED;
      }
   }

   if( pcmw )
   {
      assert(propgraph->knots == g->knots);

      for( int k = 0; k < propgraph->knots; k++ )
      {
         if( Is_term(propgraph->term[k]) && !graph_pc_knotIsFixedTerm(propgraph, k) )
         {
            const int rootedge = graph_pc_getRoot2PtermEdge(g, k);
            assert(rootedge >= 0);

            /* fixed to 0? Then take terminal */
            if( SCIPvarGetUbLocal(vars[rootedge]) < 0.5 )
            {
               enforcePterm(propgraph, graph_pc_getTwinTerm(propgraph, k));
            }
            /* fixed to 1? Then delete terminal */
            else if( SCIPvarGetLbLocal(vars[rootedge]) > 0.5 )
            {
               graph_pc_deleteTerm(scip, propgraph, k);
            }
         }
      }
   }

   /* not at root? */
   if( SCIPgetDepth(scip) > 0 )
   {
      /* ... then modify the graph according to vertex kills/fixes during branch-and-bound
         MIGHT CHANGE OFFSET FOR PCSPG/RPCSPG! */
      SCIP_CALL( SCIPStpBranchruleApplyVertexChgs(scip, NULL, propgraph) );
   }

   SCIP_CALL( graph_path_init(scip, propgraph) );

   *probisinfeas = FALSE;

   if( pc )
   {
      int* verts = SCIPStpGetPcImplVerts(scip);
      int* start = SCIPStpGetPcImplStarts(scip);

      if( verts != NULL )
      {
         int ptermcount = 0;
         assert(start != NULL);
         assert(propgraph->extended);

         for( int i = 0; i < propgraph->knots && !(*probisinfeas); i++ )
         {
            if( !Is_pterm(g->term[i]) )
               continue;

            assert(!graph_pc_knotIsFixedTerm(g, i));

            ptermcount++;

            if( propgraph->grad[i] == 0 )
            {
               assert(g->grad[i] > 0);
               for( int j = start[ptermcount - 1]; j < start[ptermcount]; j++ )
               {
                  const int vert = verts[j];

                  if( propgraph->grad[vert] == 0 )
                     continue;

                  if( graph_pc_knotIsFixedTerm(propgraph, vert) )
                  {
                     *probisinfeas = TRUE;
                     break;
                  }

                  assert(!Is_term(propgraph->term[vert]) && !Is_term(g->term[vert]));

                  if( Is_pterm(propgraph->term[vert]) )
                     graph_pc_deleteTerm(scip, propgraph, graph_pc_getTwinTerm(propgraph, vert));
                  else
                     graph_knot_del(scip, propgraph, vert, TRUE);
               }
            }
            else if( SCIPisLT(scip, propgraph->prize[i], BLOCKED - 1.0) && Is_pterm(propgraph->term[i]) )
            {
               for( int j = start[ptermcount - 1]; j < start[ptermcount]; j++ )
               {
                  const int vert = verts[j];
                  assert(graph_pc_knotIsFixedTerm(propgraph, vert) || !Is_term(propgraph->term[vert]));

                  /* is vert fixed? */
                  if( SCIPisGE(scip, propgraph->prize[vert], BLOCKED - 1.0))
                  {
                     const int twin = graph_pc_getTwinTerm(propgraph, i);
                     const int rootedge = graph_pc_getRoot2PtermEdge(g, twin);
                     SCIP_CALL( fixedgevar(scip, vars[rootedge], nfixed ) );

                     assert(Is_pterm(propgraph->term[vert]) || graph_pc_knotIsFixedTerm(propgraph, vert));

                     enforcePterm(propgraph, i);
                     break;
                  }
               }
            }
         }

         assert(ptermcount == graph_pc_nPotentialTerms(g));

         if( *probisinfeas )
            goto TERMINATE;
      } /* verts != NULL */
   }

   if( propgraph->stp_type == STP_RPCSPG )
      SCIP_CALL( level0RpcRmwInfeas(scip, propgraph, &offset, probisinfeas) );
   else
      SCIP_CALL( level0infeas(scip, propgraph, probisinfeas) );

   if( *probisinfeas )
      goto TERMINATE;

   if( !graph_valid(propgraph) )
   {
      printf("FAIL: problem in propagation has become invalid! \n");
      return SCIP_ERROR;
   }

   /* reduce graph */
#if 1
   if( pc )
   {
      SCIP_CALL( reduceRedcostExtended(scip, lpobjval, vars, propgraph) );

      SCIP_CALL( reducePc(scip, NULL, propgraph, &offset, 2, FALSE, FALSE, FALSE) );
   }
   else
   {
      SCIP_CALL( reduceRedcostExtended(scip, lpobjval, vars, propgraph) );
      SCIP_CALL( level0(scip, propgraph) );
      SCIP_CALL( reduceStp(scip, propgraph, &offset, 2, FALSE, FALSE, FALSE) );
   }
#endif

   assert(graph_valid(propgraph));

   /* try to fix edges ... */

   if( pcmw )
      updateFixedEdges(propgraph, propgraph->pcancestors[propgraph->source], remain);

   for( int e = 0; e < nedges; e++ )
   {
      if( propgraph->ieat[e] != EAT_FREE )
      {
         assert(propgraph->ieat[flipedge(e)] != EAT_FREE);
         updateFixedEdges(propgraph, propgraph->ancestors[e], remain);
         if( pcmw )
         {
            updateFixedEdges(propgraph, propgraph->pcancestors[propgraph->head[e]], remain);
            updateFixedEdges(propgraph, propgraph->pcancestors[propgraph->tail[e]], remain);
         }
      }
   }

   curr = propgraph->fixedges;

   while( curr != NULL )
   {
      const int e = curr->index;
      assert(e < nedges);

      remain[e] = PROP_STP_EDGE_FIXED;
      remain[flipedge(e)] = PROP_STP_EDGE_FIXED;

      curr = curr->parent;
   }

   /* 1-fixed edge to be deleted? */
   for( int e = 0; e < nedges; e++ )
      if( (remain[e] == PROP_STP_EDGE_UNSET || remain[e] == PROP_STP_EDGE_KILLED) && (SCIPvarGetLbLocal(vars[e]) > 0.5) )
      {
         graph_edge_printInfo(g, e);
         printf("1-fixed arc deleted by reduction methods ... can't propagate  \n \n \n");
         goto TERMINATE;
      }


   /* 0-fixed edge been contracted? */
   for( int e = 0; e < nedges; e++ )
      if( remain[e] == PROP_STP_EDGE_FIXED && (SCIPvarGetUbLocal(vars[e]) < 0.5 && SCIPvarGetUbLocal(vars[flipedge(e)]) < 0.5) )
      {
         graph_edge_printInfo(g, e);
         printf("0-fixed arc contracted by reduction methods ... can't propagate  \n \n \n");
         goto TERMINATE;
      }

#if 0
   /* potentially 0-fixed edge been contracted? */
   for( int e = 0; e < nedges; e++ )
      if( remain[e] == PROP_STP_EDGE_FIXED && (SCIPvarGetUbLocal(vars[e]) < 0.5 && SCIPvarGetLbLocal(vars[flipedge(e)]) < 0.5) )
      {
         graph_edge_printInfo(g, e);
         printf(" SCIPvarGetLbLocal(vars[flipedge(e)])=%f \n", SCIPvarGetLbLocal(vars[flipedge(e)]));
         printf(" SCIPvarGetUbLocal(vars[flipedge(e)])=%f \n", SCIPvarGetUbLocal(vars[flipedge(e)]));
         printf("potentially 0-fixed arc contracted by reduction methods ... can't propagate  \n \n \n");
         goto TERMINATE;
      }
#endif

   /* fix to zero */
   for( int e = 0; e < nedges; e += 2 )
   {
      const int erev = e + 1;
      /* edge not set yet? */
      if( remain[e] == PROP_STP_EDGE_UNSET )
      {
         assert(remain[erev] == PROP_STP_EDGE_UNSET);

         if( pcmw && g->cost[e] != g->cost[erev] )
            continue;

         SCIP_CALL( fixedgevar(scip, vars[e], nfixed) );
         SCIP_CALL( fixedgevar(scip, vars[erev], nfixed) );
      }
   }

   SCIPdebugMessage("reduction based fixings: %d \n", *nfixed);

TERMINATE:
   graph_path_exit(scip, propgraph);
   SCIPfreeBufferArray(scip, &edgestate);
   SCIPfreeBufferArray(scip, &remain);

   return SCIP_OKAY;
}


/**@} */

/**@name Callback methods of propagator
 *
 * @{
 */

/** copy method for propagator plugins (called when SCIP copies plugins) */
static
SCIP_DECL_PROPCOPY(propCopyStp)
{  /*lint --e{715}*/
   assert(scip != NULL);
   assert(prop != NULL);
   assert(strcmp(SCIPpropGetName(prop), PROP_NAME) == 0);

   /* call inclusion method of constraint handler */
   SCIP_CALL( SCIPincludePropStp(scip) );

   return SCIP_OKAY;
}


/** destructor of propagator to free user data (called when SCIP is exiting) */
static
SCIP_DECL_PROPFREE(propFreeStp)
{  /*lint --e{715}*/
   SCIP_PROPDATA* propdata;

   /* free propagator data */
   propdata = SCIPpropGetData(prop);
   assert(propdata != NULL);

   SCIPfreeMemory(scip, &propdata);

   SCIPpropSetData(prop, NULL);

   return SCIP_OKAY;
}


/** reduced cost propagation method for an LP solution */
static
SCIP_DECL_PROPEXEC(propExecStp)
{  /*lint --e{715}*/
   SCIP_PROPDATA* propdata;
   SCIP_PROBDATA* probdata;
   SCIP_VAR** vars;
   GRAPH* graph;
   SCIP_Real lpobjval;
   int nfixed;
   SCIP_Bool callreduce;

   *result = SCIP_DIDNOTRUN;

   /* propagator can only be applied during solving stage */
   if( SCIPgetStage(scip) < SCIP_STAGE_SOLVING )
      return SCIP_OKAY;

   /* get problem data */
   probdata = SCIPgetProbData(scip);
   assert(probdata != NULL);

   /* get all variables (corresponding to the edges) */
   vars = SCIPprobdataGetVars(scip);

   if( vars == NULL )
      return SCIP_OKAY;

   /* check if all integral variables are fixed */
   if( SCIPgetNPseudoBranchCands(scip) == 0 )
      return SCIP_OKAY;

   if( !SCIPStpRedcostAvailable(scip) )
      return SCIP_OKAY;

   /* get propagator data */
   propdata = SCIPpropGetData(prop);
   assert(propdata != NULL);

   propdata->ncalls++;

   if( propdata->nfails > 0 && (propdata->nlastcall + propdata->maxnwaitrounds >= propdata->ncalls)
     && (propdata->nlastcall + propdata->nfails > propdata->ncalls) )
      return SCIP_OKAY;

   /* new LP needs to have been solved to avoid conflicts between reduction based and red. cost propagation */
   if( propdata->nlastnlpiter == SCIPgetNLPIterations(scip) )
      return SCIP_OKAY;

   propdata->nlastnlpiter = SCIPgetNLPIterations(scip);
   propdata->nlastcall = propdata->ncalls;

   graph = SCIPprobdataGetGraph(probdata);
   assert(graph != NULL);

   nfixed = 0;
   *result = SCIP_DIDNOTFIND;

   lpobjval = SCIPgetLPObjval(scip);

   /* call dual cost based variable fixing */
   SCIP_CALL( dualcostVarfixing(scip, lpobjval, vars, propdata, &nfixed, graph) );

   callreduce = FALSE;

   if( graph->stp_type == STP_SPG || graph->stp_type == STP_RSMT || graph->stp_type == STP_RPCSPG || graph->stp_type == STP_PCSPG )
   {
      const SCIP_Real redratio = ((SCIP_Real) propdata->postrednfixededges ) / (graph->edges);

      if( propdata->propgraph == NULL )
      {
         propdata->propgraphnodenumber = SCIPnodeGetNumber(SCIPgetCurrentNode(scip));
         SCIP_CALL( graph_copy(scip, graph, &(propdata->propgraph)) );
         propdata->propgraph->norgmodeledges = propdata->propgraph->edges;
         propdata->propgraph->norgmodelknots = propdata->propgraph->knots;
         SCIP_CALL( graph_init_history(scip, propdata->propgraph) );
         assert(propdata->nfixededges == 0);
      }

      /* in the tree? */
      if( SCIPgetDepth(scip) > 0 )
      {
         SCIP_NODE* const currnode = SCIPgetCurrentNode(scip);
         const SCIP_Longint nodenumber = SCIPnodeGetNumber(currnode);

         if( nodenumber != propdata->lastnodenumber || propdata->aggressive )
         {
            propdata->lastnodenumber = nodenumber;
            callreduce = TRUE;
         }
      }
      /* at root and is ratio of newly fixed edges higher than bound? (== 0 is necessary, could be -1) */
      else if( SCIPisGT(scip, redratio, REDUCTION_WAIT_RATIO) && SCIPgetDepth(scip) == 0 )
      {
         callreduce = TRUE;
      }
#ifdef WITH_UG
   if( propdata->ncalls == 1 && SCIPgetDepth(scip) == 0 )
   {
      SCIPdebugMessage("trigger UG root reductions \n");
      callreduce = TRUE;
   }
#endif
   }

   if( callreduce )
   {
      SCIP_Bool probisinfeas = FALSE;

      SCIPdebugMessage("use reduction techniques \n");

      /* call reduced cost based based variable fixing */
      SCIP_CALL( redbasedVarfixing(scip, lpobjval, vars, propdata, &nfixed, &probisinfeas, graph) );

      propdata->postrednfixededges = 0;

      if( probisinfeas )
      {
         *result = SCIP_CUTOFF;
         return SCIP_OKAY;
      }
   }

   if( nfixed > 0 )
   {
      SCIPdebugMessage("newly fixed by STP propagator: %d of (%d) \n", nfixed, propdata->nfixededges);

      propdata->nfails = 0;
      propdata->nfixededges += nfixed;
      propdata->postrednfixededges += nfixed;

      *result = SCIP_REDUCEDDOM;

      if( graph->stp_type == STP_SPG || graph->stp_type == STP_RSMT || graph->stp_type == STP_RPCSPG ||
          graph->stp_type == STP_PCSPG || graph->stp_type == STP_DCSTP )
      {
         for( int e = 0; e < graph->edges; e += 2 )
         {
            const int erev = e + 1;

            /* both e and its anti-parallel edge fixed to zero? */
            if( SCIPvarGetUbGlobal(vars[e]) < 0.5 && SCIPvarGetUbGlobal(vars[erev]) < 0.5 && graph->cost[e] < BLOCKED )
            {
               assert(SCIPvarGetLbLocal(vars[e]) < 0.5 && SCIPvarGetLbLocal(vars[erev]) < 0.5);
               if( graph->cost[e] == graph->cost[erev] )
               {
                  graph->cost[e] = BLOCKED;
                  graph->cost[erev] = BLOCKED;
               }
            }
         }
      }
   }
   else
   {
      propdata->nfails++;
   }

   return SCIP_OKAY;
}

/** solving process initialization method of propagator (called when branch and bound process is about to begin) */
static
SCIP_DECL_PROPINITSOL(propInitsolStp)
{  /*lint --e{715}*/
   SCIP_PROPDATA* propdata;

   propdata = SCIPpropGetData(prop);
   assert(propdata != NULL);

   propdata->nfails = 0;
   propdata->ncalls = 0;
   propdata->nlastcall = 0;
   propdata->nlastnlpiter = 0;
   propdata->lastnodenumber = -1;
   propdata->nfixededges = 0;
   propdata->postrednfixededges = 0;
   propdata->fixingbounds = NULL;
   propdata->deg2bounded = NULL;
   propdata->deg2bounds = NULL;
   propdata->propgraph = NULL;
   propdata->propgraphnodenumber = -1;

   return SCIP_OKAY;
}

/** solving process deinitialization method of propagator (called before branch and bound process data is freed) */
static
SCIP_DECL_PROPEXITSOL(propExitsolStp)
{  /*lint --e{715}*/
   SCIP_PROPDATA* propdata;

   /* free propagator data */
   propdata = SCIPpropGetData(prop);
   assert(propdata != NULL);

   SCIPfreeMemoryArrayNull(scip, &(propdata->fixingbounds));
   SCIPfreeMemoryArrayNull(scip, &(propdata->deg2bounded));
   SCIPfreeMemoryArrayNull(scip, &(propdata->deg2bounds));

   if( propdata->propgraph != NULL )
      graph_free(scip, &(propdata->propgraph), TRUE);

   return SCIP_OKAY;
}


/**@} */

/**@name Interface methods
 *
 * @{
 */


/** fix a variable (corresponding to an edge) to zero */
SCIP_RETCODE fixedgevar(
   SCIP*                 scip,               /**< SCIP data structure */
   SCIP_VAR*             edgevar,            /**< the variable to be fixed */
   int*                  nfixed              /**< counter that is incriminated if variable could be fixed */
   )
{
   assert(scip != NULL);

   if( SCIPvarGetLbLocal(edgevar) < 0.5 && SCIPvarGetUbLocal(edgevar) > 0.5 )
   {
      SCIP_CALL( SCIPchgVarUb(scip, edgevar, 0.0) );
      (*nfixed)++;
   }
   return SCIP_OKAY;
}

/** return total number of arcs fixed by 'fixedgevar' method of this propagator */
int SCIPStpNfixedEdges(
   SCIP*                 scip                /**< SCIP data structure */
   )
{
   SCIP_PROPDATA* propdata;

   assert(scip != NULL);

   /* get propagator data */
   assert(SCIPfindProp(scip, "stp") != NULL);
   propdata = SCIPpropGetData(SCIPfindProp(scip, "stp"));

   assert(propdata != NULL);

   return (propdata->nfixededges);
}

/** gives propagator graph  */
void SCIPStpPropGetGraph(
   SCIP*                 scip,               /**< SCIP data structure */
   GRAPH**               graph,              /**< graph data */
   SCIP_Longint*         graphnodenumber     /**< point to b&b node for which graph is valid */
   )
{
   SCIP_PROPDATA* propdata;

   assert(scip != NULL);

   /* get propagator data */
   assert(SCIPfindProp(scip, "stp") != NULL);
   propdata = SCIPpropGetData(SCIPfindProp(scip, "stp"));
   assert(propdata != NULL);

   *graph = (propdata->propgraph);
   *graphnodenumber = propdata->propgraphnodenumber;
}

/** gives array indicating which nodes are degree-2 bounded */
const SCIP_Bool* SCIPStpPropGet2BoundedArr(
   SCIP*                 scip                /**< SCIP data structure */
)
{
   SCIP_PROPDATA* propdata;
   assert(scip != NULL);

   /* get propagator data */
   assert(SCIPfindProp(scip, "stp") != NULL);
   propdata = SCIPpropGetData(SCIPfindProp(scip, "stp"));
   assert(propdata != NULL);

   return propdata->deg2bounded;
}


/** creates the stp propagator and includes it in SCIP */
SCIP_RETCODE SCIPincludePropStp(
   SCIP*                 scip                /**< SCIP data structure */
   )
{
   SCIP_PROP* prop;
   SCIP_PROPDATA* propdata;

   /* create redcost propagator data */
   SCIP_CALL( SCIPallocMemory(scip, &propdata) );

   /* include propagator */
   SCIP_CALL( SCIPincludePropBasic(scip, &prop, PROP_NAME, PROP_DESC, PROP_PRIORITY, PROP_FREQ, PROP_DELAY, PROP_TIMING,
         propExecStp, propdata) );

   assert(prop != NULL);

   /* set optional callbacks via setter functions */
   SCIP_CALL( SCIPsetPropCopy(scip, prop, propCopyStp) );
   SCIP_CALL( SCIPsetPropFree(scip, prop, propFreeStp) );
   SCIP_CALL( SCIPsetPropInitsol(scip, prop, propInitsolStp) );
   SCIP_CALL( SCIPsetPropExitsol(scip, prop, propExitsolStp) );

   /* add parameters */
   SCIP_CALL( SCIPaddIntParam(scip, "propagating/" PROP_NAME "/nwaitingrounds",
         "maximum number of rounds before propagating again",
         &propdata->maxnwaitrounds, FALSE, DEFAULT_MAXNWAITINGROUNDS, 1, INT_MAX, NULL, NULL) );

   SCIP_CALL( SCIPaddBoolParam(scip, "propagating/"PROP_NAME"/aggressive",
         "should the heuristic be executed at maximum frequeny?",
         &propdata->aggressive, FALSE, FALSE, NULL, NULL) );

   return SCIP_OKAY;
}

/**@} */<|MERGE_RESOLUTION|>--- conflicted
+++ resolved
@@ -217,12 +217,7 @@
 }
 
 /** initialize reduced costs*/
-<<<<<<< HEAD
 void SCIPStpSetRedcosts(
-=======
-static
-void setRedcosts(
->>>>>>> b6555107
    SCIP*                 scip,               /**< SCIP structure */
    SCIP_VAR**            vars,               /**< variables */
    int                   nedges,             /**< nedges */
