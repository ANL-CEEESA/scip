include(CTest)

add_custom_target(check
                COMMAND ${CMAKE_CTEST_COMMAND} -R "-default" -E "applications" --output-on-failure --schedule-random
                DEPENDS scip
                )

#
# define the instance sets
#
# semicolon '\;' is used to split an instance and its optimal objective value
# For infeasible instances, '+infinity' is used (or '-infinity' in case of maximization)
#

#
# CP instances
#
set(instances_CP
    "instances/CP/linking.cip\;2"
    "instances/CP/j301_2.cip\;47"
    "instances/CP/disj_conj_rail.cip\;1324.43557422969"
    "instances/CP/stein27_super.cip\;1"
    )

set(settings_default
    "default"
)
#
# settings to run a whole test. In order to run a sub-suite, use -R
#
set(settings_MIP
    "default"
<<<<<<< HEAD
    "separating_off"
    "presolving_off"
=======
>>>>>>> 74ca42f9
    "heuristics_off"
    "separating_fast"
    "presolving_fast"
    "heuristics_fast"
    "separating_aggressive"
    "presolving_aggressive"
    "heuristics_aggressive"
    #constraints
    "indicatorlogicorsepa"
    "indicatoralterlp"

    #presolving and branching
    "convertinttobin_mostinf"
    "setppclifting_leastinf"
    #branching and propagation

    "pscost_proporbitope"
    #separation and branching
    "oddcyclelift_randomhybrid"
    "oddcycle_distribution"

    #separation and heuristics
    "oddcycleliftheur_feaspump20"
    "heurlprows"
    "lns_epsgreedy"
    "lns_exp3"
#    "dynamic"
    "intobj"
#    "nologicor"
    "xorsepaparity"
    "solvingphases"
#    "cloud"
    "uct_breadth_dualval"
<<<<<<< HEAD
    "alldisp"
    "vbcvisualization"
    "bakvisualization"
    "solvingphases"
=======
>>>>>>> 74ca42f9
)
#
# settings to run a reduced MIP test
#
set(settings_fastMIP
    "vbcvisualization"
    "bakvisualization"
    "alldisp"
    "fullstrongbfs"
    "allfull"
    "all_aggressive"
    "cgmip"
    "cgmipstrong"
    "cgmipviol"
    "presolving_off"
    "separating_off"
  )
set(settings_MINLP
<<<<<<< HEAD
    "default"
=======
    "checkfeastolfac10"
>>>>>>> 74ca42f9
    "undercover1"
    "undercover2"
    "rensnlp"
    "nlpdiving2"
    "nlpdiving3"
    "nlpdiving1-relprop"
    "nlpdivingsolvesubmip"
    "nlpdiving4"
    "separating_aggressive"
)
set(settings_Bivariate
    "checkfeastolfac10"
    "bivariate"
)

set(settings_Bilinrelax
    "checkfeastolfac10"
    "bilinrelax"
  )

set(settings_Symmetry
    "orbitalfixing-beforepre"
    "orbitopes-beforepre"
    "symresacks-beforepre"
    "orbitalfixing-afterpre"
    "orbitopes-afterpre"
    "symresacks-afterpre"
    )

set(settings_sparsify
    "sparsifyaggr"
  )

#
# Indicator instances
#
set(instances_Indicator
    "instances/Indicator/mcf128-4-1.lp\;14"
    "instances/Indicator/mcf64-4-1.lp\;10"
)

<<<<<<< HEAD
=======
set(settings_Cardinality
    "default"
#    "upgdcardinality"
)

set(instances_Readertest
    "instances/MIP/bell5.mps\;8966406.49"
    "instances/MIP/egout.mps\;568.1007"
    "instances/MIP/enigma.mps\;0"
    "instances/MIP/flugpl.mps\;1201500"
    "instances/MIP/gt2.mps\;21166"
    "instances/MIP/lseu.mps\;1120"
    "instances/MIP/MANN_a9.clq.lp\;16"
    "instances/MIP/misc03.mps\;3360"
    "instances/MIP/p0033.osil\;3089"
    "instances/MIP/p0548.mps\;8691"
    "instances/MIP/stein27.fzn\;18"
    "instances/MIP/stein27_inf.lp\;+infinity"
    "instances/MIP/vpm2.fzn\;13.75"
)

>>>>>>> 74ca42f9

#
# MIP instances
#
set(instances_MIP
    "instances/MIP/bell5.mps\;8966406.49"
    "instances/MIP/blend2.mps\;7.598985"
#    "instances/MIP/dcmulti.mps\;188182"
    "instances/MIP/egout.mps\;568.1007"
    "instances/MIP/enigma.mps\;0"
    "instances/MIP/flugpl.mps\;1201500"
    "instances/MIP/gt2.mps\;21166"
    "instances/MIP/lseu.mps\;1120"
    "instances/MIP/MANN_a9.clq.lp\;16"
    "instances/MIP/misc03.mps\;3360"
    "instances/MIP/p0033.osil\;3089"
    "instances/MIP/p0548.mps\;8691"
    "instances/MIP/rgn.mps\;82.1999974"
    "instances/MIP/stein27.fzn\;18"
    "instances/MIP/stein27_inf.lp\;+infinity"
    "instances/MIP/vpm2.fzn\;13.75"
    )

#
<<<<<<< HEAD
=======
# Reduced set of MIP instances for more expensive settings
#
set(instances_fastMIP
    "instances/MIP/egout.mps\;568.1007"
    "instances/MIP/gt2.mps\;21166"
    "instances/MIP/MANN_a9.clq.lp\;16"
    "instances/MIP/p0033.osil\;3089"
    )

#
>>>>>>> 74ca42f9
# add additional ZIMPL instances if the configuration uses ZIMPL
#
if(ZIMPL AND ZIMPL_FOUND)

list(APPEND
    instances_Indicator
    "/instances/Indicator/indicatortest.zpl\;-2"
<<<<<<< HEAD
    "../check/instances/Indicator/mcf64-4-1.zpl\;10"
=======
    "instances/Indicator/mcf64-4-1.zpl\;10"
>>>>>>> 74ca42f9
    )
#
# this instance was part of the original coverage tests. However, it causes
# a significant overhead without providing relevant benefit.
#
#list(APPEND
#    instances_MIP
#    "instances/MIP/rocII_2_11.zpl\;+4.61527698552400e+00"
#    )

endif()
#
# MINLP instances
#
set(instances_MINLP
    "instances/MINLP/bip_cross_min.10.10.10.1.pip\;1"
    "instances/MINLP/circle.cip\;4.57424778"
    "instances/MINLP/ex1266.mps\;16.3"
    "instances/MINLP/m3.osil\;37.8"
    "instances/MINLP/parincQuadratic.osil\;49920.5564"
    "instances/MINLP/tltr.mps\;48.0666666667"
    )
set(instances_Bivariate
    "instances/Bivariate/st_qpk1.osil\;-3"
    "instances/Bivariate/nvs01.osil\;12.4696688"
   )
set(instances_Bilinrelax
    "instances/Bilinrelax/pointpack04.osil\;1.00000024988836"
    "instances/Bilinrelax/pointpack06.osil\;0.361111675167215"
  )

#
# PseudoBoolean instances
#
set(instances_PseudoBoolean
    "instances/PseudoBoolean/factor-mod-size=9-P0=67-P1=349-P2=67-P3=499-P4=79-P5=347-P6=307-B.opb\;3"
    "instances/PseudoBoolean/normalized-bsg_10_4_5.opb\;-4"
    "instances/PseudoBoolean/normalized-mds_10_4_3.opb\;2"
    "instances/PseudoBoolean/normalized-mds_50_25_5.opb\;3"
    "instances/PseudoBoolean/normalized-t2001.13queen13.1111218308.opb\;+infinity"
    "instances/PseudoBoolean/normalized-t2001.13queen13.1110976730--soft-33-100-0.wbo\;4"
    "instances/PseudoBoolean/wheel010.lap.opb.pre.cip\;25"
    )

#
# sparsify instances
#
set(instances_sparsify
    "instances/MIP/blend2.mps\;7.598985"
    "instances/PseudoBoolean/normalized-t2001.13queen13.1111218308.opb\;+infinity"
    )

#
# Semicontinuous instances
#
set(instances_Semicontinuous
#    "instances/Semicontinuous/meanvarxsc.lp\;14.36918"
    "instances/Semicontinuous/semicon1.mps\;1.1"
    )
#
# SAT instance(s)
#
set(instances_SAT
    "instances/SAT/bart10.shuffled.cnf\;0"
    )

#
# Cardinality instances. Testing with or without cardinality upgrade
# should yield the same optimal solution
#
set(instances_Cardinality
#    "instances/Cardinality/atm_5_10_1.lp\;+5.97040200941306e+04"
    "instances/Cardinality/atm_5_25_1.cip\;+1.40606905557936e+05"
    "instances/Cardinality/atm_5_25_3.cip\;+1.35160667451104e+05"
    )

#
# SOS instances
#
set(instances_SOS
    "instances/SOS/findRoot.lp\;1.0"
    "instances/SOS/pcu_0.01.lp\;0.167527525"
    "instances/SOS/pcu_0.1.lp\;0.185145653"
    "instances/SOS/sparse2.lp\;26.0"
    "instances/SOS/tpesc.lp\;54027.1672208127"
    )

#
# Orbitope instances
#
set(instances_Orbitope
    "instances/Orbitope/packorb_1-FullIns_3.cip\;28"
    "instances/Orbitope/partorb_1-FullIns_3.cip\;4"
    )

#
<<<<<<< HEAD
=======
# Symmetry instances
#
set(instances_Symmetry
    "instances/MIP/MANN_a9.clq.lp\;16"
    "instances/MIP/rgn.mps\;82.1999974"
    "instances/MIP/stein27.fzn\;18"
    "instances/MIP/stein27_inf.lp\;+infinity"
    "instances/PseudoBoolean/wheel010.lap.opb.pre.cip\;25"
    )

#
>>>>>>> 74ca42f9
# available reader file extensions for SCIP readers
#
set(scip_reader_extensions
    "cip"
    "gms"
    "ppm"
    "pbm"
    "ccg"
<<<<<<< HEAD
#    "opb"
    "pip"
    "rlp"
#    "mps"
=======
    "opb"
    "pip"
    "rlp"
    "mps"
>>>>>>> 74ca42f9
    "lp"
    )

#
<<<<<<< HEAD
=======
# add a test to build the SCIP binary that all further tests depend on
#
add_test(NAME scip-build
        COMMAND ${CMAKE_COMMAND} --build ${CMAKE_BINARY_DIR} --target scip
        )

#
# avoid that several build jobs try to concurrently build the SCIP library
# note that this ressource lock name is not the actual libscip target
#
set_tests_properties(scip-build
                    PROPERTIES
                        RESOURCE_LOCK libscip
                    )


#
>>>>>>> 74ca42f9
# macro to split an instance into its relevant information
# - path
# - optval
# - basename
#
macro(split_instance instance)
    list(GET instance 0 path)
    list(GET instance 1 optval)
    get_filename_component(basename ${path} NAME)
endmacro(split_instance)

macro(add_instancetests instances settings prefix)
#
# loop over the instances
#
    foreach(instance ${${instances}})
        split_instance(instance)
        #
        # loop over all settings
        #
        foreach(setting ${${settings}})
            #
            # treat the instance as a tuple (list) of two values
            #
<<<<<<< HEAD
            add_test(NAME ${prefix}-${setting}-${basename} COMMAND $<TARGET_FILE:scip> -f ${PROJECT_SOURCE_DIR}/check/${path} -s ${PROJECT_SOURCE_DIR}/coverage/settings/${setting}.set -o ${optval} ${optval})
            set_tests_properties(${prefix}-${setting}-${basename} PROPERTIES PASS_REGULAR_EXPRESSION "Validation         : Success")
=======
            add_test(NAME ${prefix}-${setting}-${basename}
                    COMMAND $<TARGET_FILE:scip> -f ${PROJECT_SOURCE_DIR}/check/${path} -s ${PROJECT_SOURCE_DIR}/coverage/settings/${setting}.set -o ${optval} ${optval}
                    )
            set_tests_properties(${prefix}-${setting}-${basename}
                                PROPERTIES
                                    PASS_REGULAR_EXPRESSION "Validation         : Success"
                                    DEPENDS scip-build
                                )
>>>>>>> 74ca42f9
        endforeach(setting)
    endforeach(instance)
endmacro(add_instancetests)

add_instancetests(instances_CP settings_default "CP")
add_instancetests(instances_Indicator settings_default "Indicator")
add_instancetests(instances_MIP settings_MIP "MIP")
add_instancetests(instances_fastMIP settings_fastMIP "FastMIP")
add_instancetests(instances_MINLP settings_MINLP "MINLP")
add_instancetests(instances_Bivariate settings_Bivariate "Bivariate")
add_instancetests(instances_Bilinrelax settings_Bilinrelax "Bilinrelax")
add_instancetests(instances_PseudoBoolean settings_default "PseudoBoolean")
add_instancetests(instances_sparsify settings_sparsify "Sparsify")
add_instancetests(instances_Semicontinuous settings_default "Semicontinuous")
add_instancetests(instances_SAT settings_default "SAT")
add_instancetests(instances_SOS settings_default "SOS")
add_instancetests(instances_Orbitope settings_default "Orbitope")
<<<<<<< HEAD
=======
add_instancetests(instances_Symmetry settings_Symmetry "Symmetry")
add_instancetests(instances_Cardinality settings_Cardinality "Cardinality")
>>>>>>> 74ca42f9

#
# test writing and reading solutions
#
foreach(instance ${instances_MINLP})
    split_instance(instance)
    #
    # configure the batch file for this test by substituting placeholders in the in.file
    #
    configure_file(interactiveshell/solutiontest.bat.in interactiveshell/solutiontest-${basename}.bat)
        add_test(NAME MINLP-solutiontest-${basename}
<<<<<<< HEAD
            COMMAND $<TARGET_FILE:scip> -b ${PROJECT_BINARY_DIR}/check/interactiveshell/solutiontest-${basename}.bat
            )
        set_tests_properties(MINLP-solutiontest-${basename} PROPERTIES PASS_REGULAR_EXPRESSION "Validation         : Success")
endforeach(instance)

=======
                COMMAND $<TARGET_FILE:scip> -b ${PROJECT_BINARY_DIR}/check/interactiveshell/solutiontest-${basename}.bat
                )
        set_tests_properties(MINLP-solutiontest-${basename}
                            PROPERTIES
                                PASS_REGULAR_EXPRESSION "Validation         : Success"
                                DEPENDS scip-build
                            )
endforeach(instance)

#
# the following instances are not pure binary and hence cannot be written out in opb format
#
set(basenames_opb_wrongformat
    bell5.mps
    blend2.mps
    egout.mps
    flugpl.mps
    gt2.mps
    MANN_a9.clq.lp
    misc03.mps
    rgn.mps
    vpm2.fzn
    )
set(message_format_opb "WARNING: only binary problems can be written in OPB format.")


>>>>>>> 74ca42f9

#
# test writing and reading from and to different file extensions for MIP
#
foreach(instance ${instances_MIP})
    split_instance(instance)
    foreach(extension ${scip_reader_extensions})
        #
        # configure the batch file for this test by substituting placeholders in the in.file
        #
<<<<<<< HEAD
        configure_file(interactiveshell/readertest.bat.in interactiveshell/readertest-${extension}-${basename}.bat)
        add_test(NAME MIP-readertest-${extension}-${basename}
            COMMAND $<TARGET_FILE:scip> -b ${PROJECT_BINARY_DIR}/check/interactiveshell/readertest-${extension}-${basename}.bat
            )
        set_tests_properties(MIP-readertest-${extension}-${basename} PROPERTIES PASS_REGULAR_EXPRESSION "Validation         : Success")
=======

        # does this instance match the requirements of this format?
        list(FIND basenames_${extension}_wrongformat ${basename} wrongformat)

        #
        # use different template batch files depending on the format requirements
        #
        if( wrongformat EQUAL -1 )
            configure_file(interactiveshell/readertest.bat.in interactiveshell/readertest-${extension}-${basename}.bat)
            set(regex "Validation         : Success")
        else()
            configure_file(interactiveshell/readertest-wrongformat.bat.in interactiveshell/readertest-${extension}-${basename}.bat)
            set(regex "${message_format_${extension}}")
        endif()

        add_test(NAME MIP-readertest-${extension}-${basename}
                COMMAND $<TARGET_FILE:scip> -b ${PROJECT_BINARY_DIR}/check/interactiveshell/readertest-${extension}-${basename}.bat
                )
        set_tests_properties(MIP-readertest-${extension}-${basename}
                            PROPERTIES
                                PASS_REGULAR_EXPRESSION ${regex}
#                                     FAIL_REGULAR_EXPRESSION ERROR
                                DEPENDS scip-build
                            )
>>>>>>> 74ca42f9
    endforeach(extension)
endforeach(instance)

#
# add tests for the tpi
#
if(NOT ${TPI} STREQUAL "none")
    foreach(instance ${instances_MIP})
    split_instance(instance)
        #
        # configure the batch file for this test by substituting placeholders in the in.file
        #
        configure_file(interactiveshell/concurrentsolve.bat.in interactiveshell/concurrentsolve-${basename}.bat)
        add_test(NAME MIP-concurrentsolve-${basename}
<<<<<<< HEAD
            COMMAND $<TARGET_FILE:scip-bin> -b ${PROJECT_BINARY_DIR}/check/interactiveshell/concurrentsolve-${basename}.bat
            )
        set_tests_properties(MIP-concurrentsolve-${basename} PROPERTIES PASS_REGULAR_EXPRESSION "Validation         : Success")
=======
                COMMAND $<TARGET_FILE:scip> -b ${PROJECT_BINARY_DIR}/check/interactiveshell/concurrentsolve-${basename}.bat
                )
        set_tests_properties(MIP-concurrentsolve-${basename}
                            PROPERTIES
                                PASS_REGULAR_EXPRESSION "Validation         : Success"
                                DEPENDS scip-build
                            )
>>>>>>> 74ca42f9
    endforeach(instance)
endif()

#
<<<<<<< HEAD
=======
# add tests that read partial solutions
#
foreach(instance ${instances_MIP})
    split_instance(instance)
    #
    # if there is a partial solution file in mipstarts, we add a test
    #
    if( EXISTS "${CMAKE_CURRENT_SOURCE_DIR}/mipstarts/${basename}.mst" )
        #
        # configure the template batch file and store it under the binary (build) directory
        #
        configure_file(interactiveshell/mipstarts.bat.in interactiveshell/MIP-mipstart-${basename}.bat)

        #
        # add test that executes the configured batch file and greps the validation expression
        #
        add_test(NAME MIP-mipstart-${basename}
                COMMAND $<TARGET_FILE:scip> -b interactiveshell/MIP-mipstart-${basename}.bat
                )
        set_tests_properties(MIP-mipstart-${basename}
                            PROPERTIES
                                PASS_REGULAR_EXPRESSION "Validation         : Success"
                                DEPENDS scip-build
                            )
    endif()
endforeach(instance)

#
>>>>>>> 74ca42f9
# interactive shell test.
# We substitute first path placeholders in the .in file, which creates a new file under the binary directory
# Then run SCIP to execute the list of commands defined there.
#
set(shell_tmp_dir ${PROJECT_BINARY_DIR}/check/temp)
file(MAKE_DIRECTORY ${shell_tmp_dir})

configure_file(interactiveshell/interactiveshell.bat.in interactiveshell/interactiveshell.bat)

<<<<<<< HEAD
add_test(NAME interactiveshell COMMAND $<TARGET_FILE:scip> -b ${PROJECT_BINARY_DIR}/check/interactiveshell/interactiveshell.bat)
set_tests_properties(interactiveshell PROPERTIES PASS_REGULAR_EXPRESSION "increased branching priority of new binary variables")

add_custom_target(check COMMAND ctest -R default --schedule-random)
=======
add_test(NAME interactiveshell
        COMMAND $<TARGET_FILE:scip> -b ${PROJECT_BINARY_DIR}/check/interactiveshell/interactiveshell.bat
        )
set_tests_properties(interactiveshell
                    PROPERTIES
                        PASS_REGULAR_EXPRESSION "increased branching priority of new binary variables"
                        DEPENDS scip-build
                    )

add_test(NAME write_and_read_settings
        COMMAND $<TARGET_FILE:scip> -b ${CMAKE_CURRENT_SOURCE_DIR}/interactiveshell/write_and_read_settings.bat
        )
set_tests_properties(write_and_read_settings
                    PROPERTIES
                        FAIL_REGULAR_EXPRESSION "ERROR"
                        DEPENDS scip-build
                    )

#
# define sets of linear classification results
#

set(linclass_bell5
  "total             :         91"
  "singleton         :          2"
  "precedence        :         17"
  "varbound          :         18"
  "mixedbinary       :         26"
  "general           :         28"
  )

set(linclass_blend2
    "total             :        274"
    "singleton         :         88"
    "aggregation       :          9"
    "varbound          :         88"
    "intknapsack       :          0"
    "mixedbinary       :         68"
    "general           :         21"
    )
set(linclass_dcmulti
    "setpacking        :          5"
    "cardinality       :          3"
    "invknapsack       :         10"
    )

set(linclass_egout
    "total             :         98"
    "aggregation       :         10"
    "varbound          :         55"
    "knapsack          :          0"
    "intknapsack       :          0"
    "mixedbinary       :         33"
    "general           :          0"
    )

set(linclass_enigma
    "total             :         21"
    "varbound          :          0"
    "setpartition      :         20"
    "setpacking        :          0"
    "eqknapsack        :          1"
    )
set(linclass_flugpl
    "total             :         18"
    "empty             :          0"
    "free              :          0"
    "singleton         :          1"
    "varbound          :          6"
    "mixedbinary       :          0"
    "general           :         11"
    )
set(linclass_gt2
    "intknapsack       :         15"
    )
set(linclass_lseu
    "knapsack          :         11"
    )
set(linclass_misc03
    "setpartition      :          5"
    "setpacking        :          3"
    "setcovering       :         31"
    "cardinality       :         21"
    "invknapsack       :         33"
    "eqknapsack        :          0"
    "binpacking        :          2"
    )
set(linclass_p0548
    "empty             :          0"
    "free              :          0"
    "singleton         :          2"
    "aggregation       :          0"
    "precedence        :         12"
    "varbound          :         28"
    "setpartition      :          0"
    "setpacking        :         22"
    "setcovering       :          0"
    "cardinality       :          0"
    "invknapsack       :          0"
    "eqknapsack        :          0"
    "binpacking        :          5"
    "knapsack          :        107"
    )

set(linclasstests
    linclass_bell5
    linclass_blend2
    linclass_dcmulti
    linclass_egout
    linclass_enigma
    linclass_flugpl
    linclass_gt2
    linclass_lseu
    linclass_misc03
    linclass_p0548
    )

foreach(instance ${instances_MIP})
    split_instance(${instance})
    get_filename_component(shortbasename ${basename} NAME_WE)
    LIST(FIND linclasstests linclass_${shortbasename} linclassfound)
    if(NOT linclassfound EQUAL -1 )
        configure_file(interactiveshell/linclass.bat.in interactiveshell/linclass-${basename}.bat)
        add_test(NAME MIP-linclass-${basename}
                COMMAND $<TARGET_FILE:scip> -b interactiveshell/linclass-${basename}.bat
                )
        set_tests_properties(MIP-linclass-${basename}
                            PROPERTIES
                                DEPENDS scip-build
                            )
        foreach( pass_regex ${linclass_${shortbasename}} )
        set_tests_properties(MIP-linclass-${basename}
                            PROPERTIES
                                PASS_REGULAR_EXPRESSION "${pass_regex}"
                            )
        endforeach()

    endif()

endforeach()


>>>>>>> 74ca42f9
<|MERGE_RESOLUTION|>--- conflicted
+++ resolved
@@ -30,11 +30,6 @@
 #
 set(settings_MIP
     "default"
-<<<<<<< HEAD
-    "separating_off"
-    "presolving_off"
-=======
->>>>>>> 74ca42f9
     "heuristics_off"
     "separating_fast"
     "presolving_fast"
@@ -68,13 +63,6 @@
     "solvingphases"
 #    "cloud"
     "uct_breadth_dualval"
-<<<<<<< HEAD
-    "alldisp"
-    "vbcvisualization"
-    "bakvisualization"
-    "solvingphases"
-=======
->>>>>>> 74ca42f9
 )
 #
 # settings to run a reduced MIP test
@@ -93,11 +81,7 @@
     "separating_off"
   )
 set(settings_MINLP
-<<<<<<< HEAD
-    "default"
-=======
     "checkfeastolfac10"
->>>>>>> 74ca42f9
     "undercover1"
     "undercover2"
     "rensnlp"
@@ -139,8 +123,6 @@
     "instances/Indicator/mcf64-4-1.lp\;10"
 )
 
-<<<<<<< HEAD
-=======
 set(settings_Cardinality
     "default"
 #    "upgdcardinality"
@@ -162,7 +144,6 @@
     "instances/MIP/vpm2.fzn\;13.75"
 )
 
->>>>>>> 74ca42f9
 
 #
 # MIP instances
@@ -187,8 +168,6 @@
     )
 
 #
-<<<<<<< HEAD
-=======
 # Reduced set of MIP instances for more expensive settings
 #
 set(instances_fastMIP
@@ -199,7 +178,6 @@
     )
 
 #
->>>>>>> 74ca42f9
 # add additional ZIMPL instances if the configuration uses ZIMPL
 #
 if(ZIMPL AND ZIMPL_FOUND)
@@ -207,11 +185,7 @@
 list(APPEND
     instances_Indicator
     "/instances/Indicator/indicatortest.zpl\;-2"
-<<<<<<< HEAD
-    "../check/instances/Indicator/mcf64-4-1.zpl\;10"
-=======
     "instances/Indicator/mcf64-4-1.zpl\;10"
->>>>>>> 74ca42f9
     )
 #
 # this instance was part of the original coverage tests. However, it causes
@@ -308,8 +282,6 @@
     )
 
 #
-<<<<<<< HEAD
-=======
 # Symmetry instances
 #
 set(instances_Symmetry
@@ -321,7 +293,6 @@
     )
 
 #
->>>>>>> 74ca42f9
 # available reader file extensions for SCIP readers
 #
 set(scip_reader_extensions
@@ -330,23 +301,14 @@
     "ppm"
     "pbm"
     "ccg"
-<<<<<<< HEAD
-#    "opb"
-    "pip"
-    "rlp"
-#    "mps"
-=======
     "opb"
     "pip"
     "rlp"
     "mps"
->>>>>>> 74ca42f9
     "lp"
     )
 
 #
-<<<<<<< HEAD
-=======
 # add a test to build the SCIP binary that all further tests depend on
 #
 add_test(NAME scip-build
@@ -364,7 +326,6 @@
 
 
 #
->>>>>>> 74ca42f9
 # macro to split an instance into its relevant information
 # - path
 # - optval
@@ -389,10 +350,6 @@
             #
             # treat the instance as a tuple (list) of two values
             #
-<<<<<<< HEAD
-            add_test(NAME ${prefix}-${setting}-${basename} COMMAND $<TARGET_FILE:scip> -f ${PROJECT_SOURCE_DIR}/check/${path} -s ${PROJECT_SOURCE_DIR}/coverage/settings/${setting}.set -o ${optval} ${optval})
-            set_tests_properties(${prefix}-${setting}-${basename} PROPERTIES PASS_REGULAR_EXPRESSION "Validation         : Success")
-=======
             add_test(NAME ${prefix}-${setting}-${basename}
                     COMMAND $<TARGET_FILE:scip> -f ${PROJECT_SOURCE_DIR}/check/${path} -s ${PROJECT_SOURCE_DIR}/coverage/settings/${setting}.set -o ${optval} ${optval}
                     )
@@ -401,7 +358,6 @@
                                     PASS_REGULAR_EXPRESSION "Validation         : Success"
                                     DEPENDS scip-build
                                 )
->>>>>>> 74ca42f9
         endforeach(setting)
     endforeach(instance)
 endmacro(add_instancetests)
@@ -419,11 +375,8 @@
 add_instancetests(instances_SAT settings_default "SAT")
 add_instancetests(instances_SOS settings_default "SOS")
 add_instancetests(instances_Orbitope settings_default "Orbitope")
-<<<<<<< HEAD
-=======
 add_instancetests(instances_Symmetry settings_Symmetry "Symmetry")
 add_instancetests(instances_Cardinality settings_Cardinality "Cardinality")
->>>>>>> 74ca42f9
 
 #
 # test writing and reading solutions
@@ -435,13 +388,6 @@
     #
     configure_file(interactiveshell/solutiontest.bat.in interactiveshell/solutiontest-${basename}.bat)
         add_test(NAME MINLP-solutiontest-${basename}
-<<<<<<< HEAD
-            COMMAND $<TARGET_FILE:scip> -b ${PROJECT_BINARY_DIR}/check/interactiveshell/solutiontest-${basename}.bat
-            )
-        set_tests_properties(MINLP-solutiontest-${basename} PROPERTIES PASS_REGULAR_EXPRESSION "Validation         : Success")
-endforeach(instance)
-
-=======
                 COMMAND $<TARGET_FILE:scip> -b ${PROJECT_BINARY_DIR}/check/interactiveshell/solutiontest-${basename}.bat
                 )
         set_tests_properties(MINLP-solutiontest-${basename}
@@ -468,7 +414,6 @@
 set(message_format_opb "WARNING: only binary problems can be written in OPB format.")
 
 
->>>>>>> 74ca42f9
 
 #
 # test writing and reading from and to different file extensions for MIP
@@ -479,13 +424,6 @@
         #
         # configure the batch file for this test by substituting placeholders in the in.file
         #
-<<<<<<< HEAD
-        configure_file(interactiveshell/readertest.bat.in interactiveshell/readertest-${extension}-${basename}.bat)
-        add_test(NAME MIP-readertest-${extension}-${basename}
-            COMMAND $<TARGET_FILE:scip> -b ${PROJECT_BINARY_DIR}/check/interactiveshell/readertest-${extension}-${basename}.bat
-            )
-        set_tests_properties(MIP-readertest-${extension}-${basename} PROPERTIES PASS_REGULAR_EXPRESSION "Validation         : Success")
-=======
 
         # does this instance match the requirements of this format?
         list(FIND basenames_${extension}_wrongformat ${basename} wrongformat)
@@ -510,7 +448,6 @@
 #                                     FAIL_REGULAR_EXPRESSION ERROR
                                 DEPENDS scip-build
                             )
->>>>>>> 74ca42f9
     endforeach(extension)
 endforeach(instance)
 
@@ -525,11 +462,6 @@
         #
         configure_file(interactiveshell/concurrentsolve.bat.in interactiveshell/concurrentsolve-${basename}.bat)
         add_test(NAME MIP-concurrentsolve-${basename}
-<<<<<<< HEAD
-            COMMAND $<TARGET_FILE:scip-bin> -b ${PROJECT_BINARY_DIR}/check/interactiveshell/concurrentsolve-${basename}.bat
-            )
-        set_tests_properties(MIP-concurrentsolve-${basename} PROPERTIES PASS_REGULAR_EXPRESSION "Validation         : Success")
-=======
                 COMMAND $<TARGET_FILE:scip> -b ${PROJECT_BINARY_DIR}/check/interactiveshell/concurrentsolve-${basename}.bat
                 )
         set_tests_properties(MIP-concurrentsolve-${basename}
@@ -537,13 +469,10 @@
                                 PASS_REGULAR_EXPRESSION "Validation         : Success"
                                 DEPENDS scip-build
                             )
->>>>>>> 74ca42f9
     endforeach(instance)
 endif()
 
 #
-<<<<<<< HEAD
-=======
 # add tests that read partial solutions
 #
 foreach(instance ${instances_MIP})
@@ -572,7 +501,6 @@
 endforeach(instance)
 
 #
->>>>>>> 74ca42f9
 # interactive shell test.
 # We substitute first path placeholders in the .in file, which creates a new file under the binary directory
 # Then run SCIP to execute the list of commands defined there.
@@ -582,12 +510,6 @@
 
 configure_file(interactiveshell/interactiveshell.bat.in interactiveshell/interactiveshell.bat)
 
-<<<<<<< HEAD
-add_test(NAME interactiveshell COMMAND $<TARGET_FILE:scip> -b ${PROJECT_BINARY_DIR}/check/interactiveshell/interactiveshell.bat)
-set_tests_properties(interactiveshell PROPERTIES PASS_REGULAR_EXPRESSION "increased branching priority of new binary variables")
-
-add_custom_target(check COMMAND ctest -R default --schedule-random)
-=======
 add_test(NAME interactiveshell
         COMMAND $<TARGET_FILE:scip> -b ${PROJECT_BINARY_DIR}/check/interactiveshell/interactiveshell.bat
         )
@@ -730,4 +652,3 @@
 endforeach()
 
 
->>>>>>> 74ca42f9
