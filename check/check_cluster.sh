--- conflicted
+++ resolved
@@ -74,17 +74,12 @@
 SETCUTOFF="${27}"
 VISUALIZE="${28}"
 CLUSTERNODES="${29}"
-<<<<<<< HEAD
-WITHCERTIFICATE="${30}"
-SLURMACCOUNT="${31}"
-PYTHON="${32}"
-=======
 EXCLUDENODES="${30}"
 SLURMACCOUNT="${31}"
 PYTHON="${32}"
 EMPHBENCHMARK="${33}"
-
->>>>>>> 158a15dd
+WITHCERTIFICATE="${34}"
+
 
 # check if all variables defined (by checking the last one)
 if test -z "${EMPHBENCHMARK}"
@@ -228,11 +223,7 @@
                 # this may modify the EXECNAME environment variable
                 . ./"${CONFFILE}" "${INSTANCE}" "${SCIPPATH}" "${TMPFILE}" "${SETNAME}" "${SETFILE}" "${THREADS}" "${SETCUTOFF}" \
                             "${FEASTOL}" "${TIMELIMIT}" "${MEMLIMIT}" "${NODELIMIT}" "${LPS}" "${DISPFREQ}" "${REOPT}" "${OPTCOMMAND}" \
-<<<<<<< HEAD
-                            "${CLIENTTMPDIR}" "${FILENAME}" "${VISUALIZE}" "${SOLUFILE}" "${WITHCERTIFICATE}"
-=======
-                            "${CLIENTTMPDIR}" "${FILENAME}" "${VISUALIZE}" "${SOLUFILE}" "${EMPHBENCHMARK}"
->>>>>>> 158a15dd
+                            "${CLIENTTMPDIR}" "${FILENAME}" "${VISUALIZE}" "${SOLUFILE}" "${EMPHBENCHMARK}" "${WITHCERTIFICATE}"
 
                 JOBNAME="$(capitalize ${SOLVER})${SHORTPROBNAME}"
                 # additional environment variables needed by run.sh
@@ -291,19 +282,11 @@
                         sbatch --job-name="${JOBNAME}" --constraint="${CONSTRAINT}" --mem="${HARDMEMLIMIT}" -p "${CLUSTERQUEUE}" -A "${SLURMACCOUNT}" ${NICE} --time="${HARDTIMELIMIT}" --cpu-freq=highm1 ${EXCLUSIVE} -w "${CLUSTERNODES}" --output=/dev/null run.sh
                     elif test "${CLUSTERNODES}" = "all" && test "${EXCLUDENODES}" != "none"
                     then
-<<<<<<< HEAD
-                        echo sbatch --job-name="${JOBNAME}" --constraint="${CONSTRAINT}" --mem="${HARDMEMLIMIT}" -p "${CLUSTERQUEUE}" -A "${SLURMACCOUNT}" ${NICE} --time="${HARDTIMELIMIT}" --cpu-freq=highm1 ${EXCLUSIVE} --output=/dev/null run.sh
-                        sbatch --job-name="${JOBNAME}" --constraint="${CONSTRAINT}" --mem="${HARDMEMLIMIT}" -p "${CLUSTERQUEUE}" -A "${SLURMACCOUNT}" ${NICE} --time="${HARDTIMELIMIT}" --cpu-freq=highm1 ${EXCLUSIVE} --output=/dev/null run.sh
-                    else
-                        echo sbatch --job-name="${JOBNAME}" --constraint="${CONSTRAINT}" --mem="${HARDMEMLIMIT}" -p "${CLUSTERQUEUE}" -A "${SLURMACCOUNT}" ${NICE} --time="${HARDTIMELIMIT}" --cpu-freq=highm1 ${EXCLUSIVE} -w "${CLUSTERNODES}" --output=/dev/null run.sh
-                        sbatch --job-name="${JOBNAME}" --constraint="${CONSTRAINT}" --mem="${HARDMEMLIMIT}" -p "${CLUSTERQUEUE}" -A "${SLURMACCOUNT}" ${NICE} --time="${HARDTIMELIMIT}" --cpu-freq=highm1 ${EXCLUSIVE} -w "${CLUSTERNODES}" --output=/dev/null run.sh
-=======
                         echo sbatch --job-name="${JOBNAME}" --constraint="${CONSTRAINT}" --mem="${HARDMEMLIMIT}" -p "${CLUSTERQUEUE}" -A "${SLURMACCOUNT}" ${NICE} --time="${HARDTIMELIMIT}" --cpu-freq=highm1 ${EXCLUSIVE} -x "${EXCLUDENODES}" --output=/dev/null run.sh
                         sbatch --job-name="${JOBNAME}" --constraint="${CONSTRAINT}" --mem="${HARDMEMLIMIT}" -p "${CLUSTERQUEUE}" -A "${SLURMACCOUNT}" ${NICE} --time="${HARDTIMELIMIT}" --cpu-freq=highm1 ${EXCLUSIVE} -x "${EXCLUDENODES}" --output=/dev/null run.sh
                     else
                         echo sbatch --job-name="${JOBNAME}" --constraint="${CONSTRAINT}" --mem="${HARDMEMLIMIT}" -p "${CLUSTERQUEUE}" -A "${SLURMACCOUNT}" ${NICE} --time="${HARDTIMELIMIT}" --cpu-freq=highm1 ${EXCLUSIVE} -w "${CLUSTERNODES}" -x "${EXCLUDENODES}" --output=/dev/null run.sh
                         sbatch --job-name="${JOBNAME}" --constraint="${CONSTRAINT}" --mem="${HARDMEMLIMIT}" -p "${CLUSTERQUEUE}" -A "${SLURMACCOUNT}" ${NICE} --time="${HARDTIMELIMIT}" --cpu-freq=highm1 ${EXCLUSIVE} -w "${CLUSTERNODES}" -x "${EXCLUDENODES}" --output=/dev/null run.sh
->>>>>>> 158a15dd
                     fi
                 else
                     if test "${WRITESETTINGS}" = "true"
