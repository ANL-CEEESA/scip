#!/usr/bin/env bash
#* * * * * * * * * * * * * * * * * * * * * * * * * * * * * * * * * * * * * * *
#*                                                                           *
#*                  This file is part of the program and library             *
#*         SCIP --- Solving Constraint Integer Programs                      *
#*                                                                           *
#*    Copyright (C) 2002-2012 Konrad-Zuse-Zentrum                            *
#*                            fuer Informationstechnik Berlin                *
#*                                                                           *
#*  SCIP is distributed under the terms of the ZIB Academic License.         *
#*                                                                           *
#*  You should have received a copy of the ZIB Academic License              *
#*  along with SCIP; see the file COPYING. If not email to scip@zib.de.      *
#*                                                                           *
#* * * * * * * * * * * * * * * * * * * * * * * * * * * * * * * * * * * * * * *
#
# Call with "make testcluster"
#
# The queue is passed via $QUEUE (possibly defined in a local makefile in scip/make/local).
#
# For each run, we can specify the number of nodes reserved for a run via $PPN. If tests runs
# with valid time measurements should be executed, this number should be chosen in such a way
# that a job is run on a single computer, i.e., in general, $PPN should equal the number of cores
# of each computer. Of course, the value depends on the specific computer/queue.
#
# To get the result files call "./evalcheck_cluster.sh
# results/check.$TSTNAME.$BINNAME.$SETNAME.eval in directory check/
# This leads to result files
#  - results/check.$TSTNAME.$BINNMAE.$SETNAME.out
#  - results/check.$TSTNAME.$BINNMAE.$SETNAME.res
#  - results/check.$TSTNAME.$BINNMAE.$SETNAME.err

TSTNAME=$1
BINNAME=$2
SETNAME=$3
BINID=$4
TIMEFACTOR=$5
NODELIMIT=$6
MEMLIMIT=$7
THREADS=$8
FEASTOL=$9
DISPFREQ=${10}
CONTINUE=${11}
QUEUETYPE=${12}
QUEUE=${13}
PPN=${14}
CLIENTTMPDIR=${15}
NOWAITCLUSTER=${16}
EXCLUSIVE=${17}

MAXFACTOR=24

if [ $TIMEFACTOR -gt $MAXFACTOR ]
then
    TIMEFACTOR=1
fi

# check all variables defined
if test -z $EXCLUSIVE
then
    echo Skipping test since variable EXCLUSIVE is not defined.
    exit 1;
fi


# get current SCIP path
SCIPPATH=`pwd`

if test ! -e $SCIPPATH/results
then
    mkdir $SCIPPATH/results
fi

SETTINGS=$SCIPPATH/../settings/$SETNAME.set

# check if the settings file exists
if test $SETNAME != "default"
then
    if test ! -e $SETTINGS
    then
        echo Skipping test since the settings file $SETTINGS does not exist.
        exit
    fi
fi

# check if binary exists
if test ! -e $SCIPPATH/../$BINNAME
then
    echo Skipping test since the binary $BINNAME does not exist.
    exit
fi

# check if queue has been defined
if test "$QUEUE" = ""
then
    echo Skipping test since the queue name has not been defined.
    exit
fi

# check if number of nodes has been defined
if test "$PPN" = ""
then
    echo Skipping test since the number of nodes has not been defined.
    exit
fi

# check if the slurm blades should be used exclusively
if test "$EXCLUSIVE" = "true"
then
    EXCLUSIVE=" --exclusive"
else
    EXCLUSIVE=""
fi


# we add 10% to the hard memory limit and additional 100MB to the hard memory limit
HARDMEMLIMIT=`expr \`expr $MEMLIMIT + 100\` + \`expr $MEMLIMIT / 10\``

<<<<<<< HEAD
# in case of qsub queue the memory is measured in kB
=======
# check whether there is enough memory on the host system, otherwise we need to submit from the target system
if test "$QUEUETYPE" = "srun"
then
    HOSTMEM=`ulimit -m`
    if test "$HOSTMEM" != "unlimited"
    then
        if [ `expr $HARDMEMLIMIT \* 1024` -gt $HOSTMEM ]
        then
            echo "Not enough memory on host system - please submit from target system (e.g. ssh opt201)."
            exit
        fi
    fi
fi

# in case of qsub queue the memory is measured in kB and in case of srun the time needs to be formatted
>>>>>>> eab79fb9
if test  "$QUEUETYPE" = "qsub"
then
    HARDMEMLIMIT=`expr $HARDMEMLIMIT \* 1024000`
fi

EVALFILE=$SCIPPATH/results/check.$TSTNAME.$BINID.$QUEUE.$SETNAME.eval
echo > $EVALFILE

# counter to define file names for a test set uniquely
COUNT=0

for j in `cat testset/$TSTNAME.ttest` DONE
do
  if test "$j" = "DONE"
  then
      break
  fi

  if test "$instance" = ""
  then
      instance=$j
      continue
  fi

  TIMELIMIT=`expr $j \* $TIMEFACTOR`
  i=$instance
  instance=""

  COUNT=`expr $COUNT + 1`

  echo timelimit $TIMELIMIT

  # we add 100% to the hard time limit and additional 600 seconds in case of small time limits
  # NOTE: the jobs should have a hard running time of more than 5 minutes; if not so, these
  #       jobs get automatically assigned in the "express" queue; this queue has only 4 CPUs
  #       available
  HARDTIMELIMIT=`expr \`expr $TIMELIMIT + 600\` + $TIMELIMIT`

  # in case of srun the time needs to be formatted
  if test  "$QUEUETYPE" = "srun"
  then
    MYMINUTES=0
    MYHOURS=0
    MYDAYS=0

    #calculate seconds, minutes, hours and days
    MYSECONDS=`expr $HARDTIMELIMIT % 60`
    TMP=`expr $HARDTIMELIMIT / 60`
    if test "$TMP" != "0"
    then
	MYMINUTES=`expr $TMP % 60`
	TMP=`expr $TMP / 60`
	if test "$TMP" != "0"
	then
	    MYHOURS=`expr $TMP % 24`
	    MYDAYS=`expr $TMP / 24`
	fi
    fi
    #format seconds to have two characters
    if test ${MYSECONDS} -lt 10
    then
	MYSECONDS=0${MYSECONDS}
    fi
    #format minutes to have two characters
    if test ${MYMINUTES} -lt 10
    then
	MYMINUTES=0${MYMINUTES}
    fi
    #format hours to have two characters
    if test ${MYHOURS} -lt 10
    then
	MYHOURS=0${MYHOURS}
    fi
    #format HARDTIMELIMT
    if test ${MYDAYS} = "0"
    then
	HARDTIMELIMIT=${MYHOURS}:${MYMINUTES}:${MYSECONDS}
    else
	HARDTIMELIMIT=${MYDAYS}-${MYHOURS}:${MYMINUTES}:${MYSECONDS}
    fi
  fi


#define clusterqueue, which might not be the QUEUE, cause this might be an alias for a bunch of QUEUEs
CLUSTERQUEUE=$QUEUE

ACCOUNT="mip"

if test $CLUSTERQUEUE = "opt"
then
    CLUSTERQUEUE="opt,opt-long"
elif test $CLUSTERQUEUE = "opt-low"
then
    ACCOUNT="opt-low"
elif test $CLUSTERQUEUE = "mip-dbg"
then
    ACCOUNT="mip-dbg"
fi

<<<<<<< HEAD
=======

# counter to define file names for a test set uniquely
COUNT=0

for i in `cat testset/$TSTNAME.test` DONE
do
  if test "$i" = "DONE"
      then
      break
  fi

  # increase the index for the inctance tried to solve, even if the filename does not exist
  COUNT=`expr $COUNT + 1`
>>>>>>> eab79fb9

  # check if problem instance exists
  if test -f $SCIPPATH/$i
  then

      # the cluster queue has an upper bound of 2000 jobs; if this limit is
      # reached the submitted jobs are dumped; to avoid that we check the total
      # load of the cluster and wait until it is save (total load not more than
      # 1900 jobs) to submit the next job.
      if test "$NOWAITCLUSTER" != "1"
      then
	  if test  "$QUEUETYPE" != "qsub"
	  then
	      echo "waitcluster does not work on slurm cluster"
	  fi
	  ./waitcluster.sh 1600 $QUEUE 200
      fi

      SHORTFILENAME=`basename $i .gz`
      SHORTFILENAME=`basename $SHORTFILENAME .mps`
      SHORTFILENAME=`basename $SHORTFILENAME .lp`
      SHORTFILENAME=`basename $SHORTFILENAME .opb`

      FILENAME=$USER.$TSTNAME.$COUNT"_"$SHORTFILENAME.$BINID.$QUEUE.$SETNAME
      BASENAME=$SCIPPATH/results/$FILENAME

      TMPFILE=$BASENAME.tmp
      SETFILE=$BASENAME.set

      echo $BASENAME >> $EVALFILE

      # in case we want to continue we check if the job was already performed
      if test "$CONTINUE" != "false"
      then
	  if test -e results/$FILENAME.out
	  then
	      echo skipping file $i due to existing output file $FILENAME.out
	      continue
	  fi
      fi

      echo > $TMPFILE
      if test $SETNAME != "default"
      then
	  echo set load $SETTINGS            >>  $TMPFILE
      fi
      if test $FEASTOL != "default"
      then
	  echo set numerics feastol $FEASTOL >> $TMPFILE
      fi
      echo set limits time $TIMELIMIT        >> $TMPFILE
      echo set limits nodes $NODELIMIT       >> $TMPFILE
      echo set limits memory $MEMLIMIT       >> $TMPFILE
      echo set lp advanced threads $THREADS  >> $TMPFILE
      echo set timing clocktype 1            >> $TMPFILE
      echo set display freq $DISPFREQ        >> $TMPFILE
      echo set memory savefac 1.0            >> $TMPFILE # avoid switching to dfs - better abort with memory error
      if test "$LPS" = "none"
      then
          echo set lp solvefreq -1           >> $TMPFILE # avoid solving LPs in case of LPS=none
      fi
      echo set save $SETFILE                 >> $TMPFILE
      echo read $SCIPPATH/$i                 >> $TMPFILE
#      echo presolve                         >> $TMPFILE
      echo optimize                          >> $TMPFILE
      echo display statistics                >> $TMPFILE
#            echo display solution                  >> $TMPFILE
      echo checksol                          >> $TMPFILE
      echo quit                              >> $TMPFILE

      # additional environment variables needed by runcluster.sh
      export SOLVERPATH=$SCIPPATH
      export EXECNAME=$SCIPPATH/../$BINNAME
      export BASENAME=$FILENAME
      export FILENAME=$i
      export CLIENTTMPDIR=$CLIENTTMPDIR

      # check queue type
      if test  "$QUEUETYPE" = "srun"
      then
	  sbatch --job-name=SCIP$SHORTFILENAME --mem=$HARDMEMLIMIT -p $CLUSTERQUEUE -A $ACCOUNT --time=${HARDTIMELIMIT} ${EXCLUSIVE} --output=/dev/null runcluster.sh
      else
          # -V to copy all environment variables
	  qsub -l walltime=$HARDTIMELIMIT -l mem=$HARDMEMLIMIT -l nodes=1:ppn=$PPN -N SCIP$SHORTFILENAME -V -q $CLUSTERQUEUE -o /dev/null -e /dev/null runcluster.sh
      fi
  else
      echo "input file "$SCIPPATH/$i" not found!"
  fi
done<|MERGE_RESOLUTION|>--- conflicted
+++ resolved
@@ -116,9 +116,6 @@
 # we add 10% to the hard memory limit and additional 100MB to the hard memory limit
 HARDMEMLIMIT=`expr \`expr $MEMLIMIT + 100\` + \`expr $MEMLIMIT / 10\``
 
-<<<<<<< HEAD
-# in case of qsub queue the memory is measured in kB
-=======
 # check whether there is enough memory on the host system, otherwise we need to submit from the target system
 if test "$QUEUETYPE" = "srun"
 then
@@ -134,7 +131,6 @@
 fi
 
 # in case of qsub queue the memory is measured in kB and in case of srun the time needs to be formatted
->>>>>>> eab79fb9
 if test  "$QUEUETYPE" = "qsub"
 then
     HARDMEMLIMIT=`expr $HARDMEMLIMIT \* 1024000`
@@ -234,9 +230,6 @@
     ACCOUNT="mip-dbg"
 fi
 
-<<<<<<< HEAD
-=======
-
 # counter to define file names for a test set uniquely
 COUNT=0
 
@@ -249,7 +242,6 @@
 
   # increase the index for the inctance tried to solve, even if the filename does not exist
   COUNT=`expr $COUNT + 1`
->>>>>>> eab79fb9
 
   # check if problem instance exists
   if test -f $SCIPPATH/$i
