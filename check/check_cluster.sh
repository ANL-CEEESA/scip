#!/usr/bin/env bash
#* * * * * * * * * * * * * * * * * * * * * * * * * * * * * * * * * * * * * * *
#*                                                                           *
#*                  This file is part of the program and library             *
#*         SCIP --- Solving Constraint Integer Programs                      *
#*                                                                           *
#*    Copyright (C) 2002-2021 Konrad-Zuse-Zentrum                            *
#*                            fuer Informationstechnik Berlin                *
#*                                                                           *
#*  SCIP is distributed under the terms of the ZIB Academic License.         *
#*                                                                           *
#*  You should have received a copy of the ZIB Academic License              *
#*  along with SCIP; see the file COPYING. If not email to scip@zib.de.      *
#*                                                                           *
#* * * * * * * * * * * * * * * * * * * * * * * * * * * * * * * * * * * * * * *
#
# Call via Makefile 'make testcluster' for a clusterrun with scip,
#                   'make testclustercbc'                    cbc
#                   'make testclustercpx'                    cplex
#                   'make testclustergurobi'                 gurobi
#                   'make testclusterxpress'                 xpress
#
# The queue is passed via "${QUEUE}" (possibly defined in a local makefile in scip/make/local).
#
# For each run, we can specify the number of nodes reserved for a run via "${PPN}". If tests runs
# with valid time measurements should be executed, this number should be chosen in such a way
# that a job is run on a single computer, i.e., in general, "${PPN}" should equal the number of cores
# of each computer. Of course, the value depends on the specific computer/queue.
#
# To get the result files call "./evalcheck_cluster.sh
# "${OUTPUTDIR}/check.${TSTNAME}.${BINID}.${SETNAME}.eval" in directory check/
# This leads to result files
#  - "${OUTPUTDIR}/check.${TSTNAME}.${BINID}.${SETNAME}.out"
#  - "${OUTPUTDIR}/check.${TSTNAME}.${BINID}.${SETNAME}.res"
#  - "${OUTPUTDIR}/check.${TSTNAME}.${BINID}.${SETNAME}.err"
#
# To get verbose output from Slurm, have SRUN_FLAGS="-v -v" set in your environment.

TSTNAME="${1}"
BINNAME="${2}"
SETNAMES="${3}"
BINID="${4}"
OUTPUTDIR="${5}"
TIMELIMIT="${6}"
NODELIMIT="${7}"
MEMLIMIT="${8}"
THREADS="${9}"
FEASTOL="${10}"
LPS="${11}"
DISPFREQ="${12}"
CONTINUE="${13}"
QUEUETYPE="${14}"
QUEUE="${15}"
PPN="${16}"
CLIENTTMPDIR="${17}"
NOWAITCLUSTER="${18}"
EXCLUSIVE="${19}"
PERMUTE="${20}"
SEEDS="${21}"
GLBSEEDSHIFT="${22}"
STARTPERM="${23}"
DEBUGTOOL="${24}"
REOPT="${25}"
OPTCOMMAND="${26}"
SETCUTOFF="${27}"
VISUALIZE="${28}"
CLUSTERNODES="${29}"
SLURMACCOUNT="${30}"

# check if all variables defined (by checking the last one)
if test -z "${SLURMACCOUNT}"
then
    echo Skipping test since not all variables are defined
    echo "TSTNAME       = ${TSTNAME}"
    echo "BINNAME       = ${BINNAME}"
    echo "SETNAMES      = ${SETNAMES}"
    echo "BINID         = ${BINID}"
    echo "OUTPUTDIR     = ${OUTPUTDIR}"
    echo "TIMELIMIT     = ${TIMELIMIT}"
    echo "NODELIMIT     = ${NODELIMIT}"
    echo "MEMLIMIT      = ${MEMLIMIT}"
    echo "THREADS       = ${THREADS}"
    echo "FEASTOL       = ${FEASTOL}"
    echo "LPS           = ${LPS}"
    echo "DISPFREQ      = ${DISPFREQ}"
    echo "CONTINUE      = ${CONTINUE}"
    echo "QUEUETYPE     = ${QUEUETYPE}"
    echo "QUEUE         = ${QUEUE}"
    echo "PPN           = ${PPN}"
    echo "CLIENTTMPDIR  = ${CLIENTTMPDIR}"
    echo "NOWAITCLUSTER = ${NOWAITCLUSTER}"
    echo "EXCLUSIVE     = ${EXCLUSIVE}"
    echo "PERMUTE       = ${PERMUTE}"
    echo "SEEDS         = ${SEEDS}"
    echo "GLBSEEDSHIFT  = ${GLBSEEDSHIFT}"
    echo "STARTPERM     = ${STARTPERM}"
    echo "DEBUGTOOL     = ${DEBUGTOOL}"
    echo "REOPT         = ${REOPT}"
    echo "OPTCOMMAND    = ${OPTCOMMAND}"
    echo "SETCUTOFF     = ${SETCUTOFF}"
    echo "VISUALIZE     = ${VISUALIZE}"
    echo "CLUSTERNODES  = ${CLUSTERNODES}"
    echo "SLURMACCOUNT  = ${SLURMACCOUNT}"
    exit 1;
fi

# configure cluster-related environment variables
# defines the following environment variables: NICE, ACCOUNT, CLUSTERQUEUE
. ./configuration_cluster.sh "${QUEUE}" "${PPN}" "${EXCLUSIVE}" "${QUEUETYPE}"

# the srun queue requires a format duration HH:MM:SS (and optionally days),
# whereas the qsub requires the memory limit in kB
if test "${QUEUETYPE}" != "qsub"
then
    TIMEFORMAT="format"
    MEMFORMAT="MB"
else
    TIMEFORMAT="sec"
    MEMFORMAT="B"
fi
# call routines for creating the result directory, checking for existence
# of passed settings, etc
# defines the following environment variables: SCIPPATH, SETTINGSLIST, SOLUFILE, HARDMEMLIMIT, DEBUGTOOLCMD, INSTANCELIST,
#                                              TIMELIMLIST, HARDTIMELIMLIST
. ./configuration_set.sh "${BINNAME}" "${TSTNAME}" "${SETNAMES}" "${TIMELIMIT}" "${TIMEFORMAT}" "${MEMLIMIT}" "${MEMFORMAT}" "${DEBUGTOOL}" "${SETCUTOFF}"

# at the first time, some files need to be initialized. set to "" after the innermost loop
# finished the first time
INIT="true"

# counter to define file names for a test set uniquely
COUNT=0
# loop over permutations
# loop over testset
for idx in "${!INSTANCELIST[@]}"
do
    # retrieve instance and timelimits from arrays set in the configuration_set.sh script
    INSTANCE=${INSTANCELIST[${idx}]}
    TIMELIMIT=${TIMELIMLIST[${idx}]}
    HARDTIMELIMIT=${HARDTIMELIMLIST[${idx}]}
    # increase the index for the instance tried to solve, even if the filename does not exist
    COUNT=$((COUNT + 1))

    # we need the DONE keyword for the check.sh script to automatically run evalcheck, here it is not needed
    if test "${INSTANCE}" = "DONE"
    then
        continue
    fi

    # run different random seeds
    for ((s = 0; ${s} <= ${SEEDS}; s++))
    do
        # permute transformed problem
<<<<<<< HEAD
	for ((p = 0; $p <= $PERMUTE; p++))
	do
	    # the cluster queue has an upper bound of 2000 jobs; if this limit is
	    # reached the submitted jobs are dumped; to avoid that we check the total
	    # load of the cluster and wait until it is save (total load not more than
	    # 1600 jobs) to submit the next job.
	    if test "${NOWAITCLUSTER}" -eq "0" && test "$QUEUETYPE" = "qsub"
	    then
		./waitcluster.sh 1600 $QUEUE 200
	    elif test "${NOWAITCLUSTER}" -eq "0"
	    then
		echo "waitcluster does not work on slurm cluster"
	    fi
	    # loop over settings
	    for SETNAME in ${SETTINGSLIST[@]}
	    do
		# infer the names of all involved files from the arguments
		# defines the following environment variables: OUTFILE, ERRFILE, EVALFILE, CHECKSETFILE, OBJECTIVEVAL, SHORTPROBNAME,
		#                                              FILENAME, SKIPINSTANCE, BASENAME, TMPFILE, SETFILE
		. ./configuration_logfiles.sh $INIT $COUNT $INSTANCE $BINID $PERMUTE $SEEDS $SETNAME $TSTNAME $CONTINUE $QUEUE \
		                              $p $s $THREADS $GLBSEEDSHIFT $STARTPERM

		# skip instance if log file is present and we want to continue a previously launched test run
		if test "$SKIPINSTANCE" = "true"
		then
		    continue
		fi

		# check if binary exists. The second condition checks whether there is a binary of that name directly available
		# independent of whether it is a symlink, file in the working directory, or application in the path
		if test -e $SCIPPATH/../$BINNAME
		then
		    EXECNAME=${DEBUGTOOLCMD}$SCIPPATH/../$BINNAME
		elif type $BINNAME >/dev/null 2>&1
		then
		    EXECNAME=${DEBUGTOOLCMD}$BINNAME
		fi

		# find out the solver that should be used
		SOLVER=`stripversion $BINNAME`

		CONFFILE="configuration_tmpfile_setup_${SOLVER}.sh"

		# call tmp file configuration for the solver
		# this may modify the EXECNAME environment variable
		. ./${CONFFILE} $INSTANCE $SCIPPATH $TMPFILE $SETNAME $SETFILE $THREADS $SETCUTOFF \
                    $FEASTOL $TIMELIMIT $MEMLIMIT $NODELIMIT $LPS $DISPFREQ $REOPT $OPTCOMMAND \
                    $CLIENTTMPDIR $FILENAME $VISUALIZE $SOLUFILE

		JOBNAME="`capitalize ${SOLVER}`${SHORTPROBNAME}"
		# additional environment variables needed by run.sh
		export SOLVERPATH=$SCIPPATH
		# this looks wrong but is totally correct
		export BASENAME=$FILENAME
		export FILENAME=$INSTANCE
		export CLIENTTMPDIR
		export OUTPUTDIR
		export HARDTIMELIMIT
		export HARDMEMLIMIT
		export CHECKERPATH=$SCIPPATH/solchecker
		export SETFILE
		export TIMELIMIT
=======
        for ((p = 0; ${p} <= ${PERMUTE}; p++))
        do
            # the cluster queue has an upper bound of 2000 jobs; if this limit is
            # reached the submitted jobs are dumped; to avoid that we check the total
            # load of the cluster and wait until it is safe (total load not more than
            # 1600 jobs) to submit the next job.
            if test "${NOWAITCLUSTER}" -eq "0" && test "${QUEUETYPE}" = "qsub"
            then
                ./waitcluster.sh 1600 "${QUEUE}" 200
            elif test "${NOWAITCLUSTER}" -eq "0"
            then
                echo "waitcluster does not work on slurm cluster"
            fi
            # loop over settings
            for SETNAME in "${SETTINGSLIST[@]}"
            do
                # infer the names of all involved files from the arguments
                # defines the following environment variables: OUTFILE, ERRFILE, EVALFILE, OBJECTIVEVAL, SHORTPROBNAME,
                #                                              FILENAME, SKIPINSTANCE, BASENAME, TMPFILE, SETFILE
                . ./configuration_logfiles.sh "${INIT}" "${COUNT}" "${INSTANCE}" "${BINID}" "${PERMUTE}" "${SEEDS}" "${SETNAME}" "${TSTNAME}" "${CONTINUE}" "${QUEUE}" \
                                              "${p}" "${s}" "${THREADS}" "${GLBSEEDSHIFT}" "${STARTPERM}"

                # skip instance if log file is present and we want to continue a previously launched test run
                if test "${SKIPINSTANCE}" = "true"
                then
                    continue
                fi

                # check if binary exists. The second condition checks whether there is a binary of that name directly available
                # independent of whether it is a symlink, file in the working directory, or application in the path
                if test -e "${SCIPPATH}/../${BINNAME}"
                then
                    EXECNAME="${DEBUGTOOLCMD}${SCIPPATH}/../${BINNAME}"
                elif type "${BINNAME}" >/dev/null 2>&1
                then
                    EXECNAME="${DEBUGTOOLCMD}${BINNAME}"
                fi

                # find out the solver that should be used
                SOLVER=$(stripversion "${BINNAME}")

                CONFFILE="configuration_tmpfile_setup_${SOLVER}.sh"

                # call tmp file configuration for the solver
                # this may modify the EXECNAME environment variable
                . ./"${CONFFILE}" "${INSTANCE}" "${SCIPPATH}" "${TMPFILE}" "${SETNAME}" "${SETFILE}" "${THREADS}" "${SETCUTOFF}" \
                            "${FEASTOL}" "${TIMELIMIT}" "${MEMLIMIT}" "${NODELIMIT}" "${LPS}" "${DISPFREQ}" "${REOPT}" "${OPTCOMMAND}" \
                            "${CLIENTTMPDIR}" "${FILENAME}" "${VISUALIZE}" "${SOLUFILE}"

                JOBNAME="$(capitalize ${SOLVER})${SHORTPROBNAME}"
                # additional environment variables needed by run.sh
                export SOLVERPATH="${SCIPPATH}"
                # this looks wrong but is totally correct
                export BASENAME="${FILENAME}"
                export FILENAME="${INSTANCE}"
                export CLIENTTMPDIR
                export OUTPUTDIR
                export HARDTIMELIMIT
                export HARDMEMLIMIT
                export CHECKERPATH="${SCIPPATH}/solchecker"
                export SETFILE
                export TIMELIMIT
>>>>>>> c5333037
                export EXECNAME

		WRITESETTINGS="false"
		if test "$INIT" = "true"
		then
			if test "$SOLVER" = "scip"
			then
				WRITESETTINGS="true"
			fi
		fi
		if test "$WRITESETTINGS" = "true"
		then
			echo -e "#!/usr/bin/env bash \n $EXECNAME -s $SETTINGS -c 'set save $CHECKSETFILE quit'" > write-settings.sh
		fi

                # check queue type
                if test  "${QUEUETYPE}" = "srun"
                then
                    if test "${CLUSTERQUEUE}" != "moskito"
                    then
                        # the space at the end is necessary
                        export SRUN="srun --cpu_bind=cores ${SRUN_FLAGS} "
                    fi

<<<<<<< HEAD
			if test "$WRITESETTINGS" = "true"
			then
				if test "$CLUSTERNODES" = "all"
				then
					sbatch --job-name=write-settings --mem=$HARDMEMLIMIT -p $CLUSTERQUEUE -A $SLURMACCOUNT $NICE --time=${HARDTIMELIMIT} --cpu-freq=highm1 ${EXCLUSIVE} --output=/dev/null write-settings.sh
				else
					sbatch --job-name=write-settings --mem=$HARDMEMLIMIT -p $CLUSTERQUEUE -A $SLURMACCOUNT $NICE --time=${HARDTIMELIMIT} --cpu-freq=highm1 ${EXCLUSIVE} -w $CLUSTERNODES --output=/dev/null write-settings.sh
				fi
			fi

                    if test "$CLUSTERNODES" = "all"
		    then
			sbatch --job-name=${JOBNAME} --mem=$HARDMEMLIMIT -p $CLUSTERQUEUE -A $SLURMACCOUNT $NICE --time=${HARDTIMELIMIT} --cpu-freq=highm1 ${EXCLUSIVE} --output=/dev/null run.sh
		    else
			sbatch --job-name=${JOBNAME} --mem=$HARDMEMLIMIT -p $CLUSTERQUEUE -A $SLURMACCOUNT $NICE --time=${HARDTIMELIMIT} --cpu-freq=highm1 ${EXCLUSIVE} -w $CLUSTERNODES --output=/dev/null run.sh
		    fi
		else
		    # -V to copy all environment variables
		    qsub -l walltime=$HARDTIMELIMIT -l nodes=1:ppn=$PPN -N ${JOBNAME} \
			 -V -q $CLUSTERQUEUE -o /dev/null -e /dev/null run.sh

			if test "$WRITESETTINGS" = "true"
			then
				qsub -l walltime=$HARDTIMELIMIT -l nodes=1:ppn=$PPN -N write-settings \
				-V -q $CLUSTERQUEUE -o /dev/null -e /dev/null write-settings.sh
			fi
		fi
		if test "$WRITESETTINGS" = "true"
		then
			rm write-settings.sh
		fi
		done # end for SETNAME
	done # end for PERMUTE
=======
                    if test "${SLURMACCOUNT}" == "default"
                    then
                        SLURMACCOUNT="${ACCOUNT}"
                    fi

                    if test "${CLUSTERNODES}" = "all"
                    then
                        echo sbatch --job-name="${JOBNAME}" --mem="${HARDMEMLIMIT}" -p "${CLUSTERQUEUE}" -A "${SLURMACCOUNT}" ${NICE} --time="${HARDTIMELIMIT}" --cpu-freq=highm1 ${EXCLUSIVE} --output=/dev/null run.sh
                        sbatch --job-name="${JOBNAME}" --mem="${HARDMEMLIMIT}" -p "${CLUSTERQUEUE}" -A "${SLURMACCOUNT}" ${NICE} --time="${HARDTIMELIMIT}" --cpu-freq=highm1 ${EXCLUSIVE} --output=/dev/null run.sh
                    else
                        echo sbatch --job-name="${JOBNAME}" --mem="${HARDMEMLIMIT}" -p "${CLUSTERQUEUE}" -A "${SLURMACCOUNT}" ${NICE} --time="${HARDTIMELIMIT}" --cpu-freq=highm1 ${EXCLUSIVE} -w "${CLUSTERNODES}" --output=/dev/null run.sh
                        sbatch --job-name="${JOBNAME}" --mem="${HARDMEMLIMIT}" -p "${CLUSTERQUEUE}" -A "${SLURMACCOUNT}" ${NICE} --time="${HARDTIMELIMIT}" --cpu-freq=highm1 ${EXCLUSIVE} -w "${CLUSTERNODES}" --output=/dev/null run.sh
                    fi
                else
                    # -V to copy all environment variables
                    qsub -l walltime="${HARDTIMELIMIT}" -l nodes=1:ppn="${PPN}" -N "${JOBNAME}" \
                        -V -q "${CLUSTERQUEUE}" -o /dev/null -e /dev/null run.sh
                fi
            done # end for SETNAME
        done # end for PERMUTE
>>>>>>> c5333037
    done #end for SEEDS

    # after the first termination of the set loop, no file needs to be initialized anymore
    INIT="false"
done # end for TSTNAME<|MERGE_RESOLUTION|>--- conflicted
+++ resolved
@@ -151,70 +151,6 @@
     for ((s = 0; ${s} <= ${SEEDS}; s++))
     do
         # permute transformed problem
-<<<<<<< HEAD
-	for ((p = 0; $p <= $PERMUTE; p++))
-	do
-	    # the cluster queue has an upper bound of 2000 jobs; if this limit is
-	    # reached the submitted jobs are dumped; to avoid that we check the total
-	    # load of the cluster and wait until it is save (total load not more than
-	    # 1600 jobs) to submit the next job.
-	    if test "${NOWAITCLUSTER}" -eq "0" && test "$QUEUETYPE" = "qsub"
-	    then
-		./waitcluster.sh 1600 $QUEUE 200
-	    elif test "${NOWAITCLUSTER}" -eq "0"
-	    then
-		echo "waitcluster does not work on slurm cluster"
-	    fi
-	    # loop over settings
-	    for SETNAME in ${SETTINGSLIST[@]}
-	    do
-		# infer the names of all involved files from the arguments
-		# defines the following environment variables: OUTFILE, ERRFILE, EVALFILE, CHECKSETFILE, OBJECTIVEVAL, SHORTPROBNAME,
-		#                                              FILENAME, SKIPINSTANCE, BASENAME, TMPFILE, SETFILE
-		. ./configuration_logfiles.sh $INIT $COUNT $INSTANCE $BINID $PERMUTE $SEEDS $SETNAME $TSTNAME $CONTINUE $QUEUE \
-		                              $p $s $THREADS $GLBSEEDSHIFT $STARTPERM
-
-		# skip instance if log file is present and we want to continue a previously launched test run
-		if test "$SKIPINSTANCE" = "true"
-		then
-		    continue
-		fi
-
-		# check if binary exists. The second condition checks whether there is a binary of that name directly available
-		# independent of whether it is a symlink, file in the working directory, or application in the path
-		if test -e $SCIPPATH/../$BINNAME
-		then
-		    EXECNAME=${DEBUGTOOLCMD}$SCIPPATH/../$BINNAME
-		elif type $BINNAME >/dev/null 2>&1
-		then
-		    EXECNAME=${DEBUGTOOLCMD}$BINNAME
-		fi
-
-		# find out the solver that should be used
-		SOLVER=`stripversion $BINNAME`
-
-		CONFFILE="configuration_tmpfile_setup_${SOLVER}.sh"
-
-		# call tmp file configuration for the solver
-		# this may modify the EXECNAME environment variable
-		. ./${CONFFILE} $INSTANCE $SCIPPATH $TMPFILE $SETNAME $SETFILE $THREADS $SETCUTOFF \
-                    $FEASTOL $TIMELIMIT $MEMLIMIT $NODELIMIT $LPS $DISPFREQ $REOPT $OPTCOMMAND \
-                    $CLIENTTMPDIR $FILENAME $VISUALIZE $SOLUFILE
-
-		JOBNAME="`capitalize ${SOLVER}`${SHORTPROBNAME}"
-		# additional environment variables needed by run.sh
-		export SOLVERPATH=$SCIPPATH
-		# this looks wrong but is totally correct
-		export BASENAME=$FILENAME
-		export FILENAME=$INSTANCE
-		export CLIENTTMPDIR
-		export OUTPUTDIR
-		export HARDTIMELIMIT
-		export HARDMEMLIMIT
-		export CHECKERPATH=$SCIPPATH/solchecker
-		export SETFILE
-		export TIMELIMIT
-=======
         for ((p = 0; ${p} <= ${PERMUTE}; p++))
         do
             # the cluster queue has an upper bound of 2000 jobs; if this limit is
@@ -228,6 +164,7 @@
             then
                 echo "waitcluster does not work on slurm cluster"
             fi
+
             # loop over settings
             for SETNAME in "${SETTINGSLIST[@]}"
             do
@@ -242,7 +179,6 @@
                 then
                     continue
                 fi
-
                 # check if binary exists. The second condition checks whether there is a binary of that name directly available
                 # independent of whether it is a symlink, file in the working directory, or application in the path
                 if test -e "${SCIPPATH}/../${BINNAME}"
@@ -277,21 +213,20 @@
                 export CHECKERPATH="${SCIPPATH}/solchecker"
                 export SETFILE
                 export TIMELIMIT
->>>>>>> c5333037
                 export EXECNAME
 
-		WRITESETTINGS="false"
-		if test "$INIT" = "true"
-		then
-			if test "$SOLVER" = "scip"
-			then
-				WRITESETTINGS="true"
-			fi
-		fi
-		if test "$WRITESETTINGS" = "true"
-		then
-			echo -e "#!/usr/bin/env bash \n $EXECNAME -s $SETTINGS -c 'set save $CHECKSETFILE quit'" > write-settings.sh
-		fi
+                WRITESETTINGS="false"
+                if test "${INIT}" = "true"
+                then
+                    if test "${SOLVER}" = "scip"
+                    then
+                        WRITESETTINGS="true"
+                    fi
+                fi
+                if test "${WRITESETTINGS}" = "true"
+                then
+                    echo -e "#!/usr/bin/env bash \n ${EXECNAME} -s ${SETTINGS} -c 'set save ${CHECKSETFILE} quit'" > write-settings.sh
+                fi
 
                 # check queue type
                 if test  "${QUEUETYPE}" = "srun"
@@ -302,44 +237,14 @@
                         export SRUN="srun --cpu_bind=cores ${SRUN_FLAGS} "
                     fi
 
-<<<<<<< HEAD
-			if test "$WRITESETTINGS" = "true"
-			then
-				if test "$CLUSTERNODES" = "all"
-				then
-					sbatch --job-name=write-settings --mem=$HARDMEMLIMIT -p $CLUSTERQUEUE -A $SLURMACCOUNT $NICE --time=${HARDTIMELIMIT} --cpu-freq=highm1 ${EXCLUSIVE} --output=/dev/null write-settings.sh
-				else
-					sbatch --job-name=write-settings --mem=$HARDMEMLIMIT -p $CLUSTERQUEUE -A $SLURMACCOUNT $NICE --time=${HARDTIMELIMIT} --cpu-freq=highm1 ${EXCLUSIVE} -w $CLUSTERNODES --output=/dev/null write-settings.sh
-				fi
-			fi
-
-                    if test "$CLUSTERNODES" = "all"
-		    then
-			sbatch --job-name=${JOBNAME} --mem=$HARDMEMLIMIT -p $CLUSTERQUEUE -A $SLURMACCOUNT $NICE --time=${HARDTIMELIMIT} --cpu-freq=highm1 ${EXCLUSIVE} --output=/dev/null run.sh
-		    else
-			sbatch --job-name=${JOBNAME} --mem=$HARDMEMLIMIT -p $CLUSTERQUEUE -A $SLURMACCOUNT $NICE --time=${HARDTIMELIMIT} --cpu-freq=highm1 ${EXCLUSIVE} -w $CLUSTERNODES --output=/dev/null run.sh
-		    fi
-		else
-		    # -V to copy all environment variables
-		    qsub -l walltime=$HARDTIMELIMIT -l nodes=1:ppn=$PPN -N ${JOBNAME} \
-			 -V -q $CLUSTERQUEUE -o /dev/null -e /dev/null run.sh
-
-			if test "$WRITESETTINGS" = "true"
-			then
-				qsub -l walltime=$HARDTIMELIMIT -l nodes=1:ppn=$PPN -N write-settings \
-				-V -q $CLUSTERQUEUE -o /dev/null -e /dev/null write-settings.sh
-			fi
-		fi
-		if test "$WRITESETTINGS" = "true"
-		then
-			rm write-settings.sh
-		fi
-		done # end for SETNAME
-	done # end for PERMUTE
-=======
-                    if test "${SLURMACCOUNT}" == "default"
-                    then
-                        SLURMACCOUNT="${ACCOUNT}"
+                    if test "${WRITESETTINGS}" = "true"
+                    then
+                        if test "${CLUSTERNODES}" = "all"
+                        then
+                            sbatch --job-name=write-settings --mem=${HARDMEMLIMIT} -p "${CLUSTERQUEUE}" -A "${SLURMACCOUNT}" ${NICE} --time="${HARDTIMELIMIT}" --cpu-freq=highm1 ${EXCLUSIVE} --output=/dev/null write-settings.sh
+                        else
+                            sbatch --job-name=write-settings --mem=${HARDMEMLIMIT} -p "${CLUSTERQUEUE}" -A "${SLURMACCOUNT}" ${NICE} --time="${HARDTIMELIMIT}" --cpu-freq=highm1 ${EXCLUSIVE} -w "${CLUSTERNODES}" --output=/dev/null write-settings.sh
+                        fi
                     fi
 
                     if test "${CLUSTERNODES}" = "all"
@@ -355,9 +260,21 @@
                     qsub -l walltime="${HARDTIMELIMIT}" -l nodes=1:ppn="${PPN}" -N "${JOBNAME}" \
                         -V -q "${CLUSTERQUEUE}" -o /dev/null -e /dev/null run.sh
                 fi
+
+                if test "${WRITESETTINGS}" = "true"
+                then
+                    qsub -l walltime="${HARDTIMELIMIT }" -l nodes=1:ppn=$PPN -N write-settings \
+                        -V -q "${CLUSTERQUEUE}" -o /dev/null -e /dev/null write-settings.sh
+                    rm write-settings.sh
+                fi
+
+                if test "${SLURMACCOUNT}" == "default"
+                then
+                    SLURMACCOUNT="${ACCOUNT}"
+                fi
+
             done # end for SETNAME
         done # end for PERMUTE
->>>>>>> c5333037
     done #end for SEEDS
 
     # after the first termination of the set loop, no file needs to be initialized anymore
