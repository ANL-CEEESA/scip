#!/usr/bin/env bash
#* * * * * * * * * * * * * * * * * * * * * * * * * * * * * * * * * * * * * * *
#*                                                                           *
#*                  This file is part of the program and library             *
#*         SCIP --- Solving Constraint Integer Programs                      *
#*                                                                           *
#*    Copyright (C) 2002-2013 Konrad-Zuse-Zentrum                            *
#*                            fuer Informationstechnik Berlin                *
#*                                                                           *
#*  SCIP is distributed under the terms of the ZIB Academic License.         *
#*                                                                           *
#*  You should have received a copy of the ZIB Academic License              *
#*  along with SCIP; see the file COPYING. If not email to scip@zib.de.      *
#*                                                                           *
#* * * * * * * * * * * * * * * * * * * * * * * * * * * * * * * * * * * * * * *
#
# Call with "make testcluster"
#
# The queue is passed via $QUEUE (possibly defined in a local makefile in scip/make/local).
#
# For each run, we can specify the number of nodes reserved for a run via $PPN. If tests runs
# with valid time measurements should be executed, this number should be chosen in such a way
# that a job is run on a single computer, i.e., in general, $PPN should equal the number of cores
# of each computer. Of course, the value depends on the specific computer/queue.
#
# To get the result files call "./evalcheck_cluster.sh
# results/check.$TSTNAME.$BINNAME.$SETNAME.eval in directory check/
# This leads to result files
#  - results/check.$TSTNAME.$BINNMAE.$SETNAME.out
#  - results/check.$TSTNAME.$BINNMAE.$SETNAME.res
#  - results/check.$TSTNAME.$BINNMAE.$SETNAME.err

TSTNAME=$1
BINNAME=$2
SETNAME=$3
BINID=$4
TIMELIMIT=$5
NODELIMIT=$6
MEMLIMIT=$7
THREADS=$8
FEASTOL=$9
DISPFREQ=${10}
CONTINUE=${11}
QUEUETYPE=${12}
QUEUE=${13}
PPN=${14}
CLIENTTMPDIR=${15}
NOWAITCLUSTER=${16}
EXCLUSIVE=${17}
PERMUTE=${18}

# check if all variables defined (by checking the last one)
if test -z $PERMUTE
then
    echo Skipping test since not all variables are defined
    echo "TSTNAME       = $TSTNAME"
    echo "BINNAME       = $BINNAME"
    echo "SETNAME       = $SETNAME"
    echo "BINID         = $BINID"
    echo "TIMELIMIT     = $TIMELIMIT"
    echo "NODELIMIT     = $NODELIMIT"
    echo "MEMLIMIT      = $MEMLIMIT"
    echo "THREADS       = $THREADS"
    echo "FEASTOL       = $FEASTOL"
    echo "DISPFREQ      = $DISPFREQ"
    echo "CONTINUE      = $CONTINUE"
    echo "QUEUETYPE     = $QUEUETYPE"
    echo "QUEUE         = $QUEUE"
    echo "PPN           = $PPN"
    echo "CLIENTTMPDIR  = $CLIENTTMPDIR"
    echo "NOWAITCLUSTER = $NOWAITCLUSTER"
    echo "EXCLUSIVE     = $EXCLUSIVE"
    echo "PERMUTE       = $PERMUTE"
    exit 1;
fi

# get current SCIP path
SCIPPATH=`pwd`

if test ! -e $SCIPPATH/results
then
    mkdir $SCIPPATH/results
fi

SETTINGS=$SCIPPATH/../settings/$SETNAME.set

# check if the settings file exists
if test $SETNAME != "default"
then
    if test ! -e $SETTINGS
    then
        echo Skipping test since the settings file $SETTINGS does not exist.
        exit
    fi
fi

# check if binary exists
if test ! -e $SCIPPATH/../$BINNAME
then
    echo Skipping test since the binary $BINNAME does not exist.
    exit
fi

# check if queue has been defined
if test "$QUEUE" = ""
then
    echo Skipping test since the queue name has not been defined.
    exit
fi

# check if number of nodes has been defined
if test "$PPN" = ""
then
    echo Skipping test since the number of nodes has not been defined.
    exit
fi

# we add 100% to the hard time limit and additional 600 seconds in case of small time limits
HARDTIMELIMIT=`expr \`expr $TIMELIMIT + 600\` + $TIMELIMIT`

# we add 10% to the hard memory limit and additional 100MB to the hard memory limit
HARDMEMLIMIT=`expr \`expr $MEMLIMIT + 100\` + \`expr $MEMLIMIT / 10\``

# check whether there is enough memory on the host system, otherwise we need to submit from the target system
if test "$QUEUETYPE" = "srun"
then
    HOSTMEM=`ulimit -m`
    if test "$HOSTMEM" != "unlimited"
    then
        if [ `expr $HARDMEMLIMIT \* 1024` -gt $HOSTMEM ]
        then
            echo "Not enough memory on host system - please submit from target system (e.g. ssh opt201)."
            exit
        fi
    fi
fi

# in case of qsub queue the memory is measured in kB and in case of srun the time needs to be formatted
if test  "$QUEUETYPE" = "qsub"
then
    HARDMEMLIMIT=`expr $HARDMEMLIMIT \* 1024000`
else
    MYMINUTES=0
    MYHOURS=0
    MYDAYS=0

    #calculate seconds, minutes, hours and days
    MYSECONDS=`expr $HARDTIMELIMIT % 60`
    TMP=`expr $HARDTIMELIMIT / 60`
    if test "$TMP" != "0"
    then
	MYMINUTES=`expr $TMP % 60`
	TMP=`expr $TMP / 60`
	if test "$TMP" != "0"
	then
	    MYHOURS=`expr $TMP % 24`
	    MYDAYS=`expr $TMP / 24`
	fi
    fi
    #format seconds to have two characters
    if test ${MYSECONDS} -lt 10
    then
	MYSECONDS=0${MYSECONDS}
    fi
    #format minutes to have two characters
    if test ${MYMINUTES} -lt 10
    then
	MYMINUTES=0${MYMINUTES}
    fi
    #format hours to have two characters
    if test ${MYHOURS} -lt 10
    then
	MYHOURS=0${MYHOURS}
    fi
    #format HARDTIMELIMT
    if test ${MYDAYS} = "0"
    then
	HARDTIMELIMIT=${MYHOURS}:${MYMINUTES}:${MYSECONDS}
    else
	HARDTIMELIMIT=${MYDAYS}-${MYHOURS}:${MYMINUTES}:${MYSECONDS}
    fi
fi

#define clusterqueue, which might not be the QUEUE, cause this might be an alias for a bunch of QUEUEs
CLUSTERQUEUE=$QUEUE

NICE=""
ACCOUNT="mip"

if test $CLUSTERQUEUE = "dbg"
then
    CLUSTERQUEUE="mip-dbg,telecom-dbg"
    ACCOUNT="mip-dbg"
elif test $CLUSTERQUEUE = "telecom-dbg"
then
    ACCOUNT="mip-dbg"
elif test $CLUSTERQUEUE = "mip-dbg"
then
    ACCOUNT="mip-dbg"
elif test $CLUSTERQUEUE = "opt-low"
then
    CLUSTERQUEUE="opt"
    NICE="--nice=10000"
fi

# check if the slurm blades should be used exclusively
if test "$EXCLUSIVE" = "true"
then
    EXCLUSIVE=" --exclusive"
    if test $CLUSTERQUEUE = "opt"
    then
        CLUSTERQUEUE="M610"
    fi
else
    EXCLUSIVE=""
fi
<<<<<<< HEAD

=======
>>>>>>> 284e04b7

# counter to define file names for a test set uniquely
COUNT=0

# loop over permutations
for ((p = 0; $p <= $PERMUTE; p++))
do
    # if number of permutations is positive, add postfix
    if test $PERMUTE -gt 0
    then
	EVALFILE=$SCIPPATH/results/check.$TSTNAME.$BINID.$QUEUE.$SETNAME"#p"$p.eval
    else
	EVALFILE=$SCIPPATH/results/check.$TSTNAME.$BINID.$QUEUE.$SETNAME.eval
    fi
    echo > $EVALFILE

    # loop over testset
    for i in `cat testset/$TSTNAME.test` DONE
    do
	if test "$i" = "DONE"
	then
	    break
	fi

        # increase the index for the instance tried to solve, even if the filename does not exist
	COUNT=`expr $COUNT + 1`

        # check if problem instance exists
	if test -f $SCIPPATH/$i
	then

            # the cluster queue has an upper bound of 2000 jobs; if this limit is
            # reached the submitted jobs are dumped; to avoid that we check the total
            # load of the cluster and wait until it is save (total load not more than
            # 1600 jobs) to submit the next job.
	    if test "$NOWAITCLUSTER" != "1"
	    then
		if test  "$QUEUETYPE" != "qsub"
		then
		    echo "waitcluster does not work on slurm cluster"
		fi
		./waitcluster.sh 1600 $QUEUE 200
	    fi

	    SHORTPROBNAME=`basename $i .gz`
	    SHORTPROBNAME=`basename $SHORTPROBNAME .mps`
	    SHORTPROBNAME=`basename $SHORTPROBNAME .lp`
	    SHORTPROBNAME=`basename $SHORTPROBNAME .opb`

	    # if number of permutations is positive, add postfix
	    if test $PERMUTE -gt 0
	    then
		FILENAME=$USER.$TSTNAME.$COUNT"_"$SHORTPROBNAME.$BINID.$QUEUE.$SETNAME#"p"$p
	    else
		FILENAME=$USER.$TSTNAME.$COUNT"_"$SHORTPROBNAME.$BINID.$QUEUE.$SETNAME
	    fi

	    BASENAME=$SCIPPATH/results/$FILENAME

	    TMPFILE=$BASENAME.tmp
	    SETFILE=$BASENAME.set

	    echo $BASENAME >> $EVALFILE

            # in case we want to continue we check if the job was already performed
	    if test "$CONTINUE" != "false"
	    then
		if test -e results/$FILENAME.out
		then
		    echo skipping file $i due to existing output file $FILENAME.out
		    continue
		fi
	    fi

	    echo > $TMPFILE
	    if test $SETNAME != "default"
	    then
		echo set load $SETTINGS            >>  $TMPFILE
	    fi
	    if test $FEASTOL != "default"
	    then
		echo set numerics feastol $FEASTOL >> $TMPFILE
	    fi

	    # if permutation counter is positive add permutation seed (0 = default)
	    if test $p -gt 0
	    then
		echo set misc permutationseed $p   >> $TMPFILE
	    fi

	    echo set limits time $TIMELIMIT        >> $TMPFILE
	    echo set limits nodes $NODELIMIT       >> $TMPFILE
	    echo set limits memory $MEMLIMIT       >> $TMPFILE
	    echo set lp advanced threads $THREADS  >> $TMPFILE
	    echo set timing clocktype 1            >> $TMPFILE
	    echo set display freq $DISPFREQ        >> $TMPFILE
	    echo set memory savefac 1.0            >> $TMPFILE # avoid switching to dfs - better abort with memory error
	    if test "$LPS" = "none"
	    then
		echo set lp solvefreq -1           >> $TMPFILE # avoid solving LPs in case of LPS=none
	    fi
	    echo set save $SETFILE                 >> $TMPFILE
	    echo read $SCIPPATH/$i                 >> $TMPFILE
#           echo presolve                          >> $TMPFILE
	    echo optimize                          >> $TMPFILE
	    echo display statistics                >> $TMPFILE
#           echo display solution                  >> $TMPFILE
	    echo checksol                          >> $TMPFILE
	    echo quit                              >> $TMPFILE

            # check queue type
	    if test  "$QUEUETYPE" = "srun"
	    then
                # additional environment variables needed by runcluster.sh
		export SOLVERPATH=$SCIPPATH
		export EXECNAME=$SCIPPATH/../$BINNAME
		export BASENAME=$FILENAME
		export FILENAME=$i
		export CLIENTTMPDIR=$CLIENTTMPDIR
		sbatch --job-name=SCIP$SHORTPROBNAME --mem=$HARDMEMLIMIT -p $CLUSTERQUEUE -A $ACCOUNT $NICE --time=${HARDTIMELIMIT} ${EXCLUSIVE} --output=/dev/null runcluster.sh
	    else
                # -V to copy all environment variables
		qsub -l walltime=$HARDTIMELIMIT -l mem=$HARDMEMLIMIT -l nodes=1:ppn=$PPN -N SCIP$SHORTPROBNAME -v SOLVERPATH=$SCIPPATH,EXECNAME=$SCIPPATH/../$BINNAME,BASENAME=$FILENAME,FILENAME=$i,CLIENTTMPDIR=$CLIENTTMPDIR -V -q $CLUSTERQUEUE -o /dev/null -e /dev/null runcluster.sh
	    fi
	else
	    echo "input file "$SCIPPATH/$i" not found!"
	fi
    done
done<|MERGE_RESOLUTION|>--- conflicted
+++ resolved
@@ -214,10 +214,6 @@
 else
     EXCLUSIVE=""
 fi
-<<<<<<< HEAD
-
-=======
->>>>>>> 284e04b7
 
 # counter to define file names for a test set uniquely
 COUNT=0
