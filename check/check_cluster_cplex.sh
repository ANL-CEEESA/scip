#!/usr/bin/env bash
#* * * * * * * * * * * * * * * * * * * * * * * * * * * * * * * * * * * * * * *
#*                                                                           *
#*                  This file is part of the program and library             *
#*         SCIP --- Solving Constraint Integer Programs                      *
#*                                                                           *
#*    Copyright (C) 2002-2012 Konrad-Zuse-Zentrum                            *
#*                            fuer Informationstechnik Berlin                *
#*                                                                           *
#*  SCIP is distributed under the terms of the ZIB Academic License.         *
#*                                                                           *
#*  You should have received a copy of the ZIB Academic License              *
#*  along with SCIP; see the file COPYING. If not email to scip@zib.de.      *
#*                                                                           *
#* * * * * * * * * * * * * * * * * * * * * * * * * * * * * * * * * * * * * * *
#
# Call with "make testcluster"
#
# The queue is passed via $QUEUE (possibly defined in a local makefile in scip/make/local).
#
# For each run, we can specify the number of nodes reserved for a run via $PPN. If tests runs
# with valid time measurements should be executed, this number should be chosen in such a way
# that a job is run on a single computer, i.e., in general, $PPN should equal the number of cores
# of each computer. If course, the value depends on the specific computer/queue.
#
# To get the result files call "./evalcheck_cluster_cplex.sh
# results/check.$TSTNAME.$BINNAME.$SETNAME.eval in directory check/
# This leads to result files
#  - results/check.$TSTNAME.$BINNMAE.$SETNAME.out
#  - results/check.$TSTNAME.$BINNMAE.$SETNAME.res
#  - results/check.$TSTNAME.$BINNMAE.$SETNAME.err

TSTNAME=$1
BINNAME=$2
SETNAME=$3
BINID=$BINNAME.$4
TIMEFACTOR=$5
NODELIMIT=$6
MEMLIMIT=$7
THREADS=$8
FEASTOL=$9
DISPFREQ=${10}
CONTINUE=${11}
QUEUETYPE=${12}
QUEUE=${13}
PPN=${14}
CLIENTTMPDIR=${15}
NOWAITCLUSTER=${16}
EXCLUSIVE=${17}

MAXFACTOR=24

if [ $TIMEFACTOR -gt $MAXFACTOR ]
then
    TIMEFACTOR=1
fi

# check all variables defined
if [ -z ${EXCLUSIVE} ]
then
    echo Skipping test since not all variables are defined.
    exit 1;
fi

# get current SCIP path
SCIPPATH=`pwd`

if test ! -e $SCIPPATH/results
then
    mkdir $SCIPPATH/results
fi

SETTINGS=$SCIPPATH/../settings/$SETNAME.set

# check if the settings file exists
if test $SETNAME != "default"
then
    if test ! -e $SETTINGS
    then
        echo Skipping test since the settings file $SETTINGS does not exist.
        exit
    fi
fi

<<<<<<< HEAD
# check if binary exists
if test ! -e $SCIPPATH/../$BINNAME
then
    echo Skipping test since the binary $BINNAME does not exist.
    exit
fi

=======
>>>>>>> 70dc277f
# check if queue has been defined
if test "$QUEUE" = ""
then
    echo Skipping test since the queue name has not been defined.
    exit
fi

# check if number of nodes has been defined
if test "$PPN" = ""
then
    echo Skipping test since the number of nodes has not been defined.
    exit
fi

# check if the slurm blades should be used exclusively
if test "$EXCLUSIVE" = "true"
then
    EXCLUSIVE=" --exclusive"
else
    EXCLUSIVE=""
fi
<<<<<<< HEAD
=======

# we add 100% to the hard time limit and additional 600 seconds in case of small time limits
# NOTE: the jobs should have a hard running time of more than 5 minutes; if not so, these
#       jobs get automatically assigned in the "express" queue; this queue has only 4 CPUs
#       available
HARDTIMELIMIT=`expr \`expr $TIMELIMIT + 600\` + $TIMELIMIT`
>>>>>>> 70dc277f

# we add 10% to the hard memory limit and additional 100mb to the hard memory limit
HARDMEMLIMIT=`expr \`expr $MEMLIMIT + 100\` + \`expr $MEMLIMIT / 10\``

<<<<<<< HEAD
# in case of qsub queue the memory is measured in kB
if test  "$QUEUETYPE" = "qsub"
then
    HARDMEMLIMIT=`expr $HARDMEMLIMIT \* 1024000`
=======
# in case of qsub queue the memory is measured in kB and in case of srun the time needs to be formatted
if test  "$QUEUETYPE" = "qsub"
then
    HARDMEMLIMIT=`expr $HARDMEMLIMIT \* 1024000`
else
    MYMINUTES=0
    MYHOURS=0
    MYDAYS=0
    #calculate seconds, minutes, hours and days
    MYSECONDS=`expr $HARDTIMELIMIT % 60`
    TMP=`expr $HARDTIMELIMIT / 60`
    if test "$TMP" != "0"
    then
	MYMINUTES=`expr $TMP % 60`
	TMP=`expr $TMP / 60`
	if test "$TMP" != "0"
	then
	    MYHOURS=`expr $TMP % 24`
	    MYDAYS=`expr $TMP / 24`
	fi
   fi
    #format seconds to have two characters
    if test ${MYSECONDS} -lt 10
    then
	MYSECONDS=0${MYSECONDS}
    fi
    #format minutes to have two characters
    if test ${MYMINUTES} -lt 10
    then
	MYMINUTES=0${MYMINUTES}
    fi
    #format hours to have two characters
    if test ${MYHOURS} -lt 10
    then
	MYHOURS=0${MYHOURS}
    fi
    #format HARDTIMELIMT
    if test ${MYDAYS} = "0"
    then
	HARDTIMELIMIT=${MYHOURS}:${MYMINUTES}:${MYSECONDS}
    else
	HARDTIMELIMIT=${MYDAYS}-${MYHOURS}:${MYMINUTES}:${MYSECONDS}
    fi
>>>>>>> 70dc277f
fi

EVALFILE=$SCIPPATH/results/check.$TSTNAME.$BINID.$QUEUE.$SETNAME.eval
echo > $EVALFILE

# counter to define file names for a test set uniquely
<<<<<<< HEAD
COUNT=1
=======
COUNT=0
>>>>>>> 70dc277f

for j in `cat testset/$TSTNAME.ttest` DONE
do
  if test "$j" = "DONE"
  then
      break
  fi

<<<<<<< HEAD
  if test "$instance" = ""
  then
      instance=$j
      continue
  fi

  TIMELIMIT=`expr $j \* $TIMEFACTOR`
  i=$instance
  instance=""

  echo timelimit $TIMELIMIT

  # we add 100% to the hard time limit and additional 600 seconds in case of small time limits
  # NOTE: the jobs should have a hard running time of more than 5 minutes; if not so, these
  #       jobs get automatically assigned in the "express" queue; this queue has only 4 CPUs
  #       available
  HARDTIMELIMIT=`expr \`expr $TIMELIMIT + 600\` + $TIMELIMIT`

  # check if problem instance exists
  if test -f $SCIPPATH/$i
  then

      # the cluster queue has an upper bound of 2000 jobs; if this limit is
      # reached the submitted jobs are dumped; to avoid that we check the total
      # load of the cluster and wait until it is save (total load not more than
      # 1900 jobs) to submit the next job.
      if test "$NOWAITCLUSTER" != "1"
      then
	  ./waitcluster.sh 1500 $QUEUE 200
      fi

      SHORTFILENAME=`basename $i .gz`
      SHORTFILENAME=`basename $SHORTFILENAME .mps`
      SHORTFILENAME=`basename $SHORTFILENAME .lp`
      SHORTFILENAME=`basename $SHORTFILENAME .opb`

      FILENAME=$USER.$TSTNAME.$COUNT"_"$SHORTFILENAME.$QUEUE.$BINID.$SETNAME
      BASENAME=$SCIPPATH/results/$FILENAME

      TMPFILE=$BASENAME.tmp
      SETFILE=$BASENAME.prm

      echo $BASENAME >> $EVALFILE

      COUNT=`expr $COUNT + 1`

      # in case we want to continue we check if the job was already performed
      if test "$CONTINUE" != "false"
      then
	  if test -e results/$FILENAME.out
	  then
              echo skipping file $i due to existing output file $FILENAME.out
	      continue
	  fi
      fi

=======
  # increase the index for the inctance tried to solve, even if the filename does not exist
  COUNT=`expr $COUNT + 1`

  # check if problem instance exists
  if test -f $SCIPPATH/$i
  then

      echo adding instance $COUNT to queue

      # the cluster queue has an upper bound of 2000 jobs; if this limit is
      # reached the submitted jobs are dumped; to avoid that we check the total
      # load of the cluster and wait until it is save (total load not more than
      # 1900 jobs) to submit the next job.
      if test "$NOWAITCLUSTER" != "1"
      then
	  ./waitcluster.sh 1500 $QUEUE 200
      fi

      SHORTFILENAME=`basename $i .gz`
      SHORTFILENAME=`basename $SHORTFILENAME .mps`
      SHORTFILENAME=`basename $SHORTFILENAME .lp`
      SHORTFILENAME=`basename $SHORTFILENAME .opb`

      FILENAME=$USER.$TSTNAME.$COUNT"_"$SHORTFILENAME.$QUEUE.$BINID.$SETNAME
      BASENAME=$SCIPPATH/results/$FILENAME

      TMPFILE=$BASENAME.tmp
      SETFILE=$BASENAME.prm

      echo $BASENAME >> $EVALFILE

      # in case we want to continue we check if the job was already performed
      if test "$CONTINUE" != "false"
      then
	  if test -e results/$FILENAME.out
	  then
              echo skipping file $i due to existing output file $FILENAME.out
	      continue
	  fi
      fi

>>>>>>> 70dc277f
      if test -e $SETFILE
      then
	  rm -f $SETFILE
      fi
<<<<<<< HEAD

      echo > $TMPFILE
      echo ""                              > $TMPFILE
      echo set mip tolerances integrality 1e-08 >> $TMPFILE
      echo set simplex tolerances feas 1e-08    >> $TMPFILE
      echo set mip tolerances mipgap 1e-08    >> $TMPFILE
      echo set timelimit $TIMELIMIT           >> $TMPFILE
      echo set clocktype 0                    >> $TMPFILE
      echo set mip display 3                  >> $TMPFILE
      echo set mip interval $DISPFREQ         >> $TMPFILE
      echo set mip limits nodes $NODELIMIT    >> $TMPFILE
      echo set mip limits treememory $MEMLIMIT >> $TMPFILE
      echo set threads $THREADS               >> $TMPFILE
      echo set parallel 1                     >> $TMPFILE
      echo write $SETFILE                     >> $TMPFILE
      echo read $SCIPPATH/$i                  >> $TMPFILE
      echo display problem stats              >> $TMPFILE
      echo optimize                           >> $TMPFILE
      echo display solution quality           >> $TMPFILE
      echo quit                               >> $TMPFILE

      # additional environment variables needed by runcluster.sh
      export SOLVERPATH=$SCIPPATH
      export BINNAME=$BINNAME
      export BASENAME=$FILENAME
      export FILENAME=$i
      export CLIENTTMPDIR=$CLIENTTMPDIR

      # check queue type
      if test  "$QUEUETYPE" = "srun"
      then
	  sbatch --job-name=CPLEX$SHORTFILENAME --mem=$HARDMEMLIMIT -p $QUEUE --time=${HARDTIMELIMIT}${EXCLUSIVE} --output=/dev/null runcluster.sh
      else
          # -V to copy all environment variables
	  qsub -l walltime=$HARDTIMELIMIT -l mem=$HARDMEMLIMIT -l nodes=1:ppn=$PPN -N CPLEX$SHORTFILENAME -V -q $QUEUE -o /dev/null -e /dev/null runcluster.sh
      fi

  else
      echo "input file "$SCIPPATH/$i" not found!"
  fi
=======
>>>>>>> 70dc277f

      echo > $TMPFILE
      echo ""                              > $TMPFILE
      if test $FEASTOL != "default"
      then
	  echo set simplex tolerances feas $FEASTOL    >> $TMPFILE
	  echo set mip tolerances integrality $FEASTOL >> $TMPFILE
      fi
      echo set timelimit $TIMELIMIT           >> $TMPFILE
      echo set clocktype 0                    >> $TMPFILE
      echo set mip display 3                  >> $TMPFILE
      echo set mip interval $DISPFREQ         >> $TMPFILE
      echo set mip tolerances mipgap 0.0      >> $TMPFILE
      echo set mip limits nodes $NODELIMIT    >> $TMPFILE
      echo set mip limits treememory $MEMLIMIT >> $TMPFILE
      echo set threads $THREADS               >> $TMPFILE
      echo set parallel 1                     >> $TMPFILE
      echo set mip strategy kappastats 2      >> $TMPFILE
      echo write $SETFILE                     >> $TMPFILE
      echo read $SCIPPATH/$i                  >> $TMPFILE
      echo display problem stats              >> $TMPFILE
      echo optimize                           >> $TMPFILE
      echo display solution quality           >> $TMPFILE
      echo quit                               >> $TMPFILE

      # additional environment variables needed by runcluster.sh
      export SOLVERPATH=$SCIPPATH
      export EXECNAME=$BINNAME
      export BASENAME=$FILENAME
      export FILENAME=$i
      export CLIENTTMPDIR=$CLIENTTMPDIR

      # check queue type
      if test  "$QUEUETYPE" = "srun"
      then
	  sbatch --job-name=CPLEX$SHORTFILENAME --mem=$HARDMEMLIMIT -p $QUEUE --time=${HARDTIMELIMIT} ${EXCLUSIVE} --output=/dev/null runcluster.sh
      else
	  qsub -l walltime=$HARDTIMELIMIT -l mem=$HARDMEMLIMIT -l nodes=1:ppn=$PPN -N CPLEX$SHORTFILENAME -V -q $QUEUE -o /dev/null -e /dev/null runcluster.sh
      fi
  else
      echo "input file "$SCIPPATH/$i" not found!"
  fi
done
<|MERGE_RESOLUTION|>--- conflicted
+++ resolved
@@ -82,7 +82,6 @@
     fi
 fi
 
-<<<<<<< HEAD
 # check if binary exists
 if test ! -e $SCIPPATH/../$BINNAME
 then
@@ -90,8 +89,6 @@
     exit
 fi
 
-=======
->>>>>>> 70dc277f
 # check if queue has been defined
 if test "$QUEUE" = ""
 then
@@ -113,30 +110,15 @@
 else
     EXCLUSIVE=""
 fi
-<<<<<<< HEAD
-=======
-
-# we add 100% to the hard time limit and additional 600 seconds in case of small time limits
-# NOTE: the jobs should have a hard running time of more than 5 minutes; if not so, these
-#       jobs get automatically assigned in the "express" queue; this queue has only 4 CPUs
-#       available
-HARDTIMELIMIT=`expr \`expr $TIMELIMIT + 600\` + $TIMELIMIT`
->>>>>>> 70dc277f
 
 # we add 10% to the hard memory limit and additional 100mb to the hard memory limit
 HARDMEMLIMIT=`expr \`expr $MEMLIMIT + 100\` + \`expr $MEMLIMIT / 10\``
 
-<<<<<<< HEAD
 # in case of qsub queue the memory is measured in kB
 if test  "$QUEUETYPE" = "qsub"
 then
     HARDMEMLIMIT=`expr $HARDMEMLIMIT \* 1024000`
-=======
-# in case of qsub queue the memory is measured in kB and in case of srun the time needs to be formatted
-if test  "$QUEUETYPE" = "qsub"
-then
-    HARDMEMLIMIT=`expr $HARDMEMLIMIT \* 1024000`
-else
+fi
     MYMINUTES=0
     MYHOURS=0
     MYDAYS=0
@@ -175,18 +157,13 @@
     else
 	HARDTIMELIMIT=${MYDAYS}-${MYHOURS}:${MYMINUTES}:${MYSECONDS}
     fi
->>>>>>> 70dc277f
 fi
 
 EVALFILE=$SCIPPATH/results/check.$TSTNAME.$BINID.$QUEUE.$SETNAME.eval
 echo > $EVALFILE
 
 # counter to define file names for a test set uniquely
-<<<<<<< HEAD
-COUNT=1
-=======
 COUNT=0
->>>>>>> 70dc277f
 
 for j in `cat testset/$TSTNAME.ttest` DONE
 do
@@ -195,7 +172,6 @@
       break
   fi
 
-<<<<<<< HEAD
   if test "$instance" = ""
   then
       instance=$j
@@ -241,7 +217,6 @@
       echo $BASENAME >> $EVALFILE
 
       COUNT=`expr $COUNT + 1`
-
       # in case we want to continue we check if the job was already performed
       if test "$CONTINUE" != "false"
       then
@@ -252,54 +227,10 @@
 	  fi
       fi
 
-=======
-  # increase the index for the inctance tried to solve, even if the filename does not exist
-  COUNT=`expr $COUNT + 1`
-
-  # check if problem instance exists
-  if test -f $SCIPPATH/$i
-  then
-
-      echo adding instance $COUNT to queue
-
-      # the cluster queue has an upper bound of 2000 jobs; if this limit is
-      # reached the submitted jobs are dumped; to avoid that we check the total
-      # load of the cluster and wait until it is save (total load not more than
-      # 1900 jobs) to submit the next job.
-      if test "$NOWAITCLUSTER" != "1"
-      then
-	  ./waitcluster.sh 1500 $QUEUE 200
-      fi
-
-      SHORTFILENAME=`basename $i .gz`
-      SHORTFILENAME=`basename $SHORTFILENAME .mps`
-      SHORTFILENAME=`basename $SHORTFILENAME .lp`
-      SHORTFILENAME=`basename $SHORTFILENAME .opb`
-
-      FILENAME=$USER.$TSTNAME.$COUNT"_"$SHORTFILENAME.$QUEUE.$BINID.$SETNAME
-      BASENAME=$SCIPPATH/results/$FILENAME
-
-      TMPFILE=$BASENAME.tmp
-      SETFILE=$BASENAME.prm
-
-      echo $BASENAME >> $EVALFILE
-
-      # in case we want to continue we check if the job was already performed
-      if test "$CONTINUE" != "false"
-      then
-	  if test -e results/$FILENAME.out
-	  then
-              echo skipping file $i due to existing output file $FILENAME.out
-	      continue
-	  fi
-      fi
-
->>>>>>> 70dc277f
       if test -e $SETFILE
       then
 	  rm -f $SETFILE
       fi
-<<<<<<< HEAD
 
       echo > $TMPFILE
       echo ""                              > $TMPFILE
@@ -323,52 +254,6 @@
 
       # additional environment variables needed by runcluster.sh
       export SOLVERPATH=$SCIPPATH
-      export BINNAME=$BINNAME
-      export BASENAME=$FILENAME
-      export FILENAME=$i
-      export CLIENTTMPDIR=$CLIENTTMPDIR
-
-      # check queue type
-      if test  "$QUEUETYPE" = "srun"
-      then
-	  sbatch --job-name=CPLEX$SHORTFILENAME --mem=$HARDMEMLIMIT -p $QUEUE --time=${HARDTIMELIMIT}${EXCLUSIVE} --output=/dev/null runcluster.sh
-      else
-          # -V to copy all environment variables
-	  qsub -l walltime=$HARDTIMELIMIT -l mem=$HARDMEMLIMIT -l nodes=1:ppn=$PPN -N CPLEX$SHORTFILENAME -V -q $QUEUE -o /dev/null -e /dev/null runcluster.sh
-      fi
-
-  else
-      echo "input file "$SCIPPATH/$i" not found!"
-  fi
-=======
->>>>>>> 70dc277f
-
-      echo > $TMPFILE
-      echo ""                              > $TMPFILE
-      if test $FEASTOL != "default"
-      then
-	  echo set simplex tolerances feas $FEASTOL    >> $TMPFILE
-	  echo set mip tolerances integrality $FEASTOL >> $TMPFILE
-      fi
-      echo set timelimit $TIMELIMIT           >> $TMPFILE
-      echo set clocktype 0                    >> $TMPFILE
-      echo set mip display 3                  >> $TMPFILE
-      echo set mip interval $DISPFREQ         >> $TMPFILE
-      echo set mip tolerances mipgap 0.0      >> $TMPFILE
-      echo set mip limits nodes $NODELIMIT    >> $TMPFILE
-      echo set mip limits treememory $MEMLIMIT >> $TMPFILE
-      echo set threads $THREADS               >> $TMPFILE
-      echo set parallel 1                     >> $TMPFILE
-      echo set mip strategy kappastats 2      >> $TMPFILE
-      echo write $SETFILE                     >> $TMPFILE
-      echo read $SCIPPATH/$i                  >> $TMPFILE
-      echo display problem stats              >> $TMPFILE
-      echo optimize                           >> $TMPFILE
-      echo display solution quality           >> $TMPFILE
-      echo quit                               >> $TMPFILE
-
-      # additional environment variables needed by runcluster.sh
-      export SOLVERPATH=$SCIPPATH
       export EXECNAME=$BINNAME
       export BASENAME=$FILENAME
       export FILENAME=$i
@@ -384,4 +269,6 @@
   else
       echo "input file "$SCIPPATH/$i" not found!"
   fi
+      echo "input file "$SCIPPATH/$i" not found!"
+  fi
 done
