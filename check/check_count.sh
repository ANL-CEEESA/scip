#!/usr/bin/env bash
#* * * * * * * * * * * * * * * * * * * * * * * * * * * * * * * * * * * * * * *
#*                                                                           *
#*                  This file is part of the program and library             *
#*         SCIP --- Solving Constraint Integer Programs                      *
#*                                                                           *
#*    Copyright (C) 2002-2021 Konrad-Zuse-Zentrum                            *
#*                            fuer Informationstechnik Berlin                *
#*                                                                           *
#*  SCIP is distributed under the terms of the ZIB Academic License.         *
#*                                                                           *
#*  You should have received a copy of the ZIB Academic License              *
#*  along with SCIP; see the file COPYING. If not email to scip@zib.de.      *
#*                                                                           *
#* * * * * * * * * * * * * * * * * * * * * * * * * * * * * * * * * * * * * * *

# Count feasible solutions with scip.
#
# To be invoked by Makefile 'make testcount'.

TSTNAME=${1}
BINNAME=${2}
SETNAME=${3}
BINID=${4}
TIMELIMIT=${5}
NODELIMIT=${6}
MEMLIMIT=${7}
FEASTOL=${8}
DISPFREQ=${9}
CONTINUE=${10}
LOCK=${11}
VERSION=${12}
LPS=${13}
OUTPUTDIR=${14}

SETDIR=../settings

if test ! -e ${OUTPUTDIR}
then
    mkdir ${OUTPUTDIR}
fi
if test ! -e locks
then
    mkdir locks
fi

LOCKFILE=locks/count.${TSTNAME}.${SETNAME}.${VERSION}.${LPS}.lock
RUNFILE=locks/count.${TSTNAME}.${SETNAME}.${VERSION}.${LPS}.run.${BINID}
DONEFILE=locks/count.${TSTNAME}.${SETNAME}.${VERSION}.${LPS}.done

OUTFILE=${OUTPUTDIR}/checkcount.${TSTNAME}.${BINID}.${SETNAME}.out
ERRFILE=${OUTPUTDIR}/checkcount.${TSTNAME}.${BINID}.${SETNAME}.err
RESFILE=${OUTPUTDIR}/checkcount.${TSTNAME}.${BINID}.${SETNAME}.res
TEXFILE=${OUTPUTDIR}/checkcount.${TSTNAME}.${BINID}.${SETNAME}.tex
TMPFILE=${OUTPUTDIR}/checkcount.${TSTNAME}.${BINID}.${SETNAME}.tmp
SETFILE=${OUTPUTDIR}/checkcount.${TSTNAME}.${BINID}.${SETNAME}.set

SETTINGS=${SETDIR}/${SETNAME}.set

if test "${LOCK}" = "true"
then
    if test -e ${DONEFILE}
    then
        echo skipping test due to existing done file ${DONEFILE}
        exit 1
    fi
    if test -e ${LOCKFILE}
    then
        if test -e ${RUNFILE}
        then
            echo continuing aborted run with run file ${RUNFILE}
        else
            echo skipping test due to existing lock file ${LOCKFILE}
            exit 1
        fi
    fi
    date > ${LOCKFILE}
    date > ${RUNFILE}
fi

if test ! -e ${OUTFILE}
then
    CONTINUE=false
fi

if test "${CONTINUE}" = "true"
then
    MVORCP=cp
else
    MVORCP=mv
fi

DATEINT=$(date +"%s")
if test -e ${OUTFILE}
then
    ${MVORCP} ${OUTFILE} ${OUTFILE}.old-${DATEINT}
fi
if test -e ${ERRFILE}
then
    ${MVORCP} ${ERRFILE} ${ERRFILE}.old-${DATEINT}
fi

if test "${CONTINUE}" = "true"
then
    LASTPROB=$(awk -f getlastprob.awk ${OUTFILE})
    echo Continuing benchmark. Last solved instance: ${LASTPROB}
    echo "" >> ${OUTFILE}
    echo "----- Continuing from here. Last solved: ${LASTPROB} -----" >> ${OUTFILE}
    echo "" >> ${OUTFILE}
else
    LASTPROB=""
fi

uname -a >>${OUTFILE}
uname -a >>${ERRFILE}
date >>${OUTFILE}
date >>${ERRFILE}

# we add 10% to the hard time limit and additional 10 seconds in case of small time limits
HARDTIMELIMIT=$(((TIMELIMIT + 10) + (TIMELIMIT / 10)))

# we add 10% to the hard memory limit and additional 100mb to the hard memory limit
HARDMEMLIMIT=$(((MEMLIMIT + 100) + (MEMLIMIT / 10)))
HARDMEMLIMIT=$((HARDMEMLIMIT * 1024))

echo "hard time limit: ${HARDTIMELIMIT} s" >>${OUTFILE}
echo "hard mem limit: ${HARDMEMLIMIT} k" >>${OUTFILE}

for i in $(cat testset/${TSTNAME}.test) DONE
do
    if test "${i}" = "DONE"
    then
        date > ${DONEFILE}
        break
    fi

    if test "${LASTPROB}" = ""
    then
        LASTPROB=""
        if test -f ${i}
        then
            echo @01 ${i} ===========
            echo @01 ${i} ===========                >> ${ERRFILE}
            echo > ${TMPFILE}
            if test ${SETTINGS} != "default"
            then
                echo set load ${SETTINGS}            >> ${TMPFILE}
            else
                echo set emphasis count            >> ${TMPFILE}
            fi
            if test ${FEASTOL} != "default"
            then
                echo set numerics feastol ${FEASTOL} >> ${TMPFILE}
            fi
<<<<<<< HEAD
            echo set limits time $TIMELIMIT        >> $TMPFILE
            echo set limits nodes $NODELIMIT       >> $TMPFILE
            echo set limits memory $MEMLIMIT       >> $TMPFILE
            echo set timing clocktype 1            >> $TMPFILE
            echo set display freq $DISPFREQ        >> $TMPFILE
            echo set emphasis benchmark            >> $TMPFILE # avoid switching to dfs - better abort with memory error
            if test "$LPS" == "none"
=======
            echo set limits time ${TIMELIMIT}        >> ${TMPFILE}
            echo set limits nodes ${NODELIMIT}       >> ${TMPFILE}
            echo set limits memory ${MEMLIMIT}       >> ${TMPFILE}
            echo set timing clocktype 1            >> ${TMPFILE}
            echo set display freq ${DISPFREQ}        >> ${TMPFILE}
            echo set memory savefac 1.0            >> ${TMPFILE} # avoid switching to dfs - better abort with memory error
            if test "${LPS}" == "none"
>>>>>>> de52c963
            then
                echo set lp solvefreq -1           >> ${TMPFILE} # avoid solving LPs in case of LPS=none
            fi
            echo set save ${SETFILE}                 >> ${TMPFILE}
            echo read ${i}                           >> ${TMPFILE}
            echo count                             >> ${TMPFILE}
            echo display statistics                >> ${TMPFILE}
            echo quit                              >> ${TMPFILE}

#            if test "${LPS}" == "cpx"
#            then
#                waitcplex.sh # ??????????????????
#            fi

            echo -----------------------------
            date
            date >>${ERRFILE}
            echo -----------------------------
            date +"@03 %s"
            bash -c "ulimit -t ${HARDTIMELIMIT}; ulimit -v ${HARDMEMLIMIT}; ulimit -f 200000; ../${BINNAME} < ${TMPFILE}" 2>>${ERRFILE}
            date +"@04 %s"
            echo -----------------------------
            date
            date >>${ERRFILE}
            echo -----------------------------
            echo
            echo =ready=
        else
            echo @02 FILE NOT FOUND: ${i} ===========
            echo @02 FILE NOT FOUND: ${i} =========== >>${ERRFILE}
        fi
    else
        echo skipping ${i}
        if test "${LASTPROB}" = "${i}"
        then
            LASTPROB=""
        fi
    fi
done | tee -a ${OUTFILE}

rm -f ${TMPFILE}

date >>${OUTFILE}
date >>${ERRFILE}

if test -e ${DONEFILE}
then
    ./evalcheck_count.sh ${OUTFILE}

    if test "${LOCK}" = "true"
    then
        rm -f ${RUNFILE}
    fi
fi<|MERGE_RESOLUTION|>--- conflicted
+++ resolved
@@ -152,23 +152,13 @@
             then
                 echo set numerics feastol ${FEASTOL} >> ${TMPFILE}
             fi
-<<<<<<< HEAD
-            echo set limits time $TIMELIMIT        >> $TMPFILE
-            echo set limits nodes $NODELIMIT       >> $TMPFILE
-            echo set limits memory $MEMLIMIT       >> $TMPFILE
-            echo set timing clocktype 1            >> $TMPFILE
-            echo set display freq $DISPFREQ        >> $TMPFILE
-            echo set emphasis benchmark            >> $TMPFILE # avoid switching to dfs - better abort with memory error
-            if test "$LPS" == "none"
-=======
             echo set limits time ${TIMELIMIT}        >> ${TMPFILE}
             echo set limits nodes ${NODELIMIT}       >> ${TMPFILE}
             echo set limits memory ${MEMLIMIT}       >> ${TMPFILE}
             echo set timing clocktype 1            >> ${TMPFILE}
             echo set display freq ${DISPFREQ}        >> ${TMPFILE}
-            echo set memory savefac 1.0            >> ${TMPFILE} # avoid switching to dfs - better abort with memory error
+            echo set emphasis benchmark            >> ${TMPFILE} # avoid switching to dfs etc. - better abort with memory error
             if test "${LPS}" == "none"
->>>>>>> de52c963
             then
                 echo set lp solvefreq -1           >> ${TMPFILE} # avoid solving LPs in case of LPS=none
             fi
