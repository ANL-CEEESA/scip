#!/usr/bin/env bash
#* * * * * * * * * * * * * * * * * * * * * * * * * * * * * * * * * * * * * * *
#*                                                                           *
#*                  This file is part of the program and library             *
#*         SCIP --- Solving Constraint Integer Programs                      *
#*                                                                           *
#*    Copyright (C) 2002-2021 Konrad-Zuse-Zentrum                            *
#*                            fuer Informationstechnik Berlin                *
#*                                                                           *
#*  SCIP is distributed under the terms of the ZIB Academic License.         *
#*                                                                           *
#*  You should have received a copy of the ZIB Academic License              *
#*  along with SCIP; see the file COPYING. If not email to scip@zib.de.      *
#*                                                                           *
#* * * * * * * * * * * * * * * * * * * * * * * * * * * * * * * * * * * * * * *

### configures the right test output files such as the .eval, the .tmp and the .set
### files to run a test on.
### the invoking script should pass "init" as argument to signalize that
### files need to be reset

### environment variables declared in this script
### OUTFILE - the name of the (sticked together) output file
### ERRFILE - the name of the (sticked together) error file
### EVALFILE - evaluation file to glue single output and error files together
### CHECKSETFILE  - the name of the basic settings file starting with 'check.'
### OBJECTIVEVAL - the optimal or best-know objective value for this instance
### SHORTPROBNAME - the basename of "${INSTANCE}" without file extension
### FILENAME - the basename of the local files (.out, .tmp, and .err)
### SKIPINSTANCE - should the instance be skipped because it was already evaluated in a previous setting?
### BASENAME - "${SCIPPATH}/${OUTPUTDIR}/${FILENAME}" cf. FILENAME argument
### TMPFILE  - the batch file name to pass for solver instructions
### SETFILE  - the name of the settings file to save solver settings to

### environment variables passed as arguments to this script
INIT="${1}"          # should log files be initialized (this overwrite or copy/move some existing log files)
COUNT="${2}"         # the instance count as part of the filename
INSTANCE="${3}"      # the name of the instance
BINID="${4}"         # the ID of the binary to use
PERMUTE="${5}"       # the number of permutations to use - 0 for no permutation
SEEDS="${6}"         # the number of random seeds - 0 only default seeds
SETNAME="${7}"       # the name of the setting
TSTNAME="${8}"       # the name of the testset
CONTINUE="${9}"      # should test continue an existing run
QUEUE="${10}"        # the queue name
p="${11}"            # shift of the global permutation seed
s="${12}"            # shift of the global random seed
THREADS="${13}"      # the number of threads
GLBSEEDSHIFT="${14}" # the global seed shift
STARTPERM="${15}"    # the starting permutation

# common naming scheme for eval files
<<<<<<< HEAD
CHECKBASENAME=$SCIPPATH/$OUTPUTDIR/check.$TSTNAME.$BINID.$QUEUE.$SETNAME
=======
EVALFILE="${SCIPPATH}/${OUTPUTDIR}/check.${TSTNAME}.${BINID}.${QUEUE}.${SETNAME}"
>>>>>>> c5333037

# if number of threads is larger than 1, add postfix
if test "${THREADS}" -gt 1
then
<<<<<<< HEAD
    CHECKBASENAME=$CHECKBASENAME"-t"$THREADS
=======
    EVALFILE="${EVALFILE}-t${THREADS}"
>>>>>>> c5333037
fi

# if seed is positive, add postfix
SEED=$((s + GLBSEEDSHIFT))
if test "${SEED}" -gt 0
then
<<<<<<< HEAD
    CHECKBASENAME=$CHECKBASENAME"-s"$SEED
=======
    EVALFILE="${EVALFILE}-s${SEED}"
>>>>>>> c5333037
fi

# if permutation is positive, add postfix
PERM=$((p + STARTPERM))
if test "${PERM}" -gt 0
then
<<<<<<< HEAD
    CHECKBASENAME=$CHECKBASENAME"-p"$PERM
fi

OUTFILE=$CHECKBASENAME.out
ERRFILE=$CHECKBASENAME.err
CHECKSETFILE=$CHECKBASENAME.set
EVALFILE=$CHECKBASENAME.eval
=======
    EVALFILE="${EVALFILE}-p${PERM}"
fi

OUTFILE="${EVALFILE}.out"
ERRFILE="${EVALFILE}.err"

# add .eval extension to evalfile
EVALFILE="${EVALFILE}.eval"
>>>>>>> c5333037

# create meta file
if test -e "${EVALFILE}"
then
    fname="${SCIPPATH}/${OUTPUTDIR}/$(basename ${EVALFILE} .eval).meta"
    if ! test -e ${fname}
    then
        echo "@Permutation ${PERM}"             >  "${fname}"
        echo "@Seed ${SEED}"                    >> "${fname}"
        echo "@Settings ${SETNAME}"             >> "${fname}"
        echo "@TstName ${TSTNAME}"              >> "${fname}"
        echo "@BinName ${BINNAME}"              >> "${fname}"
        echo "@NodeLimit ${NODELIMIT}"          >> "${fname}"
        echo "@MemLimit ${MEMLIMIT}"            >> "${fname}"
        echo "@Threads ${THREADS}"              >> "${fname}"
        echo "@FeasTol ${FEASTOL}"              >> "${fname}"
        echo "@Queue ${QUEUE}"                  >> "${fname}"
        echo "@Exclusive ${EXCLUSIVE}"          >> "${fname}"
        if [ "${CLUSTERBENCHMARK}" == "yes" ]; then
            echo "@QueueNode ${CB_QUEUENODE}"   >> "${fname}"
            echo "@ClusterBenchmarkID ${CB_ID}" >> "${fname}"
        fi
    fi
fi

if test "${INSTANCE}" = "DONE"
then
    return
fi

# reset files if flag is set to 'init'
if test "${INIT}" = "true"
then
    #reset the eval file
    echo > "${EVALFILE}"

    #mv existing out and error files
    if test "${CONTINUE}" = "true"
    then
        MVORCP=cp
    else
        MVORCP=mv
    fi
<<<<<<< HEAD
    DATEINT=`date +"%s"`
    for FILE in OUTFILE ERRFILE CHECKSETFILE
=======
    DATEINT=$(date +"%s")
    for FILE in OUTFILE ERRFILE
>>>>>>> c5333037
    do
        if test -e "${FILE}"
        then
            "${MVORCP}" "${FILE}" "${FILE}.old-${DATEINT}"
        fi
    done
fi


# filter all parseable file format extensions
SHORTPROBNAME=$(basename "${INSTANCE}" .gz)
for EXTENSION in .mps .lp .opb .gms .pip .zpl .cip .fzn .osil .wbo .cnf .difflist .cbf .dat-s
do
    SHORTPROBNAME=$(basename "${SHORTPROBNAME}" "${EXTENSION}")
done

# get objective value from solution file
# we do this here to have it available for all solvers, even though it is not really related to logfiles
if test -e "${SOLUFILE}"
then
    # get the objective value from the solution file: grep for the instance name and only use entries with an optimal or best known value;
    # if there are multiple entries for this instance in the solution file, sort them by objective value and take the objective value
    # written in the last line, i.e., the largest value;
    # as a double-check, we do the same again, but reverse the sorting to get the smallest value
    OBJECTIVEVAL=$(grep " ${SHORTPROBNAME} " "${SOLUFILE}" | grep -e =opt= -e =best= | sort -k 3 -g | tail -n 1 | awk '{print $3}')
    CHECKOBJECTIVEVAL=$(grep " ${SHORTPROBNAME} " "${SOLUFILE}" | grep -e =opt= -e =best= | sort -k 3 -g -r | tail -n 1 | awk '{print $3}')

    # if largest and smalles reference value given in the solution file differ by more than 1e-04, stop because of this inconsistency
    if awk -v n1="${OBJECTIVEVAL}" -v n2="${CHECKOBJECTIVEVAL}" 'BEGIN { exit (n1 <= n2 + 0.0001 && n2 <= n1 + 0.0001) }' /dev/null;
    then
        echo "Exiting test because objective value for instance ${SHORTPROBNAME} in solu file ${SOLUFILE} is inconsistent: ${OBJECTIVEVAL} vs. ${CHECKOBJECTIVEVAL}"
        exit 1
    fi
else
    OBJECTIVEVAL=""
fi

NEWSHORTPROBNAME=$(echo "${SHORTPROBNAME}" | cut -c1-25)
SHORTPROBNAME="${NEWSHORTPROBNAME}"

#define file name for temporary log file
FILENAME="${USER}.${TSTNAME}.${COUNT}"_"${SHORTPROBNAME}.${BINID}.${QUEUE}.${SETNAME}"

# if number of threads is larger than 1, add postfix
if test "${THREADS}" -gt 1
then
    FILENAME="${FILENAME}-t${THREADS}"
fi

# if seed is positive, add postfix
if test "${SEED}" -gt 0
then
    FILENAME="${FILENAME}-s${SEED}"
fi

# if permutation is positive, add postfix
if test "${PERM}" -gt 0
then
    FILENAME="${FILENAME}-p${PERM}"
fi

SKIPINSTANCE="false"
# in case we want to continue we check if the job was already performed
if test "${CONTINUE}" = "true" && test -e "${OUTPUTDIR}/${FILENAME}".out
then
    echo "skipping file ${INSTANCE} due to existing output file ${OUTPUTDIR}/${FILENAME}.out"
    SKIPINSTANCE="true"
fi

# configure global names TMPFILE (batch file) and SETFILE to save settings to
BASENAME="${SCIPPATH}/${OUTPUTDIR}/${FILENAME}"
TMPFILE="${BASENAME}.tmp"
SETFILE="${BASENAME}.set"

# even if we decide to skip this instance, we write the basename to the eval file
echo "${OUTPUTDIR}/${FILENAME}" >> "${EVALFILE}"<|MERGE_RESOLUTION|>--- conflicted
+++ resolved
@@ -50,55 +50,32 @@
 STARTPERM="${15}"    # the starting permutation
 
 # common naming scheme for eval files
-<<<<<<< HEAD
-CHECKBASENAME=$SCIPPATH/$OUTPUTDIR/check.$TSTNAME.$BINID.$QUEUE.$SETNAME
-=======
-EVALFILE="${SCIPPATH}/${OUTPUTDIR}/check.${TSTNAME}.${BINID}.${QUEUE}.${SETNAME}"
->>>>>>> c5333037
+CHECKBASENAME="${SCIPPATH}/${OUTPUTDIR}/check.${TSTNAME}.${BINID}.${QUEUE}.${SETNAME}"
 
 # if number of threads is larger than 1, add postfix
 if test "${THREADS}" -gt 1
 then
-<<<<<<< HEAD
-    CHECKBASENAME=$CHECKBASENAME"-t"$THREADS
-=======
-    EVALFILE="${EVALFILE}-t${THREADS}"
->>>>>>> c5333037
+    CHECKBASENAME="${CHECKBASENAME}-t${THREADS}"
 fi
 
 # if seed is positive, add postfix
 SEED=$((s + GLBSEEDSHIFT))
 if test "${SEED}" -gt 0
 then
-<<<<<<< HEAD
-    CHECKBASENAME=$CHECKBASENAME"-s"$SEED
-=======
-    EVALFILE="${EVALFILE}-s${SEED}"
->>>>>>> c5333037
+    CHECKBASENAME="${CHECKBASENAME}-s${SEED}"
 fi
 
 # if permutation is positive, add postfix
 PERM=$((p + STARTPERM))
 if test "${PERM}" -gt 0
 then
-<<<<<<< HEAD
-    CHECKBASENAME=$CHECKBASENAME"-p"$PERM
+    CHECKBASENAME="${CHECKBASENAME}-p${PERM}"
 fi
 
-OUTFILE=$CHECKBASENAME.out
-ERRFILE=$CHECKBASENAME.err
-CHECKSETFILE=$CHECKBASENAME.set
-EVALFILE=$CHECKBASENAME.eval
-=======
-    EVALFILE="${EVALFILE}-p${PERM}"
-fi
-
-OUTFILE="${EVALFILE}.out"
-ERRFILE="${EVALFILE}.err"
-
-# add .eval extension to evalfile
-EVALFILE="${EVALFILE}.eval"
->>>>>>> c5333037
+OUTFILE="${CHECKBASENAME}.out"
+ERRFILE="${CHECKBASENAME}.err"
+CHECKSETFILE="${CHECKBASENAME}.set"
+EVALFILE="${CHECKBASENAME}.eval"
 
 # create meta file
 if test -e "${EVALFILE}"
@@ -142,13 +119,8 @@
     else
         MVORCP=mv
     fi
-<<<<<<< HEAD
-    DATEINT=`date +"%s"`
+    DATEINT=$(date +"%s")
     for FILE in OUTFILE ERRFILE CHECKSETFILE
-=======
-    DATEINT=$(date +"%s")
-    for FILE in OUTFILE ERRFILE
->>>>>>> c5333037
     do
         if test -e "${FILE}"
         then
