#!/usr/bin/env bash
#* * * * * * * * * * * * * * * * * * * * * * * * * * * * * * * * * * * * * * *
#*                                                                           *
#*                  This file is part of the program and library             *
#*         SCIP --- Solving Constraint Integer Programs                      *
#*                                                                           *
#*    Copyright (C) 2002-2019 Konrad-Zuse-Zentrum                            *
#*                            fuer Informationstechnik Berlin                *
#*                                                                           *
#*  SCIP is distributed under the terms of the ZIB Academic License.         *
#*                                                                           *
#*  You should have received a copy of the ZIB Academic License              *
#*  along with SCIP; see the file COPYING. If not email to scip@zib.de.      *
#*                                                                           *
#* * * * * * * * * * * * * * * * * * * * * * * * * * * * * * * * * * * * * * *

### resets and fills a batch file TMPFILE to run SCIP with
### sets correct limits, reads in settings, and controls
### display of the solving process

# environment variables passed as arguments
INSTANCE=$1      #  instance name to solve
SCIPPATH=$2      # - path to working directory for test (usually, the check subdirectory)
TMPFILE=$3       # - the batch file to control SCIP
SETNAME=$4       # - specified basename of settings-file, or 'default'
SETFILE=$5       # - instance/settings specific set-file
THREADS=$6       # - the number of LP solver threads to use
SETCUTOFF=$7     # - should optimal instance value be used as objective limit (0 or 1)?
FEASTOL=$8       # - feasibility tolerance, or 'default'
TIMELIMIT=$9     # - time limit for the solver
MEMLIMIT=${10}   # - memory limit for the solver
NODELIMIT=${11}  # - node limit for the solver
LPS=${12}        # - LP solver to use
DISPFREQ=${13}   # - display frequency for chronological output table
REOPT=${14}      # - true if we use reoptimization, i.e., using a difflist file instead if an instance file
OPTCOMMAND=${15} # - command that should per executed after reading the instance, e.g. optimize, presolve or count
CLIENTTMPDIR=${16}
SOLBASENAME=${17}
VISUALIZE=${18}
SOLUFILE=${19}   # - solu file, only necessary if $SETCUTOFF is 1
#args=("$@")
#for ((i=0; i < $#; i++)) {
#   echo "argument $((i+1)): ${args[$i]}"
#}

# new environment variables after running this script
# -None

#set solfile
SOLFILE=$CLIENTTMPDIR/${USER}-tmpdir/$SOLBASENAME.sol

# reset TMPFILE
echo > $TMPFILE

# read in settings (even when using default, see bugzilla 600)
SETTINGS=$SCIPPATH/../settings/$SETNAME.set
if test $SETNAME == "default"
then
   # create empty settings file
   test -e $SETTINGS || touch $SETTINGS
fi
echo set load $SETTINGS            >>  $TMPFILE

# set non-default feasibility tolerance
if test $FEASTOL != "default"
then
    echo set numerics feastol $FEASTOL >> $TMPFILE
fi

# if permutation counter is positive add permutation seed (0 = default)
PERM=$(($p + $STARTPERM))
if test $PERM -gt 0
then
    echo set randomization permutationseed $PERM   >> $TMPFILE
fi

# set random seed shift
SEED=$(($s + $GLBSEEDSHIFT))
if test $SEED -gt 0
then
    echo set randomization randomseedshift $SEED >> $TMPFILE
fi

# avoid solving LPs in case of LPS=none
if test "$LPS" = "none"
then
    echo set lp solvefreq -1           >> $TMPFILE
fi

# set reference value
if test "$OBJECTIVEVAL" != ""
then
    #echo "Reference value $OBJECTIVEVAL"
    echo set misc referencevalue $OBJECTIVEVAL      >> $TMPFILE
fi

INSTANCENAME=${INSTANCE%%.gz}
for i in gz mps cip lp
do
    INSTANCENAME=${INSTANCENAME%%.${i}}
done
INSTANCESETTINGSFILE=${INSTANCENAME}.set
if test -f $INSTANCESETTINGSFILE
then
    echo set load ${INSTANCESETTINGSFILE} >> $TMPFILE
fi

echo set limits time $TIMELIMIT        >> $TMPFILE
echo set limits nodes $NODELIMIT       >> $TMPFILE
echo set limits memory $MEMLIMIT       >> $TMPFILE
echo set lp advanced threads $THREADS  >> $TMPFILE
echo set timing clocktype 1            >> $TMPFILE
echo set display freq $DISPFREQ        >> $TMPFILE
# avoid switching to dfs - better abort with memory error
echo set memory savefac 1.0            >> $TMPFILE
echo set save $SETFILE                 >> $TMPFILE

if test "$VISUALIZE" = true
then
    BAKFILENAME="`basename $TMPFILE .tmp`.dat"
    echo visualization output set to "$BAKFILENAME"
    echo set visual bakfilename "$OUTPUTDIR/${BAKFILENAME}" >> $TMPFILE
fi

if test "$REOPT" = false
then
    # read and solve the instance
    echo read $INSTANCE         >> $TMPFILE
<<<<<<< HEAD

=======
    INSTANCENAME=${INSTANCE%%.gz}
>>>>>>> 412a0ac5
    # if a decomposition in gzipped format (.dec.gz) with the basename of the instance lies in the same directory,
    # read it into SCIP, as well
    DECOMP=${INSTANCENAME}.dec.gz
    echo $DECOMP
    if test -f $DECOMP
    then
	echo read $DECOMP            >> $TMPFILE
    fi
    # set objective limit: optimal solution value from solu file, if existent
    if test $SETCUTOFF = 1 || test $SETCUTOFF = true
    then
        if test ""$OBJECTIVEVAL != ""
        then
            echo set limits objective $OBJECTIVEVAL >> $TMPFILE
        fi
        echo set heur emph off                 >> $TMPFILE
    fi

    echo display parameters                >> $TMPFILE
    echo $OPTCOMMAND                       >> $TMPFILE
    echo display statistics                >> $TMPFILE
    echo checksol                          >> $TMPFILE
else
    # read the difflist file
    cat $INSTANCE                >> $TMPFILE
fi

# currently, the solution checker only supports .mps-files.
# compare instance name (without .gz) to instance name stripped by .mps.
#if they are unequal, we have an mps-file
TMPINSTANCE=`basename $INSTANCE .gz`
TMPINSTANCEB=`basename $TMPINSTANCE .mps`
if test "$TMPINSTANCEB" != "$TMPINSTANCE"
then
   echo write sol $SOLFILE             >> $TMPFILE
fi
echo quit                              >> $TMPFILE<|MERGE_RESOLUTION|>--- conflicted
+++ resolved
@@ -126,11 +126,7 @@
 then
     # read and solve the instance
     echo read $INSTANCE         >> $TMPFILE
-<<<<<<< HEAD
-
-=======
     INSTANCENAME=${INSTANCE%%.gz}
->>>>>>> 412a0ac5
     # if a decomposition in gzipped format (.dec.gz) with the basename of the instance lies in the same directory,
     # read it into SCIP, as well
     DECOMP=${INSTANCENAME}.dec.gz
