--- conflicted
+++ resolved
@@ -47,11 +47,8 @@
 SOLBASENAME="${17}"    # - base name for solution file
 VISUALIZE="${18}"      # - true, if the branch-and-bound search should be visualized
 SOLUFILE="${19}"       # - solu file, only necessary if ${SETCUTOFF} is 1
-<<<<<<< HEAD
-WITHCERTIFICATE="${20}" # - true, if a certificate file should be created
-=======
 EMPHBENCHMARK="${20}"  # - use set emphasis benchmark
->>>>>>> 158a15dd
+WITHCERTIFICATE="${21}" # - true, if a certificate file should be created
 
 #args=("$@")
 #for ((i=0; i < $#; i++)) {
