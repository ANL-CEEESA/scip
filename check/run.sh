#!/usr/bin/env bash
#* * * * * * * * * * * * * * * * * * * * * * * * * * * * * * * * * * * * * * *
#*                                                                           *
#*                  This file is part of the program and library             *
#*         SCIP --- Solving Constraint Integer Programs                      *
#*                                                                           *
#*    Copyright (C) 2002-2018 Konrad-Zuse-Zentrum                            *
#*                            fuer Informationstechnik Berlin                *
#*                                                                           *
#*  SCIP is distributed under the terms of the ZIB Academic License.         *
#*                                                                           *
#*  You should have received a copy of the ZIB Academic License              *
#*  along with SCIP; see the file COPYING. If not email to scip@zib.de.      *
#*                                                                           *
#* * * * * * * * * * * * * * * * * * * * * * * * * * * * * * * * * * * * * * *

# absolut tolerance for checking linear constraints and objective value
LINTOL=1e-04 
# absolut tolerance for checking integrality constraints 
INTTOL=1e-04

# check if tmp-path exists
if test ! -d $CLIENTTMPDIR/${USER}-tmpdir
then
    mkdir $CLIENTTMPDIR/${USER}-tmpdir
    echo Creating directory $CLIENTTMPDIR/${USER}-tmpdir for temporary outfile
fi

OUTFILE=$CLIENTTMPDIR/${USER}-tmpdir/$BASENAME.out
ERRFILE=$CLIENTTMPDIR/${USER}-tmpdir/$BASENAME.err
SOLFILE=$CLIENTTMPDIR/${USER}-tmpdir/$BASENAME.sol
TMPFILE=$SOLVERPATH/$OUTPUTDIR/$BASENAME.tmp

uname -a                            > $OUTFILE
uname -a                            > $ERRFILE

<<<<<<< HEAD
echo "start checking mount"         >> $OUTFILE
date                                >> $OUTFILE
echo                                >> $OUTFILE

=======
>>>>>>> 74ca42f9
# check if the scripts runs a *.zib.de host
if hostname -f | grep -q zib.de ;
then
  # access /optimi once to force a mount
  ls /nfs/optimi/QUOTAS >/dev/null 2>&1

  # check if /optimi is mounted
  MOUNTED=0

  # count number of fails and abort after 10 min to avoid an endless loop
  FAILED=0

  while [ "$MOUNTED" -ne 1 ]
  do
      # stop if the system does not mount /optimi for ~10 minutes
      if [ "$FAILED" -eq 600 ]
      then
          exit 1
      fi

      if [ -f /nfs/optimi/QUOTAS ] ;
      then
          MOUNTED=1
      else
          ((FAILED++))
          echo "/optimi is not mounted yet, waiting 1 second"
          sleep 1
      fi
  done
fi

<<<<<<< HEAD
echo "start printing some stats"    >> $OUTFILE
date                                >> $OUTFILE
echo                                >> $OUTFILE

=======
>>>>>>> 74ca42f9
echo                                >> $OUTFILE
top -b -n 1 | head -n 15            >> $OUTFILE
echo                                >> $OUTFILE
echo "hard time limit: $HARDTIMELIMIT">>$OUTFILE
echo "hard mem limit: $HARDMEMLIMIT" >>$OUTFILE
echo                                >> $OUTFILE
echo "SLURM jobID: $SLURM_JOB_ID"   >> $OUTFILE
echo                                >> $OUTFILE
echo @01 $FILENAME ===========      >> $OUTFILE
echo @01 $FILENAME ===========      >> $ERRFILE
echo -----------------------------  >> $OUTFILE
date                                >> $OUTFILE
date                                >> $ERRFILE
echo -----------------------------  >> $OUTFILE
date +"@03 %s"                      >> $OUTFILE
echo @05 $TIMELIMIT                 >> $OUTFILE
<<<<<<< HEAD

echo                                >> $OUTFILE
echo "execute binary"               >> $OUTFILE
date                                >> $OUTFILE
echo                                >> $OUTFILE
=======
>>>>>>> 74ca42f9

#if we use a debugger command, we need to replace the errfile place holder by the actual err-file for logging
#and if we run on the cluster we want to use srun with CPU binding which is defined by the check_cluster script
EXECNAME=$SRUN${EXECNAME/ERRFILE_PLACEHOLDER/${ERRFILE}}
eval $EXECNAME                < $TMPFILE 2>>$ERRFILE  | tee -a $OUTFILE
retcode=${PIPESTATUS[0]}
if test $retcode != 0
then
  echo "$EXECNAME returned with error code $retcode." >>$ERRFILE
fi

echo                                >> $OUTFILE
echo "call solution checker"        >> $OUTFILE
date                                >> $OUTFILE
echo                                >> $OUTFILE

if test -e $SOLFILE
then
    # translate SCIP solution format into format for solution checker. The
    # SOLFILE format is a very simple format where in each line we have a
    # <variable, value> pair, separated by spaces.  A variable name of
    # =obj= is used to store the objective value of the solution, as
    # computed by the solver. A variable name of =infeas= can be used to
    # indicate that an instance is infeasible.
    sed ' /solution status:/d;
            s/objective value:/=obj=/g;
            s/no solution available//g' $SOLFILE > $TMPFILE
    mv $TMPFILE $SOLFILE
    
    # check if the link to the solution checker exists
    if test -f "$CHECKERPATH/bin/solchecker" 
    then
      echo
      $SHELL -c " $CHECKERPATH/bin/solchecker $FILENAME $SOLFILE $LINTOL $INTTOL" 2>>$ERRFILE | tee -a $OUTFILE
      echo
    fi
fi

date +"@04 %s"                      >> $OUTFILE
echo -----------------------------  >> $OUTFILE
date                                >> $OUTFILE
echo -----------------------------  >> $OUTFILE
date                                >> $ERRFILE
echo                                >> $OUTFILE
echo =ready=                        >> $OUTFILE

<<<<<<< HEAD
echo                                >> $OUTFILE
echo "start moving files"           >> $OUTFILE
date                                >> $OUTFILE
echo                                >> $OUTFILE
echo                                >> $OUTFILE
echo "--- FINISH ---"               >> $OUTFILE
date                                >> $OUTFILE
echo                                >> $OUTFILE

mv $OUTFILE $SOLVERPATH/results/$BASENAME.out
mv $ERRFILE $SOLVERPATH/results/$BASENAME.err
=======
mv $OUTFILE $SOLVERPATH/$OUTPUTDIR/$BASENAME.out
mv $ERRFILE $SOLVERPATH/$OUTPUTDIR/$BASENAME.err
>>>>>>> 74ca42f9

rm -f $TMPFILE
rm -f $SOLFILE
#chmod g+r $ERRFILE
#chmod g+r $SCIPPATH/$OUTPUTDIR/$BASENAME.out
#chmod g+r $SCIPPATH/$OUTPUTDIR/$BASENAME.set<|MERGE_RESOLUTION|>--- conflicted
+++ resolved
@@ -34,13 +34,6 @@
 uname -a                            > $OUTFILE
 uname -a                            > $ERRFILE
 
-<<<<<<< HEAD
-echo "start checking mount"         >> $OUTFILE
-date                                >> $OUTFILE
-echo                                >> $OUTFILE
-
-=======
->>>>>>> 74ca42f9
 # check if the scripts runs a *.zib.de host
 if hostname -f | grep -q zib.de ;
 then
@@ -72,13 +65,6 @@
   done
 fi
 
-<<<<<<< HEAD
-echo "start printing some stats"    >> $OUTFILE
-date                                >> $OUTFILE
-echo                                >> $OUTFILE
-
-=======
->>>>>>> 74ca42f9
 echo                                >> $OUTFILE
 top -b -n 1 | head -n 15            >> $OUTFILE
 echo                                >> $OUTFILE
@@ -95,14 +81,6 @@
 echo -----------------------------  >> $OUTFILE
 date +"@03 %s"                      >> $OUTFILE
 echo @05 $TIMELIMIT                 >> $OUTFILE
-<<<<<<< HEAD
-
-echo                                >> $OUTFILE
-echo "execute binary"               >> $OUTFILE
-date                                >> $OUTFILE
-echo                                >> $OUTFILE
-=======
->>>>>>> 74ca42f9
 
 #if we use a debugger command, we need to replace the errfile place holder by the actual err-file for logging
 #and if we run on the cluster we want to use srun with CPU binding which is defined by the check_cluster script
@@ -113,11 +91,6 @@
 then
   echo "$EXECNAME returned with error code $retcode." >>$ERRFILE
 fi
-
-echo                                >> $OUTFILE
-echo "call solution checker"        >> $OUTFILE
-date                                >> $OUTFILE
-echo                                >> $OUTFILE
 
 if test -e $SOLFILE
 then
@@ -149,22 +122,8 @@
 echo                                >> $OUTFILE
 echo =ready=                        >> $OUTFILE
 
-<<<<<<< HEAD
-echo                                >> $OUTFILE
-echo "start moving files"           >> $OUTFILE
-date                                >> $OUTFILE
-echo                                >> $OUTFILE
-echo                                >> $OUTFILE
-echo "--- FINISH ---"               >> $OUTFILE
-date                                >> $OUTFILE
-echo                                >> $OUTFILE
-
-mv $OUTFILE $SOLVERPATH/results/$BASENAME.out
-mv $ERRFILE $SOLVERPATH/results/$BASENAME.err
-=======
 mv $OUTFILE $SOLVERPATH/$OUTPUTDIR/$BASENAME.out
 mv $ERRFILE $SOLVERPATH/$OUTPUTDIR/$BASENAME.err
->>>>>>> 74ca42f9
 
 rm -f $TMPFILE
 rm -f $SOLFILE
