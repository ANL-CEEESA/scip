--- conflicted
+++ resolved
@@ -116,11 +116,7 @@
  * - <a class="el" href="AUTHORS.html#further">Further developers</a>
  * - <a class="el" href="AUTHORS.html#contributors">Contributors</a>
  *
-<<<<<<< HEAD
  * @version  2.1.0.1
-=======
- * @version  2.1.0
->>>>>>> 7e57a8d8
  *
  *     </td>
  *     <td valign="bottom" width="200">
