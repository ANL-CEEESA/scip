--- conflicted
+++ resolved
@@ -112,28 +112,12 @@
  * - \ref CHG2         "Interface changes between version 1.0 and 1.1"
  * - \ref CHG1         "Interface changes between version 0.9 and 1.0"
  *
-<<<<<<< HEAD
- * <b>SCIP Authors</b>
- * - <a class="el" href="AUTHORS.html#main">Current main developers</a>
- * - <a class="el" href="AUTHORS.html#further">Further developers</a>
- * - <a class="el" href="AUTHORS.html#contributors">Contributors</a>
- *
- * @version  3.0.0.1
- *
- *     </td>
- *     <td valign="bottom" width="200">
- *       \image html scippy.png
- *     </td>
- *   </tr>
- * </table>
-=======
  * @subsection AUTHORS SCIP Authors
  * - <a class="el" href="AUTHORS.shtml#main">Current main developers</a>
  * - <a class="el" href="AUTHORS.shtml#further">Further developers</a>
  * - <a class="el" href="AUTHORS.shtml#contributors">Contributors</a>
->>>>>>> 69370564
- *
- * @version  3.0.1
+ *
+ * @version  3.0.0.1
  *
  * \image html scippy.png
  *
