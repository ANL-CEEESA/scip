/* * * * * * * * * * * * * * * * * * * * * * * * * * * * * * * * * * * * * * */
/*                                                                           */
/*                  this file is part of the program and library             */
/*         SCIP --- Solving Constraint Integer Programs                      */
/*                                                                           */
/*                  2002-2015 Konrad-Zuse-Zentrum                            */
/*                            fuer Informationstechnik Berlin                */
/*                                                                           */
/*  SCIP is distributed under the terms of the ZIB Academic License.         */
/*                                                                           */
/*  You should have received a copy of the ZIB Academic License              */
/*  along with SCIP; see the file COPYING. If not email to scip@zib.de.      */
/*                                                                           */
/* * * * * * * * * * * * * * * * * * * * * * * * * * * * * * * * * * * * * * */

/**@file   xternal.c
 * @brief  main document page
 * @author Tobias Achterberg
 * @author Timo Berthold
 * @author Gerald Gamrath
 * @author Stefan Heinz
 * @author Gregor Hendel
 * @author Mathias Kinder
 * @author Marc Pfetsch
 * @author Stefan Vigerske
 * @author Robert Waniek
 * @author Kati Wolter
 * @author Michael Winkler
 */

/*--+----1----+----2----+----3----+----4----+----5----+----6----+----7----+----8----+----9----+----0----+----1----+----2*/

/**@mainpage Overview (\OTHERDOCU)
 *
 * \OTHERDOCUTEXT
 *
 *
 *
 * @section WHATISSCIP What is SCIP?
 *
 * SCIP is a framework to solve constraint integer programs (CIPs). In particular,
 *
 * - SCIP is a branch-and-cut-and-price framework,
 * - incorporates a full-scale mixed integer programming (MIP) solver, and
 * - incorporates a full-scale mixed integer quadratically constrained programming (MIQCP) solver.
 *
 * See the web site of <a href="http://scip.zib.de">SCIP</a> for more information about licensing and to download SCIP.
 *
 * SCIP is developed together with <a href="http://www3.mathematik.tu-darmstadt.de/ags/optimierung/research/discrete-optimization.html">TU Darmstadt</a> and
 * <a href="http://www.am.uni-erlangen.de/wima/">University of Erlangen-N&uuml;rnberg (Chair of EDOM)</a>
 * and has more than 500,000 lines of C code.
 *
 * @section GETTINGSTARTED Getting started
 *
 * - \ref MAKE    "Installation information / Makefiles"
 * - \ref LICENSE "License"
 *
 * - \ref SHELL       "Tutorial: the interactive shell"
 * - \ref FILEREADERS "Readable file formats"
 * - \ref START       "How to start a new project"
 * - \ref EXAMPLES    "Examples"
 *
 * @section FURTHERINFORMATION References
 *
 * - \ref PUBLICMETHODS "List of callable functions"
 * - \ref PARAMETERS "List of all SCIP parameters"
 *
 * - \ref DOC     "How to search the documentation for interface methods"
 * - \ref FAQ     "Frequently asked questions (FAQ)"
 * - \ref TEST     "How to run automated tests with SCIP"
 * - \ref COUNTER  "How to use SCIP to count feasible solutions"
 *
 *
 * @section PROGRAMMING Programming with SCIP
 *
 * @subsection CODINGBASICS Coding basics for SCIP
 *
 *   - \ref CODE    "Coding style guidelines"
 *   - \ref OBJ     "Creating, capturing, releasing, and adding data objects"
 *   - \ref DEBUG   "Debugging"
 *
 * @subsection HOWTOADD How to add ...
 *   - \ref CONS    "Constraint handlers"
 *   - \ref PRICER  "Variable pricers"
 *   - \ref PRESOL  "Presolvers"
 *   - \ref SEPA    "Separators"
 *   - \ref PROP    "Propagators"
 *   - \ref BRANCH  "Branching rules"
 *   - \ref NODESEL "Node selectors"
 *   - \ref HEUR    "Primal heuristics"
 *   - \ref RELAX   "Relaxation handlers"
 *   - \ref READER  "File readers"
 *   - \ref DIALOG  "Dialogs"
 *   - \ref DISP    "Display columns"
 *   - \ref EVENT   "Event handler"
 *   - \ref NLPI    "Interfaces to NLP solvers"
 *   - \ref EXPRINT "Interfaces to expression interpreters"
 *   - \ref CONF    "Conflict analysis"
 *   - \ref PARAM   "additional user parameters"
 *
 *
 * @section FURTHERINFO Further information
 *
 * @subsection CHG Changes between different versions of SCIP
 * - \ref CHANGELOG    "Change log"
 * - \ref RELEASENOTES "Release notes"
 * - \ref CHG7         "Interface changes between version 3.0 and 3.1"
 * - \ref CHG6         "Interface changes between version 2.1 and 3.0"
 * - \ref CHG5         "Interface changes between version 2.0 and 2.1"
 * - \ref CHG4         "Interface changes between version 1.2 and 2.0"
 * - \ref CHG3         "Interface changes between version 1.1 and 1.2"
 * - \ref CHG2         "Interface changes between version 1.0 and 1.1"
 * - \ref CHG1         "Interface changes between version 0.9 and 1.0"
 *
 * @subsection AUTHORS SCIP Authors
 * - <a class="el" href="http://scip.zib.de/#developers">Developers</a>
 *
<<<<<<< HEAD
 * @version  3.1.1.1
=======
 * @version  3.1.2
>>>>>>> e581a76d
 *
 * \image html scippy.png
 *
 */

/** @page EXAMPLES Examples projects
 *
 *  SCIP contains several examples that demonstrate its usage. They are contained in the &quot;examples&quot; directory
 *  in the source code distribution.
 *
 *  @section BRANCHANDPRICE Branch-and-price
 *
 *  <table>
 *  <tr>
 *  <td>
 *  <a href="http://scip.zib.de/doc/examples/Binpacking"><b>Binpacking</b></a>
 *  </td>
 *  <td>
 *  An implementation of the column generation approach for the binpacking problem. It includes a customized reader,
 *  Ryan/Foster branching rule, (global) problem data, variable data, and constraint handler.
 *  </td>
 *  </tr>
 *  <tr>
 *  <td>
 *  <a href="http://scip.zib.de/doc/examples/Coloring"><b>Coloring</b></a>
 *  </td>
 *  <td>
 *  An implemenation of the column generation approach for graph coloring of Mehrotra and Trick.
 *  </td>
 *  </tr>
 *  <tr>
 *  <td>
 *  <a href="http://scip.zib.de/doc/examples/VRP"><b>VRP</b></a>
 *  </td>
 *  <td>
 *  A solver for a simple capacity-constrained vehicle routing problem, which is based on pricing tours via a dynamic
 *  programming algorithm.
 *  </td>
 *  </tr>
 *  </table>
 *
 *  @section BRANCHANDCUT Branch-and-cut
 *
 *  <table>
 *  <tr>
 *  <td>
 *  <a href="http://scip.zib.de/doc/examples/LOP"><b>LOP</b></a>
 *  </td>
 *  <td>
 *  An example for implementing a constraint handler.
 *  </td>
 *  </tr>
 *  <tr>
 *  <td>
 *  <a href="http://scip.zib.de/doc/examples/TSP"><b>TSP</b></a>
 *  </td>
 *  <td>
 *  A short implementations of a constraint handler, two easy combinatorial heuristics, a file reader, etc. which
 *  demonstrate the usage of SCIP as a branch-and-cut-framework for solving traveling salesman problem instances.
 *  </td>
 *  </tr>
 *  </table>
 *
 *  @section CALLABLELIBRARY Callable library
 *
 *  <table>
 *  <tr>
 *  <td>
 *  <a href="http://scip.zib.de/doc/examples/CallableLibrary"><b>CallableLibrary</b></a>
 *  </td>
 *  <td>
 *  An example showing how to setup constraints (esp. nonlinear ones) when using SCIP as callable library.
 *  </td>
 *  </tr>
 *  <tr>
 *  <td>
 *  <a href="http://scip.zib.de/doc/examples/MIPSolver"><b>MIPSolver</b></a>
 *  </td>
 *  <td>
 *  A minimal implementation for using SCIP included into another source code
 *  </td>
 *  </tr>
 *  <tr>
 *  <td>
 *  <a href="http://scip.zib.de/doc/examples/Queen/scip_intro.pdf"><b>Queen</b></a>
 *  </td>
 *  <td>
 *  An example showing the use of SCIP as callable library.
 *  </td>
 *  </tr>
 *  </table>
 *
 *
 *  @section OTHERPLUGINS Other plugins
 *
 *  <table>
 *  <tr>
 *  <td>
 *  <a href="http://scip.zib.de/doc/examples/Eventhdlr"><b>Eventhdlr</b></a>
 *  </td>
 *  <td>
 *  A small example illustrating the use of an event handler.
 *  </td>
 *  </tr>
 *  <tr>
 *  <td>
 *  <a href="http://scip.zib.de/doc/examples/Scheduler"><b>Scheduler</b></a>
 *  </td>
 *  <td>
 *  An example containing three readers and one primal heuristic for scheduling problems.
 *  </td>
 *  </tr>
 *  <tr>
 *  <td>
 *  <a href="http://scip.zib.de/doc/examples/GMI"><b>GMI</b></a>
 *  </td>
 *  <td>
 *  An example about Gomory mixed-integer cuts.
 *  </td>
 *  </tr>
 *  </table>
 *
 */

/*--+----1----+----2----+----3----+----4----+----5----+----6----+----7----+----8----+----9----+----0----+----1----+----2*/
/**@page CODE Coding style guidelines
 *
 * We follow the following coding style guidelines and recommend them for all developers.
 *
 * - Indentation is 3 spaces. No tabs anywhere in the code.
 * - Always only one declaration in a line.
 * - Braces are on a new line and not indented.
 * - Spaces around all operators.
 * - No spaces between control structure keywords like "if", "for", "while", "switch" and the corresponding brackets.
 * - No spaces between a function name and the parenthesis in both the definition and function calls.
 * - Use assert() to show preconditions for the parameters, invariants and postconditions.
 * - All global functions start with "SCIP". In the usual naming scheme this is followed by the object and a method name
 *   like in SCIPlpAddRow(). Functions return TRUE or FALSE should be named like SCIPisFeasEQ().
 * - Make all functions that are not used outside the module 'static'. Naming should start with a lower case letter.
 * - Variable names should be all lower case.
 * - For each structure there is a typedef with the name in all upper case.
 * - Defines should be named all upper case.
 * - Document functions, parameters, and variables in a doxygen conformed way.
 *
 * As an example, have a look at tree.c and see the examples below. We also provide settings for
 * \ref XEMACS "(x)emacs" and \ref ECLIPSE "eclipse".
 *
 * @section CODEEXAMPLES Examples
 *
 * In this section we state a few examples illustrating the \SCIP code style.
 *
 * \code
 * #ifdef __cplusplus
 * extern "C" {
 * #endif
 *
 * /** SCIP operation stage */
 * enum SCIP_Stage
 * {
 *    SCIP_STAGE_INIT         =  0,        /**< SCIP datastructures are initialized, no problem exists */
 *    SCIP_STAGE_PROBLEM      =  1,        /**< the problem is being created and modified */
 *    SCIP_STAGE_TRANSFORMING =  2,        /**< the problem is being transformed into solving data space */
 *    SCIP_STAGE_TRANSFORMED  =  3,        /**< the problem was transformed into solving data space */
 *    SCIP_STAGE_PRESOLVING   =  4,        /**< the problem is being presolved */
 *    SCIP_STAGE_PRESOLVED    =  5,        /**< the problem was presolved */
 *    SCIP_STAGE_INITSOLVE    =  6,        /**< the solving process data is being initialized */
 *    SCIP_STAGE_SOLVING      =  7,        /**< the problem is being solved */
 *    SCIP_STAGE_SOLVED       =  8,        /**< the problem was solved */
 *    SCIP_STAGE_FREESOLVE    =  9,        /**< the solving process data is being freed */
 *    SCIP_STAGE_FREETRANS    = 10         /**< the transformed problem is being freed */
 * };
 * typedef enum SCIP_Stage SCIP_STAGE;
 *
 * /** possible settings for enabling/disabling algorithms and other features */
 * enum SCIP_Setting
 * {
 *    SCIP_UNDEFINED = 0,                  /**< undefined setting */
 *    SCIP_DISABLED  = 1,                  /**< feature is disabled */
 *    SCIP_AUTO      = 2,                  /**< feature is set to automatic mode */
 *    SCIP_ENABLED   = 3                   /**< feature is enabled */
 * };
 * typedef enum SCIP_Setting SCIP_SETTING;
 *
 * #ifdef __cplusplus
 * }
 * #endif
 * \endcode
 *
 * @section XEMACS Customize (x)emacs
 *
 * If you are using (x)emacs, you can use the following customization for the c++-mode. These settings satisfy the
 * coding guidelines of \SCIP.
 *
 * \verbatim
  (add-hook 'c++-mode-hook
    (function
      (lambda ()
    ;; SCIP customizations for c-mode and c++-mode
    (setq-default c-basic-offset 3)
    (c-set-offset 'substatement-open 0)
    (c-set-offset 'statement-case-open 0)
    (c-set-offset 'brace-list-open '-)
    (c-set-offset 'inextern-lang '0)
    (c-set-offset 'arglist-intro '+)
    (c-set-offset 'arglist-cont 0)
    (c-set-offset 'arglist-cont-nonempty '+)
    (c-set-offset 'arglist-close '+)
    (set-variable 'fill-column 120)
   ;; this will make sure spaces are used instead of tabs
    (setq tab-width 8 indent-tabs-mode nil)
    )))\endverbatim
 *
 * @section ECLIPSE Customize eclipse
 *
 *
 * Eclipse user can use the profile below. This profile does not match the \SCIP coding guideline completely.
 *
 * \code
 *
 * <?xml version="1.0" encoding="UTF-8" standalone="no"?>
 * <profiles version="1">
 * <profile kind="CodeFormatterProfile" name="scip" version="1">
 * <setting id="org.eclipse.cdt.core.formatter.insert_space_before_opening_paren_in_method_declaration" value="do not insert"/>
 * <setting id="org.eclipse.cdt.core.formatter.insert_space_after_opening_paren_in_for" value="insert"/>
 * <setting id="org.eclipse.cdt.core.formatter.insert_new_line_in_empty_block" value="insert"/>
 * <setting id="org.eclipse.cdt.core.formatter.lineSplit" value="124"/>
 * <setting id="org.eclipse.cdt.core.formatter.insert_space_before_comma_in_base_types" value="do not insert"/>
 * <setting id="org.eclipse.cdt.core.formatter.keep_else_statement_on_same_line" value="false"/>
 * <setting id="org.eclipse.cdt.core.formatter.indent_switchstatements_compare_to_switch" value="false"/>
 * <setting id="org.eclipse.cdt.core.formatter.insert_space_after_opening_brace_in_array_initializer" value="insert"/>
 * <setting id="org.eclipse.cdt.core.formatter.insert_space_before_comma_in_method_declaration_parameters" value="do not insert"/>
 * <setting id="org.eclipse.cdt.core.formatter.insert_space_after_opening_paren_in_if" value="insert"/>
 * <setting id="org.eclipse.cdt.core.formatter.insert_space_after_opening_paren_in_exception_specification" value="do not insert"/>
 * <setting id="org.eclipse.cdt.core.formatter.insert_space_before_closing_paren_in_parenthesized_expression" value="do not insert"/>
 * <setting id="org.eclipse.cdt.core.formatter.insert_space_after_comma_in_base_types" value="insert"/>
 * <setting id="org.eclipse.cdt.core.formatter.indent_body_declarations_compare_to_access_specifier" value="true"/>
 * <setting id="org.eclipse.cdt.core.formatter.insert_space_before_closing_paren_in_exception_specification" value="do not insert"/>
 * <setting id="org.eclipse.cdt.core.formatter.insert_space_after_comma_in_template_arguments" value="insert"/>
 * <setting id="org.eclipse.cdt.core.formatter.insert_space_before_opening_brace_in_block" value="insert"/>
 * <setting id="org.eclipse.cdt.core.formatter.insert_space_before_closing_paren_in_method_declaration" value="do not insert"/>
 * <setting id="org.eclipse.cdt.core.formatter.use_tabs_only_for_leading_indentations" value="false"/>
 * <setting id="org.eclipse.cdt.core.formatter.insert_space_before_colon_in_labeled_statement" value="do not insert"/>
 * <setting id="org.eclipse.cdt.core.formatter.insert_space_after_colon_in_case" value="insert"/>
 * <setting id="org.eclipse.cdt.core.formatter.insert_space_after_comma_in_array_initializer" value="insert"/>
 * <setting id="org.eclipse.cdt.core.formatter.insert_space_after_comma_in_enum_declarations" value="insert"/>
 * <setting id="org.eclipse.cdt.core.formatter.alignment_for_expressions_in_array_initializer" value="16"/>
 * <setting id="org.eclipse.cdt.core.formatter.insert_space_after_comma_in_declarator_list" value="insert"/>
 * <setting id="org.eclipse.cdt.core.formatter.insert_space_before_opening_bracket" value="do not insert"/>
 * <setting id="org.eclipse.cdt.core.formatter.insert_space_before_closing_paren_in_for" value="insert"/>
 * <setting id="org.eclipse.cdt.core.formatter.insert_space_before_prefix_operator" value="do not insert"/>
 * <setting id="org.eclipse.cdt.core.formatter.tabulation.size" value="3"/>
 * <setting id="org.eclipse.cdt.core.formatter.insert_new_line_before_else_in_if_statement" value="insert"/>
 * <setting id="org.eclipse.cdt.core.formatter.alignment_for_enumerator_list" value="48"/>
 * <setting id="org.eclipse.cdt.core.formatter.insert_space_after_opening_paren_in_parenthesized_expression" value="do not insert"/>
 * <setting id="org.eclipse.cdt.core.formatter.insert_space_between_empty_parens_in_method_declaration" value="do not insert"/>
 * <setting id="org.eclipse.cdt.core.formatter.alignment_for_declarator_list" value="16"/>
 * <setting id="org.eclipse.cdt.core.formatter.insert_space_before_closing_paren_in_switch" value="insert"/>
 * <setting id="org.eclipse.cdt.core.formatter.insert_space_before_opening_paren_in_parenthesized_expression" value="do not insert"/>
 * <setting id="org.eclipse.cdt.core.formatter.indent_empty_lines" value="false"/>
 * <setting id="org.eclipse.cdt.core.formatter.indent_switchstatements_compare_to_cases" value="true"/>
 * <setting id="org.eclipse.cdt.core.formatter.keep_empty_array_initializer_on_one_line" value="false"/>
 * <setting id="org.eclipse.cdt.core.formatter.insert_space_before_opening_brace_in_method_declaration" value="insert"/>
 * <setting id="org.eclipse.cdt.core.formatter.put_empty_statement_on_new_line" value="true"/>
 * <setting id="org.eclipse.cdt.core.formatter.insert_space_before_opening_brace_in_switch" value="do not insert"/>
 * <setting id="org.eclipse.cdt.core.formatter.insert_space_before_closing_paren_in_cast" value="do not insert"/>
 * <setting id="org.eclipse.cdt.core.formatter.insert_space_between_empty_braces_in_array_initializer" value="do not insert"/>
 * <setting id="org.eclipse.cdt.core.formatter.brace_position_for_method_declaration" value="next_line"/>
 * <setting id="org.eclipse.cdt.core.formatter.insert_space_before_closing_paren_in_while" value="insert"/>
 * <setting id="org.eclipse.cdt.core.formatter.insert_space_after_question_in_conditional" value="insert"/>
 * <setting id="org.eclipse.cdt.core.formatter.insert_space_before_semicolon" value="do not insert"/>
 * <setting id="org.eclipse.cdt.core.formatter.insert_space_after_closing_angle_bracket_in_template_arguments" value="insert"/>
 * <setting id="org.eclipse.cdt.core.formatter.insert_space_before_colon_in_base_clause" value="do not insert"/>
 * <setting id="org.eclipse.cdt.core.formatter.indent_breaks_compare_to_cases" value="true"/>
 * <setting id="org.eclipse.cdt.core.formatter.insert_space_before_unary_operator" value="do not insert"/>
 * <setting id="org.eclipse.cdt.core.formatter.insert_space_before_comma_in_declarator_list" value="do not insert"/>
 * <setting id="org.eclipse.cdt.core.formatter.alignment_for_arguments_in_method_invocation" value="16"/>
 * <setting id="org.eclipse.cdt.core.formatter.insert_space_before_opening_paren_in_while" value="do not insert"/>
 * <setting id="org.eclipse.cdt.core.formatter.insert_space_between_empty_brackets" value="do not insert"/>
 * <setting id="org.eclipse.cdt.core.formatter.insert_space_after_opening_bracket" value="do not insert"/>
 * <setting id="org.eclipse.cdt.core.formatter.alignment_for_parameters_in_method_declaration" value="48"/>
 * <setting id="org.eclipse.cdt.core.formatter.insert_new_line_before_closing_brace_in_array_initializer" value="do not insert"/>
 * <setting id="org.eclipse.cdt.core.formatter.number_of_empty_lines_to_preserve" value="1"/>
 * <setting id="org.eclipse.cdt.core.formatter.insert_space_after_opening_paren_in_method_invocation" value="do not insert"/>
 * <setting id="org.eclipse.cdt.core.formatter.insert_space_before_closing_brace_in_array_initializer" value="insert"/>
 * <setting id="org.eclipse.cdt.core.formatter.insert_space_before_semicolon_in_for" value="do not insert"/>
 * <setting id="org.eclipse.cdt.core.formatter.brace_position_for_block" value="next_line"/>
 * <setting id="org.eclipse.cdt.core.formatter.insert_space_before_colon_in_conditional" value="insert"/>
 * <setting id="org.eclipse.cdt.core.formatter.brace_position_for_type_declaration" value="next_line"/>
 * <setting id="org.eclipse.cdt.core.formatter.insert_space_before_assignment_operator" value="insert"/>
 * <setting id="org.eclipse.cdt.core.formatter.insert_space_before_opening_angle_bracket_in_template_arguments" value="do not insert"/>
 * <setting id="org.eclipse.cdt.core.formatter.insert_space_before_comma_in_expression_list" value="do not insert"/>
 * <setting id="org.eclipse.cdt.core.formatter.insert_space_after_opening_angle_bracket_in_template_parameters" value="do not insert"/>
 * <setting id="org.eclipse.cdt.core.formatter.continuation_indentation" value="1"/>
 * <setting id="org.eclipse.cdt.core.formatter.alignment_for_expression_list" value="0"/>
 * <setting id="org.eclipse.cdt.core.formatter.insert_space_after_opening_paren_in_method_declaration" value="do not insert"/>
 * <setting id="org.eclipse.cdt.core.formatter.insert_space_before_comma_in_template_parameters" value="do not insert"/>
 * <setting id="org.eclipse.cdt.core.formatter.insert_space_before_colon_in_default" value="do not insert"/>
 * <setting id="org.eclipse.cdt.core.formatter.insert_space_after_binary_operator" value="insert"/>
 * <setting id="org.eclipse.cdt.core.formatter.alignment_for_conditional_expression" value="16"/>
 * <setting id="org.eclipse.cdt.core.formatter.insert_space_between_empty_parens_in_method_invocation" value="do not insert"/>
 * <setting id="org.eclipse.cdt.core.formatter.insert_space_before_comma_in_array_initializer" value="do not insert"/>
 * <setting id="org.eclipse.cdt.core.formatter.insert_space_before_closing_paren_in_if" value="insert"/>
 * <setting id="org.eclipse.cdt.core.formatter.format_guardian_clause_on_one_line" value="false"/>
 * <setting id="org.eclipse.cdt.core.formatter.insert_space_after_opening_paren_in_cast" value="do not insert"/>
 * <setting id="org.eclipse.cdt.core.formatter.indent_access_specifier_compare_to_type_header" value="false"/>
 * <setting id="org.eclipse.cdt.core.formatter.insert_space_before_opening_brace_in_type_declaration" value="insert"/>
 * <setting id="org.eclipse.cdt.core.formatter.insert_space_after_colon_in_labeled_statement" value="insert"/>
 * <setting id="org.eclipse.cdt.core.formatter.continuation_indentation_for_array_initializer" value="1"/>
 * <setting id="org.eclipse.cdt.core.formatter.insert_space_after_comma_in_method_declaration_parameters" value="insert"/>
 * <setting id="org.eclipse.cdt.core.formatter.insert_space_after_semicolon_in_for" value="insert"/>
 * <setting id="org.eclipse.cdt.core.formatter.insert_space_before_closing_paren_in_method_invocation" value="do not insert"/>
 * <setting id="org.eclipse.cdt.core.formatter.indent_body_declarations_compare_to_namespace_header" value="false"/>
 * <setting id="org.eclipse.cdt.core.formatter.insert_space_after_closing_brace_in_block" value="insert"/>
 * <setting id="org.eclipse.cdt.core.formatter.insert_space_after_assignment_operator" value="insert"/>
 * <setting id="org.eclipse.cdt.core.formatter.alignment_for_compact_if" value="0"/>
 * <setting id="org.eclipse.cdt.core.formatter.insert_space_before_opening_brace_in_array_initializer" value="insert"/>
 * <setting id="org.eclipse.cdt.core.formatter.insert_new_line_at_end_of_file_if_missing" value="do not insert"/>
 * <setting id="org.eclipse.cdt.core.formatter.insert_space_after_comma_in_template_parameters" value="insert"/>
 * <setting id="org.eclipse.cdt.core.formatter.insert_space_after_comma_in_expression_list" value="insert"/>
 * <setting id="org.eclipse.cdt.core.formatter.insert_space_before_question_in_conditional" value="insert"/>
 * <setting id="org.eclipse.cdt.core.formatter.insert_space_before_opening_paren_in_exception_specification" value="insert"/>
 * <setting id="org.eclipse.cdt.core.formatter.insert_space_before_binary_operator" value="insert"/>
 * <setting id="org.eclipse.cdt.core.formatter.insert_new_line_before_identifier_in_function_declaration" value="do not insert"/>
 * <setting id="org.eclipse.cdt.core.formatter.alignment_for_base_clause_in_type_declaration" value="80"/>
 * <setting id="org.eclipse.cdt.core.formatter.insert_space_before_comma_in_method_declaration_throws" value="do not insert"/>
 * <setting id="org.eclipse.cdt.core.formatter.insert_space_between_empty_parens_in_exception_specification" value="do not insert"/>
 * <setting id="org.eclipse.cdt.core.formatter.insert_space_before_comma_in_method_invocation_arguments" value="do not insert"/>
 * <setting id="org.eclipse.cdt.core.formatter.indent_declaration_compare_to_template_header" value="false"/>
 * <setting id="org.eclipse.cdt.core.formatter.insert_space_after_unary_operator" value="do not insert"/>
 * <setting id="org.eclipse.cdt.core.formatter.insert_space_before_opening_paren_in_switch" value="do not insert"/>
 * <setting id="org.eclipse.cdt.core.formatter.indent_statements_compare_to_body" value="true"/>
 * <setting id="org.eclipse.cdt.core.formatter.insert_space_after_comma_in_method_declaration_throws" value="insert"/>
 * <setting id="org.eclipse.cdt.core.formatter.indent_statements_compare_to_block" value="true"/>
 * <setting id="org.eclipse.cdt.core.formatter.insert_space_before_comma_in_template_arguments" value="do not insert"/>
 * <setting id="org.eclipse.cdt.core.formatter.insert_new_line_before_catch_in_try_statement" value="insert"/>
 * <setting id="org.eclipse.cdt.core.formatter.alignment_for_throws_clause_in_method_declaration" value="48"/>
 * <setting id="org.eclipse.cdt.core.formatter.insert_space_before_opening_paren_in_method_invocation" value="do not insert"/>
 * <setting id="org.eclipse.cdt.core.formatter.insert_space_after_closing_paren_in_cast" value="do not insert"/>
 * <setting id="org.eclipse.cdt.core.formatter.insert_space_before_closing_paren_in_catch" value="insert"/>
 * <setting id="org.eclipse.cdt.core.formatter.insert_space_before_opening_angle_bracket_in_template_parameters" value="do not insert"/>
 * <setting id="org.eclipse.cdt.core.formatter.tabulation.char" value="space"/>
 * <setting id="org.eclipse.cdt.core.formatter.insert_space_before_closing_angle_bracket_in_template_parameters" value="do not insert"/>
 * <setting id="org.eclipse.cdt.core.formatter.insert_space_after_opening_paren_in_while" value="insert"/>
 * <setting id="org.eclipse.cdt.core.formatter.insert_space_after_comma_in_method_invocation_arguments" value="insert"/>
 * <setting id="org.eclipse.cdt.core.formatter.brace_position_for_block_in_case" value="next_line"/>
 * <setting id="org.eclipse.cdt.core.formatter.compact_else_if" value="true"/>
 * <setting id="org.eclipse.cdt.core.formatter.insert_space_after_postfix_operator" value="do not insert"/>
 * <setting id="org.eclipse.cdt.core.formatter.insert_space_after_colon_in_base_clause" value="insert"/>
 * <setting id="org.eclipse.cdt.core.formatter.insert_new_line_after_template_declaration" value="do not insert"/>
 * <setting id="org.eclipse.cdt.core.formatter.insert_space_after_opening_paren_in_catch" value="insert"/>
 * <setting id="org.eclipse.cdt.core.formatter.keep_then_statement_on_same_line" value="false"/>
 * <setting id="org.eclipse.cdt.core.formatter.brace_position_for_switch" value="next_line"/>
 * <setting id="org.eclipse.cdt.core.formatter.insert_space_before_opening_paren_in_if" value="do not insert"/>
 * <setting id="org.eclipse.cdt.core.formatter.insert_space_after_opening_paren_in_switch" value="insert"/>
 * <setting id="org.eclipse.cdt.core.formatter.keep_imple_if_on_one_line" value="false"/>
 * <setting id="org.eclipse.cdt.core.formatter.insert_new_line_after_opening_brace_in_array_initializer" value="do not insert"/>
 * <setting id="org.eclipse.cdt.core.formatter.indentation.size" value="3"/>
 * <setting id="org.eclipse.cdt.core.formatter.brace_position_for_namespace_declaration" value="end_of_line"/>
 * <setting id="org.eclipse.cdt.core.formatter.insert_space_after_colon_in_conditional" value="insert"/>
 * <setting id="org.eclipse.cdt.core.formatter.insert_space_before_comma_in_enum_declarations" value="do not insert"/>
 * <setting id="org.eclipse.cdt.core.formatter.insert_space_after_prefix_operator" value="do not insert"/>
 * <setting id="org.eclipse.cdt.core.formatter.insert_space_before_closing_angle_bracket_in_template_arguments" value="do not insert"/>
 * <setting id="org.eclipse.cdt.core.formatter.brace_position_for_array_initializer" value="end_of_line"/>
 * <setting id="org.eclipse.cdt.core.formatter.insert_space_before_colon_in_case" value="do not insert"/>
 * <setting id="org.eclipse.cdt.core.formatter.insert_space_before_opening_paren_in_catch" value="do not insert"/>
 * <setting id="org.eclipse.cdt.core.formatter.insert_space_before_opening_brace_in_namespace_declaration" value="insert"/>
 * <setting id="org.eclipse.cdt.core.formatter.insert_space_before_postfix_operator" value="do not insert"/>
 * <setting id="org.eclipse.cdt.core.formatter.insert_space_before_closing_bracket" value="do not insert"/>
 * <setting id="org.eclipse.cdt.core.formatter.insert_new_line_before_while_in_do_statement" value="insert"/>
 * <setting id="org.eclipse.cdt.core.formatter.insert_space_before_opening_paren_in_for" value="do not insert"/>
 * <setting id="org.eclipse.cdt.core.formatter.insert_space_after_closing_angle_bracket_in_template_parameters" value="insert"/>
 * <setting id="org.eclipse.cdt.core.formatter.insert_space_after_opening_angle_bracket_in_template_arguments" value="do not insert"/>
 * </profile>
 * </profiles>
 * \endcode
 */

/*--+----1----+----2----+----3----+----4----+----5----+----6----+----7----+----8----+----9----+----0----+----1----+----2*/
/**@page MAKE Makefiles / Installation information
 *
 *
 * In most cases (LINUX and MAC) it is quite easy to compile and install SCIP. Therefore, reading the section
 * \ref BRIEFINSTALL "Brief installation description" should usually be enough. If this is not the case you find
 * \ref DETAILEDINSTALL "Detailed installation description" below as well as \ref EXAMPLE1 "Examples".
*
 * @section BRIEFINSTALL Brief installation description
 *
 * The easiest way to install SCIP is to use the SCIP Optimization Suite which contains SCIP, SoPlex, and ZIMPL. For
 * that we refer to the INSTALL file of the SCIP Optimization Suite (main advantage: there is no need
 * to specify any directories, the compiling process is fully automated).
 *
 * Compiling SCIP directly can be done as follows:
 *
 * -# unpack the tarball <code>tar xvf scip-x.y.z.tgz</code>
 * -# change to the directory <code>cd scip-x.y.z</code>
 * -# start compiling SCIP by typing <code>make</code>
 * -# (optional) install the header, libraries, and binary <code>make install INSTALLDIR="/usr/local/</code>
 *
 * During your first compilation you will be asked for some soft-link targets,
 * depending on the LP solver you want to use. Usually, SCIP needs the
 * following information
 * -# the directory where the include files of the LP solver lie
 * -# the library file(s) "lib*.a" or/and "lib*.so"
 *
 * Besides that, SCIP needs some soft-link targets, for ZIMPL
 * -# the directory where the include files of ZIMPL lie
 * -# the library file(s) "lib*.a" or/and "lib*.so"
 *
 * You will need either the .a or the .so files and can skip the others by
 * just pressing return.
 *
 * The most common compiling issue is that some libraries are missing
 * on your system or that they are outdated. SCIP per default requires
 * zlib, gmp and readline.  Try compiling with: <code> make ZLIB=false
 * READLINE=false ZIMPL=false</code> or, better, install them. Note
 * that under Linux-based systems, you need to install the
 * developer-versions of gmp/zlib/readline, in order to also have the
 * header-files available.
 *
 @section DETAILEDINSTALL Detailed installation description
 *
 * In this section we describe the use, and a few features, of the SCIP Makefile. We also give two examples for how to install
 * SCIP. The \ref EXAMPLE1 "first example" illustrates the default installation. This means, with SoPleX and ZIMPL. The
 * \ref EXAMPLE2 "second example" shows how to get CPLEX linked to SCIP without ZIMPL. This is followed by a section which
 * gives some hints on what to do if the \ref COMPILERPROBLEMS "compilation throws an error". We give some comments on
 * how to install SCIP under \ref WINDOWS "WINDOWS" and show \ref RUN "how to start SCIP".
 *
 * If you experience any problems during the installation, you will find help in the \ref INSTALL "INSTALL" file.
 *
 * SCIP contains a makefile system, which allows the individual setting of several parameters. For
 * instance, the following settings are supported:
 *
 * - <code>OPT=\<dbg|opt|opt-gccold\></code> Here <code>dbg</code> turns on the debug mode of SCIP. This enables asserts
 *   and avoids macros for several function in order to ease debugging. The default is <code>opt</code>, which enables
 *   the optimized mode. The third option <code>opt-gccold</code> will work with older GCC compilers before version
 *   4.2. We recommend using newer GCC versions.
 *
 * - <code>LPS=\<clp|cpx|grb|msk|qso|spx|xprs|none\></code> This determines the LP-solver, which should have been
 *   installed separately from SCIP. The options are the following:
 *      - <code>clp</code>: COIN-OR Clp LP-solver
 *      - <code>cpx</code>: CPLEX LP-solver
 *      - <code>grb</code>: Gurobi LP-solver (interface is in beta stage)
 *      - <code>msk</code>: Mosek LP-solver
 *      - <code>qso</code>: QSopt LP-solver
 *      - <code>spx</code>: SoPlex LP-solver (default)
 *      - <code>xprs</code>: XPress LP-solver
 *      - <code>none</code>: no LP-solver (you should set the parameter \<lp/solvefreq\> to \<-1\> to avoid solving LPs)
 *
 * - <code>LPSOPT=\<dbg|opt|opt-gccold\></code> Chooses the debug or optimized version (or old GCC optimized) version of
 *   the LP-solver. (currently only available for SoPlex and CLP)
 *
 * - <code>ZIMPL=\<true|false\></code> Turns direct support of ZIMPL in SCIP on (default) or off, respectively.
 * - <code>ZIMPLOPT=\<dbg|opt|opt-gccold\></code> Chooses the debug or optimized (default) (or old GCC optimized)
 *   version of ZIMPL, if ZIMPL support is enabled. \n
 *   If the ZIMPL-support is disabled, the GMP-library is no longer needed for SCIP and therefore not linked to SCIP.
 *
 * - <code>READLINE=\<true|false\></code> Turns support via the readline library on (default) or off, respectively.
 *
 * - <code>IPOPT=\<true|false\></code> to enable or disable (default) IPOPT interface (needs IPOPT)
 *
 * - <code>EXPRINT=\<cppad|none\></code>   to use CppAD as expressions interpreter (default) or no expressions interpreter
 *
 * - <code>GAMS=\<true|false\></code>   to enable or disable (default) reading functionality in GAMS reader (needs GAMS)
 *
 * There are additional parameters for Linux/Gnu compilers:
 *
 * - <code>NOBLKBUFMEM=\<true\></code> turns off the internal SCIP block and buffer memory.  This way the code can be checked by valgrind or
 *   similar tools. (The individual options <code>NOBLKMEM=\<true\></code> and <code>NOBUFMEM=\<true\></code> to turn off the SCIP block and
 *   buffer memory, respectively, exist as well).
 *
 * - <code>SHARED=\<true\></code> generates a shared object of the SCIP libraries.  (The binary uses these shared
 *   libraries as well.)
 * - <code>OPT=prf</code> generates a profiling version of SCIP providing a detailed statistic of the time usage of
 *   every method of SCIP.
 *
 * You can use other compilers - depending on the system:
 *
 * - <code>COMP=intel</code> Uses of the Intel compiler which is only available with the main optimization flags
 *   <code>OPT=\<dbg|opt\></code>. (Default is gcc/g++ represented through <code>COMP=gnu</code>.)
 *
 * There is the possibility to watch the compilation more precisely:
 *
 * - <code>VERBOSE=\<true|false\></code> Turns the extensive output on or off (default).
 *
 * The SCIP makefile supports several targets (used via <code>make ... "target"</code>):
 *
 * - <code>links</code> Reconfigures the links in the "lib" directory.
 * - <code>doc</code> Creates documentation in the "doc" directory.
 * - <code>clean</code> Removes all object files.
 * - <code>depend</code> Creates dependencies files. This is only needed if you add files to SCIP.
 * - <code>check</code> Runs the check script, see \ref TEST.
 *
 * The SCIP makefiles are structured as follows.
 *
 * - <code>Makefile</code> This is the basic makefile in the SCIP root directory. It loads
 *   additional makefile information depending on the parameters set.
 * - <code>make/make.project</code> This file contains definitions that are useful for all codes
 *   that use SCIP, for instance, the examples.
 * - <code>make.\<sys\>.\<machine\>.\<compiler\>.\<dbg|opt|prf|opt-gccold\></code> These file contain system/compiler specific
 *   definitions. If you have an unsupported compiler, you can copy one of these and modify it
 *   accordingly.
 *
 * If your platform or compiler is not supported by SCIP you might try and copy one of the existing
 * makefiles in the <code>make</code> directory and modify it. If you succeed, we are always
 * interested in including more Makefiles into the system.
 *
 *
 * @section EXAMPLE1 Example 1 (defaults: SoPlex, with ZIMPL support):
 *
 * Typing <code>make</code> uses SoPlex as LP solver and includes support for the modeling language ZIMPL. You will be asked the
 * following questions on the first call to "make" (example answers are already given):
 *
 * \verbatim
  > make
  make[1]: Entering directory `scip-1.2'

  - Current settings: LPS=spx OSTYPE=linux ARCH=x86_64 COMP=gnu SUFFIX= ZIMPL=true ZIMPLOPT=opt IPOPT=false IPOPTOPT=opt

  * SCIP needs some softlinks to external programs, in particular, LP-solvers.
  * Please insert the paths to the corresponding directories/libraries below.
  * The links will be installed in the 'lib' directory.
  * For more information and if you experience problems see the INSTALL file.

    -> "spxinc" is the path to the SoPlex "src" directory, e.g., "../../soplex/src".
    -> "libsoplex.*" is the path to the SoPlex library, e.g., "../../soplex/lib/libsoplex.linux.x86.gnu.opt.a"
    -> "zimplinc" is a directory containing the path to the ZIMPL "src" directory, e.g., "../../zimpl/src".
    -> "libzimpl.*" is the path to the ZIMPL library, e.g., "../../zimpl/lib/libzimpl.linux.x86.gnu.opt.a"

  - preparing missing soft-link "lib/spxinc":
  > Enter soft-link target file or directory for "lib/spxinc" (return if not needed):
  > ../../soplex/src/
  -> creating softlink "lib/spxinc" -> "../../soplex/src"


  - preparing missing soft-link "lib/libsoplex.linux.x86_64.gnu.opt.a":
  > Enter soft-link target file or directory for "lib/libsoplex.linux.x86_64.gnu.opt.a" (return if not needed):
  > ../../soplex/lib/libsoplex.linux.x86_64.gnu.opt.a
  -> creating softlink "lib/libsoplex.linux.x86_64.gnu.opt.a" -> "../../soplex/lib/libsoplex.linux.x86_64.gnu.opt.a"


  - preparing missing soft-link "lib/libsoplex.linux.x86_64.gnu.opt.so":
  * this soft-link is not necessarily needed since "lib/libsoplex.linux.x86_64.gnu.opt.a" already exists - press return to skip
  > Enter soft-link target file or directory for "lib/libsoplex.linux.x86_64.gnu.opt.so" (return if not needed):
  >
  * skipped creation of softlink "lib/libsoplex.linux.x86_64.gnu.opt.so". Call "make links" if needed later.


  - preparing missing soft-link "lib/zimplinc/zimpl":
  > Enter soft-link target file or directory for "lib/zimplinc/zimpl" (return if not needed):
  ../../zimpl/src/
   creating softlink "lib/zimplinc/zimpl" -> "../../zimpl/src"


  - preparing missing soft-link "lib/libzimpl.linux.x86_64.gnu.opt.a":
  > Enter soft-link target file or directory for "lib/libzimpl.linux.x86_64.gnu.opt.a" (return if not needed):
  > ../../zimpl/lib/libzimpl.linux.x86_64.gnu.opt.a
  -> creating softlink "lib/libzimpl.linux.x86_64.gnu.opt.a" -> "../../zimpl/lib/libzimpl.linux.x86_64.gnu.opt.a"


  - preparing missing soft-link "lib/libzimpl.linux.x86_64.gnu.opt.so":
  * this soft-link is not necessarily needed since "lib/libzimpl.linux.x86_64.gnu.opt.a" already exists - press return to skip
  > Enter soft-link target file or directory for "lib/libzimpl.linux.x86_64.gnu.opt.so" (return if not needed):
  >
  * skipped creation of softlink "lib/libzimpl.linux.x86_64.gnu.opt.so". Call "make links" if needed later.

  ...

  -> generating library lib/libobjscip-1.2.0.linux.x86_64.gnu.opt.a
  -> generating library lib/liblpispx-1.2.0.linux.x86_64.gnu.opt.a
  -> generating library lib/libscip-1.2.0.linux.x86_64.gnu.opt.a
  -> linking bin/scip-1.2.0.linux.x86_64.gnu.opt.spx

   \endverbatim
 *
 * @section EXAMPLE2 Example 2 (CPLEX, with no ZIMPL support):
 *
 * Typing <code>make LPS=cpx ZIMPL=false</code>  uses CPLEX as LP solver. You will be asked the following questions on
 * the first call to "make" (example answers are already given):
 *
 * \verbatim
  > make LPS=cpx ZIMPL=false
  make[1]: Entering directory `scip-1.2'

  - Current settings: LPS=cpx OSTYPE=linux ARCH=x86_64 COMP=gnu SUFFIX= ZIMPL=false ZIMPLOPT=opt IPOPT=false IPOPTOPT=opt

  * SCIP needs some softlinks to external programs, in particular, LP-solvers.
  * Please insert the paths to the corresponding directories/libraries below.
  * The links will be installed in the 'lib' directory.
  * For more information and if you experience problems see the INSTALL file.

    -> "cpxinc" is the path to the CPLEX "include" directory, e.g., "<CPLEX-path>/include/ilcplex".
    -> "libcplex.*" is the path to the CPLEX library, e.g., "<CPLEX-path>/lib/x86_rhel4.0_3.4/static_pic/libcplex.a"

  - preparing missing soft-link "lib/cpxinc":
  > Enter soft-link target file or directory for "lib/cpxinc" (return if not needed):
  > ../../cplex121/include
  -> creating softlink "lib/cpxinc" -> "../../cplex121/include"


  - preparing missing soft-link "lib/libcplex.linux.x86_64.gnu.a":
  > Enter soft-link target file or directory for "lib/libcplex.linux.x86_64.gnu.a" (return if not needed):
  > ../../cplex121/lib/x86-64_sles9.0_3.3/static_pic/libcplex.a
  -> creating softlink "lib/libcplex.linux.x86_64.gnu.a" -> "../../../../adm_cple/cplex121/lib/x86-64_sles9.0_3.3/static_pic/libcplex.a"


  - preparing missing soft-link "lib/libcplex.linux.x86_64.gnu.so":
  > Enter soft-link target file or directory for "lib/libcplex.linux.x86_64.gnu.so" (return if not needed):
  >
  * skipped creation of softlink "lib/libcplex.linux.x86_64.gnu.so". Call "make links" if needed later.

  ...

  -> generating library lib/libobjscip-1.2.0.linux.x86_64.gnu.opt.a
  -> generating library lib/liblpicpx-1.2.0.linux.x86_64.gnu.opt.a
  -> generating library lib/libscip-1.2.0.linux.x86_64.gnu.opt.a
  -> linking bin/scip-1.2.0.linux.x86_64.gnu.opt.cpx

   \endverbatim
 *
 * @section COMPILERPROBLEMS Compilation problems:
 *
 * - If the soft-link query script does not work on your machine, read step 2 in the \ref INSTALL "INSTALL" file for
 * instructions on manually creating the soft-links.
 *
 * - If you get an error message of the type\n
 * <code>make: *** No rule to make target `lib/???', needed by `obj/O.linux.x86.gnu.opt/lib/scip/???.o'.  Stop.</code>\n
 * the corresponding soft-link was not created or points to a wrong location.  Check the soft-link targets in the "lib/"
 * subdirectory. Try to delete all soft-links from the "lib/" directory\n and call "make links" to generate them
 * again. If this still fails, read step 2 for instructions on manually\n creating the soft-links.
 *
 * - If you get an error message of the type\n
 * <code>make: *** No rule to make target `make/make.?.?.?.?.?'.  Stop.</code>,\n
 * the corresponding machine dependent makefile for your architecture and compiler is missing.\n Create one of the given
 * name in the "make/" subdirectory. You may take\n "make/make.linux.x86.gnu.opt" or any other file in the make
 * subdirectory as example.\n
 *
 * - The readline library seems to differ slightly on different OS distributions. Some versions do
 * not support the <code>remove_history()</code> call.  In this case, you have to either add
 * <code>-DNO_REMOVE_HISTORY</code> to the FLAGS in the appropriate "make/make.*" file, or to
 * compile with <code>make USRFLAGS=-DNO_REMOVE_HISTORY</code>.  Make sure, the file
 * "src/scip/dialog.c" is recompiled.  If this doesn't work either, disable the readline library
 * with <code>make READLINE=false</code>.
 *
 * - On some systems, the <code>sigaction()</code> method is not available. In this case, you have
 * to either add <code>-DNO_SIGACTION</code> to the FLAGS in the appropriate "make/make.*" file, or
 * to compile with <code>make USRFLAGS=-DNO_SIGACTION</code>.  Make sure, the file
 * "src/scip/interrupt.c" is recompiled.
 *
 * - On some systems, the <code>rand_r()</code> method is not available.  In this case, you have to either add
 * <code>-DNO_RAND_R</code> to the FLAGS in the appropriate "make/make.*" file, or to compile with
 * <code>make USRFLAGS=-DNO_RAND_R</code>.  Make sure, the file "src/scip/misc.c" is recompiled.
 *
 * - On some systems, the <code>strtok_r()</code> method is not available.  In this case, you have
 * to either add <code>-DNO_STRTOK_R</code> to the FLAGS in the appropriate make/make.* file, or to
 * compile with <code>make USRFLAGS=-DNO_STRTOK_R</code>.  Make sure, the file "src/scip/misc.c" is
 * recompiled.
 *
 * - On some systems, the <code>strerror_r()</code> method is not available.  In this case, you have
 * to either add <code>-DNO_STRERROR_R</code> to the FLAGS in the appropriate "make/make.*" file, or
 * to compile with <code>make USRFLAGS=-DNO_STRERROR_R</code>.  Make sure, the file
 * "src/scip/misc.c" is recompiled.
 *
 * - On some systems, the option [-e] is not available for the read command.  You have to compile with READ=read.
 *
 * - If you encounter other compiler or linker errors, you should recompile with <code>make
 * VERBOSE=true ...</code> in order to get the full compiler invocation. This might help to fix the
 * corresponding machine dependent makefile in the make subdirectory.
 *
 * @section WINDOWS Remarks on Installing under Windows using MinGW
 *
 * To build your own windows binaries under windows we recommend using the MinGW-Compiler with MSYS
 * from <a href="http://www.mingw.org">www.mingw.org</a> .
 *
 * First install MSYS, then MinGW to the mingw folder inside the msys folder.
 * Now you need to install the following packages to the mingw folder:
 * - zlib (or use ZLIB=false)
 * - pcre (here suffices the pcre7.0-lib.zip (or equivalent) to be extracted into the mingw-folder)
 *
 * After calling <code>make clean</code> in the ZIMPL folder you will also need flex and bison to
 * remake ZIMPL. We recommend NOT to use <code>"make clean"</code> inside the ZIMPL-folder if you do
 * not have these packages installed.
 *
 * You can download these additional packages from <a href="http://gnuwin32.sourceforge.net/packages.html">here</a>
 * or compile the source on your own from their homepages.
 *
 * Second you need to copy the file <code>sh.exe</code> to <code>bash.exe</code> otherwise various
 * scripts (including makefiles) will not work.  Normally <code>unistd.h</code> covers also the
 * getopt-options, but for mingw you need to add the entry <code>\#include <getopt.h></code> into
 * "/mingw/include/unistd.h" after the other include-entries (if not present).
 *
 * Finally, there is one package you need to compile if you want to use ZIMPL and ZIMPL-support in
 * SCIP (otherwise use <code>ZIMPL=false</code> as parameter with the make-call): the
 * <code>gmplib</code> from <a href="http://www.gmplib.org">gmplib.org</a>. The command
 * <code>./configure --prefix=/mingw ; make ; make install</code> should succeed without problems
 * and installs the gmplib to the mingw folder.
 *
 * Now <code>make READLINE=false</code> should be compiling without errors.  Please note that we
 * do NOT support creating the doxygen documentation and readline-usage under windows.
 *
 *
 * @section RUN How to run SCIP after successfully compiling SCIP
 *
 * To run the program, enter <code>bin/scip</code> for the last compiled version. If you have more than one compiled
 * binary (i. e., one in debug and one in optimized mode) and wish to specify the binary, type
 * <code>bin/scip.\$(OSTYPE).\$(ARCH).\$(COMP).\$(OPT).\$(LPS)</code>
 * (e.g. <code>bin/scip.linux.x86_64.gnu.opt.spx</code>).
 *
 */

/*--+----1----+----2----+----3----+----4----+----5----+----6----+----7----+----8----+----9----+----0----+----1----+----2*/
/**@page START How to start a new project
 *
 * Once you succeeded installing SCIP together with an LP-solver on your system,
 * you have a powerful tool for solving MIPs, MIQCPs,
 * MINLPs, etc... at hand. SCIP can also be customized to the type of problems you
 * are working on by additional plugins.
 * Instructions on how to write a new plugin and include it in SCIP can be found in the corresponding
 * \ref HOWTOADD "How to add ... pages".
 *
 * SCIP can also be used for writing your own branch-and-cut or branch-and-cut-and-price code. SCIP already
 * provides a number of existing code examples which we suggest as both reference and starting point
 * for these kinds of projects.
 * Below, you find some hints of how to start such a project.
 *
 * - The example should be chosen
 *   depending on the programming language (<b>C</b> or <b>C++</b>) and the purpose
 *   (<b>branch-and-cut</b> or <b>branch-and-cut-and-price</b>) of your project.
 *   <br>
 *   We suggest the use one of the following examples:
 *     - The <a href="http://scip.zib.de/doc/examples/VRP"><b>VRP</b></a>-example is a <b>branch-and-cut-and-price</b> (column generation)-code
 *       in <b>C++</b>.
 *     - The <a href="http://scip.zib.de/doc/examples/Coloring"><b>Coloring</b></a>
 *        and the <a href="http://scip.zib.de/doc/examples/Binpacking"><b>Binpacking</b></a>-example are
 *       <b>branch-and-cut-and-price</b> (column generation)-codes in <b>C</b>.
 *     - The <a href="http://scip.zib.de/doc/examples/TSP"><b>TSP</b></a>-example
 *        is a <b>branch-and-cut</b>-code in <b>C++</b>.
 *     - The <a href="http://scip.zib.de/doc/examples/LOP"><b>LOP</b></a>-example
 *       is a <b>branch-and-cut</b>-code in <b>C</b>.
 *     .
 * - Copy one of the examples in the <code>examples</code> directory (in the SCIP root
 *   directory). For instance, type
 *   \verbatim
 > cp -r examples/Coloring/ ../SCIPProject/ ; cd ../SCIPProject
     \endverbatim
 *   from the SCIP root directory for copying the content of the <code>Coloring</code>-example into a fresh
 *   directory named SCIPProject in the parent directory of the SCIP root directory and jumping to
 *   the new SCIPProject directory rightafter.
 * - Open the <code>Makefile</code>  via
 *    \verbatim
 > kate Makefile
     \endverbatim
 *    and edit the following variables at the top to have a compilable code:
 *
 *    - specify a correct path to the SCIP root (<code>SCIPDIR</code>)
 *    - rename the targets name (<code>MAINNAME</code>)
 *    - adjust the source file names (<code>MAINOBJ</code>).
 *    .
 * - Once you have edited the makefile, you can use all the flags that can be used in SCIP to
 *   compile your code, see \ref MAKE.
 *   Note that you need to update the dependency files before compiling your project via <code>make depend</code>.
 *
 *
 *
 *
 */


/**@page SHELL Tutorial: the interactive shell
 *
 * If are using SCIP as a black box solver, here you will find some tips and tricks what you can do.
 *
 * First of all, we need a SCIP binary and an example problem file to work with.  Therefore, you can either download the
 * SCIP standard distribution (which includes problem files) and compile it on your own or you can download a
 * precompiled binary and an example problem separately. SCIP can read files in LP, MPS, ZPL, WBO, FZN, PIP, OSiL, and other formats (see \ref FILEREADERS).
 *
 * If you want to download the source code of the SCIP standard distribution, we recommend to go to the <a
 * href="http://scip.zib.de/#download">SCIP download section</a>, download the latest release (version 3.0 as
 * of this writing), inflate the tarball (e.g., with "tar xzf scipoptsuite-[version].tgz"), and follow the instructions
 * in the INSTALL file. The instance stein27, which will serve as an example in this tutorial, can be found under
 * scipoptsuite-[version]/scip-[version]/check/instances/MIP/stein27.mps.
 *
 * If you want to download a precompiled binary, go to the <a href="http://scip.zib.de/#download">SCIP download
 * section</a> and download an appropriate binary for your operating system. To follow this tutorial, we recommend downloading the instance
 * <a href="http://miplib.zib.de/miplib3/miplib3/stein27.mps.gz">stein27</a> from
 * the <a href="http://miplib.zib.de/miplib3/miplib.html">MIPLIB 3.0</a> homepage.
 *
 * Now start your binary, without any arguments. This opens the interactive shell, which should look somehow like this:
 *
 * \code
 * SCIP version 2.0.1 [precision: 8 byte] [memory: block] [mode: optimized] [LP solver: SoPlex 1.5.0]
 * Copyright (c) 2002-2015 Konrad-Zuse-Zentrum fuer Informationstechnik Berlin (ZIB)
 *
 * External codes:
 *   SoPlex 1.5.0         Linear Programming Solver developed at Zuse Institute Berlin (soplex.zib.de)
 *   ZIMPL 3.1.0          Zuse Institute Mathematical Programming Language developed by T. Koch (zimpl.zib.de)
 *
 * user parameter file <scip.set> not found - using default parameters
 *
 * SCIP>
 * \endcode
 *
 * First of all "help" shows you a list of all available shell commands. Brackets indicate a submenu with further options.
 * \code
 * SCIP> help

 *  <display>             display information
 *  <set>                 load/save/change parameters
 * ...
 *  read                  read a problem
 * \endcode
 *
 * Okay, let's solve some MIPs... use "read <path/to/file>" to parse a problem file, "optimize" to solve it and "display
 * solution" to show the nonzero variables of the best found solution.

 * \code
 * SCIP> read check/instances/MIP/stein27.mps
 * original problem has 27 variables (27 bin, 0 int, 0 impl, 0 cont) and 118 constraints
 * SCIP> optimize
 *
 * feasible solution found by trivial heuristic, objective value  2.700000e+01
 * presolving:
 * (round 1) 0 del vars, 0 del conss, 0 chg bounds, 0 chg sides, 0 chg coeffs, 118 upgd conss, 0 impls, 0 clqs
 * presolving (2 rounds):
 *  0 deleted vars, 0 deleted constraints, 0 tightened bounds, 0 added holes, 0 changed sides, 0 changed coefficients
 *  0 implications, 0 cliques
 * presolved problem has 27 variables (27 bin, 0 int, 0 impl, 0 cont) and 118 constraints
 *       1 constraints of type <knapsack>
 *     117 constraints of type <logicor>
 * transformed objective value is always integral (scale: 1)
 * Presolving Time: 0.00
 *
 *  time | node  | left  |LP iter|LP it/n| mem |mdpt |frac |vars |cons |cols |rows |cuts |confs|strbr|  dualbound   | primalbound  |  gap
 * t 0.0s|     1 |     0 |    34 |     - | 337k|   0 |  21 |  27 | 118 |  27 | 118 |   0 |   0 |   0 | 1.300000e+01 | 2.700000e+01 | 107.69%
 * R 0.0s|     1 |     0 |    34 |     - | 338k|   0 |  21 |  27 | 118 |  27 | 118 |   0 |   0 |   0 | 1.300000e+01 | 2.600000e+01 | 100.00%
 * s 0.0s|     1 |     0 |    34 |     - | 339k|   0 |  21 |  27 | 118 |  27 | 118 |   0 |   0 |   0 | 1.300000e+01 | 2.500000e+01 |  92.31%
 *   0.0s|     1 |     0 |    44 |     - | 392k|   0 |  21 |  27 | 118 |  27 | 120 |   2 |   0 |   0 | 1.300000e+01 | 2.500000e+01 |  92.31%
 * b 0.0s|     1 |     0 |    44 |     - | 393k|   0 |  21 |  27 | 118 |  27 | 120 |   2 |   0 |   0 | 1.300000e+01 | 1.900000e+01 |  46.15%
 * ...
 *   0.1s|     1 |     2 |   107 |     - | 920k|   0 |  24 |  27 | 118 |  27 | 131 |  13 |   0 |  24 | 1.300000e+01 | 1.900000e+01 |  46.15%
 * R 0.1s|    14 |    10 |   203 |   7.4 | 935k|  13 |   - |  27 | 118 |  27 | 124 |  13 |   0 | 164 | 1.300000e+01 | 1.800000e+01 |  38.46%
 *   0.1s|   100 |    54 |   688 |   5.9 | 994k|  13 |  20 |  27 | 118 |  27 | 124 |  13 |   0 | 206 | 1.300000e+01 | 1.800000e+01 |  38.46%
 *   0.1s|   200 |    86 |  1195 |   5.5 |1012k|  13 |   - |  27 | 119 |  27 | 124 |  13 |   1 | 207 | 1.300000e+01 | 1.800000e+01 |  38.46%
 *  time | node  | left  |LP iter|LP it/n| mem |mdpt |frac |vars |cons |cols |rows |cuts |confs|strbr|  dualbound   | primalbound  |  gap
 *   0.2s|   300 |   106 |  1686 |   5.3 |1024k|  13 |   - |  27 | 119 |  27 | 124 |  13 |   1 | 207 | 1.350000e+01 | 1.800000e+01 |  33.33%
 * ...
 *   0.7s|  4100 |    50 | 18328 |   4.4 |1033k|  16 |   8 |  27 | 119 |  27 | 124 |  13 |  15 | 207 | 1.650000e+01 | 1.800000e+01 |   9.09%
 *
 * SCIP Status        : problem is solved [optimal solution found]
 * Solving Time (sec) : 0.73
 * Solving Nodes      : 4192
 * Primal Bound       : +1.80000000000000e+01 (283 solutions)
 * Dual Bound         : +1.80000000000000e+01
 * Gap                : 0.00 %
 *
 * SCIP> display solution
 *
 * objective value:                                   18
 * x0001                                               1   (obj:1)
 * x0003                                               1   (obj:1)
 * ...
 * x0027                                               1   (obj:1)
 *
 * SCIP>
 * \endcode
 *
 * What do we see here? After "optimize", SCIP first goes into presolving. Not much is happening for this instance, just
 * the linear constraints get upgraded to more specific types. Each round of presolving will be displayed in a single
 * line, with a short summary at the end. Here, there has only been one round with actual changes, the second round did
 * not bring any further reductions.  Thus, it is not displayed and presolving is stopped. Then, we see the actual
 * solving process. The first three output lines indicate that new incumbent solutions were found by the primal
 * heuristics with display characters "t", "R", and "s"; see, how the "primalbound" column goes down from 27 to 25. In
 * the fourth line, two "cuts" are added.  Up to here, we needed 44 "LP iter"ations (34 for the first LP and 10 more to
 * resolve after adding cuts). Little later, the root node processing is finished. We see that there are now two open
 * nodes in the "left" column. From now on, we will see an output line every hundredth node or whenever a new incumbent
 * is found (e.g. at node 14 in the above output). After some more nodes, the "dualbound" starts moving, too. At one
 * point, both will be the same, and the solving process terminates, showing us some wrap-up information.
 *
 * The exact performance varies amongst different architectures, operating systems, and so on. Do not be worried if
 * your installation needs more or less time or nodes to solve. Also, this instance has more than 2000 different optimal
 * solutions. The optimal objective value always has to be 18, but the solution vector may differ. If you are interested
 * in this behavior, which is called "performance variability", you may have a look at the MIPLIB2010 paper.
 *
 * We might want to have some more information now. Which were the heuristics that found the solutions? What plugins
 *  were called during the solutions process and how much time did they spend? How did the instance that we were solving
 *  look?  Information on certain plugin types (e.g., heuristics, branching rules, separators) we get by
 *  "display <plugin-type>", information on the solution process, we get by "display statistics", and "display problem"
 *  shows us the current instance.
 *
  \code
 * SCIP> display heuristics
 *  primal heuristic     c priority freq ofs  description
 *  ----------------     - -------- ---- ---  -----------
 *  trivial              t    10000    0   0  start heuristic which tries some trivial solutions
 * ...
 *  rounding             R    -1000    1   0  LP rounding heuristic with infeasibility recovering
 *  shifting             s    -5000   10   0  LP rounding heuristic with infeasibility recovering also using continuous variables
 * ...
 * SCIP> display statistics
 * ...
 *   gomory           :       0.02          6          0          0        461          0
 *   cgmip            :       0.00          0          0          0          0          0
 *   strongcg         :       0.01          6          0          0        598          0
 * ...
 *   oneopt           :       0.01          4          1
 *   coefdiving       :       0.02         57          0
 * ...
 *   primal LP        :       0.00          0          0       0.00          -
 *   dual LP          :       0.20       4187      14351       3.43   71755.00
 * ...
 * \endcode
 *
 * We see that rounding and shifting were the heuristics producing the solutions in the beginning. Rounding is called at
 * every node, shifting only at every tenth level of the tree. The statistics are quite comprehensive, thus, we just
 * explain a few lines here. We get information for all types of plugins and for the overall solving process. Besides
 * others, we see that in six calls, the gomory cut separator and the strong Chv&aacute;tal-Gomory separator each produced
 * several hundred cuts (of which only a few entered the LP). The oneopt heuristic found one solution in 4 calls,
 * whereas coefdiving failed all 57 times it was called. All the LPs have been solved with the dual simplex algorithm, which
 * took about 0.2 seconds of the 0.7 seconds overall solving time.
 *
 * Now, we can start playing around with parameters. Rounding and shifting seem to be quite successful on this instance,
 * wondering what happens if we disable them? Or what happens, if we are even more rigorous and disable all heuristics?
 * Or if we do the opposite and use aggressive heuristics?
 *
 * \code
 * SCIP> set
 *
 *   <branching>           change parameters for branching rules
 *  ...
 *   <heuristics>          change parameters for primal heuristics
 *
 * SCIP/set> heuristics
 *
 *   <actconsdiving>       LP diving heuristic that chooses fixings w.r.t. the active constraints
 *  ...
 *   <shifting>            LP rounding heuristic with infeasibility recovering also using continuous variables
 *  ...
 *
 * SCIP/set/heuristics> shifting
 *
 *   <advanced>            advanced parameters
 *   freq                  frequency for calling primal heuristic <shifting> (-1: never, 0: only at depth freqofs) [10]
 *   freqofs               frequency offset for calling primal heuristic <shifting> [0]
 *
 * SCIP/set/heuristics/shifting> freq
 * current value: 10, new value [-1,2147483647]: -1
 * heuristics/shifting/freq = -1
 *
 * SCIP> se he rou freq -1
 * heuristics/rounding/freq = -1
 *
 * SCIP> re check/instances/MIP/stein27.mps
 * original problem has 27 variables (27 bin, 0 int, 0 impl, 0 cont) and 118 constraints
 * SCIP> o
 *
 * feasible solution found by trivial heuristic, objective value  2.700000e+01
 * ...
 * z 0.1s|     3 |     4 |   140 |  10.5 |1060k|   2 |  22 |  27 | 118 |  27 | 123 |  14 |   0 |  66 | 1.300000e+01 | 1.900000e+01 |  46.15%
 * z 0.1s|     6 |     7 |   176 |  11.4 |1063k|   5 |  18 |  27 | 118 |  27 | 123 |  14 |   0 | 118 | 1.300000e+01 | 1.900000e+01 |  46.15%
 * * 0.1s|    39 |    28 |   386 |   7.0 |1092k|  14 |   - |  27 | 118 |  27 | 123 |  14 |   0 | 199 | 1.300000e+01 | 1.800000e+01 |  38.46%
 * ...
 * SCIP Status        : problem is solved [optimal solution found]
 * Solving Time (sec) : 0.75
 * Solving Nodes      : 4253
 * Primal Bound       : +1.80000000000000e+01 (287 solutions)
 * Dual Bound         : +1.80000000000000e+01
 * Gap                : 0.00 %
 *
 * SCIP>
 * \endcode
 *
 * We can navigate through the menus step-by-step and get a list of available options and submenus. Thus, we select
 * "set" to change settings, "heuristics" to change settings of primal heuristics, "shifting" for that particular
 * heuristic. Then we see a list of parameters (and yet another submenu for advanced parameters), and disable this
 * heuristic by setting its calling frequency to -1. If we already know the path to a certain setting, we can directly
 * type it (as for the rounding heuristic in the above example). Note that we do not have to use the full names, but we
 * may use short versions, as long as they are unique.
 *
 * To solve a problem a second time, we have to read it and start the optimization process again.
 *
 * \code
 * SCIP> set default
 * reset parameters to their default values
 * SCIP> set heuristics emphasis
 *
 *   aggressive            sets heuristics <aggressive>
 *   fast                  sets heuristics <fast>
 *   off                   turns <off> all heuristics
 *
 * SCIP/set/heuristics/emphasis> aggr
 * heuristics/veclendiving/freq = 5
 * ...
 * heuristics/crossover/minfixingrate = 0.5
 * SCIP> read check/instances/MIP/stein27.mps
 * original problem has 27 variables (27 bin, 0 int, 0 impl, 0 cont) and 118 constraints

 * SCIP> opt
 * ...
 * D 0.1s|     1 |     0 |   107 |     - | 971k|   0 |  24 |  27 | 122 |  27 | 131 |  13 |   4 |   0 | 1.300000e+01 | 1.800000e+01 |  38.46%
 *   0.1s|     1 |     0 |   107 |     - | 971k|   0 |  24 |  27 | 122 |  27 | 131 |  13 |   4 |   0 | 1.300000e+01 | 1.800000e+01 |  38.46%
 *   0.1s|     1 |     0 |   119 |     - |1111k|   0 |  24 |  27 | 122 |  27 | 132 |  14 |   4 |   0 | 1.300000e+01 | 1.800000e+01 |  38.46%
 *   0.1s|     1 |     2 |   119 |     - |1112k|   0 |  24 |  27 | 122 |  27 | 132 |  14 |   4 |  24 | 1.300000e+01 | 1.800000e+01 |  38.46%
 *  time | node  | left  |LP iter|LP it/n| mem |mdpt |frac |vars |cons |cols |rows |cuts |confs|strbr|  dualbound   | primalbound  |  gap
 *   0.2s|   100 |    59 |   698 |   5.8 |1138k|  14 |  11 |  27 | 122 |  27 | 123 |  14 |   4 | 204 | 1.300000e+01 | 1.800000e+01 |  38.46%
 *   0.2s|   200 |    91 |  1226 |   5.6 |1155k|  14 |   - |  27 | 122 |  27 | 123 |  14 |   4 | 207 | 1.300000e+01 | 1.800000e+01 |  38.46%
 * ^Cpressed CTRL-C 1 times (5 times for forcing termination)
 *
 * SCIP Status        : solving was interrupted [user interrupt]
 * Solving Time (sec) : 0.32
 * Solving Nodes      : 216
 * Primal Bound       : +1.80000000000000e+01 (283 solutions)
 * Dual Bound         : +1.30000000000000e+01
 * Gap                : 38.46 %
 *
 * SCIP>
 * \endcode
 *
 * Okay, what happened here? First, we reset all parameters to their default values, using "set default". Next, we
 * loaded some meta-parameter settings (also see <a href="http://scip.zib.de/#faq">the FAQ</a>), to apply primal heuristics
 * more aggressively. SCIP shows us, which single parameters it changed therefor. Now, the optimal solution is already
 * found at the root node, by a heuristic which is deactivated by default.  Then, after node 200, the user pressed
 * CTRL-C which interrupts the solving process, We see that now in the short status report, primal and dual bound are
 * different, thus, the problem is not solved yet.  Nevertheless, we could access statistics, see the current incumbent
 * solution, change parameters and so on. Entering "optimize" we continue the solving process from the point on at which
 * it has been interrupted.
 *
 * SCIP can also write information to files. E.g., we could store the incumbent solution to a file, or output the
 * problem instance in another file format (the LP format is much more human readable than the MPS format, for example).
 *
 * \code
 * SCIP> write solution stein27.sol
 *
 * written solution information to file <stein27.sol>
 *
 * SCIP> write problem stein27.lp
 * written original problem to file <stein27.lp>
 *
 * SCIP> q
 * ...
 * \endcode
 *
 * We hope this tutorial gave you an overview of what is possible using the SCIP interactive shell. Please also read our
 * \ref FAQ, in particular the section <a href="http://scip.zib.de/#faq">Using SCIP as a standalone MIP/MINLP-Solver</a>.
 */

/*--+----1----+----2----+----3----+----4----+----5----+----6----+----7----+----8----+----9----+----0----+----1----+----2*/
/**@page DOC How to search the documentation for interface methods
 *
 * If you are looking for a method in order to perform a specific task, there are usually two places to look at:
 * - The file "scip.h" in the file list.
 *   In this main header file, you find all methods that perform "complex" operations that affect or need data from
 *   different components of SCIP.
 *   For these methods, you always have to provide the SCIP pointer that is created by SCIPcreate().
 *   The documentation of "scip.h" is grouped into several blocks, each dealing with methods for a specific kind of
 *   object.
 *   For example, all methods operating on variables are grouped together.

 * - The files \ref PUBLICMETHODS "pub_<...>.h" contain methods that perform "easy" operations that only
 *   affect the corresponding objects.
 *   Usually, with these methods you can access the data of the object.
 *   For example, in "pub_var.h" you find methods to get information about a variable.
 *
 * The file "pub_misc.h" contains methods for data structures like priority queues, hash tables, and hash maps,
 * as well as methods for sorting, numerics, random numbers, string operations, and file operations.
 *
 * If you are looking for a description of a callback method of a plugin that you want to implement, you have to
 * look at the corresponding \ref TYPEDEFINITIONS "type_<...>.h".
 */

/*--+----1----+----2----+----3----+----4----+----5----+----6----+----7----+----8----+----9----+----0----+----1----+----2*/
/**@page CONS How to add constraint handlers
 *
 * A constraint handler defines the semantics and the algorithms to process constraints of a certain class.  A single
 * constraint handler is responsible for all constraints belonging to its constraint class.  For example, there is
 * one \ref cons_knapsack.h "knapsack constraint handler" that ensures solutions are only accepted if they satisfy all
 * knapsack constraints in the model. \n A complete list of all constraint handlers contained in this release can be
 * found \ref CONSHDLRS "here".
 *
 * We now explain how users can add their own constraint handlers.
 * For an example, look into the subtour constraint handler (examples/TSP/src/ConshdlrSubtour.cpp) of the
 * <a href="http://scip.zib.de/doc/examples/TSP">TSP </a> example project.
 * The example is written in C++ and uses the C++ wrapper classes.
 * However, we will explain the implementation of a constraint handler using the C interface.
 * It is very easy to transfer the C explanation to C++; whenever a method should be implemented using the
 * SCIP_DECL_CONS... notion, reimplement the corresponding virtual member function of the abstract scip::ObjConshdlr
 * base class.
 *
 * Additional documentation for the callback methods of a constraint handler can be found in the file
 * type_cons.h.
 *
 * Here is what you have to do (assuming your constraint handler should be named "subtour"):
 * -# Copy the template files src/scip/cons_xyz.c and src/scip/cons_xyz.h into files "cons_subtour.c"
 *    and "cons_subtour.h".
 *     \n
 *    Make sure to <b>adjust your Makefile</b> such that these files are compiled and linked to your project.
 * -# Use SCIPincludeConsSubtour() in order to include the constraint handler into your SCIP instance,
 *    e.g., in the main file of your project (see, e.g., src/cppmain.cpp in the TSP example).
 * -# Open the new files with a text editor and replace all occurrences of "xyz" by "subtour".
 * -# Adjust the \ref CONS_PROPERTIES "properties of the constraint handler".
 * -# Define the \ref CONS_DATA "constraint data and the constraint handler data". This is optional.
 * -# Implement the \ref CONS_INTERFACE "interface methods".
 * -# Implement the \ref CONS_FUNDAMENTALCALLBACKS "fundamental callback methods".
 * -# Implement the \ref CONS_ADDITIONALCALLBACKS "additional callback methods". This is optional.
 *
 *
 * @section CONS_PROPERTIES Properties of a Constraint Handler
 *
 * At the top of the new file "cons_subtour.c" you can find the constraint handler properties.
 * These are given as compiler defines. Some of them are optional, as, e.g., separation-related properties,
 * which only have to be defined if the constraint handler supports the related callbacks.
 * In the C++ wrapper class, you have to provide the constraint handler properties by calling the constructor
 * of the abstract base class scip::ObjConshdlr from within your constructor (see the TSP example).
 * The properties you have to set have the following meaning:
 *
 * @subsection CONS_FUNDAMENTALPROPERTIES Fundamental Constraint Handler properties
 *
 * \par CONSHDLR_NAME: the name of the constraint handler.
 * This name is used in the interactive shell to address the constraint handler.
 * Additionally, if you are searching for a constraint handler with SCIPfindConshdlr(), this name is looked up.
 * Names have to be unique: no two constraint handlers may have the same name.
 *
 * \par CONSHDLR_DESC: the description of the constraint handler.
 * This string is printed as a description of the constraint handler in the interactive shell of SCIP.
 *
 * \par CONSHDLR_ENFOPRIORITY: the priority of the constraint handler for constraint enforcing.
 * Like the separation priority, the enforcement priorities define the order in which the different constraint handlers
 * are called in the constraint enforcement step of the subproblem processing.
 * The constraint enforcement is called after the price-and-cut loop is executed (in the case that the LP is solved
 * at the current subproblem).
 * \n
 * The integrality constraint handler has an enforcement priority of 0.
 * That means, if a constraint handler has negative enforcement priority, it only has to deal with integral solutions
 * in its enforcement methods, because for fractional solutions, the integrality constraint handler would have
 * created a branching, thereby aborting the enforcement step.
 * If you want to implement a constraint-depending branching rule (for example, SOS branching on special ordered
 * set constraints), you have to assign a positive enforcement priority to your constraint handler.
 * In this case, you have to be able to deal with fractional solutions.
 * \n
 * See \ref CONSENFOLP and \ref CONSENFOPS for further details of the separation callback.
 *
 * \par CONSHDLR_CHECKPRIORITY: the priority of the constraint handler for checking feasibility.
 * Like the separation priority, the checking priorities define the order in which the different constraint handlers
 * are called to check the feasibility of a given primal solution candidate.
 * The integrality constraint handler has a checking priority of 0.
 * That means, constraint handlers with negative checking priorities only have to deal with integral solutions.
 *
 * \par CONSHDLR_EAGERFREQ: the default frequency for using all instead of only the useful constraints in separation, propagation and enforcement.
 * If \em constraint \em aging is activated, some constraints that were not useful in the past for propagation or
 * separation are marked to be \em obsolete.
 * Usually, the obsolete constraints are not presented to the separation and propagation methods of the constraint
 * handlers, such that the constraint handlers only process the non-obsolete constraints.
 * However, every n'th call, with n being the EAGERFREQ of the constraint handler, all constraints are presented to the
 * separation and propagation methods of the constraint handler.
 * This gives obsolete constraints the chance of becoming non-obsolete again.
 * \n
 * If the eager evaluation frequency is set to -1, obsolete constraints are never presented to the separation and
 * propagation methods.
 * A frequency of 0 means, that obsolete constraints are only used in the first call of each method.
 *
 * \par CONSHDLR_NEEDSCONS: indicates whether the constraint handler should be skipped, if no constraints are available.
 * Usually, a constraint handler is only executed if there are constraints of its corresponding class in the model.
 * For those constraint handlers, the NEEDSCONS flag should be set to TRUE.
 * However, some constraint handlers must be called without having a constraint of the class in the model, because
 * the constraint is only implicitly available.
 * For example, the integrality constraint handler has the NEEDSCONS flag set to FALSE, because there is no explicit
 * integrality constraint in the model.
 * The integrality conditions are attached to the variables, and the integrality constraint handler has to check
 * all variables that are marked to be integer for integral values.
 *
 * @subsection CONS_ADDITIONALPROPERTIES Optional Constraint Handler properties
 *
 * The following properties are optional and only need to be defined if the constraint handlers support
 * separation, presolving, propagation, and/or upgrade functionality.
 *
 * \par LINCONSUPGD_PRIORITY: priority of the constraint handler for upgrading of linear constraints
 * This property is only needed if a certain linear constraint can be upgraded to a more specific one. In one of
 * the first presolving rounds SCIP tries to upgrade linear constraints to more specialized constraints, such as
 * knapsack constraints. The upgrading calls are processed in the order of decreasing priority.
 *
 * \par NONLINCONSUPGD_PRIORITY: priority of the constraint handler for upgrading of nonlinear constraints
 * This property has the same effect as the LINCONSUPGD_PRIORITY parameter, see above, and should be set whenever
 * an upgrade functionality from a general nonlinear constraint to the more specific one is defined.
 *
 * \par CONSHDLR_SEPAFREQ: the default frequency for separating cuts.
 * The separation frequency defines the depth levels at which the constraint handler's separation methods \ref CONSSEPALP
 * and \ref CONSSEPASOL are called.
 * For example, a separation frequency of 7 means, that the separation callback is executed for subproblems that are
 * in depth 0, 7, 14, ... of the branching tree.
 * A separation frequency of 0 means, that the separation method is only called at the root node.
 * A separation frequency of -1 disables the separation method of the constraint handler.
 * \n
 * The separation frequency can be adjusted by the user.
 * This property of the constraint handler only defines the default value of the frequency.
 * If you want to have a more flexible control of when to execute the separation algorithm, you have to assign
 * a separation frequency of 1 and implement a check at the beginning of your separation algorithm whether you really
 * want to execute the separator or not.
 * If you do not want to execute the method, set the result code to SCIP_DIDNOTRUN.
 *
 * \par CONSHDLR_SEPAPRIORITY: the priority of the constraint handler for separation. (optional: to be set only if the constraint handler supports separation)
 * In each separation round during the price-and-cut loop of the subproblem processing or during the separation loop
 * of the primal solution separation, the separators and separation methods of the constraint handlers are called in
 * a predefined order, which is given by the priorities of the separators and the separation priorities of the
 * constraint handlers.
 * First, the separators with non-negative priority are called in the order of decreasing priority.
 * Next, the separation methods of the different constraint handlers are called in the order of decreasing separation
 * priority.
 * Finally, the separators with negative priority are called in the order of decreasing priority.
 * \n
 * The separation priority of the constraint handler should be set according to the complexity of the cut separation
 * algorithm and the impact of the resulting cuts:
 * Constraint handlers that provide fast algorithms that usually have a high impact (i.e., cut off a large portion of
 * the LP relaxation) should have a high priority.
 * See \ref CONSSEPALP and \ref CONSSEPASOL for further details of the separation callbacks.
 *
 * \par CONSHDLR_DELAYSEPA: the default for whether the separation method should be delayed, if other separators found cuts.
 * If the constraint handler's separation method is marked to be delayed, it is only executed after no other separator
 * or constraint handler found a cut during the price-and-cut loop.
 * If the separation method of the constraint handler is very expensive, you may want to mark it to be delayed until all
 * cheap separation methods have been executed.
 *
 * \par CONSHDLR_PROPFREQ: the default frequency for propagating domains.
 * This default frequency has the same meaning as the CONSHDLR_SEPAFREQ with respect to the domain propagation
 * callback of the constraint handler.
 * A propagation frequency of 0 means that propagation is only applied in preprocessing and at the root node.
 * A propagation frequency of -1 disables the propagation method of the constraint handler.
 *
 * \par CONSHDLR_DELAYPROP: the default for whether the propagation method should be delayed, if other propagators found reductions.
 * This property is analogous to the DELAYSEPA flag, but deals with the propagation method of the constraint handler.
 *
 * \par CONSHDLR_PROP_TIMING: the propagation timing mask of the constraint handler.
 * SCIP calls the domain propagation routines at different places in the node processing loop.
 * This property indicates at which places the propagation routine of the constraint handler is called.
 * Possible values are defined in type_timing.h and can be concatenated, e.g., as in SCIP_PROPTIMING_ALWAYS.
 *
 * \par CONSHDLR_MAXPREROUNDS: the default maximal number of presolving rounds the constraint handler participates in.
 * The preprocessing is executed in rounds.
 * If enough changes have been applied to the model, an additional preprocessing round is performed.
 * The MAXPREROUNDS parameter of a constraint handler denotes the maximal number of preprocessing rounds the constraint
 * handler participates in.
 * A value of -1 means that there is no limit on the number of rounds.
 * A value of 0 means the preprocessing callback of the constraint handler is disabled.
 *
 * \par CONSHDLR_DELAYPRESOL: the default for whether the presolving method should be delayed, if other presolvers found reductions.
 * This property is analogous to the DELAYSEPA flag, but deals with the preprocessing method of the constraint handler.
 *
 *
 *
 * @section CONS_DATA Constraint Data and Constraint Handler Data
 *
 * Below the header "Data structures" you can find two structs called "struct SCIP_ConsData" and
 * "struct SCIP_ConshdlrData".
 * If you are using C++, you only need to define the "struct SCIP_ConsData".
 * The constraint handler data must be implemented as member variables of your constraint handler class.
 * \n
 * The constraint data are the information that is needed to define a single constraint of the constraint handler's
 * constraint class.
 * For example, the data of a knapsack constraint would consist of a list of variables, a list of weights, and
 * the capacity of the knapsack.
 * The data of a subtour constraint consists of the graph on which the problem is defined.
 * In the graph, each edge should be linked to the corresponding binary problem variable.
 * \n
 * The constraint handler data are additional variables, that belong to the constraint handler itself and which are
 * not specific to a single constraint.
 * For example, you can use these data to store parameters of the constraint handler or statistical information.
 * The constraint handler data are optional.
 * You can leave the struct empty.
 *
 *
 * @section CONS_INTERFACE Interface Methods
 *
 * At the bottom of "cons_subtour.c" you can find three interface methods, that also appear in "cons_subtour.h".
 * These are SCIPincludeConshdlrSubtour(), SCIPcreateConsSubtour(), and SCIPcreateConsSubtourBasic().
 * \n
 * The method SCIPincludeConshdlrSubtour() only has to be adjusted slightly.
 * It is responsible for notifying SCIP of the presence of the constraint handler by calling the method
 * SCIPincludeConshdlr().
 * It is called by the user, if (s)he wants to include the constraint handler, i.e., if (s)he wants to make
 * the constraint handler available to the model, and looks like this:
 *  -# If you are using constraint handler data, you have to <b>allocate the memory for the data</b> at this point.
 *     You also have to initialize the fields in struct SCIP_ConshdlrData afterwards.
 *  \code
 * SCIP_RETCODE SCIPincludeConshdlrKnapsack(
 * ...
 * )
 * {
 *    SCIP_EVENTHDLRDATA* eventhdlrdata;
 *    SCIP_CONSHDLRDATA* conshdlrdata;
 *    SCIP_CONSHDLR* conshdlr;
 *
 *  SCIP_CALL( SCIPallocMemory(scip, &conshdlrdata) );
 *  ...
 *  \endcode
 *  -# Now, <b>SCIP gets notified</b> of the presence of the constraint handler together with its \ref CONS_FUNDAMENTALCALLBACKS "basic callbacks".
 *   \code
 *  SCIP_CALL( SCIPincludeConshdlrBasic(scip, &conshdlr, CONSHDLR_NAME, CONSHDLR_DESC,
 *        CONSHDLR_ENFOPRIORITY, CONSHDLR_CHECKPRIORITY, CONSHDLR_EAGERFREQ, CONSHDLR_NEEDSCONS,
 *        consEnfolpKnapsack, consEnfopsKnapsack, consCheckKnapsack, consLockKnapsack,
 *        conshdlrdata) );
 *  assert(conshdlr != NULL);
 *  \endcode
 *  -# All \ref CONS_ADDITIONALCALLBACKS "additional callbacks" are added via their setter functions.
 *  \code
 *  SCIP_CALL( SCIPsetConshdlrCopy(scip, conshdlr, conshdlrCopyKnapsack, consCopyKnapsack) );
 *  SCIP_CALL( SCIPsetConshdlrTrans(scip, conshdlr, consTransKnapsack) );
 *  \endcode
 *  -# If the constraint handler is a specialization of a general linear or nonlinear constraint, we want to include an <b>automatic
 * upgrading mechanism</b> by calling the interface method
 *  \code
 *  if( SCIPfindConshdlr(scip,"linear") != NULL )
 *  {
 *       SCIP_CALL( SCIPincludeLinconsUpgrade(scip, linconsUpgdKnapsack, LINCONSUPGD_PRIORITY, CONSHDLR_NAME) );
 *  }
 *  \endcode
 *  or
 * \code
 * SCIP_CALL( SCIPincludeNonlinconsUpgrade(scip, nonlinconsUpgdSubtour, NULL, NONLINCONSUPGD_PRIORITY, TRUE, CONSHDLR_NAME) );
 * \endcode
 * in the nonlinear case.
 * See also cons_nonlinear.h for further information about the general upgrade procedure in the nonlinear case.
 *  -# You may also add <b>user parameters</b> for your constraint handler.
 * Some parameters which are important to play with are added to every constraint automatically, as, e.g.,
 * propagation or separation frequency.
 * \code
 *  SCIP_CALL( SCIPaddIntParam(scip,
 *        "constraints/knapsack/sepacardfreq",
 *        "multiplier on separation frequency, how often knapsack cuts are separated (-1: never, 0: only at root)",
 *        &conshdlrdata->sepacardfreq, TRUE, DEFAULT_SEPACARDFREQ, -1, INT_MAX, NULL, NULL) );
 *  ...
 *  return SCIP_OKAY;
 * }
 * \endcode
 *
 *
 *
 *
 * The methods SCIPcreateConsSubtour() and SCIPcreateConsSubtourBasic() are called to create a single constraint of the constraint
 * handler's constraint class.
 * It should allocate and fill the constraint data, and call SCIPcreateCons().
 * Take a look at the following example from the \ref cons_knapsack.h "knapsack constraint handler":
 *
 * \code
 * SCIP_RETCODE SCIPcreateConsKnapsack(
 *   SCIP*                 scip,
 *   SCIP_CONS**           cons,
 *   const char*           name,
 *   int                   nvars,
 *   SCIP_VAR**            vars,
 *   SCIP_Longint*         weights,
 *   SCIP_Longint          capacity,
 *   SCIP_Bool             initial,
 *   SCIP_Bool             separate,
 *   SCIP_Bool             enforce,
 *   SCIP_Bool             check,
 *   SCIP_Bool             propagate,
 *   SCIP_Bool             local,
 *   SCIP_Bool             modifiable,
 *   SCIP_Bool             dynamic,
 *   SCIP_Bool             removable,
 *   SCIP_Bool             stickingatnode
 *   )
 * {
 *    SCIP_CONSHDLRDATA* conshdlrdata;
 *    SCIP_CONSHDLR* conshdlr;
 *    SCIP_CONSDATA* consdata;
 *
 *    conshdlr = SCIPfindConshdlr(scip, CONSHDLR_NAME);
 *    if( conshdlr == NULL )
 *    {
 *       SCIPerrorMessage("knapsack constraint handler not found\n");
 *       return SCIP_PLUGINNOTFOUND;
 *    }
 *
 *    conshdlrdata = SCIPconshdlrGetData(conshdlr);
 *    assert(conshdlrdata != NULL);
 *    assert(conshdlrdata->eventhdlr != NULL);
 *
 *    SCIP_CALL( consdataCreate(scip, &consdata, conshdlrdata->eventhdlr, nvars, vars, weights, capacity) );
 *
 *    SCIP_CALL( SCIPcreateCons(scip, cons, name, conshdlr, consdata, initial, separate, enforce, check, propagate,
 *          local, modifiable, dynamic, removable, stickingatnode) );
 *
 *    return SCIP_OKAY;
 * }
 * \endcode
 *
 * In this example, consdataCreate() is a local method that allocates memory for the given consdata
 * and fills the data with the given <code>vars</code> array. For allocating memory for the constraint data, you
 * can use SCIP memory allocation:
 * \code
 * SCIP_CALL( SCIPallocBlockMemory(scip, consdata) );
 * \endcode
 *
 *
 * @section CONS_CALLBACKS Callback methods of Constraint handlers
 *
 * Besides the various functions which you will implement inside your constraint handler there exists a number
 * of <b> callback methods </b> associated with your constraint handler. Callback methods can be regarded as
 * tasks which your constraint handler is able to provide to the solver. They are grouped into two
 * categories:
 *
 * \ref CONS_FUNDAMENTALCALLBACKS "Fundamental Callback methods" are mandatory to implement
 * such that your code will work. For example, every constraint handler has to provide the
 * functionality to state whether all of its constraints are
 * fulfilled by a given variable assignment. Hence, the \ref CONSCHECK "CONSCHECK" callback is
 * one of the fundamental (or \a basic) callbacks of a constraint handler.
 *
 * Callbacks which are not necessarily implemented are grouped together as
 * \ref CONS_ADDITIONALCALLBACKS "additional callbacks". Such callbacks can be used to allocate and free memory
 * at different stages of the solving process. Although not mandatory, it might be useful to implement
 * some of these callbacks, e.g., to extend your constraint handler by a
 * \ref CONSSEPALP "separation" or \ref CONSPRESOL "presolving" functionality.
 *
 * All callbacks should be passed to SCIP during the SCIPinclude\<PLUGINTYPE\>\<PLUGINNAME\> method
 * (e.g., SCIPincludeConshdlrKnapsack() for the \ref cons_knapsack.h "knapsack constraint handler").
 * Since SCIP version 3.0, two ways of setting callbacks can be used, either via SCIPincludeConshdlr()
 * (all at once, as it always was), or via SCIPincludeConshdlrBasic() and setter functions for additional callbacks.
 * Since the basic inclusion methods are very unlikely to change and will thus
 * make your code more stable towards future versions of SCIP with more callbacks,
 * we recommend the latter choice, as explained in the \ref CONS_INTERFACE "interface" section.
 *
 * @section CONS_FUNDAMENTALCALLBACKS Fundamental Callback Methods
 *
 * By implementing the fundamental callbacks, you define the semantics of the constraint class the constraint handler
 * deals with.
 * If these methods are implemented, the resulting code is already correct and finds the optimal solution to the
 * given problem instance.
 * However, it might be very slow because the additional features, like cut separation and domain propagation, are
 * missing.
 * In the C++ wrapper class scip::ObjConshdlr, the fundamental callback methods are virtual abstract member functions.
 * You have to implement them in order to be able to construct an object of your constraint handler class.
 *
 * There are three fundamental callback methods that are all dealing with the feasibility of a given solution.
 * They are called at different places in the algorithm and have slightly different meaning.
 * However, it is usually reasonable to implement a single local method that is called by all of the three callback
 * methods with slightly modified parameters.
 * The fourth method provides dual information that is used for example in preprocessing.
 *
 * Additional documentation for the callback methods can be found in type_cons.h.
 *
 * @subsection CONSCHECK
 *
 * The CONSCHECK callback gets a primal solution candidate in a SCIP_SOL* data structure
 * and has to check this solution for global feasibility.
 * It has to return a result SCIP_FEASIBLE, if the solution satisfies all the constraints of the constraint handler,
 * and a result SCIP_INFEASIBLE if there is at least one constraint that is violated.
 * The callback is used by primal heuristics to check a constructed solution for feasibility.
 * That means, the constraint handler has to deal with arbitrary solutions that do not necessarily satisfy the bounds
 * and constraints of the local subproblem.
 *
 * The value of a variable \em var in the given solution \em sol can be accessed by calling
 * \code
 * SCIPgetSolVal(scip, sol, var)
 * \endcode
 *
 * For example, the \ref cons_knapsack.h "knapsack constraint handler" loops over its constraints and
 * calculates the scalar product \f$w^T x\f$ of weights \f$w\f$ with the solution vector \f$x\f$.
 * This scalar product is compared with the capacity of the knapsack constraint.
 * If it exceeds the capacity, the CONSCHECK method is immediately aborted with the result SCIP_INFEASIBLE.
 * If all knapsack constraints are satisfied, a result SCIP_FEASIBLE is returned.
 *
 * @subsection CONSENFOLP
 *
 * The CONSENFOLP method is called after the price-and-cut loop was finished and an LP solution is available.
 * Like the CHECK call, the ENFOLP method should return a result SCIP_FEASIBLE, if the solution satisfies all the
 * constraints.
 * However, the behavior should be different, if the solution violates some of the associated constraints.
 * The constraint handler may return a result SCIP_INFEASIBLE in this situation, but this is not the best what
 * one can do.
 * The ENFOLP method has the possibility of \em resolving the infeasibility by
 * - stating that the current subproblem is infeasible (result SCIP_CUTOFF),
 * - adding an additional constraint that resolves the infeasibility (result SCIP_CONSADDED),
 * - reducing the domain of a variable (result SCIP_REDUCEDDOM),
 * - adding a cutting plane (result SCIP_SEPARATED),
 * - performing a branching (result SCIP_BRANCHED).
 *
 * However, the solution is not given as a SCIP_SOL* data structure.
 *
 * The value of a variable <code>var</code> in the LP solution can be accessed by calling
 * \code
 * SCIPgetVarSol(scip, var)
 * \endcode
 * or by
 * \code
 * SCIPgetSolVal(scip, NULL, var)
 * \endcode
 * By using the latter method, you can have a single local method to check a solution for feasibility by passing
 * the given <code>sol</code> to the CONSCHECK call and by passing a NULL pointer as <code>sol</code> to
 * the CONSENFOLP and CONSENFOPS calls.
 *
 *
 * @subsection CONSENFOPS
 *
 * The CONSENFOPS callback is similar to the CONSENFOLP callback, but deals with \em pseudo \em solutions instead
 * of LP solutions.
 *
 * If the LP was not solved at the current subproblem (either because the user did not want to solve it, or because
 * numerical difficulties in the LP solving process were detected) no LP solution is available.
 * In this situation, the pseudo solution is used instead.
 * In this solution, the variables are set to the local bound which is best with respect to the objective function.
 * You can think of the pseudo solution as solution to the LP relaxation with all constraints except the bounds
 * being removed.
 *
 * Like the ENFOLP callback, the ENFOPS callback has to check whether the pseudo solution satisfies all the constraints
 * of the constraint handler.
 * The pseudo solution can be accessed by the same methods as the LP solution (SCIP knows, if the LP was solved at the
 * current subproblem, and returns either the LP solution or the pseudo solution).
 *
 * Unlike the ENFOLP callback, the ENFOPS callback must not add cuts and cannot return the result SCIP_SEPARATED.
 * It is, however, possible to force the solving of the LP by returning the result SCIP_SOLVELP.
 * For example, the infeasibility of a linear constraint that contains continuous variables cannot be resolved,
 * if all integer variables in the constraint are already fixed.
 * In this case, the LP has to be solved in order to get a solution that satisfies the linear constraint.
 *
 * @subsection CONSLOCK
 *
 * The CONSLOCK callback provides dual information for a single constraint.
 * It has to tell SCIP, which variables are existing in the given constraint, and in which way modifications of these
 * variables may affect the feasibility of the constraint.
 *
 * For each variable that is affected by the constraint, the callback should call SCIPaddVarLocks():
 *  - If the constraint may become violated by decreasing the value of a variable, it should call
 *    SCIPaddVarLocks(scip, var, nlockspos, nlocksneg), saying that rounding down is potentially rendering the
 *    (positive) constraint infeasible and rounding up is potentially rendering the negation of the constraint
 *    infeasible.
 *  - If the constraint may become violated by increasing the value of a variable, it should call
 *    SCIPaddVarLocks(scip, var, nlocksneg, nlockspos), saying that rounding up is potentially rendering the
 *    constraint's negation infeasible and rounding down is potentially rendering the constraint itself
 *    infeasible.
 *  - If the constraint may become violated by changing the variable in any direction, it should call
 *    SCIPaddVarLocks(scip, var, nlockspos + nlocksneg, nlockspos + nlocksneg).
 *
 *  <b>Note:</b> You do not have to worry about nlockspos and nlocksneg. These integer values are given as
 *  parameter of the CONSLOCK callback (see type_cons.h). Just use these variables in the above described
 *  fashion <b>without</b> adding or subtracting anything to them. In case of the knapsack constraints this
 *  method looks like this.
 *
 *  \code
 *  static
 *  SCIP_DECL_CONSLOCK(consLockKnapsack)
 *  {
 *     SCIP_CONSDATA* consdata;
 *     int i;
 *
 *     consdata = SCIPconsGetData(cons);
 *     assert(consdata != NULL);
 *
 *     for( i = 0; i < consdata->nvars; i++)
 *     {
 *        SCIP_CALL( SCIPaddVarLocks(scip, consdata->vars[i], nlocksneg, nlockspos) );
 *     }
 *
 *     return SCIP_OKAY;
 *  }
 * \endcode
 *
 *  To give same more intuition, consider the linear constraint \f$3x -5y +2z \leq 7\f$ as an example.
 *  The CONSLOCK callback method of the linear constraint handler should call
 *  SCIPaddVarLocks(scip, x, nlocksneg, nlockspos), SCIPaddVarLocks(scip, y, nlockspos, nlocksneg),
 *  and SCIPaddVarLocks(scip, z, nlocksneg, nlockspos) to tell SCIP,  that rounding up of \f$x\f$
 *  and \f$z\f$ and rounding down of \f$y\f$ can destroy the feasibility of the constraint, while rounding
 *  down of \f$x\f$ and \f$z\f$ and rounding up of \f$y\f$ can destroy the feasibility of the
 *  constraint's negation \f$3x -5y +2z > 7\f$.
 *  \n
 *  A linear constraint \f$2 \leq 3x -5y +2z \leq 7\f$ should call
 *  SCIPaddVarLocks(scip, ..., nlockspos + nlocksneg, nlockspos + nlocksneg) on all variables,
 *  since rounding in both directions of each variable can destroy both the feasibility of the
 *  constraint and it's negation \f$3x -5y +2z < 2\f$  or  \f$3x -5y +2z > 7\f$.
 *
 *
 * @section CONS_ADDITIONALCALLBACKS Additional Callback Methods
 *
 * The additional callback methods do not need to be implemented in every case, but provide useful functionality
 * for many applications. They can be added to your constraint handler via setter functions, see
 * \ref CONS_INTERFACE "here".
 *
 * @subsection CONSFREE
 *
 * If you are using constraint handler data, you have to implement this method in order to free the
 * constraint handler data. This can be done by the following procedure (which is taken from the
 * \ref cons_knapsack.h "knapsack constraint handler"):
 *
 * \code
 * static
 * SCIP_DECL_CONSFREE(consFreeKnapsack)
 * {
 *    SCIP_CONSHDLRDATA* conshdlrdata;
 *
 *    conshdlrdata = SCIPconshdlrGetData(conshdlr);
 *    assert(conshdlrdata != NULL);
 *
 *    SCIPfreeMemory(scip, &conshdlrdata);
 *
 *    SCIPconshdlrSetData(conshdlr, NULL);
 *
 *    return SCIP_OKAY;
 * }
 * \endcode
 *
 * If you have allocated memory for fields in your constraint handler data, remember to free this memory
 * before freeing the constraint handler data itself.
 * If you are using the C++ wrapper class, this method is not available.
 * Instead, just use the destructor of your class to free the member variables of your class.
 *
 * @subsection CONSHDLRCOPY
 *
 * The CONSHDLRCOPY callback is executed when the SCIP instance is copied, e.g. to solve a sub-SCIP. By defining this
 * callback as <code>NULL</code> the user disables the inclusion of the specified constraint handler into all copied SCIP
 * instances. This may deteriorate the performance of primal heuristics solving sub-SCIPs, since these constitute only
 * relaxations of the original problem if constraint handlers are missing.
 *
 * A usual implementation just
 * calls the interface method which includes the constraint handler to the model. For example, this callback is
 * implemented for the knapsack constraint handler as follows:
 *
 * \code
 * static
 * SCIP_DECL_CONSHDLRCOPY(conshdlrCopyKnapsack)
 * {
 *    assert(scip != NULL);
 *    assert(conshdlr != NULL);
 *    assert(strcmp(SCIPconshdlrGetName(conshdlr), CONSHDLR_NAME) == 0);
 *
 *    SCIP_CALL( SCIPincludeConshdlrKnapsack(scip) );
 *
 *    *valid = TRUE;
 *
 *    return SCIP_OKAY;
 * }
 * \endcode
 *
 * <b>Note:</b> If you implement this callback, take care when setting the valid pointer. The valid pointer should be
 * set to TRUE if (and only if!) you can make sure that all necessary data of the constraint handler are copied
 * correctly. If the complete problem is validly copied, i.e. if the copy methods of all problem defining plugins
 * (constraint handlers and pricers) return <code>*valid = TRUE</code>, then dual reductions found for the copied problem can be
 * transferred to the original SCIP instance. Thus, if the valid pointer is wrongly set to TRUE, it might happen that
 * optimal solutions are cut off.
 *
 * <b>Note:</b> If you implement this callback and the constraint handler needs constraints (see CONSHDLR_NEEDSCONS),
 * then you also need to implement the callback \ref CONSCOPY.
 *
 * @subsection CONSINIT
 *
 * The CONSINIT callback is executed after the problem is transformed.
 * The constraint handler may, e.g., use this call to replace the original variables in its constraints by transformed
 * variables, or to initialize its statistical constraint handler data.
 *
 * @subsection CONSEXIT
 *
 * The CONSEXIT callback is executed before the transformed problem is freed.
 * In this method, the constraint handler should free all resources that were allocated for the solving process.
 *
 * @subsection CONSINITPRE
 *
 * The CONSINITPRE callback is executed before the preprocessing is started, even if presolving is turned off.
 * The constraint handler may use this call to initialize its presolving data, or to modify its constraints
 * before the presolving process begins.
 * Necessary constraint modifications that have to be performed even if presolving is turned off should be done here
 * or in the presolving deinitialization call.
 *
 * @subsection CONSEXITPRE
 *
 * The CONSEXITPRE callback is executed after the preprocessing has been finished, even if presolving is turned off.
 * The constraint handler may use this call e.g. to clean up its presolving data, or to finally modify its constraints
 * before the branch-and-bound process begins.
 * Necessary constraint modifications that have to be performed even if presolving is turned off should be done here
 * or in the presolving initialization call.
 * Besides necessary modifications and clean up, no time consuming operations should be done.
 *
 * @subsection CONSINITSOL
 *
 * The CONSINITSOL callback is executed when the presolving is finished and the branch-and-bound process is about to
 * begin.
 * The constraint handler may use this call to initialize its branch-and-bound specific data.
 *
 * @subsection CONSEXITSOL
 *
 * The CONSEXITSOL callback is executed before the branch-and-bound process is freed.
 * The constraint handler should use this call to clean up its branch-and-bound data, in particular to release
 * all LP rows that it has created or captured.
 *
 * @subsection CONSDELETE
 *
 * The CONSDELETE callback is executed if a constraint should be freed.
 * You can think of it as the destructor of a single constraint.
 * In the callback, you have to free the given constraint data.
 * The CONSDELETE callback is therefore the counterpart of the SCIPcreateCons...() interface method and the CONSTRANS
 * method.
 *
 * @subsection CONSTRANS
 *
 * The CONSTRANS method is called for each constraint of the constraint handler, when the user starts the solving
 * process.
 * It has to copy the original constraint data of the constraint to the memory for the transformed problem.
 * You can think of it as a copy constructor for a single constraint.
 *
 * The original model is copied in order to protect it from transformations that are applied during the solving process,
 * in particular during preprocessing.
 * Preprocessing and solving always operates on the transformed problem.
 * If the solving process data are freed, the original data still exist and the user can, e.g., modify the problem and
 * restart the solving process.
 *
 * If you do not implement the CONSTRANS method, a transformed constraint is created with the same flags and the
 * same constraint data pointer.
 * That means, the transformed constraint points to the original constraint data.
 * This is okay, as long as the constraint data is not changed during the solving process.
 * If you want to implement preprocessing methods or other methods that modify the constraint data, you have to
 * implement the CONSTRANS method and create a copy of the constraint data.
 *
 * Here is an example, which is taken from the \ref cons_knapsack.h "knapsack constraint handler":
 * \code
 * static
 * SCIP_DECL_CONSTRANS(consTransKnapsack)
 * {
 *    SCIP_CONSHDLRDATA* conshdlrdata;
 *    SCIP_CONSDATA* sourcedata;
 *    SCIP_CONSDATA* targetdata;
 *
 *    assert(conshdlr != NULL);
 *    assert(strcmp(SCIPconshdlrGetName(conshdlr), CONSHDLR_NAME) == 0);
 *    assert(SCIPgetStage(scip) == SCIP_STAGE_TRANSFORMING);
 *    assert(sourcecons != NULL);
 *    assert(targetcons != NULL);
 *
 *    sourcedata = SCIPconsGetData(sourcecons);
 *    assert(sourcedata != NULL);
 *    assert(sourcedata->row == NULL);
 *
 *    conshdlrdata = SCIPconshdlrGetData(conshdlr);
 *    assert(conshdlrdata != NULL);
 *    assert(conshdlrdata->eventhdlr != NULL);
 *
 *    SCIP_CALL( consdataCreate(scip, &targetdata, conshdlrdata->eventhdlr,
 *          sourcedata->nvars, sourcedata->vars, sourcedata->weights, sourcedata->capacity) );
 *
 *    SCIP_CALL( SCIPcreateCons(scip, targetcons, SCIPconsGetName(sourcecons), conshdlr, targetdata,
 *          SCIPconsIsInitial(sourcecons), SCIPconsIsSeparated(sourcecons), SCIPconsIsEnforced(sourcecons),
 *          SCIPconsIsChecked(sourcecons), SCIPconsIsPropagated(sourcecons),
 *          SCIPconsIsLocal(sourcecons), SCIPconsIsModifiable(sourcecons),
 *          SCIPconsIsDynamic(sourcecons), SCIPconsIsRemovable(sourcecons), SCIPconsIsStickingAtNode(sourcecons)) );
 *
 *    return SCIP_OKAY;
 * }
 * \endcode
 *
 * @subsection CONSINITLP
 *
 * The CONSINITLP callback is executed before the first LP relaxation is solved.
 * It should add the LP relaxations of all "initial" constraints to the LP. The method should scan the constraints
 * array for constraints that are marked initial via calls to SCIPconsIsInitial() and put the LP relaxation
 * of all initial constraints to the LP with calls to SCIPaddCut().
 *
 * @subsection CONSSEPALP
 *
 * The CONSSEPALP callback is executed during the price-and-cut loop of the subproblem processing.
 * It should try to generate cutting planes for the constraints of the constraint handler in order to separate
 * the current LP solution.
 * The method is called in the LP solution loop, which means that a valid LP solution exists.
 *
 * Usually, a separation callback searches and produces cuts, that are added with a call to SCIPaddCut().
 * If the cut should be remembered in the global cut pool, it may also call SCIPaddPoolCut().
 * However, the callback may also produce domain reductions or add other constraints.
 *
 * The CONSSEPALP callback has the following options:
 *  - detecting that the node is infeasible in the variables' bounds and can be cut off (result SCIP_CUTOFF)
 *  - adding an additional constraint (result SCIP_CONSADDED)
 *  - reducing a variable's domain (result SCIP_REDUCEDDOM)
 *  - adding a cutting plane to the LP (result SCIP_SEPARATED)
 *  - stating that the separator searched, but did not find domain reductions, cutting planes, or cut constraints
 *    (result SCIP_DIDNOTFIND)
 *  - stating that the separator was skipped (result SCIP_DIDNOTRUN)
 *  - stating that the separator was skipped, but should be called again (result SCIP_DELAYED)
 *  - stating that a new separation round should be started without calling the remaining separator methods (result SCIP_NEWROUND)
 *
 * Please see also the @ref CONS_ADDITIONALPROPERTIES section to learn about the properties
 * CONSHDLR_SEPAFREQ, CONSHDLR_SEPAPRIORITY, and CONSHDLR_DELAYSEPA, which influence the behaviour of SCIP
 * calling CONSSEPALP.
 *
 * @subsection CONSSEPASOL
 *
 * The CONSSEPASOL callback is executed during separation loop on arbitrary primal solutions.
 * It should try to generate cutting planes for the constraints of the constraint handler in order to separate
 * the given primal solution.
 * The method is not called in the LP solution loop, which means that there is no valid LP solution.
 *
 * Usually, a separation callback searches and produces cuts, that are added with a call to SCIPaddCut().
 * If the cut should be remembered in the global cut pool, it may also call SCIPaddPoolCut().
 * However, the callback may also produce domain reductions or add other constraints.
 *
 * The CONSSEPASOL callback has the following options:
 *  - detecting that the node is infeasible in the variables' bounds and can be cut off (result SCIP_CUTOFF)
 *  - adding an additional constraint (result SCIP_CONSADDED)
 *  - reducing a variable's domain (result SCIP_REDUCEDDOM)
 *  - adding a cutting plane to the LP (result SCIP_SEPARATED)
 *  - stating that the separator searched, but did not find domain reductions, cutting planes, or cut constraints
 *    (result SCIP_DIDNOTFIND)
 *  - stating that the separator was skipped (result SCIP_DIDNOTRUN)
 *  - stating that the separator was skipped, but should be called again (result SCIP_DELAYED)
 *  - stating that a new separation round should be started without calling the remaining separator methods (result SCIP_NEWROUND)
 *
 * Please see also the @ref CONS_ADDITIONALPROPERTIES section to learn about the properties
 * CONSHDLR_SEPAFREQ, CONSHDLR_SEPAPRIORITY, and CONSHDLR_DELAYSEPA, which influence the behaviour of SCIP
 * calling CONSSEPASOL.
 *
 * @subsection CONSPROP
 *
 * The CONSPROP callback is called during the subproblem processing.
 * It should propagate the constraints, which means that it should infer reductions in the variables' local bounds
 * from the current local bounds.
 * This technique, which is the main workhorse of constraint programming, is called "node preprocessing" in the
 * Integer Programming community.
 *
 * The CONSPROP callback has the following options:
 *  - detecting that the node is infeasible in the variables' bounds and can be cut off (result SCIP_CUTOFF)
 *  - reducing a variable's domain (result SCIP_REDUCEDDOM)
 *  - stating that the propagator searched, but did not find domain reductions, cutting planes, or cut constraints
 *    (result SCIP_DIDNOTFIND)
 *  - stating that the propagator was skipped (result SCIP_DIDNOTRUN)
 *  - stating that the propagator was skipped, but should be called again (result SCIP_DELAYED)
 *
 * Please see also the @ref CONS_ADDITIONALPROPERTIES section to learn about the properties
 * CONSHDLR_PROPFREQ, CONSHDLR_DELAYPROP, and CONSHDLR_PROP_TIMING, which influence the behaviour of SCIP
 * calling CONSPROP.
 *
 * @subsection CONSRESPROP
 *
 * If the constraint handler should support \ref CONF "conflict analysis", it has to supply a CONSRESPROP method.
 * It also should call SCIPinferVarLbCons() or SCIPinferVarUbCons() in domain propagation instead of SCIPchgVarLb() or
 * SCIPchgVarUb() in order to deduce bound changes on variables.
 * In the SCIPinferVarLbCons() and SCIPinferVarUbCons() calls, the handler provides the constraint that deduced the
 * variable's bound change, and an integer value <code>inferinfo</code> that can be arbitrarily chosen.
 *
 * The propagation conflict resolving method CONSRESPROP must then be implemented to provide the "reasons" for the bound
 * changes, i.e., the bounds of variables at the time of the propagation, which forced the constraint to set the
 * conflict variable's bound to its current value. It can use the <code>inferinfo</code> tag to identify its own propagation rule
 * and thus identify the "reason" bounds. The bounds that form the reason of the assignment must then be provided by
 * calls to SCIPaddConflictLb() and SCIPaddConflictUb() in the propagation conflict resolving method.
 *
 * <b>Note:</b> The fact that <code>inferinfo</code> is an integer, as opposed to an arbitrary data object, is a compromise between space and speed. Sometimes a propagator would
 * need more information to efficiently infer the original propagation steps that lead to the conflict. This would,
 * however, require too much space. In the extreme, the original propagation steps have to be repeated.
 *
 * For example, the \ref cons_logicor.h "logicor constraint" \f$c = x \vee y \vee z\f$ fixes variable \f$z\f$ to TRUE (i.e., changes the lower
 * bound of \f$z\f$ to 1.0), if both, \f$x\f$ and \f$y\f$, are assigned to FALSE (i.e., if the upper bounds of these
 * variables are 0.0). It uses <code>SCIPinferVarLbCons(scip, z, 1.0, c, 0)</code> to apply this assignment (an
 * inference information tag is not needed by the constraint handler and is set to 0).  In the conflict analysis, the
 * constraint handler may be asked to resolve the lower bound change on \f$z\f$ with constraint \f$c\f$, that was
 * applied at a time given by a bound change index "bdchgidx".  With a call to <code>SCIPvarGetLbAtIndex(z,
 * bdchgidx)</code>, the handler can find out, that the lower bound of variable \f$z\f$ was set to 1.0 at the given
 * point of time, and should call <code>SCIPaddConflictUb(scip, x, bdchgidx)</code> and <code>SCIPaddConflictUb(scip, y,
 * bdchgidx)</code> to tell SCIP, that the upper bounds of \f$x\f$ and \f$y\f$ at this point of time were the reason for
 * the deduction of the lower bound of \f$z\f$.
 *
 * If conflict analysis should not be supported, the method has to set the result code to SCIP_DIDNOTFIND.  Although
 * this is a viable approach to circumvent the implementation of the usually rather complex conflict resolving method, it
 * will make the conflict analysis less effective. We suggest to first omit the conflict resolving method and check how
 * effective the \ref CONSPROP "propagation method" is. If it produces a lot of propagations for your application, you definitely should
 * consider implementing the conflict resolving method.
 *
 * @subsection CONSPRESOL
 *
 * The CONSPRESOL callback is called during preprocessing.
 * It should try to tighten the domains of the variables, tighten the coefficients of the constraints of the constraint
 * handler, delete redundant constraints, aggregate and fix variables if possible, and upgrade constraints to more
 * specific types.
 *
 * If the CONSPRESOL callback applies changes to the constraint data, you also have to implement the \ref CONSTRANS callback
 * in order to copy the constraint data to the transformed problem space and protect the original problem from the
 * preprocessing changes.
 *
 * To inform SCIP that the presolving method found a reduction the result pointer has to be set in a proper way.
 * The following options are possible:
 *
 *  - SCIP_UNBOUNDED  : at least one variable is not bounded by any constraint in objective direction
 *  - SCIP_CUTOFF     : at least one constraint is infeasible in the variable's bounds
 *  - SCIP_SUCCESS    : the presolver found a reduction
 *  - SCIP_DIDNOTFIND : the presolver searched, but did not find a presolving change
 *  - SCIP_DIDNOTRUN  : the presolver was skipped
 *  - SCIP_DELAYED    : the presolver was skipped, but should be called again
 *
 * Please see also the @ref CONS_ADDITIONALPROPERTIES section to learn about the properties
 * CONSHDLR_MAXPREROUNDS and CONSHDLR_DELAYPRESOL, which influence the behaviour of SCIP
 * calling CONSPRESOL.
 *
 * @subsection CONSACTIVE
 *
 * The CONSACTIVE callback method is called each time a constraint of the constraint handler is activated.
 * For example, if a constraint is added locally to a subproblem, the CONSACTIVE callback is called whenever the
 * search enters the subtree where the constraint exists.
 *
 * @subsection CONSDEACTIVE
 *
 * The CONSDEACTIVE callback method is called each time a constraint of the constraint handler is deactivated.
 * For example, if a constraint is added locally to a subproblem, the CONSDEACTIVE callback is called whenever the
 * search leaves the subtree where the constraint exists.
 *
 * @subsection CONSENABLE
 *
 * The CONSENABLE callback method is called each time a constraint of the constraint handler is enabled.
 * Constraints might be active without being enabled. In this case, only the feasibility checks are executed,
 * but domain propagation and separation is skipped.
 *
 * @subsection CONSDISABLE
 *
 * The CONSDISABLE callback method is called each time a constraint of the constraint handler is disabled.
 *
 * @subsection CONSPRINT
 *
 * The CONSPRINT callback method is called, when the user asks SCIP to display the problem to the screen
 * or save the problem into a file. This is, however, only the case if the user requested the CIP format.
 * For more details about reading and writing with SCIP we refer to the \ref READER "file readers". In this
 * callback method the constraint handler should display the data of the constraint in an appropriate form.
 * The output format that is defined by the CONSPRINT callbacks is called CIP format.
 * In later versions of SCIP, the constraint handlers should also be able to parse (i.e., read) constraints
 * which are given in CIP format.
 *
 * @subsection CONSCOPY
 *
 * The CONSCOPY callback method is used whenever constraints should be copied from one SCIP instance into another SCIP
 * instance. This method comes with the necessary parameters to do so, most importantly with a mapping of the variables of the
 * source SCIP instance to the corresponding variables of the target SCIP instance, and a mapping for the constraints
 * in the same way. For a complete list of all arguments of this callback method see type_cons.h.
 *
 * To get the corresponding target variable of a given source variable, you can use the variable map directly:
 *
 * \code
 * targetvar = (SCIP_VAR*) (size_t) SCIPhashmapGetImage(varmap, sourcevar);
 * \endcode
 *
 * We recommend, however, to use the method SCIPgetVarCopy() which gets besides others the variable map and the constraint map as input
 * and returns the requested target variable. The advantage of using SCIPgetVarCopy() is that in the case
 * the required variable does not yet exist, it is created and added to the copy automatically:
 *
 * \code
 * SCIP_CALL( SCIPgetVarCopy(sourcescip, scip, sourcevar, &targetvar, varmap, consmap, global) );
 * \endcode
 *
 * Finally, the result pointer <code>valid</code> has to be set to TRUE if (and only if!) the copy process was successful.
 *
 * <b>Note:</b> Be careful when setting the valid pointer. If you set the valid pointer to TRUE, but the constraint was
 * not copied one-to-one, then optimal solutions might be cut off during the search (see section
 * CONSHDLRCOPY above).
 *
 * For an example implementation we refer to cons_linear.h. Additional documentation and the complete list of all
 * parameters can be found in the file in type_cons.h.
 *
 * @subsection CONSPARSE
 *
 * This method is the counter part to CONSPRINT. The ideal idea is that a constraint handler is able to parse the output
 * which it generated via the CONSPRINT method and creates the corresponding constraint. If the parsing was successfully
 * the result pointer success should be set to TRUE. An example implementation can be found in the \ref cons_linear.h
 * "linear constraint handler".
 *
 * @subsection CONSDELVARS
 *
 * This method should iterate over the given constraints and delete all variables that were marked for deletion by SCIPdelVar().
 * Variable deletion is especially interesting for branch-cut-and-price applications. If your constraint handler allows
 * the addition of variables during the solving process (see "modifiable" attribute of constraints), then you might also want to
 * implement this callback. This would allow you to not only create variables during solving, but also remove them dynamically
 * from the problem to reduce memory consumption in case they are no longer necessary.
 * During presolving, SCIP may also find that some variables are not needed anymore and then try
 * to delete them. Thus, if you do not implement this callback, the constraint handler should capture its variables via
 * SCIPcaptureVar() to prevent SCIP from erroneously deleting them.
 *
 * Additional documentation and the complete list of all parameters can be found in the file type_cons.h.
 *
 * @subsection CONSGETVARS
 *
 * The CONSGETVARS callback of a constraint handler can be implemented to give access to the constraint variables
 * as array, independently from the internal data structure of the constraint. The buffer array
 * is already passed, together with its length. Consider implementing @ref CONSGETNVARS, too, to have
 * information about the number of variables in this constraint.
 *
 * @subsection CONSGETNVARS
 *
 * This callback can be implemented to return the number of variables involved into a particular constraint.
 * In order to have access to the variable pointers, consider implementing @ref CONSGETVARS.
 *
 * @section CONS_FURTHERINFO Further documentation
 *
 * Further documentation can be found in @ref type_cons.h for callback descriptions and a complete
 * list of all callback parameters, or in @ref scip.h
 * for globally available functions.
 */

/*--+----1----+----2----+----3----+----4----+----5----+----6----+----7----+----8----+----9----+----0----+----1----+----2*/
/**@page PRICER How to add variable pricers
 *
 * A pricer performs the dynamic generation of new variables in a column generation algorithm.
 * It is an algorithmic representation of a (usually exponential) number of variables.
 * The \ref PRICERREDCOST and \ref PRICERFARKAS methods are called after each LP solve to generate additional
 * variables which may improve the objective value or decrease the LP infeasibility, respectively.
 * \n
 * A complete list of all pricers contained in this release can be found \ref PRICERS "here".
 *
 * If the pricer finds one or more variables with negative reduced costs or negative Farkas value, it should
 * call SCIPcreateVar() and SCIPaddPricedVar() to create and add the variable to the problem. Additionally,
 * the pricer has to add the variable to all constraints in which it appears. Therefore, a pricer needs to
 * know the constraints of the model and their meaning. Note that all constraints for which additional variables
 * are generated by a pricer have to be flagged as "modifiable" in the SCIPcreateCons() call.
 *
 * We now explain how users can add their own pricers.
 * For example, look into the stable set pricer for the coloring problem (examples/Coloring/src/pricer_coloring.c) of the
 * Coloring example project.
 * The example is written in C. C++ users can easily adapt the code by using the scip::scip::ObjPricer wrapper base class and
 * implement the scip_...() virtual methods instead of the SCIP_DECL_PRICER... callback methods.
 *
 * Additional documentation for the callback methods of a pricer can be found in the file
 * type_pricer.h.
 *
 * Notice that if your pricer cannot cope with variable bounds other than 0 and infinity, you have to mark
 * all constraints containing priced variables as modifiable, and you may have to disable reduced cost
 * strengthening by setting propagating/rootredcost/freq to -1.
 *
 * Here is what you have to do to implement a pricer:
 * -# Copy the template files src/scip/pricer_xyz.c and src/scip/pricer_xyz.h into files "pricer_mypricer.c"
 *    and "pricer_mypricer.h".
 *    \n
 *    Make sure to adjust your Makefile such that these files are compiled and linked to your project.
 * -# Use SCIPincludePricerMypricer() in order to include the pricer into your SCIP instance,
 *    e.g., in the main file of your project (see, e.g., src/main.c in the Coloring example).
 * -# Open the new files with a text editor and replace all occurrences of "xyz" by "mypricer".
 * -# Adjust the properties of the pricer (see \ref PRICER_PROPERTIES).
 * -# Define the pricer data (see \ref PRICER_DATA). This is optional.
 * -# Implement the interface methods (see \ref PRICER_INTERFACE).
 * -# Implement the fundamental callback methods (see \ref PRICER_FUNDAMENTALCALLBACKS).
 * -# Implement the additional callback methods (see \ref PRICER_ADDITIONALCALLBACKS).  This is optional.
 *
 *
 * @section PRICER_PROPERTIES Properties of a Pricer
 *
 * At the top of the new file "pricer_mypricer.c" you can find the pricer properties.
 * These are given as compiler defines.
 * In the C++ wrapper class, you have to provide the pricer properties by calling the constructor
 * of the abstract base class scip::ObjPricer from within your constructor.
 * The properties you have to set have the following meaning:
 *
 * \par PRICER_NAME: the name of the pricer.
 * This name is used in the interactive shell to address the pricer.
 * Additionally, if you are searching for a pricer with SCIPfindPricer(), this name is looked up.
 * Names have to be unique: no two pricers may have the same name.
 *
 * \par PRICER_DESC: the description of the pricer.
 * This string is printed as a description of the pricer in the interactive shell.
 *
 * \par PRICER_PRIORITY: the priority of the pricer.
 * In each pricing round during the price-and-cut loop of the subproblem processing, the included pricers are
 * called in a predefined order, which is given by the priorities of the pricers.
 * The higher the priority, the earlier the pricer is called.
 * Usually, you will have only one pricer in your application and the priority is therefore irrelevant.
 *
 * \par PRICER_DELAY: the default for whether the pricer should be delayed, if other variables with negative reduced
 * costs have already been found in the current pricing round.
 * Variables may be declared to be "removable" in the SCIPcreateVar() call. This means that SCIP may remove the variable
 * from the LP if it was inactive (i.e., sitting at zero) for a number of LP solves. Nevertheless, after the removal of the
 * column from the LP, the variable still exists, and SCIP can calculate reduced costs and add it to the LP again if
 * necessary.
 * \n
 * If the PRICER_DELAY flag is set to TRUE (which is the common setting), all those existing variables with negative reduced costs
 * are added to the LP, and the LP is resolved before the pricer is called. Thus, the pricer can assume that all existing variables
 * have non-negative reduced costs if the \ref PRICERREDCOST method is called or non-positive Farkas value if the \ref PRICERFARKAS
 * method is called.
 * \n
 * In some applications, this inner pricing loop on the already existing variables can significantly slow down the solving process,
 * since it may lead to the addition of only very few variables in each pricing round. If this is an issue in your application,
 * you should consider setting the PRICER_DELAY flag to FALSE. You must, however, be aware of the fact that there may be already
 * existing variables with negative reduced costs. For example, this may lead to the issue that your pricer generates the same
 * variable twice. In some models, this is not critical because an optimal solution would choose only one of the two identical
 * variables anyway, but for other models this can lead to wrong results because the duplication of a variable essentially doubles
 * the upper bound of the variable.
 *
 *
 * @section PRICER_DATA Pricer Data
 *
 * Below the header "Data structures" you can find a struct which is called "struct SCIP_PricerData".
 * In this data structure, you can store the data of your pricer. For example, it may be convenient to store pointers to the
 * constraints of the problem instance here, because the pricer has to add variables to those constraints.
 * If you are using C++, you can add pricer data, as usual, as object variables to your class.
 * \n
 * Defining pricer data is optional. You can leave the struct empty.
 *
 *
 * @section PRICER_INTERFACE Interface Methods
 *
 * At the bottom of "pricer_mypricer.c" you can find the interface method SCIPincludePricerMypricer(), which also appears in "pricer_mypricer.h".
 * It is called by the user, if (s)he wants to include the pricer, i.e., if (s)he wants to solve a model for which variables should
 * be generated by this pricer.
 *
 * This method only has to be adjusted slightly.
 * It is responsible for notifying SCIP of the presence of the pricer. For this, you can either call SCIPincludePricer(),
 * or SCIPincludePricerBasic() since SCIP version 3.0. In the latter variant, \ref PRICER_ADDITIONALCALLBACKS "additional callbacks"
 * must be added via setter functions as, e.g., SCIPsetPricerCopy(). We recommend this latter variant because
 * it is more stable towards future SCIP versions which might have more callbacks, whereas source code using the first
 * variant must be manually adjusted with every SCIP release containing new callbacks for pricers in order to compile.
 *
 *
 * In addition, the pricer has to be activated before the solution process starts, like it is done
 * in the reader of the Coloring example (examples/Coloring/src/reader_col.c) by calling
 * \code
 * SCIP_CALL( SCIPactivatePricer(scip, SCIPfindPricer(scip, "coloring")) );
 * \endcode
 *
 * If you are using pricer data, you have to allocate the memory for the data at this point.
 * You can do this by calling:
 * \code
 * SCIP_CALL( SCIPallocMemory(scip, &pricerdata) );
 * \endcode
 * You also have to initialize the fields in struct SCIP_PricerData afterwards.
 *
 * You may also add user parameters for your pricer, see the method SCIPincludePricerColoring() in the pricer of the Coloring example
 * for an example of how to add user parameters.
 *
 *
 * @section PRICER_FUNDAMENTALCALLBACKS Fundamental Callback Methods of a Pricer
 *
 * The fundamental callback methods have to be implemented in order to obtain an operational algorithm.
 * They are passed together with the pricer itself to SCIP using SCIPincludePricer() or SCIPincludePricerBasic(),
 * see @ref PRICER_INTERFACE.
 *
 * In the case of a pricer, there are two fundamental callback methods, namely the @ref PRICERREDCOST and the
 * @ref PRICERFARKAS callbacks, which both search for new variables and add them to the problem.
 * These methods have to be implemented for every pricer; the other callback methods are optional.
 * In the C++ wrapper class scip::ObjPricer, the scip_redcost() method (which corresponds to the PRICERREDCOST callback)
 * is a virtual abstract member function. You have to implement it in order to be able to construct an object of your
 * pricer class.
 *
 * Additional documentation for the callback methods can be found in type_pricer.h.
 *
 * @subsection PRICERREDCOST
 *
 * The PRICERREDCOST callback is called inside the price-and-cut loop of the subproblem solving process if the current LP relaxation
 * is feasible.
 * It should search for additional variables that can contribute to improve the current LP's solution value.
 * In standard branch-and-price, these are variables with negative dual feasibility, that is negative
 * reduced costs for non-negative variables, positive reduced costs for non-positive variables,
 * and non-zero reduced costs for variables that can be negative and positive.
 *
 * Whenever the pricer finds a variable with negative dual feasibility, it should call SCIPcreateVar()
 * and SCIPaddPricedVar() to add the variable to the problem. Furthermore, it should call the appropriate
 * methods of the constraint handlers to add the necessary variable entries to the constraints, see pub_cons.h.
 *
 * In the usual case that the pricer either adds a new variable or ensures that there are no further variables with negative dual feasibility,
 * the result pointer should be set to SCIP_SUCCESS. Only if the pricer aborts pricing without creating a new variable, but
 * there might exist additional variables with negative dual feasibility, the result pointer should be set to SCIP_DIDNOTRUN.
 * In this case, which sometimes is referred to as "early branching", the LP solution will not be used as a lower bound.
 * The pricer can, however, store a valid lower bound in the <code>lowerbound</code> pointer.
 *
 * Pricers usually need the dual LP solution as input for the pricing algorithm.
 * Since SCIP does not know the semantics of the individual constraints in the problem, the dual solution
 * has to be provided by the constraint handlers.
 * For example, the \ref cons_setppc.h "setppc constraint handler", which deals with set partitioning, packing, and covering constraints, provides
 * the method SCIPgetDualsolSetppc() to access the dual solution value for a single constraint.
 * Similarly, the dual solution of a linear constraint can be queried with the method SCIPgetDualsolLinear() of cons_linear.h.
 * The reduced costs of the existing variables can be accessed with the method SCIPgetVarRedcost().
 *
 * @subsection PRICERFARKAS
 *
 * If the current LP relaxation is infeasible, it is the task of the pricer to generate additional variables that can
 * potentially render the LP feasible again. In standard branch-and-price, these are variables with positive Farkas values,
 * and the PRICERFARKAS method should identify those variables.
 *
 * If the LP was proven to be infeasible, we have an infeasibility proof by the dual Farkas multipliers \f$y\f$.
 * With the values of \f$y\f$, an implicit inequality \f$y^T A x \ge y^T b\f$ is associated, with \f$b\f$ given
 * by the sides of the LP rows and the sign of \f$y\f$:
 *  - if \f$y_i\f$ is positive, \f$b_i\f$ is the left hand side of the row,
 *  - if \f$y_i\f$ is negative, \f$b_i\f$ is the right hand side of the row.
 *
 * \f$y\f$ is chosen in a way, such that the valid inequality  \f$y^T A x \ge y^T b\f$  is violated by all \f$x\f$,
 * especially by the (for this inequality least infeasible solution) \f$x'\f$ defined by
 *  - \f$x'_i := ub_i\f$, if \f$y^T A_i \ge 0\f$
 *  - \f$x'_i := lb_i\f$, if \f$y^T A_i < 0\f$.
 * Pricing in this case means to add variables \f$i\f$ with positive Farkas value, i.e., \f$y^T A_i x'_i > 0\f$.
 *
 * To apply Farkas pricing, the pricer needs to know the Farkas values of the constraints. Like the dual solution values for
 * feasible LP solutions, the dual Farkas values for infeasible solutions can be obtained by constraint handler interface
 * methods such as the SCIPgetDualfarkasLinear() method of the linear constraint handler.
 * The Farkas values for the bounds of the variables are just the regular reduced costs and can be accessed with SCIPgetVarRedcost().
 *
 * It is useful to note that Farkas pricing is the same as the regular pricing with a zero objective function.
 * Therefore, a typical implementation of a pricer would consist of a generic pricing algorithm that gets a dual solution and an
 * objective function vector as input and generates variables by calling SCIPcreateVar() and SCIPaddPricedVar().
 * The PRICERREDCOST callback would call this function with the regular objective function and the regular dual solution vector,
 * while the PRICERFARKAS callback would call this function with a zero objective function and the Farkas vector.
 * From a practical point of view, it is usually the simplest approach to provide just one Boolean flag to the generic pricing
 * algorithm in order to identify whether it is reduced cost or Farkas pricing. Then, the algorithm would just call the appropriate
 * methods to access the dual solution or objective function, depending on the Boolean flag.
 *
 * @section PRICER_ADDITIONALCALLBACKS Additional Callback Methods of a Pricer
 *
 * The additional callback methods do not need to be implemented in every case.
 * However, some of them have to be implemented for most applications. They can either be passed directly with
 * SCIPincludePricer() to SCIP or via specific <b>setter functions</b> after a call of SCIPincludePricerBasic(),
 * see also @ref PRICER_INTERFACE.
 *
 * @subsection PRICERFREE
 *
 * If you are using pricer data, you have to implement this method in order to free the pricer data.
 * This can be done by the following procedure:
 * \code
 * static
 * SCIP_DECL_PRICERFREE(pricerFreeMypricer)
 * {
 *    SCIP_PRICERDATA* pricerdata;
 *
 *    pricerdata = SCIPpricerGetData(pricer);
 *    assert(pricerdata != NULL);
 *
 *    SCIPfreeMemory(scip, &pricerdata);
 *
 *    SCIPpricerSetData(pricer, NULL);
 *
 *    return SCIP_OKAY;
 * }
 * \endcode
 * If you have allocated memory for fields in your pricer data, remember to free this memory
 * before freeing the pricer data itself.
 * If you are using the C++ wrapper class, this method is not available.
 * Instead, just use the destructor of your class to free the member variables of your class.
 *
 * @subsection PRICERCOPY
 *
 * The PRICERCOPY callback is executed when the SCIP instance is copied, e.g. to solve a sub-SCIP. By defining this
 * callback as <code>NULL</code> the user disables the inclusion of the pricer into all copied SCIP
 * instances. This means that primal heuristics will work on a sub-SCIP that contains only a part of the variables
 * and no variables are priced in during the solving process of the sub-SCIP. Therefore, primal solutions found in the
 * copied problem are typically still valid for the original problem and used for its solving process,
 * but dual reductions cannot be transferred to the original problem.
 *
 * <b>Note:</b> If you implement this callback, be careful when setting the valid pointer. The valid pointer should be
 * set to TRUE if (and only if!) you can make sure that all necessary data of the pricer are copied
 * correctly. If the complete problem is validly copied, i.e. if the copy methods of all problem defining plugins
 * (constraint handlers and pricers) return <code>*valid = TRUE</code>, then dual reductions found for the copied problem can be
 * transferred to the original SCIP instance. Thus, if the valid pointer is wrongly set to TRUE, it might happen that
 * optimal solutions are cut off.
 *
 * @subsection PRICERINIT
 *
 * The PRICERINIT callback is executed after the problem is transformed.
 * The pricer may, e.g., use this call to replace the original constraints stored in its pricer data by transformed
 * constraints, or to initialize other elements of its pricer data.
 *
 * @subsection PRICEREXIT
 *
 * The PRICEREXIT callback is executed before the transformed problem is freed.
 * In this method, the pricer should free all resources that have been allocated for the solving process in PRICERINIT.
 *
 * @subsection PRICERINITSOL
 *
 * The PRICERINITSOL callback is executed when the presolving is finished and the branch-and-bound process is about to begin.
 * The pricer may use this call to initialize its branch-and-bound specific data.
 *
 * @subsection PRICEREXITSOL
 *
 * The PRICEREXITSOL callback is executed before the branch-and-bound process is freed.
 * The pricer should use this call to clean up its branch-and-bound data, which was allocated in PRICERINITSOL.
 *
 * @section PRICER_REMARKS Further remarks
 *
 * If you use your own branching rule (e.g., to branch on constraints), make sure that it is able to branch on \a "pseudo solutions".
 * Otherwise, SCIP will use its default branching rules, if necessary (which all branch on variables). This
 * could disturb the pricing problem or branching might not even be possible, e.g., if all variables created thus far have already been fixed.
 *
 * Note that if the original problem is a maximization problem, SCIP will transform the problem into a minimization
 * problem by multiplying the objective function by -1. The pricer has to take care of this by multiplying
 * the original objective function value of all variables created during the solving process by -1.
 *
 * In some cases, bounds on variables are implicitly enforced by constraints of the problem and the objective function.
 * Therefore, these bounds do not need to be added to the LP explicitly, which has the advantage that the pricing routine does not need to
 * care about the corresponding dual values.
 * We call these bounds lazy bounds, they may be set by SCIPchgVarLbLazy() and SCIPchgVarUbLazy() for upper or lower bounds, respectively.
 * If the lazy bound is tighter than the local bound, the corresponding bound is not put into the LP.
 * In diving mode, lazy bounds are explicitly put into the LP, because changing the objective (which is only possible in diving)
 * might reverse the implicitly given bounds. When diving is finished, the bounds are again removed from the LP.
 */

/*--+----1----+----2----+----3----+----4----+----5----+----6----+----7----+----8----+----9----+----0----+----1----+----2*/
/**@page PRESOL How to add presolvers
 *
 * Presolvers are used to reduce the size of the model by removing irrelevant information like redundant constraints,
 * to strengthen the LP relaxation by exploiting integrality information, and to extract useful information in the
 * presolving step.
 * Constraint based presolving is done in the CONSPRESOL callback methods of the constraint handlers, see \ref CONSPRESOL.
 * The presolver plugins complement the constraint based presolving by additional, usually optimality based, presolving
 * reductions.
 * \n
 * A complete list of all presolvers contained in this release can be found \ref PRESOLVERS "here".
 *
 * We now explain how users can add their own presolvers.
 * Take the dual fixing presolver (src/scip/presol_dualfix.c) as an example.
 * As all other default plugins, it is written in C. C++ users can easily adapt the code by using the scip::ObjPresol wrapper
 * base class and implement the scip_...() virtual methods instead of the SCIP_DECL_PRESOL... callback methods.
 *
 * Additional documentation for the callback methods of a presolver, in particular for their input parameters,
 * can be found in the file type_presol.h.
 *
 * Here is what you have to do to implement a presolver:
 * -# Copy the template files src/scip/presol_xyz.c and src/scip/presol_xyz.h into files named "presol_mypresolver.c"
 *    and "presol_mypresolver.h".
 *    \n
 *    Make sure to adjust your Makefile such that these files are compiled and linked to your project.
 * -# Use SCIPincludePresolMypresolver() in order to include the presolver into your SCIP instance,
 *    e.g., in the main file of your project (see, e.g., src/main.c in the Coloring example).
 * -# Open the new files with a text editor and replace all occurrences of "xyz" by "mypresolver".
 * -# Adjust the properties of the presolver (see \ref PRESOL_PROPERTIES).
 * -# Define the presolver data (see \ref PRESOL_DATA). This is optional.
 * -# Implement the interface methods (see \ref PRESOL_INTERFACE).
 * -# Implement the fundamental callback methods (see \ref PRESOL_FUNDAMENTALCALLBACKS).
 * -# Implement the additional callback methods (see \ref PRESOL_ADDITIONALCALLBACKS). This is optional.
 *
 *
 * @section PRESOL_PROPERTIES Properties of a Presolver
 *
 * At the top of the new file "presol_mypresolver.c", you can find the presolver properties.
 * These are given as compiler defines.
 * In the C++ wrapper class, you have to provide the presolver properties by calling the constructor
 * of the abstract base class scip::ObjPresol from within your constructor.
 * The properties you have to set have the following meaning:
 *
 * \par PRESOL_NAME: the name of the presolver.
 * This name is used in the interactive shell to address the presolver.
 * Additionally, if you are searching for a presolver with SCIPfindPresol(), this name is looked up.
 * Names have to be <b>unique</b>: no two presolvers may have the same name.
 *
 * \par PRESOL_DESC: the description of the presolver.
 * This string is printed as a description of the presolver in the interactive shell.
 *
 * \par PRESOL_PRIORITY: the priority of the presolver.
 * In each presolving round, the presolvers and presolving methods of the constraint handlers are called in
 * a predefined order, which is given by the priorities of the presolvers and the check priorities of the
 * constraint handlers, see \ref CONS_PROPERTIES.
 * First, the presolvers with non-negative priority are called in the order of decreasing priority.
 * Next, the presolving methods of the different constraint handlers are called in the order of decreasing check
 * priority.
 * Finally, the presolvers with negative priority are called in the order of decreasing priority.
 * \n
 * The priority of the presolver should be set according to the complexity of the presolving algorithm and the impact of the reduction:
 * presolvers that provide fast algorithms that usually have a high impact (i.e., remove lots of variables or tighten
 * bounds of many variables) should have a high priority. An easy way to list the
 * priorities of all presolvers and constraint handlers is to type "display presolvers" and "display conshdlrs" in
 * the interactive shell of SCIP.
 *
 * \par PRESOL_MAXROUNDS: the default maximal number of rounds the presolver participates in.
 * The presolving is conducted in rounds: the presolvers and presolving methods of the constraint handlers
 * are called iteratively until no more reductions have been found or some other abort criterion applies.
 * The "maxrounds" parameter of a presolver imposes a limit on the number of presolving rounds in which the
 * presolver is called. The PRESOL_MAXROUNDS property specifies the default value for this parameter.
 * A value of -1 represents an unlimited number of rounds.
 *
 * \par PRESOL_DELAY: the default for whether the presolver should be delayed, if other presolvers found reductions.
 * If the presolver is marked to be delayed, it is only executed if no other presolvers found a reduction during the current
 * presolving round.
 * If the presolver is very expensive, you may want to mark it to be delayed until all cheap presolving methods have been executed.
 *
 *
 * @section PRESOL_DATA Presolver Data
 *
 * Below the header "Data structures" you can find a struct which is called "struct SCIP_PresolData".
 * In this data structure, you can store the data of your presolver. For example, you should store the adjustable parameters
 * of the presolver in this data structure.
 * If you are using C++, you can add presolver data as usual as object variables to your class.
 * \n
 * Defining presolver data is optional. You can leave this struct empty.
 *
 *
 * @section PRESOL_INTERFACE Interface Methods
 *
 * At the bottom of "presol_mypresolver.c", you can find the interface method SCIPincludePresolMypresolver(),
 * which also appears in "presol_mypresolver.h"
 * SCIPincludePresolMypresolver() is called by the user, if (s)he wants to include the presolver,
 * i.e., if (s)he wants to use the presolver in his/her application.
 *
 * This method only has to be adjusted slightly.
 * It is responsible for notifying SCIP of the presence of the presolver. For this, you can either call SCIPincludePresol(),
 * or SCIPincludePresolBasic() since SCIP version 3.0. In the latter variant, \ref PRESOL_ADDITIONALCALLBACKS "additional callbacks"
 * must be added via setter functions as, e.g., SCIPsetPresolCopy(). We recommend this latter variant because
 * it is more stable towards future SCIP versions which might have more callbacks, whereas source code using the first
 * variant must be manually adjusted with every SCIP release containing new callbacks for presolvers in order to compile.
 *
 * If you are using presolver data, you have to allocate the memory for the data at this point.
 * You can do this by calling:
 * \code
 * SCIP_CALL( SCIPallocMemory(scip, &presoldata) );
 * \endcode
 * You also have to initialize the fields in struct SCIP_PresolData afterwards. For freeing the
 * presolver data, see \ref PRESOLFREE.
 *
 * You may also add user parameters for your presolver, see \ref PARAM for how to add user parameters and
 * the method SCIPincludePresolTrivial() in src/scip/presol_trivial.c for an example.
 *
 *
 * @section PRESOL_FUNDAMENTALCALLBACKS Fundamental Callback Methods of a Presolver
 *
 * The fundamental callback methods of the plugins are the ones that have to be implemented in order to obtain
 * an operational algorithm.
 * They are passed together with the presolver itself to SCIP using SCIPincludePresol() or SCIPincludePresolBasic(),
 * see @ref PRESOL_INTERFACE.
 *
 *  Presolver plugins have only one fundamental callback method, namely the @ref PRESOLEXEC method.
 * This method has to be implemented for every presolver; the other callback methods are optional.
 * In the C++ wrapper class scip::ObjPresol, the scip_exec() method (which corresponds to the PRESOLEXEC callback) is a virtual
 * abstract member function.
 * You have to implement it in order to be able to construct an object of your presolver class.
 *
 * Additional documentation for the callback methods, in particular to their input parameters,
 * can be found in type_presol.h.
 *
 * @subsection PRESOLEXEC
 *
 * The PRESOLEXEC callback is called inside the presolving loop and should perform the actual presolving reductions.
 * It should inspect the problem instance at hand and simplify it by tightening bounds of variables, aggregating or fixing
 * variables, changing the type of variables, modifying the graph that represents the instance of your application, and
 * the like.
 *
 * Typical methods called by a presolver are, for example, SCIPchgVarType(), SCIPfixVar(), SCIPaggregateVars(), SCIPtightenVarLb(),
 * and SCIPtightenVarUb().
 *
 *
 * @section PRESOL_ADDITIONALCALLBACKS Additional Callback Methods of a Presolver
 *
 * The additional callback methods do not need to be implemented in every case. However, some of them have to be
 * implemented for most applications, they can be used, for example, to initialize and free private data.
 * Additional callbacks can either be passed directly with SCIPincludePresol() to SCIP or via specific
 * <b>setter functions</b> after a call of SCIPincludePresolBasic(), see also @ref PRESOL_INTERFACE.
 *
 * @subsection PRESOLFREE
 *
 * If you are using presolver data (see \ref PRESOL_DATA and \ref PRESOL_INTERFACE), you have to implement this method in order to free the presolver data.
 * This can be done by the following procedure:
 * \code
 * static
 * SCIP_DECL_PRESOLFREE(presolFreeMypresolver)
 * {
 *    SCIP_PRESOLDATA* presoldata;
 *
 *    presoldata = SCIPpresolGetData(presol);
 *    assert(presoldata != NULL);
 *
 *    SCIPfreeMemory(scip, &presoldata);
 *
 *    SCIPpresolSetData(presol, NULL);
 *
 *    return SCIP_OKAY;
 * }
 * \endcode
 * If you have allocated memory for fields in your presolver data, remember to free this memory
 * before freeing the presolver data itself.
 * If you are using the C++ wrapper class, this method is not available.
 * Instead, just use the destructor of your class to free the member variables of your class.
 *
 * @subsection PRESOLINIT
 *
 * The PRESOLINIT callback is executed after the problem is transformed.
 * The presolver may, e.g., use this call to initialize its presolver data.
 * The difference between the original and the transformed problem is explained in
 * "What is this thing with the original and the transformed problem about?" on \ref FAQ.
 *
 * @subsection PRESOLCOPY
 *
 * The PRESOLCOPY callback is executed when a SCIP instance is copied, e.g. to
 * solve a sub-SCIP. By
 * defining this callback as
 * <code>NULL</code> the user disables the execution of the specified
 * presolver for all copied SCIP instances. This may deteriorate the performance
 * of primal heuristics using sub-SCIPs.
 *
 * @subsection PRESOLEXIT
 *
 * The PRESOLEXIT callback is executed before the transformed problem is freed.
 * In this method, the presolver should free all resources that have been allocated for the solving process in PRESOLINIT.
 *
 * @subsection PRESOLINITPRE
 *
 * The PRESOLINITPRE callback is executed when the presolving is about to begin.
 * The presolver may use this call to initialize its presolving data which only need to exist during the presolving stage.
 *
 * @subsection PRESOLEXITPRE
 *
 * The PRESOLEXITPRE callback is executed after presolving finishes and before the branch-and-bound process begins.
 * The presolver should use this call to clean up its presolving data, which was allocated in PRESOLINITPRE.
 */

/*--+----1----+----2----+----3----+----4----+----5----+----6----+----7----+----8----+----9----+----0----+----1----+----2*/
/**@page SEPA How to add separators
 *
 * Separators are used to generate general purpose cutting planes.
 * Constraint based cutting planes, the second type of cutting planes in SCIP, are separated in the CONSSEPALP and
 * CONSSEPASOL callback methods of the constraint handlers, see \ref CONSSEPALP and \ref CONSSEPASOL. These cuts are
 * valid inequalities or even facets of the polyhedron described by a single constraint or a subset of the constraints of
 * a single constraint class. In contrast, general purpose cuts do not require or exploit any knowledge about the
 * underlying problem structure but use only the current LP relaxation and the integrality conditions. See also
 * "When should I implement a constraint handler, when should I implement a separator?" on \ref FAQ.
 * \n
 * A complete list of all separators contained in this release can be found \ref SEPARATORS "here".
 *
 * We now explain how users can add their own separators.
 * Take the separator for the class of Gomory mixed integer inequalities (src/scip/sepa_gomory.c) as an example.
 * As all other default plugins, it is written in C. C++ users can easily adapt the code by using the scip::ObjSepa wrapper
 * base class and implement the scip_...() virtual methods instead of the SCIP_DECL_SEPA... callback methods.
 *
 * Additional documentation for the callback methods of a separator, in particular for the input parameters,
 * can be found in the file type_sepa.h.
 *
 * Here is what you have to do to implement a separator:
 * -# Copy the template files src/scip/sepa_xyz.c and src/scip/sepa_xyz.h into files "sepa_myseparator.c"
 *    and "sepa_myseparator.h".
      \n
 *    Make sure to adjust your Makefile such that these files are compiled and linked to your project.
 * -# Use SCIPincludeSepaMyseparator() in order to include the separator into your SCIP instance,
 *    e.g., in the main file of your project (see, e.g., src/main.c in the Coloring example).
 * -# Open the new files with a text editor and replace all occurrences of "xyz" by "myseparator".
 * -# Adjust the properties of the separator (see \ref SEPA_PROPERTIES).
 * -# Define the separator data (see \ref SEPA_DATA). This is optional.
 * -# Implement the interface methods (see \ref SEPA_INTERFACE).
 * -# Implement the fundamental callback methods (see \ref SEPA_FUNDAMENTALCALLBACKS).
 * -# Implement the additional callback methods (see \ref SEPA_ADDITIONALCALLBACKS).  This is optional.
 *
 *
 * @section SEPA_PROPERTIES Properties of a Separator
 *
 * At the top of the new file "sepa_myseparator.c", you can find the separator properties.
 * These are given as compiler defines.
 * In the C++ wrapper class, you have to provide the separator properties by calling the constructor
 * of the abstract base class scip::ObjSepa from within your constructor.
 * The properties you have to set have the following meaning:
 *
 * \par SEPA_NAME: the name of the separator.
 * This name is used in the interactive shell to address the separator.
 * Additionally, if you are searching for a separator with SCIPfindSepa(), this name is looked up.
 * Names have to be unique: no two separators may have the same name.
 *
 * \par SEPA_DESC: the description of the separator.
 * This string is printed as a description of the separator in the interactive shell.
 *
 * \par SEPA_PRIORITY: the priority of the separator.
 * In each separation round during the price-and-cut loop of the subproblem processing or the separation loop
 * of the primal solution separation, the separators and separation methods of the constraint handlers are called in
 * a predefined order, which is given by the priorities of the separators and the separation priorities
 * of the constraint handlers (see \ref CONS_PROPERTIES).
 * First, the separators with non-negative priority are called in the order of decreasing priority.
 * Next, the separation methods of the constraint handlers are called in the order of decreasing separation
 * priority.
 * Finally, the separators with negative priority are called in the order of decreasing priority. An easy way to list the
 * priorities of all separators and constraint handlers is to type "display separators" and "display conshdlrs" in
 * the interactive shell.
 * \n
 * The priority of the separator should be set according to the complexity of the cut separation algorithm and the
 * impact of the resulting cuts: separators that provide fast algorithms that usually have a high impact (i.e., cut off
 * a large portion of the LP relaxation) should have a high priority.
 * See \ref SEPAEXECLP and \ref SEPAEXECSOL for further details of the separation callbacks.
 *
 * \par SEPA_FREQ: the default frequency for separating cuts.
 * The frequency defines the depth levels at which the separation methods \ref SEPAEXECLP and \ref SEPAEXECSOL are called.
 * For example, a frequency of 7 means, that the separation callback is executed for subproblems that are in depth
 * 0, 7, 14, ... of the branching tree. A frequency of 0 means, that the separation method is only called at the root node.
 * A frequency of -1 disables the separator.
 * \n
 * The frequency can be adjusted by the user. This property of the separator only defines the default value of the frequency.
 * If you want to have a more flexible control of when to execute the separation algorithm, you have to assign
 * a frequency of 1 and implement a check at the beginning of your separation methods whether you really want to execute
 * the separation or not. If you do not want to execute it, set the result code of
 * \ref SEPAEXECLP and \ref SEPAEXECSOL to SCIP_DIDNOTRUN.
 *
 * \par SEPA_MAXBOUNDDIST: the default maximal relative distance from the current node's dual bound to primal bound compared to best node's dual bound for applying separation.
 * At the current branch-and-bound node, the relative distance from its dual bound (local dual bound)
 * to the primal bound compared to the best node's dual bound (global dual bound) is considered. The separation method
 * of the separator will only be applied at the current node if this relative distance does not exceed SEPA_MAXBOUNDDIST.
 * \n
 * For example, if the global dual bound is 50 and the primal bound is 60, SEPA_MAXBOUNDDIST = 0.25 means that separation
 * is only applied if the current node's dual bound is in the first quarter of the interval [50,60], i.e., if it is less
 * than or equal to 52.5.
 * \n
 * In particular, the values 0.0 and 1.0 mean that separation is applied at the current best node only or at all
 * nodes, respectively. Since separation seems to be most important to apply at nodes that define to the global
 * dual bound, 0.0 is probably a good choice for SEPA_MAXBOUNDDIST.
 * Note that separators with a frequency of SEPA_FREQ = 0 are only applied at the root node.
 * Obviously, at the root node the local dual bound is equal to the global dual bound and thus, the separator is called
 * for any value of SEPA_MAXBOUNDDIST.
 *
 * \par SEPA_USESSUBSCIP: Does the separator use a secondary SCIP instance?
 * Some heuristics and separators solve MIPs or SAT problems and use a secondary SCIP instance. Examples are
 * Large Neighborhood Search heuristics such as RINS and Local Branching or the CGMIP separator. To avoid recursion,
 * these plugins usually deactivate all other plugins that solve MIPs. If a separator uses a secondary SCIP instance,
 * this parameter has to be TRUE and it is recommended to call SCIPsetSubscipsOff() for the secondary SCIP instance.
 *
 * \par SEPA_DELAY: the default for whether the separation method should be delayed, if other separators or constraint handlers found cuts.
 * If the separator's separation method is marked to be delayed, it is only executed after no other separator
 * or constraint handler found a cut during the price-and-cut loop.
 * If the separation method of the separator is very expensive, you may want to mark it to be delayed until all cheap
 * separation methods have been executed.
 *
 * @section SEPA_DATA Separator Data
 *
 * Below the header "Data structures" you can find a struct which is called "struct SCIP_SepaData".
 * In this data structure, you can store the data of your separator. For example, you should store the adjustable
 * parameters of the separator in this data structure. In a separator, user parameters for the maximal number of
 * separation rounds per node and for the maximal number of cuts separated per separation round might be useful.
 * If you are using C++, you can add separator data as usual as object variables to your class.
 * \n
 * Defining separator data is optional. You can leave the struct empty.
 *
 * @section SEPA_INTERFACE Interface Methods
 *
 * At the bottom of "sepa_myseparator.c", you can find the interface method SCIPincludeSepaMyseparator(),
 * which also appears in "sepa_myseparator.h"
 * SCIPincludeSepaMyseparator() is called by the user, if (s)he wants to include the separator,
 * i.e., if (s)he wants to use the separator in his/her application.
 *
 * This method only has to be adjusted slightly.
 * It is responsible for notifying SCIP of the presence of the separator. For this, you can either call SCIPincludeSepa(),
 * or SCIPincludeSepaBasic() since SCIP version 3.0. In the latter variant, \ref SEPA_ADDITIONALCALLBACKS "additional callbacks"
 * must be added via setter functions as, e.g., SCIPsetSepaCopy(). We recommend this latter variant because
 * it is more stable towards future SCIP versions which might have more callbacks, whereas source code using the first
 * variant must be manually adjusted with every SCIP release containing new callbacks for separators in order to compile.
 *
 * If you are using separator data, you have to allocate the memory
 * for the data at this point. You can do this by calling:
 * \code
 * SCIP_CALL( SCIPallocMemory(scip, &sepadata) );
 * \endcode
 * You also have to initialize the fields in "struct SCIP_SepaData" afterwards. For freeing the
 * separator data, see \ref SEPAFREE.
 *
 * You may also add user parameters for your separator, see \ref PARAM for how to add user parameters and
 * the method SCIPincludeSepaGomory() in src/scip/sepa_gomory.c for an example.
 *
 *
 * @section SEPA_FUNDAMENTALCALLBACKS Fundamental Callback Methods of a Separator
 *
 * The fundamental callback methods of the plugins are the ones that have to be implemented in order to obtain
 * an operational algorithm.
 * They are passed together with the separator itself to SCIP using SCIPincludeSepa() or SCIPincludeSepaBasic(),
 * see @ref SEPA_INTERFACE.
 *
 * Separator plugins have two callbacks, @ref SEPAEXECLP and @ref SEPAEXECSOL, of which at least one must be implemented.
 *
 * Additional documentation for the callback methods, in particular to their input parameters,
 * can be found in type_sepa.h.
 *
 * @subsection SEPAEXECLP
 *
 * The SEPAEXECLP callback is executed during the price-and-cut loop of the subproblem processing.
 * It should try to generate general purpose cutting planes in order to separate the current LP solution.
 * The method is called in the LP solution loop, which means that a valid LP solution exists.
 *
 * Usually, the callback searches and produces cuts, that are added with a call to SCIPaddCut().
 * If the cut should be added to the global cut pool, it calls SCIPaddPoolCut().
 * In addition to LP rows, the callback may also produce domain reductions or add additional constraints.
 *
 * Overall, the SEPAEXECLP callback has the following options, which is indicated by the possible return values of
 * the 'result' variable (see type_sepa.h):
 *  - detecting that the node is infeasible in the variable's bounds and can be cut off (result SCIP_CUTOFF)
 *  - adding an additional constraint (result SCIP_CONSADDED)
 *  - reducing a variable's domain (result SCIP_REDUCEDDOM)
 *  - adding a cutting plane to the LP (result SCIP_SEPARATED)
 *  - stating that the separator searched, but did not find domain reductions, cutting planes, or cut constraints
 *    (result SCIP_DIDNOTFIND)
 *  - stating that the separator was skipped (result SCIP_DIDNOTRUN)
 *  - stating that the separator was skipped, but should be called again (result SCIP_DELAYED)
 *  - stating that a new separation round should be started without calling the remaining separator methods (result SCIP_NEWROUND)
 *
 * @subsection SEPAEXECSOL
 *
 * The SEPAEXECSOL callback is executed during the separation loop on arbitrary primal solutions.
 * It should try to generate general purpose cutting planes in order to separate the given primal solution.
 * The method is not called in the LP solution loop, which means that there is no valid LP solution.
 *
 * In the standard SCIP environment, the SEPAEXECSOL callback is not used because only LP solutions are
 * separated. The SEPAEXECSOL callback provides means to support external relaxation handlers like semidefinite
 * relaxations that want to separate an intermediate primal solution vector. Thus, if you do not want to support
 * such external plugins, you do not need to implement this callback method.
 *
 * Usually, the callback searches and produces cuts, that are added with a call to SCIPaddCut().
 * If the cut should be added to the global cut pool, it calls SCIPaddPoolCut().
 * In addition to LP rows, the callback may also produce domain reductions or add other constraints.
 *
 * Overall, the SEPAEXECSOL callback has the following options, which is indicated by the possible return values of
 * the 'result' variable (see type_sepa.h):
 *  - detecting that the node is infeasible in the variable's bounds and can be cut off (result SCIP_CUTOFF)
 *  - adding an additional constraint (result SCIP_CONSADDED)
 *  - reducing a variable's domain (result SCIP_REDUCEDDOM)
 *  - adding a cutting plane to the LP (result SCIP_SEPARATED)
 *  - stating that the separator searched, but did not find domain reductions, cutting planes, or cut constraints
 *    (result SCIP_DIDNOTFIND)
 *  - stating that the separator was skipped (result SCIP_DIDNOTRUN)
 *  - stating that the separator was skipped, but should be called again (result SCIP_DELAYED)
 *  - stating that a new separation round should be started without calling the remaining separator methods (result SCIP_NEWROUND)
 *
 *
 * @section SEPA_ADDITIONALCALLBACKS Additional Callback Methods of a Separator
 *
 * The additional callback methods do not need to be implemented in every case. However, some of them have to be
 * implemented for most applications, they can be used, for example, to initialize and free private data.
 * Additional callbacks can either be passed directly with SCIPincludeSepa() to SCIP or via specific
 * <b>setter functions</b> after a call of SCIPincludeSepaBasic(), see also @ref SEPA_INTERFACE.
 *
 * @subsection SEPAFREE
 *
 * If you are using separator data (see \ref SEPA_DATA and \ref SEPA_INTERFACE), you have to implement this method
 * in order to free the separator data. This can be done by the following procedure:
 * \code
 * static
 * SCIP_DECL_SEPAFREE(sepaFreeMyseparator)
 * {
 *    SCIP_SEPADATA* sepadata;
 *
 *    sepadata = SCIPsepaGetData(sepa);
 *    assert(sepadata != NULL);
 *
 *    SCIPfreeMemory(scip, &sepadata);
 *
 *    SCIPsepaSetData(sepa, NULL);
 *
 *    return SCIP_OKAY;
 * }
 * \endcode
 * If you have allocated memory for fields in your separator data, remember to free this memory
 * before freeing the separator data itself.
 * If you are using the C++ wrapper class, this method is not available.
 * Instead, just use the destructor of your class to free the member variables of your class.
 *
 * @subsection SEPACOPY
 *
 * The SEPACOPY callback is executed when a SCIP instance is copied, e.g. to
 * solve a sub-SCIP. By
 * defining this callback as
 * <code>NULL</code> the user disables the execution of the specified
 * separator for all copied SCIP instances. This may deteriorate the performance
 * of primal heuristics using sub-SCIPs.
 *
 * @subsection SEPAINIT
 *
 * The SEPAINIT callback is executed after the problem is transformed.
 * The separator may, e.g., use this call to initialize its separator data.
 * The difference between the original and the transformed problem is explained in
 * "What is this thing with the original and the transformed problem about?" on \ref FAQ.
 *
 * @subsection SEPAEXIT
 *
 * The SEPAEXIT callback is executed before the transformed problem is freed.
 * In this method, the separator should free all resources that have been allocated for the solving process in SEPAINIT.
 *
 * @subsection SEPAINITSOL
 *
 * The SEPAINITSOL callback is executed when the presolving is finished and the branch-and-bound process is about to
 * begin. The separator may use this call to initialize its branch-and-bound specific data.
 *
 * @subsection SEPAEXITSOL
 *
 * The SEPAEXITSOL callback is executed before the branch-and-bound process is freed. The separator should use this call
 * to clean up its branch-and-bound data, in particular to release all LP rows that it has created or captured.
 */

/*--+----1----+----2----+----3----+----4----+----5----+----6----+----7----+----8----+----9----+----0----+----1----+----2*/
/**@page PROP How to add propagators
 *
 * Propagators are used to tighten the domains of the variables. Like for cutting planes, there are two different types
 * of domain propagations. Constraint based (primal) domain propagation algorithms are part of the corresponding
 * constraint handlers, see \ref CONSPROP. In contrast, domain propagators usually provide dual propagations, i.e.,
 * propagations that can be applied using the objective function and the current best known primal solution. This
 * section deals with such propagators.
 *
 * A complete list of all propagators contained in this release can be found \ref PROPAGATORS "here".
 *
 * We now explain how users can add their own propagators.  Take the pseudo objective function propagator
 * (src/scip/prop_pseudoobj.c) as an example.  As all other default plugins, it is written in C. C++ users can easily
 * adapt the code by using the scip::ObjProp wrapper base class and implement the @c scip_...() virtual methods instead
 * of the @c SCIP_DECL_PROP... callback methods.
 *
 * Additional documentation for the callback methods of a propagator can be found in the file type_prop.h.
 *
 * Here is what you have to do to implement a propagator:
 * -# Copy the template files src/scip/prop_xyz.c and src/scip/prop_xyz.h into files named "prop_mypropagator.c"
 *    and "prop_mypropagator.h".
 *    \n
 *    Make sure to adjust your Makefile such that these files are compiled and linked to your project.
 * -# Use SCIPincludePropMypropagator() in order to include the propagator into your SCIP instance,
 *    e.g., in the main file of your project (see, e.g., src/main.c in the Coloring example).
 * -# Open the new files with a text editor and replace all occurrences of "xyz" by "mypropagator".
 * -# Adjust the properties of the propagator (see \ref PROP_PROPERTIES).
 * -# Define the propagator data (see \ref PROP_DATA). This is optional.
 * -# Implement the interface methods (see \ref PROP_INTERFACE).
 * -# Implement the fundamental callback methods (see \ref PROP_FUNDAMENTALCALLBACKS).
 * -# Implement the additional callback methods (see \ref PROP_ADDITIONALCALLBACKS). This is optional.
 *
 * @section PROP_PROPERTIES Properties of a Propagator
 *
 * At the top of the new file "prop_mypropagator.c" you can find the propagator properties. These are given as compiler
 * defines. The presolving-related properties are optional,
 * they only have to be defined if the propagator supports presolving routines.
 * In the C++ wrapper class, you have to provide the propagator properties by calling the constructor of the
 * abstract base class scip::ObjProp from within your constructor.  The properties you have the following meaning:
 *
 * @subsection PROP_FUNDAMENTALPROPERTIES Fundamental properties of a propagator
 *
 * \par PROP_NAME: the name of the propagator.
 * This name is used in the interactive shell to address the propagator.  Additionally, if you are searching for a
 * propagator with SCIPfindProp(), this name is searched for.  Names have to be unique: no two propagators may have the
 * same name.
 *
 * \par PROP_DESC: the description of the propagator.
 * This string is printed as a description of the propagator in the interactive shell.
 *
 * \par PROP_PRIORITY: the priority of the propagator.
 * In each propagation round, the propagators and propagation methods of the constraint handlers are called in a
 * predefined order, which is given by the priorities of the propagators and the check priorities of the constraint
 * handlers.  First, the propagators with non-negative priority are called in order of decreasing priority.  Next, the
 * propagation methods of the different constraint handlers are called in order of decreasing check priority.  Finally,
 * the propagators with negative priority are called in order of decreasing priority.  \n The priority of the
 * propagators should be set according to the complexity of the propagation algorithm and the impact of the domain
 * propagations: propagators providing fast algorithms that usually have a high impact (i.e., tighten many bounds)
 * should have a high priority.
 *
 * \par PROP_FREQ: the default frequency for propagating domains.
 * The frequency defines the depth levels at which the propagation method \ref PROPEXEC is called.  For example, a
 * frequency of 7 means, that the propagation callback is executed for subproblems that are in depth 0, 7, 14, ... of
 * the branching tree. A frequency of 0 means that propagation is only applied in preprocessing and at the root node. A
 * frequency of -1 disables the propagator.
 * \n
 * The frequency can be adjusted by the user. This property of the propagator only defines the default value of the
 * frequency.\n
 * <b>Note:</b> If you want to have a more flexible control of when to execute the propagation algorithm, you have to
 * assign a frequency of 1 and implement a check at the beginning of your propagation algorithm whether you really want
 * to execute the domain propagation or not. If you do not want to execute it, set the result code to SCIP_DIDNOTRUN.
 *
 * \par PROP_DELAY: the default for whether the propagation method should be delayed, if other propagators or constraint handlers found domain reductions.
 * If the propagator's propagation method is marked to be delayed, it is only executed after no other propagator or
 * constraint handler found a domain reduction in the current iteration of the domain propagation loop.  If the
 * propagation method of the propagator is very expensive, you may want to mark it to be delayed until all cheap
 * propagation methods have been executed.
 *
 * \par PROP_TIMING: the timing mask of the propagator.
 * SCIP calls the domain propagation routines at different places in the node processing loop.
 * This property indicates at which places the propagator is called.
 * Possible values are defined in type_timing.h and can be concatenated, e.g., as in SCIP_PROPTIMING_ALWAYS.
 *
 * @subsection PROP_ADDITIONALPROPERTIES Optional propagator properties
 *
 * The following properties are optional and only need to be defined if the propagator supports
 * presolving, that is, if the \ref PROPPRESOL "presolving callback" is implemented.
 *
 * \par PROP_PRESOL_PRIORITY: the priority of the presolving method.
 * This attribute is analogous to the PROP_PRIORITY flag, but deals with the preprocessing method of the presolver.
 *
 * \par PROP_PRESOL_MAXROUNDS: the default maximal number of presolving rounds the propagator participates in.
 * The preprocessing is executed in rounds.
 * If enough changes have been applied to the model, an additional preprocessing round is performed.
 * The MAXROUNDS parameter of a propagator denotes the maximal number of preprocessing rounds, the propagator
 * participates in.
 * A value of -1 means, that there is no limit on the number of rounds.
 * A value of 0 means, the preprocessing callback of the propagator is disabled.
 *
 * \par PROP_PRESOL_DELAY: the default for whether the presolving method should be delayed, if other propagators or constraint handlers found presolving reductions.
 * This property is analogous to the PROP_DELAY flag, but deals with the preprocessing method of the propagator.
 *
 * @section PROP_DATA Propagator Data
 *
 * Below the title "Data structures" you can find a struct called <code>struct SCIP_PropData</code>.  In this data
 * structure, you can store the data of your propagator. For example, you should store the adjustable parameters of the
 * propagator in this data structure.  If you are using C++, you can add propagator data as object variables to your
 * class as usual .
 * \n
 * Defining propagator data is optional. You can leave the struct empty.
 *
 *
 * @section PROP_INTERFACE Interface Methods
 *
 * At the bottom of "prop_mypropagator.c", you can find the interface method SCIPincludeSepaMypropagator(),
 * which also appears in "prop_mypropagator.h"
 * SCIPincludePropMypropagator() is called by the user, if (s)he wants to include the propagator,
 * i.e., if (s)he wants to use the propagator in his/her application.
 *
 * This method only has to be adjusted slightly.
 * It is responsible for notifying SCIP of the presence of the propagator. For this, you can either call SCIPincludeProp(),
 * or SCIPincludePropBasic() since SCIP version 3.0. In the latter variant, \ref PROP_ADDITIONALCALLBACKS "additional callbacks"
 * must be added via setter functions as, e.g., SCIPsetPropCopy(). We recommend this latter variant because
 * it is more stable towards future SCIP versions which might have more callbacks, whereas source code using the first
 * variant must be manually adjusted with every SCIP release containing new callbacks for separators in order to compile.
 *
 *
 * If you are using propagator data, you have to allocate the memory for the data at this point.  You can do this by
 * calling
 * \code
 * SCIP_CALL( SCIPallocMemory(scip, &propdata) );
 * \endcode
 * You also have to initialize the fields in <code>struct SCIP_PropData</code> afterwards.
 *
 * You may also add user parameters for your propagator, see the method SCIPincludePropPseudoobj() in
 * src/scip/prop_pseudoobj.c for an example.
 *
 *
 * @section PROP_FUNDAMENTALCALLBACKS Fundamental Callback Methods of a Propagator
 *
 * The fundamental callback methods of the plugins are the ones that have to be implemented in order to obtain
 * an operational algorithm.
 * They are passed together with the propagator itself to SCIP using SCIPincludeProp() or SCIPincludePropBasic(),
 * see @ref PROP_INTERFACE.
 *
 * Propagator plugins have one fundamental callback method, namely the \ref PROPEXEC method
 * method.  This method has to be implemented for every propagator; the other callback methods are optional.  In the
 * C++ wrapper class scip::ObjProp, the scip_exec() method (which corresponds to the \ref PROPEXEC
 * callback) is a virtual abstract member function. You have to
 * implement it in order to be able to construct an object of your propagator class.
 *
 * Additional documentation for the callback methods can be found in type_prop.h.
 *
 * @subsection PROPEXEC
 *
 * The PROPEXEC callback is called during presolving and during the subproblem processing. It should perform the actual
 * domain propagation, which means that it should tighten the variables' bounds.  The technique of domain propagation,
 * which is the main workhorse of constraint programming, is called "node preprocessing" in the Integer Programming
 * community.
 *
 * The PROPEXEC callback has the following options:
 *  - detecting that the node is infeasible in the variables' bounds and can be cut off (result SCIP_CUTOFF)
 *  - reducing (i.e, tightening) the domains of some variables (result SCIP_REDUCEDDOM)
 *  - stating that the propagator searched, but did not find domain reductions, cutting planes, or cut constraints
 *    (result SCIP_DIDNOTFIND)
 *  - stating that the propagator was skipped (result SCIP_DIDNOTRUN)
 *  - stating that the propagator was skipped, but should be called again (result SCIP_DELAYED)
 *
 *
 *
 * @section PROP_ADDITIONALCALLBACKS Additional Callback Methods of a Propagator
 *
 * The additional callback methods do not need to be implemented in every case. However, some of them have to be
 * implemented for most applications, they can be used, for example, to initialize and free private data.
 * Additional callbacks can either be passed directly with SCIPincludeProp() to SCIP or via specific
 * <b>setter functions</b> after a call of SCIPincludePropBasic(), see also @ref PROP_INTERFACE.
 *
 * @subsection PROPRESPROP
 *
 * If the propagator wants to support \ref CONF "conflict analysis", it has to supply the PROPRESPROP method.  It also should call
 * SCIPinferVarLbProp() or SCIPinferVarUbProp() in the domain propagation instead of SCIPchgVarLb() or SCIPchgVarUb() in
 * order to deduce bound changes on variables.  In the SCIPinferVarLbProp() and SCIPinferVarUbProp() calls, the
 * propagator provides a pointer to itself and an integer value "inferinfo" that can be arbitrarily chosen.
 *
 * The propagation conflict resolving method PROPRESPROP must then be implemented to provide the "reasons" for the bound
 * changes, i.e., the bounds of variables at the time of the propagation, which forced the propagator to set the
 * conflict variable's bound to its current value. It can use the "inferinfo" tag to identify its own propagation rule
 * and thus identify the "reason" bounds. The bounds that form the reason of the assignment must then be provided by
 * calls to SCIPaddConflictLb() and SCIPaddConflictUb() in the propagation conflict resolving method.
 *
 * See the description of the propagation conflict resolving method \ref CONSRESPROP of constraint handlers for
 * further details.
 *
 * Omitting the PROPRESPROP callback circumvents the implementation of the usually rather complex conflict resolving method.
 * Yet, it
 * will make the conflict analysis less effective. We suggest to first omit the conflict resolving method and check how
 * effective the propagation method is. If it produces a lot of propagations for your application, you definitely should
 * consider implementing the conflict resolving method.
 *
 *
 * @subsection PROPFREE
 *
 * If you are using propagator data, you have to implement this method in order to free the propagator data.
 * This can be done by the following procedure:
 * \code
 * static
 * SCIP_DECL_PROPFREE(propFreeMypropagator)
 * {
 *    SCIP_PROPDATA* propdata;
 *
 *    propdata = SCIPpropGetData(prop);
 *    assert(propdata != NULL);
 *
 *    SCIPfreeMemory(scip, &propdata);
 *
 *    SCIPpropSetData(prop, NULL);
 *
 *    return SCIP_OKAY;
 * }
 * \endcode
 * If you have allocated memory for fields in your propagator data, remember to free this memory
 * before freeing the propagator data itself.
 * If you are using the C++ wrapper class, this method is not available.
 * Instead, just use the destructor of your class to free the member variables of your class.
 *
 * @subsection PROPINIT
 *
 * The PROPINIT callback is executed after the problem is transformed.  The propagator may, e.g., use this call to
 * initialize its propagator data.
 *
 * @subsection PROPCOPY
 *
 * The PROPCOPY callback is executed when a SCIP instance is copied, e.g. to
 * solve a sub-SCIP. By
 * defining this callback as
 * <code>NULL</code> the user disables the execution of the specified
 * propagator for all copied SCIP instances. This may deteriorate the performance
 * of primal heuristics using sub-SCIPs.
 *
 * @subsection PROPEXIT
 *
 * The PROPEXIT callback is executed before the transformed problem is freed.
 * In this method, the propagator should free all resources that have been allocated for the solving process in PROPINIT.
 *
 * @subsection PROPINITPRE
 *
 * The PROPINITPRE callback is executed before the preprocessing is started, even if presolving is turned off.
 * The propagator may use this call to initialize its presolving data before the presolving process begins.
 *
 * @subsection PROPEXITPRE
 *
 * The PROPEXITPRE callback is executed after the preprocessing has been finished, even if presolving is turned off.
 * The propagator may use this call, e.g., to clean up its presolving data.
 * Besides clean up, no time consuming operations should be done.
 *
 * @subsection PROPINITSOL
 *
 * The PROPINITSOL callback is executed when the presolving is finished and the branch-and-bound process is about to
 * begin.
 * The propagator may use this call to initialize its branch-and-bound specific data.
 *
 * @subsection PROPEXITSOL
 *
 * The PROPEXITSOL callback is executed before the branch-and-bound process is freed.
 * The propagator should use this call to clean up its branch-and-bound data.
 *
 * @subsection PROPPRESOL
 *
 * Seaches for domain propagations, analogous to the \ref PROPEXEC callback.
 * However, this callback is called during preprocessing.
 *
 * To inform SCIP that the presolving method found a reduction the result pointer has to be set in a proper way.
 * The following options are possible:
 *
 *  - SCIP_UNBOUNDED  : at least one variable is not bounded by any constraint in objective direction
 *  - SCIP_CUTOFF     : at least one domain reduction that renders the problem infeasible has been found
 *  - SCIP_SUCCESS    : the presolver found a domain reduction
 *  - SCIP_DIDNOTFIND : the presolver searched, but did not find a presolving change
 *  - SCIP_DIDNOTRUN  : the presolver was skipped
 *  - SCIP_DELAYED    : the presolver was skipped, but should be called again
 *
 *
 * Please see also the @ref PROP_ADDITIONALPROPERTIES section to learn about the properties
 * PROP_PRESOL_PRIORITY, PROP_PRESOL_MAXROUNDS, and PROP_PRESOL_DELAY, which influence the behaviour of SCIP
 * calling PROPPRESOL.
 *
 */

/*--+----1----+----2----+----3----+----4----+----5----+----6----+----7----+----8----+----9----+----0----+----1----+----2*/
/**@page BRANCH How to add branching rules
 *
 * Branching rules are used to split the problem at the current node into smaller subproblems. Branching rules can be called at three
 * different occasions, which is why they have three different execution methods (see \ref
 * BRANCHRULE_ADDITIONALCALLBACKS).  Branching is performed if:
 * - the LP solution of the current problem is fractional. In this case, the integrality constraint handler calls the
 *   \ref BRANCHEXECLP methods of the branching rules.
 * - the list of external branching candidates is not empty. This will only be the case if branching candidates were added
 *   by a user's \ref RELAX "relaxation handler" or \ref CONS "constraint handler" plugin, calling SCIPaddExternBranchCand().
 *   These branching candidates should be processed by the \ref BRANCHEXECEXT method.
 * - if an integral solution violates one or more constraints and this infeasibility could not be resolved in the callback methods
 *   \ref CONSENFOLP and \ref CONSENFOPS of the corresponding constraint handlers. In this case, the \ref BRANCHEXECPS method will be called. This is the
 *   standard case, if you use SCIP as a pure CP or SAT solver. If the LP or any other type of relaxation is used, then
 *   branching on pseudo solutions works as a last resort.
 *
 * The idea of branching rules is to take a global view on the problem. In contrast, branching paradigms which are
 * specific to one type of constraint are best implemented within the enforcement callbacks of your constraint handler.
 * See, e.g., the constraint specific branching rules provided by the constraint handlers for special ordered sets
 * (src/scip/cons_sos{1,2}.c)).
 * \n
 * All branching rules that come with the default distribution of SCIP create two subproblems by splitting a single
 * variable's domain.  It is, however, fully supported to implement much more general branching schemes, for example by
 * creating more than two subproblems, or by adding additional constraints to the subproblems instead of tightening the
 * domains of the variables.
 * \n
 * A complete list of all branching rules contained in this release can be found \ref BRANCHINGRULES "here".
 *
 * We now explain how users can add their own branching rules.  Take the most infeasible LP branching rule
 * (src/scip/branch_mostinf.c) as an example.  As all other default plugins, it is written in C. C++ users can easily
 * adapt the code by using the scip::ObjBranchrule wrapper base class and implement the scip_...() virtual methods instead of
 * the SCIP_DECL_BRANCH... callback methods.
 *
 * Additional documentation for the callback methods of a branching rule can be found in the file type_branch.h.
 *
 * Here is what you have to do to implement a branching rule:
 * -# Copy the template files src/scip/branch_xyz.c and src/scip/branch_xyz.h into files named
 *    "branch_mybranchingrule.c" and "branch_mybranchingrule.h".
 *    \n
 *    Make sure to adjust your Makefile such that these files are compiled and linked to your project.
 * -# Use SCIPincludeBranchruleMybranchingrule() in order to include the branching rule into your SCIP instance,
 *    e.g., in the main file of your project (see, e.g., src/main.c in the Coloring example).
 * -# Open the new files with a text editor and replace all occurrences of "xyz" by "mybranchingrule".
 * -# Adjust the properties of the branching rule (see \ref BRANCHRULE_PROPERTIES).
 * -# Define the branching rule data (see \ref BRANCHRULE_DATA). This is optional.
 * -# Implement the interface methods (see \ref BRANCHRULE_INTERFACE).
 * -# Implement the fundamental callback methods (see \ref BRANCHRULE_FUNDAMENTALCALLBACKS).
 * -# Implement the additional callback methods (see \ref BRANCHRULE_ADDITIONALCALLBACKS). This is optional.
 *
 *
 * @section BRANCHRULE_PROPERTIES Properties of a Branching Rule
 *
 * At the top of the new file "branch_mybranchingrule.c" you can find the branching rule properties.
 * These are given as compiler defines.
 * In the C++ wrapper class, you have to provide the branching rule properties by calling the constructor
 * of the abstract base class scip::ObjBranchrule from within your constructor.
 * The properties you have to set have the following meaning:
 *
 * \par BRANCHRULE_NAME: the name of the branching rule.
 * This name is used in the interactive shell to address the branching rule.
 * Additionally, if you are searching for a branching rule with SCIPfindBranchrule(), this name is looked up.
 * Names have to be unique: no two branching rules may have the same name.
 *
 * \par BRANCHRULE_DESC: the description of the branching rule.
 * This string is printed as a description of the branching rule in the interactive shell.
 *
 * \par BRANCHRULE_PRIORITY: the default value for the priority of the branching rule.
 * In the subproblem processing, the branching rules are called in decreasing order of their priority until
 * one succeeded to branch. Since most branching rules are able to generate a branching in all situations,
 * only the rule of highest priority is used. In combination with the BRANCHRULE_MAXDEPTH and
 * BRANCHRULE_MAXBOUNDDIST settings, however, interesting strategies can be easily employed. For example,
 * the user can set the priority of the "full strong branching" strategy to the highest value and assign the
 * second highest value to the "reliable pseudo cost" rule. If (s)he also sets the maximal depth for the
 * "full strong branching" to 5, in the top 5 depth levels of the search tree the "full strong branching" is
 * applied, while in the deeper levels "reliable pseudo cost branching" is used.
 * \n
 * Note that the BRANCHRULE_PRIORITY property only specifies the default value of the priority. The user can
 * change this value arbitrarily.
 *
 * \par BRANCHRULE_MAXDEPTH: the default value for the maximal depth level of the branching rule.
 * This parameter denotes the maximal depth level in the branch-and-bound tree up to which the branching method of the
 * branching rule will be applied. Use -1 for no limit.
 * \n
 * Note that this property only specifies the default value. The user can change this value arbitrarily.
 *
 * \par BRANCHRULE_MAXBOUNDDIST: the default value for the maximal relative distance from current node's dual bound to primal bound compared to best node's dual bound for applying branching.
 * At the current branch-and-bound node, the relative distance from its dual bound (local dual bound)
 * to the primal bound compared to the best node's dual bound (global dual bound) is considered. The branching method of
 * the branching rule will only be applied at the node if this relative distance does not exceed BRANCHRULE_MAXBOUNDDIST.
 * \n
 * For example, if the global dual bound is 50 and the primal bound is 60, BRANCHRULE_MAXBOUNDDIST = 0.25 means that
 * branching is only applied if the current node's dual bound is in the first quarter of the interval [50,60], i.e., if it
 * is less than or equal to 52.5. In particular, the values 0.0 and 1.0 mean that the branching rule is applied at the
 * current best node only or at all nodes, respectively.
 * \n
 * Note that the BRANCHRULE_MAXBOUNDDIST property only specifies the default value of the maximal bound distance.
 * The user can change this value arbitrarily.
 *
 *
 * @section BRANCHRULE_DATA Branching Rule Data
 *
 * Below the header "Data structures" you can find a struct which is called "struct SCIP_BranchruleData".
 * In this data structure, you can store the data of your branching rule. For example, you should store the adjustable
 * parameters of the branching rule in this data structure.
 * If you are using C++, you can add branching rule data as usual as object variables to your class.
 * \n
 * Defining branching rule data is optional. You can leave the struct empty.
 *
 *
 * @section BRANCHRULE_INTERFACE Interface Methods
 *
 * At the bottom of "branch_mybranchingrule.c", you can find the interface method SCIPincludeBranchruleMybranchingrule(),
 * which also appears in "branch_mybranchingrule.h"
 * SCIPincludeBranchruleMybranchingrule() is called by the user, if (s)he wants to include the branching rule,
 * i.e., if (s)he wants to use the branching rule in his/her application.
 *
 * This method only has to be adjusted slightly.
 * It is responsible for notifying SCIP of the presence of the branching rule. For this, you can either call
 * SCIPincludeBranchrule(),
 * or SCIPincludeBranchruleBasic() since SCIP version 3.0. In the latter variant, \ref BRANCHRULE_ADDITIONALCALLBACKS "additional callbacks"
 * must be added via setter functions as, e.g., SCIPsetBranchruleCopy(). We recommend this latter variant because
 * it is more stable towards future SCIP versions which might have more callbacks, whereas source code using the first
 * variant must be manually adjusted with every SCIP release containing new callbacks for branchrule in order to compile.
 *
 *
 * If you are using branching rule data, you have to allocate the memory for the data at this point.
 * You can do this by calling:
 * \code
 * SCIP_CALL( SCIPallocMemory(scip, &branchruledata) );
 * \endcode
 * You also have to initialize the fields in struct SCIP_BranchruleData afterwards.
 *
 * You may also add user parameters for your branching rule, see the method SCIPincludeBranchruleRelpscost() in
 * src/scip/branch_relpscost.c for an example.
 *
 *
 * @section BRANCHRULE_FUNDAMENTALCALLBACKS Fundamental Callback Methods of a Branching Rule
 *
 * Branching rules do not have any fundamental callback methods, i.e., all callback methods are optional.
 * In most cases, however, you want to implement the \ref BRANCHEXECLP method and sometimes the \ref BRANCHEXECPS method.
 *
 *
 * @section BRANCHRULE_ADDITIONALCALLBACKS Additional Callback Methods of a Branching Rule
 *
 * The additional callback methods do not need to be implemented in every case. However, some of them have to be
 * implemented for most applications, they can be used, for example, to initialize and free private data.
 * Additional callbacks can either be passed directly with SCIPincludeBranchrule() to SCIP or via specific
 * <b>setter functions</b> after a call of SCIPincludeBranchruleBasic(), see also @ref BRANCHRULE_INTERFACE.
 *
 * The most important callback methods are the \ref BRANCHEXECLP, \ref BRANCHEXECEXT,
 * and \ref BRANCHEXECPS methods, which perform the actual task of generating a branching.
 *
 * Additional documentation for the callback methods can be found in type_branch.h.
 *
 * @subsection BRANCHEXECLP
 *
 * The BRANCHEXECLP callback is executed during node processing if a fractional LP solution is available. It should
 * split the current problem into smaller subproblems. Usually, the branching is done in a way such that the current
 * fractional LP solution is no longer feasible in the relaxation of the subproblems.  It is, however, possible to
 * create a child node for which the fractional LP solution is still feasible in the relaxation, for example, by
 * branching on a variable with integral LP value.  In every case, you have to make sure that each subproblem is a
 * proper restriction of the current problem.  Otherwise, you risk to produce an infinite path in the search tree.
 *
 * The user gains access to the branching candidates, i.e., to the fractional variables, and their LP solution values by
 * calling the method SCIPgetLPBranchCands(). Furthermore, SCIP provides two methods for performing the actual
 * branching, namely SCIPbranchVar() and SCIPcreateChild().
 *
 * Given an integral variable \f$x\f$ with fractional LP solution value \f$x^*\f$, the method SCIPbranchVar() creates
 * two child nodes; one contains the bound \f$x \le \lfloor x^* \rfloor\f$ and the other one contains the bound \f$x \ge
 * \lceil x^* \rceil\f$, see the BRANCHEXECLP callback in src/scip/branch_mostinf.c for an example. In addition, if a
 * proven lower objective bound of a created child node is known, like after strong branching has been applied, the user
 * may call the method SCIPupdateNodeLowerbound() in order to update the child node's lower bound.
 *
 * Please also see the \ref BRANCHEXEC "further information for the three execution methods".
 *
 * @subsection BRANCHEXECEXT
 *
 * The BRANCHEXECEXT callback is executed during node processing if no LP solution is available and the list of
 * external branching candidates is not empty. It should split the current problem into smaller subproblems. If you
 * do not use relaxation handlers or constraints handlers that provide external branching candidates, you do not need to
 * implement this callback.
 *
 * In contrast to the LP branching candidates and the pseudo branching candidates, the list of external branching
 * candidates will not be generated automatically. The user has to add all variables to the list by calling
 * SCIPaddExternBranchCand() for each of them. Usually, this will happen in the execution method of a relaxation handler or in the
 * enforcement methods of a constraint handler.
 *
 * The user gains access to these branching candidates by calling the method SCIPgetExternBranchCands(). Furthermore,
 * SCIP provides two methods for performing the actual branching with a given solution value, namely SCIPbranchVarVal()
 * and SCIPcreateChild(). SCIPbranchVarVal() allows users to specify the branching point for a variable in contrast to
 * SCIPbranchVar(), which will always use the current LP or pseudo solution.
 *
 * This paragraph contains additional information regarding how the method SCIPbranchVarVal() works. For external branching candidates,
 * there are three principle possibilities:
 * - Given a continuous variable \f$x\f$ with solution value \f$x^*\f$, the method SCIPbranchVarVal() creates
 *   two child nodes; one contains the bound \f$x \le x^* \f$ and the other one contains the bound \f$x \ge x^* \f$.
 * - Given an integer variable \f$x\f$ with fractional solution value \f$x^*\f$, the method
 *   SCIPbranchVarVal() creates two child nodes; one contains the bound \f$x \le \lfloor x^* \rfloor\f$ and the other
 *   one contains the bound \f$x \ge \lceil x^* \rceil\f$.
 * - Given an integer variable \f$x\f$ with integral solution value \f$x^*\f$, the method SCIPbranchVarVal()
 *   creates three child nodes; one contains the bound \f$x \le x^* -1\f$, one contains the bound \f$x \ge x^* +1\f$,
 *   one contains the fixing \f$x = x^*\f$.
 *
 * See the BRANCHEXECEXT callback in src/scip/branch_random.c for an example. In addition, if a proven lower bound of a
 * created child node is known the user may call the method SCIPupdateNodeLowerbound() in order to update the child
 * node's lower bound.
 *
 * Please also see the \ref BRANCHEXEC "further information for the three execution methods".
 *
 * @subsection BRANCHEXECPS
 *
 * The BRANCHEXECPS callback is executed during node processing if no LP solution is available and at least one of the
 * integer variables is not yet fixed. It should split the current problem into smaller subproblems. PS stands for
 * pseudo solution which is the vector of all variables set to their locally best (w.r.t. the objective function)
 * bounds.
 *
 * The user gains access to the branching candidates, i.e., to the non-fixed integer variables, by calling the method
 * SCIPgetPseudoBranchCands(). Furthermore, SCIP provides two methods for performing the actual branching, namely
 * SCIPbranchVar() and SCIPcreateChild().
 *
 * Given an integer variable \f$x\f$ with bounds \f$[l,u]\f$ and not having solved the LP, the method SCIPbranchVar()
 * creates two child nodes:
 * - If both bounds are finite, then the two children will contain the domain reductions \f$x \le x^*\f$, and \f$x \ge
 *   x^*+1\f$ with \f$x^* = \lfloor \frac{l + u}{2}\rfloor\f$. The current pseudo solution will remain feasible in one
 *   of the branches, but the hope is that halving the domain's size leads to good propagations.
 * - If only one of the bounds is finite, the variable will be fixed to that bound in one of the child nodes. In the
 *   other child node, the bound will be shifted by one.
 * - If both bounds are infinite, three children will be created: \f$x \le 1\f$, \f$x \ge 1\f$, and \f$x = 0\f$.

 *
 * See the BRANCHEXECPS callback in src/scip/branch_random.c for an example. In addition, if a proven lower bound of a
 * created child node is known, the user may call the method SCIPupdateNodeLowerbound() in order to update the child
 * node's lower bound.
 *
 * Please also see the \ref BRANCHEXEC "further information for the three execution methods".
 *
 * @subsection BRANCHEXEC Further information for the three execution methods
 *
 * In order to apply more general branching schemes, one should use the method SCIPcreateChild().
 * After having created a child node, the additional restrictions of the child node have to be added with calls to
 * SCIPaddConsNode(), SCIPchgVarLbNode(), or SCIPchgVarUbNode().
 * \n
 * In the method SCIPcreateChild(), the branching rule has to assign two values to the new nodes: a node selection
 * priority for each node and an estimate for the objective value of the best feasible solution contained in the subtree
 * after applying the branching. If the method SCIPbranchVar() is used, these values are automatically assigned. For
 * variable based branching schemes, one might use the methods SCIPcalcNodeselPriority() and the method
 * SCIPcalcChildEstimate().
 *
 * In some cases, the branching rule can tighten the current subproblem instead of producing a branching. For example,
 * strong branching might have proven that rounding up a variable would lead to an infeasible LP relaxation and thus,
 * the variable must be rounded down. Therefore, the BRANCHEXECLP, BRANCHEXECPS and BRANCHEXECREL callbacks may also
 * produce domain reductions or add additional constraints to the current subproblem.
 *
 * The execution callbacks have the following options:
 *  - detecting that the node is infeasible and can be cut off (result SCIP_CUTOFF)
 *  - adding an additional constraint (e.g. a conflict constraint) (result SCIP_CONSADDED; note that this action
 *    must not be performed if the input "allowaddcons" is FALSE)
 *  - reducing the domain of a variable such that the current LP solution becomes infeasible (result SCIP_REDUCEDDOM)
 *  - applying a branching (result SCIP_BRANCHED)
 *  - stating that the branching rule was skipped (result SCIP_DIDNOTRUN).
 *
 * Only the BRANCHEXECLP callback has the possibility to add a cutting plane to the LP (result SCIP_SEPARATED).
 *
 * @subsection BRANCHFREE
 *
 * If you are using branching rule data, you have to implement this method in order to free the branching rule data.
 * This can be done by the following procedure:
 * \code
 * static
 * SCIP_DECL_BRANCHFREE(branchFreeMybranchingrule)
 * {
 *    SCIP_BRANCHRULEDATA* branchruledata;
 *
 *    branchruledata = SCIPbranchruleGetData(branchrule);
 *    assert(branchruledata != NULL);
 *
 *    SCIPfreeMemory(scip, &branchruledata);
 *
 *    SCIPbranchruleSetData(branchrule, NULL);
 *
 *    return SCIP_OKAY;
 * }
 * \endcode
 * If you have allocated memory for fields in your branching rule data, remember to free this memory
 * before freeing the branching rule data itself.
 * If you are using the C++ wrapper class, this method is not available.
 * Instead, just use the destructor of your class to free the member variables of your class.
 *
 * @subsection BRANCHINIT
 *
 * The BRANCHINIT callback is executed after the problem is transformed.
 * The branching rule may, e.g., use this call to initialize its branching rule data.
 *
 * @subsection BRANCHCOPY
 *
 * The BRANCHCOPY callback is executed when a SCIP instance is copied, e.g. to
 * solve a sub-SCIP. By
 * defining this callback as
 * <code>NULL</code> the user disables the execution of the specified
 * branching rule for all copied SCIP instances. This may deteriorate the performance
 * of primal heuristics using sub-SCIPs.
 *
 * @subsection BRANCHEXIT
 *
 * The BRANCHEXIT callback is executed before the transformed problem is freed.
 * In this method, the branching rule should free all resources that have been allocated for the solving process in
 * BRANCHINIT.
 *
 * @subsection BRANCHINITSOL
 *
 * The BRANCHINITSOL callback is executed when the presolving is finished and the branch-and-bound process is about to
 * begin.
 * The branching rule may use this call to initialize its branch-and-bound specific data.
 *
 * @subsection BRANCHEXITSOL
 *
 * The BRANCHEXITSOL callback is executed before the branch-and-bound process is freed.
 * The branching rule should use this call to clean up its branch-and-bound data.
 */

/*--+----1----+----2----+----3----+----4----+----5----+----6----+----7----+----8----+----9----+----0----+----1----+----2*/
/**@page NODESEL How to add node selectors
 *
 * Node selectors are used to decide which of the leaves in the current branching tree is selected as next subproblem
 * to be processed. The ordering relation of the tree's leaves for storing them in the leaf priority queue is also
 * defined by the node selectors.
 * \n
 * A complete list of all node selectors contained in this release can be found \ref NODESELECTORS "here".
 *
 * We now explain how users can add their own node selectors.
 * Take the node selector for depth first search (src/scip/nodesel_dfs.c) as an example.
 * As all other default plugins, it is written in C. C++ users can easily adapt the code by using the scip::ObjNodesel wrapper
 * base class and implement the scip_...() virtual methods instead of the SCIP_DECL_NODESEL... callback methods.
 *
 * Additional documentation for the callback methods of a node selector can be found in the file type_nodesel.h.
 *
 * Here is what you have to do to implement a node selector:
 * -# Copy the template files src/scip/nodesel_xyz.c and src/scip/nodesel_xyz.h into files named "nodesel_mynodeselector.c"
 *    and "nodesel_mynodeselector.h".
 *    \n
 *    Make sure to adjust your Makefile such that these files are compiled and linked to your project.
 * -# Use SCIPincludeNodeselMynodeselector() in oder to include the node selector into your SCIP instance,
 *    e.g., in the main file of your project (see, e.g., src/main.c in the Coloring example).
 * -# Open the new files with a text editor and replace all occurrences of "xyz" by "mynodeselector".
 * -# Adjust the properties of the node selector (see \ref NODESEL_PROPERTIES).
 * -# Define the node selector data (see \ref NODESEL_DATA). This is optional.
 * -# Implement the interface methods (see \ref NODESEL_INTERFACE).
 * -# Implement the fundamental callback methods (see \ref NODESEL_FUNDAMENTALCALLBACKS).
 * -# Implement the additional callback methods (see \ref NODESEL_ADDITIONALCALLBACKS). This is optional.
 *
 *
 * @section NODESEL_PROPERTIES Properties of a Node Selector
 *
 * At the top of the new file "nodesel_mynodeselector.c" you can find the node selector properties.
 * These are given as compiler defines.
 * In the C++ wrapper class, you have to provide the node selector properties by calling the constructor
 * of the abstract base class scip::ObjNodesel from within your constructor.
 * The properties you have to set have the following meaning:
 *
 * \par NODESEL_NAME: the name of the node selector.
 * This name is used in the interactive shell to address the node selector.
 * Additionally, if you are searching for a node selector with SCIPfindNodesel(), this name is looked up.
 * Names have to be unique: no two node selectors may have the same name.
 *
 * \par NODESEL_DESC: the description of the node selector.
 * This string is printed as a description of the node selector in the interactive shell.
 *
 * \par NODESEL_STDPRIORITY: the default priority of the node selector in the standard mode.
 * The first step of each iteration of the main solving loop is the selection of the next subproblem to be processed.
 * The node selector of highest priority (the active node selector) is called to do this selection.
 * In particular, if you implemented your own node selector plugin which you want to be applied, you should choose a priority
 * which is greater then all priorities of the SCIP default node selectors.
 * Note that SCIP has two different operation modes: the standard mode and the memory saving mode. If the memory
 * limit - given as a parameter by the user - is almost reached, SCIP switches from the standard mode to the memory saving
 * mode in which different priorities for the node selectors are applied. NODESEL_STDPRIORITY is the priority of the
 * node selector used in the standard mode.
 * \n
 * Note that this property only defines the default value of the priority. The user may change this value arbitrarily by
 * adjusting the corresponding parameter setting.
 *
 * \par NODESEL_MEMSAVEPRIORITY: the default priority of the node selector in the memory saving mode.
 * The priority NODESEL_MEMSAVEPRIORITY of the node selector has the same meaning as the priority NODESEL_STDPRIORITY, but
 * is used in the memory saving mode.
 * Usually, you want the best performing node selector, for example best estimate search, to have maximal
 * standard priority, while you want a node selector which tends to keep the growth of the search tree limited, for example
 * depth first search, to have maximal memory saving priority.
 * \n
 * Note that this property only defines the default value of the priority. The user may change this value arbitrarily by
 * adjusting the corresponding parameter setting.
 *
 *
 * @section NODESEL_DATA Node Selector Data
 *
 * Below the header "Data structures" you can find a struct which is called "struct SCIP_NodeselData".
 * In this data structure, you can store the data of your node selector. For example, you should store the adjustable
 * parameters of the node selector in this data structure.
 * If you are using C++, you can add node selector data as usual as object variables to your class.
 * \n
 * Defining node selector data is optional. You can leave the struct empty.
 *
 *
 * @section NODESEL_INTERFACE Interface Methods
 *
 * At the bottom of "nodesel_mynodeselector.c", you can find the interface method SCIPincludeNodeselMynodeselector(),
 * which also appears in "nodesel_mynodeselector.h"
 * SCIPincludeNodeselMynodeselector() is called by the user, if (s)he wants to include the node selector,
 * i.e., if (s)he wants to use the node selector in his/her application.
 *
 * This method only has to be adjusted slightly.
 * It is responsible for notifying SCIP of the presence of the node selector. For this, you can either call
 * SCIPincludeNodesel(),
 * or SCIPincludeNodeselBasic() since SCIP version 3.0. In the latter variant, \ref NODESEL_ADDITIONALCALLBACKS "additional callbacks"
 * must be added via setter functions as, e.g., SCIPsetNodeselCopy(). We recommend this latter variant because
 * it is more stable towards future SCIP versions which might have more callbacks, whereas source code using the first
 * variant must be manually adjusted with every SCIP release containing new callbacks for node selectors in order to compile.
 *
 *
 * If you are using node selector data, you have to allocate the memory for the data at this point.
 * You can do this by calling:
 * \code
 * SCIP_CALL( SCIPallocMemory(scip, &nodeseldata) );
 * \endcode
 * You also have to initialize the fields in struct SCIP_NodeselData afterwards.
 *
 * You may also add user parameters for your node selector, see the method SCIPincludeNodeselRestartdfs() in
 * src/scip/nodesel_restartdfs.c for an example.
 *
 *
 * @section NODESEL_FUNDAMENTALCALLBACKS Fundamental Callback Methods of a Node Selector
 *
 * The fundamental callback methods of the plugins are the ones that have to be implemented in order to obtain
 * an operational algorithm.
 * They are passed together with the node selector itself to SCIP using SCIPincludeNodesel() or SCIPincludeNodeselBasic(),
 * see @ref NODESEL_INTERFACE.
 *
 * Node selector plugins have two fundamental callback methods, namely the NODESELSELECT method and the NODESELCOMP method.
 * These methods have to be implemented for every node selector; the other callback methods are optional.
 * They implement the two requirements every node selector has to fulfill: Selecting a node from the queue to be processed
 * next and, given two nodes, deciding which of both is favored by the node selector's selection rule. The first
 * task is implemented in the NODESELSELECT callback, the second one in the NODESELCOMP callback.
 * In the C++ wrapper class scip::ObjNodesel, the scip_select() method and the scip_comp() method (which correspond to the
 * NODESELSELECT callback and the NODESELCOMP callback, respectively) are virtual abstract member functions.
 * You have to implement them in order to be able to construct an object of your node selector class.
 *
 * Additional documentation for the callback methods can be found in type_nodesel.h.
 *
 * @subsection NODESELSELECT
 *
 * The NODESELSELECT callback is the first method called in each iteration in the main solving loop. It should decide
 * which of the leaves in the current branching tree is selected as the next subproblem to be processed.
 * It can arbitrarily decide between all leaves stored in the tree, but for performance reasons,
 * the current node's children and siblings are often treated different from the remaining leaves.
 * This is mainly due to the warm start capabilities of the simplex algorithm and the expectation that the bases of
 * neighboring vertices in the branching tree very similar.
 * The node selector's choice of the next node to process can
 * have a large impact on the solver's performance, because it influences the finding of feasible solutions and the
 * development of the global dual bound.
 *
 * Besides the ranking of the node selector, every node gets assigned a node selection priority by the branching rule
 * that created the node. See the \ref BRANCHEXECLP and \ref BRANCHEXECPS callbacks of the branching rules for details.
 * For example, the node where the branching went in the same way as the deviation from the branching variable's
 * root solution could be assigned a higher priority than the node where the branching went in the opposite direction.
 *
 * The following methods provide access to the various types of leaf nodes:
 * - SCIPgetPrioChild() returns the child of the current node with the largest node selection priority, as assigned by the
 *   branching rule.
 *   If no child is available (for example, because the current node was pruned), a NULL pointer is returned.
 * - SCIPgetBestChild() returns the best child of the current node with respect to the node selector's ordering relation as
 *   defined by the \ref NODESELCOMP callback. If no child is available, a NULL pointer is returned.
 * - SCIPgetPrioSibling() returns the sibling of the current node with the largest node selection priority.
 *   If no sibling is available (for example, because all siblings of the current node have already been processed), a NULL
 *   pointer is returned.
 *   Note that in binary branching every node has at most one sibling, but since SCIP supports arbitrary branching rules,
 *   this might not always be the case.
 * - SCIPgetBestSibling() returns the best sibling of the current node with respect to the node selector's ordering relation
 *   as defined by the \ref NODESELCOMP callback. If no sibling is available, a NULL pointer is returned.
 * - SCIPgetBestNode() returns the best leaf from the tree (children, siblings, or other leaves) with respect to the node
 *   selector's ordering relation as defined by the \ref NODESELCOMP callback. If no open leaf exists, a NULL pointer is
 *   returned. In this case, the optimization is finished, and the node selector should return a NULL pointer as 'selnode'.
 * - SCIPgetBestboundNode() returns a leaf from the tree (children, siblings, or other leaves) with the smallest lower (dual)
 *   objective bound. If the queue is empty, a NULL pointer is returned. In this case, the optimization is finished, and the
 *   node selector should return a NULL pointer as 'selnode'.
 *
 *
 * @subsection NODESELCOMP
 *
 * The NODESELCOMP callback is called to compare two leaves of the current branching tree (say node 1 and node 2)
 * regarding their ordering relation.
 *
 * The NODESELCOMP should return the following values:
 *  - value < 0, if node 1 comes before (is better than) node 2
 *  - value = 0, if both nodes are equally good
 *  - value > 0, if node 1 comes after (is worse than) node 2.
 *
 * @section NODESEL_ADDITIONALCALLBACKS Additional Callback Methods of a Node Selector
 *
 * The additional callback methods do not need to be implemented in every case. However, some of them have to be
 * implemented for most applications, they can be used, for example, to initialize and free private data.
 * Additional callbacks can either be passed directly with SCIPincludeNodesel() to SCIP or via specific
 * <b>setter functions</b> after a call of SCIPincludeNodeselBasic(), see also @ref NODESEL_INTERFACE.
 *
 * @subsection NODESELFREE
 *
 * If you are using node selector data, you have to implement this method in order to free the node selector data.
 * This can be done by the following procedure:
 * \code
 * static
 * SCIP_DECL_NODESELFREE(nodeselFreeMynodeselector)
 * {
 *    SCIP_NODESELDATA* nodeseldata;
 *
 *    nodeseldata = SCIPnodeselGetData(nodesel);
 *    assert(nodeseldata != NULL);
 *
 *    SCIPfreeMemory(scip, &nodeseldata);
 *
 *    SCIPnodeselSetData(nodesel, NULL);
 *
 *    return SCIP_OKAY;
 * }
 * \endcode
 * If you have allocated memory for fields in your node selector data, remember to free this memory
 * before freeing the node selector data itself.
 * If you are using the C++ wrapper class, this method is not available.
 * Instead, just use the destructor of your class to free the member variables of your class.
 *
 * @subsection NODESELINIT
 *
 * The NODESELINIT callback is executed after the problem is transformed.
 * The node selector may, e.g., use this call to initialize its node selector data.
 *
 * @subsection NODESELCOPY
 *
 * The NODESELCOPY callback is executed when a SCIP instance is copied, e.g. to
 * solve a sub-SCIP. By
 * defining this callback as
 * <code>NULL</code> the user disables the execution of the specified
 * node selector for all copied SCIP instances. This may deteriorate the performance
 * of primal heuristics using sub-SCIPs.
 *
 * @subsection NODESELEXIT
 *
 * The NODESELEXIT callback is executed before the transformed problem is freed.
 * In this method, the node selector should free all resources that have been allocated for the solving process
 * in NODESELINIT.
 *
 * @subsection NODESELINITSOL
 *
 * The NODESELINITSOL callback is executed when the presolving is finished and the branch-and-bound process is about to
 * begin.
 * The node selector may use this call to initialize its branch-and-bound specific data.
 *
 * @subsection NODESELEXITSOL
 *
 * The NODESELEXITSOL callback is executed before the branch-and-bound process is freed.
 * The node selector should use this call to clean up its branch-and-bound data.
 */


/*--+----1----+----2----+----3----+----4----+----5----+----6----+----7----+----8----+----9----+----0----+----1----+----2*/
/**@page HEUR How to add primal heuristics
 *
 * Feasible solutions can be found in two different ways during the traversal of the branch-and-bound tree. On one
 * hand, the solution of a node's relaxation may be feasible with respect to the constraints (including the integrality).
 * On the other hand, feasible solutions can be discovered by primal heuristics.
 * \n
 * A complete list of all primal heuristics contained in this release can be found \ref PRIMALHEURISTICS "here".
 *
 * We now explain how users can add their own primal heuristics.
 * Take the simple and fast LP rounding heuristic (src/scip/heur_simplerounding.c) as an example.
 * The idea of simple rounding is to iterate over all fractional variables of an LP solution and round them down,
 * if the variables appears only with nonnegative coefficients in the system Ax <= b and round them up if
 * the variables appears only with nonpositive coefficients.
 * If one of both conditions applies for each of the fractional variables, this will give a feasible solution.
 * As all other default plugins, it is written in C. C++ users can easily adapt the code by using the scip::ObjHeur wrapper
 * base class and implement the scip_...() virtual methods instead of the SCIP_DECL_HEUR... callback methods.
 *
 * Additional documentation for the callback methods of a primal heuristic can be found in the file type_heur.h.
 *
 * Here is what you have to do to implement a primal heuristic:
 * -# Copy the template files src/scip/heur_xyz.c and src/scip/heur_xyz.h into files named "heur_myheuristic.c"
 *    and "heur_myheuristic.h".
 *    \n
 *    Make sure to adjust your Makefile such that these files are compiled and linked to your project.
 * -# Use SCIPincludeHeurMyheuristic() in order to include the heuristic into your SCIP instance,
 *    e.g., in the main file of your project (see, e.g., src/main.c in the Coloring example).
 * -# Open the new files with a text editor and replace all occurrences of "xyz" by "myheuristic".
 * -# Adjust the properties of the primal heuristic (see \ref HEUR_PROPERTIES).
 * -# Define the primal heuristic data (see \ref HEUR_DATA). This is optional.
 * -# Implement the interface methods (see \ref HEUR_INTERFACE).
 * -# Implement the fundamental callback methods (see \ref HEUR_FUNDAMENTALCALLBACKS).
 * -# Implement the additional callback methods (see \ref HEUR_ADDITIONALCALLBACKS). This is optional.
 *
 *
 * @section HEUR_PROPERTIES Properties of a Primal Heuristic
 *
 * At the top of the new file "heur_myheuristic.c" you can find the primal heuristic properties.
 * These are given as compiler defines.
 * In the C++ wrapper class, you have to provide the primal heuristic properties by calling the constructor
 * of the abstract base class scip::ObjHeur from within your constructor.
 * Of course, all of them are of relevant, but the most important ones for controlling the performance
 * are usually HEUR_FREQ and HEUR_TIMING.
 * The properties you have to set have the following meaning:
 *
 * \par HEUR_NAME: the name of the primal heuristic.
 * This name is used in the interactive shell to address the primal heuristic.
 * Additionally, if you are searching for a primal heuristic with SCIPfindHeur(), this name is looked up.
 * Names have to be unique: no two primal heuristics may have the same name.
 *
 * \par HEUR_DESC: the description of the primal heuristic.
 * This string is printed as a description of the primal heuristic in the interactive shell when you call "display heuristics".
 *
 * \par HEUR_DISPCHAR: the display character of the primal heuristic.
 * In the interactive shell, this character is printed in the first column of a status information row, if the primal
 * heuristic found the feasible solution belonging to the primal bound. Note that a star '*' stands for an integral
 * LP-relaxation.
 * In order to avoid confusion, display characters should be unique: no two primal heuristics should have the same display character.
 * You can get a list of all primal heuristics along with their display characters by entering "display heuristics" in the
 * SCIP interactive shell.
 *
 * \par HEUR_PRIORITY: the priority of the primal heuristic.
 * At each of the different entry points of the primal heuristics during the solving process (see HEUR_TIMING), they are
 * called in decreasing order of their priority.
 * \n
 * The priority of a primal heuristic should be set according to the complexity of the heuristic and the likelihood to find
 * feasible solutions: primal heuristics that provide fast algorithms that often succeed in finding a feasible solution should have
 * a high priority (like simple rounding). In addition, the interaction between different types of primal heuristics should be taken into account.
 * For example, improvement heuristics, which try to generate improved solutions by inspecting one or more of the feasible
 * solutions that have already been found, should have a low priority (like Crossover which by default needs at least 3 feasible solutions).
 *
 * \par HEUR_FREQ: the default frequency for executing the primal heuristic.
 * The frequency together with the frequency offset (see HEUR_FREQOFS) defines the depth levels at which the execution
 * method of the primal heuristic \ref HEUREXEC is called. For example, a frequency of 7 together with a frequency offset
 * of 5 means, that the \ref HEUREXEC callback is executed for subproblems that are in depth 5, 12, 19, ... of the branching tree. A
 * frequency of 0 together with a frequency offset of 3 means, that the execution method is only called at those nodes that are in
 * depth level 3 (i.e., at most for \f$2^3 = 8\f$ nodes if binary branching is applied).
 * Typical cases are: A frequency of 0 and an offset of 0 which means that
 * the heuristic is only called at the root node and a frequency of -1 which disables the heuristic.
 * \n
 * The frequency can be adjusted by the user. This property of the primal heuristic only defines the default value of the
 * frequency. If you want to have a more flexible control of when to execute the primal heuristic, you have to assign
 * a frequency of 1 and implement a check at the beginning of your execution method whether you really want to search for feasible
 * solutions or not. If you do not want to execute the method, set the result code to SCIP_DIDNOTRUN.
 *
 * \par HEUR_FREQOFS: the frequency offset for executing the primal heuristic.
 * The frequency offset defines the depth of the branching tree at which the primal heuristic is executed for the first
 * time. For example, a frequency of 7 (see HEUR_FREQ) together with a frequency offset of 10 means, that the
 * callback is executed for subproblems that are in depth 10, 17, 24, ... of the branching tree. In particular, assigning
 * different offset values to heuristics of the same type, like diving heuristics, can be useful for evenly spreading the
 * application of these heuristics across the branch-and-bound tree.
 * Note that if the frequency is equal to 1, the heuristic is applied for all nodes with depth level larger or equal to
 * the frequency offset.
 *
 * \par HEUR_MAXDEPTH: the maximal depth level for executing the primal heuristic.
 * This parameter denotes the maximal depth level in the branching tree up to which the execution method of the primal
 * heuristic is called. Use -1 for no limit (a usual case).
 *
 * \par HEUR_TIMING: the execution timing of the primal heuristic.
 * Primal heuristics have different entry points during the solving process and the execution timing parameter defines the
 * entry point at which the primal heuristic is executed first.
 * \n
 * The primal heuristic can be called first:
 * - before the processing of the node starts (SCIP_HEURTIMING_BEFORENODE)
 * - after each LP solve during the cut-and-price loop (SCIP_HEURTIMING_DURINGLPLOOP)
 * - after the cut-and-price loop was finished (SCIP_HEURTIMING_AFTERLPLOOP)
 * - after the processing of a node <em>with solved LP</em>  was finished (SCIP_HEURTIMING_AFTERLPNODE)
 * - after the processing of a node <em>without solved LP</em> was finished (SCIP_HEURTIMING_AFTERPSEUDONODE)
 * - after the processing of the last node in the current plunge was finished, <em>and only if the LP was solved for
 *   this node</em> (SCIP_HEURTIMING_AFTERLPPLUNGE)
 * - after the processing of the last node in the current plunge was finished, <em>and only if the LP was not solved
 *   for this node</em> (SCIP_HEURTIMING_AFTERPSEUDOPLUNGE).
 * \par
 * A plunge is the successive solving of child and sibling nodes in the search tree.
 * The flags listed above can be combined to call the heuristic at multiple times by concatenating them with a bitwise OR.
 * Two useful combinations are already predefined:
 * - after the processing of a node was finished (SCIP_HEURTIMING_AFTERNODE; combines SCIP_HEURTIMING_AFTERLPNODE and
 *   SCIP_HEURTIMING_AFTERPSEUDONODE)
 * - after the processing of the last node in the current plunge was finished (SCIP_HEURTIMING_AFTERPLUNGE; combines
 *   SCIP_HEURTIMING_AFTERLPPLUNGE and SCIP_HEURTIMING_AFTERPSEUDOPLUNGE)
 * \par
 * Calling a primal heuristic "before the processing of the node starts" is particularly useful for heuristics
 * that do not need to access the LP solution of the current node. If such a heuristic finds a feasible solution, the
 * leaves of the branching tree exceeding the new primal bound are pruned. It may happen that even the current node can
 * be cut off without solving the LP relaxation. Combinatorial heuristics, like the farthest insert heuristic for the TSP
 * (see examples/TSP/src/HeurFarthestInsert.cpp), are often applicable at this point.
 * \n
 * Very fast primal heuristics that require an LP solution can also be called "after each LP solve during the
 * cut-and-price loop". Rounding heuristics, like the simple and fast LP rounding heuristic
 * (src/scip/heur_simplerounding.c), belong to this group of primal heuristics.
 * \n
 * Most heuristics, however, are called either after a node was completely processed
 * (e.g. expensive rounding heuristics like RENS), or even only after a full plunge was finished (e.g., diving heuristics).
 *
 * \par HEUR_USESSUBSCIP: Does the heuristic use a secondary SCIP instance?
 * Some heuristics and separators solve MIPs or SAT problems using a secondary SCIP instance. Examples are
 * Large Neighborhood Search heuristics such as RINS and Local Branching or the CGMIP separator. To avoid recursion,
 * these plugins usually deactivate all other plugins that solve MIPs. If a heuristic uses a secondary SCIP instance,
 * this parameter has to be TRUE and it is recommended to call SCIPsetSubscipsOff() for the secondary SCIP instance.
 *
 * Computational experiments indicate that for the overall performance of a MIP solver, it is important to evenly
 * spread the application of the heuristics across the branch-and-bound tree. Thus, the assignment of the parameters
 * HEUR_FREQ, HEUR_FREQOFS, and HEUR_TIMING should contribute to this aim.
 *
 * Note that all diving heuristics in the SCIP distribution (see, e.g., src/scip/heur_guideddiving.c) check whether other diving
 * heuristics have already been called at the current node. This can be done by comparing SCIPgetLastDivenode(scip) and
 * SCIPgetNNodes(scip). If the two are equal, and if the current node is not the root node (SCIPgetDepth(scip) > 0), diving
 * heuristics should be delayed by returning the result code 'SCIP_DELAYED'. This is an additional contribution to the goal of
 * not calling multiple similar heuristics at the same node.
 *
 *
 * @section HEUR_DATA Primal Heuristic Data
 *
 * Below the header "Data structures" you can find a struct which is called "struct SCIP_HeurData".
 * In this data structure, you can store the data of your primal heuristic. For example, you should store the adjustable
 * parameters of the primal heuristic or a working solution in this data structure.
 * If you are using C++, you can add primal heuristic data as usual as object variables to your class.
 * \n
 * Defining primal heuristic data is optional. You can leave the struct empty.
 *
 *
 * @section HEUR_INTERFACE Interface Methods
 *
 * At the bottom of "heur_myheuristic.c", you can find the interface method SCIPincludeHeurMyheuristic(),
 * which also appears in "heur_myheuristic.h"
 * SCIPincludeHeurMyheuristic() is called by the user, if (s)he wants to include the heuristic,
 * i.e., if (s)he wants to use the heuristic in his/her application.
 *
 * This method only has to be adjusted slightly.
 * It is responsible for notifying SCIP of the presence of the heuristic. For this, you can either call
 * SCIPincludeHeur(),
 * or SCIPincludeHeurBasic() since SCIP version 3.0. In the latter variant, \ref HEUR_ADDITIONALCALLBACKS "additional callbacks"
 * must be added via setter functions as, e.g., SCIPsetHeurCopy(). We recommend this latter variant because
 * it is more stable towards future SCIP versions which might have more callbacks, whereas source code using the first
 * variant must be manually adjusted with every SCIP release containing new callbacks for heuristics in order to compile.
 *
 * If you are using primal heuristic data, you have to allocate the memory for the data at this point.
 * You can do this by calling:
 * \code
 * SCIP_CALL( SCIPallocMemory(scip, &heurdata) );
 * \endcode
 * You also have to initialize the fields in struct SCIP_HeurData afterwards.
 *
 * You may also add user parameters for your primal heuristic, see the method SCIPincludeHeurFeaspump() in
 * src/scip/heur_oneopt.c for an example where a single Boolean parameter is added.
 *
 *
 * @section HEUR_FUNDAMENTALCALLBACKS Fundamental Callback Methods of a Primal Heuristic
 *
 * The fundamental callback methods of the plugins are the ones that have to be implemented in order to obtain
 * an operational algorithm.
 * They are passed together with the primal heuristic itself to SCIP using SCIPincludeHeur() or SCIPincludeHeurBasic(),
 * see @ref HEUR_INTERFACE.
 *
 *
 * Primal heuristic plugins have only one fundamental callback method, namely the HEUREXEC method.
 * This method has to be implemented for every primal heuristic; the other callback methods are optional.
 * In the C++ wrapper class scip::ObjHeur, the scip_exec() method (which corresponds to the HEUREXEC callback) is a virtual
 * abstract member function. You have to implement it in order to be able to construct an object of your primal heuristic
 * class.
 *
 * Additional documentation for the callback methods can be found in type_heur.h.
 *
 * @subsection HEUREXEC
 *
 * The HEUREXEC callback is called at different positions during the node processing loop, see HEUR_TIMING. It should
 * search for feasible solutions and add them to the solution pool. For creating a new feasible solution, the
 * methods SCIPcreateSol() and SCIPsetSolVal() can be used. Afterwards, the solution can be added to the storage by
 * calling the method SCIPtrySolFree() (or SCIPtrySol() and SCIPfreeSol()).
 *
 * The HEUREXEC callback gets a SCIP pointer, a pointer to the heuristic itself, the current point in the
 * solve loop and a result pointer as input (see type_heur.h).
 *
 * The heuristic has to set the result pointer appropriately!
 * Therefore it has the following options:
 *  - finding at least one feasible solution (result SCIP_FOUNDSOL)
 *  - stating that the primal heuristic searched, but did not find a feasible solution (result SCIP_DIDNOTFIND)
 *  - stating that the primal heuristic was skipped (result SCIP_DIDNOTRUN)
 *  - stating that the primal heuristic was skipped, but should be called again (result SCIP_DELAYED).
 *
 *
 * @section HEUR_ADDITIONALCALLBACKS Additional Callback Methods of a Primal Heuristic
 *
 * The additional callback methods do not need to be implemented in every case. However, some of them have to be
 * implemented for most applications, they can be used, for example, to initialize and free private data.
 * Additional callbacks can either be passed directly with SCIPincludeHeur() to SCIP or via specific
 * <b>setter functions</b> after a call of SCIPincludeHeurBasic(), see also @ref HEUR_INTERFACE.
 *
 * @subsection HEURFREE
 *
 * If you are using primal heuristic data, you have to implement this method in order to free the primal heuristic data.
 * This can be done by the following procedure:
 * \code
 * static
 * SCIP_DECL_HEURFREE(heurFreeMyheuristic)
 * {
 *    SCIP_HEURDATA* heurdata;
 *
 *    heurdata = SCIPheurGetData(heur);
 *    assert(heurdata != NULL);
 *
 *    SCIPfreeMemory(scip, &heurdata);
 *
 *    SCIPheurSetData(heur, NULL);
 *
 *    return SCIP_OKAY;
 * }
 * \endcode
 * If you have allocated memory for fields in your primal heuristic data, remember to free this memory
 * before freeing the primal heuristic data itself.
 * If you are using the C++ wrapper class, this method is not available.
 * Instead, just use the destructor of your class to free the member variables of your class.
 *
 * @subsection HEURINIT
 *
 * The HEURINIT callback is executed after the problem is transformed.
 * The primal heuristic may, e.g., use this call to initialize its primal heuristic data.
 *
 * @subsection HEURCOPY
 *
 * The HEURCOPY callback is executed when a SCIP instance is copied, e.g. to
 * solve a sub-SCIP. By
 * defining this callback as
 * <code>NULL</code> the user disables the execution of the specified
 * heuristic for all copied SCIP instances. This may deteriorate the performance
 * of primal heuristics using sub-SCIPs.
 *
 * @subsection HEUREXIT
 *
 * The HEUREXIT callback is executed before the transformed problem is freed.
 * In this method, the primal heuristic should free all resources that have been allocated for the solving process in
 * HEURINIT.
 *
 * @subsection HEURINITSOL
 *
 * The HEURINITSOL callback is executed when the presolving is finished and the branch-and-bound process is about to
 * begin. The primal heuristic may use this call to initialize its branch-and-bound specific data.
 *
 * @subsection HEUREXITSOL
 *
 * The HEUREXITSOL callback is executed before the branch-and-bound process is freed. The primal heuristic should use this
 * call to clean up its branch-and-bound data, which was allocated in HEURINITSOL.
 */

/*--+----1----+----2----+----3----+----4----+----5----+----6----+----7----+----8----+----9----+----0----+----1----+----2*/
/**@page RELAX How to add relaxation handlers
 *
 * SCIP provides specific support for LP relaxations of constraint integer programs. In addition, relaxation handlers,
 * also called relaxators, can be used to include other relaxations, e.g. Lagrange relaxations or semidefinite
 * relaxations. The relaxation handler manages the necessary data structures and calls the relaxation solver to generate dual
 * bounds and primal solution candidates.
 * \n
 * However, the data to define a single relaxation must either be extracted by the relaxation handler itself (e.g., from
 * the user defined problem data, the LP information, or the integrality conditions), or be provided by the constraint
 * handlers. In the latter case, the constraint handlers have to be extended to support this specific relaxation.
 * \n
 *
 * We now explain how users can add their own relaxation handlers using the C interface. It is very easy to
 * transfer the C explanation to C++: whenever a method should be implemented using the SCIP_DECL_RELAX... notion,
 * reimplement the corresponding virtual member function of the abstract scip::ObjRelax wrapper base class.
 * Unfortunately, SCIP does not contain a default relaxation handler plugin, which could be used as an example.
 *
 * Additional documentation for the callback methods of a relaxation handler can be found in the file type_relax.h.
 *
 * Here is what you have to do to implement a relaxation handler:
 * -# Copy the template files src/scip/relax_xyz.c and src/scip/relax_xyz.h into files named "relax_myrelaxator.c"
 *    and "relax_myrelaxator.h".
 *    \n
 *    Make sure to adjust your Makefile such that these files are compiled and linked to your project.
 * -# Use SCIPincludeRelaxMyrelaxator() in order to include the relaxation handler into your SCIP instance,
 *    e.g, in the main file of your project (see, e.g., src/main.c in the Coloring example).
 * -# Open the new files with a text editor and replace all occurrences of "xyz" by "myrelaxator".
 * -# Adjust the properties of the relaxation handler (see \ref RELAX_PROPERTIES).
 * -# Define the relaxation handler data (see \ref RELAX_DATA). This is optional.
 * -# Implement the interface methods (see \ref RELAX_INTERFACE).
 * -# Implement the fundamental callback methods (see \ref RELAX_FUNDAMENTALCALLBACKS).
 * -# Implement the additional callback methods (see \ref RELAX_ADDITIONALCALLBACKS). This is optional.
 *
 *
 * @section RELAX_PROPERTIES Properties of a Relaxation Handler
 *
 * At the top of the new file "relax_myrelaxator.c" you can find the relaxation handler properties.
 * These are given as compiler defines.
 * In the C++ wrapper class, you have to provide the relaxation handler properties by calling the constructor
 * of the abstract base class scip::ObjRelax from within your constructor.
 * The properties you have to set have the following meaning:
 *
 * \par RELAX_NAME: the name of the relaxation handler.
 * This name is used in the interactive shell to address the relaxation handler.
 * Additionally, if you are searching for a relaxation handler with SCIPfindRelax(), this name is looked up.
 * Names have to be unique: no two relaxation handlers may have the same name.
 *
 * \par RELAX_DESC: the description of the relaxation handler.
 * This string is printed as a description of the relaxation handler in the interactive shell.
 *
 * \par RELAX_PRIORITY: the priority of the relaxation handler.
 * During each relaxation solving round, the included relaxation handlers and the
 * price-and-cut loop for solving the LP relaxation are called in a predefined order, which is given by the priorities
 * of the relaxation handlers.
 * First, the relaxation handlers with non-negative priority are called in the order of decreasing priority.
 * Next, the price-and-cut loop for solving the LP relaxation is executed.
 * Finally, the relaxation handlers with negative priority are called in the order of decreasing priority.
 * \n
 * Usually, you will have only one relaxation handler in your application and thus only have to decide whether it should
 * be called before or after solving the LP relaxation. For this decision you should consider the complexity of
 * the relaxation solving algorithm and the impact of the resulting solution: if your relaxation handler provides a fast
 * algorithm that usually has a high impact (i.e. the relaxation is a good approximation of the
 * feasible region of the subproblem and the solution severely improves the dual bound), it should have a non-negative
 * priority.
 * \n
 * Note that for certain applications, it is useful to disable the LP relaxation and only use your custom relaxation.
 * This can easily be achieved by setting the "lp/solvefreq" parameter to -1.
 *
 * \par RELAX_FREQ: the default frequency for solving the relaxation.
 * The frequency defines the depth levels at which the relaxation solving method \ref RELAXEXEC is called.
 * For example, a frequency of 7 means, that the relaxation solving callback is executed for subproblems that are in depth
 * 0, 7, 14, ... of the branching tree. A frequency of 0 means that the callback is only executed at the root node, i.e.,
 * only the relaxation of the root problem is solved. A frequency of -1 disables the relaxation handler.
 *
 *
 * @section RELAX_DATA Relaxation Handler Data
 *
 * Below the header "Data structures" you can find a struct which is called "struct SCIP_RelaxData".
 * In this data structure, you can store the data of your relaxation handler. For example, you should store the adjustable
 * parameters of the relaxation handler in this data structure.
 * If you are using C++, you can add relaxation handler data as usual as object variables to your class.
 * \n
 * Defining relaxation handler data is optional. You can leave the struct empty.
 *
 *
 * @section RELAX_INTERFACE Interface Methods
 *
 * At the bottom of "relax_myrelaxator.c", you can find the interface method SCIPincludeRelaxMyrelaxator(),
 * which also appears in "relax_myrelaxator.h".
 * SCIPincludeRelaxMyrelaxator() is called by the user, if (s)he wants to include the relaxation handler,
 * i.e., if (s)he wants to use the relaxation handler in his/her application.
 *
 * This method only has to be adjusted slightly.
 * It is responsible for notifying SCIP of the presence of the relaxation handler. For this, you can either call
 * SCIPincludeRelax(),
 * or SCIPincludeRelaxBasic() since SCIP version 3.0. In the latter variant, \ref RELAX_ADDITIONALCALLBACKS "additional callbacks"
 * must be added via setter functions as, e.g., SCIPsetRelaxCopy(). We recommend this latter variant because
 * it is more stable towards future SCIP versions which might have more callbacks, whereas source code using the first
 * variant must be manually adjusted with every SCIP release containing new callbacks for relaxation handlers in order to compile.
 *
 * If you are using relaxation handler data, you have to allocate the memory for the data at this point.
 * You can do this by calling:
 * \code
 * SCIP_CALL( SCIPallocMemory(scip, &relaxdata) );
 * \endcode
 * You also have to initialize the fields in struct SCIP_RelaxData afterwards.
 *
 * You may also add user parameters for your relaxation handler, see the method SCIPincludeConshdlrKnapsack() in
 * the \ref cons_knapsack.h "knapsack constraint handler" for an example of how to add user parameters.
 *
 *
 * @section RELAX_FUNDAMENTALCALLBACKS Fundamental Callback Methods of a Relaxation Handler
 *
 * The fundamental callback methods of the plugins are the ones that have to be implemented in order to obtain
 * an operational algorithm.
 * They are passed together with the relaxation handler itself to SCIP using SCIPincludeRelax() or SCIPincludeRelaxBasic(),
 * see @ref RELAX_INTERFACE.
 *
 *
 * Relaxation handler plugins have only one fundamental callback method, namely the \ref RELAXEXEC method.
 * This method has to be implemented for every relaxation handler; the other callback methods are optional.
 * In the C++ wrapper class scip::ObjRelax, the scip_exec() method (which corresponds to the \ref RELAXEXEC callback) is a virtual
 * abstract member function.
 * You have to implement it in order to be able to construct an object of your relaxation handler class.
 *
 * Additional documentation for the callback methods can be found in type_relax.h.
 *
 * @subsection RELAXEXEC
 * The RELAXEXEC is called in each relaxation solving round. It should solve the current
 * subproblem's relaxation.
 *
 * Note that, like the LP relaxation, the relaxation handler should only operate on variables for which the corresponding
 * column exists in the transformed problem. Typical methods called by a relaxation handler are SCIPconstructLP() and SCIPflushLP() to
 * make sure that the LP of the current node is constructed and its data can be accessed via calls to SCIPgetLPRowsData()
 * and SCIPgetLPColsData(), SCIPseparateSol() to call the cutting plane separators for a given primal solution, and
 * SCIPupdateLocalLowerbound() to update the current node's dual bound after having solved the relaxation.
 * In addition, you may want to call SCIPtrySolFree() if you think that you have found a feasible primal solution.
 *
 * The primal solution of the relaxation can be stored inside the data structures of SCIP with
 * <code>SCIPsetRelaxSolVal()</code> and <code>SCIPsetRelaxSolVals()</code> and later accessed by
 * <code>SCIPgetRelaxSolVal()</code>.
 * Furthermore, there is a list of external branching candidates, that can be filled by relaxation handlers and constraint handlers,
 * allowing branching rules to take these candidates as a guide on how to split the problem into subproblems.
 * Relaxation handlers should store appropriate candidates in this list using the method <code>SCIPaddExternBranchCand()</code>.
 *
 * Usually, the RELAXEXEC callback only solves the relaxation and provides a lower (dual) bound with a call to
 * SCIPupdateLocalLowerbound().
 * However, it may also produce domain reductions, add additional constraints or generate cutting planes. It has the
 * following options:
 *  - detecting that the node is infeasible in the variable's bounds and can be cut off (result SCIP_CUTOFF)
 *  - adding an additional constraint and stating that the relaxation handler should not be called again on the same
 *    relaxation (result SCIP_CONSADDED)
 *  - reducing a variable's domain and stating that the relaxation handler should not be called again on the same
 *    relaxation (result SCIP_REDUCEDDOM)
 *  - adding a cutting plane to the LP and stating that the relaxation handler should not be called again on the same
 *    relaxation (result SCIP_SEPARATED)
 *  - stating that the relaxation handler solved the relaxation and should not be called again on the same relaxation
 *    (result SCIP_SUCCESS)
 *  - interrupting the solving process to wait for additional input, e.g., cutting planes (result SCIP_SUSPENDED)
 *  - stating that the separator was skipped (result SCIP_DIDNOTRUN).
 *
 * In the above criteria, "the same relaxation" means that the LP relaxation stayed unmodified. This means in particular
 * that no row has been added and no bounds have been modified. For example, changing the bounds of a variable will, as
 * long as it was a COLUMN variable, lead to a modification in the LP such that the relaxation handler is called again
 * after it returned with the result code SCIP_REDUCEDDOM.
 *
 *
 * @section RELAX_ADDITIONALCALLBACKS Additional Callback Methods of a Relaxation Handler
 *
 * The additional callback methods do not need to be implemented in every case. However, some of them have to be
 * implemented for most applications, they can be used, for example, to initialize and free private data.
 * Additional callbacks can either be passed directly with SCIPincludeRelax() to SCIP or via specific
 * <b>setter functions</b> after a call of SCIPincludeRelaxBasic(), see also @ref RELAX_INTERFACE.
 *
 * @subsection RELAXFREE
 *
 * If you are using relaxation handler data, you have to implement this method in order to free the relaxation handler
 * data. This can be done by the following procedure:
 * \code
 * static
 * SCIP_DECL_RELAXFREE(relaxFreeMyrelaxator)
 * {
 *    SCIP_RELAXDATA* relaxdata;
 *
 *    relaxdata = SCIPrelaxGetData(relax);
 *    assert(relaxdata != NULL);
 *
 *    SCIPfreeMemory(scip, &relaxdata);
 *
 *    SCIPrelaxSetData(relax, NULL);
 *
 *    return SCIP_OKAY;
 * }
 * \endcode
 * If you have allocated memory for fields in your relaxation handler data, remember to free this memory
 * before freeing the relaxation handler data itself.
 * If you are using the C++ wrapper class, this method is not available.
 * Instead, just use the destructor of your class to free the member variables of your class.
 *
 * @subsection RELAXINIT
 *
 * The RELAXINIT callback is executed after the problem is transformed.
 * The relaxation handler may, e.g., use this call to initialize its relaxation handler data.
 *
 * @subsection RELAXCOPY
 *
 * The RELAXCOPY callback is executed when a SCIP instance is copied, e.g. to
 * solve a sub-SCIP. By
 * defining this callback as
 * <code>NULL</code> the user disables the execution of the specified
 * relaxation handler for all copied SCIP instances. This may deteriorate the performance
 * of primal heuristics using sub-SCIPs.
 *
 * @subsection RELAXEXIT
 *
 * The RELAXEXIT callback is executed before the transformed problem is freed.
 * In this method, the relaxation handler should free all resources that have been allocated for the solving process in
 * RELAXINIT.
 *
 * @subsection RELAXINITSOL
 *
 * The RELAXINITSOL callback is executed when the presolving is finished and the branch-and-bound process is about to
 * begin. The relaxation handler may use this call to initialize its branch-and-bound specific data.
 *
 * @subsection REALXEXITSOL
 *
 * The RELAXEXITSOL callback is executed before the branch-and-bound process is freed.
 * The relaxation handler should use this call to clean up its branch-and-bound data.
 */

/*--+----1----+----2----+----3----+----4----+----5----+----6----+----7----+----8----+----9----+----0----+----1----+----2*/
/**@page READER How to add file readers
 *
 * Mainly, file readers are called to parse an input file and generate a constraint integer programming model. They
 * create constraints and variables and activate variable pricers if necessary. However, they can also be called, for
 * example, to parse an input file containing information about a primal solution or fixing of variables. Besides that
 * it is possible to use some of them for writing (exporting) the problem in a specific format.  \n A complete list of
 * all file readers contained in this release can be found \ref FILEREADERS "here".
 *
 * Since a file reader is also responsible for writing a file, the user may
 * ask why the readers have not the name "filehandler". This name would
 * represent this plugin much better than the used one.
 * \n
 * The used name "readers" is historically grown. In the beginning of SCIP
 * there was no need to write/export problems. Therefore, the the plugin
 * name "readers" was best fitting for this plugin since only reading was essential.
 * It turned out, however, that it is quite nice to write/export certain subproblem during
 * the solving process mainly for debugging. Therefore, a writing callback
 * was added to the "readers" plugin.
 *
 * We now explain how users can add their own file readers.
 * Take the file reader for MIPs in IBM's Mathematical Programming System format (src/scip/reader_mps.c) as an example.
 * As all other default plugins, it is written in C. C++ users can easily adapt the code by using the scip::ObjReader wrapper
 * base class and implement the scip_...() virtual methods instead of the SCIP_DECL_READER... callback methods.
 *
 * Additional documentation for the callback methods of a file reader can be found in the file type_reader.h.
 *
 * Here is what you have to do to implement a file reader named "myreader" in C:
 * -# Copy the template files src/scip/reader_xyz.c and src/scip/reader_xyz.h into files named
 *    "reader_myreader.c" and "reader_myreader.h".
 *    \n
 *    Make sure to adjust your Makefile such that these files are compiled and linked to your project.
 * -# Use SCIPincludeReaderMyreader() in order to include the file reader into your SCIP instance,
 *    e.g., in the main file of your project (see, e.g., src/main.c in the Coloring example).
 * -# Open the new files with a text editor and replace all occurrences of "xyz" by "myreader".
 * -# Adjust the \ref READER_PROPERTIES "properties of the file reader".
 * -# Define the \ref READER_DATA "file reader data". This is optional.
 * -# Implement the \ref READER_INTERFACE "interface methods".
 * -# Implement the \ref READER_FUNDAMENTALCALLBACKS "fundamental callback methods".
 * -# Implement the \ref READER_ADDITIONALCALLBACKS "additional callback methods". This is optional.
 *
 *
 * @section READER_PROPERTIES Properties of a File Reader
 *
 * At the top of the new file "reader_myreader.c" you can find the file reader properties.
 * These are given as compiler defines.
 * In the C++ wrapper class, you have to provide the file reader properties by calling the constructor
 * of the abstract base class scip::ObjReader from within your constructor.
 * The properties you have to set have the following meaning:
 *
 * \par READER_NAME: the name of the file reader.
 * This name is used in the interactive shell to address the file reader.
 * Additionally, if you are searching for a file reader with SCIPfindReader(), this name is looked up.
 * Names have to be unique: no two file readers may have the same name.
 *
 * \par READER_DESC: the description of the file reader.
 * This string is printed as a description of the file reader in the interactive shell.
 *
 * \par READER_EXTENSION: the file name extension of the file reader.
 * Each file reader is hooked to a single file name extension. It is automatically called if the user wants to read in a
 * file of corresponding name. The extensions of the different file readers have to be unique.
 * Note that the additional extension '.gz', '.z', or '.Z' (indicating a gzip compressed file) are ignored for assigning
 * an input file to a reader.
 * \n
 * It is not possible to hook up a (single) file reader with more than one file extension.
 * It is, however, not necessary to implement the same (parsing/writing) methods more than once, if you want to
 * support several file extension with the same parser. To do so look at the files reader_lp.c
 * and reader_rlp.c. Both support the LP format.
 *
 *
 * @section READER_DATA File Reader Data
 *
 * Below the header "Data structures" you can find a struct which is called "struct SCIP_ReaderData".
 * In this data structure, you can store the data of your file reader. For example, you should store the adjustable
 * parameters of the file reader in this data structure.
 * If you are using C++, you can add file reader data as usual as object variables to your class.
 * \n
 * Defining file reader data is optional. You can leave the struct empty.
 *
 *
 * @section READER_INTERFACE Interface Methods
 *
 * At the bottom of "reader_myreader.c", you can find the interface method SCIPincludeReaderMyreader(),
 * which also appears in "reader_myreader.h".
 * SCIPincludeReaderMyreader() is called by the user, if (s)he wants to include the reader,
 * i.e., if (s)he wants to use the reader in his/her application.
 *
 * This method only has to be adjusted slightly.
 * It is responsible for notifying SCIP of the presence of the reader. For this, you can either call
 * SCIPincludeReader(),
 * or SCIPincludeReaderBasic() since SCIP version 3.0. In the latter variant, \ref READER_ADDITIONALCALLBACKS "additional callbacks"
 * must be added via setter functions as, e.g., SCIPsetReaderCopy(). We recommend this latter variant because
 * it is more stable towards future SCIP versions which might have more callbacks, whereas source code using the first
 * variant must be manually adjusted with every SCIP release containing new callbacks for readers in order to compile.
 *
 * If you are using file reader data, you have to allocate the memory for the data at this point.
 * You can do this by calling:
 * \code
 * SCIP_CALL( SCIPallocMemory(scip, &readerdata) );
 * \endcode
 * You also have to initialize the fields in struct SCIP_ReaderData afterwards.
 *
 * You may also add user parameters for your file reader, see the method SCIPincludeReaderLp() in
 * src/scip/reader_lp.c for an example.
 *
 *
 * @section READER_FUNDAMENTALCALLBACKS Fundamental Callback Methods of a File Reader
 *
 * File reader plugins have no fundamental callback methods. This is due to
 * the fact that a file reader can be used for reading and/or writing a
 * file. A file reader is only useful if the reader method \ref READERREAD
 * and/or the writing method \ref READERWRITE is implemented.  One of these
 * methods should be implemented for every file reader; the other callback
 * methods \ref READERCOPY and \ref READERFREE are optional.  In the C++ wrapper class scip::ObjReader, the
 * scip_read() and scip_write() methods (which corresponds to the \ref
 * READERREAD and \ref READERWRITE callback) are virtual member
 * functions. At least one of them should be implemented.
 *
 * Additional documentation for the callback methods can be found in type_reader.h.
 *
 *
 * @section READER_ADDITIONALCALLBACKS Additional Callback Methods of a File Reader
 *
 * Additional callbacks can either be passed directly with SCIPincludeReader() to SCIP or via specific
 * <b>setter functions</b> after a call of SCIPincludeReaderBasic(), see also @ref READER_INTERFACE.
 *
 *
 * File reader plugins contain only additional callback methods, namely the methods \ref READERREAD,
 * \ref READERWRITE, \ref READERFREE, and \ref READERCOPY. Therefore, these are not needed to be implemented. However,
 * at least \ref READERREAD and/or \ref READERWRITE should be implemented (see notes
 * \ref READER_FUNDAMENTALCALLBACKS "above").
 *
 *
 * @subsection READERREAD
 *
 * The READERREAD callback is called when the user invokes SCIP to read in a file with file name extension
 * corresponding to the READER_EXTENSION property of the file reader. This is usually triggered by a call to the method
 * SCIPreadProb() or by an interactive shell command.
 * The READERREAD callback should parse the input file and perform the desired action, which usually means
 * generating a constraint integer programming model, adding a primal solution, fixing variables
 * in an existing model.
 * \n
 * Typical methods called by a file reader that is used to read/generate constraint
 * integer programming models are, for example,
 *
 * - creating an empty problem: SCIPcreateProb()
 * - creating the variables: SCIPcreateVar(), SCIPchgVarType(), SCIPchgVarLb(), SCIPchgVarUb(), SCIPaddVar(), and
 *   SCIPreleaseVar()
 * - modifying the objective function: SCIPchgVarObj() and SCIPsetObjsense().
 * - creating the constraints: SCIPcreateConsLinear(), SCIPaddCoefLinear(), SCIPchgLhsLinear(), SCIPchgRhsLinear(),
 *   SCIPaddCons(), and SCIPreleaseCons()
 *
 * Primal solutions can only be created for the transformed problem. Therefore, the user has to call SCIPtransformProb()
 * before (s)he reads in the file containing the solution and adds it to the solution pool via the method SCIPreadSol().
 *
 *
 * @subsection READERWRITE
 *
 * The READERWRITE callback is called when the user invokes SCIP to write a problem (original or transformed)
 * in the format the reader supports. This is only possible if this callback is implemented. To write the problem
 * all necessary information is given through the parameters of this callback method (see type_reader.h). This
 * information should be used to output the problem in the requested format. This callback method is usually
 * triggered by the call of the methods SCIPwriteOrigProblem(), SCIPwriteTransProblem(), SCIPprintOrigProblem(),
 * or SCIPprintTransProblem().
 * \n
 * A typical method called by a file reader which is used to write/export a constraint
 * integer programming model is SCIPinfoMessage(). This method outputs a given string into a file
 * or into stdout.
 * \n
 * For an example we refer to the writing method of the MPS reader (see reader_mps.c).
 *
 *
 * @subsection READERCOPY
 *
 * The READERCOPY callback is executed when a SCIP instance is copied, e.g. to solve a sub-SCIP. By defining this
 * callback as <code>NULL</code> the user disables the execution of the specified reader for all copied SCIP
 * instances. The question might arise why to copy that plugin. In case of debugging it is nice to be able to
 * write/display the copied instances. Since the reader is in charge of that, you might want to copy the plugin. Below
 * you see a standard implementation.
 *
 * \code
 * static
 * SCIP_DECL_READERCOPY(readerCopyMyreader)
 * {
 *    assert(scip != NULL);
 *    assert(reader != NULL);
 *    assert(strcmp(SCIPreaderGetName(reader), READER_NAME) == 0);
 *
 *    SCIP_CALL( SCIPincludeReaderMyreader(scip) );
 *
 *    return SCIP_OKAY;
 * }
 * \endcode
 *
 * @subsection READERFREE
 *
 * If you are using file reader data, you have to implement this method in order to free the file reader data.
 * This can be done by the following procedure:
 * \code
 * static
 * SCIP_DECL_READERFREE(readerFreeMyreader)
 * {
 *    SCIP_READERDATA* readerdata;
 *
 *    readerdata = SCIPreaderGetData(reader);
 *    assert(readerdata != NULL);
 *
 *    SCIPfreeMemory(scip, &readerdata);
 *
 *    SCIPreaderSetData(reader, NULL);
 *
 *    return SCIP_OKAY;
 * }
 * \endcode
 * If you have allocated memory for fields in your file reader data, remember to free this memory
 * before freeing the file reader data itself.
 * If you are using the C++ wrapper class, this method is not available.
 * Instead, just use the destructor of your class to free the member variables of your class.
 *
 */

/*--+----1----+----2----+----3----+----4----+----5----+----6----+----7----+----8----+----9----+----0----+----1----+----2*/
/**@page DIALOG How to add dialogs
 *
 * SCIP comes with a command line shell which allows the user to read in problem instances, modify the solver's
 * parameters, initiate the optimization and display certain statistics and solution information. This shell consists
 * of dialogs, which are organized as a tree in SCIP. A node of this tree which is not a leaf represents a menu in
 * the shell and the children of this node correspond to the entries of this menu (which can again be menus). All
 * different dialogs are managed by a dialog handler, which, in particular, is responsible for executing the dialog
 * corresponding to the user's command in the shell. The concept of a dialog handler is different to that
 * of a constraint handler, which is used to manage objects of the same structure, see \ref CONS. In particular, SCIP
 * features only one dialog handler (dialog_default.h), whereas there may exist different constraint handlers.
 * \n
 * A complete list of all dialogs contained in this release can be found \ref DIALOGS "here".
 *
 * We now explain how users can extend the interactive shell by adding their own dialog.
 * We give the explanation for creating your own source file for each additional dialog. Of course, you can collect
 * different dialogs in one source file. Take src/scip/dialog_default.c, where all default dialog plugins are collected, as an
 * example.
 * As all other default plugins, the default dialog plugin and the template dialog are written in C. C++ users can easily
 * adapt the code by using the scip::ObjDialog wrapper base class and implement the scip_...() virtual methods instead of the
 * SCIP_DECL_DIALOG... callback methods.
 *
 * Additional documentation for the callback methods of a dialog can be found in the file type_dialog.h.
 *
 * Here is what you have to do to add a dialog (assuming your dialog is named "mydialog"):
 * -# Copy the template files src/scip/dialog_xyz.c and src/scip/dialog_xyz.h into files named "dialog_mydialog.c"
 *    and "dialog_mydialog.h".
 *    \n
 *    Make sure to adjust your Makefile such that these files are compiled and linked to your project.
 * -# Use SCIPincludeDialogMydialog() in order to include the dialog handler into your SCIP instance,
 *    e.g., in the main file of your project (see, e.g., src/main.c in the Coloring example).
 * -# Open the new files with a text editor and replace all occurrences of "xyz" by "mydialog".
 * -# Adjust the \ref DIALOG_PROPERTIES "properties of the dialog".
 * -# Define the \ref DIALOG_DATA "dialog data". This is optional.
 * -# Implement the \ref DIALOG_INTERFACE "interface methods".
 * -# Implement the \ref DIALOG_FUNDAMENTALCALLBACKS "fundamental callback methods".
 * -# Implement the \ref DIALOG_ADDITIONALCALLBACKS "additional callback methods". This is optional.
 *
 *
 * @section DIALOG_PROPERTIES Properties of a Dialog
 *
 * At the top of the new file "dialog_mydialog.c" you can find the dialog properties.
 * These are given as compiler defines.
 * In the C++ wrapper class, you have to provide the dialog properties by calling the constructor
 * of the abstract base class scip::ObjDialog from within your constructor.
 * The properties you have to set have the following meaning:
 *
 * \par DIALOG_NAME: the name of the dialog.
 * In the interactive shell, this name appears as the command name of the dialog in the parent dialog.
 * Additionally, if you are searching an entry in a menu with SCIPdialogFindEntry(), this name is looked up.
 * Names within one menu have to be unique: no two dialogs in the same menu may have the same name.
 *
 * \par DIALOG_DESC: the description of the dialog.
 * This string is printed as a description of the dialog in the interactive shell if the additional
 * callback method \ref DIALOGDESC is not implemented.
 *
 * \par DIALOG_ISSUBMENU: whether the dialog is a (sub)menu.
 * This parameter states whether the dialog is a menu in the interactive shell, i.e., is the parent of further
 * dialogs.
 *
 *
 * @section DIALOG_DATA Dialog Data
 *
 * Below the header "Data structures" you can find a struct which is called "struct SCIP_DialogData".
 * In this data structure, you can store the data of your dialog.
 * If you are using C++, you can add dialog data as usual as object variables to your class.
 * \n
 * Defining dialog data is optional. You can leave the struct empty.
 *
 *
 * @section DIALOG_INTERFACE Interface Methods
 *
 * At the bottom of "dialog_mydialog.c" you can find the interface method SCIPincludeDialogMydialog(), which also appears
 * in "dialog_mydialog.h".
 * \n
 * This method only has to be adjusted slightly.
 * It is responsible for notifying SCIP of the presence of the dialog, which can be done by the following lines of code:
 * \code
 * if( !SCIPdialogHasEntry(parentdialog, DIALOG_NAME) )
 * {
 *    SCIP_CALL( SCIPcreateDialog(scip, &dialog, dialogExecMydialog, dialogDescMydialog, dialogFreeMydialog,
 *          DIALOG_NAME, DIALOG_DESC, DIALOG_ISSUBMENU, dialogdata) );
 *
 *    SCIP_CALL( SCIPaddDialogEntry(scip, parentdialog, dialog) );
 *
 *    SCIP_CALL( SCIPreleaseDialog(scip, &dialog) );
 * }
 * \endcode
 * Here "parentdialog" has to be an existing dialog which is defined to be a menu (see DIALOG_ISSUBMENU), e.g.,
 * the default root dialog. The method SCIPgetRootDialog() returns the root dialog.
 *
 * The interface method is called by the user, if (s)he wants to include the dialog, i.e., if (s)he wants to use the dialog in
 * his/her application.
 * Note that in order to be able to link the new dialog to an existing default dialog
 * (except the root dialog) it has to be included <b>after the
 * default dialogs plugin</b>, i.e., the SCIPincludeDialogMydialog() call has to occur after the
 * SCIPincludeDialogDefault() call. The SCIPincludeDialogDefault() method is called from within the SCIPincludeDefaultPlugins()
 * method. Therefore, it suffices to include your dialog plugins after you have called SCIPincludeDefaultPlugins().
 * In case you want to add a dialog to the <b>root dialog</b>, you just use the following
 * lines of code to get/create the root dialog.
 *
 * \code
 * SCIP_DIALOG* root;
 *
 * root = SCIPgetRootDialog(scip);
 * if( root == NULL )
 * {
 *    SCIP_CALL( SCIPcreateRootDialog(scip, &root) );
 * }
 * assert( root != NULL );
 * \endcode
 *
 * Therefore, in this case you do not have to worry about the calls of
 * SCIPincludeDialogDefault() and SCIPincludeDefaultPlugins() .
 *
 * If you are using dialog data, you have to allocate the memory for the data at this point.
 * You can do this by calling:
 * \code
 * SCIP_CALL( SCIPallocMemory(scip, &dialogdata) );
 * \endcode
 * You also have to initialize the fields in struct SCIP_DialogData afterwards.
 *
 * Consider the following example. The user wants to add a "drawgraph" command to the root menu of SCIP.
 * (S)he copies the "dialog_xyz.c" and "dialog_xyz.h" files into files "dialog_drawgraph.c" and "dialog_drawgraph.h", respectively.
 * Then, (s)he puts the following code into the SCIPincludeDialogDrawgraph() method, compare SCIPincludeDialogDefault() in
 * src/scip/dialog_default.c:
 * \code
 * SCIP_RETCODE SCIPincludeDialogDrawgraph(
 *    SCIP*                 scip
 *    )
 * {
 *    SCIP_DIALOG* root;
 *    SCIP_DIALOG* dialog;
 *
 *    root = SCIPgetRootDialog(scip);
 *    if( root == NULL )
 *    {
 *       SCIP_CALL( SCIPcreateRootDialog(scip, &root) );
 *    }
 *    assert( root != NULL );
 *
 *    if( !SCIPdialogHasEntry(root, "drawgraph") )
 *    {
 *       SCIP_CALL( SCIPcreateDialog(scip, &dialog, SCIPdialogExecDrawgraph, NULL, NULL,
 *             "drawgraph", "draws the graph for the current problem instance", FALSE, NULL) );
 *       SCIP_CALL( SCIPaddDialogEntry(scip, root, dialog) );
 *       SCIP_CALL( SCIPreleaseDialog(scip, &dialog) );
 *    }
 *
 *    return SCIP_OKAY;
 * }
 * \endcode
 *
 * Using this code, it is even possible to call SCIPincludeDialogDrawgraph() before including the default dialog plugins,
 * and you can also call it multiple times without causing inconsistencies in the dialog structure.
 *
 *
 * @section DIALOG_FUNDAMENTALCALLBACKS Fundamental Callback Methods of a Dialog
 *
 * Dialogs have only one fundamental callback method, namely the \ref DIALOGEXEC method.
 * This method has to be implemented for every dialog; the other callback methods are optional.
 * In the C++ wrapper class scip::ObjDialog, the scip_exec() method (which corresponds to the \ref DIALOGEXEC callback) is a virtual
 * abstract member function.
 * You have to implement it in order to be able to construct an object of your dialog class.
 *
 * Additional documentation for the callback methods can be found in type_dialog.h.
 *
 * @subsection DIALOGEXEC
 *
 * The DIALOGEXEC method is invoked, if the user selected the dialog's command name in the parent's menu. It should
 * execute what is stated in DIALOG_DESC, e.g., the display constraint handlers dialog should display information about
 * the constraint handlers included in SCIP, see src/scip/dialog_default.c.
 *
 * For typical methods called by the execution method, have a look at src/scip/dialog_default.c.
 *
 * The callback has to return which dialog should be processed next. This can be, for example, the root dialog
 * (SCIPdialoghdlrGetRoot()), the parent dialog (SCIPdialogGetParent()) or NULL, which stands for closing the interactive
 * shell.
 *
 *
 * @section DIALOG_ADDITIONALCALLBACKS Additional Callback Methods of a Dialog
 *
 * The additional callback methods do not need to be implemented in every case.
 * They can be used, for example, to free private data.
 *
 * @subsection DIALOGPFREE
 *
 * If you are using dialog data, you have to implement this method in order to free the dialog data.
 * This can be done by the following procedure:
 * \code
 * static
 * SCIP_DECL_DIALOGFREE(dialogFreeMydialog)
 * {
 *    SCIP_DIALOGDATA* dialogdata;
 *
 *    dialogdata = SCIPdialogGetData(dialog);
 *    assert(dialogdata != NULL);
 *
 *    SCIPfreeMemory(scip, &dialogdata);
 *
 *    SCIPdialogSetData(dialog, NULL);
 *
 *    return SCIP_OKAY;
 * }
 * \endcode
 * If you have allocated memory for fields in your dialog data, remember to free this memory
 * before freeing the dialog data itself.
 * If you are using the C++ wrapper class, this method is not available.
 * Instead, just use the destructor of your class to free the member variables of your class.
 *
 * @subsection DIALOGDESC
 *
 * This method is called when the help menu of the parent is displayed. It should output (usually a single line of)
 * information describing the meaning of the dialog.
 * \n
 * If this callback is not implemented, the description string of the dialog (DIALOG_DESC) is displayed instead.
 *
 * @subsection DIALOGCOPY
 *
 * The DIALOGCOPY callback is executed when a SCIP instance is copied, e.g. to solve a sub-SCIP. By defining this
 * callback as <code>NULL</code> the user disables the execution of this dialog for all copied SCIP instances. In
 * general there is no need to copy any dialog since it is most unlikely to start the interactive shell of the copied
 * instances.
 *
 */

/*--+----1----+----2----+----3----+----4----+----5----+----6----+----7----+----8----+----9----+----0----+----1----+----2*/
/**@page DISP How to add display columns
 *
 * While solving a constraint integer program, SCIP displays status information in a column-like fashion. The current
 * number of processed branching tree nodes, the solving time, and the relative gap between primal and dual bound are
 * examples of such display columns. There already exists a wide variety of display columns which can be activated or
 * deactivated on demand, see src/scip/disp_default.c. Additionally, the user can implement his/her own display columns
 * in order to track problem or algorithm specific values.
 * \n
 * A complete list of all displays contained in this release can be found \ref DISPLAYS "here".
 *
 * We now explain users can add their own display columns.
 * We give the explanation for creating your own source file for each additional display column. Of course, you can collect
 * different additional display columns in one source file.
 * Take src/scip/disp_default.c, where all default display columns are collected, as an example.
 * As all other default plugins, the default display column plugins and the display column template are written in C.
 * C++ users can easily adapt the code by using the scip::ObjDisp wrapper base class and implement the scip_...() virtual methods
 * instead of the SCIP_DECL_DISP... callback methods.
 *
 *
 * Additional documentation for the callback methods of a display column can be found in the file type_disp.h.
 *
 * Here is what you have to do to implement a display column (assuming your display column is named "mydisplaycolumn"):
 * -# Copy the template files src/scip/disp_xyz.c and src/scip/disp_xyz.h into files named "disp_mydisplaycolumn.c"
 *    and "disp_mydisplaycolumn.h".
      \n
 *    Make sure to adjust your Makefile such that these files are compiled and linked to your project.
 * -# Use SCIPincludeDispMydisplaycolumn() in order to include the display column into your SCIP instance,
 *    e.g., in the main file of your project (see, e.g., src/main.c in the Coloring example).
 * -# Open the new files with a text editor and replace all occurrences of "xyz" by "mydisplaycolumn".
 * -# Adjust the \ref DISP_PROPERTIES "properties of the display column".
 * -# Define the  \ref DISP_DATA "display column data". This is optional.
 * -# Implement the \ref DISP_INTERFACE "interface methods".
 * -# Implement the \ref DISP_FUNDAMENTALCALLBACKS "fundamental callback methods".
 * -# Implement the \ref DISP_ADDITIONALCALLBACKS "additional callback methods". This is optional.
 *
 *
 * @section DISP_PROPERTIES Properties of a Display Column
 *
 * At the top of the new file "disp_mydisplaycolumn.c" you can find the display column properties.
 * These are given as compiler defines.
 * In the C++ wrapper class, you have to provide the display column properties by calling the constructor
 * of the abstract base class scip::ObjDisp from within your constructor.
 * The properties you have to set have the following meaning:
 *
 * \par DISP_NAME: the name of the display column.
 * This name is used in the interactive shell to address the display column.
 * Additionally, if you are searching for a display column with SCIPfindDisp(), this name is looked up.
 * Names have to be unique: no two display columns may have the same name.
 *
 * \par DISP_DESC: the description of the display column.
 * This string is printed as a description of the display column in the interactive shell.
 *
 * \par DISP_HEADER: the header of the display column.
 * This string is printed as the header of the display column in the status information display.
 *
 * \par DISP_WIDTH: the width of the display column.
 * This parameter defines the width (number of characters) of the display column. The value of the parameter has to be
 * greater than or equal to the number of characters in the header string.
 *
 * \par DISP_PRIORITY: the priority of the display column.
 * The total width of status information lines is bounded by the parameter "display width". The display columns actually contained
 * in the status information display are selected in decreasing order of their priority. Furthermore, the user can force
 * columns to be displayed or not to be displayed in the status information display. For that, (s)he has to switch the value
 * of the display column's parameter "active" from "auto" (its default value) to "on" or "off", respectively.
 *
 * \par DISP_POSITION: the relative position of the display column.
 * In the status information display, the display columns are arranged from left to right in increasing order of their
 * relative position.
 *
 * \par DISP_STRIPLINE: the default for whether the display column should be separated with a line from its right neighbor.
 * This parameter states whether the display column should be separated with the string "|" from its right neighbor. In so
 * doing, the clearness of the status information display may improve.
 *
 * @section DISP_DATA Display Column Data
 *
 * Below the header "Data structures" you can find a struct which is called "struct SCIP_DispData".
 * In this data structure, you can store the data of your display column. For example, you should store the adjustable
 * parameters of the display column in this data structure.
 * If you are using C++, you can add display column data as usual as object variables to your class.
 * \n
 * Defining display column data is optional. You can leave the struct empty.
 *
 *
 * @section DISP_INTERFACE Interface Methods
 *
 * At the bottom of "disp_mydisplaycolumn.c" you can find the interface method SCIPincludeDispMydisplaycolumn(), which also
 * appears in "disp_mydisplaycolumn.h".
 * \n
 * This method only has to be adjusted slightly.
 * It is responsible for notifying SCIP of the presence of the display column by calling the method
 * SCIPincludeDisp().
 *
 * The interface method is called by the user, if (s)he wants to include the display column, i.e., if (s)he wants to use the display column in his
 * application.
 *
 * If you are using display column data, you have to allocate the memory for the data at this point.
 * You can do this by calling:
 * \code
 * SCIP_CALL( SCIPallocMemory(scip, &dispdata) );
 * \endcode
 * You also have to initialize the fields in struct SCIP_DispData afterwards.
 *
 * Although this is very uncommon, you may also add user parameters for your display column, see the method
 * SCIPincludeConshdlrKnapsack() in the \ref cons_knapsack.h "knapsack constraint handler" for an example.
 *
 *
 * @section DISP_FUNDAMENTALCALLBACKS Fundamental Callback Methods of a Display Column
 *
 * Display column plugins have only one fundamental callback method, namely the \ref DISPOUTPUT method.
 * This method has to be implemented for every display column; the other callback methods are optional.
 * In the C++ wrapper class scip::ObjDisp, the scip_output() method (which corresponds to the \ref DISPOUTPUT callback) is a virtual
 * abstract member function.
 * You have to implement it in order to be able to construct an object of your display column class.
 *
 * Additional documentation for the callback methods can be found in type_disp.h.
 *
 * @subsection DISPOUTPUT
 *
 * The DISPOUTPUT callback is called after each pricing loop during node processing and after a node has been processed.
 * In addition, at the root node, the callback is executed after each iteration of the price-and-cut loop.
 * It should write the display column information for the current node to a given output file stream.
 *
 * Typical methods called by a display column are, for example, SCIPdispLongint(), SCIPdispInt(), SCIPdispTime(), and
 * SCIPinfoMessage().
 *
 *
 * @section DISP_ADDITIONALCALLBACKS Additional Callback Methods of a Display Column
 *
 * The additional callback methods do not need to be implemented in every case.
 * They can be used, for example, to initialize and free private data.
 *
 * @subsection DISPCOPY
 *
 * The DISPCOPY callback is executed when a SCIP instance is copied, e.g. to solve a sub-SCIP. By defining this callback
 * as <code>NULL</code> the user disables the execution of the specified column. In general it is probably not needed to
 * implement that callback since the output of the copied instance is usually suppressed. In the other case or for
 * debugging the callback should be implement.
 *
 *
 * @subsection DISPFREE
 *
 * If you are using display column data, you have to implement this method in order to free the display column data.
 * This can be done by the following procedure:
 * \code
 * static
 * SCIP_DECL_DISPFREE(dispFreeMydisplaycolumn)
 * {
 *    SCIP_DISPDATA* dispdata;
 *
 *    dispdata = SCIPdispGetData(disp);
 *    assert(dispdata != NULL);
 *
 *    SCIPfreeMemory(scip, &dispdata);
 *
 *    SCIPdispSetData(disp, NULL);
 *
 *    return SCIP_OKAY;
 * }
 * \endcode
 * If you have allocated memory for fields in your display column data, remember to free this memory
 * before freeing the display column data itself.
 * If you are using the C++ wrapper class, this method is not available.
 * Instead, just use the destructor of your class to free the member variables of your class.
 *
 * @subsection DISPINIT
 *
 * The DISPINIT callback is executed after the problem is transformed.
 * The display column may, e.g., use this call to initialize its display column data.
 *
 * @subsection DISPEXIT
 *
 * The DISPEXIT callback is executed before the transformed problem is freed.
 * In this method, the display column should free all resources that have been allocated for the solving process in
 * \ref DISPINIT.
 *
 * @subsection DISPINITSOL
 *
 * The DISPINITSOL callback is executed when the presolving is finished and the branch-and-bound process is about to
 * begin. The display column may use this call to initialize its branch-and-bound specific data.
 *
 * @subsection DISPEXITSOL
 *
 * The DISPEXITSOL callback is executed before the branch-and-bound process is freed. The display column should use this
 * call to clean up its branch-and-bound data specific data.
 */

/*--+----1----+----2----+----3----+----4----+----5----+----6----+----7----+----8----+----9----+----0----+----1----+----2*/
/**@page EVENT How to add event handler
 *
 * While solving a constraint integer program, SCIP drops thousands of events such as SCIP_EVENTTYPE_VARFIXED (a
 * complete list of all events is given in type_event.h). These events can be caught and used to do something after a
 * certain event happens. Events can be used to speed up the solution process. For example, the set partitioning
 * constraint is only worth propagating if one of the involved variables is fixed. This can be detected by
 * catching the event SCIP_EVENTTYPE_VARFIXED. To be able to catch an event it is necessary to write an event handler
 * which defines what to do after a certain event was caught.
 *
 * We now explain how users can add their own event handlers. We give the explanation for creating your own
 * source file for each additional event handler. Of course, you can collect different event handlers in one source file
 * or you can put the event handler directly into the constraint handler.  In a \ref EVENTUSAGE "second step" we discuss
 * the usage of an event handler. This means how to catch and drop events. \ref EVENTTYPES "Finally", we give some notes on the existing
 * types of events.
 *
 * Take src/scip/cons_logior.c, where the event handler is directly included into the constraint handler. As all other
 * default plugins, the event handlers are written in C. C++ users can easily adapt the code by using the scip::ObjEventhdlr
 * wrapper base class and implement the scip_...() virtual methods instead of the SCIP_DECL_EVENT... callback methods.
 *
 * Additional documentation for the callback methods of an event handler can be found in the file type_event.h. There is
 * also an example written in C which deals with an event handler. You find this example in the directory
 * "examples/Eventhdlr/". An C++ example can be found within the TSP project (examples/TSP/src/EventhdlrNewSol.cpp).
 *
 * Here is what you have to do to implement an event handler (assuming your event handler is named "bestsol"):
 * -# Copy the template files src/scip/event_xyz.c and src/scip/event_xyz.h into files named "event_bestsol.c"
 *    and "event_bestsol.h".
      \n
 *    Make sure to adjust your Makefile such that these files are compiled and linked to your project.
 * -# Use SCIPincludeEventBestsol() in order to include the event handler into your SCIP instance,
 *    e.g., in the main file of your project (see, e.g., src/cmain.c in the Eventhdlr example).
 * -# Open the new files with a text editor and replace all occurrences of "xyz" by "bestsol".
 * -# Adjust the \ref EVENTHDLR_PROPERTIES "properties of the event handler".
 * -# Implement the \ref EVENT_INTERFACE "interface methods".
 * -# Implement the \ref EVENT_FUNDAMENTALCALLBACKS "fundamental callback methods".
 * -# Implement the \ref EVENT_ADDITIONALCALLBACKS "additional callback methods". This is optional.
 *
 *
 * @section EVENTHDLR_PROPERTIES Properties of a Event Handler
 *
 * At the top of the new file "event_bestsol.c" you can find the event handler properties.
 * These are given as compiler defines.
 * In the C++ wrapper class, you have to provide the event handler properties by calling the constructor
 * of the abstract base class scip::ObjEventhdlr from within your constructor.
 * The properties you have to set have the following meaning:
 *
 * \par EVENT_NAME: the name of the event handler.
 * This name has to be unique with respect to all other event handlers. If you are searching for an event handler with
 * SCIPfindEventhdlr(), this name is looked up.
 *
 * \par EVENT_DESC: the description of the event handler.
 * This string is printed as a description of the event handler.
 *
 * @section EVENTHDLR_DATA Event Handler Data
 *
 * Below the header "Data structures" you can find a struct which is called "struct SCIP_EventhdlrData".
 * In this data structure, you can store the data of your event handler. For example, you should store the adjustable
 * parameters of the event handler in this data structure.
 * If you are using C++, you can add event handler data as usual as object variables to your class.
 * \n
 * Defining event handler data is optional. You can leave the struct empty.
 *
 *
 * @section EVENT_INTERFACE Interface Methods
 *
 * At the bottom of "event_bestsol.c", you can find the interface method SCIPincludeEventBestsol(),
 * which also appears in "event_bestsol.h".
 * SCIPincludeEventBestsol() is called by the user, if (s)he wants to include the event handler,
 * i.e., if (s)he wants to use the event handler in his/her application.
 *
 * This method only has to be adjusted slightly.
 * It is responsible for notifying SCIP of the presence of the event handler. For this, you can either call
 * SCIPincludeEventhdlr(),
 * or SCIPincludeEventhdlrBasic() since SCIP version 3.0. In the latter variant, \ref EVENT_ADDITIONALCALLBACKS "additional callbacks"
 * must be added via setter functions as, e.g., SCIPsetReaderCopy(). We recommend this latter variant because
 * it is more stable towards future SCIP versions which might have more callbacks, whereas source code using the first
 * variant must be manually adjusted with every SCIP release containing new callbacks for event handlers in order to compile.
 *
 * If you are using event handler data, you have to allocate the memory for the data at this point.
 * You can do this by calling:
 * \code
 * SCIP_CALL( SCIPallocMemory(scip, &eventhdlrdata) );
 * \endcode
 * You also have to initialize the fields in struct SCIP_EventhdlrData afterwards.
 *
 * Although this is very uncommon, you may also add user parameters for your event handler, see the method
 * SCIPincludeConshdlrKnapsack() in the \ref cons_knapsack.h "knapsack constraint handler" for an example.
 *
 *
 * @section EVENT_FUNDAMENTALCALLBACKS Fundamental Callback Methods of a Event Handler
 *
 * The fundamental callback methods of the plugins are the ones that have to be implemented in order to obtain
 * an operational algorithm.
 * They are passed together with the event handler itself to SCIP using SCIPincludeEventhdlr() or SCIPincludeEventhdlrBasic(),
 * see @ref EVENT_INTERFACE.
 *
 *
 * Event handler plugins have only one fundamental callback method, namely the \ref EVENTEXEC method.  This method has
 * to be implemented for every event handler; the other callback methods are optional.  In the C++ wrapper class
 * scip::ObjEventhdlr, the scip_exec() method (which corresponds to the \ref EVENTEXEC callback) is a virtual abstract member
 * function.  You have to implement it in order to be able to construct an object of your event handler class.
 *
 * Additional documentation for the callback methods can be found in type_event.h.
 *
 * @subsection EVENTEXEC
 *
 * The EVENTEXEC callback is called after the requested event happened. Then the event handler can do some action in
 * reaction to the event.
 *
 * Typical the execution method sets a parameter to TRUE to indicate later in solving process that something happened
 * which should be analyzed further. In the \ref cons_knapsack.h "knapsack constraint handler" you find such a typical
 * example.
 *
 * @section EVENT_ADDITIONALCALLBACKS Additional Callback Methods of a Event Handler
 *
 * The additional callback methods do not need to be implemented in every case. However, some of them have to be
 * implemented for most applications, they can be used, for example, to initialize and free private data.
 * Additional callbacks can either be passed directly with SCIPincludeEventhdlr() to SCIP or via specific
 * <b>setter functions</b> after a call of SCIPincludeEventhdlrBasic(), see also @ref EVENT_INTERFACE.
 *
 * @subsection EVENTCOPY
 *
 * The EVENTCOPY callback is executed when a SCIP instance is copied, e.g. to solve a sub-SCIP. By defining this
 * callback as <code>NULL</code> the user disables the execution of the specified event handler for all copied SCIP
 * instances. Note that in most cases the event handler in the copied instance will be initialize by those objects (such
 * as constraint handlers or propagators) which need this event handler (see \ref cons_knapsack.h). In these cases the copy
 * callback can be ignored. In case of general events, such as a new best solution being found
 * (SCIP_EVENTTYPE_BESTSOLFOUND), you might want to implement that callback. The event handler example which you find
 * in the directory "examples/Eventhdlr/" uses that callback.
 *
 * \code
 * static
 * SCIP_DECL_EVENTCOPY(eventCopyBestsol)
 * {
 *    assert(scip != NULL);
 *    assert(eventhdlr != NULL);
 *    assert(strcmp(SCIPeventhdlrGetName(eventhdlr), EVENTHDLR_NAME) == 0);
 *
 *    SCIP_CALL( SCIPincludeEventHdlrBestsol(scip) );
 *
 *    return SCIP_OKAY;
 * }
 * \endcode
 *
 *
 * @subsection EVENTFREE
 *
 * If you are using event handler data, you have to implement this method in order to free the event handler data.
 * This can be done by the following procedure:
 * \code
 * static
 * SCIP_DECL_EVENTFREE(eventFreeBestsol)
 * {
 *    SCIP_EVENTHDLRDATA* eventhdlrdata;
 *
 *    eventhdlrdata = SCIPeventhdlrGetData(eventhdlr);
 *    assert(eventhdlrdata != NULL);
 *
 *    SCIPfreeMemory(scip, &eventhdlrdata);
 *
 *    SCIPeventhdlrSetData(eventhdlr, NULL);
 *
 *    return SCIP_OKAY;
 * }
 * \endcode
 * If you have allocated memory for fields in your event handler data, remember to free this memory
 * before freeing the event handler data itself.
 * If you are using the C++ wrapper class, this method is not available.
 * Instead, just use the destructor of your class to free the member variables of your class.
 *
 *
 * @subsection EVENTINIT
 *
 * The EVENTINIT callback is executed after the problem is transformed.
 * The event handler may, e.g., use this call to initialize its event handler data.
 *
 * @subsection EVENTEXIT
 *
 * The EVENTEXIT callback is executed before the transformed problem is freed.
 * In this method, the event handler should free all resources that have been allocated for the solving process in
 * \ref EVENTINIT.
 *
 * @subsection EVENTINITSOL
 *
 * The EVENTINITSOL callback is executed when the presolving is finished and the branch-and-bound process is about to
 * begin. The event handler may use this call to initialize its branch-and-bound specific data.
 *
 * @subsection EVENTEXITSOL
 *
 * The EVENTEXITSOL callback is executed before the branch-and-bound process is freed. The event handler should use this
 * call to clean up its branch-and-bound data specific data.
 *
 * @section EVENTUSAGE Catching and Dropping Events
 *
 * After you have implemented the event handler, you have to tell SCIP for which events this event handler should be
 * used. This can be a general events, such as <code>SCIP_EVENTTYPE_BESTSOLFOUND</code>, or a variable event which is the most common
 * way.
 *
 * In case of a general (not variable) event you use the function SCIPcatchEvent() to attach to an event and
 * SCIPdropEvent() to release this event later.
 *
 * \code
 * SCIP_CALL( SCIPcatchEvent( scip, SCIP_EVENTTYPE_BESTSOLFOUND, eventhdlr, NULL, NULL) );
 * \endcode
 *
 * \code
 * SCIP_CALL( SCIPdropEvent( scip, SCIP_EVENTTYPE_BESTSOLFOUND, eventhdlr, NULL, NULL) );
 * \endcode
 *
 * If you want trigger some variable event, you use the method SCIPcatchVarEvent() to attach the variable event and
 * SCIPdropVarEvent() to drop it later.
 *
 * \code
 * SCIP_CALL( SCIPcatchVarEvent( scip, var, SCIP_EVENTTYPE_VARFIXED, eventhdlr, NULL, NULL) );
 * \endcode
 *
 * \code
 * SCIP_CALL( SCIPdropVarEvent( scip, var, SCIP_EVENTTYPE_VARFIXED, eventhdlr, NULL, NULL) );
 * \endcode
 *
 * @section EVENTTYPES Event types
 *
 * All available events are listed in type_event.h. There are atomic events such as <code>SCIP_EVENTTYPE_VARFIXED</code>
 * and combined events such as <code>SCIP_EVENTTYPE_VARCHANGED</code>. The events are encoded via bit masks. Each atomic
 * event has a unique power of two. This enables combination of the atomic events.
 *
 * SCIP only throws atomic events. However, an event handler might be interested in bunch of events. Through the
 * underlying bit masks it is possible to combine the atomic events. For example, <code>SCIP_EVENTTYPE_VARCHANGED</code>
 * is an event which combines the events <code>SCIP_EVENTTYPE_VARFIXED</code>, <code>SCIP_EVENTTYPE_VARUNLOCKED</code>,
 * <code>SCIP_EVENTTYPE_OBJCHANGED</code>, <code>SCIP_EVENTTYPE_GBDCHANGED</code>,
 * <code>SCIP_EVENTTYPE_DOMCHANGED</code>, and <code>SCIP_EVENTTYPE_IMPLADDED</code>.
 *
 * \code
 * #define SCIP_EVENTTYPE_VARCHANGED     (SCIP_EVENTTYPE_VARFIXED | SCIP_EVENTTYPE_VARUNLOCKED | SCIP_EVENTTYPE_OBJCHANGED
 *                                    | SCIP_EVENTTYPE_GBDCHANGED | SCIP_EVENTTYPE_DOMCHANGED | SCIP_EVENTTYPE_IMPLADDED)
 * \endcode
 *
 * Depending on the event type, the event offers different information. The methods which can be used to gain
 * access to this information are given in pub_event.h.
 *
 */

/*--+----1----+----2----+----3----+----4----+----5----+----6----+----7----+----8----+----9----+----0----+----1----+----2*/
/**@page NLPI How to add interfaces to nonlinear programming solvers
 *
 * NLPIs are used to interface a solver for nonlinear programs (NLP).
 * It is used, e.g., to solve convex relaxations of the problem or to find locally optimal solutions of
 * nonlinear relaxations or subproblems.
 * The NLPI has been designed such that it can be used independently from SCIP.
 *
 * While the NLPI itself corresponds to the solver interface, the NLPIPROBLEM corresponds to the
 * (solver specific) representation of a concrete nonlinear program.
 * An NLP is specified as a set of indexed variables with variable bounds, an objective function,
 * and a set of constraints, where each constraint is specified as a function which is restricted to lie
 * between given left and right hand sides (possibly infinite).
 * A function consists of a linear, quadratic, and general nonlinear part.
 * The linear and quadratic parts are specified via variable indices and coefficients, while the
 * general nonlinear part is specified via an expression tree.
 * That is, the user of the NLPI does not provide function evaluation callbacks but an algebraic representation of the NLP.
 * Interfaces for solvers that require function evaluations can make use of the NLPIORACLE, which
 * provides a set of methods to compute functions values, gradients, Jacobians, and Hessians for a given NLP.
 * See the interface to Ipopt for an example on how to use the NLPIORACLE.
 *
 * A complete list of all NLPIs contained in this release can be found \ref NLPIS "here".
 *
 * We now explain how users can add their own NLP solver interface.
 * Take the interface to Ipopt (src/nlpi/nlpi_ipopt.cpp) as an example.
 * Unlike most other plugins, it is written in C++.
 * Additional documentation for the callback methods of an NLPI, in particular for their input parameters,
 * can be found in the file type_nlpi.h.
 *
 * Here is what you have to do to implement an NLPI:
 * -# Copy the template files src/nlpi/nlpi_xyz.c and src/nlpi/nlpi_xyz.h into files named "nlpi_mynlpi.c"
 *    and "nlpi_mynlpi.h".
 *    \n
 *    Make sure to adjust your Makefile such that these files are compiled and linked to your project.
 * -# Use SCIPcreateNlpSolverMynlpi() in order to include the NLPI into your SCIP instance,
 *    e.g., in the main file of your project (see, e.g., src/main.c in the Coloring example).
 * -# Open the new files with a text editor and replace all occurrences of "xyz" by "mynlpi".
 * -# Adjust the properties of the nlpi (see \ref NLPI_PROPERTIES).
 * -# Define the NLPI and NLPIPROBLEM data (see \ref NLPI_DATA).
 * -# Implement the interface methods (see \ref NLPI_INTERFACE).
 * -# Implement the fundamental callback methods (see \ref NLPI_FUNDAMENTALCALLBACKS).
 *
 *
 * @section NLPI_PROPERTIES Properties of an NLPI
 *
 * At the top of the new file "nlpi_mynlpi.c", you can find the NLPI properties.
 * These are given as compiler defines.
 * The properties you have to set have the following meaning:
 *
 * \par NLPI_NAME: the name of the NLP solver interface.
 * This name is used in the interactive shell to address the NLPI.
 * Additionally, if you are searching for an NLPI with SCIPfindNLPI(), this name is looked up.
 * Names have to be unique: no two NLPIs may have the same name.
 *
 * \par NLPI_DESC: the description of the NLPI.
 * This string is printed as a description of the NLPI in the interactive shell.
 *
 * \par NLPI_PRIORITY: the priority of the NLPI.
 * If an NLP has to be solved, an NLP solver has to be selected.
 * By default, the solver with the NLPI with highest priority is selected.
 * The priority of an NLPI should be set according to performance of the solver:
 * solvers that provide fast algorithms that are usually successful on a wide range of problems should have a high priority.
 * An easy way to list the priorities of all NLPIs is to type "display nlpis" in the interactive shell of SCIP.
 *
 * @section NLPI_DATA NLPI Data
 *
 * Below the header "Data structures" you can find structs which are called "struct SCIP_NlpiData" and "struct SCIP_NlpiProblem".
 * In this data structure, you can store the data of your solver interface and of a specific NLP problem.
 * For example, you could store a pointer to the block memory data structure in the SCIP_NlpiData data structure
 * and store a pointer to an NLPIoracle in the SCIP_NlpiProblem data structure.
 *
 * @section NLPI_INTERFACE Interface Methods
 *
 * At the bottom of "nlpi_mynlpi.c", you can find the interface method SCIPcreateNlpSolverXyz(),
 * which also appears in "nlpi_mynlpi.h".
 * \n
 * This method only has to be adjusted slightly.
 * It is responsible for creating an NLPI that contains all properties and callback methods of your
 * solver interface by calling the method SCIPnlpiCreate().
 * SCIPcreateNlpSolverXyz() is called by the user (e.g., SCIP), if (s)he wants to use this solver interface in his/her application.
 *
 * If you are using NLPI data, you have to allocate the memory for the data at this point.
 * You can do this by calling:
 * \code
 * SCIP_CALL( SCIPallocMemory(scip, &nlpidata) );
 * \endcode
 * You also have to initialize the fields in struct SCIP_NlpiData afterwards. For freeing the
 * NLPI data, see \ref NLPIFREE.
 *
 *
 * @section NLPI_FUNDAMENTALCALLBACKS Fundamental Callback Methods of an NLPI
 *
 * The fundamental callback methods of the plugins are the ones that have to be implemented in order to obtain
 * an operational algorithm. Currently, all NLPI callbacks are fundamental.
 *
 * Additional documentation of the callback methods, in particular to their input parameters,
 * can be found in type_nlpi.h.
 *
 * @subsection NLPICOPY
 *
 * The NLPICOPY callback is executed if the plugin should be copied, e.g., when a SCIP instance is copied.
 *
 * @subsection NLPIFREE
 *
 * The NLPIFREE callback is executed if the NLP solver interface data structure should be freed, e.g., when a SCIP instance is freed.
 *
 * @subsection NLPIGETSOLVERPOINTER
 *
 * The NLPIGETSOLVERPOINTER callback can be used to pass a pointer to a solver specific data structure to the user.
 *
 * @subsection NLPICREATEPROBLEM
 *
 * The NLPICREATEPROBLEM callback is executed if a particular NLP problem is to be created.
 * The callback method should initialize a SCIP_NlpiProblem struct here that corresponds to an empty NLP.
 *
 * @subsection NLPIFREEPROBLEM
 *
 * The NLPIFREEPROBLEMPOINTER callback is executed if a particular NLP problem is to be freed.
 * The callback method should free a SCIP_NlpiProblem struct here.
 *
 * @subsection NLPIGETPROBLEMPOINTER
 *
 * The NLPIGETPROBLEMPOINTER callback can be used to pass a pointer to a solver specific data structure of the NLP to the user.
 *
 * @subsection NLPIADDVARS
 *
 * The NLPIADDVARS callback is executed if a set of variables with lower and upper bounds and names should be added to a particular NLP.
 * The callback method must add the new variables behind the previously added variables, if any.
 * If NULL is given for the lower bounds arguments, -infinity is assumed as lower bound for each new variable.
 * If NULL is given for the upper bounds arguments, +infinity is assumed as upper bound for each new variable.
 * It is also permitted to use NULL for the names argument.
 *
 * @subsection NLPIADDCONSTRAINTS
 *
 * The NLPIADDCONSTRAINTS callback is executed if a set of constraints should be added to a particular NLP.
 * Constraints are specified by providing left and right hand sides, linear and quadratic coefficients, expression trees, and constraint names.
 * All of these arguments are optional, giving NULL for left hand sides corresponds to -infinity, giving NULL for right hand sides corresponds to +infinity.
 *
 * @subsection NLPISETOBJECTIVE
 *
 * The NLPISETOBJECTIVE callback is executed to set the objective function of a particular NLP.
 *
 * @subsection NLPICHGVARBOUNDS
 *
 * The NLPICHGVARBOUNDS callback is executed to change the bounds on a set of variables of an NLP.
 *
 * @subsection NLPICHGCONSSIDES
 *
 * The NLPICHGCONSSIDES callback is executed to change the sides on a set of constraints of an NLP.
 *
 * @subsection NLPIDELVARSET
 *
 * The NLPIDELVARSET callback is executed to delete a set of variables from an NLP.
 * The caller provides an array in which for each variable it is marked whether it should be deleted.
 * In the same array, the method should return the new position of each variable in the NLP, or -1 if it was deleted.
 *
 * @subsection NLPIDELCONSSET
 *
 * The NLPIDELCONSSET callback is executed to delete a set of constraints from an NLP.
 * The caller provides an array in which for each constraint it is marked whether it should be deleted.
 * In the same array, the method should return the new position of each constraint in the NLP, or -1 if it was deleted.
 *
 * @subsection NLPICHGLINEARCOEFS
 *
 * The NLPICHGLINEARCOEFS callback is executed to change the coefficients in the linear part of the objective function or a constraint of an NLP.
 *
 * @subsection NLPICHGQUADCOEFS
 *
 * The NLPICHGQUADCOEFS callback is executed to change the coefficients in the quadratic part of the objective function or a constraint of an NLP.
 *
 * @subsection NLPICHGEXPRTREE
 *
 * The NLPICHGEXPRTREE callback is executed to replace the expression tree of the objective function or a constraint of an NLP.
 *
 * @subsection NLPICHGNONLINCOEF
 *
 * The NLPICHGNONLINCOEF callback is executed to change a single parameter in the (parametrized) expression tree of the objective function or a constraint of an NLP.
 *
 * @subsection NLPICHGOBJCONSTANT
 *
 * The NLPICHGOBJCONSTANT callback is executed to change the constant offset of the objective function of an NLP.
 *
 * @subsection NLPISETINITIALGUESS
 *
 * The NLPISETINITIALGUESS callback is executed to provide primal and dual initial values for the variables and constraints of an NLP.
 * For a local solver, these values can be used as a starting point for the search.
 * It is possible to pass a NULL pointer for any of the arguments (primal values of variables, dual values of variable bounds, dual values of constraints).
 * In this case, the solver should clear previously set starting values and setup its own starting point.
 *
 * @subsection NLPISOLVE
 *
 * The NLPISOLVE callback is executed when an NLP should be solved.
 * The solver may use the initial guess provided by \ref NLPISETINITIALGUESS as starting point.
 * The status of the solving process and solution can be requested by
 * \ref NLPIGETSOLSTAT, \ref NLPIGETTERMSTAT, \ref NLPIGETSOLUTION, and \ref NLPIGETSTATISTICS.
 *
 * @subsection NLPIGETSOLSTAT
 *
 * The NLPIGETSOLSTAT callback can be used to request the solution status (solved, infeasible, ...) after an NLP has been solved.
 *
 * @subsection NLPIGETTERMSTAT
 *
 * The NLPIGETTERMSTAT callback can be used to request the termination reason (normal, iteration limit, ...) after an NLP has been solved.
 *
 * @subsection NLPIGETSOLUTION
 *
 * The NLPIGETSOLUTION callback can be used to request the primal and dual solution values after an NLP solve.
 * The method should pass pointers to arrays of variable values to the caller.
 * It is possible to return only primal values for the variables, but no values for the dual variables, e.g., if a solver does not compute such values.
 *
 * @subsection NLPIGETSTATISTICS
 *
 * The NLPIGETSTATISTICS callback can be used to request the statistical values (number of iterations, time, ...) after an NLP solve.
 * The method should fill the provided NLPSTATISTICS data structure.
 *
 * <!-- NLPIGETWARMSTARTSIZE, NLPIGETWARMSTARTMEMO, NLPISETWARMSTARTMEMO are not documented,
      since they are currently not used, not implemented, and likely to change with a next version. -->
 *
 * @subsection NLPIGETINTPAR
 *
 * The NLPIGETINTPAR callback can be used to request the value of an integer valued NLP parameter.
 *
 * @subsection NLPISETINTPAR
 *
 * The NLPISETINTPAR callback is executed to set the value of an integer valued NLP parameter.
 *
 * @subsection NLPIGETREALPAR
 *
 * The NLPIGETREALPAR callback can be used to request the value of a real valued NLP parameter.
 *
 * @subsection NLPISETREALPAR
 *
 * The NLPISETREALPAR callback is executed to set the value of a real valued NLP parameter.
 *
 * @subsection NLPIGETSTRINGPAR
 *
 * The NLPIGETSTRINGPAR callback can be used to request the value of a string valued NLP parameter.
 *
 * @subsection NLPISETSTRINGPAR
 *
 * The NLPISETSTRINGPAR callback is executed to set the value of a string valued NLP parameter.
 */

/*--+----1----+----2----+----3----+----4----+----5----+----6----+----7----+----8----+----9----+----0----+----1----+----2*/
/**@page EXPRINT How to add interfaces to expression interpreters
 *
 * An expression interpreter is a tool to compute point-wise and interval-wise the function values, gradients, and
 * derivatives of algebraic expressions which are given in the form of an expression tree.
 * It is used, e.g., by an NLP solver interface to compute Jacobians and Hessians for the solver.
 *
 * The expression interpreter interface in SCIP has been implemented similar to those of the LP solver interface (LPI).
 * For one binary, exactly one expression interpreter has to be linked.
 * The expression interpreter API has been designed such that it can be used independently from SCIP.
 *
 * A complete list of all expression interpreters contained in this release can be found \ref EXPRINTS "here".
 *
 * We now explain how users can add their own expression interpreters.
 * Take the interface to CppAD (\ref exprinterpret_cppad.cpp) as an example.
 * Unlike most other plugins, it is written in C++.
 *
 * Additional documentation for the callback methods of an expression interpreter, in particular for their input parameters,
 * can be found in the file \ref exprinterpret.h
 *
 * Note that the expression interpreter API has <b>BETA status</b> and thus may change in the next version.
 *
 * Here is what you have to do to implement an expression interpreter:
 * -# Copy the file \ref exprinterpret_none.c into a file named "exprinterpreti_myexprinterpret.c".
 *    \n
 *    Make sure to adjust your Makefile such that these files are compiled and linked to your project.
 * -# Open the new files with a text editor.
 * -# Define the expression interpreter data (see \ref EXPRINT_DATA).
 * -# Implement the interface methods (see \ref EXPRINT_INTERFACE).
 *
 *
 * @section EXPRINT_DATA Expression Interpreter Data
 *
 * In "struct SCIP_ExprInt", you can store the general data of your expression interpreter.
 * For example, you could store a pointer to the block memory data structure.
 *
 * @section EXPRINT_INTERFACE Interface Methods
 *
 * The expression interpreter has to implement a set of interface method.
 * In your "exprinterpret_myexprinterpret.c", these methods are mostly dummy methods that return error codes.
 *
 * @subsection SCIPexprintGetName
 *
 * The SCIPexprintGetName method should return the name of the expression interpreter.
 *
 * @subsection SCIPexprintGetDesc
 *
 * The SCIPexprintGetDesc method should return a short description of the expression interpreter, e.g., the name of the developer of the code.
 *
 * @subsection SCIPexprintGetCapability
 *
 * The SCIPexprintGetCapability method should return a bitmask that indicates the capabilities of the expression interpreter,
 * i.e., whether it can evaluate gradients, Hessians, or do interval arithmetic.
 *
 * @subsection SCIPexprintCreate
 *
 * The SCIPexprintCreate method is called to create an expression interpreter data structure.
 * The method should initialize a "struct SCIP_ExprInt" here.
 *
 * @subsection SCIPexprintFree
 *
 * The SCIPexprintFree method is called to free an expression interpreter data structure.
 * The method should free a "struct SCIP_ExprInt" here.
 *
 * @subsection SCIPexprintCompile
 *
 * The SCIPexprintCompile method is called to initialize the data structures that are required to evaluate
 * a particular expression tree.
 * The expression interpreter can store data that is particular to a given expression tree in the tree by using
 * SCIPexprtreeSetInterpreterData().
 *
 * @subsection SCIPexprintFreeData
 *
 * The SCIPexprintFreeData method is called when an expression tree is freed.
 * The expression interpreter should free the given data structure.
 *
 * @subsection SCIPexprintNewParametrization
 *
 * The SCIPexprintNewParametrization method is called when the values of the parameters in a parametrized expression tree have changed.
 *
 * @subsection SCIPexprintEval
 *
 * The SCIPexprintEval method is called when the value of an expression represented by an expression tree should be computed for a point.
 *
 * @subsection SCIPexprintEvalInt
 *
 * The SCIPexprintEvalInt method is called when an interval that contains the range of an expression represented by an expression tree with respect to intervals for the variables should be computed.
 *
 * @subsection SCIPexprintGrad
 *
 * The SCIPexprintGrad method is called when the gradient of an expression represented by an expression tree should be computed for a point.
 *
 * @subsection SCIPexprintGradInt
 *
 * The SCIPexprintGradInt method is called when an interval vector that contains the range of the gradients of an expression represented by an expression tree with respect to intervals for the variables should be computed.
 *
 * @subsection SCIPexprintHessianSparsityDense
 *
 * The SCIPexprintHessianSparsityDense method is called when the sparsity structure of the Hessian matrix should be computed and returned in dense form.
 *
 * @subsection SCIPexprintHessianDense
 *
 * The SCIPexprintHessianDense method is called when the Hessian of an expression represented by an expression tree should be computed for a point.
 */

/*--+----1----+----2----+----3----+----4----+----5----+----6----+----7----+----8----+----9----+----0----+----1----+----2*/
/**@page CONF How to use conflict analysis
 *
 * Conflict analysis is a way to automatically use the information obtained from infeasible nodes
 * in the branch-and-bound tree.
 *
 * Once a node is declared infeasible, SCIP automatically tries to infer a constraint that explains the reason for the
 * infeasibility, in order to avoid similar situations later in the search.  This explanation essentially consists of a
 * constraint stating that at least one of its variables should have a bound different from the current infeasible node,
 * because the current setting led to infeasibility. Clearly, all variables that are fixed in the current infeasible
 * node would yield such a constraint (since this leads to infeasibility). The key point rather is to infer a "small"
 * constraint that does the same job. SCIP handles this by several heuristics. For this, SCIP sets up a
 * so-called (directed) conflict graph. The nodes in this graph correspond to bound changes of variables and an arc (@a
 * u, @a v) means that the bound change corresponding to @a v is based on the bound change of @a u. In general, a node
 * will have several ingoing arcs which represent all bound changes that have been used to infer (propagate) the bound
 * change in question. The graph also contains source nodes for each bound that has been changed during branching and an
 * artificial target node representing the conflict, i.e., the infeasibility. Essentially, SCIP heuristically constructs
 * a cut in this graph that involves few "branching nodes". For details on the techniques that SCIP uses,
 * we refer to the paper @par
 * Tobias Achterberg, Conflict Analysis in Mixed Integer Programming@n
 * Discrete Optimization, 4, 4-20 (2007)
 *
 * For conflict analysis to work well, the author of a \ref CONS "Constraint Handler" or a
 * \ref PROP "Propagator" has to implement three kinds of functionality:
 *
 * -# If one detects infeasibility, one should initiate conflict analysis, see \ref INITCONFS "below".
 * -# During propagation, one should call the right functions to fix variables.
 * -# One should implement the <em>so-called reverse propagation</em>.
 *
 * If this functionality is not implemented, SCIP will still work correctly, but cannot use the information of the constraint
 * handler or the propagator for conflict analysis. In this case, each bound reduction performed by the constraint
 * handler/propagator will be treated as if it had been a branching decision.
 *
 * @section INITCONFS Initiating Conflict Analysis
 *
 * If one detects infeasibility within propagation, one should do the following:
 * -# Call SCIPinitConflictAnalysis().
 * -# Inform SCIP about the variable bounds that are the reason for the detection of infeasibility
 * via the functions SCIPaddConflictLb(), SCIPaddConflictUb(), SCIPaddConflictBd(), or
 * SCIPaddConflictBinvar(). If there is more than one valid explanation of infeasibility, either one can be used.
 * Typically, smaller explanations tend to be better.
 * -# Call SCIPanalyzeConflict() from a propagator or SCIPanalyzeConflictCons() from a constraint
 * handler.
 *
 * This functionality allows SCIP to set up the conflict graph and perform a conflict analysis.
 *
 * @section Propagation
 *
 * When propagating variable domains, SCIP needs to be informed that the deduced variable bounds should be
 * used in conflict analysis. This can be done by the functions SCIPinferVarLbCons(),
 * SCIPinferVarUbCons(), and SCIPinferBinvarCons() for constraint handlers and SCIPinferVarLbProp(),
 * SCIPinferVarUbProp(), and SCIPinferBinvarProp() for propagators. You can pass one integer of
 * information that should indicate the reason of the propagation and can be used in reverse
 * propagation, see the next section.
 *
 * @section RESPROP Reverse Propagation
 *
 * Reverse Propagation is used to build up the conflict graph. Essentially, it provides an algorithm to detect the arcs
 * leading to a node in the conflict graph, i.e., the bound changes responsible for the new bound change deduced during
 * propagation. Reverse Propagation needs to be implemented in the RESPROP callback functions of
 * \ref CONSRESPROP "constraint handlers" or \ref PROPRESPROP "propagators".
 * These callbacks receive the following information: the variable which is under investigation (@p
 * infervar), the corresponding bound change (@p bdchgidx, @p boundtype), and the integer (@p inferinfo) that has been
 * supplied during propagation.
 *
 * One can use SCIPvarGetUbAtIndex() or SCIPvarGetLbAtIndex() to detect the bounds before or after the propagation that
 * should be investigated. Then the bounds that were involved should be passed to SCIP via SCIPaddConflictLb() and
 * SCIPaddConflictUb().  If there is more than one valid explanation of infeasibility, either one can be used.
 * Typically, smaller explanations tend to be better.
 *
 * Details and (more) examples are given in Sections @ref CONSRESPROP and @ref PROPRESPROP.
 *
 *
 * @section Example
 *
 * Consider the constraint handler @p cons_linearordering.c in the
 * <a href="http://scip.zib.de/doc/examples/LOP"><b>linear ordering example</b></a>
 * (see @p example/LOP directory). This constraint handler propagates the equations \f$x_{ij} + x_{ji} =
 * 1\f$ and triangle inequalities \f$x_{ij} + x_{jk} + x_{ki} \leq 2\f$.
 *
 * When propagating the equation and <code>vars[i][j]</code> is fixed to 1, the constraint handler uses
 * \code
 *    SCIP_CALL( SCIPinferBinvarCons(scip, vars[j][i], FALSE, cons, i*n + j, &infeasible, &tightened) );
 * \endcode
 * Thus, variable <code>vars[j][i]</code> is fixed to 0 (@p FALSE), and it passes <code>i*n + j </code> as @p inferinfo.
 *
 * When it propagates the triangle inequality and both <code>vars[i][j]</code> and <code>vars[j][k]</code>
 * are fixed to 1, the constraint handler uses
 * \code
 *    SCIP_CALL( SCIPinferBinvarCons(scip, vars[k][i], FALSE, cons, n*n + i*n*n + j*n + k, &infeasible, &tightened) );
 * \endcode
 * Thus, in this case, variable  <code>vars[k][i]</code> is fixed to 0 and  <code>n*n + i*n*n +  j*n + k</code> is
 * passed as <code>inferinfo</code>.
 *
 * In reverse propagation, the two cases can be distinguished by @p inferinfo: if it is less than @p n*n,
 * we deal with an equation, otherwise with a triangle inequality. The constraint handler can then extract the
 * indices @p i, @p j (and @p k in the second case) from inferinfo.
 *
 * In the first case, it has to distinguish whether <code>vars[i][j]</code> is fixed to 0 or 1 &ndash;
 * by calling SCIPaddConflictLb()
 * or SCIPaddConflictUb(), respectively, with variable <code>vars[j][i]</code>. In the second case, it is clear that the only
 * possible propagation is to fix <code>vars[i][j]</code> to 0 when both <code>vars[k][i]</code> and <code>vars[j][k]</code>
 * are fixed to 1. It then calls
 * SCIPaddConflictLb() for both <code>vars[k][i]</code> and <code>vars[j][k]</code>.
 */

/*--+----1----+----2----+----3----+----4----+----5----+----6----+----7----+----8----+----9----+----0----+----1----+----2*/
/**@page OBJ Creating, capturing, releasing, and adding data objects
 *
 *  Data objects (variables, constraints, rows, ... ) are subject to reference counting
 *  to avoid expensive copying operations. This concept is similar to smart pointers.
 *  Creating such an object (e.g., by calling SCIPcreateVar()) will set the
 *  reference counter to one. Capturing an object (e.g., by calling SCIPcaptureVar()) increases the reference counter,
 *  releasing it (e.g., by calling SCIPreleaseVar()) decreases the counter. If the reference counter gets zero, the
 *  object will be destroyed automatically.
 *
 *  Remember that a created data object is automatically captured. If the user
 *  doesn't need the object anymore, (s)he has to call the object's release method.
 *
 *  When a data object is added to SCIP (e.g., by calling SCIPaddVar()) , it is captured again, such that a
 *  release call does not destroy the object. If SCIP doesn't need the object
 *  anymore, it is automatically released.
 *
 *  E.g., if the user calls
 * \code
 *  SCIPcreateVar(); // reference counter 1
 *  SCIPaddVar(); // reference counter 2
 *  SCIPreleaseVar(); // reference counter 1
 * \endcode
 *  the reference counter will be 1 afterwards, and the variable will be destroyed, if SCIP frees the problem.
 *  If the user wants to use this variable, e.g. for extracting statistics after SCIP was finished, the user must not call
 *  SCIPreleaseVar() right after adding the variable, but before terminating the program.
 */

/*--+----1----+----2----+----3----+----4----+----5----+----6----+----7----+----8----+----9----+----0----+----1----+----2*/
/**@page PARAM How to add additional user parameters
 *
 *  Users may add their own parameters to SCIP by calling SCIPaddXyzParam(). Using
 *  this method, there are two possibilities for where to store the actual parameter value:
 *   - If the given valueptr is NULL, SCIP stores the parameter value internally, and
 *     the user can only access the value with the SCIPgetXyzParam() and
 *     SCIPsetXyzParam() calls.
 *   - If the given valueptr is not NULL, SCIP stores the parameter value at the given
 *     address, and the user can directly manipulate the value at this address.
 *     (S)he has to be careful with memory management in string parameters: when the
 *     SCIPaddStringParam() method is called, the given address must hold a char*
 *     pointer with value NULL. The default value is then copied into this pointer,
 *     allocating memory with BMSallocMemoryArray(). If the parameter is changed, the
 *     old string is freed with BMSfreeMemoryArray() and the new one is copied to a new
 *     memory area allocated with BMSallocMemoryArray(). When the parameter is freed,
 *     the memory is freed with BMSfreeMemoryArray().
 *     The user should not interfere with this internal memory management. Accessing
 *     the string parameter through the given valueptr is okay as long as it does not
 *     involve reallocating memory for the string.
 *
 *  In some cases, it is necessary to keep track of changes in a parameter.
 *  If this is the case, the user can define a method by the PARAMCHGD callback and use this method as
 *  the @c paramchgd parameter of the @c SCIPaddXyzParam() method, also giving a pointer to the data, which is
 *  needed in this method, as @c paramdata. If this method is not NULL, it is called every time
 *  the value of the parameter is changed.
 */

/*--+----1----+----2----+----3----+----4----+----5----+----6----+----7----+----8----+----9----+----0----+----1----+----2*/
/**@page DEBUG Debugging
 *
 *  If you need to debug your own code that uses SCIP, here are some tips and tricks:
 *
 *  - Use <b>asserts</b> in your code to show preconditions for the parameters, invariants and postconditions.
 *    Assertions are boolean expressions which inevitably have to evaluate to <code>TRUE</code>. Consider the
 *    following example, taken from the file src/scip/cons_linear.c:
 *    \code
 *    SCIP_RETCODE consdataCatchEvent(
 *       SCIP*                 scip,               /**< SCIP data structure *\/
 *       SCIP_CONSDATA*        consdata,           /**< linear constraint data *\/
 *       SCIP_EVENTHDLR*       eventhdlr,          /**< event handler to call for the event processing *\/
 *       int                   pos                 /**< array position of variable to catch bound change events for *\/
 *       )
 *       {
 *          assert(scip != NULL);
 *          assert(consdata != NULL);
 *          assert(eventhdlr != NULL);
 *          assert(0 <= pos && pos < consdata->nvars);
 *          ...
 *       }
 *    \endcode
 *    As you can see, both pointers and integers are checked for valid values at the beginning of the
 *    function <code>consdataCatchEvent()</code>. This is particularly important for, e.g., array indices like
 *    the variable <code>pos</code> in this example, where using the <code>consdata->nvars[pos]</code>
 *    pointer could result in unexspected behaviour
 *    if the asserted precondition on <code>pos</code> were not matched and \<pos\> were an arbitrary index
 *    outside the array range.
 *
 *  - In order to activate assertions, use the <b>Debug mode</b> by compiling SCIP via
 *   \code
 *    make OPT=dbg
 *   \endcode and run the code. See \ref MAKE for further information about compiler options for SCIP.
 *
 *  - Spending only little extra time on
 *    asserting preconditions saves most of the time spent on debugging!
 *
 *  - Turn on <b>additional debug output</b> by adding the line
 *    \code
 *    #define SCIP_DEBUG
 *    \endcode
 *    at the top of SCIP files you want to analyze. This will output messages included in the code using
 *    <code>SCIPdebugMessage()</code> (see \ref EXAMPLE_1).
 *    We recommend to also use <code>SCIPdebugMessage()</code> in your own code for being able to activate
 *    debug output in the same way.
 *  - If available on your system, we recommend to use a debugger like <code>gdb</code>
 *    to trace all function calls on the stack,
 *    display values of certain expressions, manually break the running code, and so forth.
 *  - If available on your system, you can use software like <a href="http://valgrind.org">valgrind</a> to check for uninitialized
 *    values or segmentation faults.
 *  - For checking the usage of SCIP memory, you can use
 *    <code>SCIPprintMemoryDiagnostic()</code>. This outputs memory that is currently in use,
 *    which can be useful after a <code>SCIPfree()</code> call.
 *  - If there are memory leaks for which you cannot detect the origin, you can remake your code with the option NOBLKBUFMEM=true
 *    (do not forget to clean your code before with <code>make OPT=... LPS=... clean</code>). After that valgrind (or similar) helps
 *    to detect leaked memory.
 *  - If your code cuts off a feasible solution, but you do not know which component is responsible,
 *    you can define <code>SCIP_DEBUG_SOLUTION</code> in the file <code>debug.h</code> to be a filename
 *    containing a solution in SCIP format (see \ref EXAMPLE_2).
 *    This solution is then read and it is checked for every cut, whether the solution violates the cut.
 *
 *  @section EXAMPLE_1 How to activate debug messages
 *    For example, if we include a <code>\#define SCIP_DEBUG</code> at the top of \ref heur_oneopt.h, recompile SCIP
 *    in DBG mode, and run the SCIP interactive shell to solve p0033.mps from the
 *     <a href="http://miplib.zib.de/miplib3/miplib.html">MIPLIB 3.0</a> , we get some output like:
 * \code
 * SCIP version 1.1.0 [precision: 8 byte] [memory: block] [mode: debug] [LP solver: SoPlex 1.4.0]
 * Copyright (c) 2002-2015 Konrad-Zuse-Zentrum fuer Informationstechnik Berlin (ZIB)
 *
 * user parameter file <scip.set> not found - using default parameters
 *
 * SCIP> read check/IP/miplib/p0033.mps
 * original problem has 33 variables (33 bin, 0 int, 0 impl, 0 cont) and 16 constraints
 * SCIP> optimize
 * ...
 *  0.1s|     1 |     0 |   132 | 257k|   0 |  14 |  30 |  13 |  13 |  30 |  51 |  39 |   0 |   0 | 3.026472e+03 | 3.347000e+03 |  10.59%
 * [src/scip/heur_oneopt.c:332] debug: Row <R122> has activity 110
 * [src/scip/heur_oneopt.c:332] debug: Row <R123> has activity 216
 * ...
 * [src/scip/heur_oneopt.c:101] debug: Try to shift down variable <t_C157> with
 * [src/scip/heur_oneopt.c:102] debug:     lb:<-0> <= val:<1> <= ub:<1> and obj:<171> by at most: <1>
 * [src/scip/heur_oneopt.c:135] debug:  -> The shift value had to be reduced to <0>, because of row <R122>.
 * [src/scip/heur_oneopt.c:137] debug:     lhs:<-1e+20> <= act:<110> <= rhs:<148>, colval:<-60>
 * ...
 * [src/scip/heur_oneopt.c:383] debug:  Only one shiftcand found, var <t_C167>, which is now shifted by<-1.0>
 * k 0.1s|     1 |     0 |   132 | 258k|   0 |  14 |  30 |  13 |  13 |  30 |  51 |  39 |   0 |   0 | 3.026472e+03 | 3.164000e+03 |   4.54%
 * [src/scip/heur_oneopt.c:436] debug: found feasible shifted solution:
 * objective value:                     3164.00000000012
 * C157                                                1   (obj:171)
 * C163                                                1   (obj:163)
 * C164                                                1   (obj:69)
 * C170                                                1   (obj:49)
 * C172                                                1   (obj:258)
 * C174                                                1   (obj:250)
 * C175                                                1   (obj:500)
 * C179                                                1   (obj:318)
 * C181                                                1   (obj:318)
 * C182                                                1   (obj:159)
 * C183                                 1.00000000000038   (obj:318)
 * C184                                                1   (obj:159)
 * C185                                                1   (obj:318)
 * C186                                                1   (obj:114)
 * [src/scip/heur_oneopt.c:498] debug: Finished 1-opt heuristic
 * ...
 * \endcode
 *
 * @section EXAMPLE_2 How to add a debug solution
 *
 * Continuing the example above, we finish the solving process.
 * The optimal solution can now be written to a file:
 * \code
 * SCIP> display solution
 *
 * objective value:                                 3089
 * C157                                                1   (obj:171)
 * C163                                                1   (obj:163)
 * C164                                                1   (obj:69)
 * C166                                                1   (obj:183)
 * C170                                                1   (obj:49)
 * C174                                                1   (obj:250)
 * C177                                                1   (obj:500)
 * C179                                                1   (obj:318)
 * C181                                                1   (obj:318)
 * C182                                                1   (obj:159)
 * C183                                                1   (obj:318)
 * C184                                                1   (obj:159)
 * C185                                                1   (obj:318)
 * C186                                                1   (obj:114)
 *
 * SCIP> write solution check/p0033.sol
 *
 * written solution information to file <check/p0033.sol>
 * \endcode
 *
 * If we afterwards use
 * <code>\#define SCIP_DEBUG_SOLUTION "check/p0033.sol"</code> in debug.h, recompile and run SCIP,
 * it will output:
 * \code
 * SCIP> read check/IP/miplib/p0033.mps
 * original problem has 33 variables (33 bin, 0 int, 0 impl, 0 cont) and 16 constraints
 * SCIP> optimize
 *
 * presolving:
 * ***** debug: reading solution file <check/p0033.sol>
 * ***** debug: read 15 non-zero entries
 * \endcode
 * Further debug output would only appear, if the solution was cut off in the solving process.
 * Of course, this is not the case! Hopefully...otherwise, please send a bug report ;-)
 */

/*--+----1----+----2----+----3----+----4----+----5----+----6----+----7----+----8----+----9----+----0----+----1----+----2*/
/**@page TEST How to run automated tests with SCIP
 *
 *  SCIP comes along with a set of useful tools that allow to perform automated tests. The
 *  following is a step-by-step guide from setting up the test environment for evaluation and
 *  customization of test runs.
 *
 *
 *  @section SETUP Setting up the test environment
 *
 *  At first you should create a file listing all problem instances that should be part of the test.
 *  This file has to be located in the the directory <code>scip/check/testset/</code>
 *  and has to have the file extension <code>.test</code>, e.g., <code>testrun.test</code>,
 *  in order to be found by the <code>scip/check/check.sh</code> script.
 *  \n
 *  All test problems can be listed in the <code>test</code>-file by a relative path,
 *  e.g., <code>../../problems/instance1.lp</code> or absolute path, e.g., <code>/home/problems/instance2.mps</code>
 *  in this file. Only one problem should be listed each on line (since the command <code>cat</code> is used to parse this file).
 *  Note that these problems have to be readable for SCIP in order to solve them.
 *  However, you can use different file formats.
 *
 *  Optionally, you can provide a solution file in the <code>scip/check/testset/</code> directory containing
 *  known information about the feasibility and the best known objective values for the test instances.
 *  SCIP can use these values to verify the results. The file has to have the same basename as the
 *  <code>.test</code>-file, i.e., in our case <code>testrun.solu</code>. One line can only contain
 *  information about one test instance. A line has to start with the type of information given:
 *
 *  - <code>=opt=</code> stating that a problem name with an optimal objective value follows
 *  - <code>=best=</code> stating that a problem name with a best know objective value follows
 *  - <code>=inf=</code> stating that a problem name follows which is infeasible
 *
 *  With these information types you can encode for an instance named <code>instance1.lp</code> the following
 *  information:
 *  - The instance has a known optimal (objective) value of 10.
 *   \code
 *   =opt=  instance1 10
 *   \endcode
 *  - The instance has a best known solution with objective value 15.
 *   \code
 *   =best=  instance1 15
 *   \endcode
 *  - The instance is feasible (but has no objective function or we don't know a solution value)
 *   \code
 *   =feas=  instance1
 *   \endcode
 *  - The instance is infeasible.
 *   \code
 *   =inf=  instance1
 *   \endcode
 *
 *  If you don't know whether the instance is feasible or not (so the status is unknown),
 *  you can omit the instance in the <code>solu</code>-file or write
 *   \code
 *   =unkn=  instance1
 *   \endcode
 *
 * <b>Note that in all lines the file extension of the file name is omitted.</b>
 *  \n
 *  See the files <code>scip/check/testset/short.test</code> and <code>scip/check/testset/short.solu</code>
 *  for an example of a <code>test</code>-file and its corresponding <code>solu</code>-file.
 *
 *
 *
 *  @section STARTING Starting a test run
 *
 *
 *  \code
 *  make TEST=testrun test
 *  \endcode
 *
 *  in the SCIP root directory. Note that <code>testrun</code> is exactly the basename of our
 *  <code>test</code>-file (<code>testrun.test</code>). This will cause SCIP to solve our test instances
 *  one after another and to create various output files (see \ref EVAL).
 *
 *
 *  @section EVAL Evaluating a test run
 *
 *  During computation, SCIP automatically creates the directory <code>scip/check/results/</code>
 *  (if it does not already exist) and stores the following output files there.
 *
 *  \arg <code>*.out</code> - output of <code>stdout</code>
 *  \arg <code>*.err</code> - output of <code>stderr</code>
 *  \arg <code>*.set</code> - copy of the used settings file
 *
 *  \arg <code>*.res</code> - ASCII table containing a summary of the computational results
 *  \arg <code>*.tex</code> - TeX table containing a summary of the computational results
 *  \arg <code>*.pav</code> - <a href="http://www.gamsworld.org/performance/paver/">PAVER</a> output
 *
 *  The last three files in the above list, i.e., the files containing a summary of the computational results,
 *  can also be generated manually. Therefore the user has to call the <code>evalcheck.sh</code> script in the
 *  @c check directory with the corresponding @c out file as argument. For example, this may be useful if the user stopped the
 *  test before it was finished, in which case the last three files will not be automatically generated by SCIP.
 *
 *  The last column of the ASCII summary table contains the solver status. We distinguish the following statuses: (in order of priority)
 *
 *  \arg abort: solver broke before returning solution
 *  \arg fail: solver cut off a known feasible solution (value of the <code>solu</code>-file is beyond the dual bound;
 *  especially of problem is claimed to be solved but solution is not the optimal solution)
 *  \arg ok: solver solved problem with the value in solu-file
 *  \arg solved: solver solved problem which has no (optimal) value in solu-file (since we here cannot detect the direction
 *  of optimization, it is possible that a solver claims an optimal solution which contradicts a known feasible solution)
 *  \arg better: solver found solution better than known best solution (or no solution was noted in the <code>solu</code>-file so far)
 *  \arg gaplimit, sollimit: solver reached gaplimit or limit of number of solutions (at present: only in SCIP)
 *  \arg timeout: solver reached any other limit (like time or nodes)
 *  \arg unknown: otherwise
 *
 *  Additionally the <code>evalcheck.sh</code> script can generate a <code>solu</code>-file by calling
 *  \code
 *  ./evalcheck.sh writesolufile=1 NEWSOLUFILE=<solu-file> <out-file>
 *  \endcode
 *  where <code><solu-file></code> denotes the filename of the new file where the solutions shall be
 *  (and <code><out-file></code> denotes the output (<code>.out</code>) files to evaluate).
 *
 *  Another feature can be enabled by calling:
 *  \code
 *  ./evalcheck.sh printsoltimes=1 ...
 *  \endcode
 *  The output has two additional columns containing the solving time until the first and the best solution was found.
 *
 *
 *  @b Note: The @em basename of all these files is the same and has the following structure
 *  which allows us to reconstruct the test run:
 *
 *  \code
 *  check.<test name>.<binary>.<machine name>.<setting name>
 *  \endcode
 *
 *  \arg <<code>test name</code>> indicates the name of the the test file, e.g., <code>testrun</code>
 *  \arg <<code>binary</code>> defines the used binary, e.g., <code>scip-1.1.0.linux.x86.gnu.opt.spx</code>
 *  \arg <<code>machine name</code>> tells the name of the machine, e.g., <code>mycomputer</code>
 *  \arg <<code>setting name</code>> denotes the name of the used settings, e.g., <code>default</code>
 *    means the (SCIP) default settings were used
 *
 *  Using the examples out of the previous listing the six file names would have the name:
 *
 *  \code
 *  check.testrun.scip-1.1.0.linux.x86.gnu.opt.spx.mycomputer.default.<out,err,set,res,tex,pav>
 *  \endcode
 *
 *
 *  @section USING Using customized setting files
 *
 *  It is possible to use customized settings files for the test run instead of testing SCIP with default settings.
 *  These have to be placed in the directory <code>scip/settings/</code>.
 *
 *  @b Note: Accessing setting files in subfolders of the @c settings directory is currently not supported.
 *
 *  To run SCIP with a custom settings file, say for example <code>fast.set</code>, we call
 *
 *  \code
 *  make TEST=testrun SETTINGS=fast test
 *  \endcode
 *
 *  in the SCIP root directory.
 *
 *
 *  @section ADVANCED Advanced options
 *
 *  We can further customize the test run by specifying the following options in the <code>make</code> call:
 *
 *  \arg <code>TIME</code>  - time limit for each test instance in seconds [default: 3600]
 *  \arg <code>NODES</code> - node limit [default: 2100000000]
 *  \arg <code>MEM</code>   -  memory limit in MB [default: 1536]
 *  \arg <code>DISPFREQ</code> - display frequency of the output [default: 10000]
 *  \arg <code>FEASTOL</code> - LP feasibility tolerance for constraints [default: "default"]
 *  \arg <code>LOCK</code> - should the test run be locked to prevent other machines from performing the same test run [default: "false"]
 *  \arg <code>CONTINUE</code> - continue the test run if it was previously aborted [default: "false"]
 *  \arg <code>VALGRIND</code> - run valgrind on the SCIP binary; errors and memory leaks found by valgrind are reported as fails [default: "false"]
 *
 *
 *  @section COMPARE Comparing test runs for different settings
 *
 *  Often test runs are performed on the basis of different settings. In this case, it is useful to
 *  have a performance comparison. For this purpose, we can use the <code>allcmpres.sh</code> script in
 *  the @c check directory.
 *
 *  Suppose, we performed our test run with two different settings, say <code>fast.set</code> and
 *  <code>slow.set</code>. Assuming that all other parameters (including the SCIP binary), were the same,
 *  we may have the following <code>res</code>-files in the directory <code>scip/check/results/</code>
 *
 *  \code
 *  check.testrun.scip-1.1.0.linux.x86.gnu.opt.spx.mycomputer.fast.res
 *  check.testrun.scip-1.1.0.linux.x86.gnu.opt.spx.mycomputer.slow.res
 *  \endcode
 *
 *  For a comparison of both computations, we simply call
 *
 *  \code
 *  allcmpres.sh results/check.testrun.scip-1.1.0.linux.x86.gnu.opt.spx.mycomputer.fast.res \
 *               results/check.testrun.scip-1.1.0.linux.x86.gnu.opt.spx.mycomputer.slow.res
 *  \endcode
 *
 *  in the @c check directory. This produces an ASCII table on the console that provide a detailed
 *  performance comparison of both test runs. Note that the first <code>res</code>-file serves as reference
 *  computation. The following list explains the output.
 *  (The term "solver" can be considered as the combination of SCIP with a specific setting file.)
 *
 *  \arg <code>Nodes</code> - Number of processed branch-and-bound nodes.
 *  \arg <code>Time</code>  - Computation time in seconds.
 *  \arg <code>F</code>     - If no feasible solution was found, then '#', empty otherwise.
 *  \arg <code>NodQ</code>  - Equals Nodes(i) / Nodes(0), where 'i' denotes the current solver and '0' stands for the reference solver.
 *  \arg <code>TimQ</code>  - Equals Time(i) / Time(0).
 *  \arg <code>bounds check</code> - Status of the primal and dual bound check.
 *
 *  \arg <code>proc</code> - Number of instances processed.
 *  \arg <code>eval</code> - Number of instances evaluated (bounds check = "ok", i.e., solved to optimality
 *      within the time and memory limit and result is correct). Only these instances are used in the calculation
 *      of the mean values.
 *  \arg <code>fail</code> - Number of instances with bounds check = "fail".
 *  \arg <code>time</code> - Number of instances with timeout.
 *  \arg <code>solv</code> - Number of instances correctly solved within the time limit.
 *  \arg <code>wins</code> - Number of instances on which the solver won (i.e., the
 *      solver was at most 10% slower than the fastest solver OR had the best
 * 	primal bound in case the instance was not solved by any solver within
 *	the time limit).
 *  \arg <code>bett</code>    - Number of instances on which the solver was better than the
 *	reference solver (i.e., more than 10% faster).
 *  \arg <code>wors</code>    - Number of instances on which the solver was worse than the
 *	reference solver (i.e., more than 10% slower).
 *  \arg <code>bobj</code>    - Number of instances on which the solver had a better primal
 *	bound than the reference solver (i.e., a difference larger than 10%).
 *  \arg <code>wobj</code>    - Number of instances on which the solver had a worse primal
 *	bound than the reference solver (i.e., a difference larger than 10%).
 *  \arg <code>feas</code>    - Number of instances for which a feasible solution was found.
 *  \arg <code>gnodes</code>   - Geometric mean of the processed nodes over all evaluated instances.
 *  \arg <code>shnodes</code> - Shifted geometric mean of the processed nodes over all evaluated instances.
 *  \arg <code>gnodesQ</code>  - Equals nodes(i) / nodes(0), where 'i' denotes the current
 *	solver and '0' stands for the reference solver.
 *  \arg <code>shnodesQ</code> - Equals shnodes(i) / shnodes(0).
 *  \arg <code>gtime</code>    - Geometric mean of the computation time over all evaluated instances.
 *  \arg <code>shtime</code>  - Shifted geometric mean of the computation time over all evaluated instances.
 *  \arg <code>gtimeQ</code>   - Equals time(i) / time(0).
 *  \arg <code>shtimeQ</code> - Equals shtime(i) / shtime(0).
 *  \arg <code>score</code>   - N/A
 *
 *  \arg <code>all</code>   - All solvers.
 *  \arg <code>optimal auto settings</code> - Theoretical result for a solver that performed 'best of all' for every instance.
 *  \arg <code>diff</code>  - Solvers with instances that differ from the reference solver in the number of
 *       processed nodes or in the total number of simplex iterations.
 *  \arg <code>equal</code> - Solvers with instances whose number of processed nodes and total number of
 *       simplex iterations is equal to the reference solver (including a 10% tolerance) and where no timeout
 *       occured.
 *  \arg <code>all optimal</code> - Solvers with instances that could be solved to optimality by
 *       <em>all</em> solvers; in particular, no timeout occurred.
 *
 *  Since this large amount of information is not always needed, one can generate a narrower table by calling:
 *  \code
 *  allcmpres.sh short=1 ...
 *  \endcode
 *  where <code>NodQ</code>, <code>TimQ</code> and the additional comparison tables are omitted.
 *
 *  If the <code>res</code>-files were generated with the parameter <code>printsoltimes=1</code>
 *  we can enable the same feature here as well by calling:
 *  \code
 *  allcmpres.sh printsoltimes=1 ...
 *  \endcode
 *  As in the evaluation, the output contains the two additional columns of the solving time until the first and the best solution was found.
 *
 *  @section SOLVER Testing and Evaluating for other solvers
 *
 *  Analogously to the target <code>test</code> there are further targets to run automated tests with other MIP solvers.
 *  These are:
 *  \arg for <a href="http://www-01.ibm.com/software/integration/optimization/cplex-optimizer/">cplex</a>
 *  \code
 *  make testcplex
 *  \endcode
 *  \arg for <a href="http://www.gurobi.com/">gurobi</a>
 *  \code
 *  make testgurobi
 *  \endcode
 *  \arg for <a href="https://projects.coin-or.org/Cbc">cbc</a>
 *  \code
 *  make testcbc
 *  \endcode
 *  \arg for <a href="http://www.mosek.com/">mosek</a>
 *  \code
 *  make testmosek
 *  \endcode
 *  \arg for <a href="http://www.gnu.org/software/glpk/">glpk</a>
 *  \code
 *  make testglpk
 *  \endcode
 *  \arg for <a href="https://projects.coin-or.org/SYMPHONY">symphony</a>
 *  \code
 *  make testsymphony
 *  \endcode
 *  \arg for <a href="https://projects.coin-or.org/CHiPPS">blis</a>
 *  \code
 *  make testblis
 *  \endcode
 *  \arg for <a href="http://www.gams.com/">gams</a>
 *  \code
 *  make testgams GAMSSOLVER=xyz
 *  \endcode
 *  For this target, the option GAMSSOLVER has to be given to specify the name of a GAMS solver to run, e.g. GAMSSOLVER=SCIP.
 *  Additional advanced options specific to this target are:
 *    GAMS to specify the GAMS executable (default: gams),
 *    GAP to specify a gap limit (default: 0.0),
 *    CLIENTTMPDIR to specify a directory where GAMS should put its scratch files (default: /tmp),
 *    CONVERTSCIP to specify a SCIP which can be used to convert non-gams files into gams format (default: bin/scip, if existing; set to "no" to disable conversion).
 *  The following options are NOT supported (and ignored): DISPFREQ, FEASTOL, LOCK.
 *  A memory limit (MEM option) is only passed as workspace option to GAMS, but not enforced via ulimit (it's up to the solver to regard and obey the limit).
 *
 *  Note: This works only if the referred programs are installed globally on your machine.
 *
 *  The above options like <code>TIME</code> are also available for the other solvers.
 *
 *  For cbc, cplex, gams, and gurobi another advanced option is available:
 *  \arg <code>THREADS</code> - number of threads used in the solution process
 *
 *  After the testrun there should be an <code>.out</code>, an <code>.err</code> and a <code>.res</code> file
 *  with the same basename as described above.
 *
 *  Furthermore you can also use the script <code>allcmpres.sh</code> for comparing results of different solvers.
 *
 */

/*--+----1----+----2----+----3----+----4----+----5----+----6----+----7----+----8----+----9----+----0----+----1----+----2*/
/**@page CHG1 Interface changes between SCIP 0.9 and SCIP 1.0
 *
 *  @section CHGPARAM New parameters
 *
 * - All functions SCIP<datatype>Param() got a new parameter "isadvanced".
 *   \n
 *   This does not influence the performance of SCIP, but the position of the parameter in the settings menu.
 *   Hence, if you do not care about this, you can assign any value to it.
 *   You should add the corresponding flag to the SCIP<datatype>Param() calls in your own source code.
 *
 */

/*--+----1----+----2----+----3----+----4----+----5----+----6----+----7----+----8----+----9----+----0----+----1----+----2*/
/**@page CHG2 Interface changes between SCIP 1.0 and SCIP 1.1
 *
 * - SCIPcreateChild() has a new last parameter giving an estimate for value of best feasible solution in the subtree to
 *   be created. One possibility is to use SCIPgetLocalOrigEstimate() for this value.
 *
 * - The callback \ref CONSCHECK in the constraint handlers now has a new parameter <code>printreason</code> that tells
 *   a constraint handler to output the reason for a possible infeasibility of the solution to be checked using
 *   SCIPinfoMessage(). Have a look at one of the constraint handlers implemented in SCIP to see how it works. This
 *   methodology makes it possible to output the reason of a violation in human readable form, for instance, for the check
 *   at the end of a SCIP run, where the obtained best solution is checked against the original formulation.\n This change
 *   often has little effect on C-implementations, since this parameter can be safely ignored with respect to the
 *   correctness of the code. The corresponding C++ method scip::ObjConshdlr::scip_check(), however, has to be extended
 *   and will not compile otherwise.
 *
 * - SCIPcheckSolOrig() is restructured. The last two parameters have changed. They are now bools indicating
 *   whether the reason for the violation should be printed to the standard output and whether all violations should be
 *   printed. This reflects the changes in the constraint handlers above, which allow the automation of the feasibility
 *   test. The pointers to store the constraint handler or constraint are not needed anymore.
 *
 * - New parameters "extension" and "genericnames" in SCIPprintTransProblem(), SCIPprintOrigProblem(),
 *   SCIPwriteOrigProblem(), and SCIPwriteTransProblem() defining the requested format or NULL for default CIP format
 *   and using generic names for the variables and constraints. Examples are
 *   - <code>SCIPprintTransProblem(scip, NULL, NULL, TRUE)</code> displays the transformed problem in CIP format with
 *     generic variables and constraint names
 *   - <code>SCIPprintOrigProblem(scip, NULL, "lp", FALSE)</code> displays the original problem in LP format with
 *     original variables and constraint names.
 *
 * - New callback method SCIP_DECL_READERWRITE(x) in type_reader.h; this method is called to write a problem to file
 *   stream in the format the reader stands for; useful for writing the transformed problem in LP or MPS format. Hence,
 *   also SCIPincludeReader() has changed.
 *
 * - New parameter "conshdlrname" in SCIPincludeLinconsUpgrade().
 *
 * - Added user pointer to callback methods of hash table, see pub_misc.h.
 *
 * - New parameter "extension" in SCIPreadProb(),    defining a desired file format or NULL if file extension should be used.
 */

/*--+----1----+----2----+----3----+----4----+----5----+----6----+----7----+----8----+----9----+----0----+----1----+----2*/
/**@page CHG3 Interface changes between SCIP 1.1 and SCIP 1.2
 *
 *
 * @section CHGCALLBACKS New and changed callbacks
 *
 * - The callback SCIP_DECL_PRICERREDCOST(x) in the \ref PRICER "pricers" has two new parameters:
 *    - A <code>result</code> pointer determines whether the pricer guarantees that there exist no more variables. This allows for early branching.
 *    - A pointer for providing a lower bound.
 *
 * - The \ref CONS "constraint handlers" have two new callback methods (see type_cons.h for more details).
 *    - SCIP_DECL_CONSCOPY(x) - this method can be used to copy a constraint.
 *    - SCIP_DECL_CONSPARSE(x) - this method can be used to parse a constraint in CIP format.
 *
 *  @section CHGINTERFUNC New parameters in interface methods
 *
 * - SCIPcalcMIR() in scip.h has two new parameter "mksetcoefsvalid" and "sol". The parameter "mksetcoefsvalid" stores
 *   whether the coefficients of the mixed knapsack set ("mksetcoefs") computed in SCIPlpCalcMIR() are valid. If the mixed knapsack constraint obtained after aggregating LP rows
 *   is empty or contains too many nonzero elements the generation of the <b>c-MIR cut</b> is aborted in SCIPlpCalcMIR() and "mksetcoefs" is not valid.
 *   The input parameter "sol" can be used to separate a solution different from the LP solution.
 *
 * - SCIPgetVarClosestVlb() and SCIPgetVarClosestVub() in scip.h have a new parameter "sol". It can be used to obtain the <b>closest variable bound</b> w.r.t. a solution different from the LP solution.
 *
 *  @section MISCELLANEOUS Miscellaneous
 *
 * - A significant change for <b>C++ users</b> is that all include files of SCIP
 *   automatically detect C++ mode, i.e., no <code>extern "C"</code> is needed anymore.
 *
 * For further release notes we refer to the \ref RELEASENOTES "Release notes".
 */

/*--+----1----+----2----+----3----+----4----+----5----+----6----+----7----+----8----+----9----+----0----+----1----+----2*/
/**@page CHG4 Interface changes between SCIP 1.2 and SCIP 2.0
 *
 *
 * @section CHGCALLBACKS4 New and changed callbacks
 *
 *
 * - <b>Copying a SCIP instance</b>:
 *      <br>
 *      <br>
 *    - All plugins, like \ref BRANCH "branching rules" and \ref HEUR "primal heuristics", have a new callback method (see, e.g.,
 *      type_branch.h and type_heur.h for more details):
 *       - SCIP_DECL_BRANCHCOPY(x), SCIP_DECL_HEURCOPY(x) etc.
 *       - When copying a SCIP instance, these methods are called to copy the plugins.
 *      <br>
 *      <br>
 *    - Constraint handlers have two new callback methods. One for copying the constraint handler plugins
 *      SCIP_DECL_CONSHDLRCOPY() and the other for copying a constraint itself, SCIP_DECL_CONSCOPY().
 *      <br>
 *      <br>
 *    - Variables have a new callback method (see type_var.h for more details):
 *       - SCIP_DECL_VARCOPY(x) - When copying a SCIP instance, this method is called to copy the variables' data.
 *      <br>
 *      <br>
 *    - The main problem has a new callback method (see type_prob.h for more details):
 *       - SCIP_DECL_PROBCOPY(x) - When copying a SCIP instance, this method is called to copy the problem's data.
 *      <br>
 *      <br>
 *    - The argument success in SCIP_DECL_CONSCOPY has been renamed to valid.
 *
 * - <b>Branching on externally given candidates</b>:
 *      <br>
 *      <br>
 *    - The \ref BRANCH "branching rules" have a second new callback method (see type_branch.h for more details):
 *       - SCIP_DECL_BRANCHEXECEXT(x) - This method can be used to branch on external branching candidates,
 *         which can be added by a user's "relaxation handler" or "constraint handler" plugin, calling <code>SCIPaddExternBranchCand()</code>.
 *
 * - <b>Restarts</b>:
 *      <br>
 *      <br>
 *    - The callback SCIP_DECL_PROBEXITSOL(x) in the main problem has one new parameter (see type_prob.h for more details):
 *       - The parameter <code>restart</code> is <code>TRUE</code> if the callback method was triggered by a restart.
 *
 *
 * <br>
 * @section CHGINTERFUNC4 Changed interface methods
 *
 * - <b>Copying a SCIP instance</b>:
 *      <br>
 *      <br>
 *    - Every new callback method resulted in a new parameter of the include function for the corresponding plugin,
 *      e.g., SCIPincludeBranchrule() has two new parameters <code>SCIP_DECL_BRANCHCOPY((*branchcopy))</code> and
 *      <code>SCIP_DECL_BRANCHEXECREL((*branchexecrel))</code>.  In the same fashion, the new callbacks
 *      SCIP_DECL_VARCOPY and SCIP_DECL_PROBCOPY led to new parameters in SCIPcreateVar() and SCIPcreateProb() in
 *      scip.c, respectively.
 *      <br><br>
 *    - SCIPincludeHeur() and SCIPincludeSepa() in \ref scip.h, as well as scip::ObjSepa() and scip::ObjHeur(), have a new parameter:
 *       - <code>usessubscip</code> - It can be used to inform SCIP that the heuristic/separator to be included uses a secondary SCIP instance.
 *      <br><br>
 *    - SCIPapplyRens() in \ref heur_rens.h has a new parameter <code>uselprows</code>. It can be used to switch from LP rows
 *      to constraints as basis of the sub-SCIP constructed in the RENS heuristic.
 *      <br>
 *      <br>
 *    - W.r.t. to copy and the C++ wrapper classes there are two new classes. These are <code>ObjCloneable</code> and
 *      <code>ObjProbCloneable</code>. The constraint handlers and variables pricers are derived from
 *      <code>ObjProbCloneable</code> and all other plugin are derived from <code>ObjCloneable</code>. Both
 *      classes implement the function <code>iscloneable()</code> which return whether a plugin is clone
 *      able or not. Besides that
 *      each class has a function named <code>clone()</code> which differ in their signature.
 *      See objcloneable.h, objprobcloneable.h, and the TSP example for more details.
 *
 * - <b>Branching</b>:
 *      <br><br>
 *    - The method SCIPgetVarStrongbranch() has been replaced by two methods SCIPgetVarStrongbranchFrac() and
 *      SCIPgetVarStrongbranchInt().
 *      <br><br>
 *    - The methods SCIPgetVarPseudocost() and SCIPgetVarPseudocostCurrentRun() in \ref scip.h now return the pseudocost value of
 *      one branching direction, scaled to a unit interval. The former versions of SCIPgetVarPseudocost() and
 *      SCIPgetVarPseudocostCurrentRun() are now called SCIPgetVarPseudocostVal() and SCIPgetVarPseudocostValCurrentRun(), respectively.
 *      <br>
 *      <br>
 *    - The methods SCIPgetVarConflictScore() and SCIPgetVarConflictScoreCurrentRun() in \ref scip.h are now called
 *      SCIPgetVarVSIDS() and SCIPgetVarVSIDSCurrentRun(), respectively.
 *      <br><br>
 *    - The methods SCIPvarGetNInferences(), SCIPvarGetNInferencesCurrentRun(), SCIPvarGetNCutoffs(), and
 *      SCIPvarGetNCutoffsCurrentRun() are now called SCIPvarGetInferenceSum(), SCIPvarGetInferenceSumCurrentRun(),
 *      SCIPvarGetCutoffSum(), and SCIPvarGetCutoffSumCurrentRun(), respectively. Furthermore, they now return
 *      <code>SCIP_Real</code> instead of <code>SCIP_Longint</code> values.
 *
 * - <b>Others</b>:
 *      <br><br>
 *    - SCIPcutGenerationHeuristicCmir() in \ref sepa_cmir.h has three new parameters:
 *        - <code>maxmksetcoefs</code> - If the mixed knapsack constraint obtained after aggregating LP rows contains more
 *          than <code>maxmksetcoefs</code> nonzero coefficients the generation of the <b>c-MIR cut</b> is aborted.
 *        - <code>delta</code> - It can be used to obtain the scaling factor which leads to the best c-MIR cut found within
 *          the cut generation heuristic. If a <code>NULL</code> pointer is passed, the corresponding c-MIR cut will already be
 *          added to SCIP by SCIPcutGenerationHeuristicCmir(). Otherwise, the user can generate the cut and add it to SCIP
 *          on demand afterwards.
 *        - <code>deltavalid</code> - In case, the user wants to know the best scaling factor, i.e., <code>delta</code> passed is not <code>NULL</code>,
 *          <code>deltavalid</code> will be <code>TRUE</code> if the stored scaling factor <code>delta</code> will lead to a violated c-MIR cut.
 *      <br>
 *      <br>
 *    - All functions for setting <b>user parameters</b> of different types like SCIPparamSetBool(), SCIPparamSetChar(),
 *      SCIPparamSetInt(), SCIPparamSetLongint(), and SCIPparamSetString() in pub_paramset.h have a new parameter:
 *        - <code>quiet</code> - It prevents any output during the assign to a new value.
 *
 * <br>
 * @section MISCELLANEOUS4 Miscellaneous
 *
 * - The NLPI library is now a separate library that is required when linking against the SCIP library.
 *   This requires changes to Makefiles that use SCIP, see the \ref RELEASENOTES "Release notes" for more details.
 *
 * - We do not distinguish between <b>block memory</b> for the original and the transformed problem anymore. The same
 *   block memory is now used in both problem stages.
 *
 * - The usage of <b>strong branching</b> changed. Now, SCIPstartStrongbranch() and SCIPendStrongbranch() must be
 *   called before and after strong branching, respectively.
 *
 * - All <b>C++</b> objects and constructors have a SCIP pointer, now.
 *
 * - The <b>predefined setting files</b> like "settings/cuts/off.set,aggressive.set,fast.set" have been replaced by
 *   interface methods like SCIPsetHeuristics(), SCIPsetPresolving(), SCIPsetSeparating(), and SCIPsetEmphasis() in
 *   \ref scip.h and by user dialogs in the interactive shell like
 *   <br>
 *   <br>
 *   <code>SCIP&gt; set {heuristics|presolving|separating} emphasis {aggressive|fast|off}</code>
 *   <br>
 *   <br>
 *   or
 *   <br>
 *   <br>
 *   <code>SCIP&gt; set emphasis {counter|cpsolver|easycip|feasibility|hardlp|optimality}</code>
 *
 *
 * <br>
 * For further release notes we refer to the \ref RELEASENOTES "Release notes".
 */

/* - SCIP now has "lazy bounds", which are useful for column generation - see @ref PRICER_REMARKS "pricer remarks" for an explanation.
 *
 * - SCIP has rudimentary support to solve quadratic nonlinear integer programs - see \ref cons_quadratic.h.
 *
 * - There are LP-interfaces to QSopt and Gurobi (rudimentary).
 *
 * - SCIP can now handle indicator constraints (reading (from LP, ZIMPL), writing, solving, ...) - see \ref cons_indicator.h.
 *
 * - One can now do "early branching" useful for column generation.
 *
 * - Can now run a black-box lexicographic dual simplex algorithm.
 */

 /*--+----1----+----2----+----3----+----4----+----5----+----6----+----7----+----8----+----9----+----0----+----1----+----2*/
 /**@page CHG5 Interface changes between SCIP 2.0 and SCIP 2.1
  *
  *
  * @section CHGCALLBACKS5 New and changed callbacks
  *
  * - <b>Presolving</b>:
  *      <br>
  *      <br>
  *    - The new parameters "nnewaddconss" and "naddconss" were added to the constraint handler callback method SCIP_DECL_CONSPRESOL()
  *      and the presolver callback method SCIP_DECL_PRESOLEXEC(). These parameters were also added to corresponding C++ wrapper class methods.
  *    - Propagators are now also called in during presolving, this is supported by the new callback methods SCIP_DECL_PROPINITPRE(),
  *      SCIP_DECL_PROPEXITPRE(), and SCIP_DECL_PROPPRESOL().
  *    - New parameters "isunbounded" and "isinfeasible" for presolving initialization (SCIP_DECL_CONSINITPRE(),
  *      SCIP_DECL_PRESOLINITPRE(), SCIP_DECL_PROPINITPRE()) and presolving deinitialization (SCIP_DECL_CONSEXITPRE(),
  *      SCIP_DECL_PRESOLEXITPRE(), SCIP_DECL_PROPEXITPRE()) callbacks of presolvers,
  *      constraint handlers and propagators, telling the callback whether the problem was already declared to be
  *      unbounded or infeasible.  This allows to avoid expensive steps in these methods in case the problem is already
  *      solved, anyway.
  *      <br>
  *      <br>
  *      <DIV class="note">
  *      Note, that the C++ methods
  *      - scip::ObjConshdlr::scip_presol() corresponding to SCIP_DECL_CONSPRESOL()
  *      - scip::ObjConshdlr::scip_initpre() corresponding to  SCIP_DECL_CONSINITPRE()
  *      - scip::ObjPresol::scip_initpre() corresponding to SCIP_DECL_PRESOLINITPRE()
  *      - scip::ObjProp::scip_initpre() corresponding to SCIP_DECL_PROPINITPRE()
  *      - scip::ObjConshdlr::scip_exitpre() corresponding to SCIP_DECL_CONSEXITPRE()
  *      - scip::ObjPresol::scip_exitpre() corresponding to SCIP_DECL_PRESOLEXITPRE()
  *      -  scip::ObjProp::scip_exitpre() corresponding to  and SCIP_DECL_PROPEXITPRE()
  *      .
  *      are virtual functions. That means, if you are not adding the new parameters, your code will still compile, but these methods are not executed.
  *      </DIV>
  *
  * - <b>Constraint Handler</b>:
  *     <br>
  *     <br>
  *   - The new constraint handler callback SCIP_DECL_CONSDELVARS() is called after variables were marked for deletion.
  *     This method is optional and only of interest if you are using SCIP as a branch-and-price framework. That means,
  *     you are generating new variables during the search. If you are not doing that just define the function pointer
  *     to be NULL.
  *     <br>
  *     If this method gets implemented you should iterate over all constraints of the constraint handler and delete all
  *     variables that were marked for deletion by SCIPdelVar().
  *
  * - <b>Problem Data</b>:
  *     <br>
  *     <br>
  *   - The method SCIPcopyProb() and the callback SCIP_DECL_PROBCOPY() got a new parameter "global" to indicate whether the global problem or a local version is copied.
  *
  * - <b>Conflict Analysis</b>:
  *     <br>
  *     <br>
  *   - Added parameter "separate" to conflict handler callback method SCIP_DECL_CONFLICTEXEC() that defines whether the conflict constraint should be separated or not.
  *
  * - <b>NLP Solver Interface</b>:
  *     <br>
  *     <br>
  *   - The callbacks SCIP_DECL_NLPIGETSOLUTION() and SCIP_DECL_NLPISETINITIALGUESS() got new parameters to get/set values of dual variables.
  *   - The callback SCIP_DECL_NLPICOPY() now passes the block memory of the target SCIP as an additional parameter.
  *
  * <br>
  * @section CHGINTERFUNC5 Changed interface methods
  *
  * - <b>Writing and Parsing constraints</b>:
  *      <br>
  *      <br>
  *    - The methods SCIPwriteVarName(), SCIPwriteVarsList(), and SCIPwriteVarsLinearsum() got a new boolean parameter "type"
  *      that indicates whether the variable type should be written or not.
  *    - The method SCIPwriteVarsList() got additionally a new parameter "delimiter" that defines the character which is used for delimitation.
  *    - The methods SCIPparseVarName() and SCIPparseVarsList() got a new output parameter "endptr" that is filled with the position where the parsing stopped.
  *
  * - <b>Plugin management</b>:
  *      <br>
  *      <br>
  *    - SCIPincludeProp() got additional parameters to set the timing mask of the propagator and the new callbacks and parameters related to calling the propagator in presolving.
  *    - SCIPincludeConshdlr() got additional parameters to set the variable deletion callback function and the timing mask for propagation.
  *
  * - <b>Constraint Handlers</b>:
  *      <br>
  *      <br>
  *    - Method SCIPseparateRelaxedKnapsack() in knapsack constraint handler got new parameter "cutoff", which is a pointer to store whether a cutoff was found.
  *    - Method SCIPincludeQuadconsUpgrade() of quadratic constraint handler got new parameter "active" to indicate whether the upgrading method is active by default.
  *
  * - <b>Nonlinear expressions, relaxation, and solver interface</b>:
  *      <br>
  *      <br>
  *    - The methods SCIPexprtreeEvalSol(), SCIPexprtreeEvalIntLocalBounds(), and SCIPexprtreeEvalIntGlobalBounds() have been renamed to SCIPevalExprtreeSol(),
  *      SCIPevalExprtreeLocalBounds(), and SCIPevalExprtreeGlobalBounds() and are now located in scip.h.
  *    - Various types and functions dealing with polynomial expressions have been renamed to use the proper terms "monomial" and "polynomial".
  *    - The methods SCIPnlpGetObjective(), SCIPnlpGetSolVals(), and SCIPnlpGetVarSolVal() have been removed, use SCIPgetNLPObjval(), SCIPvarGetNLPSol()
  *      and SCIPcreateNLPSol() to retrieve NLP solution values instead.
  *    - Removed methods SCIPmarkRequireNLP() and SCIPisNLPRequired(), because the NLP is now always constructed if nonlinearities are present.
  *    - SCIPgetNLP() has been removed and NLP-methods from pub_nlp.h have been moved to scip.h, which resulted in some renamings, too.
  *    - The functions SCIPnlpiGetSolution() and SCIPnlpiSetInitialGuess() got additional arguments to get/set dual values.
  *    - The method SCIPgetNLPI() got a new parameter "nlpiproblem", which is a pointer to store the NLP solver interface problem.
  *
  * - <b>Others</b>:
  *      <br>
  *      <br>
  *    - SCIPgetVarCopy() got a new parameter "success" that will be FALSE if method is called after problem creation stage and no hash map is given or no image for
  *      the given variable is contained in the given hash map.
  *    - Removed method SCIPreadSol(); call solution reading via SCIPreadProb() which calls the solution reader for .sol files.
  *    - SCIPchgVarType() got an extra boolean parameter to store if infeasibility is recognized while upgrading a variable from continuous type to an integer type.
  *    - SCIPdelVar() got a new parameter "deleted", which stores whether the variable was successfully marked to be deleted.
  *    - SCIPcalcNodeselPriority() got a new parameter "branchdir", which defines the type of branching that was performed: upwards, downwards, or fixed.
  *    - The parameters "timelimit" and "memorylimit" were removed from SCIPapplyRens().
  *
  * <br>
  * @section MISCELLANEOUS5 Miscellaneous
  *
  *  - The result value SCIP_NEWROUND has been added, it allows a separator/constraint handler to start a new separation round
  *    (without previous calls to other separators/conshdlrs).
  *  - All timing flags are now defined type_timing.h.
  *  - The variable deletion event is now a variable specific event and not global, anymore.
  *  - The emphasis setting types now distinguish between plugin-type specific parameter settings (default, aggressive, fast, off), which are changed by
  *    SCIPsetHeuristics/Presolving/Separating(), and global emphasis settings (default, cpsolver, easycip, feasibility, hardlp, optimality, counter),
  *    which can be set using SCIPsetEmphasis().
  *
  * <br>
  * For further release notes we refer to the \ref RELEASENOTES "Release notes".
  */

 /*--+----1----+----2----+----3----+----4----+----5----+----6----+----7----+----8----+----9----+----0----+----1----+----2*/
 /**@page CHG6 Interface changes between SCIP 2.1 and SCIP 3.0
  *
  *
  * @section CHGCALLBACKS6 New and changed callbacks
  *
  * - <b>Conflict Analysis</b>:
  *     <br>
  *     <br>
  *   - Added parameter "relaxedbds" to conflict handler callback method SCIP_DECL_CONFLICTEXEC(). This array contains
  *     bounds which are sufficient to create a valid conflict
  *
  * - <b>Constraint Handler</b>:
  *     <br>
  *     <br>
  *   - New optional callback methods in constraint handlers: SCIP_DECL_CONSGETVARS and SCIP_DECL_CONSGETNVARS.
  *     These callbacks, if implemented, should return an array of all variables and the number of all variables used
  *     by the given constraint, respectively. (This method might, e.g., be called by a presolver)
  *   - Added a propagation timing parameter "proptiming" to SCIP_DECL_CONSPROP(), giving the current timing at which
  *     this method is called
  *   - Added a parameter 'restart' to the SCIP_DECL_CONSEXITSOL() callback method, indicating whether this call was
  *     triggered by a restart.
  *   - Added a parameter 'relaxedbd' to SCIP_DECL_CONSRESPROP() callback method. If explaining a given bound change
  *     (index), it is sufficient to explain the reason for reaching the 'relaxedbd' value, see above
  *   - Removed parameters "isunbounded", "isinfeasible" and "result" from SCIP_DECL_CONSINITPRE() and
  *     SCIP_DECL_CONSEXITPRE() callback methods. It is not allowed to determine unboundedness or infeasibility in
  *     these callbacks, anymore.
  *
  * - <b>Message Handler</b>:
  *      <br>
  *      <br>
  *   - New callback method SCIP_DECL_MESSAGEHDLRFREE() which is called when the message handler is freed.
  *   - The old callback method SCIP_DECL_MESSAGEERROR() was replaced by the callback method SCIP_DECL_ERRORPRINTING().
  *
  * - <b>Presolving</b>:
  *      <br>
  *      <br>
  *   - Removed parameters "isunbounded", "isinfeasible" and "result" from SCIP_DECL_PRESOLINITPRE() and
  *     SCIP_DECL_PRESOLSEXITPRE(). It is not allowed to determine unboundedness or infeasibility in these
  *     callbacks, anymore.
  *
  * - <b>Propagator</b>:
  *     <br>
  *     <br>
  *   - Added a propagation timing parameter "proptiming" to SCIP_DECL_PROPEXEC(), giving the
  *     current timing at which this method is called.
  *   - Added a parameter 'restart' to SCIP_DECL_PROPEXITSOL() callback method, indicating whether this call was
  *     triggered by a restart.
  *   - Added a parameter 'relaxedbd' to SCIP_DECL_PROPRESPROP() callback method. If explaining a given bound change
  *     (index), it is sufficient to explain the reason for reaching the 'relaxedbd' value.
  *   - Removed parameters "isunbounded", "isinfeasible" and "result" from SCIP_DECL_PROPINITPRE() and
  *     SCIP_DECL_PROPEXITPRE() callback methods. It is not allowed to determined unboundedness or infeasibility in
  *     these callbacks, anymore.
  *
  * - <b>NLP Solver Interface</b>:
  *     <br>
  *     <br>
  *   - New NLPI callback SCIP_DECL_NLPISETMESSAGEHDLR() to set message handler in NLP solver interfaces.
  *
  * <br>
  * @section CHGINTERFUNC6 Changed interface methods
  *
  * - <b>Plugin management</b>:
  *      <br>
  *      <br>
  *   - Added basic include methods for almost all plugin types, e.g., SCIPincludeConshdlrBasic();
  *     these methods should make the usage easier, sparing out optional callbacks and parameters.
  *   - To extend the basic functionalities, there are setter method to add
  *     optional callbacks. For example SCIPsetConshdlrParse(), SCIPsetPropCopy() or SCIPsetHeurInitsol().
  *
  * - <b>Constraint Handlers</b>:
  *      <br>
  *      <br>
  *   - Added basic creation methods for all constraints types, e.g., SCIPcreateConsBasicLinear(); these methods should make the usage easier,
  *      sparing out optional callbacks and parameters.
  *   - New methods SCIPgetConsVars() and SCIPgetConsNVars() (corresponding callbacks need to be implemented, see above)
  *
  * - <b>Problem</b>:
  *      <br>
  *      <br>
  *   - Added basic creation methods SCIPcreateVarBasic() and SCIPcreateProbBasic() and setter functions
  *   - Added method SCIPisPresolveFinished() which returns whether the presolving process would be stopped after the
  *     current presolving round, given no further reductions will be found.
  *   - Forbid problem modifications in SCIP_STAGE_{INIT,EXIT}PRESOLVE (see pre-conditions for corresponding methods in scip.h).
  *
  * - <b>Variable usage</b>:
  *      <br>
  *      <br>
  *   - Renamed SCIPvarGetBestBound() to SCIPvarGetBestBoundLocal(), SCIPvarGetWorstBound() to
  *     SCIPvarGetWorstBoundLocal() and added new methods SCIPvarGetBestBoundGlobal() and SCIPvarGetWorstBoundGlobal().
  *   - Method SCIPvarGetProbvarSum() is not public anymore, use SCIPgetProbvarSum() instead.
  *   - Replaced method SCIPvarGetRootRedcost() by SCIPvarGetBestRootRedcost().
  *
  * - <b>Message Handler</b>:
  *      <br>
  *      <br>
  *   - Changed the message handler system within SCIP heavily such that it is thread-safe. SCIPcreateMessagehdlr() in
  *     scip.{c,h} was replaced by SCIPmessagehdlrCreate() in pub_message.h/message.c with a changed parameter list.
  *   - Error messages (SCIPerrorMessage()) are not handled via the message handler anymore; per default the error
  *     message is written to stderr.
  *
  * - <b>Separation</b>:
  *      <br>
  *      <br>
  *   - New functions SCIPcreateEmptyRowCons(), SCIPcreateEmptyRowSepa(), SCIPcreateRowCons(), and SCIPcreateRowSepa()
  *     that allow to set the originating constraint handler or separator of a row respectively; this is, for instance,
  *     needed for statistics on the number of applied cuts. If rows are created outside a constraint handler or separator
  *     use SCIPcreateRowUnspec() and SCIPcreateEmptyRowUnspec(). The use of SCIPcreateEmptyRow() and SCIPcreateRow() is
  *     deprecated.
  *   - New functions SCIProwGetOrigintype(), SCIProwGetOriginCons(), and SCIProwGetOriginSepa() to obtain the originator
  *     that created a row.
  *
  * - <b>LP interface</b>:
  *      <br>
  *      <br>
  *   - SCIPlpiCreate() got a new parameter 'messagehdlr'.
  *   - SoPlex LPI supports setting of SCIP_LPPAR_DUALFEASTOL when using SoPlex version 1.6.0.5 and higher.
  *
  * - <b>Nonlinear expressions, relaxation, and solver interface</b>:
  *      <br>
  *      <br>
  *   - Renamed SCIPmarkNonlinearitiesPresent() to SCIPenableNLP() and SCIPhasNonlinearitiesPresent() to
  *     SCIPisNLPEnabled().
  *   - Method SCIPexprtreeRemoveFixedVars() is not public anymore.
  *
  * - <b>Counting</b>:
  *      <br>
  *      <br>
  *   - Changed the counting system within SCIP heavily. SPARSESOLUTION was renamed to SCIP_SPARSESOL. New method for
  *     SCIP_SPARSESOL usage, SCIPsparseSolCreate(), SCIPsparseSolFree(), SCIPsparseSolGetVars(),
  *     SCIPsparseSolGetNVars(), SCIPsparseSolGetLbs(), SCIPsparseSolGetUbs() in (pub_)misc.{c,h}.
  *   - Renamed SCIPgetCountedSparseSolutions() to SCIPgetCountedSparseSols() in cons_countsols.{c,h}.
  *
  * <br>
  * @section MISCELLANEOUS6 Miscellaneous
  *
  *   - Replaced SCIPparamSet*() by SCIPchg*Param() (where * is either Bool, Int, Longint, Real, Char, or String).
  *   - New parameter in SCIPcopy() and SCIPcopyPlugins() to indicate whether the message handler from the source SCIP
  *     should be passed to the target SCIP (only the pointer is copied and the usage counter of the message handler is
  *     increased).
  *   - SCIPprintCons() does not print termination symbol ";\n" anymore; if wanted, use SCIPinfoMessage() to print
  *     ";\n" manually
  *   - All objscip *.h file now use the default SCIP interface macros.
  *   - The methods SCIPsortedvecInsert*() have an additional parameter which can be used to receive the position where
  *     the new element was inserted.
  *   - New macro SCIPdebugPrintCons() to print constraint only if SCIP_DEBUG flag is set.
  *
  * <br>
  * For further information we refer to the \ref RELEASENOTES "Release notes" and the \ref CHANGELOG "Changelog".
  */

 /*--+----1----+----2----+----3----+----4----+----5----+----6----+----7----+----8----+----9----+----0----+----1----+----2*/
 /**@page CHG7 Interface changes between SCIP 3.0 and SCIP 3.1
  *
  *
  * @section CHGCALLBACKS7 New and changed callbacks
  *
  * - <b>Branching Rules</b>:
  *     <br>
  *     <br>
  *   - new possible return value "SCIP_DIDNOTFIND" for SCIP_DECL_BRANCHEXECLP(), SCIP_DECL_BRANCHEXECPS(), and
  *     SCIP_DECL_BRANCHEXECEXT() callbacks to state that the branching rule searched, but did not find a branching.
  *
  * - <b>Domain Propagation</b>:
  *     <br>
  *     <br>
  *   - added parameter "nmarkedconss" to SCIP_DECL_CONSPROP() callback which gives the number of constraints marked
  *     for propagation (these constraints are listed first in the conss array given as parameter).
  *
  * - <b>Message Handler</b>:
  *      <br>
  *      <br>
  *   - New generic messagehandler output callback method SCIP_DECL_MESSAGEOUTPUTFUNC().
  *   - Removed parameter "msglength" from callback method SCIP_DECL_ERRORPRINTING().
  *
  * - <b>Variable Pricers</b>:
  *      <br>
  *      <br>
  *   - Added parameter "stopearly" to callback method SCIP_DECL_PRICERREDCOST(). This boolean pointer should be used
  *     by the pricer to state whether early branching should be performed, even if new variables were added in the
  *     current pricing round.
  *
  * - <b>Primal Heuristics</b>:
  *     <br>
  *     <br>
  *   - Added parameter "nodeinfeasible" to SCIP_DECL_HEUREXEC() callback which states whether the current subproblem
  *     was already detected to be infeasible. In this case, the current LP solution might not respect local bounds,
  *     and the heuristic must not assume that it does.
  *
  *
  * <br>
  * @section CHGINTERFUNC7 Changed interface methods
  *
  * - <b>Branching Rules</b>:
  *      <br>
  *      <br>
  *   - Added parameter "nfracimplvars" to SCIPgetLPBranchCands()
  *
  * - <b>Constraint Handlers</b>:
  *      <br>
  *      <br>
  *   - New method SCIPconshdlrGetStrongBranchPropTime() which returns the time used for domain propagation methods
  *     of the constraint handler during strong branching.
  *   - New method SCIPconsIsMarkedPropagate() which returns whether a constraint is marked for propagation.
  *   - New methods SCIPconsAddUpgradeLocks() and SCIPconsGetNUpgradeLocks() to increase or get the number of upgrade
  *     locks of a constraint.
  *
  * - <b>Domain Propagation</b>:
  *      <br>
  *      <br>
  *   - New method SCIPpropGetStrongBranchPropTime() which returns the time spent by a domain propagator during strong
  *     branching.
  *   - New methods SCIPmarkConsPropagate() and SCIPunmarkConsPropagate to (un)mark a constraint for propagation.
  *
  * - <b>LP and Cutting Planes</b>:
  *      <br>
  *      <br>
  *   - New methods SCIProwChgRank() and SCIProwGetRank() to change and get the rank of a cutting plane, respectively.
  *   - Added parameter "sidetypes" to SCIPcalcMIR() to specify the specify row side type to be used.
  *   - Added parameter "cutrank" to SCIPcalcMIR() and SCIPcalcStrongCG() which stores the rank of the returned cut.
  *   - New method SCIPisCutApplicable() which returns whether a cut is good enough to be applied.
  *   - Added parameter "infeasible" to SCIPaddCut() which is a pointer to store whether the cut is infeasible for the
  *     local bounds.
  *   - delayed cutpool
  *   - New methods SCIPchgRowLhsDive() and SCIPchgRowRhsDive() to change left and right hand side of a row during diving.
  *   - Added parameter "cutoff" to SCIPsolveDiveLP(), SCIPsolveProbingLP(), and SCIPsolveProbingLPWithPricing()
  *     which is a pointer to store whether the diving/probing LP was infeasible or the objective limit was reached.
  *
  * - <b>Message Handler</b>:
  *      <br>
  *      <br>
  *   - New method SCIPmessageVPrintError() to print an error message.
  *   - Removed method SCIPmessagePrintWarningHeader().
  *
  * - <b>Parameters</b>:
  *      <br>
  *      <br>
  *   - New method SCIPparamGetCharAllowedValues() to get the allowed values for a char parameter.
  *
  * - <b>Variables</b>:
  *      <br>
  *      <br>
  *   - New structure to store value-based branching and inference history (see pub_history.h).
  *   - New method SCIPvarGetValuehistory() to get the value-based history of a variable.
  *
  * - <b>Data structures</b>:
  *      <br>
  *      <br>
  *   - New method SCIPgmlWriteNodeWeight() to write a node section including weight to a .gml graph file.
  *   - New methods SCIPsparseSolGetFirstSol() and SCIPsparseSolGetNextSol() to get the first sparse solution
  *     or iterate over the sparse solutions, respectively.
  *   - New methods in pub_misc.h to handle a (circular) queue, e.g., SCIPqueueCreate(), SCIPqueueFree(),
  *     SCIPqueueInsert(), ...
  *   - New methods for hash tables: SCIPhashtableRemoveAll(), SCIPhashtableGetNElements(), SCIPhashtableGetLoad()
  *   - New methods in pub_misc.h to handle a resource activity, e.g., SCIPactivityCreate(), SCIPactivityFree(),
  *     SCIPactivityGetVar(), SCIPactivityGetDemand() ...
  *   - New methods for digraphs: SCIPdigraphResize() to resize the graph and SCIPdigraphSetNodeDatas() and
  *     SCIPdigraphGetNodeDatas() to set and get the data attached to the nodes.
  *
  * - <b>Misc</b>:
  *      <br>
  *      <br>
  *   - New method SCIPcopyOrig() to copy the original problem. Analoguosly, use SCIPcopyOrigProb(), SCIPcopyOrigVars(),
  *     and SCIPcopyOrigConss() to copy original problem data, variables, or constraints, respectively.
  *   - New method SCIPcopyImplicationsCliques() to copy implications and cliques to a copied SCIP instance.
  *   - New method SCIPgetParam() to get the parameter with a given name.
  *   - New method SCIPaddOrigObjoffset() to add an offset to the objective function.
  *   - New method SCIPgetNCheckConss() which returns the number of checked constraints.
  *   - Added parameter "endptr" to SCIPparseVar() which stores the final string position after parsing.
  *   - Added parameter "enablepropagation" to SCIPstartStrongbranch(), which can be used to enable strong branching
  *     with domain propagation.
  *   - New method SCIPgetVarStrongbranchWithPropagation() which performs strong branching with propagation on a variable.
  *   - New method SCIPwriteCliqueGraph() to write the clique graph.
  *   - New method SCIPdoNotMultaggr() which returns whether multi-aggregation was disabled.
  *   - Added parameter "lazyconss" to SCIPwriteMIP() to swith writing removable rows as lazy constraints.
  *   - New method SCIPcreateFiniteSolCopy() to create a copy of a solution with infinite fixings removed.
  *   - New method SCIPadjustImplicitSolVals() which sets implicit integer variables to an integer value in the given
  *     solution without deteriorating its objective value.
  *   - New method SCIPprintDualSol() which prints the dual solution for a pure LP (works only with preprocessing disabled).
  *   - New method SCIPgetOpenNodesData() which returns all unprocessed nodes.
  *   - New method SCIPgetFirstLPTime() and SCIPgetNRootFirstLPIterations() to return time and iterations for the first
  *     LP solve and SCIPgetFirstLPDualboundRoot() and SCIPgetFirstLPLowerboundRoot() to return the first root LP dual and
  *     lower bound.
  *   - New method SCIPgetNLimSolsFound() returning the number of feasible primal solution respecting the objective limit.
  *   - Added parameter "endline" to SCIPprintDisplayLine() to switch printing a newline symbol at the end of the line.
  *
  * <br>
  * @section MISCELLANEOUS7 Miscellaneous
  *
  *   - Moved LP solver interfaces to subdirectory src/lpi.
  *
  * <br>
  * For further information we refer to the \ref RELEASENOTES "Release notes" and the \ref CHANGELOG "Changelog".
  */

/*--+----1----+----2----+----3----+----4----+----5----+----6----+----7----+----8----+----9----+----0----+----1----+----2*/
/**@page COUNTER How to use SCIP to count/enumerate feasible solutions
 *
 * SCIP is capable of computing (count or enumerate) the number of feasible solutions of a given constraint integer
 * program. In case continuous variables are present, the number of feasible solutions for the projection to the
 * integral variables is counted/enumerated. This means, an assignment to the integer variables is counted if the
 * remaining problem (this is the one after fixing the integer variables w.r.t. to this assignment) is feasible.
 *
 * As a first step you have to load or create your problem in the usual way. In case of using the
 * interactive shell, you use the <code>read</code> command:
 *
 * <code>SCIP&gt; read &lt;file name&gt;</code>
 *
 * Afterwards you can count the number of feasible solution with the command <code>count</code>.
 *
 * <code>SCIP&gt; count</code>
 *
 * That means SCIP will count the number of solution but does not store (enumerate) them. If you are interested in that see
 * \ref COLLECTALLFEASEBLES.
 *
 * @note Since SCIP version 2.0.0 you do not have to worry about <tt>dual</tt> reductions anymore. These are
 * automatically turned off. The only thing you should switch off are restarts. These restarts can lead to a wrong
 * counting process. We recommend using the counting settings which can be set in the interactive shell as follows:
 *
 * <code>SCIP&gt; set emphasis counter</code>
 *
 * The SCIP callable library provides an interface method SCIPcount() which allows users to count the number of feasible
 * solutions to their problem. The method SCIPsetParamsCountsols(), which is also located in cons_countsols.h, loads the
 * predefined counting settings to ensure a safe count. The complete list of all methods that can be used for counting
 * via the callable library can be found in cons_countsols.h.
 *
 *
 * @section COUNTLIMIT Limit the number of solutions which should be counted
 *
 * It is possible to give a (soft) upper bound on the number solutions that should be counted. If this upper bound is
 * exceeded, SCIP will be stopped. The name of this parameter is <code>constraints/countsols/sollimit</code>. In
 * the interactive shell this parameter can be set as follows:
 *
 * <code>SCIP&gt; set constraints countsols sollimit 1000</code>
 *
 * In case you are using the callable library, this upper bound can be assigned by calling SCIPsetLongintParam() as follows:
 *
 * \code
 * SCIP_CALL( SCIPsetLongintParam( scip, "constraints/countsols/sollimit", 1000) );
 * \endcode
 *
 *
 * The reason why this upper bound is soft comes from the fact that, by default, SCIP uses a technique called unrestricted
 * subtree detection. Using this technique it is possible to detect several solutions at once. Therefore, it can happen
 * that the solution limit is exceeded before SCIP is stopped.
 *
 * @section COLLECTALLFEASEBLES Collect all feasible solution
 *
 * Per default SCIP only counts all feasible solutions. This means, these solutions are not stored. If you switch the
 * parameter <code>constraints/countsols/collect</code> to TRUE (the default value is FALSE) the detected solutions are
 * stored. Changing this parameter can be done in the interactive shell
 *
 * <code>SCIP&gt; set constraints countsols collect TRUE</code>
 *
 * as well as via the callable library
 *
 * \code
 * SCIP_CALL( SCIPsetBoolParam( scip, "constraints/countsols/collect", TRUE) );
 * \endcode
 *
 * @note The solution which are collected are stored w.r.t. the active variables. These are the variables which got not
 *       removed during presolving.
 *
 * In case you are using the interactive shell you can write all collected solutions to a file as follows
 *
 * <code>SCIP&gt; write allsolutions &lt;file name&gt;</code>
 *
 * In that case the sparse solutions are unrolled and lifted back into the original variable space.
 *
 * The callable library provides a method which gives access to all collected sparse solutions. That is,
 * SCIPgetCountedSparseSolutions(). The sparse solutions you get are defined w.r.t. active variables. To get solutions
 * w.r.t. to the original variables. You have to do two things:
 *
 * -# unroll each sparse solution
 * -# lift each solution into original variable space by extending the solution by those variable which got removed
 *    during presolving
 *
 * The get the variables which got removed during presolving, you can use the methods SCIPgetFixedVars() and
 * SCIPgetNFixedVars(). The method SCIPgetProbvarLinearSum() transforms given variables, scalars and constant to the
 * corresponding active variables, scalars and constant. Using this method for a single variable gives a representation
 * for that variable w.r.t. the active variables which can be used to compute the value for the considered solution (which
 * is defined w.r.t. active variables).
 *
 * For that complete procedure you can also check the source code of
 * \ref SCIP_DECL_DIALOGEXEC(SCIPdialogExecWriteAllsolutions) "SCIPdialogExecWriteAllsolutions()" cons_countsols.c which
 * does exactly that.
 *
 *
 * @section COUNTOPTIMAL Count number of optimal solutions
 *
 * If you are interested in counting the number of optimal solutions, this can be done with SCIP using the
 * <code>count</code> command by applying the following steps:
 *
 *  -# Solve the original problem to optimality and let \f$c^*\f$ be the optimal value
 *  -# Add the objective function as constraint with left and right hand side equal to \f$c^*\f$
 *  -# load the adjusted problem into SCIP
 *  -# use the predefined counting settings
 *  -# start counting the number of feasible solutions
 *
 * If you do this, SCIP will collect all optimal solutions of the original problem.
 *
 */

/**@page LICENSE License
 *
 * \verbinclude COPYING
 */

/**@page FAQ Frequently Asked Questions (FAQ)
 * \htmlinclude faq.inc
 */


/**@page AUTHORS SCIP Authors
 * \htmlinclude authors.inc
 */

/**@page INSTALL Installation information
 * \verbinclude INSTALL
 */

/**@page RELEASENOTES Release notes
 *
 * \verbinclude SCIP-release-notes-3.1
 *
 * \verbinclude SCIP-release-notes-3.0.2
 *
 * \verbinclude SCIP-release-notes-3.0.1
 *
 * \verbinclude SCIP-release-notes-3.0
 *
 * \verbinclude SCIP-release-notes-2.1.1
 *
 * \verbinclude SCIP-release-notes-2.1
 *
 * \verbinclude SCIP-release-notes-2.0.2
 *
 * \verbinclude SCIP-release-notes-2.0.1
 *
 * \verbinclude SCIP-release-notes-2.0
 *
 * \verbinclude SCIP-release-notes-1.2
 *
 * \verbinclude SCIP-release-notes-1.1
 */

/**@page CHANGELOG CHANGELOG
 *
 * \verbinclude CHANGELOG
 *
 */

/**@defgroup PUBLICMETHODS Public Methods
 *
 * This page lists headers containing methods provided by the core of SCIP that can be used via the
 * callable library. If you are in the <a href="../html">User's Manual</a> you only find methods that are
 * public and, therefore, allowed to be used. The <a href="../html_devel">Developer's Manual</a> includes
 * all methods.
 *
 * All of the headers listed below include functions that are allowed to be called by external users. Besides those
 * functions it is also valid to call methods that are listed in one of the headers of the (default) plugins, e.g.,
 * cons_linear.h.
 *
 * If you are looking for information about a particular object of SCIP, such as a variable or a constraint, you should
 * first search the corresponding "pub_<...>.h" header. E.g., for constraints, look in pub_cons.h. If you need some
 * information about the overall problem, you should start searching in scip.h.
 *
 * Since there is a huge number of methods in scip.h, these methods are grouped into different categories. These
 * categories are:
 *
 * - Memory Management
 * - Miscellaneous Methods
 * - General SCIP Methods
 * - Message Output Methods
 * - Parameter Methods
 * - SCIP User Functionality Methods: Managing Plugins
 * - User Interactive Dialog Methods
 * - Global Problem Methods
 * - Local Subproblem Methods
 * - Solve Methods
 * - Variable Methods
 * - Conflict Analysis Methods
 * - Constraint Methods
 * - LP Methods
 * - LP Column Methods
 * - LP Row Methods
 * - Cutting Plane Methods
 * - LP Diving Methods
 * - Probing Methods
 * - Branching Methods
 * - Primal Solution Methods
 * - Event Methods
 * - Tree Methods
 * - Statistic Methods
 * - Timing Methods
 * - Numerical Methods
 * - Dynamic Arrays
 *
 */

/**@defgroup TYPEDEFINITIONS Type Definitions
 * This page lists headers which contain type definitions of callback methods.
 *
 * All headers below include the descriptions of callback methods of
 * certain plugins. For more detail see the corresponding header.
 */

/**@defgroup BRANCHINGRULES Branching Rules
 * @brief This page contains a list of all branching rule which are currently available.
 *
 * A detailed description what a branching rule does and how to add a branching rule to SCIP can be found
 * \ref BRANCH "here".
 */

/**@defgroup CONSHDLRS  Constraint Handler
 * @brief This page contains a list of all constraint handlers which are currently available.
 *
 * A detailed description what a constraint handler does and how to add a constraint handler to SCIP can be found
 * \ref CONS "here".
 */

/**@defgroup DIALOGS Dialogs
 * @brief This page contains a list of all dialogs which are currently available.
 *
 * A detailed description what a dialog does and how to add a dialog to SCIP can be found
 * \ref DIALOG "here".
 */

/**@defgroup DISPLAYS Displays
 * @brief This page contains a list of all displays (output columns)  which are currently available.
 *
 * A detailed description what a display does and how to add a display to SCIP can be found
 * \ref DISP "here".
 *
 */

/**@defgroup EXPRINTS Expression Interpreter
 * @brief This page contains a list of all expression interpreter which are currently available.
 *
 * A detailed description what a expression interpreter does and how to add a expression interpreter to SCIP can be found
 * \ref EXPRINT "here".
 */

/**@defgroup FILEREADERS File Readers
 * @brief This page contains a list of all file readers which are currently available.
 *
 * @section AVAILABLEFORMATS List of readable file formats
 *
 * The \ref SHELL "interactive shell" and the callable library are capable of reading/parsing several different file
 * formats.
 *
 * <table>
 * <tr><td>\ref reader_cip.h "CIP format"</td> <td>for SCIP's constraint integer programming format</td></tr>
 * <tr><td>\ref reader_cnf.h "CNF format"</td> <td>DIMACS CNF (conjunctive normal form) file format used for example for SAT problems</td></tr>
 * <tr><td>\ref reader_fzn.h "FZN format"</td> <td>FlatZinc is a low-level solver input language that is the target language for MiniZinc</td></tr>
 * <tr><td>\ref reader_gms.h "GMS format"</td> <td>for mixed-integer nonlinear programs (<a href="http://www.gams.com/docs/document.htm">GAMS</a>) [reading requires compilation with GAMS=true and a working GAMS system]</td></tr>
 * <tr><td>\ref reader_lp.h  "LP format"</td>  <td>for mixed-integer (quadratically constrained quadratic) programs (CPLEX)</td></tr>
 * <tr><td>\ref reader_mps.h "MPS format"</td> <td>for mixed-integer (quadratically constrained quadratic) programs</td></tr>
 * <tr><td>\ref reader_opb.h "OPB format"</td> <td>for pseudo-Boolean optimization instances</td></tr>
 * <tr><td>\ref reader_osil.h "OSiL format"</td> <td>for mixed-integer nonlinear programs</td></tr>
 * <tr><td>\ref reader_pip.h "PIP format"</td> <td>for <a href="http://polip.zib.de/pipformat.php">mixed-integer polynomial programming problems</a></td></tr>
 * <tr><td>\ref reader_sol.h "SOL format"</td> <td>for solutions; XML-format (read-only) or raw SCIP format</td></tr>
 * <tr><td>\ref reader_wbo.h "WBO format"</td> <td>for weighted pseudo-Boolean optimization instances</td></tr>
 * <tr><td>\ref reader_zpl.h "ZPL format"</td> <td>for <a href="http://zimpl.zib.de">ZIMPL</a> models, i.e., mixed-integer linear and nonlinear
 *                                                 programming problems [read only]</td></tr>
 * </table>
 *
 * @section ADDREADER How to add a file reader
 *
 * A detailed description what a file reader does and how to add a file reader to SCIP can be found
 * \ref READER "here".
 *
 */

/**@defgroup LPIS LP Solver Interfaces
 * @brief This page contains a list of all LP solver interfaces which are currently available.
 */

/**@defgroup NODESELECTORS Node Selectors
 * @brief This page contains a list of all node selectors which are currently available.
 *
 * A detailed description what a node selector does and how to add a node selector to SCIP can be found
 * \ref NODESEL "here".
 */

/**@defgroup NLPIS NLP Solver Interfaces
 * @brief This page contains a list of all NLP solver interfaces which are currently available.
 *
 * A detailed description what a NLP solver interface does and how to add a NLP solver interface to SCIP can be found
 * \ref NLPI "here".
 */

/**@defgroup PRESOLVERS Presolvers
 * @brief This page contains a list of all presolvers which are currently available.
 *
 * A detailed description what a presolver does and how to add a presolver to SCIP can be found
 * \ref PRESOL "here".
 */

/**@defgroup PRICERS Pricers
 * @brief This page contains a list of all pricers which are currently available.
 *
 * Per default there exist no variable pricer. A detailed description what a variable pricer does and how to add a
 * variable pricer to SCIP can be found \ref PRICER "here".
 */

/**@defgroup PRIMALHEURISTICS Primal Heuristics
 * @brief This page contains a list of all primal heuristics which are currently available.
 *
 * A detailed description what a primal heuristic does and how to add a primal heuristic to SCIP can be found
 * \ref HEUR "here".
 */

/**@defgroup PROPAGATORS Propagators
 * @brief This page contains a list of all propagators which are currently available.
 *
 * A detailed description what a propagator does and how to add a propagator to SCIP can be found
 * \ref PROP "here".
 */

/**@defgroup RELAXATORS Relaxation Handlers
 * @brief This page contains a list of all relaxation handlers which are currently available.
 *
 * Note that the linear programming relaxation is not implemented via the relaxation handler plugin. Per default there
 * exist no relaxation handler. A detailed description what a variable pricer does and how to add a A detailed
 * description what a relaxation handler does and how to add a relaxation handler to SCIP can be found \ref RELAX
 * "here".
 */

/**@defgroup SEPARATORS Separators
 * @brief This page contains a list of all separators  which are currently available.
 *
 * A detailed description what a separator does and how to add a separator to SCIP can be found
 * \ref SEPA "here".
 */

/**@page PARAMETERS List of all SCIP parameters
 *
 * This page list all parameters of the current SCIP version. This list can
 * easily be generated by SCIP via the interactive shell using the following command:
 *
 * <code>SCIP&gt; set save &lt;file name&gt;</code>
 *
 * or via the function call:
 *
 * <code>SCIP_CALL( SCIPwriteParams(scip, &lt;file name&gt;, TRUE, FALSE) );</code>
 *
 * \verbinclude parameters.set
 */
<|MERGE_RESOLUTION|>--- conflicted
+++ resolved
@@ -115,11 +115,7 @@
  * @subsection AUTHORS SCIP Authors
  * - <a class="el" href="http://scip.zib.de/#developers">Developers</a>
  *
-<<<<<<< HEAD
  * @version  3.1.1.1
-=======
- * @version  3.1.2
->>>>>>> e581a76d
  *
  * \image html scippy.png
  *
