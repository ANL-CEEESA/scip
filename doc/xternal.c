/* * * * * * * * * * * * * * * * * * * * * * * * * * * * * * * * * * * * * * */
/*                                                                           */
/*                  this file is part of the program and library             */
/*         SCIP --- Solving Constraint Integer Programs                      */
/*                                                                           */
/*                  2002-2016 Konrad-Zuse-Zentrum                            */
/*                            fuer Informationstechnik Berlin                */
/*                                                                           */
/*  SCIP is distributed under the terms of the ZIB Academic License.         */
/*                                                                           */
/*  You should have received a copy of the ZIB Academic License              */
/*  along with SCIP; see the file COPYING. If not email to scip@zib.de.      */
/*                                                                           */
/* * * * * * * * * * * * * * * * * * * * * * * * * * * * * * * * * * * * * * */

/**@file   xternal.c
 * @brief  main document page
 * @author Tobias Achterberg
 * @author Timo Berthold
 * @author Gerald Gamrath
 * @author Stefan Heinz
 * @author Gregor Hendel
 * @author Mathias Kinder
 * @author Marc Pfetsch
 * @author Stefan Vigerske
 * @author Robert Waniek
 * @author Kati Wolter
 * @author Michael Winkler
 */

/*--+----1----+----2----+----3----+----4----+----5----+----6----+----7----+----8----+----9----+----0----+----1----+----2*/

/**@mainpage Overview
 *
 *
 * @section WHATISSCIP What is \SCIP?
 *
 * \SCIP is a framework to solve constraint integer programs (CIPs) and mixed-integer nonlinear programs. In particular,
 *
 * - \SCIP incorporates a mixed-integer programming (MIP) solver as well as
 * - an LP based mixed-integer nonlinear programming (MINLP) solver, and
 * - is a framework for branch-and-cut-and-price.
 *
 * \SCIP is developed together with
 * <a href="http://www3.mathematik.tu-darmstadt.de/ags/optimierung/research/discrete-optimization.html">TU Darmstadt</a> and
 * <a href="http://www.am.uni-erlangen.de/wima/">University of Erlangen-N&uuml;rnberg (Chair of EDOM)</a>
 * and has more than 500,000 lines of C code.
 *
 * See the web site of <a href="http://scip.zib.de">\SCIP</a> for more information about licensing and to download \SCIP.
 *
 * @section GETTINGSTARTED Getting started
 *
 * - \ref WHATPROBLEMS "What types of optimization problems does \SCIP solve?"
 * - \ref MAKE    "Installation information / Makefiles"
 * - \ref LICENSE "License"
 *
 * - \ref SHELL       "Tutorial: the interactive shell"
 * - \ref FILEREADERS "Readable file formats"
 * - \ref START       "How to start a new project"
 * - \ref EXAMPLES    "Examples"
 * - \ref APPLICATIONS "Extensions of SCIP for specific applications"
 *
 * @section FURTHERINFORMATION References
 *
 * - \ref PUBLICAPI "List of callable functions"
 * - \ref PARAMETERS "List of all \SCIP parameters"
 *
 * - \ref DOC     "How to search the documentation for interface methods"
 * - \ref FAQ     "Frequently asked questions (FAQ)"
<<<<<<< HEAD
 * - \ref TEST     "How to run automated tests with \SCIP"
 * - \ref COUNTER  "How to use \SCIP to count feasible solutions"
 * - \ref REOPT    "How to use reoptimization in \SCIP"
 * - \ref APPLICATIONS "Extensions of \SCIP for specific applications"
=======
>>>>>>> be57a1ca
 *
 *
 * @section PROGRAMMING Programming with \SCIP
 *
 * @subsection CODINGBASICS Coding basics for \SCIP
 *
 *   - \ref CODE    "Coding style guidelines"
 *   - \ref OBJ     "Creating, capturing, releasing, and adding data objects"
 *   - \ref MEMORY  "Using the memory functions of SCIP"
 *   - \ref DEBUG   "Debugging"
 *
 * @subsection HOWTOADD How to add ...
 *
 *    Below you find for most plugin types a detailed description of how to implement and add them to \SCIP.
 *
 *   - \ref CONS    "Constraint handlers"
 *   - \ref PRICER  "Variable pricers"
 *   - \ref PRESOL  "Presolvers"
 *   - \ref SEPA    "Separators"
 *   - \ref PROP    "Propagators"
 *   - \ref BRANCH  "Branching rules"
 *   - \ref NODESEL "Node selectors"
 *   - \ref HEUR    "Primal heuristics"
 *      + \ref DIVINGHEUR "Diving heuristics"
 *   - \ref RELAX   "Relaxation handlers"
 *   - \ref READER  "File readers"
 *   - \ref DIALOG  "Dialogs"
 *   - \ref DISP    "Display columns"
 *   - \ref EVENT   "Event handler"
 *   - \ref NLPI    "Interfaces to NLP solvers"
 *   - \ref EXPRINT "Interfaces to expression interpreters"
 *   - \ref PARAM   "additional user parameters"
 *
 * @subsection HOWTOUSESECTION How to use ...
 *
 *   - \ref CONF    "Conflict analysis"
<<<<<<< HEAD
 *   - \ref REOPT   "Reoptimization"
 *   - \ref TEST    "How to run automated tests with \SCIP"
 *   - \ref COUNTER "How to use \SCIP to count feasible solutions"
=======
 *   - \ref TEST    "How to run automated tests with SCIP"
 *   - \ref COUNTER "How to use SCIP to count feasible solutions"
 *   - \ref REOPT   "How to use reoptimization in SCIP"
>>>>>>> be57a1ca
 *
 *
 * @section FURTHERINFO Further information
 *
 * @subsection CHG Changes between different versions of \SCIP
 * - \ref CHANGELOG    "Change log"
 * - \ref RELEASENOTES "Release notes"
 * - \ref CHG8         "Interface changes between version 3.1 and 3.2"
 * - \ref CHG7         "Interface changes between version 3.0 and 3.1"
 * - \ref CHG6         "Interface changes between version 2.1 and 3.0"
 * - \ref CHG5         "Interface changes between version 2.0 and 2.1"
 * - \ref CHG4         "Interface changes between version 1.2 and 2.0"
 * - \ref CHG3         "Interface changes between version 1.1 and 1.2"
 * - \ref CHG2         "Interface changes between version 1.0 and 1.1"
 * - \ref CHG1         "Interface changes between version 0.9 and 1.0"
 *
 * @subsection AUTHORS \SCIP Authors
 * - <a class="el" href="http://scip.zib.de/#developers">Developers</a>
 *
 * @version  4.0.0
 *
 * \image html scippy.png
 *
 */

/** @page EXAMPLES Example projects
 *
 *  \SCIP contains several examples that demonstrate its usage. They are contained in the &quot;examples&quot; directory
 *  in the source code distribution.
 *
 *  @section BRANCHANDPRICE Branch-and-price
 *
 *  <table>
 *  <tr>
 *  <td>
 *  \ref BINPACKING_MAIN "Binpacking"
 *  </td>
 *  <td>
 *  An implementation of the column generation approach for the binpacking problem. It includes a customized reader,
 *  Ryan/Foster branching rule, (global) problem data, variable data, and constraint handler.
 *  </td>
 *  </tr>
 *  <tr>
 *  <td>
 *  <a href="http://scip.zib.de/doc/examples/VRP"><b>VRP</b></a>
 *  </td>
 *  <td>
 *  A solver for a simple capacity-constrained vehicle routing problem, which is based on pricing tours via a dynamic
 *  programming algorithm.
 *  </td>
 *  </tr>
 *  </table>
 *
 *  @section BRANCHANDCUT Branch-and-cut
 *
 *  <table>
 *  <tr>
 *  <td>
 *  <a href="http://scip.zib.de/doc/examples/LOP"><b>LOP</b></a>
 *  </td>
 *  <td>
 *  An example for implementing a constraint handler.
 *  </td>
 *  </tr>
 *  <tr>
 *  <td>
 *  <a href="http://scip.zib.de/doc/examples/TSP"><b>TSP</b></a>
 *  </td>
 *  <td>
 *  A short implementations of a constraint handler, two easy combinatorial heuristics, a file reader, etc. which
 *  demonstrate the usage of \SCIP as a branch-and-cut-framework for solving traveling salesman problem instances.
 *  </td>
 *  </tr>
 *  </table>
 *
 *  @section CALLABLELIBRARY Callable library
 *
 *  <table>
 *  <tr>
 *  <td>
 *  <a href="http://scip.zib.de/doc/examples/CallableLibrary"><b>CallableLibrary</b></a>
 *  </td>
 *  <td>
 *  An example showing how to setup constraints (esp. nonlinear ones) when using \SCIP as callable library.
 *  </td>
 *  </tr>
 *  <tr>
 *  <td>
 *  <a href="http://scip.zib.de/doc/examples/MIPSolver"><b>MIPSolver</b></a>
 *  </td>
 *  <td>
 *  A minimal implementation for using \SCIP included into another source code
 *  </td>
 *  </tr>
 *  <tr>
 *  <td>
 *  <a href="http://scip.zib.de/doc/examples/Queens/scip_intro.pdf"><b>Queen</b></a>
 *  </td>
 *  <td>
 *  An example showing the use of \SCIP as callable library.
 *  </td>
 *  </tr>
 *  </table>
 *
 *
 *  @section OTHERPLUGINS Other plugins
 *
 *  <table>
 *  <tr>
 *  <td>
 *  <a href="http://scip.zib.de/doc/examples/Eventhdlr"><b>Eventhdlr</b></a>
 *  </td>
 *  <td>
 *  A small example illustrating the use of an event handler.
 *  </td>
 *  </tr>
 *  <tr>
 *  <td>
 *  <a href="http://scip.zib.de/doc/examples/GMI"><b>GMI</b></a>
 *  </td>
 *  <td>
 *  An example about Gomory mixed-integer cuts.
 *  </td>
 *  </tr>
 *  </table>
 *
 */

/** @page APPLICATIONS Application projects
 *
 *  There are several extensions of \SCIP for particular applications included in the release. They are contained in the &quot;applications&quot; directory
 *  in the source code distribution.
 *
 *  <table>
 *  <tr>
 *  <td>
 *  <a href="http://scip.zib.de/doc/applications/Coloring"><b>Coloring</b></a>
 *  </td>
 *  <td>
 *  An implementation of the column generation approach for graph coloring of Mehrotra and Trick.
 *  </td>
 *  </tr>
 *  <tr>
 *  <td>
 *  <a href="http://scip.zib.de/doc/applications/Scheduler"><b>Scheduler</b></a>
 *  </td>
 *  <td>
 *  A solver for scheduling problems.
 *  </td>
 *  </tr>
 *  <tr>
 *  <td>
 *  <a href="http://scip.zib.de/doc/applications/STP"><b>Steiner Tree Problem</b></a>
 *  </td>
 *  <td>
 *  A solver for Steiner Tree Problems in graphs, based on a branch-and-cut approach.
 *  </td>
 *  </tr>
 *  <tr>
 *  <td>
 *  <a href="http://scip.zib.de/doc/applications/Poly\SCIP"><b>PolySCIP</b></a>
 *  </td>
 *  <td>
 *  A solver for multi-objective optimization problems.
 *  </td>
 *  </tr>
 *  </table>
 *
 */

/*--+----1----+----2----+----3----+----4----+----5----+----6----+----7----+----8----+----9----+----0----+----1----+----2*/
/**@page WHATPROBLEMS What types of optimization problems does \SCIP solve?
 *
 * As a stand-alone solver, \SCIP can solve mixed-integer nonlinear programs \b (MINLPs), to which it applies
 * an LP based spatial branch-and-cut algorithm. This method is guaranteed to solve bounded MINLPs
 * within a given numerical tolerance in a finite amount of time. In particular, \SCIP is a stand-alone
 * solver for mixed-integer linear programs \b (MIPs).
 *
 * As a framework, \SCIP also provides the tools to solve constraint optimization problems defined over
 * integer and continuous variables. Therefore, the design of \SCIP
 * supports the easy integration of constraints of arbitrary type into the solver.
 *
 * Originally, \SCIP could solve constraint integer programs \b (CIPs), which are constraint optimization problems that become
 * linear programs (LPs) after the integer variables are fixed.
 *
 * @section PROBLEMCLASSES Some important subclasses of CIP and MINLP
 *
 * The following table gives a non-exhaustive list of common types of mathematical optimization problems that can be solved
 * through \SCIP itself or one of its extensions. Some recommendations are given on how to compile \SCIP for a
 * certain problem class and how make best use of \SCIP. The file format column gives some common file
 * formats for every class. Note that since some of the mentioned problem classes are more general than others (like
 * every LP is a MIP is an MINLP), the formats for the superclass should always work just as fine, although they
 * may be less common for the class at hand.
 *
 * Please see also the pages on \ref EXAMPLES "\SCIP Examples" and \ref APPLICATIONS "\SCIP Applications" to learn more on how
 * to extend \SCIP for a particular MIP, MINLP, or CIP application.
 * All examples and applications use the C or C++ APIs of \SCIP. Please have a look at \ref INTERFACES "\SCIP interfaces"
 * to see how to use \SCIP from within other programming languages.
 *
 * <table>
 * <caption> Some problem classes that can be solved by \SCIP</caption>
 * <tr><th>Problem class<th>Mathematical problem description <th>Supported file formats <th>Example Problems <th>Recommendations
 * <tr>
 *    <td>Mixed-integer nonlinear program (MINLP)
 *    <td>\f{align*}{
 *            \text{min} \quad& f(x) \\
 *            \text{s.t.} \quad& g_{i}(x) \leq 0 && \forall i \in \mathcal{M} \\
 *            &l_{j} \leq x_{j} \leq u_{j} && \forall j \in \mathcal{N} \\
 *            &x_{j} \in \mathbb{Z} && \forall j \in \mathcal{I}
 *        \f}
 *    <td>
 *        <ul>
 *          <li>\ref reader_cip.h "CIP"
 *          <li>\ref reader_gms.h "GMS"
 *          <li>\ref reader_osil.h "OSiL"
 *          <li>\ref reader_pip.h "PIP"
 *          <li>\ref reader_zpl.h "ZPL"
 *        </ul>
 *    <td>check/instances/MINLP/
 *    <td>
 *       <ul>
 *          <li>Compile with <code>IPOPT=true</code> for better performance
 *          <li>Compile with <code>GAMS=true</code> to read gms-files
 *          <li>see <a href="FAQ\FILEEXT#minlptypes"> Which kind of MINLPs are supported by \SCIP? </a> in the FAQ.
 * <tr>
 *    <td>Constraint Integer Program (CIP)
 *    <td>\f{align*}{
 *            \text{min} \quad& c^T x + d^T y \\
 *            \text{s.t.} \quad& C_i(x,y) = \text{true} && \forall i \in \mathcal{M} \\
 *            & x \in \mathbb{Z}^{p}, y  \in \mathbb{R}^{n - p}
 *        \f}
 *        where \f$\forall i \in\mathcal{M}, \forall x^* \in \mathbb{Z}^{p},\f$ \f$ \{ y : C_i(x^*, y) = \text{true} \} \f$ is a polyhedron.
 *    <td>
 *       <ul>
 *          <li>\ref reader_cip.h "CIP"
 *          <li>\ref reader_fzn.h "FlatZinc"
 *       </ul>
 *    <td>check/instances/CP
 *    <td>
 *       <ul>
 *          <li>\SCIP supports a limited number of arbitrary constraints; see \ref CONS "How to add constraint handlers"
 *          to learn how to extend the \SCIP framework to a given CIP.
 *          <li>Use the emphasis setting <code>set emphasis cpsolver</code> to completely disable LP solves and
 *          use depth-first search with periodic restarts, see also
 *          <a href="FAQ\FILEEXT#scipascpsolver"> Can I use \SCIP as a pure CP solver? </a> in the FAQ.
 *       </ul>
 * <tr>
 *    <td>Convex MINLP
 *    <td>like MINLP, all \f$g_i\f$ are \b convex.
 *    <td> see MINLP formats
 *    <td>
 *       check/instances/MINLP/circle.cip
 *    <td>
 *       <ul>
 *          <li>everything that holds for MINLP
 *          <li>in addition, use <code>constraints/nonlinear/assumeconvex = TRUE</code> to inform \SCIP about a convex
 *          problem in cases where the automated detection is not strong enough.
 *       </ul>
 * <tr>
 *    <td>Mixed-integer linear program (MIP)
 *    <td>\f{align*}{
 *            \text{min} \quad& c^T x \\
 *            \text{s.t.} \quad& Ax \geq b \\
 *            &l_{j} \leq x_{j} \leq u_{j} && \forall j \in \mathcal{N} \\
 *            &x_{j} \in \mathbb{Z} && \forall j \in \mathcal{I}
 *        \f}
 *    <td>
 *       <ul>
 *          <li>\ref reader_cip.h "CIP"
 *          <li>\ref reader_mps.h "MPS"
 *          <li>\ref reader_lp.h "LP"
 *          <li>\ref reader_zpl.h "ZPL"
 *       </li>
 *    <td>check/instances/MIP/
 *    <td>
 *       <ul>
 *          <li>\SCIP requires an external LP solver to solve LP relaxations, which needs to be specified
 *          at compilation time. By default, it uses SoPlex (<code>LPS=spx</code>). See \ref MAKE for a
 *          list of available LP solver interfaces and how to use them inside \SCIP.
 *          <li>Compile with Zimpl support (<code>ZIMPL=true</code>) to read in Zimpl models directly.
 *          <li>\SCIP comes with many different parameters. Use the provided emphasis settings (see \ref SHELL "this tutorial")
 *          to change many parameters at once and boost the performance.
 *       </ul>
 * <tr>
 *    <td>Linear program (LP)
 *    <td>\f{align*}{
 *            \text{min} \quad& c^T x \\
 *            \text{s.t.} \quad& Ax \geq b \\
 *            & x_{j} \geq 0 && \forall j \in \mathcal{N}
 *        \f}
 *    <td>see MIP formats
 *    <td>
 *    <td>see <a href="FAQ\FILEEXT#scipaslpsolver">Can I use \SCIP as a pure LP solver</a> in the FAQ.
 * <tr>
 *    <td>Pseudoboolean optimization
 *    <td>\f{align*}{
 *            \text{min} \quad& c^T x \\
 *            \text{s.t.} \quad& \sum_{k=0}^p a_{ik} \cdot \prod_{j \in \mathcal{N}_{ik}} x_j \leq b_i && \forall i \in \mathcal{M} \\
 *            &x_{j} \in \{0,1\} && \forall j \in \mathcal{N}
 *        \f}
 *    <td>
 *       <ul>
 *          <li>\ref reader_wbo.h "WBO"
 *          <li>\ref reader_opb.h "OPB"
 *       </ul>
 *    <td>check/instances/PseudoBoolean/
 * <tr>
 *    <td>Satisfiability (SAT) and variants
 *    <td>\f{align*}{
 *            \text{min} \quad& 0 \\
 *            \text{s.t.} \quad&\bigvee\limits_{j \in B_i} x_j \vee \bigvee\limits_{j \in \bar{B}_i} \neg x_j = \text{true} && \forall i \in \mathcal{M}\\
 *            &x_{j} \in \{\text{false},\text{true}\} && \forall j \in \mathcal{N}
 *        \f}
 *    <td>
 *        <ul>
 *          <li>\ref reader_cnf.h "CNF"
 *       </ul>
 *    <td>check/instances/SAT/
 *    <td>Use the emphasis setting <code>set emphasis cpsolver</code> to completely disable LP solves and
 *          use depth-first search with periodic restarts, see also
 *          <a href="FAQ\FILEEXT#scipascpsolver"> Can I use \SCIP as a pure CP/SAT solver? </a> in the FAQ.
 * <tr>
 *    <td>Multicriteria optimization
 *    <td>\f{align*}{
 *         \text{min} \quad &(c_1^T x,\ldots,c_k^T x) \\
 *         \text{s.t. } \quad& Ax \geq b \\
 *         &x \in \mathbb{K}^n
 *          \f}
 *          where \f$\mathbb{K}\f$ is either \f$\mathbb{Z}\f$ or \f$\mathbb{R}\f$.
 *     <td colspan="3"> see the <a href="http://polyscip.zib.de/">PolySCIP web page</a>
 *
 *
 */

/*--+----1----+----2----+----3----+----4----+----5----+----6----+----7----+----8----+----9----+----0----+----1----+----2*/
/**@page CODE Coding style guidelines
 *
 * We follow the following coding style guidelines and recommend them for all developers.
 *
 * - Indentation is 3 spaces. No tabs anywhere in the code.
 * - Always only one declaration in a line.
 * - Braces are on a new line and not indented.
 * - Spaces around all operators.
 * - No spaces between control structure keywords like "if", "for", "while", "switch" and the corresponding brackets.
 * - No spaces between a function name and the parenthesis in both the definition and function calls.
 * - Use assert() to show preconditions for the parameters, invariants and postconditions.
 * - All global functions start with "SCIP". In the usual naming scheme this is followed by the object and a method name
 *   like in SCIPlpAddRow(). Functions return TRUE or FALSE should be named like SCIPisFeasEQ().
 * - Make all functions that are not used outside the module 'static'. Naming should start with a lower case letter.
 * - Variable names should be all lower case.
 * - For each structure there is a typedef with the name in all upper case.
 * - Defines should be named all upper case.
 * - Document functions, parameters, and variables in a doxygen conformed way.
 *
 * As an example, have a look at tree.c and see the examples below. We also provide settings for
 * \ref XEMACS "(x)emacs" and \ref ECLIPSE "eclipse".
 *
 * @section CODEEXAMPLES Examples
 *
 * In this section we state a few examples illustrating the \SCIP code style.
 *
 * \code
 * #ifdef __cplusplus
 * extern "C" {
 * #endif
 *
 * /** SCIP operation stage */
 * enum SCIP_Stage
 * {
 *    SCIP_STAGE_INIT         =  0,        /**< SCIP datastructures are initialized, no problem exists */
 *    SCIP_STAGE_PROBLEM      =  1,        /**< the problem is being created and modified */
 *    SCIP_STAGE_TRANSFORMING =  2,        /**< the problem is being transformed into solving data space */
 *    SCIP_STAGE_TRANSFORMED  =  3,        /**< the problem was transformed into solving data space */
 *    SCIP_STAGE_PRESOLVING   =  4,        /**< the problem is being presolved */
 *    SCIP_STAGE_PRESOLVED    =  5,        /**< the problem was presolved */
 *    SCIP_STAGE_INITSOLVE    =  6,        /**< the solving process data is being initialized */
 *    SCIP_STAGE_SOLVING      =  7,        /**< the problem is being solved */
 *    SCIP_STAGE_SOLVED       =  8,        /**< the problem was solved */
 *    SCIP_STAGE_FREESOLVE    =  9,        /**< the solving process data is being freed */
 *    SCIP_STAGE_FREETRANS    = 10         /**< the transformed problem is being freed */
 * };
 * typedef enum SCIP_Stage SCIP_STAGE;
 *
 * /** possible settings for enabling/disabling algorithms and other features */
 * enum SCIP_Setting
 * {
 *    SCIP_UNDEFINED = 0,                  /**< undefined setting */
 *    SCIP_DISABLED  = 1,                  /**< feature is disabled */
 *    SCIP_AUTO      = 2,                  /**< feature is set to automatic mode */
 *    SCIP_ENABLED   = 3                   /**< feature is enabled */
 * };
 * typedef enum SCIP_Setting SCIP_SETTING;
 *
 * #ifdef __cplusplus
 * }
 * #endif
 * \endcode
 *
 * @section XEMACS Customize (x)emacs
 *
 * If you are using (x)emacs, you can use the following customization for the c++-mode. These settings satisfy the
 * coding guidelines of \SCIP.
 *
 * \verbatim
  (add-hook 'c++-mode-hook
    (function
      (lambda ()
    ;; SCIP customizations for c-mode and c++-mode
    (setq-default c-basic-offset 3)
    (c-set-offset 'substatement-open 0)
    (c-set-offset 'statement-case-open 0)
    (c-set-offset 'brace-list-open '-)
    (c-set-offset 'inextern-lang '0)
    (c-set-offset 'arglist-intro '+)
    (c-set-offset 'arglist-cont 0)
    (c-set-offset 'arglist-cont-nonempty '+)
    (c-set-offset 'arglist-close '+)
    (set-variable 'fill-column 120)
   ;; this will make sure spaces are used instead of tabs
    (setq tab-width 8 indent-tabs-mode nil)
    )))\endverbatim
 *
 * @section ECLIPSE Customize eclipse
 *
 *
 * Eclipse user can use the profile below. This profile does not match the \SCIP coding guideline completely.
 *
 * \code
 *
 * <?xml version="1.0" encoding="UTF-8" standalone="no"?>
 * <profiles version="1">
 * <profile kind="CodeFormatterProfile" name="scip" version="1">
 * <setting id="org.eclipse.cdt.core.formatter.insert_space_before_opening_paren_in_method_declaration" value="do not insert"/>
 * <setting id="org.eclipse.cdt.core.formatter.insert_space_after_opening_paren_in_for" value="insert"/>
 * <setting id="org.eclipse.cdt.core.formatter.insert_new_line_in_empty_block" value="insert"/>
 * <setting id="org.eclipse.cdt.core.formatter.lineSplit" value="124"/>
 * <setting id="org.eclipse.cdt.core.formatter.insert_space_before_comma_in_base_types" value="do not insert"/>
 * <setting id="org.eclipse.cdt.core.formatter.keep_else_statement_on_same_line" value="false"/>
 * <setting id="org.eclipse.cdt.core.formatter.indent_switchstatements_compare_to_switch" value="false"/>
 * <setting id="org.eclipse.cdt.core.formatter.insert_space_after_opening_brace_in_array_initializer" value="insert"/>
 * <setting id="org.eclipse.cdt.core.formatter.insert_space_before_comma_in_method_declaration_parameters" value="do not insert"/>
 * <setting id="org.eclipse.cdt.core.formatter.insert_space_after_opening_paren_in_if" value="insert"/>
 * <setting id="org.eclipse.cdt.core.formatter.insert_space_after_opening_paren_in_exception_specification" value="do not insert"/>
 * <setting id="org.eclipse.cdt.core.formatter.insert_space_before_closing_paren_in_parenthesized_expression" value="do not insert"/>
 * <setting id="org.eclipse.cdt.core.formatter.insert_space_after_comma_in_base_types" value="insert"/>
 * <setting id="org.eclipse.cdt.core.formatter.indent_body_declarations_compare_to_access_specifier" value="true"/>
 * <setting id="org.eclipse.cdt.core.formatter.insert_space_before_closing_paren_in_exception_specification" value="do not insert"/>
 * <setting id="org.eclipse.cdt.core.formatter.insert_space_after_comma_in_template_arguments" value="insert"/>
 * <setting id="org.eclipse.cdt.core.formatter.insert_space_before_opening_brace_in_block" value="insert"/>
 * <setting id="org.eclipse.cdt.core.formatter.insert_space_before_closing_paren_in_method_declaration" value="do not insert"/>
 * <setting id="org.eclipse.cdt.core.formatter.use_tabs_only_for_leading_indentations" value="false"/>
 * <setting id="org.eclipse.cdt.core.formatter.insert_space_before_colon_in_labeled_statement" value="do not insert"/>
 * <setting id="org.eclipse.cdt.core.formatter.insert_space_after_colon_in_case" value="insert"/>
 * <setting id="org.eclipse.cdt.core.formatter.insert_space_after_comma_in_array_initializer" value="insert"/>
 * <setting id="org.eclipse.cdt.core.formatter.insert_space_after_comma_in_enum_declarations" value="insert"/>
 * <setting id="org.eclipse.cdt.core.formatter.alignment_for_expressions_in_array_initializer" value="16"/>
 * <setting id="org.eclipse.cdt.core.formatter.insert_space_after_comma_in_declarator_list" value="insert"/>
 * <setting id="org.eclipse.cdt.core.formatter.insert_space_before_opening_bracket" value="do not insert"/>
 * <setting id="org.eclipse.cdt.core.formatter.insert_space_before_closing_paren_in_for" value="insert"/>
 * <setting id="org.eclipse.cdt.core.formatter.insert_space_before_prefix_operator" value="do not insert"/>
 * <setting id="org.eclipse.cdt.core.formatter.tabulation.size" value="3"/>
 * <setting id="org.eclipse.cdt.core.formatter.insert_new_line_before_else_in_if_statement" value="insert"/>
 * <setting id="org.eclipse.cdt.core.formatter.alignment_for_enumerator_list" value="48"/>
 * <setting id="org.eclipse.cdt.core.formatter.insert_space_after_opening_paren_in_parenthesized_expression" value="do not insert"/>
 * <setting id="org.eclipse.cdt.core.formatter.insert_space_between_empty_parens_in_method_declaration" value="do not insert"/>
 * <setting id="org.eclipse.cdt.core.formatter.alignment_for_declarator_list" value="16"/>
 * <setting id="org.eclipse.cdt.core.formatter.insert_space_before_closing_paren_in_switch" value="insert"/>
 * <setting id="org.eclipse.cdt.core.formatter.insert_space_before_opening_paren_in_parenthesized_expression" value="do not insert"/>
 * <setting id="org.eclipse.cdt.core.formatter.indent_empty_lines" value="false"/>
 * <setting id="org.eclipse.cdt.core.formatter.indent_switchstatements_compare_to_cases" value="true"/>
 * <setting id="org.eclipse.cdt.core.formatter.keep_empty_array_initializer_on_one_line" value="false"/>
 * <setting id="org.eclipse.cdt.core.formatter.insert_space_before_opening_brace_in_method_declaration" value="insert"/>
 * <setting id="org.eclipse.cdt.core.formatter.put_empty_statement_on_new_line" value="true"/>
 * <setting id="org.eclipse.cdt.core.formatter.insert_space_before_opening_brace_in_switch" value="do not insert"/>
 * <setting id="org.eclipse.cdt.core.formatter.insert_space_before_closing_paren_in_cast" value="do not insert"/>
 * <setting id="org.eclipse.cdt.core.formatter.insert_space_between_empty_braces_in_array_initializer" value="do not insert"/>
 * <setting id="org.eclipse.cdt.core.formatter.brace_position_for_method_declaration" value="next_line"/>
 * <setting id="org.eclipse.cdt.core.formatter.insert_space_before_closing_paren_in_while" value="insert"/>
 * <setting id="org.eclipse.cdt.core.formatter.insert_space_after_question_in_conditional" value="insert"/>
 * <setting id="org.eclipse.cdt.core.formatter.insert_space_before_semicolon" value="do not insert"/>
 * <setting id="org.eclipse.cdt.core.formatter.insert_space_after_closing_angle_bracket_in_template_arguments" value="insert"/>
 * <setting id="org.eclipse.cdt.core.formatter.insert_space_before_colon_in_base_clause" value="do not insert"/>
 * <setting id="org.eclipse.cdt.core.formatter.indent_breaks_compare_to_cases" value="true"/>
 * <setting id="org.eclipse.cdt.core.formatter.insert_space_before_unary_operator" value="do not insert"/>
 * <setting id="org.eclipse.cdt.core.formatter.insert_space_before_comma_in_declarator_list" value="do not insert"/>
 * <setting id="org.eclipse.cdt.core.formatter.alignment_for_arguments_in_method_invocation" value="16"/>
 * <setting id="org.eclipse.cdt.core.formatter.insert_space_before_opening_paren_in_while" value="do not insert"/>
 * <setting id="org.eclipse.cdt.core.formatter.insert_space_between_empty_brackets" value="do not insert"/>
 * <setting id="org.eclipse.cdt.core.formatter.insert_space_after_opening_bracket" value="do not insert"/>
 * <setting id="org.eclipse.cdt.core.formatter.alignment_for_parameters_in_method_declaration" value="48"/>
 * <setting id="org.eclipse.cdt.core.formatter.insert_new_line_before_closing_brace_in_array_initializer" value="do not insert"/>
 * <setting id="org.eclipse.cdt.core.formatter.number_of_empty_lines_to_preserve" value="1"/>
 * <setting id="org.eclipse.cdt.core.formatter.insert_space_after_opening_paren_in_method_invocation" value="do not insert"/>
 * <setting id="org.eclipse.cdt.core.formatter.insert_space_before_closing_brace_in_array_initializer" value="insert"/>
 * <setting id="org.eclipse.cdt.core.formatter.insert_space_before_semicolon_in_for" value="do not insert"/>
 * <setting id="org.eclipse.cdt.core.formatter.brace_position_for_block" value="next_line"/>
 * <setting id="org.eclipse.cdt.core.formatter.insert_space_before_colon_in_conditional" value="insert"/>
 * <setting id="org.eclipse.cdt.core.formatter.brace_position_for_type_declaration" value="next_line"/>
 * <setting id="org.eclipse.cdt.core.formatter.insert_space_before_assignment_operator" value="insert"/>
 * <setting id="org.eclipse.cdt.core.formatter.insert_space_before_opening_angle_bracket_in_template_arguments" value="do not insert"/>
 * <setting id="org.eclipse.cdt.core.formatter.insert_space_before_comma_in_expression_list" value="do not insert"/>
 * <setting id="org.eclipse.cdt.core.formatter.insert_space_after_opening_angle_bracket_in_template_parameters" value="do not insert"/>
 * <setting id="org.eclipse.cdt.core.formatter.continuation_indentation" value="1"/>
 * <setting id="org.eclipse.cdt.core.formatter.alignment_for_expression_list" value="0"/>
 * <setting id="org.eclipse.cdt.core.formatter.insert_space_after_opening_paren_in_method_declaration" value="do not insert"/>
 * <setting id="org.eclipse.cdt.core.formatter.insert_space_before_comma_in_template_parameters" value="do not insert"/>
 * <setting id="org.eclipse.cdt.core.formatter.insert_space_before_colon_in_default" value="do not insert"/>
 * <setting id="org.eclipse.cdt.core.formatter.insert_space_after_binary_operator" value="insert"/>
 * <setting id="org.eclipse.cdt.core.formatter.alignment_for_conditional_expression" value="16"/>
 * <setting id="org.eclipse.cdt.core.formatter.insert_space_between_empty_parens_in_method_invocation" value="do not insert"/>
 * <setting id="org.eclipse.cdt.core.formatter.insert_space_before_comma_in_array_initializer" value="do not insert"/>
 * <setting id="org.eclipse.cdt.core.formatter.insert_space_before_closing_paren_in_if" value="insert"/>
 * <setting id="org.eclipse.cdt.core.formatter.format_guardian_clause_on_one_line" value="false"/>
 * <setting id="org.eclipse.cdt.core.formatter.insert_space_after_opening_paren_in_cast" value="do not insert"/>
 * <setting id="org.eclipse.cdt.core.formatter.indent_access_specifier_compare_to_type_header" value="false"/>
 * <setting id="org.eclipse.cdt.core.formatter.insert_space_before_opening_brace_in_type_declaration" value="insert"/>
 * <setting id="org.eclipse.cdt.core.formatter.insert_space_after_colon_in_labeled_statement" value="insert"/>
 * <setting id="org.eclipse.cdt.core.formatter.continuation_indentation_for_array_initializer" value="1"/>
 * <setting id="org.eclipse.cdt.core.formatter.insert_space_after_comma_in_method_declaration_parameters" value="insert"/>
 * <setting id="org.eclipse.cdt.core.formatter.insert_space_after_semicolon_in_for" value="insert"/>
 * <setting id="org.eclipse.cdt.core.formatter.insert_space_before_closing_paren_in_method_invocation" value="do not insert"/>
 * <setting id="org.eclipse.cdt.core.formatter.indent_body_declarations_compare_to_namespace_header" value="false"/>
 * <setting id="org.eclipse.cdt.core.formatter.insert_space_after_closing_brace_in_block" value="insert"/>
 * <setting id="org.eclipse.cdt.core.formatter.insert_space_after_assignment_operator" value="insert"/>
 * <setting id="org.eclipse.cdt.core.formatter.alignment_for_compact_if" value="0"/>
 * <setting id="org.eclipse.cdt.core.formatter.insert_space_before_opening_brace_in_array_initializer" value="insert"/>
 * <setting id="org.eclipse.cdt.core.formatter.insert_new_line_at_end_of_file_if_missing" value="do not insert"/>
 * <setting id="org.eclipse.cdt.core.formatter.insert_space_after_comma_in_template_parameters" value="insert"/>
 * <setting id="org.eclipse.cdt.core.formatter.insert_space_after_comma_in_expression_list" value="insert"/>
 * <setting id="org.eclipse.cdt.core.formatter.insert_space_before_question_in_conditional" value="insert"/>
 * <setting id="org.eclipse.cdt.core.formatter.insert_space_before_opening_paren_in_exception_specification" value="insert"/>
 * <setting id="org.eclipse.cdt.core.formatter.insert_space_before_binary_operator" value="insert"/>
 * <setting id="org.eclipse.cdt.core.formatter.insert_new_line_before_identifier_in_function_declaration" value="do not insert"/>
 * <setting id="org.eclipse.cdt.core.formatter.alignment_for_base_clause_in_type_declaration" value="80"/>
 * <setting id="org.eclipse.cdt.core.formatter.insert_space_before_comma_in_method_declaration_throws" value="do not insert"/>
 * <setting id="org.eclipse.cdt.core.formatter.insert_space_between_empty_parens_in_exception_specification" value="do not insert"/>
 * <setting id="org.eclipse.cdt.core.formatter.insert_space_before_comma_in_method_invocation_arguments" value="do not insert"/>
 * <setting id="org.eclipse.cdt.core.formatter.indent_declaration_compare_to_template_header" value="false"/>
 * <setting id="org.eclipse.cdt.core.formatter.insert_space_after_unary_operator" value="do not insert"/>
 * <setting id="org.eclipse.cdt.core.formatter.insert_space_before_opening_paren_in_switch" value="do not insert"/>
 * <setting id="org.eclipse.cdt.core.formatter.indent_statements_compare_to_body" value="true"/>
 * <setting id="org.eclipse.cdt.core.formatter.insert_space_after_comma_in_method_declaration_throws" value="insert"/>
 * <setting id="org.eclipse.cdt.core.formatter.indent_statements_compare_to_block" value="true"/>
 * <setting id="org.eclipse.cdt.core.formatter.insert_space_before_comma_in_template_arguments" value="do not insert"/>
 * <setting id="org.eclipse.cdt.core.formatter.insert_new_line_before_catch_in_try_statement" value="insert"/>
 * <setting id="org.eclipse.cdt.core.formatter.alignment_for_throws_clause_in_method_declaration" value="48"/>
 * <setting id="org.eclipse.cdt.core.formatter.insert_space_before_opening_paren_in_method_invocation" value="do not insert"/>
 * <setting id="org.eclipse.cdt.core.formatter.insert_space_after_closing_paren_in_cast" value="do not insert"/>
 * <setting id="org.eclipse.cdt.core.formatter.insert_space_before_closing_paren_in_catch" value="insert"/>
 * <setting id="org.eclipse.cdt.core.formatter.insert_space_before_opening_angle_bracket_in_template_parameters" value="do not insert"/>
 * <setting id="org.eclipse.cdt.core.formatter.tabulation.char" value="space"/>
 * <setting id="org.eclipse.cdt.core.formatter.insert_space_before_closing_angle_bracket_in_template_parameters" value="do not insert"/>
 * <setting id="org.eclipse.cdt.core.formatter.insert_space_after_opening_paren_in_while" value="insert"/>
 * <setting id="org.eclipse.cdt.core.formatter.insert_space_after_comma_in_method_invocation_arguments" value="insert"/>
 * <setting id="org.eclipse.cdt.core.formatter.brace_position_for_block_in_case" value="next_line"/>
 * <setting id="org.eclipse.cdt.core.formatter.compact_else_if" value="true"/>
 * <setting id="org.eclipse.cdt.core.formatter.insert_space_after_postfix_operator" value="do not insert"/>
 * <setting id="org.eclipse.cdt.core.formatter.insert_space_after_colon_in_base_clause" value="insert"/>
 * <setting id="org.eclipse.cdt.core.formatter.insert_new_line_after_template_declaration" value="do not insert"/>
 * <setting id="org.eclipse.cdt.core.formatter.insert_space_after_opening_paren_in_catch" value="insert"/>
 * <setting id="org.eclipse.cdt.core.formatter.keep_then_statement_on_same_line" value="false"/>
 * <setting id="org.eclipse.cdt.core.formatter.brace_position_for_switch" value="next_line"/>
 * <setting id="org.eclipse.cdt.core.formatter.insert_space_before_opening_paren_in_if" value="do not insert"/>
 * <setting id="org.eclipse.cdt.core.formatter.insert_space_after_opening_paren_in_switch" value="insert"/>
 * <setting id="org.eclipse.cdt.core.formatter.keep_imple_if_on_one_line" value="false"/>
 * <setting id="org.eclipse.cdt.core.formatter.insert_new_line_after_opening_brace_in_array_initializer" value="do not insert"/>
 * <setting id="org.eclipse.cdt.core.formatter.indentation.size" value="3"/>
 * <setting id="org.eclipse.cdt.core.formatter.brace_position_for_namespace_declaration" value="end_of_line"/>
 * <setting id="org.eclipse.cdt.core.formatter.insert_space_after_colon_in_conditional" value="insert"/>
 * <setting id="org.eclipse.cdt.core.formatter.insert_space_before_comma_in_enum_declarations" value="do not insert"/>
 * <setting id="org.eclipse.cdt.core.formatter.insert_space_after_prefix_operator" value="do not insert"/>
 * <setting id="org.eclipse.cdt.core.formatter.insert_space_before_closing_angle_bracket_in_template_arguments" value="do not insert"/>
 * <setting id="org.eclipse.cdt.core.formatter.brace_position_for_array_initializer" value="end_of_line"/>
 * <setting id="org.eclipse.cdt.core.formatter.insert_space_before_colon_in_case" value="do not insert"/>
 * <setting id="org.eclipse.cdt.core.formatter.insert_space_before_opening_paren_in_catch" value="do not insert"/>
 * <setting id="org.eclipse.cdt.core.formatter.insert_space_before_opening_brace_in_namespace_declaration" value="insert"/>
 * <setting id="org.eclipse.cdt.core.formatter.insert_space_before_postfix_operator" value="do not insert"/>
 * <setting id="org.eclipse.cdt.core.formatter.insert_space_before_closing_bracket" value="do not insert"/>
 * <setting id="org.eclipse.cdt.core.formatter.insert_new_line_before_while_in_do_statement" value="insert"/>
 * <setting id="org.eclipse.cdt.core.formatter.insert_space_before_opening_paren_in_for" value="do not insert"/>
 * <setting id="org.eclipse.cdt.core.formatter.insert_space_after_closing_angle_bracket_in_template_parameters" value="insert"/>
 * <setting id="org.eclipse.cdt.core.formatter.insert_space_after_opening_angle_bracket_in_template_arguments" value="do not insert"/>
 * </profile>
 * </profiles>
 * \endcode
 */

/*--+----1----+----2----+----3----+----4----+----5----+----6----+----7----+----8----+----9----+----0----+----1----+----2*/
/**@page MAKE Makefiles / Installation information
 *
 *
 * In most cases (LINUX and MAC) it is quite easy to compile and install \SCIP. Therefore, reading the section
 * \ref BRIEFINSTALL "Brief installation description" should usually be enough. If this is not the case you find
 * \ref DETAILEDINSTALL "Detailed installation description" below as well as \ref EXAMPLE1 "Examples".
*
 * @section BRIEFINSTALL Brief installation description
 *
 * The easiest way to install \SCIP is to use the \SCIP Optimization Suite which contains \SCIP, SoPlex, and ZIMPL. For
 * that we refer to the INSTALL file of the \SCIP Optimization Suite (main advantage: there is no need
 * to specify any directories, the compiling process is fully automated).
 *
 * Compiling \SCIP directly can be done as follows:
 *
 * -# unpack the tarball <code>tar xvf scip-x.y.z.tgz</code>
 * -# change to the directory <code>cd scip-x.y.z</code>
 * -# start compiling \SCIP by typing <code>make</code>
 * -# (optional) install the header, libraries, and binary <code>make install INSTALLDIR="/usr/local/</code>
 *
 * During your first compilation you will be asked for some soft-link targets,
 * depending on the LP solver you want to use. Usually, \SCIP needs the
 * following information
 * -# the directory where the include files of the LP solver lie
 * -# the library file(s) "lib*.a" or/and "lib*.so"
 *
 * Besides that, \SCIP needs some soft-link targets, for ZIMPL
 * -# the directory where the include files of ZIMPL lie
 * -# the library file(s) "lib*.a" or/and "lib*.so"
 *
 * You will need either the .a or the .so files and can skip the others by
 * just pressing return.
 *
 * The most common compiling issue is that some libraries are missing
 * on your system or that they are outdated. \SCIP per default requires
 * zlib, gmp and readline.  Try compiling with: <code> make ZLIB=false
 * READLINE=false ZIMPL=false</code> or, better, install them. Note
 * that under Linux-based systems, you need to install the
 * developer-versions of gmp/zlib/readline, in order to also have the
 * header-files available.
 *
 @section DETAILEDINSTALL Detailed installation description
 *
 * In this section we describe the use, and a few features, of the \SCIP Makefile. We also give two examples for how to install
 * \SCIP. The \ref EXAMPLE1 "first example" illustrates the default installation. This means, with SoPleX and ZIMPL. The
 * \ref EXAMPLE2 "second example" shows how to get CPLEX linked to \SCIP without ZIMPL. This is followed by a section which
 * gives some hints on what to do if the \ref COMPILERPROBLEMS "compilation throws an error". We give some comments on
 * how to install \SCIP under \ref WINDOWS "WINDOWS" and show \ref RUN "how to start \SCIP".
 *
 * If you experience any problems during the installation, you will find help in the \ref INSTALL "INSTALL" file.
 *
 * \SCIP contains a makefile system, which allows the individual setting of several parameters. For
 * instance, the following settings are supported:
 *
 * - <code>OPT=\<dbg|opt|opt-gccold\></code> Here <code>dbg</code> turns on the debug mode of \SCIP. This enables asserts
 *   and avoids macros for several function in order to ease debugging. The default is <code>opt</code>, which enables
 *   the optimized mode. The third option <code>opt-gccold</code> will work with older GCC compilers before version
 *   4.2. We recommend using newer GCC versions.
 *
 * - <code>LPS=\<clp|cpx|grb|msk|qso|spx|xprs|none\></code> This determines the LP-solver, which should be
 *   installed separately from \SCIP. The options are the following:
 *      - <code>clp</code>: COIN-OR Clp LP-solver
 *      - <code>cpx</code>: CPLEX LP-solver
 *      - <code>grb</code>: Gurobi LP-solver (interface is in beta stage)
 *      - <code>msk</code>: Mosek LP-solver
 *      - <code>qso</code>: QSopt LP-solver
 *      - <code>spx</code>: old SoPlex LP-solver (for versions < 2)
 *      - <code>spx2</code>: new SoPlex LP-solver (default) (from version 2)
 *      - <code>xprs</code>: XPress LP-solver
 *      - <code>none</code>: no LP-solver (you should set the parameter \<lp/solvefreq\> to \<-1\> to avoid solving LPs)
 *
 * - <code>LPSOPT=\<dbg|opt|opt-gccold\></code> Chooses the debug or optimized version (or old GCC optimized) version of
 *   the LP-solver (currently only available for SoPlex and CLP).
 *
 * - <code>ZIMPL=\<true|false\></code> Turns direct support of ZIMPL in \SCIP on (default) or off, respectively.\n
 *   If the ZIMPL-support is disabled, the GMP-library is no longer needed for \SCIP and therefore not linked to \SCIP.
 *
 * - <code>ZIMPLOPT=\<dbg|opt|opt-gccold\></code> Chooses the debug or optimized (default) (or old GCC optimized)
 *   version of ZIMPL, if ZIMPL support is enabled.
 *
 * - <code>READLINE=\<true|false\></code> Turns support via the readline library on (default) or off, respectively.
 *
 * - <code>IPOPT=\<true|false\></code> Enable or disable (default) IPOPT interface (needs IPOPT >= 3.11).
 *
 * - <code>EXPRINT=\<cppad|none\></code> Use CppAD as expressions interpreter (default) or no expressions interpreter.
 *
 * - <code>GAMS=\<true|false\></code> Enable or disable (default) reading functionality in GAMS reader (needs GAMS).
 *
 * - <code>NOBLKBUFMEM=\<true|false\></code> Turns the internal \SCIP block and buffer memory off or on (default).
 *   This way the code can be checked by valgrind or similar tools. (The individual options <code>NOBLKMEM=\<true|false\></code>
 *   and <code>NOBUFMEM=\<true|false\></code> to turn off the \SCIP block and buffer memory, respectively, exist as well).
 *
 * - <code>TPI=\<tny|omp|none\></code> This determines the threading library that is used for the concurrent solver.
 *   The options are the following:
 *      - <code>none</code>: use no threading library and therefore disable the concurrent solver feature
 *      - <code>tny</code>: use the tinycthread's library which is bundled with SCIP. This
 *                          is a wrapper around the plattform specific threading library ad should work
 *                          for Linux, Mac OS X and Windows.
 *      - <code>omp</code>: use the OpenMP. This will not work with microsoft compilers, since they do not support
 *                          the required OpenMP version.
 *
 * You can use other compilers - depending on the system:
 *
 * - <code>COMP=<clang|gnu|intel></code> Use Clang, Gnu (default) or Intel compiler.
 *
 * There are additional parameters for Linux/Gnu compilers:
 *
 * - <code>SHARED=\<true\></code> generates a shared object of the \SCIP libraries.  (The binary uses these shared
 *   libraries as well.)
 * - <code>OPT=prf</code> generates a profiling version of \SCIP providing a detailed statistic of the time usage of
 *   every method of \SCIP.
 *
 * There is the possibility to watch the compilation more precisely:
 *
 * - <code>VERBOSE=\<true|false\></code> Turns the extensive output on or off (default).
 *
 * The \SCIP makefile supports several targets (used via <code>make ... "target"</code>):
 *
 * - <code>all (or no target)</code> Build \SCIP library and binary.
 * - <code>links</code> Reconfigures the links in the "lib" directory.
 * - <code>doc</code> Creates documentation in the "doc" directory.
 * - <code>clean</code> Removes all object files.
 * - <code>depend</code> Creates dependencies files. This is only needed if you add files to \SCIP.
 * - <code>check or test</code> Runs the check script, see \ref TEST.
 *
 * The \SCIP makefiles are structured as follows.
 *
 * - <code>Makefile</code> This is the basic makefile in the \SCIP root directory. It loads
 *   additional makefile information depending on the parameters set.
 * - <code>make/make.project</code> This file contains definitions that are useful for all codes
 *   that use \SCIP, for instance, the examples.
 * - <code>make.\<sys\>.\<machine\>.\<compiler\>.\<dbg|opt|prf|opt-gccold\></code> These file contain system/compiler specific
 *   definitions. If you have an unsupported compiler, you can copy one of these and modify it
 *   accordingly.
 *
 * If your platform or compiler is not supported by \SCIP you might try and copy one of the existing
 * makefiles in the <code>make</code> directory and modify it. If you succeed, we are always
 * interested in including more Makefiles into the system.
 *
 *
 * @section EXAMPLE1 Example 1 (defaults: SoPlex, with ZIMPL support):
 *
 * Typing <code>make</code> uses SoPlex as LP solver and includes support for the modeling language ZIMPL. You will be asked the
 * following questions on the first call to "make" (example answers are already given):
 *
 * \verbatim
  > make
  make[1]: Entering directory `scip-1.2'

  - Current settings: LPS=spx OSTYPE=linux ARCH=x86_64 COMP=gnu SUFFIX= ZIMPL=true ZIMPLOPT=opt IPOPT=false IPOPTOPT=opt

  * \SCIP needs some softlinks to external programs, in particular, LP-solvers.
  * Please insert the paths to the corresponding directories/libraries below.
  * The links will be installed in the 'lib' directory.
  * For more information and if you experience problems see the INSTALL file.

    -> "spxinc" is the path to the SoPlex "src" directory, e.g., "../../soplex/src".
    -> "libsoplex.*" is the path to the SoPlex library, e.g., "../../soplex/lib/libsoplex.linux.x86.gnu.opt.a"
    -> "zimplinc" is a directory containing the path to the ZIMPL "src" directory, e.g., "../../zimpl/src".
    -> "libzimpl.*" is the path to the ZIMPL library, e.g., "../../zimpl/lib/libzimpl.linux.x86.gnu.opt.a"

  - preparing missing soft-link "lib/spxinc":
  > Enter soft-link target file or directory for "lib/spxinc" (return if not needed):
  > ../../soplex/src/
  -> creating softlink "lib/spxinc" -> "../../soplex/src"


  - preparing missing soft-link "lib/libsoplex.linux.x86_64.gnu.opt.a":
  > Enter soft-link target file or directory for "lib/libsoplex.linux.x86_64.gnu.opt.a" (return if not needed):
  > ../../soplex/lib/libsoplex.linux.x86_64.gnu.opt.a
  -> creating softlink "lib/libsoplex.linux.x86_64.gnu.opt.a" -> "../../soplex/lib/libsoplex.linux.x86_64.gnu.opt.a"


  - preparing missing soft-link "lib/libsoplex.linux.x86_64.gnu.opt.so":
  * this soft-link is not necessarily needed since "lib/libsoplex.linux.x86_64.gnu.opt.a" already exists - press return to skip
  > Enter soft-link target file or directory for "lib/libsoplex.linux.x86_64.gnu.opt.so" (return if not needed):
  >
  * skipped creation of softlink "lib/libsoplex.linux.x86_64.gnu.opt.so". Call "make links" if needed later.


  - preparing missing soft-link "lib/zimplinc/zimpl":
  > Enter soft-link target file or directory for "lib/zimplinc/zimpl" (return if not needed):
  ../../zimpl/src/
   creating softlink "lib/zimplinc/zimpl" -> "../../zimpl/src"


  - preparing missing soft-link "lib/libzimpl.linux.x86_64.gnu.opt.a":
  > Enter soft-link target file or directory for "lib/libzimpl.linux.x86_64.gnu.opt.a" (return if not needed):
  > ../../zimpl/lib/libzimpl.linux.x86_64.gnu.opt.a
  -> creating softlink "lib/libzimpl.linux.x86_64.gnu.opt.a" -> "../../zimpl/lib/libzimpl.linux.x86_64.gnu.opt.a"


  - preparing missing soft-link "lib/libzimpl.linux.x86_64.gnu.opt.so":
  * this soft-link is not necessarily needed since "lib/libzimpl.linux.x86_64.gnu.opt.a" already exists - press return to skip
  > Enter soft-link target file or directory for "lib/libzimpl.linux.x86_64.gnu.opt.so" (return if not needed):
  >
  * skipped creation of softlink "lib/libzimpl.linux.x86_64.gnu.opt.so". Call "make links" if needed later.

  ...

  -> generating library lib/libobjscip-1.2.0.linux.x86_64.gnu.opt.a
  -> generating library lib/liblpispx-1.2.0.linux.x86_64.gnu.opt.a
  -> generating library lib/libscip-1.2.0.linux.x86_64.gnu.opt.a
  -> linking bin/scip-1.2.0.linux.x86_64.gnu.opt.spx

   \endverbatim
 *
 * @section EXAMPLE2 Example 2 (CPLEX, with no ZIMPL support):
 *
 * Typing <code>make LPS=cpx ZIMPL=false</code>  uses CPLEX as LP solver. You will be asked the following questions on
 * the first call to "make" (example answers are already given):
 *
 * \verbatim
  > make LPS=cpx ZIMPL=false
  make[1]: Entering directory `scip-1.2'

  - Current settings: LPS=cpx OSTYPE=linux ARCH=x86_64 COMP=gnu SUFFIX= ZIMPL=false ZIMPLOPT=opt IPOPT=false IPOPTOPT=opt

  * \SCIP needs some softlinks to external programs, in particular, LP-solvers.
  * Please insert the paths to the corresponding directories/libraries below.
  * The links will be installed in the 'lib' directory.
  * For more information and if you experience problems see the INSTALL file.

    -> "cpxinc" is the path to the CPLEX "include" directory, e.g., "<CPLEX-path>/include/ilcplex".
    -> "libcplex.*" is the path to the CPLEX library, e.g., "<CPLEX-path>/lib/x86_rhel4.0_3.4/static_pic/libcplex.a"

  - preparing missing soft-link "lib/cpxinc":
  > Enter soft-link target file or directory for "lib/cpxinc" (return if not needed):
  > ../../cplex121/include
  -> creating softlink "lib/cpxinc" -> "../../cplex121/include"


  - preparing missing soft-link "lib/libcplex.linux.x86_64.gnu.a":
  > Enter soft-link target file or directory for "lib/libcplex.linux.x86_64.gnu.a" (return if not needed):
  > ../../cplex121/lib/x86-64_sles9.0_3.3/static_pic/libcplex.a
  -> creating softlink "lib/libcplex.linux.x86_64.gnu.a" -> "../../../../adm_cple/cplex121/lib/x86-64_sles9.0_3.3/static_pic/libcplex.a"


  - preparing missing soft-link "lib/libcplex.linux.x86_64.gnu.so":
  > Enter soft-link target file or directory for "lib/libcplex.linux.x86_64.gnu.so" (return if not needed):
  >
  * skipped creation of softlink "lib/libcplex.linux.x86_64.gnu.so". Call "make links" if needed later.

  ...

  -> generating library lib/libobjscip-1.2.0.linux.x86_64.gnu.opt.a
  -> generating library lib/liblpicpx-1.2.0.linux.x86_64.gnu.opt.a
  -> generating library lib/libscip-1.2.0.linux.x86_64.gnu.opt.a
  -> linking bin/scip-1.2.0.linux.x86_64.gnu.opt.cpx

   \endverbatim
 *
 * @section COMPILERPROBLEMS Compilation problems:
 *
 * - If the soft-link query script does not work on your machine, read step 2 in the \ref INSTALL "INSTALL" file for
 * instructions on manually creating the soft-links.
 *
 * - If you get an error message of the type\n
 * <code>make: *** No rule to make target `lib/???', needed by `obj/O.linux.x86.gnu.opt/lib/scip/???.o'.  Stop.</code>\n
 * the corresponding soft-link was not created or points to a wrong location.  Check the soft-link targets in the "lib/"
 * subdirectory. Try to delete all soft-links from the "lib/" directory\n and call "make links" to generate them
 * again. If this still fails, read step 2 for instructions on manually\n creating the soft-links.
 *
 * - If you get an error message of the type\n
 * <code>make: *** No rule to make target `make/make.?.?.?.?.?'.  Stop.</code>,\n
 * the corresponding machine dependent makefile for your architecture and compiler is missing.\n Create one of the given
 * name in the "make/" subdirectory. You may take\n "make/make.linux.x86.gnu.opt" or any other file in the make
 * subdirectory as example.\n
 *
 * - The readline library seems to differ slightly on different OS distributions. Some versions do
 * not support the <code>remove_history()</code> call.  In this case, you have to either add
 * <code>-DNO_REMOVE_HISTORY</code> to the FLAGS in the appropriate "make/make.*" file, or to
 * compile with <code>make USRFLAGS=-DNO_REMOVE_HISTORY</code>.  Make sure, the file
 * "src/scip/dialog.c" is recompiled.  If this doesn't work either, disable the readline library
 * with <code>make READLINE=false</code>.
 *
 * - On some systems, the <code>sigaction()</code> method is not available. In this case, you have
 * to either add <code>-DNO_SIGACTION</code> to the FLAGS in the appropriate "make/make.*" file, or
 * to compile with <code>make USRFLAGS=-DNO_SIGACTION</code>.  Make sure, the file
 * "src/scip/interrupt.c" is recompiled.
 *
 * - On some systems, the <code>rand_r()</code> method is not available.  In this case, you have to either add
 * <code>-DNO_RAND_R</code> to the FLAGS in the appropriate "make/make.*" file, or to compile with
 * <code>make USRFLAGS=-DNO_RAND_R</code>.  Make sure, the file "src/scip/misc.c" is recompiled.
 *
 * - On some systems, the <code>strtok_r()</code> method is not available.  In this case, you have
 * to either add <code>-DNO_STRTOK_R</code> to the FLAGS in the appropriate make/make.* file, or to
 * compile with <code>make USRFLAGS=-DNO_STRTOK_R</code>.  Make sure, the file "src/scip/misc.c" is
 * recompiled.
 *
 * - On some systems, the <code>strerror_r()</code> method is not available.  In this case, you have
 * to either add <code>-DNO_STRERROR_R</code> to the FLAGS in the appropriate "make/make.*" file, or
 * to compile with <code>make USRFLAGS=-DNO_STRERROR_R</code>.  Make sure, the file
 * "src/scip/misc.c" is recompiled.
 *
 * - On some systems, the option [-e] is not available for the read command.  You have to compile with READ=read.
 *
 * - If you encounter other compiler or linker errors, you should recompile with <code>make
 * VERBOSE=true ...</code> in order to get the full compiler invocation. This might help to fix the
 * corresponding machine dependent makefile in the make subdirectory.
 *
 * @section WINDOWS Remarks on Installing under Windows using MinGW
 *
 * To build your own windows binaries under windows we recommend using the MinGW-Compiler with MSYS
 * from <a href="http://www.mingw.org">www.mingw.org</a> .
 *
 * First install MSYS, then MinGW to the mingw folder inside the msys folder.
 * Now you need to install the following packages to the mingw folder:
 * - zlib (or use ZLIB=false)
 * - pcre (here suffices the pcre7.0-lib.zip (or equivalent) to be extracted into the mingw-folder)
 *
 * After calling <code>make clean</code> in the ZIMPL folder you will also need flex and bison to
 * remake ZIMPL. We recommend NOT to use <code>"make clean"</code> inside the ZIMPL-folder if you do
 * not have these packages installed.
 *
 * You can download these additional packages from <a href="http://gnuwin32.sourceforge.net/packages.html">here</a>
 * or compile the source on your own from their homepages.
 *
 * Second you need to copy the file <code>sh.exe</code> to <code>bash.exe</code> otherwise various
 * scripts (including makefiles) will not work.  Normally <code>unistd.h</code> covers also the
 * getopt-options, but for mingw you need to add the entry <code>\#include <getopt.h></code> into
 * "/mingw/include/unistd.h" after the other include-entries (if not present).
 *
 * Finally, there is one package you need to compile if you want to use ZIMPL and ZIMPL-support in
 * \SCIP (otherwise use <code>ZIMPL=false</code> as parameter with the make-call): the
 * <code>gmplib</code> from <a href="http://www.gmplib.org">gmplib.org</a>. The command
 * <code>./configure --prefix=/mingw ; make ; make install</code> should succeed without problems
 * and installs the gmplib to the mingw folder.
 *
 * Now <code>make READLINE=false</code> should be compiling without errors.  Please note that we
 * do NOT support creating the doxygen documentation and readline-usage under windows.
 *
 *
 * @section RUN How to run \SCIP after successfully compiling \SCIP
 *
 * To run the program, enter <code>bin/scip</code> for the last compiled version. If you have more than one compiled
 * binary (i. e., one in debug and one in optimized mode) and wish to specify the binary, type
 * <code>bin/scip.\$(OSTYPE).\$(ARCH).\$(COMP).\$(OPT).\$(LPS)</code>
 * (e.g. <code>bin/scip.linux.x86_64.gnu.opt.spx</code>).
 *
 */

/*--+----1----+----2----+----3----+----4----+----5----+----6----+----7----+----8----+----9----+----0----+----1----+----2*/
/**@page START How to start a new project
 *
 * Once you succeeded installing \SCIP together with an LP-solver on your system,
 * you have a powerful tool for solving MIPs, MIQCPs,
 * MINLPs, etc... at hand. \SCIP can also be customized to the type of problems you
 * are working on by additional plugins.
 * Instructions on how to write a new plugin and include it in \SCIP can be found in the corresponding
 * \ref HOWTOADD "How to add ... pages".
 *
 * \SCIP can also be used for writing your own branch-and-cut or branch-and-cut-and-price code. \SCIP already
 * provides a number of existing code examples which we suggest as both reference and starting point
 * for these kinds of projects.
 * Below, you find some hints of how to start such a project.
 *
 * - The example should be chosen
 *   depending on the programming language (<b>C</b> or <b>C++</b>) and the purpose
 *   (<b>branch-and-cut</b> or <b>branch-and-cut-and-price</b>) of your project.
 *   <br>
 *   We suggest the use one of the following examples:
 *     - The <a href="http://scip.zib.de/doc/examples/VRP"><b>VRP</b></a>-example is a <b>branch-and-cut-and-price</b> (column generation)-code
 *       in <b>C++</b>.
 *     - The <a href="http://scip.zib.de/doc/examples/Binpacking"><b>Binpacking</b></a>-example
 *       and the <a href="http://scip.zib.de/doc/applications/Coloring"><b>Coloring</b></a> application are
 *       <b>branch-and-cut-and-price</b> (column generation)-codes in <b>C</b>.
 *     - The <a href="http://scip.zib.de/doc/examples/TSP"><b>TSP</b></a>-example
 *        is a <b>branch-and-cut</b>-code in <b>C++</b>.
 *     - The <a href="http://scip.zib.de/doc/examples/LOP"><b>LOP</b></a>-example
 *       is a <b>branch-and-cut</b>-code in <b>C</b>.
 *     .
 * - Copy one of the examples in the <code>examples</code> directory (in the \SCIP root
 *   directory). For instance, type
 *   \verbatim
 > cp -r examples/Binpacking/ ../SCIPProject/ ; cd ../SCIPProject
     \endverbatim
 *   from the \SCIP root directory for copying the content of the <code>Binpacking</code>-example into a fresh
 *   directory named SCIPProject in the parent directory of the \SCIP root directory and jumping to
 *   the new SCIPProject directory rightafter.
 * - Open the <code>Makefile</code>  via
 *    \verbatim
 > kate Makefile
     \endverbatim
 *    and edit the following variables at the top to have a compilable code:
 *
 *    - specify a correct path to the \SCIP root (<code>SCIPDIR</code>)
 *    - rename the targets name (<code>MAINNAME</code>)
 *    - adjust the source file names (<code>MAINOBJ</code>).
 *    .
 * - Once you have edited the makefile, you can use all the flags that can be used in \SCIP to
 *   compile your code, see \ref MAKE.
 *   Note that you need to update the dependency files before compiling your project via <code>make depend</code>.
 *
 *
 *
 *
 */


/**@page SHELL Tutorial: the interactive shell
 *
 * If are using \SCIP as a black box solver, here you will find some tips and tricks what you can do.
 *
 * @section TUTORIAL_OPTIMIZE Read and optimize a problem instance
 *
 * First of all, we need a \SCIP binary and an example problem file to work with.  Therefore, you can either download the
 * \SCIP standard distribution (which includes problem files) and compile it on your own or you can download a
 * precompiled binary and an example problem separately. \SCIP can read files in LP, MPS, ZPL, WBO, FZN, PIP, OSiL, and other formats (see \ref FILEREADERS).
 *
 * If you want to download the source code of the \SCIP standard distribution, we recommend to go to the <a
 * href="http://scip.zib.de/#download">SCIP download section</a>, download the latest release (version 3.0 as
 * of this writing), inflate the tarball (e.g., with "tar xzf scipoptsuite-[version].tgz"), and follow the instructions
 * in the INSTALL file. The instance stein27, which will serve as an example in this tutorial, can be found under
 * scipoptsuite-[version]/scip-[version]/check/instances/MIP/stein27.mps.
 *
 * If you want to download a precompiled binary, go to the <a href="http://scip.zib.de/#download">SCIP download
 * section</a> and download an appropriate binary for your operating system. The \SCIP source code distribution already comes with
 * the example problem instance used throughout this tutorial. To follow this tutorial with a precompiled binary, we recommend downloading the instance
 * <a href="http://miplib.zib.de/miplib3/miplib3/stein27.mps.gz">stein27</a> from
 * the <a href="http://miplib.zib.de/miplib3/miplib.html">MIPLIB 3.0</a> homepage.
 *
 * Now start your binary, without any arguments. This opens the interactive shell, which should look somehow like this:
 *
 * \code
 * SCIP version 2.0.1 [precision: 8 byte] [memory: block] [mode: optimized] [LP solver: SoPlex 1.5.0]
 * Copyright (C) 2002-2016 Konrad-Zuse-Zentrum fuer Informationstechnik Berlin (ZIB)
 *
 * External codes:
 *   SoPlex 1.5.0         Linear Programming Solver developed at Zuse Institute Berlin (soplex.zib.de)
 *   ZIMPL 3.1.0          Zuse Institute Mathematical Programming Language developed by T. Koch (zimpl.zib.de)
 *
 * user parameter file <scip.set> not found - using default parameters
 *
 * SCIP>
 * \endcode
 *
 * First of all "help" shows you a list of all available shell commands. Brackets indicate a submenu with further options.
 * \code
 * SCIP> help

 *  <display>             display information
 *  <set>                 load/save/change parameters
 * ...
 *  read                  read a problem
 * \endcode
 *
 * Okay, let's solve some MIPs... use "read <path/to/file>" to parse a problem file, "optimize" to solve it and "display
 * solution" to show the nonzero variables of the best found solution.

 * \code
 * SCIP> read check/instances/MIP/stein27.fzn
 * original problem has 27 variables (27 bin, 0 int, 0 impl, 0 cont) and 118 constraints
 * SCIP> optimize
 *
 * feasible solution found by trivial heuristic, objective value  2.700000e+01
 * presolving:
 * (round 1) 0 del vars, 0 del conss, 0 chg bounds, 0 chg sides, 0 chg coeffs, 118 upgd conss, 0 impls, 0 clqs
 * presolving (2 rounds):
 *  0 deleted vars, 0 deleted constraints, 0 tightened bounds, 0 added holes, 0 changed sides, 0 changed coefficients
 *  0 implications, 0 cliques
 * presolved problem has 27 variables (27 bin, 0 int, 0 impl, 0 cont) and 118 constraints
 *       1 constraints of type <knapsack>
 *     117 constraints of type <logicor>
 * transformed objective value is always integral (scale: 1)
 * Presolving Time: 0.00
 *
 *  time | node  | left  |LP iter|LP it/n| mem |mdpt |frac |vars |cons |cols |rows |cuts |confs|strbr|  dualbound   | primalbound  |  gap
 * t 0.0s|     1 |     0 |    34 |     - | 337k|   0 |  21 |  27 | 118 |  27 | 118 |   0 |   0 |   0 | 1.300000e+01 | 2.700000e+01 | 107.69%
 * R 0.0s|     1 |     0 |    34 |     - | 338k|   0 |  21 |  27 | 118 |  27 | 118 |   0 |   0 |   0 | 1.300000e+01 | 2.600000e+01 | 100.00%
 * s 0.0s|     1 |     0 |    34 |     - | 339k|   0 |  21 |  27 | 118 |  27 | 118 |   0 |   0 |   0 | 1.300000e+01 | 2.500000e+01 |  92.31%
 *   0.0s|     1 |     0 |    44 |     - | 392k|   0 |  21 |  27 | 118 |  27 | 120 |   2 |   0 |   0 | 1.300000e+01 | 2.500000e+01 |  92.31%
 * b 0.0s|     1 |     0 |    44 |     - | 393k|   0 |  21 |  27 | 118 |  27 | 120 |   2 |   0 |   0 | 1.300000e+01 | 1.900000e+01 |  46.15%
 * ...
 *   0.1s|     1 |     2 |   107 |     - | 920k|   0 |  24 |  27 | 118 |  27 | 131 |  13 |   0 |  24 | 1.300000e+01 | 1.900000e+01 |  46.15%
 * R 0.1s|    14 |    10 |   203 |   7.4 | 935k|  13 |   - |  27 | 118 |  27 | 124 |  13 |   0 | 164 | 1.300000e+01 | 1.800000e+01 |  38.46%
 *   0.1s|   100 |    54 |   688 |   5.9 | 994k|  13 |  20 |  27 | 118 |  27 | 124 |  13 |   0 | 206 | 1.300000e+01 | 1.800000e+01 |  38.46%
 *   0.1s|   200 |    86 |  1195 |   5.5 |1012k|  13 |   - |  27 | 119 |  27 | 124 |  13 |   1 | 207 | 1.300000e+01 | 1.800000e+01 |  38.46%
 *  time | node  | left  |LP iter|LP it/n| mem |mdpt |frac |vars |cons |cols |rows |cuts |confs|strbr|  dualbound   | primalbound  |  gap
 *   0.2s|   300 |   106 |  1686 |   5.3 |1024k|  13 |   - |  27 | 119 |  27 | 124 |  13 |   1 | 207 | 1.350000e+01 | 1.800000e+01 |  33.33%
 * ...
 *   0.7s|  4100 |    50 | 18328 |   4.4 |1033k|  16 |   8 |  27 | 119 |  27 | 124 |  13 |  15 | 207 | 1.650000e+01 | 1.800000e+01 |   9.09%
 *
 * SCIP Status        : problem is solved [optimal solution found]
 * Solving Time (sec) : 0.73
 * Solving Nodes      : 4192
 * Primal Bound       : +1.80000000000000e+01 (283 solutions)
 * Dual Bound         : +1.80000000000000e+01
 * Gap                : 0.00 %
 *
 * SCIP> display solution
 *
 * objective value:                                   18
 * x0001                                               1   (obj:1)
 * x0003                                               1   (obj:1)
 * ...
 * x0027                                               1   (obj:1)
 *
 * SCIP>
 * \endcode
 *
 * What do we see here? After "optimize", SCIP first goes into presolving. Not much is happening for this instance, just
 * the linear constraints get upgraded to more specific types. Each round of presolving will be displayed in a single
 * line, with a short summary at the end. Here, there has only been one round with actual changes, the second round did
 * not bring any further reductions.  Thus, it is not displayed and presolving is stopped. Then, we see the actual
 * solving process. The first three output lines indicate that new incumbent solutions were found by the primal
 * heuristics with display characters "t", "R", and "s"; see, how the "primalbound" column goes down from 27 to 25. In
 * the fourth line, two "cuts" are added.  Up to here, we needed 44 "LP iter"ations (34 for the first LP and 10 more to
 * resolve after adding cuts). Little later, the root node processing is finished. We see that there are now two open
 * nodes in the "left" column. From now on, we will see an output line every hundredth node or whenever a new incumbent
 * is found (e.g. at node 14 in the above output). After some more nodes, the "dualbound" starts moving, too. At one
 * point, both will be the same, and the solving process terminates, showing us some wrap-up information.
 *
 * The exact performance varies amongst different architectures, operating systems, and so on. Do not be worried if
 * your installation needs more or less time or nodes to solve. Also, this instance has more than 2000 different optimal
 * solutions. The optimal objective value always has to be 18, but the solution vector may differ. If you are interested
 * in this behavior, which is called "performance variability", you may have a look at the MIPLIB2010 paper.
 *
 * @section TUTORIAL_FILEIO Writing problems and solutions to a file

 * \SCIP can also write information to files. E.g., we could store the incumbent solution to a file, or output the
 * problem instance in another file format (the LP format is much more human readable than the MPS format, for example).
 *
 * \code
 * SCIP> write solution stein27.sol
 *
 * written solution information to file <stein27.sol>
 *
 * SCIP> write problem stein27.lp
 * written original problem to file <stein27.lp>
 *
 * SCIP> q
 * ...
 * \endcode
 *
 * Passing starting solutions can increase the solving performance so that \SCIP does not need to construct an initial feasible solution
 * by itself. After reading the problem instance, use the "read" command again, this time with a file containing solution information.
 * Solutions can be specified in a raw or xml-format and must have the file extension ".sol", see the documentation of the
 * <a href="http://scip.zib.de/doc/html/reader__sol_8h.php">solution reader of \SCIP</a> for further information.
 *
 * Customized settings are not written or read with the "write" and "read" commands, but with the three commands
 *
 * \code
 * SCIP> set save _settingsfilename_
 * SCIP> set diffsave _settingsfilename_
 * SCIP> set load _settingsfilename_
 * \endcode
 *
 * See the section on parameters \ref TUTORIAL_PARAMETERS for more information.
 *
 * @section TUTORIAL_STATISTICS Displaying detailed solving statistics
 *
 * We might want to have some more information now. Which were the heuristics that found the solutions? What plugins
 *  were called during the solutions process and how much time did they spend? How did the instance that we were solving
 *  look?  Information on certain plugin types (e.g., heuristics, branching rules, separators) we get by
 *  "display <plugin-type>", information on the solution process, we get by "display statistics", and "display problem"
 *  shows us the current instance.
 *
  \code
 * SCIP> display heuristics
 *  primal heuristic     c priority freq ofs  description
 *  ----------------     - -------- ---- ---  -----------
 *  trivial              t    10000    0   0  start heuristic which tries some trivial solutions
 * ...
 *  rounding             R    -1000    1   0  LP rounding heuristic with infeasibility recovering
 *  shifting             s    -5000   10   0  LP rounding heuristic with infeasibility recovering also using continuous variables
 * ...
 * SCIP> display statistics
 * ...
 *   gomory           :       0.02          6          0          0        461          0
 *   cgmip            :       0.00          0          0          0          0          0
 *   strongcg         :       0.01          6          0          0        598          0
 * ...
 *   oneopt           :       0.01          4          1
 *   coefdiving       :       0.02         57          0
 * ...
 *   primal LP        :       0.00          0          0       0.00          -
 *   dual LP          :       0.20       4187      14351       3.43   71755.00
 * ...
 * \endcode
 *
 * We see that rounding and shifting were the heuristics producing the solutions in the beginning. Rounding is called at
 * every node, shifting only at every tenth level of the tree. The statistics are quite comprehensive, thus, we just
 * explain a few lines here. We get information for all types of plugins and for the overall solving process. Besides
 * others, we see that in six calls, the gomory cut separator and the strong Chv&aacute;tal-Gomory separator each produced
 * several hundred cuts (of which only a few entered the LP). The oneopt heuristic found one solution in 4 calls,
 * whereas coefdiving failed all 57 times it was called. All the LPs have been solved with the dual simplex algorithm, which
 * took about 0.2 seconds of the 0.7 seconds overall solving time.
 *
 * @section TUTORIAL_PARAMETERS Changing parameters from the interactive shell
 *
 * Now, we can start playing around with parameters. Rounding and shifting seem to be quite successful on this instance,
 * wondering what happens if we disable them? Or what happens, if we are even more rigorous and disable all heuristics?
 * Or if we do the opposite and use aggressive heuristics?
 *
 * \code
 * SCIP> set
 *
 *   <branching>           change parameters for branching rules
 *  ...
 *   <heuristics>          change parameters for primal heuristics
 *
 * SCIP/set> heuristics
 *
 *   <actconsdiving>       LP diving heuristic that chooses fixings w.r.t. the active constraints
 *  ...
 *   <shifting>            LP rounding heuristic with infeasibility recovering also using continuous variables
 *  ...
 *
 * SCIP/set/heuristics> shifting
 *
 *   <advanced>            advanced parameters
 *   freq                  frequency for calling primal heuristic <shifting> (-1: never, 0: only at depth freqofs) [10]
 *   freqofs               frequency offset for calling primal heuristic <shifting> [0]
 *
 * SCIP/set/heuristics/shifting> freq
 * current value: 10, new value [-1,2147483647]: -1
 * heuristics/shifting/freq = -1
 *
 * SCIP> se he rou freq -1
 * heuristics/rounding/freq = -1
 *
 * SCIP> re check/instances/MIP/stein27.mps
 * original problem has 27 variables (27 bin, 0 int, 0 impl, 0 cont) and 118 constraints
 * SCIP> o
 *
 * feasible solution found by trivial heuristic, objective value  2.700000e+01
 * ...
 * z 0.1s|     3 |     4 |   140 |  10.5 |1060k|   2 |  22 |  27 | 118 |  27 | 123 |  14 |   0 |  66 | 1.300000e+01 | 1.900000e+01 |  46.15%
 * z 0.1s|     6 |     7 |   176 |  11.4 |1063k|   5 |  18 |  27 | 118 |  27 | 123 |  14 |   0 | 118 | 1.300000e+01 | 1.900000e+01 |  46.15%
 * * 0.1s|    39 |    28 |   386 |   7.0 |1092k|  14 |   - |  27 | 118 |  27 | 123 |  14 |   0 | 199 | 1.300000e+01 | 1.800000e+01 |  38.46%
 * ...
 * SCIP Status        : problem is solved [optimal solution found]
 * Solving Time (sec) : 0.75
 * Solving Nodes      : 4253
 * Primal Bound       : +1.80000000000000e+01 (287 solutions)
 * Dual Bound         : +1.80000000000000e+01
 * Gap                : 0.00 %
 *
 * SCIP>
 * \endcode
 *
 * We can navigate through the menus step-by-step and get a list of available options and submenus. Thus, we select
 * "set" to change settings, "heuristics" to change settings of primal heuristics, "shifting" for that particular
 * heuristic. Then we see a list of parameters (and yet another submenu for advanced parameters), and disable this
 * heuristic by setting its calling frequency to -1. If we already know the path to a certain setting, we can directly
 * type it (as for the rounding heuristic in the above example). Note that we do not have to use the full names, but we
 * may use short versions, as long as they are unique.
 *
 * To solve a problem a second time, we have to read it and start the optimization process again.
 *
 * \code
 * SCIP> set default
 * reset parameters to their default values
 * SCIP> set heuristics emphasis
 *
 *   aggressive            sets heuristics <aggressive>
 *   fast                  sets heuristics <fast>
 *   off                   turns <off> all heuristics
 *
 * SCIP/set/heuristics/emphasis> aggr
 * heuristics/veclendiving/freq = 5
 * ...
 * heuristics/crossover/minfixingrate = 0.5
 * SCIP> read check/instances/MIP/stein27.mps
 * original problem has 27 variables (27 bin, 0 int, 0 impl, 0 cont) and 118 constraints

 * SCIP> opt
 * ...
 * D 0.1s|     1 |     0 |   107 |     - | 971k|   0 |  24 |  27 | 122 |  27 | 131 |  13 |   4 |   0 | 1.300000e+01 | 1.800000e+01 |  38.46%
 *   0.1s|     1 |     0 |   107 |     - | 971k|   0 |  24 |  27 | 122 |  27 | 131 |  13 |   4 |   0 | 1.300000e+01 | 1.800000e+01 |  38.46%
 *   0.1s|     1 |     0 |   119 |     - |1111k|   0 |  24 |  27 | 122 |  27 | 132 |  14 |   4 |   0 | 1.300000e+01 | 1.800000e+01 |  38.46%
 *   0.1s|     1 |     2 |   119 |     - |1112k|   0 |  24 |  27 | 122 |  27 | 132 |  14 |   4 |  24 | 1.300000e+01 | 1.800000e+01 |  38.46%
 *  time | node  | left  |LP iter|LP it/n| mem |mdpt |frac |vars |cons |cols |rows |cuts |confs|strbr|  dualbound   | primalbound  |  gap
 *   0.2s|   100 |    59 |   698 |   5.8 |1138k|  14 |  11 |  27 | 122 |  27 | 123 |  14 |   4 | 204 | 1.300000e+01 | 1.800000e+01 |  38.46%
 *   0.2s|   200 |    91 |  1226 |   5.6 |1155k|  14 |   - |  27 | 122 |  27 | 123 |  14 |   4 | 207 | 1.300000e+01 | 1.800000e+01 |  38.46%
 * ^Cpressed CTRL-C 1 times (5 times for forcing termination)
 *
 * SCIP Status        : solving was interrupted [user interrupt]
 * Solving Time (sec) : 0.32
 * Solving Nodes      : 216
 * Primal Bound       : +1.80000000000000e+01 (283 solutions)
 * Dual Bound         : +1.30000000000000e+01
 * Gap                : 38.46 %
 *
 * SCIP>
 * \endcode
 *
 * Okay, what happened here? First, we reset all parameters to their default values, using "set default". Next, we
 * loaded some meta-parameter settings (also see <a href="http://scip.zib.de/#faq">the FAQ</a>), to apply primal heuristics
 * more aggressively. \SCIP shows us, which single parameters it changed therefore. Now, the optimal solution is already
 * found at the root node, by a heuristic which is deactivated by default.  Then, after node 200, the user pressed
 * CTRL-C which interrupts the solving process, We see that now in the short status report, primal and dual bound are
 * different, thus, the problem is not solved yet.  Nevertheless, we could access statistics, see the current incumbent
 * solution, change parameters and so on. Entering "optimize" we continue the solving process from the point on at which
 * it has been interrupted.
 *
 * Once you found a non-default parameter setting that you wish to save and use in the future, use either the command
 * \code
 * SCIP> set save settingsfile.set
 * \endcode
 * to save <b>all</b> parameter values to the specified file, or
 * \code
 * SCIP> set diffsave settingsfile.set
 * \endcode
 * in order to save only the nondefault parameters. The latter has several advantages, you can, e.g., combine parameter
 * settings from multiple settings files stored by the latter command, as long as they only affect mutually exclusive
 * parameter values.
 *
 * For loading a previously stored settings file, use the "load" command:
 *
 * \code
 * SCIP> set load settingsfile.set
 * \endcode
 *
 * Special attention should be drawn to the reserved settings file name "scip.set"; whenever the \SCIP interactive shell
 * is started from a working directory that contains a settings file with the name "scip.set", it will be automatically
 * replace the default settings.
 *
 * For using special settings for automated tests as described in \ref TEST, save your custom settings in a subdirectory
 * "SCIP_HOME/settings".
 *
 *
 * We hope this tutorial gave you an overview of what is possible using the \SCIP interactive shell. Please also read our
 * \ref FAQ, in particular the section <a href="http://scip.zib.de/#faq">Using \SCIP as a standalone MIP/MINLP-Solver</a>.
 */

/*--+----1----+----2----+----3----+----4----+----5----+----6----+----7----+----8----+----9----+----0----+----1----+----2*/
/**@page DOC How to search the documentation for interface methods
 *
 * If you are looking for a method in order to perform a specific task, there are usually two places to look at:
 * - The file "scip.h" in the file list.
 *   In this main header file, you find all methods that perform "complex" operations that affect or need data from
 *   different components of \SCIP.
 *   For these methods, you always have to provide the \SCIP pointer that is created by SCIPcreate().
 *   The documentation of "scip.h" is grouped into several blocks, each dealing with methods for a specific kind of
 *   object.
 *   For example, all methods operating on variables are grouped together.

 * - The files \ref PUBLICCOREAPI "pub_<...>.h" contain methods that perform "easy" operations that only
 *   affect the corresponding objects.
 *   Usually, with these methods you can access the data of the object.
 *   For example, in "pub_var.h" you find methods to get information about a variable.
 *
 * The file "pub_misc.h" contains methods for data structures like priority queues, hash tables, and hash maps,
 * as well as methods for sorting, numerics, random numbers, string operations, and file operations.
 *
 * If you are looking for a description of a callback method of a plugin that you want to implement, you have to
 * look at the corresponding \ref TYPEDEFINITIONS "type_<...>.h".
 */

/*--+----1----+----2----+----3----+----4----+----5----+----6----+----7----+----8----+----9----+----0----+----1----+----2*/
/**@page CONS How to add constraint handlers
 *
 * A constraint handler defines the semantics and the algorithms to process constraints of a certain class.  A single
 * constraint handler is responsible for all constraints belonging to its constraint class.  For example, there is
 * one \ref cons_knapsack.h "knapsack constraint handler" that ensures solutions are only accepted if they satisfy all
 * knapsack constraints in the model. \n A complete list of all constraint handlers contained in this release can be
 * found \ref CONSHDLRS "here".
 *
 * We now explain how users can add their own constraint handlers.
 * For an example, look into the subtour constraint handler (examples/TSP/src/ConshdlrSubtour.cpp) of the
 * <a href="http://scip.zib.de/doc/examples/TSP">TSP </a> example project.
 * The example is written in C++ and uses the C++ wrapper classes.
 * However, we will explain the implementation of a constraint handler using the C interface.
 * It is very easy to transfer the C explanation to C++; whenever a method should be implemented using the
 * SCIP_DECL_CONS... notion, reimplement the corresponding virtual member function of the abstract scip::ObjConshdlr
 * base class.
 *
 * Additional documentation for the callback methods of a constraint handler can be found in the file
 * type_cons.h.
 *
 * Here is what you have to do (assuming your constraint handler should be named "subtour"):
 * -# Copy the template files src/scip/cons_xyz.c and src/scip/cons_xyz.h into files "cons_subtour.c"
 *    and "cons_subtour.h".
 *     \n
 *    Make sure to <b>adjust your Makefile</b> such that these files are compiled and linked to your project.
 * -# Use SCIPincludeConsSubtour() in order to include the constraint handler into your SCIP instance,
 *    e.g., in the main file of your project (see, e.g., src/cppmain.cpp in the TSP example).
 * -# Open the new files with a text editor and replace all occurrences of "xyz" by "subtour".
 * -# Adjust the \ref CONS_PROPERTIES "properties of the constraint handler".
 * -# Define the \ref CONS_DATA "constraint data and the constraint handler data". This is optional.
 * -# Implement the \ref CONS_INTERFACE "interface methods".
 * -# Implement the \ref CONS_FUNDAMENTALCALLBACKS "fundamental callback methods".
 * -# Implement the \ref CONS_ADDITIONALCALLBACKS "additional callback methods". This is optional.
 *
 *
 * @section CONS_PROPERTIES Properties of a Constraint Handler
 *
 * At the top of the new file "cons_subtour.c" you can find the constraint handler properties.
 * These are given as compiler defines. Some of them are optional, as, e.g., separation-related properties,
 * which only have to be defined if the constraint handler supports the related callbacks.
 * In the C++ wrapper class, you have to provide the constraint handler properties by calling the constructor
 * of the abstract base class scip::ObjConshdlr from within your constructor (see the TSP example).
 * The properties you have to set have the following meaning:
 *
 * @subsection CONS_FUNDAMENTALPROPERTIES Fundamental Constraint Handler properties
 *
 * \par CONSHDLR_NAME: the name of the constraint handler.
 * This name is used in the interactive shell to address the constraint handler.
 * Additionally, if you are searching for a constraint handler with SCIPfindConshdlr(), this name is looked up.
 * Names have to be unique: no two constraint handlers may have the same name.
 *
 * \par CONSHDLR_DESC: the description of the constraint handler.
 * This string is printed as a description of the constraint handler in the interactive shell of SCIP.
 *
 * \par CONSHDLR_ENFOPRIORITY: the priority of the constraint handler for constraint enforcing.
 * Like the separation priority, the enforcement priorities define the order in which the different constraint handlers
 * are called in the constraint enforcement step of the subproblem processing.
 * The constraint enforcement is called after the price-and-cut loop is executed (in the case that the LP is solved
 * at the current subproblem).
 * \n
 * The integrality constraint handler has an enforcement priority of 0.
 * That means, if a constraint handler has negative enforcement priority, it only has to deal with integral solutions
 * in its enforcement methods, because for fractional solutions, the integrality constraint handler would have
 * created a branching, thereby aborting the enforcement step.
 * If you want to implement a constraint-depending branching rule (for example, SOS branching on special ordered
 * set constraints), you have to assign a positive enforcement priority to your constraint handler.
 * In this case, you have to be able to deal with fractional solutions.
 * \n
 * See \ref CONSENFOLP and \ref CONSENFOPS for further details of the separation callback.
 *
 * \par CONSHDLR_CHECKPRIORITY: the priority of the constraint handler for checking feasibility.
 * Like the separation priority, the checking priorities define the order in which the different constraint handlers
 * are called to check the feasibility of a given primal solution candidate.
 * The integrality constraint handler has a checking priority of 0.
 * That means, constraint handlers with negative checking priorities only have to deal with integral solutions.
 *
 * \par CONSHDLR_EAGERFREQ: the default frequency for using all instead of only the useful constraints in separation, propagation and enforcement.
 * If \em constraint \em aging is activated, some constraints that were not useful in the past for propagation or
 * separation are marked to be \em obsolete.
 * Usually, the obsolete constraints are not presented to the separation and propagation methods of the constraint
 * handlers, such that the constraint handlers only process the non-obsolete constraints.
 * However, every n'th call, with n being the EAGERFREQ of the constraint handler, all constraints are presented to the
 * separation and propagation methods of the constraint handler.
 * This gives obsolete constraints the chance of becoming non-obsolete again.
 * \n
 * If the eager evaluation frequency is set to -1, obsolete constraints are never presented to the separation and
 * propagation methods.
 * A frequency of 0 means, that obsolete constraints are only used in the first call of each method.
 *
 * \par CONSHDLR_NEEDSCONS: indicates whether the constraint handler should be skipped, if no constraints are available.
 * Usually, a constraint handler is only executed if there are constraints of its corresponding class in the model.
 * For those constraint handlers, the NEEDSCONS flag should be set to TRUE.
 * However, some constraint handlers must be called without having a constraint of the class in the model, because
 * the constraint is only implicitly available.
 * For example, the integrality constraint handler has the NEEDSCONS flag set to FALSE, because there is no explicit
 * integrality constraint in the model.
 * The integrality conditions are attached to the variables, and the integrality constraint handler has to check
 * all variables that are marked to be integer for integral values.
 *
 * @subsection CONS_ADDITIONALPROPERTIES Optional Constraint Handler properties
 *
 * The following properties are optional and only need to be defined if the constraint handlers support
 * separation, presolving, propagation, and/or upgrade functionality.
 *
 * \par LINCONSUPGD_PRIORITY: priority of the constraint handler for upgrading of linear constraints
 * This property is only needed if a certain linear constraint can be upgraded to a more specific one. In one of
 * the first presolving rounds SCIP tries to upgrade linear constraints to more specialized constraints, such as
 * knapsack constraints. The upgrading calls are processed in the order of decreasing priority.
 *
 * \par NONLINCONSUPGD_PRIORITY: priority of the constraint handler for upgrading of nonlinear constraints
 * This property has the same effect as the LINCONSUPGD_PRIORITY parameter, see above, and should be set whenever
 * an upgrade functionality from a general nonlinear constraint to the more specific one is defined.
 *
 * \par CONSHDLR_SEPAFREQ: the default frequency for separating cuts.
 * The separation frequency defines the depth levels at which the constraint handler's separation methods \ref CONSSEPALP
 * and \ref CONSSEPASOL are called.
 * For example, a separation frequency of 7 means, that the separation callback is executed for subproblems that are
 * in depth 0, 7, 14, ... of the branching tree.
 * A separation frequency of 0 means, that the separation method is only called at the root node.
 * A separation frequency of -1 disables the separation method of the constraint handler.
 * \n
 * The separation frequency can be adjusted by the user.
 * This property of the constraint handler only defines the default value of the frequency.
 * If you want to have a more flexible control of when to execute the separation algorithm, you have to assign
 * a separation frequency of 1 and implement a check at the beginning of your separation algorithm whether you really
 * want to execute the separator or not.
 * If you do not want to execute the method, set the result code to SCIP_DIDNOTRUN.
 *
 * \par CONSHDLR_SEPAPRIORITY: the priority of the constraint handler for separation. (optional: to be set only if the constraint handler supports separation)
 * In each separation round during the price-and-cut loop of the subproblem processing or during the separation loop
 * of the primal solution separation, the separators and separation methods of the constraint handlers are called in
 * a predefined order, which is given by the priorities of the separators and the separation priorities of the
 * constraint handlers.
 * First, the separators with non-negative priority are called in the order of decreasing priority.
 * Next, the separation methods of the different constraint handlers are called in the order of decreasing separation
 * priority.
 * Finally, the separators with negative priority are called in the order of decreasing priority.
 * \n
 * The separation priority of the constraint handler should be set according to the complexity of the cut separation
 * algorithm and the impact of the resulting cuts:
 * Constraint handlers that provide fast algorithms that usually have a high impact (i.e., cut off a large portion of
 * the LP relaxation) should have a high priority.
 * See \ref CONSSEPALP and \ref CONSSEPASOL for further details of the separation callbacks.
 *
 * \par CONSHDLR_DELAYSEPA: the default for whether the separation method should be delayed, if other separators found cuts.
 * If the constraint handler's separation method is marked to be delayed, it is only executed after no other separator
 * or constraint handler found a cut during the price-and-cut loop.
 * If the separation method of the constraint handler is very expensive, you may want to mark it to be delayed until all
 * cheap separation methods have been executed.
 *
 * \par CONSHDLR_PROPFREQ: the default frequency for propagating domains.
 * This default frequency has the same meaning as the CONSHDLR_SEPAFREQ with respect to the domain propagation
 * callback of the constraint handler.
 * A propagation frequency of 0 means that propagation is only applied in preprocessing and at the root node.
 * A propagation frequency of -1 disables the propagation method of the constraint handler.
 *
 * \par CONSHDLR_DELAYPROP: the default for whether the propagation method should be delayed, if other propagators found reductions.
 * This property is analogous to the DELAYSEPA flag, but deals with the propagation method of the constraint handler.
 *
 * \par CONSHDLR_PROP_TIMING: the propagation timing mask of the constraint handler.
 * SCIP calls the domain propagation routines at different places in the node processing loop.
 * This property indicates at which places the propagation routine of the constraint handler is called.
 * Possible values are defined in type_timing.h and can be concatenated, e.g., as in SCIP_PROPTIMING_ALWAYS.
 *
 * \par CONSHDLR_PRESOLTIMING: the timing of the constraint handler's presolving method (FAST, MEDIUM, or EXHAUSTIVE).
 * Every presolving round starts with the FAST presolving methods. MEDIUM presolvers are only called, if FAST presolvers did not find
 * enough reductions in this round so far, and EXHAUSTIVE presolving steps are only performed if all presolvers called before
 * in this round were unsuccessful.
 * Presolving methods should be assigned a timing based on how expensive they are, e.g., presolvers that provide fast algorithms that
 * usually have a high impact (i.e., remove lots of variables or tighten bounds of many variables) should have a timing FAST.
 * If a presolving method implements different algorithms of different complexity, it may also get multiple timings and check the timing
 * internally in the \ref CONSPRESOL callback to decide which algorithms to run.
 *
 * \par CONSHDLR_MAXPREROUNDS: the default maximal number of presolving rounds the constraint handler participates in.
 * The preprocessing is executed in rounds.
 * If enough changes have been applied to the model, an additional preprocessing round is performed.
 * The MAXPREROUNDS parameter of a constraint handler denotes the maximal number of preprocessing rounds the constraint
 * handler participates in.
 * A value of -1 means that there is no limit on the number of rounds.
 * A value of 0 means the preprocessing callback of the constraint handler is disabled.
 *
 *
 *
 * @section CONS_DATA Constraint Data and Constraint Handler Data
 *
 * Below the header "Data structures" you can find two structs called "struct SCIP_ConsData" and
 * "struct SCIP_ConshdlrData".
 * If you are using C++, you only need to define the "struct SCIP_ConsData".
 * The constraint handler data must be implemented as member variables of your constraint handler class.
 * \n
 * The constraint data are the information that is needed to define a single constraint of the constraint handler's
 * constraint class.
 * For example, the data of a knapsack constraint would consist of a list of variables, a list of weights, and
 * the capacity of the knapsack.
 * The data of a subtour constraint consists of the graph on which the problem is defined.
 * In the graph, each edge should be linked to the corresponding binary problem variable.
 * \n
 * The constraint handler data are additional variables, that belong to the constraint handler itself and which are
 * not specific to a single constraint.
 * For example, you can use these data to store parameters of the constraint handler or statistical information.
 * The constraint handler data are optional.
 * You can leave the struct empty.
 *
 *
 * @section CONS_INTERFACE Interface Methods
 *
 * At the bottom of "cons_subtour.c" you can find three interface methods, that also appear in "cons_subtour.h".
 * These are SCIPincludeConshdlrSubtour(), SCIPcreateConsSubtour(), and SCIPcreateConsSubtourBasic().
 * \n
 * The method SCIPincludeConshdlrSubtour() only has to be adjusted slightly.
 * It is responsible for notifying SCIP of the presence of the constraint handler by calling the method
 * SCIPincludeConshdlr().
 * It is called by the user, if (s)he wants to include the constraint handler, i.e., if (s)he wants to make
 * the constraint handler available to the model, and looks like this:
 *  -# If you are using constraint handler data, you have to <b>allocate the memory for the data</b> at this point.
 *     You also have to initialize the fields in struct SCIP_ConshdlrData afterwards.
 *  \code
 * SCIP_RETCODE SCIPincludeConshdlrKnapsack(
 * ...
 * )
 * {
 *    SCIP_EVENTHDLRDATA* eventhdlrdata;
 *    SCIP_CONSHDLRDATA* conshdlrdata;
 *    SCIP_CONSHDLR* conshdlr;
 *
 *  SCIP_CALL( SCIPallocMemory(scip, &conshdlrdata) );
 *  ...
 *  \endcode
 *  -# Now, <b>SCIP gets notified</b> of the presence of the constraint handler together with its \ref CONS_FUNDAMENTALCALLBACKS "basic callbacks".
 *   \code
 *  SCIP_CALL( SCIPincludeConshdlrBasic(scip, &conshdlr, CONSHDLR_NAME, CONSHDLR_DESC,
 *        CONSHDLR_ENFOPRIORITY, CONSHDLR_CHECKPRIORITY, CONSHDLR_EAGERFREQ, CONSHDLR_NEEDSCONS,
 *        consEnfolpKnapsack, consEnfopsKnapsack, consCheckKnapsack, consLockKnapsack,
 *        conshdlrdata) );
 *  assert(conshdlr != NULL);
 *  \endcode
 *  -# All \ref CONS_ADDITIONALCALLBACKS "additional callbacks" are added via their setter functions.
 *  \code
 *  SCIP_CALL( SCIPsetConshdlrCopy(scip, conshdlr, conshdlrCopyKnapsack, consCopyKnapsack) );
 *  SCIP_CALL( SCIPsetConshdlrTrans(scip, conshdlr, consTransKnapsack) );
 *  \endcode
 *  -# If the constraint handler is a specialization of a general linear or nonlinear constraint, we want to include an <b>automatic
 * upgrading mechanism</b> by calling the interface method
 *  \code
 *  if( SCIPfindConshdlr(scip,"linear") != NULL )
 *  {
 *       SCIP_CALL( SCIPincludeLinconsUpgrade(scip, linconsUpgdKnapsack, LINCONSUPGD_PRIORITY, CONSHDLR_NAME) );
 *  }
 *  \endcode
 *  or
 * \code
 * SCIP_CALL( SCIPincludeNonlinconsUpgrade(scip, nonlinconsUpgdSubtour, NULL, NONLINCONSUPGD_PRIORITY, TRUE, CONSHDLR_NAME) );
 * \endcode
 * in the nonlinear case.
 * See also cons_nonlinear.h for further information about the general upgrade procedure in the nonlinear case.
 *  -# You may also add <b>user parameters</b> for your constraint handler.
 * Some parameters which are important to play with are added to every constraint automatically, as, e.g.,
 * propagation or separation frequency.
 * \code
 *  SCIP_CALL( SCIPaddIntParam(scip,
 *        "constraints/knapsack/sepacardfreq",
 *        "multiplier on separation frequency, how often knapsack cuts are separated (-1: never, 0: only at root)",
 *        &conshdlrdata->sepacardfreq, TRUE, DEFAULT_SEPACARDFREQ, -1, INT_MAX, NULL, NULL) );
 *  ...
 *  return SCIP_OKAY;
 * }
 * \endcode
 *
 *
 *
 *
 * The methods SCIPcreateConsSubtour() and SCIPcreateConsSubtourBasic() are called to create a single constraint of the constraint
 * handler's constraint class.
 * It should allocate and fill the constraint data, and call SCIPcreateCons().
 * Take a look at the following example from the \ref cons_knapsack.h "knapsack constraint handler":
 *
 * \code
 * SCIP_RETCODE SCIPcreateConsKnapsack(
 *   SCIP*                 scip,
 *   SCIP_CONS**           cons,
 *   const char*           name,
 *   int                   nvars,
 *   SCIP_VAR**            vars,
 *   SCIP_Longint*         weights,
 *   SCIP_Longint          capacity,
 *   SCIP_Bool             initial,
 *   SCIP_Bool             separate,
 *   SCIP_Bool             enforce,
 *   SCIP_Bool             check,
 *   SCIP_Bool             propagate,
 *   SCIP_Bool             local,
 *   SCIP_Bool             modifiable,
 *   SCIP_Bool             dynamic,
 *   SCIP_Bool             removable,
 *   SCIP_Bool             stickingatnode
 *   )
 * {
 *    SCIP_CONSHDLRDATA* conshdlrdata;
 *    SCIP_CONSHDLR* conshdlr;
 *    SCIP_CONSDATA* consdata;
 *
 *    conshdlr = SCIPfindConshdlr(scip, CONSHDLR_NAME);
 *    if( conshdlr == NULL )
 *    {
 *       SCIPerrorMessage("knapsack constraint handler not found\n");
 *       return SCIP_PLUGINNOTFOUND;
 *    }
 *
 *    conshdlrdata = SCIPconshdlrGetData(conshdlr);
 *    assert(conshdlrdata != NULL);
 *    assert(conshdlrdata->eventhdlr != NULL);
 *
 *    SCIP_CALL( consdataCreate(scip, &consdata, conshdlrdata->eventhdlr, nvars, vars, weights, capacity) );
 *
 *    SCIP_CALL( SCIPcreateCons(scip, cons, name, conshdlr, consdata, initial, separate, enforce, check, propagate,
 *          local, modifiable, dynamic, removable, stickingatnode) );
 *
 *    return SCIP_OKAY;
 * }
 * \endcode
 *
 * In this example, consdataCreate() is a local method that allocates memory for the given consdata
 * and fills the data with the given <code>vars</code> array. For allocating memory for the constraint data, you
 * can use SCIP memory allocation:
 * \code
 * SCIP_CALL( SCIPallocBlockMemory(scip, consdata) );
 * \endcode
 *
 *
 * @section CONS_CALLBACKS Callback methods of Constraint handlers
 *
 * Besides the various functions which you will implement inside your constraint handler there exists a number
 * of <b> callback methods </b> associated with your constraint handler. Callback methods can be regarded as
 * tasks which your constraint handler is able to provide to the solver. They are grouped into two
 * categories:
 *
 * \ref CONS_FUNDAMENTALCALLBACKS "Fundamental Callback methods" are mandatory to implement
 * such that your code will work. For example, every constraint handler has to provide the
 * functionality to state whether all of its constraints are
 * fulfilled by a given variable assignment. Hence, the \ref CONSCHECK "CONSCHECK" callback is
 * one of the fundamental (or \a basic) callbacks of a constraint handler.
 *
 * Callbacks which are not necessarily implemented are grouped together as
 * \ref CONS_ADDITIONALCALLBACKS "additional callbacks". Such callbacks can be used to allocate and free memory
 * at different stages of the solving process. Although not mandatory, it might be useful to implement
 * some of these callbacks, e.g., to extend your constraint handler by a
 * \ref CONSSEPALP "separation" or \ref CONSPRESOL "presolving" functionality.
 *
 * All callbacks should be passed to SCIP during the SCIPinclude\<PLUGINTYPE\>\<PLUGINNAME\> method
 * (e.g., SCIPincludeConshdlrKnapsack() for the \ref cons_knapsack.h "knapsack constraint handler").
 * Since SCIP version 3.0, two ways of setting callbacks can be used, either via SCIPincludeConshdlr()
 * (all at once, as it always was), or via SCIPincludeConshdlrBasic() and setter functions for additional callbacks.
 * Since the basic inclusion methods are very unlikely to change and will thus
 * make your code more stable towards future versions of SCIP with more callbacks,
 * we recommend the latter choice, as explained in the \ref CONS_INTERFACE "interface" section.
 *
 * @section CONS_FUNDAMENTALCALLBACKS Fundamental Callback Methods
 *
 * By implementing the fundamental callbacks, you define the semantics of the constraint class the constraint handler
 * deals with.
 * If these methods are implemented, the resulting code is already correct and finds the optimal solution to the
 * given problem instance.
 * However, it might be very slow because the additional features, like cut separation and domain propagation, are
 * missing.
 * In the C++ wrapper class scip::ObjConshdlr, the fundamental callback methods are virtual abstract member functions.
 * You have to implement them in order to be able to construct an object of your constraint handler class.
 *
 * There are three fundamental callback methods that are all dealing with the feasibility of a given solution.
 * They are called at different places in the algorithm and have slightly different meaning.
 * However, it is usually reasonable to implement a single local method that is called by all of the three callback
 * methods with slightly modified parameters.
 * The fourth method provides dual information that is used for example in preprocessing.
 *
 * Additional documentation for the callback methods can be found in type_cons.h.
 *
 * @subsection CONSCHECK
 *
 * The CONSCHECK callback gets a primal solution candidate in a SCIP_SOL* data structure
 * and has to check this solution for global feasibility.
 * It has to return a result SCIP_FEASIBLE, if the solution satisfies all the constraints of the constraint handler,
 * and a result SCIP_INFEASIBLE if there is at least one constraint that is violated.
 * The callback is used by primal heuristics to check a constructed solution for feasibility.
 * That means, the constraint handler has to deal with arbitrary solutions that do not necessarily satisfy the bounds
 * and constraints of the local subproblem.
 *
 * The value of a variable \em var in the given solution \em sol can be accessed by calling
 * \code
 * SCIPgetSolVal(scip, sol, var)
 * \endcode
 *
 * For example, the \ref cons_knapsack.h "knapsack constraint handler" loops over its constraints and
 * calculates the scalar product \f$w^T x\f$ of weights \f$w\f$ with the solution vector \f$x\f$.
 * This scalar product is compared with the capacity of the knapsack constraint.
 * If it exceeds the capacity, the CONSCHECK method is immediately aborted with the result SCIP_INFEASIBLE.
 * If all knapsack constraints are satisfied, a result SCIP_FEASIBLE is returned.
 *
 * @subsection CONSENFOLP
 *
 * The CONSENFOLP method is called after the price-and-cut loop was finished and an LP solution is available.
 * Like the CHECK call, the ENFOLP method should return a result SCIP_FEASIBLE, if the solution satisfies all the
 * constraints.
 * However, the behavior should be different, if the solution violates some of the associated constraints.
 * The constraint handler may return a result SCIP_INFEASIBLE in this situation, but this is not the best what
 * one can do.
 * The ENFOLP method has the possibility of \em resolving the infeasibility by
 * - stating that the current subproblem is infeasible (result SCIP_CUTOFF),
 * - adding an additional constraint that resolves the infeasibility (result SCIP_CONSADDED),
 * - reducing the domain of a variable (result SCIP_REDUCEDDOM),
 * - adding a cutting plane (result SCIP_SEPARATED),
 * - performing a branching (result SCIP_BRANCHED).
 *
 * However, the solution is not given as a SCIP_SOL* data structure.
 *
 * The value of a variable <code>var</code> in the LP solution can be accessed by calling
 * \code
 * SCIPgetVarSol(scip, var)
 * \endcode
 * or by
 * \code
 * SCIPgetSolVal(scip, NULL, var)
 * \endcode
 * By using the latter method, you can have a single local method to check a solution for feasibility by passing
 * the given <code>sol</code> to the CONSCHECK call and by passing a NULL pointer as <code>sol</code> to
 * the CONSENFOLP and CONSENFOPS calls.
 *
 *
 * @subsection CONSENFOPS
 *
 * The CONSENFOPS callback is similar to the CONSENFOLP callback, but deals with \em pseudo \em solutions instead
 * of LP solutions.
 *
 * If the LP was not solved at the current subproblem (either because the user did not want to solve it, or because
 * numerical difficulties in the LP solving process were detected) no LP solution is available.
 * In this situation, the pseudo solution is used instead.
 * In this solution, the variables are set to the local bound which is best with respect to the objective function.
 * You can think of the pseudo solution as solution to the LP relaxation with all constraints except the bounds
 * being removed.
 *
 * Like the ENFOLP callback, the ENFOPS callback has to check whether the pseudo solution satisfies all the constraints
 * of the constraint handler.
 * The pseudo solution can be accessed by the same methods as the LP solution (SCIP knows, if the LP was solved at the
 * current subproblem, and returns either the LP solution or the pseudo solution).
 *
 * Unlike the ENFOLP callback, the ENFOPS callback must not add cuts and cannot return the result SCIP_SEPARATED.
 * It is, however, possible to force the solving of the LP by returning the result SCIP_SOLVELP.
 * For example, the infeasibility of a linear constraint that contains continuous variables cannot be resolved,
 * if all integer variables in the constraint are already fixed.
 * In this case, the LP has to be solved in order to get a solution that satisfies the linear constraint.
 *
 * @subsection CONSLOCK
 *
 * The CONSLOCK callback provides dual information for a single constraint.
 * It has to tell SCIP, which variables are existing in the given constraint, and in which way modifications of these
 * variables may affect the feasibility of the constraint.
 *
 * For each variable that is affected by the constraint, the callback should call SCIPaddVarLocks():
 *  - If the constraint may become violated by decreasing the value of a variable, it should call
 *    SCIPaddVarLocks(scip, var, nlockspos, nlocksneg), saying that rounding down is potentially rendering the
 *    (positive) constraint infeasible and rounding up is potentially rendering the negation of the constraint
 *    infeasible.
 *  - If the constraint may become violated by increasing the value of a variable, it should call
 *    SCIPaddVarLocks(scip, var, nlocksneg, nlockspos), saying that rounding up is potentially rendering the
 *    constraint's negation infeasible and rounding down is potentially rendering the constraint itself
 *    infeasible.
 *  - If the constraint may become violated by changing the variable in any direction, it should call
 *    SCIPaddVarLocks(scip, var, nlockspos + nlocksneg, nlockspos + nlocksneg).
 *
 *  <b>Note:</b> You do not have to worry about nlockspos and nlocksneg. These integer values are given as
 *  parameter of the CONSLOCK callback (see type_cons.h). Just use these variables in the above described
 *  fashion <b>without</b> adding or subtracting anything to them. In case of the knapsack constraints this
 *  method looks like this.
 *
 *  \code
 *  static
 *  SCIP_DECL_CONSLOCK(consLockKnapsack)
 *  {
 *     SCIP_CONSDATA* consdata;
 *     int i;
 *
 *     consdata = SCIPconsGetData(cons);
 *     assert(consdata != NULL);
 *
 *     for( i = 0; i < consdata->nvars; i++)
 *     {
 *        SCIP_CALL( SCIPaddVarLocks(scip, consdata->vars[i], nlocksneg, nlockspos) );
 *     }
 *
 *     return SCIP_OKAY;
 *  }
 * \endcode
 *
 *  To give same more intuition, consider the linear constraint \f$3x -5y +2z \leq 7\f$ as an example.
 *  The CONSLOCK callback method of the linear constraint handler should call
 *  SCIPaddVarLocks(scip, x, nlocksneg, nlockspos), SCIPaddVarLocks(scip, y, nlockspos, nlocksneg),
 *  and SCIPaddVarLocks(scip, z, nlocksneg, nlockspos) to tell SCIP,  that rounding up of \f$x\f$
 *  and \f$z\f$ and rounding down of \f$y\f$ can destroy the feasibility of the constraint, while rounding
 *  down of \f$x\f$ and \f$z\f$ and rounding up of \f$y\f$ can destroy the feasibility of the
 *  constraint's negation \f$3x -5y +2z > 7\f$.
 *  \n
 *  A linear constraint \f$2 \leq 3x -5y +2z \leq 7\f$ should call
 *  SCIPaddVarLocks(scip, ..., nlockspos + nlocksneg, nlockspos + nlocksneg) on all variables,
 *  since rounding in both directions of each variable can destroy both the feasibility of the
 *  constraint and it's negation \f$3x -5y +2z < 2\f$  or  \f$3x -5y +2z > 7\f$.
 *
 *
 * @section CONS_ADDITIONALCALLBACKS Additional Callback Methods
 *
 * The additional callback methods do not need to be implemented in every case, but provide useful functionality
 * for many applications. They can be added to your constraint handler via setter functions, see
 * \ref CONS_INTERFACE "here".
 *
 * @subsection CONSFREE
 *
 * If you are using constraint handler data, you have to implement this method in order to free the
 * constraint handler data. This can be done by the following procedure (which is taken from the
 * \ref cons_knapsack.h "knapsack constraint handler"):
 *
 * \code
 * static
 * SCIP_DECL_CONSFREE(consFreeKnapsack)
 * {
 *    SCIP_CONSHDLRDATA* conshdlrdata;
 *
 *    conshdlrdata = SCIPconshdlrGetData(conshdlr);
 *    assert(conshdlrdata != NULL);
 *
 *    SCIPfreeMemory(scip, &conshdlrdata);
 *
 *    SCIPconshdlrSetData(conshdlr, NULL);
 *
 *    return SCIP_OKAY;
 * }
 * \endcode
 *
 * If you have allocated memory for fields in your constraint handler data, remember to free this memory
 * before freeing the constraint handler data itself.
 * If you are using the C++ wrapper class, this method is not available.
 * Instead, just use the destructor of your class to free the member variables of your class.
 *
 * @subsection CONSHDLRCOPY
 *
 * The CONSHDLRCOPY callback is executed when the SCIP instance is copied, e.g. to solve a sub-SCIP. By defining this
 * callback as <code>NULL</code> the user disables the inclusion of the specified constraint handler into all copied SCIP
 * instances. This may deteriorate the performance of primal heuristics solving sub-SCIPs, since these constitute only
 * relaxations of the original problem if constraint handlers are missing.
 *
 * A usual implementation just
 * calls the interface method which includes the constraint handler to the model. For example, this callback is
 * implemented for the \ref cons_knapsack.c "knapsack constraint handler" as follows:
 *
 * \code
 * static
 * SCIP_DECL_CONSHDLRCOPY(conshdlrCopyKnapsack)
 * {
 *    assert(scip != NULL);
 *    assert(conshdlr != NULL);
 *    assert(strcmp(SCIPconshdlrGetName(conshdlr), CONSHDLR_NAME) == 0);
 *
 *    SCIP_CALL( SCIPincludeConshdlrKnapsack(scip) );
 *
 *    *valid = TRUE;
 *
 *    return SCIP_OKAY;
 * }
 * \endcode
 *
 * <b>Note:</b> If you implement this callback, take care when setting the valid pointer.
 *
 * A problem copy is called valid if it is valid in both the primal and the dual sense, i.e., if
 *
 *  -   it is a relaxation of the source problem
 *  -   it does not enlarge the feasible region.
 *
 * A constraint handler may choose to not copy a constraint and still declare the resulting copy as valid. It must ensure
 * the feasibility of any solution to the problem copy in the original (source) space.
 *
 * <b>Note:</b> If you implement this callback and the constraint handler needs constraints (see CONSHDLR_NEEDSCONS),
 * then you also need to implement the callback \ref CONSCOPY.
 *
 * @subsection CONSINIT
 *
 * The CONSINIT callback is executed after the problem is transformed.
 * The constraint handler may, e.g., use this call to replace the original variables in its constraints by transformed
 * variables, or to initialize its statistical constraint handler data.
 *
 * @subsection CONSEXIT
 *
 * The CONSEXIT callback is executed before the transformed problem is freed.
 * In this method, the constraint handler should free all resources that were allocated for the solving process.
 *
 * @subsection CONSINITPRE
 *
 * The CONSINITPRE callback is executed before the preprocessing is started, even if presolving is turned off.
 * The constraint handler may use this call to initialize its presolving data, or to modify its constraints
 * before the presolving process begins.
 * Necessary constraint modifications that have to be performed even if presolving is turned off should be done here
 * or in the presolving deinitialization call.
 *
 * @subsection CONSEXITPRE
 *
 * The CONSEXITPRE callback is executed after the preprocessing has been finished, even if presolving is turned off.
 * The constraint handler may use this call e.g. to clean up its presolving data, or to finally modify its constraints
 * before the branch-and-bound process begins.
 * Necessary constraint modifications that have to be performed even if presolving is turned off should be done here
 * or in the presolving initialization call.
 * Besides necessary modifications and clean up, no time consuming operations should be done.
 *
 * @subsection CONSINITSOL
 *
 * The CONSINITSOL callback is executed when the presolving is finished and the branch-and-bound process is about to
 * begin.
 * The constraint handler may use this call to initialize its branch-and-bound specific data.
 *
 * @subsection CONSEXITSOL
 *
 * The CONSEXITSOL callback is executed before the branch-and-bound process is freed.
 * The constraint handler should use this call to clean up its branch-and-bound data, in particular to release
 * all LP rows that it has created or captured.
 *
 * @subsection CONSDELETE
 *
 * The CONSDELETE callback is executed if a constraint should be freed.
 * You can think of it as the destructor of a single constraint.
 * In the callback, you have to free the given constraint data.
 * The CONSDELETE callback is therefore the counterpart of the SCIPcreateCons...() interface method and the CONSTRANS
 * method.
 *
 * @subsection CONSTRANS
 *
 * The CONSTRANS method is called for each constraint of the constraint handler, when the user starts the solving
 * process.
 * It has to copy the original constraint data of the constraint to the memory for the transformed problem.
 * You can think of it as a copy constructor for a single constraint.
 *
 * The original model is copied in order to protect it from transformations that are applied during the solving process,
 * in particular during preprocessing.
 * Preprocessing and solving always operates on the transformed problem.
 * If the solving process data are freed, the original data still exist and the user can, e.g., modify the problem and
 * restart the solving process.
 *
 * If you do not implement the CONSTRANS method, a transformed constraint is created with the same flags and the
 * same constraint data pointer.
 * That means, the transformed constraint points to the original constraint data.
 * This is okay, as long as the constraint data is not changed during the solving process.
 * If you want to implement preprocessing methods or other methods that modify the constraint data, you have to
 * implement the CONSTRANS method and create a copy of the constraint data.
 *
 * Here is an example, which is taken from the \ref cons_knapsack.h "knapsack constraint handler":
 *
 * @snippet src/scip/cons_knapsack.c example of a transformation callback
 *
 * @subsection CONSINITLP
 *
 * The CONSINITLP callback is executed before the first LP relaxation is solved.
 * It should add the LP relaxations of all "initial" constraints to the LP. The method should scan the constraints
 * array for constraints that are marked initial via calls to SCIPconsIsInitial() and put the LP relaxation
 * of all initial constraints to the LP with calls to SCIPaddCut().
 *
 * @subsection CONSSEPALP
 *
 * The CONSSEPALP callback is executed during the price-and-cut loop of the subproblem processing.
 * It should try to generate cutting planes for the constraints of the constraint handler in order to separate
 * the current LP solution.
 * The method is called in the LP solution loop, which means that a valid LP solution exists.
 *
 * Usually, a separation callback searches and produces cuts, that are added with a call to SCIPaddCut().
 * If the cut should be remembered in the global cut pool, it may also call SCIPaddPoolCut().
 * However, the callback may also produce domain reductions or add other constraints.
 *
 * The CONSSEPALP callback has the following options:
 *  - detecting that the node is infeasible in the variables' bounds and can be cut off (result SCIP_CUTOFF)
 *  - adding an additional constraint (result SCIP_CONSADDED)
 *  - reducing a variable's domain (result SCIP_REDUCEDDOM)
 *  - adding a cutting plane to the LP (result SCIP_SEPARATED)
 *  - stating that the separator searched, but did not find domain reductions, cutting planes, or cut constraints
 *    (result SCIP_DIDNOTFIND)
 *  - stating that the separator was skipped (result SCIP_DIDNOTRUN)
 *  - stating that the separator was skipped, but should be called again (result SCIP_DELAYED)
 *  - stating that a new separation round should be started without calling the remaining separator methods (result SCIP_NEWROUND)
 *
 * Please see also the @ref CONS_ADDITIONALPROPERTIES section to learn about the properties
 * CONSHDLR_SEPAFREQ, CONSHDLR_SEPAPRIORITY, and CONSHDLR_DELAYSEPA, which influence the behaviour of SCIP
 * calling CONSSEPALP.
 *
 * @subsection CONSSEPASOL
 *
 * The CONSSEPASOL callback is executed during separation loop on arbitrary primal solutions.
 * It should try to generate cutting planes for the constraints of the constraint handler in order to separate
 * the given primal solution.
 * The method is not called in the LP solution loop, which means that there is no valid LP solution.
 *
 * Usually, a separation callback searches and produces cuts, that are added with a call to SCIPaddCut().
 * If the cut should be remembered in the global cut pool, it may also call SCIPaddPoolCut().
 * However, the callback may also produce domain reductions or add other constraints.
 *
 * The CONSSEPASOL callback has the following options:
 *  - detecting that the node is infeasible in the variables' bounds and can be cut off (result SCIP_CUTOFF)
 *  - adding an additional constraint (result SCIP_CONSADDED)
 *  - reducing a variable's domain (result SCIP_REDUCEDDOM)
 *  - adding a cutting plane to the LP (result SCIP_SEPARATED)
 *  - stating that the separator searched, but did not find domain reductions, cutting planes, or cut constraints
 *    (result SCIP_DIDNOTFIND)
 *  - stating that the separator was skipped (result SCIP_DIDNOTRUN)
 *  - stating that the separator was skipped, but should be called again (result SCIP_DELAYED)
 *  - stating that a new separation round should be started without calling the remaining separator methods (result SCIP_NEWROUND)
 *
 * Please see also the @ref CONS_ADDITIONALPROPERTIES section to learn about the properties
 * CONSHDLR_SEPAFREQ, CONSHDLR_SEPAPRIORITY, and CONSHDLR_DELAYSEPA, which influence the behaviour of SCIP
 * calling CONSSEPASOL.
 *
 * @subsection CONSENFORELAX
 *
 * The CONSENFORELAX callback is similar to the CONSENFOLP and CONSENFOPS callbacks, but deals with relaxation solutions.
 *
 * If the best bound computed by a relaxator that includes the whole LP is strictly better than the bound of the LP itself,
 * the corresponding relaxation solution will get enforced. Therefore the CONSENFORELAX callback will only be called for
 * solutions that satisfy all active LP-constraints.
 *
 * Like the ENFOLP and ENFOPS callbacks, the ENFORELAX callback has to check whether the solution given in sol satisfies
 * all the constraints of the constraint handler. Since the callback is only called for relaxators including the whole LP,
 * cuts may be added with a result of SCIP_SEPARATED, like in the ENFOLP callback. It is also possible to return
 * SCIP_SOLVELP if the relaxation solution is invalid for some reason and the LP should be solved instead.
 *
 * Note that the CONSENFORELAX callback is only relevant if relaxators are used. Since the basic distribution of the
 * SCIP Optimization Suite does not contain any relaxators, this callback can be ignored unless any relaxators are added
 * via user-plugins.
 *
 * @subsection CONSPROP
 *
 * The CONSPROP callback is called during the subproblem processing.
 * It should propagate the constraints, which means that it should infer reductions in the variables' local bounds
 * from the current local bounds.
 * This technique, which is the main workhorse of constraint programming, is called "node preprocessing" in the
 * Integer Programming community.
 *
 * The CONSPROP callback has the following options:
 *  - detecting that the node is infeasible in the variables' bounds and can be cut off (result SCIP_CUTOFF)
 *  - reducing a variable's domain (result SCIP_REDUCEDDOM)
 *  - stating that the propagator searched, but did not find domain reductions, cutting planes, or cut constraints
 *    (result SCIP_DIDNOTFIND)
 *  - stating that the propagator was skipped (result SCIP_DIDNOTRUN)
 *  - stating that the propagator was skipped, but should be called again (result SCIP_DELAYED)
 *
 * Please see also the @ref CONS_ADDITIONALPROPERTIES section to learn about the properties
 * CONSHDLR_PROPFREQ, CONSHDLR_DELAYPROP, and CONSHDLR_PROP_TIMING, which influence the behaviour of SCIP
 * calling CONSPROP.
 *
 * @subsection CONSRESPROP
 *
 * If the constraint handler should support \ref CONF "conflict analysis", it has to supply a CONSRESPROP method.
 * It also should call SCIPinferVarLbCons() or SCIPinferVarUbCons() in domain propagation instead of SCIPchgVarLb() or
 * SCIPchgVarUb() in order to deduce bound changes on variables.
 * In the SCIPinferVarLbCons() and SCIPinferVarUbCons() calls, the handler provides the constraint that deduced the
 * variable's bound change, and an integer value <code>inferinfo</code> that can be arbitrarily chosen.
 *
 * The propagation conflict resolving method CONSRESPROP must then be implemented to provide the "reasons" for the bound
 * changes, i.e., the bounds of variables at the time of the propagation, which forced the constraint to set the
 * conflict variable's bound to its current value. It can use the <code>inferinfo</code> tag to identify its own propagation rule
 * and thus identify the "reason" bounds. The bounds that form the reason of the assignment must then be provided by
 * calls to SCIPaddConflictLb() and SCIPaddConflictUb() in the propagation conflict resolving method.
 *
 * <b>Note:</b> The fact that <code>inferinfo</code> is an integer, as opposed to an arbitrary data object, is a compromise between space and speed. Sometimes a propagator would
 * need more information to efficiently infer the original propagation steps that lead to the conflict. This would,
 * however, require too much space. In the extreme, the original propagation steps have to be repeated.
 *
 * For example, the \ref cons_logicor.h "logicor constraint" \f$c = x \vee y \vee z\f$ fixes variable \f$z\f$ to TRUE (i.e., changes the lower
 * bound of \f$z\f$ to 1.0), if both, \f$x\f$ and \f$y\f$, are assigned to FALSE (i.e., if the upper bounds of these
 * variables are 0.0). It uses <code>SCIPinferVarLbCons(scip, z, 1.0, c, 0)</code> to apply this assignment (an
 * inference information tag is not needed by the constraint handler and is set to 0).  In the conflict analysis, the
 * constraint handler may be asked to resolve the lower bound change on \f$z\f$ with constraint \f$c\f$, that was
 * applied at a time given by a bound change index "bdchgidx".  With a call to <code>SCIPvarGetLbAtIndex(z,
 * bdchgidx)</code>, the handler can find out, that the lower bound of variable \f$z\f$ was set to 1.0 at the given
 * point of time, and should call <code>SCIPaddConflictUb(scip, x, bdchgidx)</code> and <code>SCIPaddConflictUb(scip, y,
 * bdchgidx)</code> to tell SCIP, that the upper bounds of \f$x\f$ and \f$y\f$ at this point of time were the reason for
 * the deduction of the lower bound of \f$z\f$.
 *
 * If conflict analysis should not be supported, the method has to set the result code to SCIP_DIDNOTFIND.  Although
 * this is a viable approach to circumvent the implementation of the usually rather complex conflict resolving method, it
 * will make the conflict analysis less effective. We suggest to first omit the conflict resolving method and check how
 * effective the \ref CONSPROP "propagation method" is. If it produces a lot of propagations for your application, you definitely should
 * consider implementing the conflict resolving method.
 *
 * @subsection CONSPRESOL
 *
 * The CONSPRESOL callback is called during preprocessing.
 * It should try to tighten the domains of the variables, tighten the coefficients of the constraints of the constraint
 * handler, delete redundant constraints, aggregate and fix variables if possible, and upgrade constraints to more
 * specific types.
 *
 * If the CONSPRESOL callback applies changes to the constraint data, you also have to implement the \ref CONSTRANS callback
 * in order to copy the constraint data to the transformed problem space and protect the original problem from the
 * preprocessing changes.
 *
 * To inform SCIP that the presolving method found a reduction the result pointer has to be set in a proper way.
 * The following options are possible:
 *
 *  - SCIP_UNBOUNDED  : at least one variable is not bounded by any constraint in objective direction
 *  - SCIP_CUTOFF     : at least one constraint is infeasible in the variable's bounds
 *  - SCIP_SUCCESS    : the presolver found a reduction
 *  - SCIP_DIDNOTFIND : the presolver searched, but did not find a presolving change
 *  - SCIP_DIDNOTRUN  : the presolver was skipped
 *  - SCIP_DELAYED    : the presolver was skipped, but should be called again
 *
 * Please see also the @ref CONS_ADDITIONALPROPERTIES section to learn about the properties
 * CONSHDLR_PRESOLTIMING and CONSHDLR_MAXPREROUNDS, which influence the behaviour of SCIP
 * calling CONSPRESOL.
 *
 * @subsection CONSACTIVE
 *
 * The CONSACTIVE callback method is called each time a constraint of the constraint handler is activated.
 * For example, if a constraint is added locally to a subproblem, the CONSACTIVE callback is called whenever the
 * search enters the subtree where the constraint exists.
 *
 * @subsection CONSDEACTIVE
 *
 * The CONSDEACTIVE callback method is called each time a constraint of the constraint handler is deactivated.
 * For example, if a constraint is added locally to a subproblem, the CONSDEACTIVE callback is called whenever the
 * search leaves the subtree where the constraint exists.
 *
 * @subsection CONSENABLE
 *
 * The CONSENABLE callback method is called each time a constraint of the constraint handler is enabled.
 * Constraints might be active without being enabled. In this case, only the feasibility checks are executed,
 * but domain propagation and separation is skipped.
 *
 * @subsection CONSDISABLE
 *
 * The CONSDISABLE callback method is called each time a constraint of the constraint handler is disabled.
 *
 * @subsection CONSPRINT
 *
 * The CONSPRINT callback method is called, when the user asks SCIP to display the problem to the screen
 * or save the problem into a file. This is, however, only the case if the user requested the CIP format.
 * For more details about reading and writing with SCIP we refer to the \ref READER "file readers". In this
 * callback method the constraint handler should display the data of the constraint in an appropriate form.
 * The output format that is defined by the CONSPRINT callbacks is called CIP format.
 * In later versions of SCIP, the constraint handlers should also be able to parse (i.e., read) constraints
 * which are given in CIP format.
 *
 * @subsection CONSCOPY
 *
 * The CONSCOPY callback method is used whenever constraints should be copied from one SCIP instance into another SCIP
 * instance. This method comes with the necessary parameters to do so, most importantly with a mapping of the variables of the
 * source SCIP instance to the corresponding variables of the target SCIP instance, and a mapping for the constraints
 * in the same way. For a complete list of all arguments of this callback method see type_cons.h.
 *
 * To get the corresponding target variable of a given source variable, you can use the variable map directly:
 *
 * \code
 * targetvar = (SCIP_VAR*) SCIPhashmapGetImage(varmap, sourcevar);
 * \endcode
 *
 * We recommend, however, to use the method SCIPgetVarCopy() which gets besides others the variable map and the constraint map as input
 * and returns the requested target variable. The advantage of using SCIPgetVarCopy() is that in the case
 * the required variable does not yet exist, it is created and added to the copy automatically:
 *
 * \code
 * SCIP_CALL( SCIPgetVarCopy(sourcescip, scip, sourcevar, &targetvar, varmap, consmap, global) );
 * \endcode
 *
 * Finally, the result pointer <code>valid</code> has to be set to TRUE if (and only if!) the copy process was successful.
 *
 * <b>Note:</b> Be careful when setting the valid pointer.
 * A problem copy is called valid if it is valid in both the primal and the dual sense, i.e., if
 *
 *  -   it is a relaxation of the source problem
 *  -   it does not enlarge the feasible region.
 *
 * A constraint handler may choose to not copy a constraint and still declare the resulting copy as valid. Therefore, it must ensure
 * the feasibility of any solution to the problem copy in the original (source) space.
 *
 * For an example implementation we refer to cons_linear.h. Additional documentation and the complete list of all
 * parameters can be found in the file in type_cons.h.
 *
 * @subsection CONSPARSE
 *
 * This method is the counter part to CONSPRINT. The ideal idea is that a constraint handler is able to parse the output
 * which it generated via the CONSPRINT method and creates the corresponding constraint. If the parsing was successfully
 * the result pointer success should be set to TRUE. An example implementation can be found in the \ref cons_linear.h
 * "linear constraint handler".
 *
 * @subsection CONSDELVARS
 *
 * This method should iterate over the given constraints and delete all variables that were marked for deletion by SCIPdelVar().
 * Variable deletion is especially interesting for branch-cut-and-price applications. If your constraint handler allows
 * the addition of variables during the solving process (see "modifiable" attribute of constraints), then you might also want to
 * implement this callback. This would allow you to not only create variables during solving, but also remove them dynamically
 * from the problem to reduce memory consumption in case they are no longer necessary.
 * During presolving, SCIP may also find that some variables are not needed anymore and then try
 * to delete them. Thus, if you do not implement this callback, the constraint handler should capture its variables via
 * SCIPcaptureVar() to prevent SCIP from erroneously deleting them.
 *
 * Additional documentation and the complete list of all parameters can be found in the file type_cons.h.
 *
 * @subsection CONSGETVARS
 *
 * The CONSGETVARS callback of a constraint handler can be implemented to give access to the constraint variables
 * as array, independently from the internal data structure of the constraint. The buffer array
 * is already passed, together with its length. Consider implementing @ref CONSGETNVARS, too, to have
 * information about the number of variables in this constraint.
 *
 * @subsection CONSGETNVARS
 *
 * This callback can be implemented to return the number of variables involved into a particular constraint.
 * In order to have access to the variable pointers, consider implementing @ref CONSGETVARS.
 *
 * @snippet src/scip/cons_linear.c Callback for the number of variables
 *
 * @subsection CONSGETDIVEBDCHGS
 *
 *  This callback is used inside the various diving heuristics of SCIP and does not affect the normal branching
 *  of the actual search.
 *  The constraint handler can provide this callback to render a current working solution (even more) infeasible by
 *  suggesting one or several variable bound changes.
 *
 * @section CONS_FURTHERINFO Further documentation
 *
 * Further documentation can be found in @ref type_cons.h for callback descriptions and a complete
 * list of all callback parameters, or in @ref scip.h
 * for globally available functions.
 */

/*--+----1----+----2----+----3----+----4----+----5----+----6----+----7----+----8----+----9----+----0----+----1----+----2*/
/**@page PRICER How to add variable pricers
 *
 * A pricer performs the dynamic generation of new variables in a column generation algorithm.
 * It is an algorithmic representation of a (usually exponential) number of variables.
 * The \ref PRICERREDCOST and \ref PRICERFARKAS methods are called after each LP solve to generate additional
 * variables which may improve the objective value or decrease the LP infeasibility, respectively.
 * \n
 * A complete list of all pricers contained in this release can be found \ref PRICERS "here".
 *
 * If the pricer finds one or more variables with negative reduced costs or negative Farkas value, it should
 * call SCIPcreateVar() and SCIPaddPricedVar() to create and add the variable to the problem. Additionally,
 * the pricer has to add the variable to all constraints in which it appears. Therefore, a pricer needs to
 * know the constraints of the model and their meaning. Note that all constraints for which additional variables
 * are generated by a pricer have to be flagged as "modifiable" in the SCIPcreateCons() call.
 *
 * We now explain how users can add their own pricers.
 * For example, look into the variable pricer for the binpacking problem (examples/Binpacking/src/pricer_binpacking.c) of the
 * Binpacking example project.
 * The example is written in C. C++ users can easily adapt the code by using the scip::scip::ObjPricer wrapper base class and
 * implement the scip_...() virtual methods instead of the SCIP_DECL_PRICER... callback methods.
 *
 * Additional documentation for the callback methods of a pricer can be found in the file
 * type_pricer.h.
 *
 * Notice that if your pricer cannot cope with variable bounds other than 0 and infinity, you have to mark
 * all constraints containing priced variables as modifiable, and you may have to disable reduced cost
 * strengthening by setting propagating/rootredcost/freq to -1.
 *
 * Here is what you have to do to implement a pricer:
 * -# Copy the template files src/scip/pricer_xyz.c and src/scip/pricer_xyz.h into files "pricer_mypricer.c"
 *    and "pricer_mypricer.h".
 *    \n
 *    Make sure to adjust your Makefile such that these files are compiled and linked to your project.
 * -# Use SCIPincludePricerMypricer() in order to include the pricer into your SCIP instance,
 *    e.g., in the main file of your project (see, e.g., src/cmain.c in the Binpacking example).
 * -# Open the new files with a text editor and replace all occurrences of "xyz" by "mypricer".
 * -# Adjust the properties of the pricer (see \ref PRICER_PROPERTIES).
 * -# Define the pricer data (see \ref PRICER_DATA). This is optional.
 * -# Implement the interface methods (see \ref PRICER_INTERFACE).
 * -# Implement the fundamental callback methods (see \ref PRICER_FUNDAMENTALCALLBACKS).
 * -# Implement the additional callback methods (see \ref PRICER_ADDITIONALCALLBACKS).  This is optional.
 *
 *
 * @section PRICER_PROPERTIES Properties of a Pricer
 *
 * At the top of the new file "pricer_mypricer.c" you can find the pricer properties.
 * These are given as compiler defines.
 * In the C++ wrapper class, you have to provide the pricer properties by calling the constructor
 * of the abstract base class scip::ObjPricer from within your constructor.
 * The properties you have to set have the following meaning:
 *
 * \par PRICER_NAME: the name of the pricer.
 * This name is used in the interactive shell to address the pricer.
 * Additionally, if you are searching for a pricer with SCIPfindPricer(), this name is looked up.
 * Names have to be unique: no two pricers may have the same name.
 *
 * \par PRICER_DESC: the description of the pricer.
 * This string is printed as a description of the pricer in the interactive shell.
 *
 * \par PRICER_PRIORITY: the priority of the pricer.
 * In each pricing round during the price-and-cut loop of the subproblem processing, the included pricers are
 * called in a predefined order, which is given by the priorities of the pricers.
 * The higher the priority, the earlier the pricer is called.
 * Usually, you will have only one pricer in your application and the priority is therefore irrelevant.
 *
 * \par PRICER_DELAY: the default for whether the pricer should be delayed, if other variables with negative reduced
 * costs have already been found in the current pricing round.
 * Variables may be declared to be "removable" in the SCIPcreateVar() call. This means that SCIP may remove the variable
 * from the LP if it was inactive (i.e., sitting at zero) for a number of LP solves. Nevertheless, after the removal of the
 * column from the LP, the variable still exists, and SCIP can calculate reduced costs and add it to the LP again if
 * necessary.
 * \n
 * If the PRICER_DELAY flag is set to TRUE (which is the common setting), all those existing variables with negative reduced costs
 * are added to the LP, and the LP is resolved before the pricer is called. Thus, the pricer can assume that all existing variables
 * have non-negative reduced costs if the \ref PRICERREDCOST method is called or non-positive Farkas value if the \ref PRICERFARKAS
 * method is called.
 * \n
 * In some applications, this inner pricing loop on the already existing variables can significantly slow down the solving process,
 * since it may lead to the addition of only very few variables in each pricing round. If this is an issue in your application,
 * you should consider setting the PRICER_DELAY flag to FALSE. You must, however, be aware of the fact that there may be already
 * existing variables with negative reduced costs. For example, this may lead to the issue that your pricer generates the same
 * variable twice. In some models, this is not critical because an optimal solution would choose only one of the two identical
 * variables anyway, but for other models this can lead to wrong results because the duplication of a variable essentially doubles
 * the upper bound of the variable.
 *
 *
 * @section PRICER_DATA Pricer Data
 *
 * Below the header "Data structures" you can find a struct which is called "struct SCIP_PricerData".
 * In this data structure, you can store the data of your pricer. For example, it may be convenient to store pointers to the
 * constraints of the problem instance here, because the pricer has to add variables to those constraints.
 * If you are using C++, you can add pricer data, as usual, as object variables to your class.
 * \n
 * Defining pricer data is optional. You can leave the struct empty.
 *
 *
 * @section PRICER_INTERFACE Interface Methods
 *
 * At the bottom of "pricer_mypricer.c" you can find the interface method SCIPincludePricerMypricer(), which also appears in "pricer_mypricer.h".
 * It is called by the user, if (s)he wants to include the pricer, i.e., if (s)he wants to solve a model for which variables should
 * be generated by this pricer.
 *
 * This method only has to be adjusted slightly.
 * It is responsible for notifying SCIP of the presence of the pricer. For this, you can either call SCIPincludePricer(),
 * or SCIPincludePricerBasic() since SCIP version 3.0. In the latter variant, \ref PRICER_ADDITIONALCALLBACKS "additional callbacks"
 * must be added via setter functions as, e.g., SCIPsetPricerCopy(). We recommend this latter variant because
 * it is more stable towards future SCIP versions which might have more callbacks, whereas source code using the first
 * variant must be manually adjusted with every SCIP release containing new callbacks for pricers in order to compile.
 *
 *
 * In addition, the pricer has to be activated before the solution process starts, like it is done
 * in the pricer of the Coloring application (applications/Coloring/src/reader_col.c) by calling
 * \code
 * SCIP_CALL( SCIPactivatePricer(scip, SCIPfindPricer(scip, "coloring")) );
 * \endcode
 *
 * If you are using pricer data, you have to allocate the memory for the data at this point.
 * You can do this by calling:
 * \code
 * SCIP_CALL( SCIPallocMemory(scip, &pricerdata) );
 * \endcode
 * You also have to initialize the fields in struct SCIP_PricerData afterwards.
 *
 * You may also add user parameters for your pricer, see the method SCIPincludePricerColoring() in the pricer of the Coloring application
 * for an example of how to add user parameters.
 *
 *
 * @section PRICER_FUNDAMENTALCALLBACKS Fundamental Callback Methods of a Pricer
 *
 * The fundamental callback methods have to be implemented in order to obtain an operational algorithm.
 * They are passed together with the pricer itself to SCIP using SCIPincludePricer() or SCIPincludePricerBasic(),
 * see @ref PRICER_INTERFACE.
 *
 * In the case of a pricer, there are two fundamental callback methods, namely the @ref PRICERREDCOST and the
 * @ref PRICERFARKAS callbacks, which both search for new variables and add them to the problem.
 * These methods have to be implemented for every pricer; the other callback methods are optional.
 * In the C++ wrapper class scip::ObjPricer, the scip_redcost() method (which corresponds to the PRICERREDCOST callback)
 * is a virtual abstract member function. You have to implement it in order to be able to construct an object of your
 * pricer class.
 *
 * Additional documentation for the callback methods can be found in type_pricer.h.
 *
 * @subsection PRICERREDCOST
 *
 * The PRICERREDCOST callback is called inside the price-and-cut loop of the subproblem solving process if the current LP relaxation
 * is feasible.
 * It should search for additional variables that can contribute to improve the current LP's solution value.
 * In standard branch-and-price, these are variables with negative dual feasibility, that is negative
 * reduced costs for non-negative variables, positive reduced costs for non-positive variables,
 * and non-zero reduced costs for variables that can be negative and positive.
 *
 * Whenever the pricer finds a variable with negative dual feasibility, it should call SCIPcreateVar()
 * and SCIPaddPricedVar() to add the variable to the problem. Furthermore, it should call the appropriate
 * methods of the constraint handlers to add the necessary variable entries to the constraints, see pub_cons.h.
 *
 * In the usual case that the pricer either adds a new variable or ensures that there are no further variables with negative dual feasibility,
 * the result pointer should be set to SCIP_SUCCESS. Only if the pricer aborts pricing without creating a new variable, but
 * there might exist additional variables with negative dual feasibility, the result pointer should be set to SCIP_DIDNOTRUN.
 * In this case, which sometimes is referred to as "early branching", the LP solution will not be used as a lower bound.
 * The pricer can, however, store a valid lower bound in the <code>lowerbound</code> pointer.
 *
 * Pricers usually need the dual LP solution as input for the pricing algorithm.
 * Since SCIP does not know the semantics of the individual constraints in the problem, the dual solution
 * has to be provided by the constraint handlers.
 * For example, the \ref cons_setppc.h "setppc constraint handler", which deals with set partitioning, packing, and covering constraints, provides
 * the method SCIPgetDualsolSetppc() to access the dual solution value for a single constraint.
 * Similarly, the dual solution of a linear constraint can be queried with the method SCIPgetDualsolLinear() of cons_linear.h.
 * The reduced costs of the existing variables can be accessed with the method SCIPgetVarRedcost().
 *
 * @subsection PRICERFARKAS
 *
 * If the current LP relaxation is infeasible, it is the task of the pricer to generate additional variables that can
 * potentially render the LP feasible again. In standard branch-and-price, these are variables with positive Farkas values,
 * and the PRICERFARKAS method should identify those variables.
 *
 * If the LP was proven to be infeasible, we have an infeasibility proof by the dual Farkas multipliers \f$y\f$.
 * With the values of \f$y\f$, an implicit inequality \f$y^T A x \ge y^T b\f$ is associated, with \f$b\f$ given
 * by the sides of the LP rows and the sign of \f$y\f$:
 *  - if \f$y_i\f$ is positive, \f$b_i\f$ is the left hand side of the row,
 *  - if \f$y_i\f$ is negative, \f$b_i\f$ is the right hand side of the row.
 *
 * \f$y\f$ is chosen in a way, such that the valid inequality  \f$y^T A x \ge y^T b\f$  is violated by all \f$x\f$,
 * especially by the (for this inequality least infeasible solution) \f$x'\f$ defined by
 *  - \f$x'_i := ub_i\f$, if \f$y^T A_i \ge 0\f$
 *  - \f$x'_i := lb_i\f$, if \f$y^T A_i < 0\f$.
 * Pricing in this case means to add variables \f$i\f$ with positive Farkas value, i.e., \f$y^T A_i x'_i > 0\f$.
 *
 * To apply Farkas pricing, the pricer needs to know the Farkas values of the constraints. Like the dual solution values for
 * feasible LP solutions, the dual Farkas values for infeasible solutions can be obtained by constraint handler interface
 * methods such as the SCIPgetDualfarkasLinear() method of the linear constraint handler.
 * The Farkas values for the bounds of the variables are just the regular reduced costs and can be accessed with SCIPgetVarRedcost().
 *
 * It is useful to note that Farkas pricing is the same as the regular pricing with a zero objective function.
 * Therefore, a typical implementation of a pricer would consist of a generic pricing algorithm that gets a dual solution and an
 * objective function vector as input and generates variables by calling SCIPcreateVar() and SCIPaddPricedVar().
 * The PRICERREDCOST callback would call this function with the regular objective function and the regular dual solution vector,
 * while the PRICERFARKAS callback would call this function with a zero objective function and the Farkas vector.
 * From a practical point of view, it is usually the simplest approach to provide just one Boolean flag to the generic pricing
 * algorithm in order to identify whether it is reduced cost or Farkas pricing. Then, the algorithm would just call the appropriate
 * methods to access the dual solution or objective function, depending on the Boolean flag.
 *
 * @section PRICER_ADDITIONALCALLBACKS Additional Callback Methods of a Pricer
 *
 * The additional callback methods do not need to be implemented in every case.
 * However, some of them have to be implemented for most applications. They can either be passed directly with
 * SCIPincludePricer() to SCIP or via specific <b>setter functions</b> after a call of SCIPincludePricerBasic(),
 * see also @ref PRICER_INTERFACE.
 *
 * @subsection PRICERFREE
 *
 * If you are using pricer data, you have to implement this method in order to free the pricer data.
 * This can be done by the following procedure:
 * \code
 * static
 * SCIP_DECL_PRICERFREE(pricerFreeMypricer)
 * {
 *    SCIP_PRICERDATA* pricerdata;
 *
 *    pricerdata = SCIPpricerGetData(pricer);
 *    assert(pricerdata != NULL);
 *
 *    SCIPfreeMemory(scip, &pricerdata);
 *
 *    SCIPpricerSetData(pricer, NULL);
 *
 *    return SCIP_OKAY;
 * }
 * \endcode
 * If you have allocated memory for fields in your pricer data, remember to free this memory
 * before freeing the pricer data itself.
 * If you are using the C++ wrapper class, this method is not available.
 * Instead, just use the destructor of your class to free the member variables of your class.
 *
 * @subsection PRICERCOPY
 *
 * The PRICERCOPY callback is executed when the SCIP instance is copied, e.g. to solve a sub-SCIP. By defining this
 * callback as <code>NULL</code> the user disables the inclusion of the pricer into all copied SCIP
 * instances. This means that primal heuristics will work on a sub-SCIP that contains only a part of the variables
 * and no variables are priced in during the solving process of the sub-SCIP. Therefore, primal solutions found in the
 * copied problem are typically still valid for the original problem and used for its solving process,
 * but dual reductions cannot be transferred to the original problem.
 *
 * <b>Note:</b> If you implement this callback, be careful when setting the valid pointer. The valid pointer should be
 * set to TRUE if (and only if!) you can make sure that all necessary data of the pricer are copied
 * correctly. If the complete problem is validly copied, i.e. if the copy methods of all problem defining plugins
 * (constraint handlers and pricers) return <code>*valid = TRUE</code>, then dual reductions found for the copied problem can be
 * transferred to the original SCIP instance. Thus, if the valid pointer is wrongly set to TRUE, it might happen that
 * optimal solutions are cut off.
 *
 * @subsection PRICERINIT
 *
 * The PRICERINIT callback is executed after the problem is transformed.
 * The pricer may, e.g., use this call to replace the original constraints stored in its pricer data by transformed
 * constraints, or to initialize other elements of its pricer data.
 *
 * @subsection PRICEREXIT
 *
 * The PRICEREXIT callback is executed before the transformed problem is freed.
 * In this method, the pricer should free all resources that have been allocated for the solving process in PRICERINIT.
 *
 * @subsection PRICERINITSOL
 *
 * The PRICERINITSOL callback is executed when the presolving is finished and the branch-and-bound process is about to begin.
 * The pricer may use this call to initialize its branch-and-bound specific data.
 *
 * @subsection PRICEREXITSOL
 *
 * The PRICEREXITSOL callback is executed before the branch-and-bound process is freed.
 * The pricer should use this call to clean up its branch-and-bound data, which was allocated in PRICERINITSOL.
 *
 * @section PRICER_REMARKS Further remarks
 *
 * If you use your own branching rule (e.g., to branch on constraints), make sure that it is able to branch on \a "pseudo solutions".
 * Otherwise, SCIP will use its default branching rules, if necessary (which all branch on variables). This
 * could disturb the pricing problem or branching might not even be possible, e.g., if all variables created thus far have already been fixed.
 *
 * Note that if the original problem is a maximization problem, SCIP will transform the problem into a minimization
 * problem by multiplying the objective function by -1. The pricer has to take care of this by multiplying
 * the original objective function value of all variables created during the solving process by -1.
 *
 * In some cases, bounds on variables are implicitly enforced by constraints of the problem and the objective function.
 * Therefore, these bounds do not need to be added to the LP explicitly, which has the advantage that the pricing routine does not need to
 * care about the corresponding dual values.
 * We call these bounds lazy bounds, they may be set by SCIPchgVarLbLazy() and SCIPchgVarUbLazy() for upper or lower bounds, respectively.
 * If the lazy bound is tighter than the local bound, the corresponding bound is not put into the LP.
 * In diving mode, lazy bounds are explicitly put into the LP, because changing the objective (which is only possible in diving)
 * might reverse the implicitly given bounds. When diving is finished, the bounds are again removed from the LP.
 */

/*--+----1----+----2----+----3----+----4----+----5----+----6----+----7----+----8----+----9----+----0----+----1----+----2*/
/**@page PRESOL How to add presolvers
 *
 * Presolvers are used to reduce the size of the model by removing irrelevant information like redundant constraints,
 * to strengthen the LP relaxation by exploiting integrality information, and to extract useful information in the
 * presolving step.
 * Constraint based presolving is done in the CONSPRESOL callback methods of the constraint handlers, see \ref CONSPRESOL.
 * Some propagation steps can already be applied in presolving via the PROPRESOL callback methods of propagators, see \ref PROPPRESOL.
 * The presolver plugins complement these by additional, usually optimality based, presolving reductions.
 * \n
 * A complete list of all presolvers contained in this release can be found \ref PRESOLVERS "here".
 *
 * We now explain how users can add their own presolvers.
 * Take the trivial presolver (src/scip/presol_trivial.c) as an example.
 * As all other default plugins, it is written in C. C++ users can easily adapt the code by using the scip::ObjPresol wrapper
 * base class and implement the scip_...() virtual methods instead of the SCIP_DECL_PRESOL... callback methods.
 *
 * Additional documentation for the callback methods of a presolver, in particular for their input parameters,
 * can be found in the file type_presol.h.
 *
 * Here is what you have to do to implement a presolver:
 * -# Copy the template files src/scip/presol_xyz.c and src/scip/presol_xyz.h into files named "presol_mypresolver.c"
 *    and "presol_mypresolver.h".
 *    \n
 *    Make sure to adjust your Makefile such that these files are compiled and linked to your project.
 * -# Use SCIPincludePresolMypresolver() in order to include the presolver into your SCIP instance,
 *    e.g., in the main file of your project (see, e.g., src/cmain.c in the Binpacking example).
 * -# Open the new files with a text editor and replace all occurrences of "xyz" by "mypresolver".
 * -# Adjust the properties of the presolver (see \ref PRESOL_PROPERTIES).
 * -# Define the presolver data (see \ref PRESOL_DATA). This is optional.
 * -# Implement the interface methods (see \ref PRESOL_INTERFACE).
 * -# Implement the fundamental callback methods (see \ref PRESOL_FUNDAMENTALCALLBACKS).
 * -# Implement the additional callback methods (see \ref PRESOL_ADDITIONALCALLBACKS). This is optional.
 *
 *
 * @section PRESOL_PROPERTIES Properties of a Presolver
 *
 * At the top of the new file "presol_mypresolver.c", you can find the presolver properties.
 * These are given as compiler defines.
 * In the C++ wrapper class, you have to provide the presolver properties by calling the constructor
 * of the abstract base class scip::ObjPresol from within your constructor.
 * The properties you have to set have the following meaning:
 *
 * \par PRESOL_NAME: the name of the presolver.
 * This name is used in the interactive shell to address the presolver.
 * Additionally, if you are searching for a presolver with SCIPfindPresol(), this name is looked up.
 * Names have to be <b>unique</b>: no two presolvers may have the same name.
 *
 * \par PRESOL_DESC: the description of the presolver.
 * This string is printed as a description of the presolver in the interactive shell.
 *
 * \par PRESOL_TIMING: the default timing of the presolver.
 * There are three presolving timings: FAST, MEDIUM, and EXHAUSTIVE.
 * Every presolving round starts with the FAST presolvers. MEDIUM presolvers are only called, if FAST presolvers did not find
 * enough reductions in this round so far, and EXHAUSTIVE presolving steps are only performed if all presolvers called before
 * in this round were unsuccessful.
 * Presolvers should be assigned a timing based on how expensive they are, e.g., presolvers that provide fast algorithms that
 * usually have a high impact (i.e., remove lots of variables or tighten bounds of many variables) should have a timing FAST.
 * If a presolver implements different algorithms of different complexity, it may also get multiple timings and check the timing
 * internally in the \ref PRESOLEXEC callback to decide which algorithms to run.
 *
 * \par PRESOL_PRIORITY: the priority of the presolver.
 * Within a presolving round, when calling all presolvers and presolving methods of propagators and constraint handlers
 * with a given timing, those are called in
 * a predefined order, which is given by the priorities of the presolvers and the check priorities of the
 * constraint handlers, see \ref CONS_PROPERTIES.
 * First, the presolvers with non-negative priority are called in the order of decreasing priority.
 * Next, the presolving methods of the different constraint handlers are called in the order of decreasing check
 * priority.
 * Finally, the presolvers with negative priority are called in the order of decreasing priority.
 * \n
 * Again, presolvers that provide fast algorithms that  usually have a high impact (i.e., remove lots of variables or tighten
 * bounds of many variables) should have a high priority.
 * An easy way to list the timings and
 * priorities of all presolvers, propagators, and constraint handlers is to type "display presolvers", "display propagators",
 * and "display conshdlrs" in the interactive shell of SCIP.
 *
 * \par PRESOL_MAXROUNDS: the default maximal number of rounds the presolver participates in.
 * The presolving is conducted in rounds: the presolvers and presolving methods of the constraint handlers
 * are called iteratively until no more reductions have been found or some other abort criterion applies.
 * The "maxrounds" parameter of a presolver imposes a limit on the number of presolving rounds in which the
 * presolver is called. The PRESOL_MAXROUNDS property specifies the default value for this parameter.
 * A value of -1 represents an unlimited number of rounds.
 *
 *
 * @section PRESOL_DATA Presolver Data
 *
 * Below the header "Data structures" you can find a struct which is called "struct SCIP_PresolData".
 * In this data structure, you can store the data of your presolver. For example, you should store the adjustable parameters
 * of the presolver in this data structure.
 * If you are using C++, you can add presolver data as usual as object variables to your class.
 * \n
 * Defining presolver data is optional. You can leave this struct empty.
 *
 *
 * @section PRESOL_INTERFACE Interface Methods
 *
 * At the bottom of "presol_mypresolver.c", you can find the interface method SCIPincludePresolMypresolver(),
 * which also appears in "presol_mypresolver.h"
 * SCIPincludePresolMypresolver() is called by the user, if (s)he wants to include the presolver,
 * i.e., if (s)he wants to use the presolver in his/her application.
 *
 * This method only has to be adjusted slightly.
 * It is responsible for notifying SCIP of the presence of the presolver. For this, you can either call SCIPincludePresol(),
 * or SCIPincludePresolBasic() since SCIP version 3.0. In the latter variant, \ref PRESOL_ADDITIONALCALLBACKS "additional callbacks"
 * must be added via setter functions as, e.g., SCIPsetPresolCopy(). We recommend this latter variant because
 * it is more stable towards future SCIP versions which might have more callbacks, whereas source code using the first
 * variant must be manually adjusted with every SCIP release containing new callbacks for presolvers in order to compile.
 *
 * If you are using presolver data, you have to allocate the memory for the data at this point.
 * You can do this by calling:
 * \code
 * SCIP_CALL( SCIPallocMemory(scip, &presoldata) );
 * \endcode
 * You also have to initialize the fields in struct SCIP_PresolData afterwards. For freeing the
 * presolver data, see \ref PRESOLFREE.
 *
 * You may also add user parameters for your presolver, see \ref PARAM for how to add user parameters and
 * the method SCIPincludePresolTrivial() in src/scip/presol_trivial.c for an example.
 *
 *
 * @section PRESOL_FUNDAMENTALCALLBACKS Fundamental Callback Methods of a Presolver
 *
 * The fundamental callback methods of the plugins are the ones that have to be implemented in order to obtain
 * an operational algorithm.
 * They are passed together with the presolver itself to SCIP using SCIPincludePresol() or SCIPincludePresolBasic(),
 * see @ref PRESOL_INTERFACE.
 *
 * Presolver plugins have only one fundamental callback method, namely the @ref PRESOLEXEC method.
 * This method has to be implemented for every presolver; the other callback methods are optional.
 * In the C++ wrapper class scip::ObjPresol, the scip_exec() method (which corresponds to the PRESOLEXEC callback) is a virtual
 * abstract member function.
 * You have to implement it in order to be able to construct an object of your presolver class.
 *
 * Additional documentation for the callback methods, in particular to their input parameters,
 * can be found in type_presol.h.
 *
 * @subsection PRESOLEXEC
 *
 * The PRESOLEXEC callback is called inside the presolving loop and should perform the actual presolving reductions.
 * It should inspect the problem instance at hand and simplify it by tightening bounds of variables, aggregating or fixing
 * variables, changing the type of variables, modifying the graph that represents the instance of your application, and
 * the like.
 *
 * Typical methods called by a presolver are, for example, SCIPchgVarType(), SCIPfixVar(), SCIPaggregateVars(), SCIPtightenVarLb(),
 * and SCIPtightenVarUb().
 *
 *
 * @section PRESOL_ADDITIONALCALLBACKS Additional Callback Methods of a Presolver
 *
 * The additional callback methods do not need to be implemented in every case. However, some of them have to be
 * implemented for most applications, they can be used, for example, to initialize and free private data.
 * Additional callbacks can either be passed directly with SCIPincludePresol() to SCIP or via specific
 * <b>setter functions</b> after a call of SCIPincludePresolBasic(), see also @ref PRESOL_INTERFACE.
 *
 * @subsection PRESOLFREE
 *
 * If you are using presolver data (see \ref PRESOL_DATA and \ref PRESOL_INTERFACE), you have to implement this method in order to free the presolver data.
 * This can be done by the following procedure:
 * \code
 * static
 * SCIP_DECL_PRESOLFREE(presolFreeMypresolver)
 * {
 *    SCIP_PRESOLDATA* presoldata;
 *
 *    presoldata = SCIPpresolGetData(presol);
 *    assert(presoldata != NULL);
 *
 *    SCIPfreeMemory(scip, &presoldata);
 *
 *    SCIPpresolSetData(presol, NULL);
 *
 *    return SCIP_OKAY;
 * }
 * \endcode
 * If you have allocated memory for fields in your presolver data, remember to free this memory
 * before freeing the presolver data itself.
 * If you are using the C++ wrapper class, this method is not available.
 * Instead, just use the destructor of your class to free the member variables of your class.
 *
 * @subsection PRESOLINIT
 *
 * The PRESOLINIT callback is executed after the problem is transformed.
 * The presolver may, e.g., use this call to initialize its presolver data.
 * The difference between the original and the transformed problem is explained in
 * "What is this thing with the original and the transformed problem about?" on \ref FAQ.
 *
 * @subsection PRESOLCOPY
 *
 * The PRESOLCOPY callback is executed when a SCIP instance is copied, e.g. to
 * solve a sub-SCIP. By
 * defining this callback as
 * <code>NULL</code> the user disables the execution of the specified
 * presolver for all copied SCIP instances. This may deteriorate the performance
 * of primal heuristics using sub-SCIPs.
 *
 * @subsection PRESOLEXIT
 *
 * The PRESOLEXIT callback is executed before the transformed problem is freed.
 * In this method, the presolver should free all resources that have been allocated for the solving process in PRESOLINIT.
 *
 * @subsection PRESOLINITPRE
 *
 * The PRESOLINITPRE callback is executed when the presolving is about to begin.
 * The presolver may use this call to initialize its presolving data which only need to exist during the presolving stage.
 *
 * @subsection PRESOLEXITPRE
 *
 * The PRESOLEXITPRE callback is executed after presolving finishes and before the branch-and-bound process begins.
 * The presolver should use this call to clean up its presolving data, which was allocated in PRESOLINITPRE.
 */

/*--+----1----+----2----+----3----+----4----+----5----+----6----+----7----+----8----+----9----+----0----+----1----+----2*/
/**@page SEPA How to add separators
 *
 * Separators are used to generate general purpose cutting planes.
 * Constraint based cutting planes, the second type of cutting planes in SCIP, are separated in the CONSSEPALP and
 * CONSSEPASOL callback methods of the constraint handlers, see \ref CONSSEPALP and \ref CONSSEPASOL. These cuts are
 * valid inequalities or even facets of the polyhedron described by a single constraint or a subset of the constraints of
 * a single constraint class. In contrast, general purpose cuts do not require or exploit any knowledge about the
 * underlying problem structure but use only the current LP relaxation and the integrality conditions. See also
 * "When should I implement a constraint handler, when should I implement a separator?" on \ref FAQ.
 * \n
 * A complete list of all separators contained in this release can be found \ref SEPARATORS "here".
 *
 * We now explain how users can add their own separators.
 * Take the separator for the class of Gomory mixed integer inequalities (src/scip/sepa_gomory.c) as an example.
 * As all other default plugins, it is written in C. C++ users can easily adapt the code by using the scip::ObjSepa wrapper
 * base class and implement the scip_...() virtual methods instead of the SCIP_DECL_SEPA... callback methods.
 *
 * Additional documentation for the callback methods of a separator, in particular for the input parameters,
 * can be found in the file type_sepa.h.
 *
 * Here is what you have to do to implement a separator:
 * -# Copy the template files src/scip/sepa_xyz.c and src/scip/sepa_xyz.h into files "sepa_myseparator.c"
 *    and "sepa_myseparator.h".
      \n
 *    Make sure to adjust your Makefile such that these files are compiled and linked to your project.
 * -# Use SCIPincludeSepaMyseparator() in order to include the separator into your SCIP instance,
 *    e.g., in the main file of your project (see, e.g., src/cmain.c in the Binpacking example).
 * -# Open the new files with a text editor and replace all occurrences of "xyz" by "myseparator".
 * -# Adjust the properties of the separator (see \ref SEPA_PROPERTIES).
 * -# Define the separator data (see \ref SEPA_DATA). This is optional.
 * -# Implement the interface methods (see \ref SEPA_INTERFACE).
 * -# Implement the fundamental callback methods (see \ref SEPA_FUNDAMENTALCALLBACKS).
 * -# Implement the additional callback methods (see \ref SEPA_ADDITIONALCALLBACKS).  This is optional.
 *
 *
 * @section SEPA_PROPERTIES Properties of a Separator
 *
 * At the top of the new file "sepa_myseparator.c", you can find the separator properties.
 * These are given as compiler defines.
 * In the C++ wrapper class, you have to provide the separator properties by calling the constructor
 * of the abstract base class scip::ObjSepa from within your constructor.
 * The properties you have to set have the following meaning:
 *
 * \par SEPA_NAME: the name of the separator.
 * This name is used in the interactive shell to address the separator.
 * Additionally, if you are searching for a separator with SCIPfindSepa(), this name is looked up.
 * Names have to be unique: no two separators may have the same name.
 *
 * \par SEPA_DESC: the description of the separator.
 * This string is printed as a description of the separator in the interactive shell.
 *
 * \par SEPA_PRIORITY: the priority of the separator.
 * In each separation round during the price-and-cut loop of the subproblem processing or the separation loop
 * of the primal solution separation, the separators and separation methods of the constraint handlers are called in
 * a predefined order, which is given by the priorities of the separators and the separation priorities
 * of the constraint handlers (see \ref CONS_PROPERTIES).
 * First, the separators with non-negative priority are called in the order of decreasing priority.
 * Next, the separation methods of the constraint handlers are called in the order of decreasing separation
 * priority.
 * Finally, the separators with negative priority are called in the order of decreasing priority. An easy way to list the
 * priorities of all separators and constraint handlers is to type "display separators" and "display conshdlrs" in
 * the interactive shell.
 * \n
 * The priority of the separator should be set according to the complexity of the cut separation algorithm and the
 * impact of the resulting cuts: separators that provide fast algorithms that usually have a high impact (i.e., cut off
 * a large portion of the LP relaxation) should have a high priority.
 * See \ref SEPAEXECLP and \ref SEPAEXECSOL for further details of the separation callbacks.
 *
 * \par SEPA_FREQ: the default frequency for separating cuts.
 * The frequency defines the depth levels at which the separation methods \ref SEPAEXECLP and \ref SEPAEXECSOL are called.
 * For example, a frequency of 7 means, that the separation callback is executed for subproblems that are in depth
 * 0, 7, 14, ... of the branching tree. A frequency of 0 means, that the separation method is only called at the root node.
 * A frequency of -1 disables the separator.
 * \n
 * The frequency can be adjusted by the user. This property of the separator only defines the default value of the frequency.
 * If you want to have a more flexible control of when to execute the separation algorithm, you have to assign
 * a frequency of 1 and implement a check at the beginning of your separation methods whether you really want to execute
 * the separation or not. If you do not want to execute it, set the result code of
 * \ref SEPAEXECLP and \ref SEPAEXECSOL to SCIP_DIDNOTRUN.
 *
 * \par SEPA_MAXBOUNDDIST: the default maximal relative distance from the current node's dual bound to primal bound compared to best node's dual bound for applying separation.
 * At the current branch-and-bound node, the relative distance from its dual bound (local dual bound)
 * to the primal bound compared to the best node's dual bound (global dual bound) is considered. The separation method
 * of the separator will only be applied at the current node if this relative distance does not exceed SEPA_MAXBOUNDDIST.
 * \n
 * For example, if the global dual bound is 50 and the primal bound is 60, SEPA_MAXBOUNDDIST = 0.25 means that separation
 * is only applied if the current node's dual bound is in the first quarter of the interval [50,60], i.e., if it is less
 * than or equal to 52.5.
 * \n
 * In particular, the values 0.0 and 1.0 mean that separation is applied at the current best node only or at all
 * nodes, respectively. Since separation seems to be most important to apply at nodes that define to the global
 * dual bound, 0.0 is probably a good choice for SEPA_MAXBOUNDDIST.
 * Note that separators with a frequency of SEPA_FREQ = 0 are only applied at the root node.
 * Obviously, at the root node the local dual bound is equal to the global dual bound and thus, the separator is called
 * for any value of SEPA_MAXBOUNDDIST.
 *
 * \par SEPA_USESSUBSCIP: Does the separator use a secondary SCIP instance?
 * Some heuristics and separators solve MIPs or SAT problems and use a secondary SCIP instance. Examples are
 * Large Neighborhood Search heuristics such as RINS and Local Branching or the CGMIP separator. To avoid recursion,
 * these plugins usually deactivate all other plugins that solve MIPs. If a separator uses a secondary SCIP instance,
 * this parameter has to be TRUE and it is recommended to call SCIPsetSubscipsOff() for the secondary SCIP instance.
 *
 * \par SEPA_DELAY: the default for whether the separation method should be delayed, if other separators or constraint handlers found cuts.
 * If the separator's separation method is marked to be delayed, it is only executed after no other separator
 * or constraint handler found a cut during the price-and-cut loop.
 * If the separation method of the separator is very expensive, you may want to mark it to be delayed until all cheap
 * separation methods have been executed.
 *
 * @section SEPA_DATA Separator Data
 *
 * Below the header "Data structures" you can find a struct which is called "struct SCIP_SepaData".
 * In this data structure, you can store the data of your separator. For example, you should store the adjustable
 * parameters of the separator in this data structure. In a separator, user parameters for the maximal number of
 * separation rounds per node and for the maximal number of cuts separated per separation round might be useful.
 * If you are using C++, you can add separator data as usual as object variables to your class.
 * \n
 * Defining separator data is optional. You can leave the struct empty.
 *
 * @section SEPA_INTERFACE Interface Methods
 *
 * At the bottom of "sepa_myseparator.c", you can find the interface method SCIPincludeSepaMyseparator(),
 * which also appears in "sepa_myseparator.h"
 * SCIPincludeSepaMyseparator() is called by the user, if (s)he wants to include the separator,
 * i.e., if (s)he wants to use the separator in his/her application.
 *
 * This method only has to be adjusted slightly.
 * It is responsible for notifying SCIP of the presence of the separator. For this, you can either call SCIPincludeSepa(),
 * or SCIPincludeSepaBasic() since SCIP version 3.0. In the latter variant, \ref SEPA_ADDITIONALCALLBACKS "additional callbacks"
 * must be added via setter functions as, e.g., SCIPsetSepaCopy(). We recommend this latter variant because
 * it is more stable towards future SCIP versions which might have more callbacks, whereas source code using the first
 * variant must be manually adjusted with every SCIP release containing new callbacks for separators in order to compile.
 *
 * If you are using separator data, you have to allocate the memory
 * for the data at this point. You can do this by calling:
 * \code
 * SCIP_CALL( SCIPallocMemory(scip, &sepadata) );
 * \endcode
 * You also have to initialize the fields in "struct SCIP_SepaData" afterwards. For freeing the
 * separator data, see \ref SEPAFREE.
 *
 * You may also add user parameters for your separator, see \ref PARAM for how to add user parameters and
 * the method SCIPincludeSepaGomory() in src/scip/sepa_gomory.c for an example.
 *
 *
 * @section SEPA_FUNDAMENTALCALLBACKS Fundamental Callback Methods of a Separator
 *
 * The fundamental callback methods of the plugins are the ones that have to be implemented in order to obtain
 * an operational algorithm.
 * They are passed together with the separator itself to SCIP using SCIPincludeSepa() or SCIPincludeSepaBasic(),
 * see @ref SEPA_INTERFACE.
 *
 * Separator plugins have two callbacks, @ref SEPAEXECLP and @ref SEPAEXECSOL, of which at least one must be implemented.
 *
 * Additional documentation for the callback methods, in particular to their input parameters,
 * can be found in type_sepa.h.
 *
 * @subsection SEPAEXECLP
 *
 * The SEPAEXECLP callback is executed during the price-and-cut loop of the subproblem processing.
 * It should try to generate general purpose cutting planes in order to separate the current LP solution.
 * The method is called in the LP solution loop, which means that a valid LP solution exists.
 *
 * Usually, the callback searches and produces cuts, that are added with a call to SCIPaddCut().
 * If the cut should be added to the global cut pool, it calls SCIPaddPoolCut().
 * In addition to LP rows, the callback may also produce domain reductions or add additional constraints.
 *
 * Overall, the SEPAEXECLP callback has the following options, which is indicated by the possible return values of
 * the 'result' variable (see type_sepa.h):
 *  - detecting that the node is infeasible in the variable's bounds and can be cut off (result SCIP_CUTOFF)
 *  - adding an additional constraint (result SCIP_CONSADDED)
 *  - reducing a variable's domain (result SCIP_REDUCEDDOM)
 *  - adding a cutting plane to the LP (result SCIP_SEPARATED)
 *  - stating that the separator searched, but did not find domain reductions, cutting planes, or cut constraints
 *    (result SCIP_DIDNOTFIND)
 *  - stating that the separator was skipped (result SCIP_DIDNOTRUN)
 *  - stating that the separator was skipped, but should be called again (result SCIP_DELAYED)
 *  - stating that a new separation round should be started without calling the remaining separator methods (result SCIP_NEWROUND)
 *
 * @subsection SEPAEXECSOL
 *
 * The SEPAEXECSOL callback is executed during the separation loop on arbitrary primal solutions.
 * It should try to generate general purpose cutting planes in order to separate the given primal solution.
 * The method is not called in the LP solution loop, which means that there is no valid LP solution.
 *
 * In the standard SCIP environment, the SEPAEXECSOL callback is not used because only LP solutions are
 * separated. The SEPAEXECSOL callback provides means to support external relaxation handlers like semidefinite
 * relaxations that want to separate an intermediate primal solution vector. Thus, if you do not want to support
 * such external plugins, you do not need to implement this callback method.
 *
 * Usually, the callback searches and produces cuts, that are added with a call to SCIPaddCut().
 * If the cut should be added to the global cut pool, it calls SCIPaddPoolCut().
 * In addition to LP rows, the callback may also produce domain reductions or add other constraints.
 *
 * Overall, the SEPAEXECSOL callback has the following options, which is indicated by the possible return values of
 * the 'result' variable (see type_sepa.h):
 *  - detecting that the node is infeasible in the variable's bounds and can be cut off (result SCIP_CUTOFF)
 *  - adding an additional constraint (result SCIP_CONSADDED)
 *  - reducing a variable's domain (result SCIP_REDUCEDDOM)
 *  - adding a cutting plane to the LP (result SCIP_SEPARATED)
 *  - stating that the separator searched, but did not find domain reductions, cutting planes, or cut constraints
 *    (result SCIP_DIDNOTFIND)
 *  - stating that the separator was skipped (result SCIP_DIDNOTRUN)
 *  - stating that the separator was skipped, but should be called again (result SCIP_DELAYED)
 *  - stating that a new separation round should be started without calling the remaining separator methods (result SCIP_NEWROUND)
 *
 *
 * @section SEPA_ADDITIONALCALLBACKS Additional Callback Methods of a Separator
 *
 * The additional callback methods do not need to be implemented in every case. However, some of them have to be
 * implemented for most applications, they can be used, for example, to initialize and free private data.
 * Additional callbacks can either be passed directly with SCIPincludeSepa() to SCIP or via specific
 * <b>setter functions</b> after a call of SCIPincludeSepaBasic(), see also @ref SEPA_INTERFACE.
 *
 * @subsection SEPAFREE
 *
 * If you are using separator data (see \ref SEPA_DATA and \ref SEPA_INTERFACE), you have to implement this method
 * in order to free the separator data. This can be done by the following procedure:
 * \code
 * static
 * SCIP_DECL_SEPAFREE(sepaFreeMyseparator)
 * {
 *    SCIP_SEPADATA* sepadata;
 *
 *    sepadata = SCIPsepaGetData(sepa);
 *    assert(sepadata != NULL);
 *
 *    SCIPfreeMemory(scip, &sepadata);
 *
 *    SCIPsepaSetData(sepa, NULL);
 *
 *    return SCIP_OKAY;
 * }
 * \endcode
 * If you have allocated memory for fields in your separator data, remember to free this memory
 * before freeing the separator data itself.
 * If you are using the C++ wrapper class, this method is not available.
 * Instead, just use the destructor of your class to free the member variables of your class.
 *
 * @subsection SEPACOPY
 *
 * The SEPACOPY callback is executed when a SCIP instance is copied, e.g. to
 * solve a sub-SCIP. By
 * defining this callback as
 * <code>NULL</code> the user disables the execution of the specified
 * separator for all copied SCIP instances. This may deteriorate the performance
 * of primal heuristics using sub-SCIPs.
 *
 * @subsection SEPAINIT
 *
 * The SEPAINIT callback is executed after the problem is transformed.
 * The separator may, e.g., use this call to initialize its separator data.
 * The difference between the original and the transformed problem is explained in
 * "What is this thing with the original and the transformed problem about?" on \ref FAQ.
 *
 * @subsection SEPAEXIT
 *
 * The SEPAEXIT callback is executed before the transformed problem is freed.
 * In this method, the separator should free all resources that have been allocated for the solving process in SEPAINIT.
 *
 * @subsection SEPAINITSOL
 *
 * The SEPAINITSOL callback is executed when the presolving is finished and the branch-and-bound process is about to
 * begin. The separator may use this call to initialize its branch-and-bound specific data.
 *
 * @subsection SEPAEXITSOL
 *
 * The SEPAEXITSOL callback is executed before the branch-and-bound process is freed. The separator should use this call
 * to clean up its branch-and-bound data, in particular to release all LP rows that it has created or captured.
 */

/*--+----1----+----2----+----3----+----4----+----5----+----6----+----7----+----8----+----9----+----0----+----1----+----2*/
/**@page PROP How to add propagators
 *
 * Propagators are used to tighten the domains of the variables. Like for cutting planes, there are two different types
 * of domain propagations. Constraint based (primal) domain propagation algorithms are part of the corresponding
 * constraint handlers, see \ref CONSPROP. In contrast, domain propagators usually provide dual propagations, i.e.,
 * propagations that can be applied using the objective function and the current best known primal solution. This
 * section deals with such propagators.
 *
 * A complete list of all propagators contained in this release can be found \ref PROPAGATORS "here".
 *
 * We now explain how users can add their own propagators.  Take the pseudo objective function propagator
 * (src/scip/prop_pseudoobj.c) as an example.  As all other default plugins, it is written in C. C++ users can easily
 * adapt the code by using the scip::ObjProp wrapper base class and implement the @c scip_...() virtual methods instead
 * of the @c SCIP_DECL_PROP... callback methods.
 *
 * Additional documentation for the callback methods of a propagator can be found in the file type_prop.h.
 *
 * Here is what you have to do to implement a propagator:
 * -# Copy the template files src/scip/prop_xyz.c and src/scip/prop_xyz.h into files named "prop_mypropagator.c"
 *    and "prop_mypropagator.h".
 *    \n
 *    Make sure to adjust your Makefile such that these files are compiled and linked to your project.
 * -# Use SCIPincludePropMypropagator() in order to include the propagator into your SCIP instance,
 *    e.g., in the main file of your project (see, e.g., src/cmain.c in the Binpacking example).
 * -# Open the new files with a text editor and replace all occurrences of "xyz" by "mypropagator".
 * -# Adjust the properties of the propagator (see \ref PROP_PROPERTIES).
 * -# Define the propagator data (see \ref PROP_DATA). This is optional.
 * -# Implement the interface methods (see \ref PROP_INTERFACE).
 * -# Implement the fundamental callback methods (see \ref PROP_FUNDAMENTALCALLBACKS).
 * -# Implement the additional callback methods (see \ref PROP_ADDITIONALCALLBACKS). This is optional.
 *
 * @section PROP_PROPERTIES Properties of a Propagator
 *
 * At the top of the new file "prop_mypropagator.c" you can find the propagator properties. These are given as compiler
 * defines. The presolving-related properties are optional,
 * they only have to be defined if the propagator supports presolving routines.
 * In the C++ wrapper class, you have to provide the propagator properties by calling the constructor of the
 * abstract base class scip::ObjProp from within your constructor.  The properties you have the following meaning:
 *
 * @subsection PROP_FUNDAMENTALPROPERTIES Fundamental properties of a propagator
 *
 * \par PROP_NAME: the name of the propagator.
 * This name is used in the interactive shell to address the propagator.  Additionally, if you are searching for a
 * propagator with SCIPfindProp(), this name is searched for.  Names have to be unique: no two propagators may have the
 * same name.
 *
 * \par PROP_DESC: the description of the propagator.
 * This string is printed as a description of the propagator in the interactive shell.
 *
 * \par PROP_PRIORITY: the priority of the propagator.
 * In each propagation round, the propagators and propagation methods of the constraint handlers are called in a
 * predefined order, which is given by the priorities of the propagators and the check priorities of the constraint
 * handlers.  First, the propagators with non-negative priority are called in order of decreasing priority.  Next, the
 * propagation methods of the different constraint handlers are called in order of decreasing check priority.  Finally,
 * the propagators with negative priority are called in order of decreasing priority.  \n The priority of the
 * propagators should be set according to the complexity of the propagation algorithm and the impact of the domain
 * propagations: propagators providing fast algorithms that usually have a high impact (i.e., tighten many bounds)
 * should have a high priority.
 *
 * \par PROP_FREQ: the default frequency for propagating domains.
 * The frequency defines the depth levels at which the propagation method \ref PROPEXEC is called.  For example, a
 * frequency of 7 means, that the propagation callback is executed for subproblems that are in depth 0, 7, 14, ... of
 * the branching tree. A frequency of 0 means that propagation is only applied in preprocessing and at the root node. A
 * frequency of -1 disables the propagator.
 * \n
 * The frequency can be adjusted by the user. This property of the propagator only defines the default value of the
 * frequency.\n
 * <b>Note:</b> If you want to have a more flexible control of when to execute the propagation algorithm, you have to
 * assign a frequency of 1 and implement a check at the beginning of your propagation algorithm whether you really want
 * to execute the domain propagation or not. If you do not want to execute it, set the result code to SCIP_DIDNOTRUN.
 *
 * \par PROP_DELAY: the default for whether the propagation method should be delayed, if other propagators or constraint handlers found domain reductions.
 * If the propagator's propagation method is marked to be delayed, it is only executed after no other propagator or
 * constraint handler found a domain reduction in the current iteration of the domain propagation loop.  If the
 * propagation method of the propagator is very expensive, you may want to mark it to be delayed until all cheap
 * propagation methods have been executed.
 *
 * \par PROP_TIMING: the timing mask of the propagator.
 * SCIP calls the domain propagation routines at different places in the node processing loop.
 * This property indicates at which places the propagator is called.
 * Possible values are defined in type_timing.h and can be concatenated, e.g., as in SCIP_PROPTIMING_ALWAYS.
 *
 * @subsection PROP_ADDITIONALPROPERTIES Optional propagator properties
 *
 * The following properties are optional and only need to be defined if the propagator supports
 * presolving, that is, if the \ref PROPPRESOL "presolving callback" is implemented.

 * \par PROP_PRESOLTIMING: the timing of the presolving method (FAST, MEDIUM, or EXHAUSTIVE).
 * Every presolving round starts with the FAST presolving methods. MEDIUM presolvers are only called, if FAST presolvers did not find
 * enough reductions in this round so far, and EXHAUSTIVE presolving steps are only performed if all presolvers called before
 * in this round were unsuccessful.
 * Presolving methods should be assigned a timing based on how expensive they are, e.g., presolvers that provide fast algorithms that
 * usually have a high impact (i.e., remove lots of variables or tighten bounds of many variables) should have a timing FAST.
 * If a presolving method implements different algorithms of different complexity, it may also get multiple timings and check the timing
 * internally in the \ref PROPPRESOL callback to decide which algorithms to run.
 *
 * \par PROP_PRESOL_PRIORITY: the priority of the presolving method.
 * This attribute is analogous to the PROP_PRIORITY flag, but deals with the preprocessing method of the presolver.
 *
 * \par PROP_PRESOL_MAXROUNDS: the default maximal number of presolving rounds the propagator participates in.
 * The preprocessing is executed in rounds.
 * If enough changes have been applied to the model, an additional preprocessing round is performed.
 * The MAXROUNDS parameter of a propagator denotes the maximal number of preprocessing rounds, the propagator
 * participates in.
 * A value of -1 means, that there is no limit on the number of rounds.
 * A value of 0 means, the preprocessing callback of the propagator is disabled.
 *
 * @section PROP_DATA Propagator Data
 *
 * Below the title "Data structures" you can find a struct called <code>struct SCIP_PropData</code>.  In this data
 * structure, you can store the data of your propagator. For example, you should store the adjustable parameters of the
 * propagator in this data structure.  If you are using C++, you can add propagator data as object variables to your
 * class as usual .
 * \n
 * Defining propagator data is optional. You can leave the struct empty.
 *
 *
 * @section PROP_INTERFACE Interface Methods
 *
 * At the bottom of "prop_mypropagator.c", you can find the interface method SCIPincludeSepaMypropagator(),
 * which also appears in "prop_mypropagator.h"
 * SCIPincludePropMypropagator() is called by the user, if (s)he wants to include the propagator,
 * i.e., if (s)he wants to use the propagator in his/her application.
 *
 * This method only has to be adjusted slightly.
 * It is responsible for notifying SCIP of the presence of the propagator. For this, you can either call SCIPincludeProp(),
 * or SCIPincludePropBasic() since SCIP version 3.0. In the latter variant, \ref PROP_ADDITIONALCALLBACKS "additional callbacks"
 * must be added via setter functions as, e.g., SCIPsetPropCopy(). We recommend this latter variant because
 * it is more stable towards future SCIP versions which might have more callbacks, whereas source code using the first
 * variant must be manually adjusted with every SCIP release containing new callbacks for separators in order to compile.
 *
 *
 * If you are using propagator data, you have to allocate the memory for the data at this point.  You can do this by
 * calling
 * \code
 * SCIP_CALL( SCIPallocMemory(scip, &propdata) );
 * \endcode
 * You also have to initialize the fields in <code>struct SCIP_PropData</code> afterwards.
 *
 * You may also add user parameters for your propagator, see the method SCIPincludePropPseudoobj() in
 * src/scip/prop_pseudoobj.c for an example.
 *
 *
 * @section PROP_FUNDAMENTALCALLBACKS Fundamental Callback Methods of a Propagator
 *
 * The fundamental callback methods of the plugins are the ones that have to be implemented in order to obtain
 * an operational algorithm.
 * They are passed together with the propagator itself to SCIP using SCIPincludeProp() or SCIPincludePropBasic(),
 * see @ref PROP_INTERFACE.
 *
 * Propagator plugins have one fundamental callback method, namely the \ref PROPEXEC method
 * method.  This method has to be implemented for every propagator; the other callback methods are optional.  In the
 * C++ wrapper class scip::ObjProp, the scip_exec() method (which corresponds to the \ref PROPEXEC
 * callback) is a virtual abstract member function. You have to
 * implement it in order to be able to construct an object of your propagator class.
 *
 * Additional documentation for the callback methods can be found in type_prop.h.
 *
 * @subsection PROPEXEC
 *
 * The PROPEXEC callback is called during presolving and during the subproblem processing. It should perform the actual
 * domain propagation, which means that it should tighten the variables' bounds.  The technique of domain propagation,
 * which is the main workhorse of constraint programming, is called "node preprocessing" in the Integer Programming
 * community.
 *
 * The PROPEXEC callback has the following options:
 *  - detecting that the node is infeasible in the variables' bounds and can be cut off (result SCIP_CUTOFF)
 *  - reducing (i.e, tightening) the domains of some variables (result SCIP_REDUCEDDOM)
 *  - stating that the propagator searched, but did not find domain reductions, cutting planes, or cut constraints
 *    (result SCIP_DIDNOTFIND)
 *  - stating that the propagator was skipped (result SCIP_DIDNOTRUN)
 *  - stating that the propagator was skipped, but should be called again (result SCIP_DELAYED)
 *
 *
 *
 * @section PROP_ADDITIONALCALLBACKS Additional Callback Methods of a Propagator
 *
 * The additional callback methods do not need to be implemented in every case. However, some of them have to be
 * implemented for most applications, they can be used, for example, to initialize and free private data.
 * Additional callbacks can either be passed directly with SCIPincludeProp() to SCIP or via specific
 * <b>setter functions</b> after a call of SCIPincludePropBasic(), see also @ref PROP_INTERFACE.
 *
 * @subsection PROPRESPROP
 *
 * If the propagator wants to support \ref CONF "conflict analysis", it has to supply the PROPRESPROP method.  It also should call
 * SCIPinferVarLbProp() or SCIPinferVarUbProp() in the domain propagation instead of SCIPchgVarLb() or SCIPchgVarUb() in
 * order to deduce bound changes on variables.  In the SCIPinferVarLbProp() and SCIPinferVarUbProp() calls, the
 * propagator provides a pointer to itself and an integer value "inferinfo" that can be arbitrarily chosen.
 *
 * The propagation conflict resolving method PROPRESPROP must then be implemented to provide the "reasons" for the bound
 * changes, i.e., the bounds of variables at the time of the propagation, which forced the propagator to set the
 * conflict variable's bound to its current value. It can use the "inferinfo" tag to identify its own propagation rule
 * and thus identify the "reason" bounds. The bounds that form the reason of the assignment must then be provided by
 * calls to SCIPaddConflictLb() and SCIPaddConflictUb() in the propagation conflict resolving method.
 *
 * See the description of the propagation conflict resolving method \ref CONSRESPROP of constraint handlers for
 * further details.
 *
 * Omitting the PROPRESPROP callback circumvents the implementation of the usually rather complex conflict resolving method.
 * Yet, it
 * will make the conflict analysis less effective. We suggest to first omit the conflict resolving method and check how
 * effective the propagation method is. If it produces a lot of propagations for your application, you definitely should
 * consider implementing the conflict resolving method.
 *
 *
 * @subsection PROPFREE
 *
 * If you are using propagator data, you have to implement this method in order to free the propagator data.
 * This can be done by the following procedure:
 * \code
 * static
 * SCIP_DECL_PROPFREE(propFreeMypropagator)
 * {
 *    SCIP_PROPDATA* propdata;
 *
 *    propdata = SCIPpropGetData(prop);
 *    assert(propdata != NULL);
 *
 *    SCIPfreeMemory(scip, &propdata);
 *
 *    SCIPpropSetData(prop, NULL);
 *
 *    return SCIP_OKAY;
 * }
 * \endcode
 * If you have allocated memory for fields in your propagator data, remember to free this memory
 * before freeing the propagator data itself.
 * If you are using the C++ wrapper class, this method is not available.
 * Instead, just use the destructor of your class to free the member variables of your class.
 *
 * @subsection PROPINIT
 *
 * The PROPINIT callback is executed after the problem is transformed.  The propagator may, e.g., use this call to
 * initialize its propagator data.
 *
 * @subsection PROPCOPY
 *
 * The PROPCOPY callback is executed when a SCIP instance is copied, e.g. to
 * solve a sub-SCIP. By
 * defining this callback as
 * <code>NULL</code> the user disables the execution of the specified
 * propagator for all copied SCIP instances. This may deteriorate the performance
 * of primal heuristics using sub-SCIPs.
 *
 * @subsection PROPEXIT
 *
 * The PROPEXIT callback is executed before the transformed problem is freed.
 * In this method, the propagator should free all resources that have been allocated for the solving process in PROPINIT.
 *
 * @subsection PROPINITPRE
 *
 * The PROPINITPRE callback is executed before the preprocessing is started, even if presolving is turned off.
 * The propagator may use this call to initialize its presolving data before the presolving process begins.
 *
 * @subsection PROPEXITPRE
 *
 * The PROPEXITPRE callback is executed after the preprocessing has been finished, even if presolving is turned off.
 * The propagator may use this call, e.g., to clean up its presolving data.
 * Besides clean up, no time consuming operations should be done.
 *
 * @subsection PROPINITSOL
 *
 * The PROPINITSOL callback is executed when the presolving is finished and the branch-and-bound process is about to
 * begin.
 * The propagator may use this call to initialize its branch-and-bound specific data.
 *
 * @subsection PROPEXITSOL
 *
 * The PROPEXITSOL callback is executed before the branch-and-bound process is freed.
 * The propagator should use this call to clean up its branch-and-bound data.
 *
 * @subsection PROPPRESOL
 *
 * Seaches for domain propagations, analogous to the \ref PROPEXEC callback.
 * However, this callback is called during preprocessing.
 *
 * To inform SCIP that the presolving method found a reduction the result pointer has to be set in a proper way.
 * The following options are possible:
 *
 *  - SCIP_UNBOUNDED  : at least one variable is not bounded by any constraint in objective direction
 *  - SCIP_CUTOFF     : at least one domain reduction that renders the problem infeasible has been found
 *  - SCIP_SUCCESS    : the presolver found a domain reduction
 *  - SCIP_DIDNOTFIND : the presolver searched, but did not find a presolving change
 *  - SCIP_DIDNOTRUN  : the presolver was skipped
 *  - SCIP_DELAYED    : the presolver was skipped, but should be called again
 *
 *
 * Please see also the @ref PROP_ADDITIONALPROPERTIES section to learn about the properties
 * PROP_PRESOLTIMING and PROP_PRESOL_MAXROUNDS, which influence the behaviour of SCIP
 * calling PROPPRESOL.
 *
 */

/*--+----1----+----2----+----3----+----4----+----5----+----6----+----7----+----8----+----9----+----0----+----1----+----2*/
/**@page BRANCH How to add branching rules
 *
 * Branching rules are used to split the problem at the current node into smaller subproblems. Branching rules can be called at three
 * different occasions, which is why they have three different execution methods (see \ref
 * BRANCHRULE_ADDITIONALCALLBACKS).  Branching is performed if:
 * - the LP solution of the current problem is fractional. In this case, the integrality constraint handler calls the
 *   \ref BRANCHEXECLP methods of the branching rules.
 * - the list of external branching candidates is not empty. This will only be the case if branching candidates were added
 *   by a user's \ref RELAX "relaxation handler" or \ref CONS "constraint handler" plugin, calling SCIPaddExternBranchCand().
 *   These branching candidates should be processed by the \ref BRANCHEXECEXT method.
 * - if an integral solution violates one or more constraints and this infeasibility could not be resolved in the callback methods
 *   \ref CONSENFOLP and \ref CONSENFOPS of the corresponding constraint handlers. In this case, the \ref BRANCHEXECPS method will be called. This is the
 *   standard case, if you use SCIP as a pure CP or SAT solver. If the LP or any other type of relaxation is used, then
 *   branching on pseudo solutions works as a last resort.
 *
 * The idea of branching rules is to take a global view on the problem. In contrast, branching paradigms which are
 * specific to one type of constraint are best implemented within the enforcement callbacks of your constraint handler.
 * See, e.g., the constraint specific branching rules provided by the constraint handlers for special ordered sets
 * (src/scip/cons_sos{1,2}.c)).
 * \n
 * All branching rules that come with the default distribution of SCIP create two subproblems by splitting a single
 * variable's domain.  It is, however, fully supported to implement much more general branching schemes, for example by
 * creating more than two subproblems, or by adding additional constraints to the subproblems instead of tightening the
 * domains of the variables.
 * \n
 * A complete list of all branching rules contained in this release can be found \ref BRANCHINGRULES "here".
 *
 * We now explain how users can add their own branching rules.  Take the most infeasible LP branching rule
 * (src/scip/branch_mostinf.c) as an example.  As all other default plugins, it is written in C. C++ users can easily
 * adapt the code by using the scip::ObjBranchrule wrapper base class and implement the scip_...() virtual methods instead of
 * the SCIP_DECL_BRANCH... callback methods.
 *
 * Additional documentation for the callback methods of a branching rule can be found in the file type_branch.h.
 *
 * Here is what you have to do to implement a branching rule:
 * -# Copy the template files src/scip/branch_xyz.c and src/scip/branch_xyz.h into files named
 *    "branch_mybranchingrule.c" and "branch_mybranchingrule.h".
 *    \n
 *    Make sure to adjust your Makefile such that these files are compiled and linked to your project.
 * -# Use SCIPincludeBranchruleMybranchingrule() in order to include the branching rule into your SCIP instance,
 *    e.g., in the main file of your project (see, e.g., src/cmain.c in the Binpacking example).
 * -# Open the new files with a text editor and replace all occurrences of "xyz" by "mybranchingrule".
 * -# Adjust the properties of the branching rule (see \ref BRANCHRULE_PROPERTIES).
 * -# Define the branching rule data (see \ref BRANCHRULE_DATA). This is optional.
 * -# Implement the interface methods (see \ref BRANCHRULE_INTERFACE).
 * -# Implement the fundamental callback methods (see \ref BRANCHRULE_FUNDAMENTALCALLBACKS).
 * -# Implement the additional callback methods (see \ref BRANCHRULE_ADDITIONALCALLBACKS). This is optional.
 *
 *
 * @section BRANCHRULE_PROPERTIES Properties of a Branching Rule
 *
 * At the top of the new file "branch_mybranchingrule.c" you can find the branching rule properties.
 * These are given as compiler defines.
 * In the C++ wrapper class, you have to provide the branching rule properties by calling the constructor
 * of the abstract base class scip::ObjBranchrule from within your constructor.
 * The properties you have to set have the following meaning:
 *
 * \par BRANCHRULE_NAME: the name of the branching rule.
 * This name is used in the interactive shell to address the branching rule.
 * Additionally, if you are searching for a branching rule with SCIPfindBranchrule(), this name is looked up.
 * Names have to be unique: no two branching rules may have the same name.
 *
 * \par BRANCHRULE_DESC: the description of the branching rule.
 * This string is printed as a description of the branching rule in the interactive shell.
 *
 * \par BRANCHRULE_PRIORITY: the default value for the priority of the branching rule.
 * In the subproblem processing, the branching rules are called in decreasing order of their priority until
 * one succeeded to branch. Since most branching rules are able to generate a branching in all situations,
 * only the rule of highest priority is used. In combination with the BRANCHRULE_MAXDEPTH and
 * BRANCHRULE_MAXBOUNDDIST settings, however, interesting strategies can be easily employed. For example,
 * the user can set the priority of the "full strong branching" strategy to the highest value and assign the
 * second highest value to the "reliable pseudo cost" rule. If (s)he also sets the maximal depth for the
 * "full strong branching" to 5, in the top 5 depth levels of the search tree the "full strong branching" is
 * applied, while in the deeper levels "reliable pseudo cost branching" is used.
 * \n
 * Note that the BRANCHRULE_PRIORITY property only specifies the default value of the priority. The user can
 * change this value arbitrarily.
 *
 * \par BRANCHRULE_MAXDEPTH: the default value for the maximal depth level of the branching rule.
 * This parameter denotes the maximal depth level in the branch-and-bound tree up to which the branching method of the
 * branching rule will be applied. Use -1 for no limit.
 * \n
 * Note that this property only specifies the default value. The user can change this value arbitrarily.
 *
 * \par BRANCHRULE_MAXBOUNDDIST: the default value for the maximal relative distance from current node's dual bound to primal bound compared to best node's dual bound for applying branching.
 * At the current branch-and-bound node, the relative distance from its dual bound (local dual bound)
 * to the primal bound compared to the best node's dual bound (global dual bound) is considered. The branching method of
 * the branching rule will only be applied at the node if this relative distance does not exceed BRANCHRULE_MAXBOUNDDIST.
 * \n
 * For example, if the global dual bound is 50 and the primal bound is 60, BRANCHRULE_MAXBOUNDDIST = 0.25 means that
 * branching is only applied if the current node's dual bound is in the first quarter of the interval [50,60], i.e., if it
 * is less than or equal to 52.5. In particular, the values 0.0 and 1.0 mean that the branching rule is applied at the
 * current best node only or at all nodes, respectively.
 * \n
 * Note that the BRANCHRULE_MAXBOUNDDIST property only specifies the default value of the maximal bound distance.
 * The user can change this value arbitrarily.
 *
 *
 * @section BRANCHRULE_DATA Branching Rule Data
 *
 * Below the header "Data structures" you can find a struct which is called "struct SCIP_BranchruleData".
 * In this data structure, you can store the data of your branching rule. For example, you should store the adjustable
 * parameters of the branching rule in this data structure.
 * If you are using C++, you can add branching rule data as usual as object variables to your class.
 * \n
 * Defining branching rule data is optional. You can leave the struct empty.
 *
 *
 * @section BRANCHRULE_INTERFACE Interface Methods
 *
 * At the bottom of "branch_mybranchingrule.c", you can find the interface method SCIPincludeBranchruleMybranchingrule(),
 * which also appears in "branch_mybranchingrule.h"
 * SCIPincludeBranchruleMybranchingrule() is called by the user, if (s)he wants to include the branching rule,
 * i.e., if (s)he wants to use the branching rule in his/her application.
 *
 * This method only has to be adjusted slightly.
 * It is responsible for notifying SCIP of the presence of the branching rule. For this, you can either call
 * SCIPincludeBranchrule(),
 * or SCIPincludeBranchruleBasic() since SCIP version 3.0. In the latter variant, \ref BRANCHRULE_ADDITIONALCALLBACKS "additional callbacks"
 * must be added via setter functions as, e.g., SCIPsetBranchruleCopy(). We recommend this latter variant because
 * it is more stable towards future SCIP versions which might have more callbacks, whereas source code using the first
 * variant must be manually adjusted with every SCIP release containing new callbacks for branchrule in order to compile.
 *
 *
 * If you are using branching rule data, you have to allocate the memory for the data at this point.
 * You can do this by calling:
 * \code
 * SCIP_CALL( SCIPallocMemory(scip, &branchruledata) );
 * \endcode
 * You also have to initialize the fields in struct SCIP_BranchruleData afterwards.
 *
 * You may also add user parameters for your branching rule, see the method SCIPincludeBranchruleRelpscost() in
 * src/scip/branch_relpscost.c for an example.
 *
 *
 * @section BRANCHRULE_FUNDAMENTALCALLBACKS Fundamental Callback Methods of a Branching Rule
 *
 * Branching rules do not have any fundamental callback methods, i.e., all callback methods are optional.
 * In most cases, however, you want to implement the \ref BRANCHEXECLP method and sometimes the \ref BRANCHEXECPS method.
 *
 *
 * @section BRANCHRULE_ADDITIONALCALLBACKS Additional Callback Methods of a Branching Rule
 *
 * The additional callback methods do not need to be implemented in every case. However, some of them have to be
 * implemented for most applications, they can be used, for example, to initialize and free private data.
 * Additional callbacks can either be passed directly with SCIPincludeBranchrule() to SCIP or via specific
 * <b>setter functions</b> after a call of SCIPincludeBranchruleBasic(), see also @ref BRANCHRULE_INTERFACE.
 *
 * The most important callback methods are the \ref BRANCHEXECLP, \ref BRANCHEXECEXT,
 * and \ref BRANCHEXECPS methods, which perform the actual task of generating a branching.
 *
 * Additional documentation for the callback methods can be found in type_branch.h.
 *
 * @subsection BRANCHEXECLP
 *
 * The BRANCHEXECLP callback is executed during node processing if a fractional LP solution is available. It should
 * split the current problem into smaller subproblems. Usually, the branching is done in a way such that the current
 * fractional LP solution is no longer feasible in the relaxation of the subproblems.  It is, however, possible to
 * create a child node for which the fractional LP solution is still feasible in the relaxation, for example, by
 * branching on a variable with integral LP value.  In every case, you have to make sure that each subproblem is a
 * proper restriction of the current problem.  Otherwise, you risk to produce an infinite path in the search tree.
 *
 * The user gains access to the branching candidates, i.e., to the fractional variables, and their LP solution values by
 * calling the method SCIPgetLPBranchCands(). Furthermore, SCIP provides two methods for performing the actual
 * branching, namely SCIPbranchVar() and SCIPcreateChild().
 *
 * Given an integral variable \f$x\f$ with fractional LP solution value \f$x^*\f$, the method SCIPbranchVar() creates
 * two child nodes; one contains the bound \f$x \le \lfloor x^* \rfloor\f$ and the other one contains the bound \f$x \ge
 * \lceil x^* \rceil\f$, see the BRANCHEXECLP callback in src/scip/branch_mostinf.c for an example. In addition, if a
 * proven lower objective bound of a created child node is known, like after strong branching has been applied, the user
 * may call the method SCIPupdateNodeLowerbound() in order to update the child node's lower bound.
 *
 * Please also see the \ref BRANCHEXEC "further information for the three execution methods".
 *
 * @subsection BRANCHEXECEXT
 *
 * The BRANCHEXECEXT callback is executed during node processing if no LP solution is available and the list of
 * external branching candidates is not empty. It should split the current problem into smaller subproblems. If you
 * do not use relaxation handlers or constraints handlers that provide external branching candidates, you do not need to
 * implement this callback.
 *
 * In contrast to the LP branching candidates and the pseudo branching candidates, the list of external branching
 * candidates will not be generated automatically. The user has to add all variables to the list by calling
 * SCIPaddExternBranchCand() for each of them. Usually, this will happen in the execution method of a relaxation handler or in the
 * enforcement methods of a constraint handler.
 *
 * The user gains access to these branching candidates by calling the method SCIPgetExternBranchCands(). Furthermore,
 * SCIP provides two methods for performing the actual branching with a given solution value, namely SCIPbranchVarVal()
 * and SCIPcreateChild(). SCIPbranchVarVal() allows users to specify the branching point for a variable in contrast to
 * SCIPbranchVar(), which will always use the current LP or pseudo solution.
 *
 * This paragraph contains additional information regarding how the method SCIPbranchVarVal() works. For external branching candidates,
 * there are three principle possibilities:
 * - Given a continuous variable \f$x\f$ with solution value \f$x^*\f$, the method SCIPbranchVarVal() creates
 *   two child nodes; one contains the bound \f$x \le x^* \f$ and the other one contains the bound \f$x \ge x^* \f$.
 * - Given an integer variable \f$x\f$ with fractional solution value \f$x^*\f$, the method
 *   SCIPbranchVarVal() creates two child nodes; one contains the bound \f$x \le \lfloor x^* \rfloor\f$ and the other
 *   one contains the bound \f$x \ge \lceil x^* \rceil\f$.
 * - Given an integer variable \f$x\f$ with integral solution value \f$x^*\f$, the method SCIPbranchVarVal()
 *   creates three child nodes; one contains the bound \f$x \le x^* -1\f$, one contains the bound \f$x \ge x^* +1\f$,
 *   one contains the fixing \f$x = x^*\f$.
 *
 * See the BRANCHEXECEXT callback in src/scip/branch_random.c for an example. In addition, if a proven lower bound of a
 * created child node is known the user may call the method SCIPupdateNodeLowerbound() in order to update the child
 * node's lower bound.
 *
 * Please also see the \ref BRANCHEXEC "further information for the three execution methods".
 *
 * @subsection BRANCHEXECPS
 *
 * The BRANCHEXECPS callback is executed during node processing if no LP solution is available and at least one of the
 * integer variables is not yet fixed. It should split the current problem into smaller subproblems. PS stands for
 * pseudo solution which is the vector of all variables set to their locally best (w.r.t. the objective function)
 * bounds.
 *
 * The user gains access to the branching candidates, i.e., to the non-fixed integer variables, by calling the method
 * SCIPgetPseudoBranchCands(). Furthermore, SCIP provides two methods for performing the actual branching, namely
 * SCIPbranchVar() and SCIPcreateChild().
 *
 * Given an integer variable \f$x\f$ with bounds \f$[l,u]\f$ and not having solved the LP, the method SCIPbranchVar()
 * creates two child nodes:
 * - If both bounds are finite, then the two children will contain the domain reductions \f$x \le x^*\f$, and \f$x \ge
 *   x^*+1\f$ with \f$x^* = \lfloor \frac{l + u}{2}\rfloor\f$. The current pseudo solution will remain feasible in one
 *   of the branches, but the hope is that halving the domain's size leads to good propagations.
 * - If only one of the bounds is finite, the variable will be fixed to that bound in one of the child nodes. In the
 *   other child node, the bound will be shifted by one.
 * - If both bounds are infinite, three children will be created: \f$x \le 1\f$, \f$x \ge 1\f$, and \f$x = 0\f$.

 *
 * See the BRANCHEXECPS callback in src/scip/branch_random.c for an example. In addition, if a proven lower bound of a
 * created child node is known, the user may call the method SCIPupdateNodeLowerbound() in order to update the child
 * node's lower bound.
 *
 * Please also see the \ref BRANCHEXEC "further information for the three execution methods".
 *
 * @subsection BRANCHEXEC Further information for the three execution methods
 *
 * In order to apply more general branching schemes, one should use the method SCIPcreateChild().
 * After having created a child node, the additional restrictions of the child node have to be added with calls to
 * SCIPaddConsNode(), SCIPchgVarLbNode(), or SCIPchgVarUbNode().
 * \n
 * In the method SCIPcreateChild(), the branching rule has to assign two values to the new nodes: a node selection
 * priority for each node and an estimate for the objective value of the best feasible solution contained in the subtree
 * after applying the branching. If the method SCIPbranchVar() is used, these values are automatically assigned. For
 * variable based branching schemes, one might use the methods SCIPcalcNodeselPriority() and the method
 * SCIPcalcChildEstimate().
 *
 * In some cases, the branching rule can tighten the current subproblem instead of producing a branching. For example,
 * strong branching might have proven that rounding up a variable would lead to an infeasible LP relaxation and thus,
 * the variable must be rounded down. Therefore, the BRANCHEXECLP, BRANCHEXECPS and BRANCHEXECREL callbacks may also
 * produce domain reductions or add additional constraints to the current subproblem.
 *
 * The execution callbacks have the following options:
 *  - detecting that the node is infeasible and can be cut off (result SCIP_CUTOFF)
 *  - adding an additional constraint (e.g. a conflict constraint) (result SCIP_CONSADDED; note that this action
 *    must not be performed if the input "allowaddcons" is FALSE)
 *  - reducing the domain of a variable such that the current LP solution becomes infeasible (result SCIP_REDUCEDDOM)
 *  - applying a branching (result SCIP_BRANCHED)
 *  - stating that the branching rule was skipped (result SCIP_DIDNOTRUN).
 *
 * Only the BRANCHEXECLP callback has the possibility to add a cutting plane to the LP (result SCIP_SEPARATED).
 *
 * @subsection BRANCHFREE
 *
 * If you are using branching rule data, you have to implement this method in order to free the branching rule data.
 * This can be done by the following procedure:
 * \code
 * static
 * SCIP_DECL_BRANCHFREE(branchFreeMybranchingrule)
 * {
 *    SCIP_BRANCHRULEDATA* branchruledata;
 *
 *    branchruledata = SCIPbranchruleGetData(branchrule);
 *    assert(branchruledata != NULL);
 *
 *    SCIPfreeMemory(scip, &branchruledata);
 *
 *    SCIPbranchruleSetData(branchrule, NULL);
 *
 *    return SCIP_OKAY;
 * }
 * \endcode
 * If you have allocated memory for fields in your branching rule data, remember to free this memory
 * before freeing the branching rule data itself.
 * If you are using the C++ wrapper class, this method is not available.
 * Instead, just use the destructor of your class to free the member variables of your class.
 *
 * @subsection BRANCHINIT
 *
 * The BRANCHINIT callback is executed after the problem is transformed.
 * The branching rule may, e.g., use this call to initialize its branching rule data.
 *
 * @subsection BRANCHCOPY
 *
 * The BRANCHCOPY callback is executed when a SCIP instance is copied, e.g. to
 * solve a sub-SCIP. By
 * defining this callback as
 * <code>NULL</code> the user disables the execution of the specified
 * branching rule for all copied SCIP instances. This may deteriorate the performance
 * of primal heuristics using sub-SCIPs.
 *
 * @subsection BRANCHEXIT
 *
 * The BRANCHEXIT callback is executed before the transformed problem is freed.
 * In this method, the branching rule should free all resources that have been allocated for the solving process in
 * BRANCHINIT.
 *
 * @subsection BRANCHINITSOL
 *
 * The BRANCHINITSOL callback is executed when the presolving is finished and the branch-and-bound process is about to
 * begin.
 * The branching rule may use this call to initialize its branch-and-bound specific data.
 *
 * @subsection BRANCHEXITSOL
 *
 * The BRANCHEXITSOL callback is executed before the branch-and-bound process is freed.
 * The branching rule should use this call to clean up its branch-and-bound data.
 */

/*--+----1----+----2----+----3----+----4----+----5----+----6----+----7----+----8----+----9----+----0----+----1----+----2*/
/**@page NODESEL How to add node selectors
 *
 * Node selectors are used to decide which of the leaves in the current branching tree is selected as next subproblem
 * to be processed. The ordering relation of the tree's leaves for storing them in the leaf priority queue is also
 * defined by the node selectors.
 * \n
 * A complete list of all node selectors contained in this release can be found \ref NODESELECTORS "here".
 *
 * We now explain how users can add their own node selectors.
 * Take the node selector for depth first search (src/scip/nodesel_dfs.c) as an example.
 * As all other default plugins, it is written in C. C++ users can easily adapt the code by using the scip::ObjNodesel wrapper
 * base class and implement the scip_...() virtual methods instead of the SCIP_DECL_NODESEL... callback methods.
 *
 * Additional documentation for the callback methods of a node selector can be found in the file type_nodesel.h.
 *
 * Here is what you have to do to implement a node selector:
 * -# Copy the template files src/scip/nodesel_xyz.c and src/scip/nodesel_xyz.h into files named "nodesel_mynodeselector.c"
 *    and "nodesel_mynodeselector.h".
 *    \n
 *    Make sure to adjust your Makefile such that these files are compiled and linked to your project.
 * -# Use SCIPincludeNodeselMynodeselector() in oder to include the node selector into your SCIP instance,
 *    e.g., in the main file of your project (see, e.g., src/cmain.c in the Binpacking example).
 * -# Open the new files with a text editor and replace all occurrences of "xyz" by "mynodeselector".
 * -# Adjust the properties of the node selector (see \ref NODESEL_PROPERTIES).
 * -# Define the node selector data (see \ref NODESEL_DATA). This is optional.
 * -# Implement the interface methods (see \ref NODESEL_INTERFACE).
 * -# Implement the fundamental callback methods (see \ref NODESEL_FUNDAMENTALCALLBACKS).
 * -# Implement the additional callback methods (see \ref NODESEL_ADDITIONALCALLBACKS). This is optional.
 *
 *
 * @section NODESEL_PROPERTIES Properties of a Node Selector
 *
 * At the top of the new file "nodesel_mynodeselector.c" you can find the node selector properties.
 * These are given as compiler defines.
 * In the C++ wrapper class, you have to provide the node selector properties by calling the constructor
 * of the abstract base class scip::ObjNodesel from within your constructor.
 * The properties you have to set have the following meaning:
 *
 * \par NODESEL_NAME: the name of the node selector.
 * This name is used in the interactive shell to address the node selector.
 * Additionally, if you are searching for a node selector with SCIPfindNodesel(), this name is looked up.
 * Names have to be unique: no two node selectors may have the same name.
 *
 * \par NODESEL_DESC: the description of the node selector.
 * This string is printed as a description of the node selector in the interactive shell.
 *
 * \par NODESEL_STDPRIORITY: the default priority of the node selector in the standard mode.
 * The first step of each iteration of the main solving loop is the selection of the next subproblem to be processed.
 * The node selector of highest priority (the active node selector) is called to do this selection.
 * In particular, if you implemented your own node selector plugin which you want to be applied, you should choose a priority
 * which is greater then all priorities of the SCIP default node selectors.
 * Note that SCIP has two different operation modes: the standard mode and the memory saving mode. If the memory
 * limit - given as a parameter by the user - is almost reached, SCIP switches from the standard mode to the memory saving
 * mode in which different priorities for the node selectors are applied. NODESEL_STDPRIORITY is the priority of the
 * node selector used in the standard mode.
 * \n
 * Note that this property only defines the default value of the priority. The user may change this value arbitrarily by
 * adjusting the corresponding parameter setting.
 *
 * \par NODESEL_MEMSAVEPRIORITY: the default priority of the node selector in the memory saving mode.
 * The priority NODESEL_MEMSAVEPRIORITY of the node selector has the same meaning as the priority NODESEL_STDPRIORITY, but
 * is used in the memory saving mode.
 * Usually, you want the best performing node selector, for example best estimate search, to have maximal
 * standard priority, while you want a node selector which tends to keep the growth of the search tree limited, for example
 * depth first search, to have maximal memory saving priority.
 * \n
 * Note that this property only defines the default value of the priority. The user may change this value arbitrarily by
 * adjusting the corresponding parameter setting.
 *
 *
 * @section NODESEL_DATA Node Selector Data
 *
 * Below the header "Data structures" you can find a struct which is called "struct SCIP_NodeselData".
 * In this data structure, you can store the data of your node selector. For example, you should store the adjustable
 * parameters of the node selector in this data structure.
 * If you are using C++, you can add node selector data as usual as object variables to your class.
 * \n
 * Defining node selector data is optional. You can leave the struct empty.
 *
 *
 * @section NODESEL_INTERFACE Interface Methods
 *
 * At the bottom of "nodesel_mynodeselector.c", you can find the interface method SCIPincludeNodeselMynodeselector(),
 * which also appears in "nodesel_mynodeselector.h"
 * SCIPincludeNodeselMynodeselector() is called by the user, if (s)he wants to include the node selector,
 * i.e., if (s)he wants to use the node selector in his/her application.
 *
 * This method only has to be adjusted slightly.
 * It is responsible for notifying SCIP of the presence of the node selector. For this, you can either call
 * SCIPincludeNodesel(),
 * or SCIPincludeNodeselBasic() since SCIP version 3.0. In the latter variant, \ref NODESEL_ADDITIONALCALLBACKS "additional callbacks"
 * must be added via setter functions as, e.g., SCIPsetNodeselCopy(). We recommend this latter variant because
 * it is more stable towards future SCIP versions which might have more callbacks, whereas source code using the first
 * variant must be manually adjusted with every SCIP release containing new callbacks for node selectors in order to compile.
 *
 *
 * If you are using node selector data, you have to allocate the memory for the data at this point.
 * You can do this by calling:
 * \code
 * SCIP_CALL( SCIPallocMemory(scip, &nodeseldata) );
 * \endcode
 * You also have to initialize the fields in struct SCIP_NodeselData afterwards.
 *
 * You may also add user parameters for your node selector, see the method SCIPincludeNodeselRestartdfs() in
 * src/scip/nodesel_restartdfs.c for an example.
 *
 *
 * @section NODESEL_FUNDAMENTALCALLBACKS Fundamental Callback Methods of a Node Selector
 *
 * The fundamental callback methods of the plugins are the ones that have to be implemented in order to obtain
 * an operational algorithm.
 * They are passed together with the node selector itself to SCIP using SCIPincludeNodesel() or SCIPincludeNodeselBasic(),
 * see @ref NODESEL_INTERFACE.
 *
 * Node selector plugins have two fundamental callback methods, namely the NODESELSELECT method and the NODESELCOMP method.
 * These methods have to be implemented for every node selector; the other callback methods are optional.
 * They implement the two requirements every node selector has to fulfill: Selecting a node from the queue to be processed
 * next and, given two nodes, deciding which of both is favored by the node selector's selection rule. The first
 * task is implemented in the NODESELSELECT callback, the second one in the NODESELCOMP callback.
 * In the C++ wrapper class scip::ObjNodesel, the scip_select() method and the scip_comp() method (which correspond to the
 * NODESELSELECT callback and the NODESELCOMP callback, respectively) are virtual abstract member functions.
 * You have to implement them in order to be able to construct an object of your node selector class.
 *
 * Additional documentation for the callback methods can be found in type_nodesel.h.
 *
 * @subsection NODESELSELECT
 *
 * The NODESELSELECT callback is the first method called in each iteration in the main solving loop. It should decide
 * which of the leaves in the current branching tree is selected as the next subproblem to be processed.
 * It can arbitrarily decide between all leaves stored in the tree, but for performance reasons,
 * the current node's children and siblings are often treated different from the remaining leaves.
 * This is mainly due to the warm start capabilities of the simplex algorithm and the expectation that the bases of
 * neighboring vertices in the branching tree very similar.
 * The node selector's choice of the next node to process can
 * have a large impact on the solver's performance, because it influences the finding of feasible solutions and the
 * development of the global dual bound.
 *
 * Besides the ranking of the node selector, every node gets assigned a node selection priority by the branching rule
 * that created the node. See the \ref BRANCHEXECLP and \ref BRANCHEXECPS callbacks of the branching rules for details.
 * For example, the node where the branching went in the same way as the deviation from the branching variable's
 * root solution could be assigned a higher priority than the node where the branching went in the opposite direction.
 *
 * The following methods provide access to the various types of leaf nodes:
 * - SCIPgetPrioChild() returns the child of the current node with the largest node selection priority, as assigned by the
 *   branching rule.
 *   If no child is available (for example, because the current node was pruned), a NULL pointer is returned.
 * - SCIPgetBestChild() returns the best child of the current node with respect to the node selector's ordering relation as
 *   defined by the \ref NODESELCOMP callback. If no child is available, a NULL pointer is returned.
 * - SCIPgetPrioSibling() returns the sibling of the current node with the largest node selection priority.
 *   If no sibling is available (for example, because all siblings of the current node have already been processed), a NULL
 *   pointer is returned.
 *   Note that in binary branching every node has at most one sibling, but since SCIP supports arbitrary branching rules,
 *   this might not always be the case.
 * - SCIPgetBestSibling() returns the best sibling of the current node with respect to the node selector's ordering relation
 *   as defined by the \ref NODESELCOMP callback. If no sibling is available, a NULL pointer is returned.
 * - SCIPgetBestNode() returns the best leaf from the tree (children, siblings, or other leaves) with respect to the node
 *   selector's ordering relation as defined by the \ref NODESELCOMP callback. If no open leaf exists, a NULL pointer is
 *   returned. In this case, the optimization is finished, and the node selector should return a NULL pointer as 'selnode'.
 * - SCIPgetBestboundNode() returns a leaf from the tree (children, siblings, or other leaves) with the smallest lower (dual)
 *   objective bound. If the queue is empty, a NULL pointer is returned. In this case, the optimization is finished, and the
 *   node selector should return a NULL pointer as 'selnode'.
 *
 *
 * @subsection NODESELCOMP
 *
 * The NODESELCOMP callback is called to compare two leaves of the current branching tree (say node 1 and node 2)
 * regarding their ordering relation.
 *
 * The NODESELCOMP should return the following values:
 *  - value < 0, if node 1 comes before (is better than) node 2
 *  - value = 0, if both nodes are equally good
 *  - value > 0, if node 1 comes after (is worse than) node 2.
 *
 * @section NODESEL_ADDITIONALCALLBACKS Additional Callback Methods of a Node Selector
 *
 * The additional callback methods do not need to be implemented in every case. However, some of them have to be
 * implemented for most applications, they can be used, for example, to initialize and free private data.
 * Additional callbacks can either be passed directly with SCIPincludeNodesel() to SCIP or via specific
 * <b>setter functions</b> after a call of SCIPincludeNodeselBasic(), see also @ref NODESEL_INTERFACE.
 *
 * @subsection NODESELFREE
 *
 * If you are using node selector data, you have to implement this method in order to free the node selector data.
 * This can be done by the following procedure:
 * \code
 * static
 * SCIP_DECL_NODESELFREE(nodeselFreeMynodeselector)
 * {
 *    SCIP_NODESELDATA* nodeseldata;
 *
 *    nodeseldata = SCIPnodeselGetData(nodesel);
 *    assert(nodeseldata != NULL);
 *
 *    SCIPfreeMemory(scip, &nodeseldata);
 *
 *    SCIPnodeselSetData(nodesel, NULL);
 *
 *    return SCIP_OKAY;
 * }
 * \endcode
 * If you have allocated memory for fields in your node selector data, remember to free this memory
 * before freeing the node selector data itself.
 * If you are using the C++ wrapper class, this method is not available.
 * Instead, just use the destructor of your class to free the member variables of your class.
 *
 * @subsection NODESELINIT
 *
 * The NODESELINIT callback is executed after the problem is transformed.
 * The node selector may, e.g., use this call to initialize its node selector data.
 *
 * @subsection NODESELCOPY
 *
 * The NODESELCOPY callback is executed when a SCIP instance is copied, e.g. to
 * solve a sub-SCIP. By
 * defining this callback as
 * <code>NULL</code> the user disables the execution of the specified
 * node selector for all copied SCIP instances. This may deteriorate the performance
 * of primal heuristics using sub-SCIPs.
 *
 * @subsection NODESELEXIT
 *
 * The NODESELEXIT callback is executed before the transformed problem is freed.
 * In this method, the node selector should free all resources that have been allocated for the solving process
 * in NODESELINIT.
 *
 * @subsection NODESELINITSOL
 *
 * The NODESELINITSOL callback is executed when the presolving is finished and the branch-and-bound process is about to
 * begin.
 * The node selector may use this call to initialize its branch-and-bound specific data.
 *
 * @subsection NODESELEXITSOL
 *
 * The NODESELEXITSOL callback is executed before the branch-and-bound process is freed.
 * The node selector should use this call to clean up its branch-and-bound data.
 */


/*--+----1----+----2----+----3----+----4----+----5----+----6----+----7----+----8----+----9----+----0----+----1----+----2*/
/**@page HEUR How to add primal heuristics
 *
 * Feasible solutions can be found in two different ways during the traversal of the branch-and-bound tree. On one
 * hand, the solution of a node's relaxation may be feasible with respect to the constraints (including the integrality).
 * On the other hand, feasible solutions can be discovered by primal heuristics.
 * \n
 * A complete list of all primal heuristics contained in this release can be found \ref PRIMALHEURISTICS "here".
 * \n
 * Diving heuristics are primal heuristics that explore an auxiliary search tree in a depth-first manner. Since SCIP
 * version 3.2, it is easy to integrate further diving heuristics by using a special controller for the scoring,
 * see \ref DIVINGHEUR "here" for information on how to implement a diving heuristic.
 * \n
 * We now explain how users can add their own primal heuristics.
 * Take the simple and fast LP rounding heuristic (src/scip/heur_simplerounding.c) as an example.
 * The idea of simple rounding is to iterate over all fractional variables of an LP solution and round them down,
 * if the variables appears only with nonnegative coefficients in the system Ax <= b and round them up if
 * the variables appears only with nonpositive coefficients.
 * If one of both conditions applies for each of the fractional variables, this will give a feasible solution.
 * As all other default plugins, it is written in C. C++ users can easily adapt the code by using the scip::ObjHeur wrapper
 * base class and implement the scip_...() virtual methods instead of the SCIP_DECL_HEUR... callback methods.
 *
 * Additional documentation for the callback methods of a primal heuristic can be found in the file type_heur.h.
 *
 * Here is what you have to do to implement a primal heuristic:
 * -# Copy the template files src/scip/heur_xyz.c and src/scip/heur_xyz.h into files named "heur_myheuristic.c"
 *    and "heur_myheuristic.h".
 *    \n
 *    Make sure to adjust your Makefile such that these files are compiled and linked to your project.
 * -# Use SCIPincludeHeurMyheuristic() in order to include the heuristic into your SCIP instance,
 *    e.g., in the main file of your project (see, e.g., src/cmain.c in the Binpacking example).
 * -# Open the new files with a text editor and replace all occurrences of "xyz" by "myheuristic".
 * -# Adjust the properties of the primal heuristic (see \ref HEUR_PROPERTIES).
 * -# Define the primal heuristic data (see \ref HEUR_DATA). This is optional.
 * -# Implement the interface methods (see \ref HEUR_INTERFACE).
 * -# Implement the fundamental callback methods (see \ref HEUR_FUNDAMENTALCALLBACKS).
 * -# Implement the additional callback methods (see \ref HEUR_ADDITIONALCALLBACKS). This is optional.
 *
 *
 * @section HEUR_PROPERTIES Properties of a Primal Heuristic
 *
 * At the top of the new file "heur_myheuristic.c" you can find the primal heuristic properties.
 * These are given as compiler defines.
 * In the C++ wrapper class, you have to provide the primal heuristic properties by calling the constructor
 * of the abstract base class scip::ObjHeur from within your constructor.
 * Of course, all of them are of relevant, but the most important ones for controlling the performance
 * are usually HEUR_FREQ and HEUR_TIMING.
 * The properties you have to set have the following meaning:
 *
 * \par HEUR_NAME: the name of the primal heuristic.
 * This name is used in the interactive shell to address the primal heuristic.
 * Additionally, if you are searching for a primal heuristic with SCIPfindHeur(), this name is looked up.
 * Names have to be unique: no two primal heuristics may have the same name.
 *
 * \par HEUR_DESC: the description of the primal heuristic.
 * This string is printed as a description of the primal heuristic in the interactive shell when you call "display heuristics".
 *
 * \par HEUR_DISPCHAR: the display character of the primal heuristic.
 * In the interactive shell, this character is printed in the first column of a status information row, if the primal
 * heuristic found the feasible solution belonging to the primal bound. Note that a star '*' stands for an integral
 * LP-relaxation.
 * In order to avoid confusion, display characters should be unique: no two primal heuristics should have the same display character.
 * You can get a list of all primal heuristics along with their display characters by entering "display heuristics" in the
 * SCIP interactive shell.
 *
 * \par HEUR_PRIORITY: the priority of the primal heuristic.
 * At each of the different entry points of the primal heuristics during the solving process (see HEUR_TIMING), they are
 * called in decreasing order of their priority.
 * \n
 * The priority of a primal heuristic should be set according to the complexity of the heuristic and the likelihood to find
 * feasible solutions: primal heuristics that provide fast algorithms that often succeed in finding a feasible solution should have
 * a high priority (like simple rounding). In addition, the interaction between different types of primal heuristics should be taken into account.
 * For example, improvement heuristics, which try to generate improved solutions by inspecting one or more of the feasible
 * solutions that have already been found, should have a low priority (like Crossover which by default needs at least 3 feasible solutions).
 *
 * \par HEUR_FREQ: the default frequency for executing the primal heuristic.
 * The frequency together with the frequency offset (see HEUR_FREQOFS) defines the depth levels at which the execution
 * method of the primal heuristic \ref HEUREXEC is called. For example, a frequency of 7 together with a frequency offset
 * of 5 means, that the \ref HEUREXEC callback is executed for subproblems that are in depth 5, 12, 19, ... of the branching tree. A
 * frequency of 0 together with a frequency offset of 3 means, that the execution method is only called at those nodes that are in
 * depth level 3 (i.e., at most for \f$2^3 = 8\f$ nodes if binary branching is applied).
 * Typical cases are: A frequency of 0 and an offset of 0 which means that
 * the heuristic is only called at the root node and a frequency of -1 which disables the heuristic.
 * \n
 * The frequency can be adjusted by the user. This property of the primal heuristic only defines the default value of the
 * frequency. If you want to have a more flexible control of when to execute the primal heuristic, you have to assign
 * a frequency of 1 and implement a check at the beginning of your execution method whether you really want to search for feasible
 * solutions or not. If you do not want to execute the method, set the result code to SCIP_DIDNOTRUN.
 *
 * \par HEUR_FREQOFS: the frequency offset for executing the primal heuristic.
 * The frequency offset defines the depth of the branching tree at which the primal heuristic is executed for the first
 * time. For example, a frequency of 7 (see HEUR_FREQ) together with a frequency offset of 10 means, that the
 * callback is executed for subproblems that are in depth 10, 17, 24, ... of the branching tree. In particular, assigning
 * different offset values to heuristics of the same type, like diving heuristics, can be useful for evenly spreading the
 * application of these heuristics across the branch-and-bound tree.
 * Note that if the frequency is equal to 1, the heuristic is applied for all nodes with depth level larger or equal to
 * the frequency offset.
 *
 * \par HEUR_MAXDEPTH: the maximal depth level for executing the primal heuristic.
 * This parameter denotes the maximal depth level in the branching tree up to which the execution method of the primal
 * heuristic is called. Use -1 for no limit (a usual case).
 *
 * \par HEUR_TIMING: the execution timing of the primal heuristic.
 * Primal heuristics have different entry points during the solving process and the execution timing parameter defines the
 * entry point at which the primal heuristic is executed first.
 * \n
 * The primal heuristic can be called first:
 * - before the processing of the node starts (SCIP_HEURTIMING_BEFORENODE)
 * - after each LP solve during the cut-and-price loop (SCIP_HEURTIMING_DURINGLPLOOP)
 * - after the cut-and-price loop was finished (SCIP_HEURTIMING_AFTERLPLOOP)
 * - after the processing of a node <em>with solved LP</em>  was finished (SCIP_HEURTIMING_AFTERLPNODE)
 * - after the processing of a node <em>without solved LP</em> was finished (SCIP_HEURTIMING_AFTERPSEUDONODE)
 * - after the processing of the last node in the current plunge was finished, <em>and only if the LP was solved for
 *   this node</em> (SCIP_HEURTIMING_AFTERLPPLUNGE)
 * - after the processing of the last node in the current plunge was finished, <em>and only if the LP was not solved
 *   for this node</em> (SCIP_HEURTIMING_AFTERPSEUDOPLUNGE).
 * \par
 * A plunge is the successive solving of child and sibling nodes in the search tree.
 * The flags listed above can be combined to call the heuristic at multiple times by concatenating them with a bitwise OR.
 * Two useful combinations are already predefined:
 * - after the processing of a node was finished (SCIP_HEURTIMING_AFTERNODE; combines SCIP_HEURTIMING_AFTERLPNODE and
 *   SCIP_HEURTIMING_AFTERPSEUDONODE)
 * - after the processing of the last node in the current plunge was finished (SCIP_HEURTIMING_AFTERPLUNGE; combines
 *   SCIP_HEURTIMING_AFTERLPPLUNGE and SCIP_HEURTIMING_AFTERPSEUDOPLUNGE)
 * \par
 * Calling a primal heuristic "before the processing of the node starts" is particularly useful for heuristics
 * that do not need to access the LP solution of the current node. If such a heuristic finds a feasible solution, the
 * leaves of the branching tree exceeding the new primal bound are pruned. It may happen that even the current node can
 * be cut off without solving the LP relaxation. Combinatorial heuristics, like the farthest insert heuristic for the TSP
 * (see examples/TSP/src/HeurFarthestInsert.cpp), are often applicable at this point.
 * \n
 * Very fast primal heuristics that require an LP solution can also be called "after each LP solve during the
 * cut-and-price loop". Rounding heuristics, like the simple and fast LP rounding heuristic
 * (src/scip/heur_simplerounding.c), belong to this group of primal heuristics.
 * \n
 * Most heuristics, however, are called either after a node was completely processed
 * (e.g. expensive rounding heuristics like RENS), or even only after a full plunge was finished (e.g., diving heuristics).
 *
 * \par HEUR_USESSUBSCIP: Does the heuristic use a secondary SCIP instance?
 * Some heuristics and separators solve MIPs or SAT problems using a secondary SCIP instance. Examples are
 * Large Neighborhood Search heuristics such as RINS and Local Branching or the CGMIP separator. To avoid recursion,
 * these plugins usually deactivate all other plugins that solve MIPs. If a heuristic uses a secondary SCIP instance,
 * this parameter has to be TRUE and it is recommended to call SCIPsetSubscipsOff() for the secondary SCIP instance.
 *
 * Computational experiments indicate that for the overall performance of a MIP solver, it is important to evenly
 * spread the application of the heuristics across the branch-and-bound tree. Thus, the assignment of the parameters
 * HEUR_FREQ, HEUR_FREQOFS, and HEUR_TIMING should contribute to this aim.
 *
 * Note that all diving heuristics in the SCIP distribution (see, e.g., src/scip/heur_guideddiving.c) check whether other diving
 * heuristics have already been called at the current node. This can be done by comparing SCIPgetLastDivenode(scip) and
 * SCIPgetNNodes(scip). If the two are equal, and if the current node is not the root node (SCIPgetDepth(scip) > 0), diving
 * heuristics should be delayed by returning the result code 'SCIP_DELAYED'. This is an additional contribution to the goal of
 * not calling multiple similar heuristics at the same node.
 *
 *
 * @section HEUR_DATA Primal Heuristic Data
 *
 * Below the header "Data structures" you can find a struct which is called "struct SCIP_HeurData".
 * In this data structure, you can store the data of your primal heuristic. For example, you should store the adjustable
 * parameters of the primal heuristic or a working solution in this data structure.
 * If you are using C++, you can add primal heuristic data as usual as object variables to your class.
 * \n
 * Defining primal heuristic data is optional. You can leave the struct empty.
 *
 *
 * @section HEUR_INTERFACE Interface Methods
 *
 * At the bottom of "heur_myheuristic.c", you can find the interface method SCIPincludeHeurMyheuristic(),
 * which also appears in "heur_myheuristic.h"
 * SCIPincludeHeurMyheuristic() is called by the user, if (s)he wants to include the heuristic,
 * i.e., if (s)he wants to use the heuristic in his/her application.
 *
 * This method only has to be adjusted slightly.
 * It is responsible for notifying SCIP of the presence of the heuristic. For this, you can either call
 * SCIPincludeHeur(),
 * or SCIPincludeHeurBasic() since SCIP version 3.0. In the latter variant, \ref HEUR_ADDITIONALCALLBACKS "additional callbacks"
 * must be added via setter functions as, e.g., SCIPsetHeurCopy(). We recommend this latter variant because
 * it is more stable towards future SCIP versions which might have more callbacks, whereas source code using the first
 * variant must be manually adjusted with every SCIP release containing new callbacks for heuristics in order to compile.
 *
 * If you are using primal heuristic data, you have to allocate the memory for the data at this point.
 * You can do this by calling:
 * \code
 * SCIP_CALL( SCIPallocMemory(scip, &heurdata) );
 * \endcode
 * You also have to initialize the fields in struct SCIP_HeurData afterwards.
 *
 * You may also add user parameters for your primal heuristic, see the method SCIPincludeHeurFeaspump() in
 * src/scip/heur_oneopt.c for an example where a single Boolean parameter is added.
 *
 *
 * @section HEUR_FUNDAMENTALCALLBACKS Fundamental Callback Methods of a Primal Heuristic
 *
 * The fundamental callback methods of the plugins are the ones that have to be implemented in order to obtain
 * an operational algorithm.
 * They are passed together with the primal heuristic itself to SCIP using SCIPincludeHeur() or SCIPincludeHeurBasic(),
 * see @ref HEUR_INTERFACE.
 *
 *
 * Primal heuristic plugins have only one fundamental callback method, namely the HEUREXEC method.
 * This method has to be implemented for every primal heuristic; the other callback methods are optional.
 * In the C++ wrapper class scip::ObjHeur, the scip_exec() method (which corresponds to the HEUREXEC callback) is a virtual
 * abstract member function. You have to implement it in order to be able to construct an object of your primal heuristic
 * class.
 *
 * Additional documentation for the callback methods can be found in type_heur.h.
 *
 * @subsection HEUREXEC
 *
 * The HEUREXEC callback is called at different positions during the node processing loop, see HEUR_TIMING. It should
 * search for feasible solutions and add them to the solution pool. For creating a new feasible solution, the
 * methods SCIPcreateSol() and SCIPsetSolVal() can be used. Afterwards, the solution can be added to the storage by
 * calling the method SCIPtrySolFree() (or SCIPtrySol() and SCIPfreeSol()).
 *
 * The HEUREXEC callback gets a SCIP pointer, a pointer to the heuristic itself, the current point in the
 * solve loop and a result pointer as input (see type_heur.h).
 *
 * The heuristic has to set the result pointer appropriately!
 * Therefore it has the following options:
 *  - finding at least one feasible solution (result SCIP_FOUNDSOL)
 *  - stating that the primal heuristic searched, but did not find a feasible solution (result SCIP_DIDNOTFIND)
 *  - stating that the primal heuristic was skipped (result SCIP_DIDNOTRUN)
 *  - stating that the primal heuristic was skipped, but should be called again (result SCIP_DELAYED).
 *
 *
 * @section HEUR_ADDITIONALCALLBACKS Additional Callback Methods of a Primal Heuristic
 *
 * The additional callback methods do not need to be implemented in every case. However, some of them have to be
 * implemented for most applications, they can be used, for example, to initialize and free private data.
 * Additional callbacks can either be passed directly with SCIPincludeHeur() to SCIP or via specific
 * <b>setter functions</b> after a call of SCIPincludeHeurBasic(), see also @ref HEUR_INTERFACE.
 *
 * @subsection HEURFREE
 *
 * If you are using primal heuristic data, you have to implement this method in order to free the primal heuristic data.
 * This can be done by the following procedure:
 * \code
 * static
 * SCIP_DECL_HEURFREE(heurFreeMyheuristic)
 * {
 *    SCIP_HEURDATA* heurdata;
 *
 *    heurdata = SCIPheurGetData(heur);
 *    assert(heurdata != NULL);
 *
 *    SCIPfreeMemory(scip, &heurdata);
 *
 *    SCIPheurSetData(heur, NULL);
 *
 *    return SCIP_OKAY;
 * }
 * \endcode
 * If you have allocated memory for fields in your primal heuristic data, remember to free this memory
 * before freeing the primal heuristic data itself.
 * If you are using the C++ wrapper class, this method is not available.
 * Instead, just use the destructor of your class to free the member variables of your class.
 *
 * @subsection HEURINIT
 *
 * The HEURINIT callback is executed after the problem is transformed.
 * The primal heuristic may, e.g., use this call to initialize its primal heuristic data.
 *
 * @subsection HEURCOPY
 *
 * The HEURCOPY callback is executed when a SCIP instance is copied, e.g. to
 * solve a sub-SCIP. By
 * defining this callback as
 * <code>NULL</code> the user disables the execution of the specified
 * heuristic for all copied SCIP instances. This may deteriorate the performance
 * of primal heuristics using sub-SCIPs.
 *
 * @subsection HEUREXIT
 *
 * The HEUREXIT callback is executed before the tDIVINGHEURransformed problem is freed.
 * In this method, the primal heuristic should free all resources that have been allocated for the solving process in
 * HEURINIT.
 *
 * @subsection HEURINITSOL
 *
 * The HEURINITSOL callback is executed when the presolving is finished and the branch-and-bound process is about to
 * begin. The primal heuristic may use this call to initialize its branch-and-bound specific data.
 *
 * @subsection HEUREXITSOL
 *
 * The HEUREXITSOL callback is executed before the branch-and-bound process is freed. The primal heuristic should use this
 * call to clean up its branch-and-bound data, which was allocated in HEURINITSOL.
 */
/*--+----1----+----2----+----3----+----4----+----5----+----6----+----7----+----8----+----9----+----0----+----1----+----2*/

/**@page DIVINGHEUR How to implement a diving heuristic
 *
 * Diving heuristics are an important addon to the branch-and-cut search. A diving heuristic explores a single probing
 * path down the search tree. In contrast to the regular search guided by branching rule(s) and the selected
 * node selector, the diving is performed in an auxiliary tree originating from the focus node of the main
 * search tree where the heuristic was called. The advantage of this approach is that many different scoring mechanisms
 * can be safely tried as diving heuristic and may probably lead to better solutions. SCIP has a lot of diving heuristics
 * included in its default plugin set.
 * \n
 *
 * Since SCIP version 3.2, the diving heuristics have been redesigned to contain mainly the scoring function used by the
 * heuristic. In order to implement a user-defined diving heuristic, it is possible to create one (or several)
 * divesets that control the scoring mechanism and add them to the primal heuristic. This has the advantage that
 * less code is necessary to create a working diving heuristic. The SCIP statistics now also display some interesting statistics
 * about every diveset together in the section 'Diving Statistics'.
 * \n
 *
 * This page contains the necessary steps to understand and include a diveset into ones primal diving heuristic plugin. As
 * a prerequisite, you should understand the basic implementation steps for a primal heuristic, see \ref HEUR.
 * In order to make use of divesets, they must be included _after_ the primal heuristic to which they should belong
 * has been included, by using SCIPincludeDiveset(). This will create the data structure for the diveset and
 * append it to the list of divesets belonging to the heuristic, which can be retrieved later together with their number
 * by using SCIPheurGetDivesets() and SCIPheurGetNDivesets(), respectively. No further memory allocation or deletion is needed;
 * As a member of the heuristic, SCIP automatically takes care of freeing the diveset when it is exiting.
 * \n
 *
 * Before the inclusion, one may think of adjusting the various properties that a diveset offers to control
 * the behavior of the algorithm. These are subject to the following section.
 * \n
 *
 * It is mandatory to implement the fundamental scoring callback of the diveset, which is explained in more detail
 * in Section \ref DIVING_FUNDAMENTALCALLBACKS.
 * \n
 *
 * Once the properties have been carefully adjusted and the scoring
 * has been defined, use the method SCIPperformGenericDivingAlgorithm() inside the execution callback (\ref HEUREXEC) of the primal
 * heuristic to which the diveset belongs, after checking possible preliminaries that may not be met at all times of the search.
 * \n
 *
 * For a code example, we refer to \ref heur_guideddiving.h, which guides the diving into the direction of the current incumbent solution.
 * Before it calls SCIPperformGenericDivingAlgorithm(), it checks whether an incumbent is available, and returns if there is none.
 *
 *
 * @section DIVING_PARAMETERS User parameters and properties for every diveset
 *
 * Every diveset controls the diving behavior through a set of user-defined parameters, which are explained in the following:
 *
 * \par MINRELDEPTH
 * the minimal relative depth (to the maximum depth explored during regular search) of the current focus node to start diving
 *
 * \par MAXRELDEPTH
 * the maximal relative depth (to the maximum depth explored during regular search) of the current focus node to start diving
 *
 * \par MAXLPITERQUOT
 * maximal fraction of diving LP iterations compared to node LP iterations that this dive controller may consume
 *
 * \par MAXLPITEROFS
 * an additional number of allowed LP iterations
 *
 * \par MAXDIVEUBQUOT
 * maximal quotient (curlowerbound - lowerbound)/(cutoffbound - lowerbound)
 *   where diving is performed (0.0: no limit)
 *
 * \par MAXDIVEAVGQUOT
 * maximal quotient (curlowerbound - lowerbound)/(avglowerbound - lowerbound)
 * where diving is performed (0.0: no limit)
 *
 * \par MAXDIVEUBQUOTNOSOL
 * maximal UBQUOT when no solution was found yet (0.0: no limit)
 *
 * \par MAXDIVEAVGQUOTNOSOL
 * maximal AVGQUOT when no solution was found yet (0.0: no limit)
 *
 * \par BACKTRACK
 * use one level of backtracking if infeasibility is encountered?
 *
 * \par LPRESOLVEDOMCHGQUOT
 * parameter to control LP resolve dynamically based on this percentage of observed bound changes relative to all variables or
 * the LP branching candidates (integer variables with fractional solution values) from the last node where an LP has been solved.
 * This property has no effect when the LPSOLVEFREQ is set to 1.
 *
 * \par LPSOLVEFREQ
 * LP solve frequency for diveset, use a positive integer k to solve an LP at every k'th depth of the diving search (ie. 1 causes the
 * diveset to solve _all_ intermediate LPs) or 0 to only resolve the LP relaxation after propagation found at least a certain percentage
 * domain changes, see also the previous LPRESOLVEDOMCHGQUOT parameter.
 *
 * \par ONLYLPBRANCHCANDS
 * Set this property to TRUE if only LP branching candidates be considered for the execution of the diving algorithm instead of the slower but
 * more general constraint handler diving variable selection.
 *
 * \par DIVETYPES
 * bit mask that represents all supported dive types. Irrelevant if only LP branching candidates should be scored, otherwise, different
 * constraint handlers may ask the diveset if it supports their preferred divetype. See \ref type_heur.h for a list of
 * available dive types.
 *
 * @section DIVING_FUNDAMENTALCALLBACKS Fundamental callbacks of a diveset
 *
 * Only one callback is necessary to complete a diveset to guide the diving search performed:
 *
 * @subsection DIVESETGETSCORE
 *
 * The scoring callback expects a candidate variable and calculates a score value and a preferred direction. The selected
 * variable for diving will be one that _maximizes_ the score function provided by the diveset.
 * If the diveset should support more than one possible type of diving, it may use the divetype argument as a hint how
 * the caller of the score function (could be the diving algorithm itself or one of the constraint handlers that
 * implement diving variable selection) intends to perform the search.
 *
 * @section DIVING_FURTHERINFO Further information
 *
 * This is all there is to extend the SCIP set of diving heuristics by a new one. For further information, please see
 * diveset related methods in \ref type_heur.h, \ref pub_heur.h, \ref heuristics.h, and \ref heur_guideddiving.h or
 * other diving heuristics that implement diving through a diveset.
 */
/*--+----1----+----2----+----3----+----4----+----5----+----6----+----7----+----8----+----9----+----0----+----1----+----2*/

/**@page RELAX How to add relaxation handlers
 *
 * SCIP provides specific support for LP relaxations of constraint integer programs. In addition, relaxation handlers,
 * also called relaxators, can be used to include other relaxations, e.g. Lagrange relaxations or semidefinite
 * relaxations. The relaxation handler manages the necessary data structures and calls the relaxation solver to generate dual
 * bounds and primal solution candidates.
 * \n
 * However, the data to define a single relaxation must either be extracted by the relaxation handler itself (e.g., from
 * the user defined problem data, the LP information, or the integrality conditions), or be provided by the constraint
 * handlers. In the latter case, the constraint handlers have to be extended to support this specific relaxation.
 * \n
 *
 * We now explain how users can add their own relaxation handlers using the C interface. It is very easy to
 * transfer the C explanation to C++: whenever a method should be implemented using the SCIP_DECL_RELAX... notion,
 * reimplement the corresponding virtual member function of the abstract scip::ObjRelax wrapper base class.
 * Unfortunately, SCIP does not contain a default relaxation handler plugin, which could be used as an example.
 *
 * Additional documentation for the callback methods of a relaxation handler can be found in the file type_relax.h.
 *
 * Here is what you have to do to implement a relaxation handler:
 * -# Copy the template files src/scip/relax_xyz.c and src/scip/relax_xyz.h into files named "relax_myrelaxator.c"
 *    and "relax_myrelaxator.h".
 *    \n
 *    Make sure to adjust your Makefile such that these files are compiled and linked to your project.
 * -# Use SCIPincludeRelaxMyrelaxator() in order to include the relaxation handler into your SCIP instance,
 *    e.g, in the main file of your project (see, e.g., src/cmain.c in the Binpacking example).
 * -# Open the new files with a text editor and replace all occurrences of "xyz" by "myrelaxator".
 * -# Adjust the properties of the relaxation handler (see \ref RELAX_PROPERTIES).
 * -# Define the relaxation handler data (see \ref RELAX_DATA). This is optional.
 * -# Implement the interface methods (see \ref RELAX_INTERFACE).
 * -# Implement the fundamental callback methods (see \ref RELAX_FUNDAMENTALCALLBACKS).
 * -# Implement the additional callback methods (see \ref RELAX_ADDITIONALCALLBACKS). This is optional.
 *
 *
 * @section RELAX_PROPERTIES Properties of a Relaxation Handler
 *
 * At the top of the new file "relax_myrelaxator.c" you can find the relaxation handler properties.
 * These are given as compiler defines.
 * In the C++ wrapper class, you have to provide the relaxation handler properties by calling the constructor
 * of the abstract base class scip::ObjRelax from within your constructor.
 * The properties you have to set have the following meaning:
 *
 * \par RELAX_NAME: the name of the relaxation handler.
 * This name is used in the interactive shell to address the relaxation handler.
 * Additionally, if you are searching for a relaxation handler with SCIPfindRelax(), this name is looked up.
 * Names have to be unique: no two relaxation handlers may have the same name.
 *
 * \par RELAX_DESC: the description of the relaxation handler.
 * This string is printed as a description of the relaxation handler in the interactive shell.
 *
 * \par RELAX_PRIORITY: the priority of the relaxation handler.
 * During each relaxation solving round, the included relaxation handlers and the
 * price-and-cut loop for solving the LP relaxation are called in a predefined order, which is given by the priorities
 * of the relaxation handlers.
 * First, the relaxation handlers with non-negative priority are called in the order of decreasing priority.
 * Next, the price-and-cut loop for solving the LP relaxation is executed.
 * Finally, the relaxation handlers with negative priority are called in the order of decreasing priority.
 * \n
 * Usually, you will have only one relaxation handler in your application and thus only have to decide whether it should
 * be called before or after solving the LP relaxation. For this decision you should consider the complexity of
 * the relaxation solving algorithm and the impact of the resulting solution: if your relaxation handler provides a fast
 * algorithm that usually has a high impact (i.e. the relaxation is a good approximation of the
 * feasible region of the subproblem and the solution severely improves the dual bound), it should have a non-negative
 * priority.
 * \n
 * Note that for certain applications, it is useful to disable the LP relaxation and only use your custom relaxation.
 * This can easily be achieved by setting the "lp/solvefreq" parameter to -1.
 *
 * \par RELAX_FREQ: the default frequency for solving the relaxation.
 * The frequency defines the depth levels at which the relaxation solving method \ref RELAXEXEC is called.
 * For example, a frequency of 7 means, that the relaxation solving callback is executed for subproblems that are in depth
 * 0, 7, 14, ... of the branching tree. A frequency of 0 means that the callback is only executed at the root node, i.e.,
 * only the relaxation of the root problem is solved. A frequency of -1 disables the relaxation handler.
 *
 * \par RELAX_INCLUDESLP: whether the whole lp is included in the relaxation.
 * This flag should be set to TRUE if all active LP-rows are included in the relaxation and every feasible solution produced
 * by the relaxator will satisfy all these LP-constraints. Only if this is set to TRUE, the solutions of this relaxator can
 * be enforced using the \ref CONSENFORELAX callback, meaning that they will be used as primal solutions if feasible and can
 * be separated or branched on. If this flag is set to FALSE, only the lowerbound computed by the relaxator will be used in
 * the solving process.
 *
 *
 * @section RELAX_DATA Relaxation Handler Data
 *
 * Below the header "Data structures" you can find a struct which is called "struct SCIP_RelaxData".
 * In this data structure, you can store the data of your relaxation handler. For example, you should store the adjustable
 * parameters of the relaxation handler in this data structure.
 * If you are using C++, you can add relaxation handler data as usual as object variables to your class.
 * \n
 * Defining relaxation handler data is optional. You can leave the struct empty.
 *
 *
 * @section RELAX_INTERFACE Interface Methods
 *
 * At the bottom of "relax_myrelaxator.c", you can find the interface method SCIPincludeRelaxMyrelaxator(),
 * which also appears in "relax_myrelaxator.h".
 * SCIPincludeRelaxMyrelaxator() is called by the user, if (s)he wants to include the relaxation handler,
 * i.e., if (s)he wants to use the relaxation handler in his/her application.
 *
 * This method only has to be adjusted slightly.
 * It is responsible for notifying SCIP of the presence of the relaxation handler. For this, you can either call
 * SCIPincludeRelax(),
 * or SCIPincludeRelaxBasic() since SCIP version 3.0. In the latter variant, \ref RELAX_ADDITIONALCALLBACKS "additional callbacks"
 * must be added via setter functions as, e.g., SCIPsetRelaxCopy(). We recommend this latter variant because
 * it is more stable towards future SCIP versions which might have more callbacks, whereas source code using the first
 * variant must be manually adjusted with every SCIP release containing new callbacks for relaxation handlers in order to compile.
 *
 * If you are using relaxation handler data, you have to allocate the memory for the data at this point.
 * You can do this by calling:
 * \code
 * SCIP_CALL( SCIPallocMemory(scip, &relaxdata) );
 * \endcode
 * You also have to initialize the fields in struct SCIP_RelaxData afterwards.
 *
 * You may also add user parameters for your relaxation handler, see the method SCIPincludeConshdlrKnapsack() in
 * the \ref cons_knapsack.h "knapsack constraint handler" for an example of how to add user parameters.
 *
 *
 * @section RELAX_FUNDAMENTALCALLBACKS Fundamental Callback Methods of a Relaxation Handler
 *
 * The fundamental callback methods of the plugins are the ones that have to be implemented in order to obtain
 * an operational algorithm.
 * They are passed together with the relaxation handler itself to SCIP using SCIPincludeRelax() or SCIPincludeRelaxBasic(),
 * see @ref RELAX_INTERFACE.
 *
 *
 * Relaxation handler plugins have only one fundamental callback method, namely the \ref RELAXEXEC method.
 * This method has to be implemented for every relaxation handler; the other callback methods are optional.
 * In the C++ wrapper class scip::ObjRelax, the scip_exec() method (which corresponds to the \ref RELAXEXEC callback) is a virtual
 * abstract member function.
 * You have to implement it in order to be able to construct an object of your relaxation handler class.
 *
 * Additional documentation for the callback methods can be found in type_relax.h.
 *
 * @subsection RELAXEXEC
 * The RELAXEXEC is called in each relaxation solving round. It should solve the current
 * subproblem's relaxation.
 *
 * Note that, like the LP relaxation, the relaxation handler should only operate on variables for which the corresponding
 * column exists in the transformed problem. Typical methods called by a relaxation handler are SCIPconstructLP() and SCIPflushLP() to
 * make sure that the LP of the current node is constructed and its data can be accessed via calls to SCIPgetLPRowsData()
 * and SCIPgetLPColsData(), and SCIPseparateSol() to call the cutting plane separators for a given primal solution.
 *
 * The lowerbound computed by the relaxation should be returned in the lowerbound pointer. The primal solution of the relaxation can
 * be stored inside the data structures of SCIP with <code>SCIPsetRelaxSolVal()</code> and <code>SCIPsetRelaxSolVals()</code>. If the
 * RELAX_INCLUDESLP flag is set to true, this solution will be enforced and, if feasible, added to the solution storage if the
 * lowerbound of this relaxator is the largest among all relaxators and the LP. You may also call SCIPtrySolFree() directly from the
 * relaxation handler to make sure that a solution is added to the solution storage if it is feasible, even if the relaxator does not
 * include the LP or another relaxator produced a stronger bound. After the relaxation round is finished, the best relaxation solution
 * can be accessed via <code>SCIPgetRelaxSolVal()</code>.
 * Furthermore, there is a list of external branching candidates, that can be filled by relaxation handlers and constraint handlers,
 * allowing branching rules to take these candidates as a guide on how to split the problem into subproblems. If the relaxation
 * solution is enforced, the integrality constraint handler will add external branching candidates for the relaxation solution
 * automatically, but the relaxation handler can also directly call <code>SCIPaddExternBranchCand()</code>.
 *
 * Usually, the RELAXEXEC callback only solves the relaxation and provides a lower (dual) bound through the corresponding pointer and
 * possibly a solution through <code>SCIPsetRelaxSolVal()</code> calls.
 * However, it may also produce domain reductions, add additional constraints or generate cutting planes. It has the
 * following options:
 *  - detecting that the node is infeasible in the variable's bounds and can be cut off (result SCIP_CUTOFF)
 *  - adding an additional constraint and stating that the relaxation handler should not be called again on the same
 *    relaxation (result SCIP_CONSADDED)
 *  - reducing a variable's domain and stating that the relaxation handler should not be called again on the same
 *    relaxation (result SCIP_REDUCEDDOM)
 *  - adding a cutting plane to the LP and stating that the relaxation handler should not be called again on the same
 *    relaxation (result SCIP_SEPARATED)
 *  - stating that the relaxation handler solved the relaxation and should not be called again on the same relaxation
 *    (result SCIP_SUCCESS)
 *  - interrupting the solving process to wait for additional input, e.g., cutting planes (result SCIP_SUSPENDED)
 *  - stating that the separator was skipped (result SCIP_DIDNOTRUN).
 *
 * In the above criteria, "the same relaxation" means that the LP relaxation stayed unmodified. This means in particular
 * that no row has been added and no bounds have been modified. For example, changing the bounds of a variable will, as
 * long as it was a COLUMN variable, lead to a modification in the LP such that the relaxation handler is called again
 * after it returned with the result code SCIP_REDUCEDDOM. If the relaxation solution should be enforced, the relaxation
 * handler has to produce a new solution in this case which satisfies the updated LP. If a relaxation handler should only run
 * once per node to compute a lower bound, it should store the node of the last relaxation call itself and return
 * SCIP_DIDNOTRUN for subsequent calls in the same node.
 *
 *
 * @section RELAX_ADDITIONALCALLBACKS Additional Callback Methods of a Relaxation Handler
 *
 * The additional callback methods do not need to be implemented in every case. However, some of them have to be
 * implemented for most applications, they can be used, for example, to initialize and free private data.
 * Additional callbacks can either be passed directly with SCIPincludeRelax() to SCIP or via specific
 * <b>setter functions</b> after a call of SCIPincludeRelaxBasic(), see also @ref RELAX_INTERFACE.
 *
 * @subsection RELAXFREE
 *
 * If you are using relaxation handler data, you have to implement this method in order to free the relaxation handler
 * data. This can be done by the following procedure:
 * \code
 * static
 * SCIP_DECL_RELAXFREE(relaxFreeMyrelaxator)
 * {
 *    SCIP_RELAXDATA* relaxdata;
 *
 *    relaxdata = SCIPrelaxGetData(relax);
 *    assert(relaxdata != NULL);
 *
 *    SCIPfreeMemory(scip, &relaxdata);
 *
 *    SCIPrelaxSetData(relax, NULL);
 *
 *    return SCIP_OKAY;
 * }
 * \endcode
 * If you have allocated memory for fields in your relaxation handler data, remember to free this memory
 * before freeing the relaxation handler data itself.
 * If you are using the C++ wrapper class, this method is not available.
 * Instead, just use the destructor of your class to free the member variables of your class.
 *
 * @subsection RELAXINIT
 *
 * The RELAXINIT callback is executed after the problem is transformed.
 * The relaxation handler may, e.g., use this call to initialize its relaxation handler data.
 *
 * @subsection RELAXCOPY
 *
 * The RELAXCOPY callback is executed when a SCIP instance is copied, e.g. to
 * solve a sub-SCIP. By
 * defining this callback as
 * <code>NULL</code> the user disables the execution of the specified
 * relaxation handler for all copied SCIP instances. This may deteriorate the performance
 * of primal heuristics using sub-SCIPs.
 *
 * @subsection RELAXEXIT
 *
 * The RELAXEXIT callback is executed before the transformed problem is freed.
 * In this method, the relaxation handler should free all resources that have been allocated for the solving process in
 * RELAXINIT.
 *
 * @subsection RELAXINITSOL
 *
 * The RELAXINITSOL callback is executed when the presolving is finished and the branch-and-bound process is about to
 * begin. The relaxation handler may use this call to initialize its branch-and-bound specific data.
 *
 * @subsection REALXEXITSOL
 *
 * The RELAXEXITSOL callback is executed before the branch-and-bound process is freed.
 * The relaxation handler should use this call to clean up its branch-and-bound data.
 */

/*--+----1----+----2----+----3----+----4----+----5----+----6----+----7----+----8----+----9----+----0----+----1----+----2*/
/**@page READER How to add file readers
 *
 * Mainly, file readers are called to parse an input file and generate a constraint integer programming model. They
 * create constraints and variables and activate variable pricers if necessary. However, they can also be called, for
 * example, to parse an input file containing information about a primal solution or fixing of variables. Besides that
 * it is possible to use some of them for writing (exporting) the problem in a specific format.  \n A complete list of
 * all file readers contained in this release can be found \ref FILEREADERS "here".
 *
 * Since a file reader is also responsible for writing a file, the user may
 * ask why the readers have not the name "filehandler". This name would
 * represent this plugin much better than the used one.
 * \n
 * The used name "readers" is historically grown. In the beginning of SCIP
 * there was no need to write/export problems. Therefore, the the plugin
 * name "readers" was best fitting for this plugin since only reading was essential.
 * It turned out, however, that it is quite nice to write/export certain subproblem during
 * the solving process mainly for debugging. Therefore, a writing callback
 * was added to the "readers" plugin.
 *
 * We now explain how users can add their own file readers.
 * Take the file reader for MIPs in IBM's Mathematical Programming System format (src/scip/reader_mps.c) as an example.
 * As all other default plugins, it is written in C. C++ users can easily adapt the code by using the scip::ObjReader wrapper
 * base class and implement the scip_...() virtual methods instead of the SCIP_DECL_READER... callback methods.
 *
 * Additional documentation for the callback methods of a file reader can be found in the file type_reader.h.
 *
 * Here is what you have to do to implement a file reader named "myreader" in C:
 * -# Copy the template files src/scip/reader_xyz.c and src/scip/reader_xyz.h into files named
 *    "reader_myreader.c" and "reader_myreader.h".
 *    \n
 *    Make sure to adjust your Makefile such that these files are compiled and linked to your project.
 * -# Use SCIPincludeReaderMyreader() in order to include the file reader into your SCIP instance,
 *    e.g., in the main file of your project (see, e.g., src/cmain.c in the Binpacking example).
 * -# Open the new files with a text editor and replace all occurrences of "xyz" by "myreader".
 * -# Adjust the \ref READER_PROPERTIES "properties of the file reader".
 * -# Define the \ref READER_DATA "file reader data". This is optional.
 * -# Implement the \ref READER_INTERFACE "interface methods".
 * -# Implement the \ref READER_FUNDAMENTALCALLBACKS "fundamental callback methods".
 * -# Implement the \ref READER_ADDITIONALCALLBACKS "additional callback methods". This is optional.
 *
 *
 * @section READER_PROPERTIES Properties of a File Reader
 *
 * At the top of the new file "reader_myreader.c" you can find the file reader properties.
 * These are given as compiler defines.
 * In the C++ wrapper class, you have to provide the file reader properties by calling the constructor
 * of the abstract base class scip::ObjReader from within your constructor.
 * The properties you have to set have the following meaning:
 *
 * \par READER_NAME: the name of the file reader.
 * This name is used in the interactive shell to address the file reader.
 * Additionally, if you are searching for a file reader with SCIPfindReader(), this name is looked up.
 * Names have to be unique: no two file readers may have the same name.
 *
 * \par READER_DESC: the description of the file reader.
 * This string is printed as a description of the file reader in the interactive shell.
 *
 * \par READER_EXTENSION: the file name extension of the file reader.
 * Each file reader is hooked to a single file name extension. It is automatically called if the user wants to read in a
 * file of corresponding name. The extensions of the different file readers have to be unique.
 * Note that the additional extension '.gz', '.z', or '.Z' (indicating a gzip compressed file) are ignored for assigning
 * an input file to a reader.
 * \n
 * It is not possible to hook up a (single) file reader with more than one file extension.
 * It is, however, not necessary to implement the same (parsing/writing) methods more than once, if you want to
 * support several file extension with the same parser. To do so look at the files reader_lp.c
 * and reader_rlp.c. Both support the LP format.
 *
 *
 * @section READER_DATA File Reader Data
 *
 * Below the header "Data structures" you can find a struct which is called "struct SCIP_ReaderData".
 * In this data structure, you can store the data of your file reader. For example, you should store the adjustable
 * parameters of the file reader in this data structure.
 * If you are using C++, you can add file reader data as usual as object variables to your class.
 * \n
 * Defining file reader data is optional. You can leave the struct empty.
 *
 *
 * @section READER_INTERFACE Interface Methods
 *
 * At the bottom of "reader_myreader.c", you can find the interface method SCIPincludeReaderMyreader(),
 * which also appears in "reader_myreader.h".
 * SCIPincludeReaderMyreader() is called by the user, if (s)he wants to include the reader,
 * i.e., if (s)he wants to use the reader in his/her application.
 *
 * This method only has to be adjusted slightly.
 * It is responsible for notifying SCIP of the presence of the reader. For this, you can either call
 * SCIPincludeReader(),
 * or SCIPincludeReaderBasic() since SCIP version 3.0. In the latter variant, \ref READER_ADDITIONALCALLBACKS "additional callbacks"
 * must be added via setter functions as, e.g., SCIPsetReaderCopy(). We recommend this latter variant because
 * it is more stable towards future SCIP versions which might have more callbacks, whereas source code using the first
 * variant must be manually adjusted with every SCIP release containing new callbacks for readers in order to compile.
 *
 * If you are using file reader data, you have to allocate the memory for the data at this point.
 * You can do this by calling:
 * \code
 * SCIP_CALL( SCIPallocMemory(scip, &readerdata) );
 * \endcode
 * You also have to initialize the fields in struct SCIP_ReaderData afterwards.
 *
 * You may also add user parameters for your file reader, see the method SCIPincludeReaderLp() in
 * src/scip/reader_lp.c for an example.
 *
 *
 * @section READER_FUNDAMENTALCALLBACKS Fundamental Callback Methods of a File Reader
 *
 * File reader plugins have no fundamental callback methods. This is due to
 * the fact that a file reader can be used for reading and/or writing a
 * file. A file reader is only useful if the reader method \ref READERREAD
 * and/or the writing method \ref READERWRITE is implemented.  One of these
 * methods should be implemented for every file reader; the other callback
 * methods \ref READERCOPY and \ref READERFREE are optional.  In the C++ wrapper class scip::ObjReader, the
 * scip_read() and scip_write() methods (which corresponds to the \ref
 * READERREAD and \ref READERWRITE callback) are virtual member
 * functions. At least one of them should be implemented.
 *
 * Additional documentation for the callback methods can be found in type_reader.h.
 *
 *
 * @section READER_ADDITIONALCALLBACKS Additional Callback Methods of a File Reader
 *
 * Additional callbacks can either be passed directly with SCIPincludeReader() to SCIP or via specific
 * <b>setter functions</b> after a call of SCIPincludeReaderBasic(), see also @ref READER_INTERFACE.
 *
 *
 * File reader plugins contain only additional callback methods, namely the methods \ref READERREAD,
 * \ref READERWRITE, \ref READERFREE, and \ref READERCOPY. Therefore, these are not needed to be implemented. However,
 * at least \ref READERREAD and/or \ref READERWRITE should be implemented (see notes
 * \ref READER_FUNDAMENTALCALLBACKS "above").
 *
 *
 * @subsection READERREAD
 *
 * The READERREAD callback is called when the user invokes SCIP to read in a file with file name extension
 * corresponding to the READER_EXTENSION property of the file reader. This is usually triggered by a call to the method
 * SCIPreadProb() or by an interactive shell command.
 * The READERREAD callback should parse the input file and perform the desired action, which usually means
 * generating a constraint integer programming model, adding a primal solution, fixing variables
 * in an existing model.
 * \n
 * Typical methods called by a file reader that is used to read/generate constraint
 * integer programming models are, for example,
 *
 * - creating an empty problem: SCIPcreateProb()
 * - creating the variables: SCIPcreateVar(), SCIPchgVarType(), SCIPchgVarLb(), SCIPchgVarUb(), SCIPaddVar(), and
 *   SCIPreleaseVar()
 * - modifying the objective function: SCIPchgVarObj() and SCIPsetObjsense().
 * - creating the constraints: SCIPcreateConsLinear(), SCIPaddCoefLinear(), SCIPchgLhsLinear(), SCIPchgRhsLinear(),
 *   SCIPaddCons(), and SCIPreleaseCons()
 *
 * Primal solutions can only be created for the transformed problem. Therefore, the user has to call SCIPtransformProb()
 * before (s)he reads in the file containing the solution and adds it to the solution pool via the method SCIPreadSol().
 *
 *
 * @subsection READERWRITE
 *
 * The READERWRITE callback is called when the user invokes SCIP to write a problem (original or transformed)
 * in the format the reader supports. This is only possible if this callback is implemented. To write the problem
 * all necessary information is given through the parameters of this callback method (see type_reader.h). This
 * information should be used to output the problem in the requested format. This callback method is usually
 * triggered by the call of the methods SCIPwriteOrigProblem(), SCIPwriteTransProblem(), SCIPprintOrigProblem(),
 * or SCIPprintTransProblem().
 * \n
 * A typical method called by a file reader which is used to write/export a constraint
 * integer programming model is SCIPinfoMessage(). This method outputs a given string into a file
 * or into stdout.
 * \n
 * For an example we refer to the writing method of the MPS reader (see reader_mps.c).
 *
 *
 * @subsection READERCOPY
 *
 * The READERCOPY callback is executed when a SCIP instance is copied, e.g. to solve a sub-SCIP. By defining this
 * callback as <code>NULL</code> the user disables the execution of the specified reader for all copied SCIP
 * instances. The question might arise why to copy that plugin. In case of debugging it is nice to be able to
 * write/display the copied instances. Since the reader is in charge of that, you might want to copy the plugin. Below
 * you see a standard implementation.
 *
 * \code
 * static
 * SCIP_DECL_READERCOPY(readerCopyMyreader)
 * {
 *    assert(scip != NULL);
 *    assert(reader != NULL);
 *    assert(strcmp(SCIPreaderGetName(reader), READER_NAME) == 0);
 *
 *    SCIP_CALL( SCIPincludeReaderMyreader(scip) );
 *
 *    return SCIP_OKAY;
 * }
 * \endcode
 *
 * @subsection READERFREE
 *
 * If you are using file reader data, you have to implement this method in order to free the file reader data.
 * This can be done by the following procedure:
 * \code
 * static
 * SCIP_DECL_READERFREE(readerFreeMyreader)
 * {
 *    SCIP_READERDATA* readerdata;
 *
 *    readerdata = SCIPreaderGetData(reader);
 *    assert(readerdata != NULL);
 *
 *    SCIPfreeMemory(scip, &readerdata);
 *
 *    SCIPreaderSetData(reader, NULL);
 *
 *    return SCIP_OKAY;
 * }
 * \endcode
 * If you have allocated memory for fields in your file reader data, remember to free this memory
 * before freeing the file reader data itself.
 * If you are using the C++ wrapper class, this method is not available.
 * Instead, just use the destructor of your class to free the member variables of your class.
 *
 */

/*--+----1----+----2----+----3----+----4----+----5----+----6----+----7----+----8----+----9----+----0----+----1----+----2*/
/**@page DIALOG How to add dialogs
 *
 * SCIP comes with a command line shell which allows the user to read in problem instances, modify the solver's
 * parameters, initiate the optimization and display certain statistics and solution information. This shell consists
 * of dialogs, which are organized as a tree in SCIP. A node of this tree which is not a leaf represents a menu in
 * the shell and the children of this node correspond to the entries of this menu (which can again be menus). All
 * different dialogs are managed by a dialog handler, which, in particular, is responsible for executing the dialog
 * corresponding to the user's command in the shell. The concept of a dialog handler is different to that
 * of a constraint handler, which is used to manage objects of the same structure, see \ref CONS. In particular, SCIP
 * features only one dialog handler (dialog_default.h), whereas there may exist different constraint handlers.
 * \n
 * A complete list of all dialogs contained in this release can be found \ref DIALOGS "here".
 *
 * We now explain how users can extend the interactive shell by adding their own dialog.
 * We give the explanation for creating your own source file for each additional dialog. Of course, you can collect
 * different dialogs in one source file. Take src/scip/dialog_default.c, where all default dialog plugins are collected, as an
 * example.
 * As all other default plugins, the default dialog plugin and the template dialog are written in C. C++ users can easily
 * adapt the code by using the scip::ObjDialog wrapper base class and implement the scip_...() virtual methods instead of the
 * SCIP_DECL_DIALOG... callback methods.
 *
 * Additional documentation for the callback methods of a dialog can be found in the file type_dialog.h.
 *
 * Here is what you have to do to add a dialog (assuming your dialog is named "mydialog"):
 * -# Copy the template files src/scip/dialog_xyz.c and src/scip/dialog_xyz.h into files named "dialog_mydialog.c"
 *    and "dialog_mydialog.h".
 *    \n
 *    Make sure to adjust your Makefile such that these files are compiled and linked to your project.
 * -# Use SCIPincludeDialogMydialog() in order to include the dialog handler into your SCIP instance,
 *    e.g., in the main file of your project (see, e.g., src/cmain.c in the Binpacking example).
 * -# Open the new files with a text editor and replace all occurrences of "xyz" by "mydialog".
 * -# Adjust the \ref DIALOG_PROPERTIES "properties of the dialog".
 * -# Define the \ref DIALOG_DATA "dialog data". This is optional.
 * -# Implement the \ref DIALOG_INTERFACE "interface methods".
 * -# Implement the \ref DIALOG_FUNDAMENTALCALLBACKS "fundamental callback methods".
 * -# Implement the \ref DIALOG_ADDITIONALCALLBACKS "additional callback methods". This is optional.
 *
 *
 * @section DIALOG_PROPERTIES Properties of a Dialog
 *
 * At the top of the new file "dialog_mydialog.c" you can find the dialog properties.
 * These are given as compiler defines.
 * In the C++ wrapper class, you have to provide the dialog properties by calling the constructor
 * of the abstract base class scip::ObjDialog from within your constructor.
 * The properties you have to set have the following meaning:
 *
 * \par DIALOG_NAME: the name of the dialog.
 * In the interactive shell, this name appears as the command name of the dialog in the parent dialog.
 * Additionally, if you are searching an entry in a menu with SCIPdialogFindEntry(), this name is looked up.
 * Names within one menu have to be unique: no two dialogs in the same menu may have the same name.
 *
 * \par DIALOG_DESC: the description of the dialog.
 * This string is printed as a description of the dialog in the interactive shell if the additional
 * callback method \ref DIALOGDESC is not implemented.
 *
 * \par DIALOG_ISSUBMENU: whether the dialog is a (sub)menu.
 * This parameter states whether the dialog is a menu in the interactive shell, i.e., is the parent of further
 * dialogs.
 *
 *
 * @section DIALOG_DATA Dialog Data
 *
 * Below the header "Data structures" you can find a struct which is called "struct SCIP_DialogData".
 * In this data structure, you can store the data of your dialog.
 * If you are using C++, you can add dialog data as usual as object variables to your class.
 * \n
 * Defining dialog data is optional. You can leave the struct empty.
 *
 *
 * @section DIALOG_INTERFACE Interface Methods
 *
 * At the bottom of "dialog_mydialog.c" you can find the interface method SCIPincludeDialogMydialog(), which also appears
 * in "dialog_mydialog.h".
 * \n
 * This method only has to be adjusted slightly.
 * It is responsible for notifying SCIP of the presence of the dialog, which can be done by the following lines of code:
 * \code
 * if( !SCIPdialogHasEntry(parentdialog, DIALOG_NAME) )
 * {
 *    SCIP_CALL( SCIPcreateDialog(scip, &dialog, dialogExecMydialog, dialogDescMydialog, dialogFreeMydialog,
 *          DIALOG_NAME, DIALOG_DESC, DIALOG_ISSUBMENU, dialogdata) );
 *
 *    SCIP_CALL( SCIPaddDialogEntry(scip, parentdialog, dialog) );
 *
 *    SCIP_CALL( SCIPreleaseDialog(scip, &dialog) );
 * }
 * \endcode
 * Here "parentdialog" has to be an existing dialog which is defined to be a menu (see DIALOG_ISSUBMENU), e.g.,
 * the default root dialog. The method SCIPgetRootDialog() returns the root dialog.
 *
 * The interface method is called by the user, if (s)he wants to include the dialog, i.e., if (s)he wants to use the dialog in
 * his/her application.
 * Note that in order to be able to link the new dialog to an existing default dialog
 * (except the root dialog) it has to be included <b>after the
 * default dialogs plugin</b>, i.e., the SCIPincludeDialogMydialog() call has to occur after the
 * SCIPincludeDialogDefault() call. The SCIPincludeDialogDefault() method is called from within the SCIPincludeDefaultPlugins()
 * method. Therefore, it suffices to include your dialog plugins after you have called SCIPincludeDefaultPlugins().
 * In case you want to add a dialog to the <b>root dialog</b>, you just use the following
 * lines of code to get/create the root dialog.
 *
 * \code
 * SCIP_DIALOG* root;
 *
 * root = SCIPgetRootDialog(scip);
 * if( root == NULL )
 * {
 *    SCIP_CALL( SCIPcreateRootDialog(scip, &root) );
 * }
 * assert( root != NULL );
 * \endcode
 *
 * Therefore, in this case you do not have to worry about the calls of
 * SCIPincludeDialogDefault() and SCIPincludeDefaultPlugins() .
 *
 * If you are using dialog data, you have to allocate the memory for the data at this point.
 * You can do this by calling:
 * \code
 * SCIP_CALL( SCIPallocMemory(scip, &dialogdata) );
 * \endcode
 * You also have to initialize the fields in struct SCIP_DialogData afterwards.
 *
 * Consider the following example. The user wants to add a "drawgraph" command to the root menu of SCIP.
 * (S)he copies the "dialog_xyz.c" and "dialog_xyz.h" files into files "dialog_drawgraph.c" and "dialog_drawgraph.h", respectively.
 * Then, (s)he puts the following code into the SCIPincludeDialogDrawgraph() method, compare SCIPincludeDialogDefault() in
 * src/scip/dialog_default.c:
 * \code
 * SCIP_RETCODE SCIPincludeDialogDrawgraph(
 *    SCIP*                 scip
 *    )
 * {
 *    SCIP_DIALOG* root;
 *    SCIP_DIALOG* dialog;
 *
 *    root = SCIPgetRootDialog(scip);
 *    if( root == NULL )
 *    {
 *       SCIP_CALL( SCIPcreateRootDialog(scip, &root) );
 *    }
 *    assert( root != NULL );
 *
 *    if( !SCIPdialogHasEntry(root, "drawgraph") )
 *    {
 *       SCIP_CALL( SCIPcreateDialog(scip, &dialog, SCIPdialogExecDrawgraph, NULL, NULL,
 *             "drawgraph", "draws the graph for the current problem instance", FALSE, NULL) );
 *       SCIP_CALL( SCIPaddDialogEntry(scip, root, dialog) );
 *       SCIP_CALL( SCIPreleaseDialog(scip, &dialog) );
 *    }
 *
 *    return SCIP_OKAY;
 * }
 * \endcode
 *
 * Using this code, it is even possible to call SCIPincludeDialogDrawgraph() before including the default dialog plugins,
 * and you can also call it multiple times without causing inconsistencies in the dialog structure.
 *
 *
 * @section DIALOG_FUNDAMENTALCALLBACKS Fundamental Callback Methods of a Dialog
 *
 * Dialogs have only one fundamental callback method, namely the \ref DIALOGEXEC method.
 * This method has to be implemented for every dialog; the other callback methods are optional.
 * In the C++ wrapper class scip::ObjDialog, the scip_exec() method (which corresponds to the \ref DIALOGEXEC callback) is a virtual
 * abstract member function.
 * You have to implement it in order to be able to construct an object of your dialog class.
 *
 * Additional documentation for the callback methods can be found in type_dialog.h.
 *
 * @subsection DIALOGEXEC
 *
 * The DIALOGEXEC method is invoked, if the user selected the dialog's command name in the parent's menu. It should
 * execute what is stated in DIALOG_DESC, e.g., the display constraint handlers dialog should display information about
 * the constraint handlers included in SCIP, see src/scip/dialog_default.c.
 *
 * For typical methods called by the execution method, have a look at src/scip/dialog_default.c.
 *
 * The callback has to return which dialog should be processed next. This can be, for example, the root dialog
 * (SCIPdialoghdlrGetRoot()), the parent dialog (SCIPdialogGetParent()) or NULL, which stands for closing the interactive
 * shell.
 *
 *
 * @section DIALOG_ADDITIONALCALLBACKS Additional Callback Methods of a Dialog
 *
 * The additional callback methods do not need to be implemented in every case.
 * They can be used, for example, to free private data.
 *
 * @subsection DIALOGPFREE
 *
 * If you are using dialog data, you have to implement this method in order to free the dialog data.
 * This can be done by the following procedure:
 * \code
 * static
 * SCIP_DECL_DIALOGFREE(dialogFreeMydialog)
 * {
 *    SCIP_DIALOGDATA* dialogdata;
 *
 *    dialogdata = SCIPdialogGetData(dialog);
 *    assert(dialogdata != NULL);
 *
 *    SCIPfreeMemory(scip, &dialogdata);
 *
 *    SCIPdialogSetData(dialog, NULL);
 *
 *    return SCIP_OKAY;
 * }
 * \endcode
 * If you have allocated memory for fields in your dialog data, remember to free this memory
 * before freeing the dialog data itself.
 * If you are using the C++ wrapper class, this method is not available.
 * Instead, just use the destructor of your class to free the member variables of your class.
 *
 * @subsection DIALOGDESC
 *
 * This method is called when the help menu of the parent is displayed. It should output (usually a single line of)
 * information describing the meaning of the dialog.
 * \n
 * If this callback is not implemented, the description string of the dialog (DIALOG_DESC) is displayed instead.
 *
 * @subsection DIALOGCOPY
 *
 * The DIALOGCOPY callback is executed when a SCIP instance is copied, e.g. to solve a sub-SCIP. By defining this
 * callback as <code>NULL</code> the user disables the execution of this dialog for all copied SCIP instances. In
 * general there is no need to copy any dialog since it is most unlikely to start the interactive shell of the copied
 * instances.
 *
 */

/*--+----1----+----2----+----3----+----4----+----5----+----6----+----7----+----8----+----9----+----0----+----1----+----2*/
/**@page DISP How to add display columns
 *
 * While solving a constraint integer program, SCIP displays status information in a column-like fashion. The current
 * number of processed branching tree nodes, the solving time, and the relative gap between primal and dual bound are
 * examples of such display columns. There already exists a wide variety of display columns which can be activated or
 * deactivated on demand, see src/scip/disp_default.c. Additionally, the user can implement his/her own display columns
 * in order to track problem or algorithm specific values.
 * \n
 * A complete list of all displays contained in this release can be found \ref DISPLAYS "here".
 *
 * We now explain users can add their own display columns.
 * We give the explanation for creating your own source file for each additional display column. Of course, you can collect
 * different additional display columns in one source file.
 * Take src/scip/disp_default.c, where all default display columns are collected, as an example.
 * As all other default plugins, the default display column plugins and the display column template are written in C.
 * C++ users can easily adapt the code by using the scip::ObjDisp wrapper base class and implement the scip_...() virtual methods
 * instead of the SCIP_DECL_DISP... callback methods.
 *
 *
 * Additional documentation for the callback methods of a display column can be found in the file type_disp.h.
 *
 * Here is what you have to do to implement a display column (assuming your display column is named "mydisplaycolumn"):
 * -# Copy the template files src/scip/disp_xyz.c and src/scip/disp_xyz.h into files named "disp_mydisplaycolumn.c"
 *    and "disp_mydisplaycolumn.h".
      \n
 *    Make sure to adjust your Makefile such that these files are compiled and linked to your project.
 * -# Use SCIPincludeDispMydisplaycolumn() in order to include the display column into your SCIP instance,
 *    e.g., in the main file of your project (see, e.g., src/cmain.c in the Binpacking example).
 * -# Open the new files with a text editor and replace all occurrences of "xyz" by "mydisplaycolumn".
 * -# Adjust the \ref DISP_PROPERTIES "properties of the display column".
 * -# Define the  \ref DISP_DATA "display column data". This is optional.
 * -# Implement the \ref DISP_INTERFACE "interface methods".
 * -# Implement the \ref DISP_FUNDAMENTALCALLBACKS "fundamental callback methods".
 * -# Implement the \ref DISP_ADDITIONALCALLBACKS "additional callback methods". This is optional.
 *
 *
 * @section DISP_PROPERTIES Properties of a Display Column
 *
 * At the top of the new file "disp_mydisplaycolumn.c" you can find the display column properties.
 * These are given as compiler defines.
 * In the C++ wrapper class, you have to provide the display column properties by calling the constructor
 * of the abstract base class scip::ObjDisp from within your constructor.
 * The properties you have to set have the following meaning:
 *
 * \par DISP_NAME: the name of the display column.
 * This name is used in the interactive shell to address the display column.
 * Additionally, if you are searching for a display column with SCIPfindDisp(), this name is looked up.
 * Names have to be unique: no two display columns may have the same name.
 *
 * \par DISP_DESC: the description of the display column.
 * This string is printed as a description of the display column in the interactive shell.
 *
 * \par DISP_HEADER: the header of the display column.
 * This string is printed as the header of the display column in the status information display.
 *
 * \par DISP_WIDTH: the width of the display column.
 * This parameter defines the width (number of characters) of the display column. The value of the parameter has to be
 * greater than or equal to the number of characters in the header string.
 *
 * \par DISP_PRIORITY: the priority of the display column.
 * The total width of status information lines is bounded by the parameter "display width". The display columns actually contained
 * in the status information display are selected in decreasing order of their priority. Furthermore, the user can force
 * columns to be displayed or not to be displayed in the status information display. For that, (s)he has to switch the value
 * of the display column's parameter "active" from "auto" (its default value) to "on" or "off", respectively.
 *
 * \par DISP_POSITION: the relative position of the display column.
 * In the status information display, the display columns are arranged from left to right in increasing order of their
 * relative position.
 *
 * \par DISP_STRIPLINE: the default for whether the display column should be separated with a line from its right neighbor.
 * This parameter states whether the display column should be separated with the string "|" from its right neighbor. In so
 * doing, the clearness of the status information display may improve.
 *
 * @section DISP_DATA Display Column Data
 *
 * Below the header "Data structures" you can find a struct which is called "struct SCIP_DispData".
 * In this data structure, you can store the data of your display column. For example, you should store the adjustable
 * parameters of the display column in this data structure.
 * If you are using C++, you can add display column data as usual as object variables to your class.
 * \n
 * Defining display column data is optional. You can leave the struct empty.
 *
 *
 * @section DISP_INTERFACE Interface Methods
 *
 * At the bottom of "disp_mydisplaycolumn.c" you can find the interface method SCIPincludeDispMydisplaycolumn(), which also
 * appears in "disp_mydisplaycolumn.h".
 * \n
 * This method only has to be adjusted slightly.
 * It is responsible for notifying SCIP of the presence of the display column by calling the method
 * SCIPincludeDisp().
 *
 * The interface method is called by the user, if (s)he wants to include the display column, i.e., if (s)he wants to use the display column in his
 * application.
 *
 * If you are using display column data, you have to allocate the memory for the data at this point.
 * You can do this by calling:
 * \code
 * SCIP_CALL( SCIPallocMemory(scip, &dispdata) );
 * \endcode
 * You also have to initialize the fields in struct SCIP_DispData afterwards.
 *
 * Although this is very uncommon, you may also add user parameters for your display column, see the method
 * SCIPincludeConshdlrKnapsack() in the \ref cons_knapsack.h "knapsack constraint handler" for an example.
 *
 *
 * @section DISP_FUNDAMENTALCALLBACKS Fundamental Callback Methods of a Display Column
 *
 * Display column plugins have only one fundamental callback method, namely the \ref DISPOUTPUT method.
 * This method has to be implemented for every display column; the other callback methods are optional.
 * In the C++ wrapper class scip::ObjDisp, the scip_output() method (which corresponds to the \ref DISPOUTPUT callback) is a virtual
 * abstract member function.
 * You have to implement it in order to be able to construct an object of your display column class.
 *
 * Additional documentation for the callback methods can be found in type_disp.h.
 *
 * @subsection DISPOUTPUT
 *
 * The DISPOUTPUT callback is called after each pricing loop during node processing and after a node has been processed.
 * In addition, at the root node, the callback is executed after each iteration of the price-and-cut loop.
 * It should write the display column information for the current node to a given output file stream.
 *
 * Typical methods called by a display column are, for example, SCIPdispLongint(), SCIPdispInt(), SCIPdispTime(), and
 * SCIPinfoMessage().
 *
 *
 * @section DISP_ADDITIONALCALLBACKS Additional Callback Methods of a Display Column
 *
 * The additional callback methods do not need to be implemented in every case.
 * They can be used, for example, to initialize and free private data.
 *
 * @subsection DISPCOPY
 *
 * The DISPCOPY callback is executed when a SCIP instance is copied, e.g. to solve a sub-SCIP. By defining this callback
 * as <code>NULL</code> the user disables the execution of the specified column. In general it is probably not needed to
 * implement that callback since the output of the copied instance is usually suppressed. In the other case or for
 * debugging the callback should be implement.
 *
 *
 * @subsection DISPFREE
 *
 * If you are using display column data, you have to implement this method in order to free the display column data.
 * This can be done by the following procedure:
 * \code
 * static
 * SCIP_DECL_DISPFREE(dispFreeMydisplaycolumn)
 * {
 *    SCIP_DISPDATA* dispdata;
 *
 *    dispdata = SCIPdispGetData(disp);
 *    assert(dispdata != NULL);
 *
 *    SCIPfreeMemory(scip, &dispdata);
 *
 *    SCIPdispSetData(disp, NULL);
 *
 *    return SCIP_OKAY;
 * }
 * \endcode
 * If you have allocated memory for fields in your display column data, remember to free this memory
 * before freeing the display column data itself.
 * If you are using the C++ wrapper class, this method is not available.
 * Instead, just use the destructor of your class to free the member variables of your class.
 *
 * @subsection DISPINIT
 *
 * The DISPINIT callback is executed after the problem is transformed.
 * The display column may, e.g., use this call to initialize its display column data.
 *
 * @subsection DISPEXIT
 *
 * The DISPEXIT callback is executed before the transformed problem is freed.
 * In this method, the display column should free all resources that have been allocated for the solving process in
 * \ref DISPINIT.
 *
 * @subsection DISPINITSOL
 *
 * The DISPINITSOL callback is executed when the presolving is finished and the branch-and-bound process is about to
 * begin. The display column may use this call to initialize its branch-and-bound specific data.
 *
 * @subsection DISPEXITSOL
 *
 * The DISPEXITSOL callback is executed before the branch-and-bound process is freed. The display column should use this
 * call to clean up its branch-and-bound data specific data.
 */

/*--+----1----+----2----+----3----+----4----+----5----+----6----+----7----+----8----+----9----+----0----+----1----+----2*/
/**@page EVENT How to add event handler
 *
 * While solving a constraint integer program, SCIP drops thousands of events such as SCIP_EVENTTYPE_VARFIXED (a
 * complete list of all events is given in type_event.h). These events can be caught and used to do something after a
 * certain event happens. Events can be used to speed up the solution process. For example, the set partitioning
 * constraint is only worth propagating if one of the involved variables is fixed. This can be detected by
 * catching the event SCIP_EVENTTYPE_VARFIXED. To be able to catch an event it is necessary to write an event handler
 * which defines what to do after a certain event was caught.
 *
 * We now explain how users can add their own event handlers. We give the explanation for creating your own
 * source file for each additional event handler. Of course, you can collect different event handlers in one source file
 * or you can put the event handler directly into the constraint handler.  In a \ref EVENTUSAGE "second step" we discuss
 * the usage of an event handler. This means how to catch and drop events. \ref EVENTTYPES "Finally", we give some notes on the existing
 * types of events.
 *
 * Take src/scip/cons_logior.c, where the event handler is directly included into the constraint handler. As all other
 * default plugins, the event handlers are written in C. C++ users can easily adapt the code by using the scip::ObjEventhdlr
 * wrapper base class and implement the scip_...() virtual methods instead of the SCIP_DECL_EVENT... callback methods.
 *
 * Additional documentation for the callback methods of an event handler can be found in the file type_event.h. There is
 * also an example written in C which deals with an event handler. You find this example in the directory
 * "examples/Eventhdlr/". An C++ example can be found within the TSP project (examples/TSP/src/EventhdlrNewSol.cpp).
 *
 * Here is what you have to do to implement an event handler (assuming your event handler is named "bestsol"):
 * -# Copy the template files src/scip/event_xyz.c and src/scip/event_xyz.h into files named "event_bestsol.c"
 *    and "event_bestsol.h".
      \n
 *    Make sure to adjust your Makefile such that these files are compiled and linked to your project.
 * -# Use SCIPincludeEventBestsol() in order to include the event handler into your SCIP instance,
 *    e.g., in the main file of your project (see, e.g., src/cmain.c in the Eventhdlr example).
 * -# Open the new files with a text editor and replace all occurrences of "xyz" by "bestsol".
 * -# Adjust the \ref EVENTHDLR_PROPERTIES "properties of the event handler".
 * -# Implement the \ref EVENT_INTERFACE "interface methods".
 * -# Implement the \ref EVENT_FUNDAMENTALCALLBACKS "fundamental callback methods".
 * -# Implement the \ref EVENT_ADDITIONALCALLBACKS "additional callback methods". This is optional.
 *
 *
 * @section EVENTHDLR_PROPERTIES Properties of a Event Handler
 *
 * At the top of the new file "event_bestsol.c" you can find the event handler properties.
 * These are given as compiler defines.
 * In the C++ wrapper class, you have to provide the event handler properties by calling the constructor
 * of the abstract base class scip::ObjEventhdlr from within your constructor.
 * The properties you have to set have the following meaning:
 *
 * \par EVENT_NAME: the name of the event handler.
 * This name has to be unique with respect to all other event handlers. If you are searching for an event handler with
 * SCIPfindEventhdlr(), this name is looked up.
 *
 * \par EVENT_DESC: the description of the event handler.
 * This string is printed as a description of the event handler.
 *
 * @section EVENTHDLR_DATA Event Handler Data
 *
 * Below the header "Data structures" you can find a struct which is called "struct SCIP_EventhdlrData".
 * In this data structure, you can store the data of your event handler. For example, you should store the adjustable
 * parameters of the event handler in this data structure.
 * If you are using C++, you can add event handler data as usual as object variables to your class.
 * \n
 * Defining event handler data is optional. You can leave the struct empty.
 *
 *
 * @section EVENT_INTERFACE Interface Methods
 *
 * At the bottom of "event_bestsol.c", you can find the interface method SCIPincludeEventBestsol(),
 * which also appears in "event_bestsol.h".
 * SCIPincludeEventBestsol() is called by the user, if (s)he wants to include the event handler,
 * i.e., if (s)he wants to use the event handler in his/her application.
 *
 * This method only has to be adjusted slightly.
 * It is responsible for notifying SCIP of the presence of the event handler. For this, you can either call
 * SCIPincludeEventhdlr(),
 * or SCIPincludeEventhdlrBasic() since SCIP version 3.0. In the latter variant, \ref EVENT_ADDITIONALCALLBACKS "additional callbacks"
 * must be added via setter functions as, e.g., SCIPsetReaderCopy(). We recommend this latter variant because
 * it is more stable towards future SCIP versions which might have more callbacks, whereas source code using the first
 * variant must be manually adjusted with every SCIP release containing new callbacks for event handlers in order to compile.
 *
 * If you are using event handler data, you have to allocate the memory for the data at this point.
 * You can do this by calling:
 * \code
 * SCIP_CALL( SCIPallocMemory(scip, &eventhdlrdata) );
 * \endcode
 * You also have to initialize the fields in struct SCIP_EventhdlrData afterwards.
 *
 * Although this is very uncommon, you may also add user parameters for your event handler, see the method
 * SCIPincludeConshdlrKnapsack() in the \ref cons_knapsack.h "knapsack constraint handler" for an example.
 *
 *
 * @section EVENT_FUNDAMENTALCALLBACKS Fundamental Callback Methods of a Event Handler
 *
 * The fundamental callback methods of the plugins are the ones that have to be implemented in order to obtain
 * an operational algorithm.
 * They are passed together with the event handler itself to SCIP using SCIPincludeEventhdlr() or SCIPincludeEventhdlrBasic(),
 * see @ref EVENT_INTERFACE.
 *
 *
 * Event handler plugins have only one fundamental callback method, namely the \ref EVENTEXEC method.  This method has
 * to be implemented for every event handler; the other callback methods are optional.  In the C++ wrapper class
 * scip::ObjEventhdlr, the scip_exec() method (which corresponds to the \ref EVENTEXEC callback) is a virtual abstract member
 * function.  You have to implement it in order to be able to construct an object of your event handler class.
 *
 * Additional documentation for the callback methods can be found in type_event.h.
 *
 * @subsection EVENTEXEC
 *
 * The EVENTEXEC callback is called after the requested event happened. Then the event handler can do some action in
 * reaction to the event.
 *
 * Typical the execution method sets a parameter to TRUE to indicate later in solving process that something happened
 * which should be analyzed further. In the \ref cons_knapsack.h "knapsack constraint handler" you find such a typical
 * example.
 *
 * @section EVENT_ADDITIONALCALLBACKS Additional Callback Methods of a Event Handler
 *
 * The additional callback methods do not need to be implemented in every case. However, some of them have to be
 * implemented for most applications, they can be used, for example, to initialize and free private data.
 * Additional callbacks can either be passed directly with SCIPincludeEventhdlr() to SCIP or via specific
 * <b>setter functions</b> after a call of SCIPincludeEventhdlrBasic(), see also @ref EVENT_INTERFACE.
 *
 * @subsection EVENTCOPY
 *
 * The EVENTCOPY callback is executed when a SCIP instance is copied, e.g. to solve a sub-SCIP. By defining this
 * callback as <code>NULL</code> the user disables the execution of the specified event handler for all copied SCIP
 * instances. Note that in most cases the event handler in the copied instance will be initialize by those objects (such
 * as constraint handlers or propagators) which need this event handler (see \ref cons_knapsack.h). In these cases the copy
 * callback can be ignored. In case of general events, such as a new best solution being found
 * (SCIP_EVENTTYPE_BESTSOLFOUND), you might want to implement that callback. The event handler example which you find
 * in the directory "examples/Eventhdlr/" uses that callback.
 *
 * \code
 * static
 * SCIP_DECL_EVENTCOPY(eventCopyBestsol)
 * {
 *    assert(scip != NULL);
 *    assert(eventhdlr != NULL);
 *    assert(strcmp(SCIPeventhdlrGetName(eventhdlr), EVENTHDLR_NAME) == 0);
 *
 *    SCIP_CALL( SCIPincludeEventHdlrBestsol(scip) );
 *
 *    return SCIP_OKAY;
 * }
 * \endcode
 *
 *
 * @subsection EVENTFREE
 *
 * If you are using event handler data, you have to implement this method in order to free the event handler data.
 * This can be done by the following procedure:
 * \code
 * static
 * SCIP_DECL_EVENTFREE(eventFreeBestsol)
 * {
 *    SCIP_EVENTHDLRDATA* eventhdlrdata;
 *
 *    eventhdlrdata = SCIPeventhdlrGetData(eventhdlr);
 *    assert(eventhdlrdata != NULL);
 *
 *    SCIPfreeMemory(scip, &eventhdlrdata);
 *
 *    SCIPeventhdlrSetData(eventhdlr, NULL);
 *
 *    return SCIP_OKAY;
 * }
 * \endcode
 * If you have allocated memory for fields in your event handler data, remember to free this memory
 * before freeing the event handler data itself.
 * If you are using the C++ wrapper class, this method is not available.
 * Instead, just use the destructor of your class to free the member variables of your class.
 *
 *
 * @subsection EVENTINIT
 *
 * The EVENTINIT callback is executed after the problem is transformed.
 * The event handler may, e.g., use this call to initialize its event handler data.
 *
 * @subsection EVENTEXIT
 *
 * The EVENTEXIT callback is executed before the transformed problem is freed.
 * In this method, the event handler should free all resources that have been allocated for the solving process in
 * \ref EVENTINIT.
 *
 * @subsection EVENTINITSOL
 *
 * The EVENTINITSOL callback is executed when the presolving is finished and the branch-and-bound process is about to
 * begin. The event handler may use this call to initialize its branch-and-bound specific data.
 *
 * @subsection EVENTEXITSOL
 *
 * The EVENTEXITSOL callback is executed before the branch-and-bound process is freed. The event handler should use this
 * call to clean up its branch-and-bound data specific data.
 *
 * @section EVENTUSAGE Catching and Dropping Events
 *
 * After you have implemented the event handler, you have to tell SCIP for which events this event handler should be
 * used. This can be a general events, such as <code>SCIP_EVENTTYPE_BESTSOLFOUND</code>, or a variable event which is the most common
 * way.
 *
 * In case of a general (not variable) event you use the function SCIPcatchEvent() to attach to an event and
 * SCIPdropEvent() to release this event later.
 *
 * \code
 * SCIP_CALL( SCIPcatchEvent( scip, SCIP_EVENTTYPE_BESTSOLFOUND, eventhdlr, NULL, NULL) );
 * \endcode
 *
 * \code
 * SCIP_CALL( SCIPdropEvent( scip, SCIP_EVENTTYPE_BESTSOLFOUND, eventhdlr, NULL, NULL) );
 * \endcode
 *
 * If you want trigger some variable event, you use the method SCIPcatchVarEvent() to attach the variable event and
 * SCIPdropVarEvent() to drop it later.
 *
 * \code
 * SCIP_CALL( SCIPcatchVarEvent( scip, var, SCIP_EVENTTYPE_VARFIXED, eventhdlr, NULL, NULL) );
 * \endcode
 *
 * \code
 * SCIP_CALL( SCIPdropVarEvent( scip, var, SCIP_EVENTTYPE_VARFIXED, eventhdlr, NULL, NULL) );
 * \endcode
 *
 * @section EVENTTYPES Event types
 *
 * All available events are listed in type_event.h. There are atomic events such as <code>SCIP_EVENTTYPE_VARFIXED</code>
 * and combined events such as <code>SCIP_EVENTTYPE_VARCHANGED</code>. The events are encoded via bit masks. Each atomic
 * event has a unique power of two. This enables combination of the atomic events.
 *
 * SCIP only throws atomic events. However, an event handler might be interested in bunch of events. Through the
 * underlying bit masks it is possible to combine the atomic events. For example, <code>SCIP_EVENTTYPE_VARCHANGED</code>
 * is an event which combines the events <code>SCIP_EVENTTYPE_VARFIXED</code>, <code>SCIP_EVENTTYPE_VARUNLOCKED</code>,
 * <code>SCIP_EVENTTYPE_OBJCHANGED</code>, <code>SCIP_EVENTTYPE_GBDCHANGED</code>,
 * <code>SCIP_EVENTTYPE_DOMCHANGED</code>, and <code>SCIP_EVENTTYPE_IMPLADDED</code>.
 *
 * \code
 * #define SCIP_EVENTTYPE_VARCHANGED     (SCIP_EVENTTYPE_VARFIXED | SCIP_EVENTTYPE_VARUNLOCKED | SCIP_EVENTTYPE_OBJCHANGED
 *                                    | SCIP_EVENTTYPE_GBDCHANGED | SCIP_EVENTTYPE_DOMCHANGED | SCIP_EVENTTYPE_IMPLADDED)
 * \endcode
 *
 * Depending on the event type, the event offers different information. The methods which can be used to gain
 * access to this information are given in pub_event.h.
 *
 */

/*--+----1----+----2----+----3----+----4----+----5----+----6----+----7----+----8----+----9----+----0----+----1----+----2*/
/**@page NLPI How to add interfaces to nonlinear programming solvers
 *
 * NLPIs are used to interface a solver for nonlinear programs (NLP).
 * It is used, e.g., to solve convex relaxations of the problem or to find locally optimal solutions of
 * nonlinear relaxations or subproblems.
 * The NLPI has been designed such that it can be used independently from SCIP.
 *
 * While the NLPI itself corresponds to the solver interface, the NLPIPROBLEM corresponds to the
 * (solver specific) representation of a concrete nonlinear program.
 * An NLP is specified as a set of indexed variables with variable bounds, an objective function,
 * and a set of constraints, where each constraint is specified as a function which is restricted to lie
 * between given left and right hand sides (possibly infinite).
 * A function consists of a linear, quadratic, and general nonlinear part.
 * The linear and quadratic parts are specified via variable indices and coefficients, while the
 * general nonlinear part is specified via an expression tree.
 * That is, the user of the NLPI does not provide function evaluation callbacks but an algebraic representation of the NLP.
 * Interfaces for solvers that require function evaluations can make use of the NLPIORACLE, which
 * provides a set of methods to compute functions values, gradients, Jacobians, and Hessians for a given NLP.
 * See the interface to Ipopt for an example on how to use the NLPIORACLE.
 *
 * A complete list of all NLPIs contained in this release can be found \ref NLPIS "here".
 *
 * We now explain how users can add their own NLP solver interface.
 * Take the interface to Ipopt (src/nlpi/nlpi_ipopt.cpp) as an example.
 * Unlike most other plugins, it is written in C++.
 * Additional documentation for the callback methods of an NLPI, in particular for their input parameters,
 * can be found in the file type_nlpi.h.
 *
 * Here is what you have to do to implement an NLPI:
 * -# Copy the template files src/nlpi/nlpi_xyz.c and src/nlpi/nlpi_xyz.h into files named "nlpi_mynlpi.c"
 *    and "nlpi_mynlpi.h".
 *    \n
 *    Make sure to adjust your Makefile such that these files are compiled and linked to your project.
 * -# Use SCIPcreateNlpSolverMynlpi() in order to include the NLPI into your SCIP instance,
 *    e.g., in the main file of your project (see, e.g., src/cmain.c in the Binpacking example).
 * -# Open the new files with a text editor and replace all occurrences of "xyz" by "mynlpi".
 * -# Adjust the properties of the nlpi (see \ref NLPI_PROPERTIES).
 * -# Define the NLPI and NLPIPROBLEM data (see \ref NLPI_DATA).
 * -# Implement the interface methods (see \ref NLPI_INTERFACE).
 * -# Implement the fundamental callback methods (see \ref NLPI_FUNDAMENTALCALLBACKS).
 *
 *
 * @section NLPI_PROPERTIES Properties of an NLPI
 *
 * At the top of the new file "nlpi_mynlpi.c", you can find the NLPI properties.
 * These are given as compiler defines.
 * The properties you have to set have the following meaning:
 *
 * \par NLPI_NAME: the name of the NLP solver interface.
 * This name is used in the interactive shell to address the NLPI.
 * Additionally, if you are searching for an NLPI with SCIPfindNLPI(), this name is looked up.
 * Names have to be unique: no two NLPIs may have the same name.
 *
 * \par NLPI_DESC: the description of the NLPI.
 * This string is printed as a description of the NLPI in the interactive shell.
 *
 * \par NLPI_PRIORITY: the priority of the NLPI.
 * If an NLP has to be solved, an NLP solver has to be selected.
 * By default, the solver with the NLPI with highest priority is selected.
 * The priority of an NLPI should be set according to performance of the solver:
 * solvers that provide fast algorithms that are usually successful on a wide range of problems should have a high priority.
 * An easy way to list the priorities of all NLPIs is to type "display nlpis" in the interactive shell of SCIP.
 *
 * @section NLPI_DATA NLPI Data
 *
 * Below the header "Data structures" you can find structs which are called "struct SCIP_NlpiData" and "struct SCIP_NlpiProblem".
 * In this data structure, you can store the data of your solver interface and of a specific NLP problem.
 * For example, you could store a pointer to the block memory data structure in the SCIP_NlpiData data structure
 * and store a pointer to an NLPIoracle in the SCIP_NlpiProblem data structure.
 *
 * @section NLPI_INTERFACE Interface Methods
 *
 * At the bottom of "nlpi_mynlpi.c", you can find the interface method SCIPcreateNlpSolverXyz(),
 * which also appears in "nlpi_mynlpi.h".
 * \n
 * This method only has to be adjusted slightly.
 * It is responsible for creating an NLPI that contains all properties and callback methods of your
 * solver interface by calling the method SCIPnlpiCreate().
 * SCIPcreateNlpSolverXyz() is called by the user (e.g., SCIP), if (s)he wants to use this solver interface in his/her application.
 *
 * If you are using NLPI data, you have to allocate the memory for the data at this point.
 * You can do this by calling:
 * \code
 * SCIP_CALL( SCIPallocMemory(scip, &nlpidata) );
 * \endcode
 * You also have to initialize the fields in struct SCIP_NlpiData afterwards. For freeing the
 * NLPI data, see \ref NLPIFREE.
 *
 *
 * @section NLPI_FUNDAMENTALCALLBACKS Fundamental Callback Methods of an NLPI
 *
 * The fundamental callback methods of the plugins are the ones that have to be implemented in order to obtain
 * an operational algorithm. Currently, all NLPI callbacks are fundamental.
 *
 * Additional documentation of the callback methods, in particular to their input parameters,
 * can be found in type_nlpi.h.
 *
 * @subsection NLPICOPY
 *
 * The NLPICOPY callback is executed if the plugin should be copied, e.g., when a SCIP instance is copied.
 *
 * @subsection NLPIFREE
 *
 * The NLPIFREE callback is executed if the NLP solver interface data structure should be freed, e.g., when a SCIP instance is freed.
 *
 * @subsection NLPIGETSOLVERPOINTER
 *
 * The NLPIGETSOLVERPOINTER callback can be used to pass a pointer to a solver specific data structure to the user.
 *
 * @subsection NLPICREATEPROBLEM
 *
 * The NLPICREATEPROBLEM callback is executed if a particular NLP problem is to be created.
 * The callback method should initialize a SCIP_NlpiProblem struct here that corresponds to an empty NLP.
 *
 * @subsection NLPIFREEPROBLEM
 *
 * The NLPIFREEPROBLEMPOINTER callback is executed if a particular NLP problem is to be freed.
 * The callback method should free a SCIP_NlpiProblem struct here.
 *
 * @subsection NLPIGETPROBLEMPOINTER
 *
 * The NLPIGETPROBLEMPOINTER callback can be used to pass a pointer to a solver specific data structure of the NLP to the user.
 *
 * @subsection NLPIADDVARS
 *
 * The NLPIADDVARS callback is executed if a set of variables with lower and upper bounds and names should be added to a particular NLP.
 * The callback method must add the new variables behind the previously added variables, if any.
 * If NULL is given for the lower bounds arguments, -infinity is assumed as lower bound for each new variable.
 * If NULL is given for the upper bounds arguments, +infinity is assumed as upper bound for each new variable.
 * It is also permitted to use NULL for the names argument.
 *
 * @subsection NLPIADDCONSTRAINTS
 *
 * The NLPIADDCONSTRAINTS callback is executed if a set of constraints should be added to a particular NLP.
 * Constraints are specified by providing left and right hand sides, linear and quadratic coefficients, expression trees, and constraint names.
 * All of these arguments are optional, giving NULL for left hand sides corresponds to -infinity, giving NULL for right hand sides corresponds to +infinity.
 *
 * @subsection NLPISETOBJECTIVE
 *
 * The NLPISETOBJECTIVE callback is executed to set the objective function of a particular NLP.
 *
 * @subsection NLPICHGVARBOUNDS
 *
 * The NLPICHGVARBOUNDS callback is executed to change the bounds on a set of variables of an NLP.
 *
 * @subsection NLPICHGCONSSIDES
 *
 * The NLPICHGCONSSIDES callback is executed to change the sides on a set of constraints of an NLP.
 *
 * @subsection NLPIDELVARSET
 *
 * The NLPIDELVARSET callback is executed to delete a set of variables from an NLP.
 * The caller provides an array in which for each variable it is marked whether it should be deleted.
 * In the same array, the method should return the new position of each variable in the NLP, or -1 if it was deleted.
 *
 * @subsection NLPIDELCONSSET
 *
 * The NLPIDELCONSSET callback is executed to delete a set of constraints from an NLP.
 * The caller provides an array in which for each constraint it is marked whether it should be deleted.
 * In the same array, the method should return the new position of each constraint in the NLP, or -1 if it was deleted.
 *
 * @subsection NLPICHGLINEARCOEFS
 *
 * The NLPICHGLINEARCOEFS callback is executed to change the coefficients in the linear part of the objective function or a constraint of an NLP.
 *
 * @subsection NLPICHGQUADCOEFS
 *
 * The NLPICHGQUADCOEFS callback is executed to change the coefficients in the quadratic part of the objective function or a constraint of an NLP.
 *
 * @subsection NLPICHGEXPRTREE
 *
 * The NLPICHGEXPRTREE callback is executed to replace the expression tree of the objective function or a constraint of an NLP.
 *
 * @subsection NLPICHGNONLINCOEF
 *
 * The NLPICHGNONLINCOEF callback is executed to change a single parameter in the (parametrized) expression tree of the objective function or a constraint of an NLP.
 *
 * @subsection NLPICHGOBJCONSTANT
 *
 * The NLPICHGOBJCONSTANT callback is executed to change the constant offset of the objective function of an NLP.
 *
 * @subsection NLPISETINITIALGUESS
 *
 * The NLPISETINITIALGUESS callback is executed to provide primal and dual initial values for the variables and constraints of an NLP.
 * For a local solver, these values can be used as a starting point for the search.
 * It is possible to pass a NULL pointer for any of the arguments (primal values of variables, dual values of variable bounds, dual values of constraints).
 * In this case, the solver should clear previously set starting values and setup its own starting point.
 *
 * @subsection NLPISOLVE
 *
 * The NLPISOLVE callback is executed when an NLP should be solved.
 * The solver may use the initial guess provided by \ref NLPISETINITIALGUESS as starting point.
 * The status of the solving process and solution can be requested by
 * \ref NLPIGETSOLSTAT, \ref NLPIGETTERMSTAT, \ref NLPIGETSOLUTION, and \ref NLPIGETSTATISTICS.
 *
 * @subsection NLPIGETSOLSTAT
 *
 * The NLPIGETSOLSTAT callback can be used to request the solution status (solved, infeasible, ...) after an NLP has been solved.
 *
 * @subsection NLPIGETTERMSTAT
 *
 * The NLPIGETTERMSTAT callback can be used to request the termination reason (normal, iteration limit, ...) after an NLP has been solved.
 *
 * @subsection NLPIGETSOLUTION
 *
 * The NLPIGETSOLUTION callback can be used to request the primal and dual solution values after an NLP solve.
 * The method should pass pointers to arrays of variable values to the caller.
 * It is possible to return only primal values for the variables, but no values for the dual variables, e.g., if a solver does not compute such values.
 *
 * @subsection NLPIGETSTATISTICS
 *
 * The NLPIGETSTATISTICS callback can be used to request the statistical values (number of iterations, time, ...) after an NLP solve.
 * The method should fill the provided NLPSTATISTICS data structure.
 *
 * <!-- NLPIGETWARMSTARTSIZE, NLPIGETWARMSTARTMEMO, NLPISETWARMSTARTMEMO are not documented,
      since they are currently not used, not implemented, and likely to change with a next version. -->
 *
 * @subsection NLPIGETINTPAR
 *
 * The NLPIGETINTPAR callback can be used to request the value of an integer valued NLP parameter.
 *
 * @subsection NLPISETINTPAR
 *
 * The NLPISETINTPAR callback is executed to set the value of an integer valued NLP parameter.
 *
 * @subsection NLPIGETREALPAR
 *
 * The NLPIGETREALPAR callback can be used to request the value of a real valued NLP parameter.
 *
 * @subsection NLPISETREALPAR
 *
 * The NLPISETREALPAR callback is executed to set the value of a real valued NLP parameter.
 *
 * @subsection NLPIGETSTRINGPAR
 *
 * The NLPIGETSTRINGPAR callback can be used to request the value of a string valued NLP parameter.
 *
 * @subsection NLPISETSTRINGPAR
 *
 * The NLPISETSTRINGPAR callback is executed to set the value of a string valued NLP parameter.
 */

/*--+----1----+----2----+----3----+----4----+----5----+----6----+----7----+----8----+----9----+----0----+----1----+----2*/
/**@page EXPRINT How to add interfaces to expression interpreters
 *
 * An expression interpreter is a tool to compute point-wise and interval-wise the function values, gradients, and
 * derivatives of algebraic expressions which are given in the form of an expression tree.
 * It is used, e.g., by an NLP solver interface to compute Jacobians and Hessians for the solver.
 *
 * The expression interpreter interface in SCIP has been implemented similar to those of the LP solver interface (LPI).
 * For one binary, exactly one expression interpreter has to be linked.
 * The expression interpreter API has been designed such that it can be used independently from SCIP.
 *
 * A complete list of all expression interpreters contained in this release can be found \ref EXPRINTS "here".
 *
 * We now explain how users can add their own expression interpreters.
 * Take the interface to CppAD (\ref exprinterpret_cppad.cpp) as an example.
 * Unlike most other plugins, it is written in C++.
 *
 * Additional documentation for the callback methods of an expression interpreter, in particular for their input parameters,
 * can be found in the file \ref exprinterpret.h
 *
 * Here is what you have to do to implement an expression interpreter:
 * -# Copy the file \ref exprinterpret_none.c into a file named "exprinterpreti_myexprinterpret.c".
 *    \n
 *    Make sure to adjust your Makefile such that these files are compiled and linked to your project.
 * -# Open the new files with a text editor.
 * -# Define the expression interpreter data (see \ref EXPRINT_DATA).
 * -# Implement the interface methods (see \ref EXPRINT_INTERFACE).
 *
 *
 * @section EXPRINT_DATA Expression Interpreter Data
 *
 * In "struct SCIP_ExprInt", you can store the general data of your expression interpreter.
 * For example, you could store a pointer to the block memory data structure.
 *
 * @section EXPRINT_INTERFACE Interface Methods
 *
 * The expression interpreter has to implement a set of interface method.
 * In your "exprinterpret_myexprinterpret.c", these methods are mostly dummy methods that return error codes.
 *
 * @subsection SCIPexprintGetName
 *
 * The SCIPexprintGetName method should return the name of the expression interpreter.
 *
 * @subsection SCIPexprintGetDesc
 *
 * The SCIPexprintGetDesc method should return a short description of the expression interpreter, e.g., the name of the developer of the code.
 *
 * @subsection SCIPexprintGetCapability
 *
 * The SCIPexprintGetCapability method should return a bitmask that indicates the capabilities of the expression interpreter,
 * i.e., whether it can evaluate gradients, Hessians, or do interval arithmetic.
 *
 * @subsection SCIPexprintCreate
 *
 * The SCIPexprintCreate method is called to create an expression interpreter data structure.
 * The method should initialize a "struct SCIP_ExprInt" here.
 *
 * @subsection SCIPexprintFree
 *
 * The SCIPexprintFree method is called to free an expression interpreter data structure.
 * The method should free a "struct SCIP_ExprInt" here.
 *
 * @subsection SCIPexprintCompile
 *
 * The SCIPexprintCompile method is called to initialize the data structures that are required to evaluate
 * a particular expression tree.
 * The expression interpreter can store data that is particular to a given expression tree in the tree by using
 * SCIPexprtreeSetInterpreterData().
 *
 * @subsection SCIPexprintFreeData
 *
 * The SCIPexprintFreeData method is called when an expression tree is freed.
 * The expression interpreter should free the given data structure.
 *
 * @subsection SCIPexprintNewParametrization
 *
 * The SCIPexprintNewParametrization method is called when the values of the parameters in a parametrized expression tree have changed.
 *
 * @subsection SCIPexprintEval
 *
 * The SCIPexprintEval method is called when the value of an expression represented by an expression tree should be computed for a point.
 *
 * @subsection SCIPexprintEvalInt
 *
 * The SCIPexprintEvalInt method is called when an interval that contains the range of an expression represented by an expression tree with respect to intervals for the variables should be computed.
 *
 * @subsection SCIPexprintGrad
 *
 * The SCIPexprintGrad method is called when the gradient of an expression represented by an expression tree should be computed for a point.
 *
 * @subsection SCIPexprintGradInt
 *
 * The SCIPexprintGradInt method is called when an interval vector that contains the range of the gradients of an expression represented by an expression tree with respect to intervals for the variables should be computed.
 *
 * @subsection SCIPexprintHessianSparsityDense
 *
 * The SCIPexprintHessianSparsityDense method is called when the sparsity structure of the Hessian matrix should be computed and returned in dense form.
 *
 * @subsection SCIPexprintHessianDense
 *
 * The SCIPexprintHessianDense method is called when the Hessian of an expression represented by an expression tree should be computed for a point.
 */

/*--+----1----+----2----+----3----+----4----+----5----+----6----+----7----+----8----+----9----+----0----+----1----+----2*/
/**@page CONF How to use conflict analysis
 *
 * Conflict analysis is a way to automatically use the information obtained from infeasible nodes
 * in the branch-and-bound tree.
 *
 * Once a node is declared infeasible, SCIP automatically tries to infer a constraint that explains the reason for the
 * infeasibility, in order to avoid similar situations later in the search.  This explanation essentially consists of a
 * constraint stating that at least one of its variables should have a bound different from the current infeasible node,
 * because the current setting led to infeasibility. Clearly, all variables that are fixed in the current infeasible
 * node would yield such a constraint (since this leads to infeasibility). The key point rather is to infer a "small"
 * constraint that does the same job. SCIP handles this by several heuristics. For this, SCIP sets up a
 * so-called (directed) conflict graph. The nodes in this graph correspond to bound changes of variables and an arc (@a
 * u, @a v) means that the bound change corresponding to @a v is based on the bound change of @a u. In general, a node
 * will have several ingoing arcs which represent all bound changes that have been used to infer (propagate) the bound
 * change in question. The graph also contains source nodes for each bound that has been changed during branching and an
 * artificial target node representing the conflict, i.e., the infeasibility. Essentially, SCIP heuristically constructs
 * a cut in this graph that involves few "branching nodes". For details on the techniques that SCIP uses,
 * we refer to the paper @par
 * Tobias Achterberg, Conflict Analysis in Mixed Integer Programming@n
 * Discrete Optimization, 4, 4-20 (2007)
 *
 * For conflict analysis to work well, the author of a \ref CONS "Constraint Handler" or a
 * \ref PROP "Propagator" has to implement three kinds of functionality:
 *
 * -# If one detects infeasibility, one should initiate conflict analysis, see \ref INITCONFS "below".
 * -# During propagation, one should call the right functions to fix variables.
 * -# One should implement the <em>so-called reverse propagation</em>.
 *
 * If this functionality is not implemented, SCIP will still work correctly, but cannot use the information of the constraint
 * handler or the propagator for conflict analysis. In this case, each bound reduction performed by the constraint
 * handler/propagator will be treated as if it had been a branching decision.
 *
 * @section INITCONFS Initiating Conflict Analysis
 *
 * If one detects infeasibility within propagation, one should do the following:
 * -# Call SCIPinitConflictAnalysis().
 * -# Inform SCIP about the variable bounds that are the reason for the detection of infeasibility
 * via the functions SCIPaddConflictLb(), SCIPaddConflictUb(), SCIPaddConflictBd(), or
 * SCIPaddConflictBinvar(). If there is more than one valid explanation of infeasibility, either one can be used.
 * Typically, smaller explanations tend to be better.
 * -# Call SCIPanalyzeConflict() from a propagator or SCIPanalyzeConflictCons() from a constraint
 * handler.
 *
 * This functionality allows SCIP to set up the conflict graph and perform a conflict analysis.
 *
 * @section Propagation
 *
 * When propagating variable domains, SCIP needs to be informed that the deduced variable bounds should be
 * used in conflict analysis. This can be done by the functions SCIPinferVarLbCons(),
 * SCIPinferVarUbCons(), and SCIPinferBinvarCons() for constraint handlers and SCIPinferVarLbProp(),
 * SCIPinferVarUbProp(), and SCIPinferBinvarProp() for propagators. You can pass one integer of
 * information that should indicate the reason of the propagation and can be used in reverse
 * propagation, see the next section.
 *
 * @section RESPROP Reverse Propagation
 *
 * Reverse Propagation is used to build up the conflict graph. Essentially, it provides an algorithm to detect the arcs
 * leading to a node in the conflict graph, i.e., the bound changes responsible for the new bound change deduced during
 * propagation. Reverse Propagation needs to be implemented in the RESPROP callback functions of
 * \ref CONSRESPROP "constraint handlers" or \ref PROPRESPROP "propagators".
 * These callbacks receive the following information: the variable which is under investigation (@p
 * infervar), the corresponding bound change (@p bdchgidx, @p boundtype), and the integer (@p inferinfo) that has been
 * supplied during propagation.
 *
 * One can use SCIPvarGetUbAtIndex() or SCIPvarGetLbAtIndex() to detect the bounds before or after the propagation that
 * should be investigated. Then the bounds that were involved should be passed to SCIP via SCIPaddConflictLb() and
 * SCIPaddConflictUb().  If there is more than one valid explanation of infeasibility, either one can be used.
 * Typically, smaller explanations tend to be better.
 *
 * Details and (more) examples are given in Sections @ref CONSRESPROP and @ref PROPRESPROP.
 *
 *
 * @section Example
 *
 * Consider the constraint handler @p cons_linearordering.c in the
 * <a href="http://scip.zib.de/doc/examples/LOP"><b>linear ordering example</b></a>
 * (see @p example/LOP directory). This constraint handler propagates the equations \f$x_{ij} + x_{ji} =
 * 1\f$ and triangle inequalities \f$x_{ij} + x_{jk} + x_{ki} \leq 2\f$.
 *
 * When propagating the equation and <code>vars[i][j]</code> is fixed to 1, the constraint handler uses
 * \code
 *    SCIP_CALL( SCIPinferBinvarCons(scip, vars[j][i], FALSE, cons, i*n + j, &infeasible, &tightened) );
 * \endcode
 * Thus, variable <code>vars[j][i]</code> is fixed to 0 (@p FALSE), and it passes <code>i*n + j </code> as @p inferinfo.
 *
 * When it propagates the triangle inequality and both <code>vars[i][j]</code> and <code>vars[j][k]</code>
 * are fixed to 1, the constraint handler uses
 * \code
 *    SCIP_CALL( SCIPinferBinvarCons(scip, vars[k][i], FALSE, cons, n*n + i*n*n + j*n + k, &infeasible, &tightened) );
 * \endcode
 * Thus, in this case, variable  <code>vars[k][i]</code> is fixed to 0 and  <code>n*n + i*n*n +  j*n + k</code> is
 * passed as <code>inferinfo</code>.
 *
 * In reverse propagation, the two cases can be distinguished by @p inferinfo: if it is less than @p n*n,
 * we deal with an equation, otherwise with a triangle inequality. The constraint handler can then extract the
 * indices @p i, @p j (and @p k in the second case) from inferinfo.
 *
 * In the first case, it has to distinguish whether <code>vars[i][j]</code> is fixed to 0 or 1 &ndash;
 * by calling SCIPaddConflictLb()
 * or SCIPaddConflictUb(), respectively, with variable <code>vars[j][i]</code>. In the second case, it is clear that the only
 * possible propagation is to fix <code>vars[i][j]</code> to 0 when both <code>vars[k][i]</code> and <code>vars[j][k]</code>
 * are fixed to 1. It then calls
 * SCIPaddConflictLb() for both <code>vars[k][i]</code> and <code>vars[j][k]</code>.
 */

/*--+----1----+----2----+----3----+----4----+----5----+----6----+----7----+----8----+----9----+----0----+----1----+----2*/
/**@page REOPT How to use reoptimization
 *
 * The reoptimization feature of SCIP can be used to solve a sequence of optimization problems \f$(P_{i})_{i \in I}\f$ with
 * \f[
 *    (P_i) \quad \min \{ c_i^T x \;|\; A^ix \geq b^i,\; x_{j} \in \{0,1\}^{n}\;\forall j \in \mathcal{I} \}
 * \f]
 * such that between two problems \f$P_i\f$ and \f$P_{i+1}\f$ the space of solutions gets restricted and/or the objective
 * fuction changes. To use reoptimization the user has to change the parameter <code>reoptimization/enable</code> to
 * <code>TRUE</code> before the solving process of the first problem of the sequence starts, i.e., in stage
 * <code>SCIP_STAGE_INIT</code> or <code>SCIP_STAGE_PROBLEM</code>. This can be done via the interactive shell or by
 * calling SCIPenableReoptimization(). In both cases SCIP changes some parameters and fixes them:
 * -# disable conflict analysis based on dual information
 * -# set the limit <code>maxorigsol</code> of stored solutions to zero because this is handled by a special solution tree provided
 *    by the reoptimization feature itself
 * -# disable restarts (<code>presolving/maxrestarts = 0</code>)
 * -# disable multi-aggegations (<code>presolving/donotmultaggr = TRUE</code>)
 * -# disable dual reductions within presolvers and propagators (<code>misc/allowdualreds = FALSE</code>)
 * -# disable propagation with current cutoff bound (<code>misc/allowobjprop = FALSE</code>)
 *
 * In contrast to the presolving and propagating methods that are using dual information, performing strong branching is
 * allowed. The bound tightenings resulting from strong branching are handeled in a special way. After changing the objective
 * function and solving the modified problem the feasible region that was pruned by strong branching will be reconstructed
 * within the tree.
 *
 * If the reoptimization feature is enabled SCIP tries to reuse the search tree, especially the search frontier at the end
 * of the solving process, to speed up the solving process of the following problems. Therefore, the current release
 * provides the branching rule <code>branch_nodereopt</code> to reconstruct the tree. SCIP triggers a restart of the
 * reoptimization, i.e., solving the problem from scratch, if
 *
 * -# the stored search tree is too large,
 * -# the objective functions changed too much, or
 * -# the last \f$n\f$ optimal solution are updated solution of previous runs.
 *
 * The thresholds to trigger a restart can be set by the user:
 *
 * -# <code>reoptimization/maxsavednodes</code>
 * -# <code>reoptimization/delay</code>
 * -# <code>reoptimization/forceheurrestart</code>
 *
 * Before SCIP discards all the stored information and solves the problem from scratch it tries to compress the search
 * tree. Therefore, the current release provides compression heuristics that try to find a good and much smaller
 * representation of the current search tree.
 *
 * After a problem in the sequence of optimization problems was solved, the objective function can be changed in two ways:
 * -# Using the provided reader <code>reader_diff</code> the objective function can be changed via using the interactive
 *    shell
 *    \code
 *    SCIP> read new_obj.diff
 *    \endcode
 *    or by calling SCIPreadDiff().
 * -# The objective function can be changed within the code. Therefore, the transformed problem needs to be freed by
 *    calling SCIPfreeTransform(). Afterwards, the objective coefficient of each variable can be changed by calling
 *    SCIPchgVarObj().
 *
 * After changing the objective function the modified problem can be solved as usal.
 *
 * \note Currently, the reoptimization feature only supports pure binary and mixed binary programs. In case the original
 * problem containts integer and implicit integer variables, reoptimization will be automatically disabled if there are
 * still (implicit) integer variables after presolving the problem.
 *
 * For more information on reoptimization we refer to@par
 * Jakob Witzig@n
 * Reoptimization Techniques in MIP Solvers@n
 * Master's Thesis, Technical University of Berlin, 2014.
 */

/*--+----1----+----2----+----3----+----4----+----5----+----6----+----7----+----8----+----9----+----0----+----1----+----2*/
/**@page OBJ Creating, capturing, releasing, and adding data objects
 *
 *  Data objects (variables, constraints, rows, ... ) are subject to reference counting
 *  to avoid expensive copying operations. This concept is similar to smart pointers.
 *  Creating such an object (e.g., by calling SCIPcreateVar()) will set the
 *  reference counter to one. Capturing an object (e.g., by calling SCIPcaptureVar()) increases the reference counter,
 *  releasing it (e.g., by calling SCIPreleaseVar()) decreases the counter. If the reference counter gets zero, the
 *  object will be destroyed automatically.
 *
 *  Remember that a created data object is automatically captured. If the user
 *  doesn't need the object anymore, (s)he has to call the object's release method.
 *
 *  When a data object is added to SCIP (e.g., by calling SCIPaddVar()) , it is captured again, such that a
 *  release call does not destroy the object. If SCIP doesn't need the object
 *  anymore, it is automatically released.
 *
 *  E.g., if the user calls
 * \code
 *  SCIPcreateVar(); // reference counter 1
 *  SCIPaddVar(); // reference counter 2
 *  SCIPreleaseVar(); // reference counter 1
 * \endcode
 *  the reference counter will be 1 afterwards, and the variable will be destroyed, if SCIP frees the problem.
 *  If the user wants to use this variable, e.g. for extracting statistics after SCIP was finished, the user must not call
 *  SCIPreleaseVar() right after adding the variable, but before terminating the program.
 */

/*--+----1----+----2----+----3----+----4----+----5----+----6----+----7----+----8----+----9----+----0----+----1----+----2*/
/**@page PARAM How to add additional user parameters
 *
 *  Users may add their own parameters to SCIP by calling SCIPaddXyzParam(). Using
 *  this method, there are two possibilities for where to store the actual parameter value:
 *   - If the given valueptr is NULL, SCIP stores the parameter value internally, and
 *     the user can only access the value with the SCIPgetXyzParam() and
 *     SCIPsetXyzParam() calls.
 *   - If the given valueptr is not NULL, SCIP stores the parameter value at the given
 *     address, and the user can directly manipulate the value at this address.
 *     (S)he has to be careful with memory management in string parameters: when the
 *     SCIPaddStringParam() method is called, the given address must hold a char*
 *     pointer with value NULL. The default value is then copied into this pointer,
 *     allocating memory with BMSallocMemoryArray(). If the parameter is changed, the
 *     old string is freed with BMSfreeMemoryArray() and the new one is copied to a new
 *     memory area allocated with BMSallocMemoryArray(). When the parameter is freed,
 *     the memory is freed with BMSfreeMemoryArray().
 *     The user should not interfere with this internal memory management. Accessing
 *     the string parameter through the given valueptr is okay as long as it does not
 *     involve reallocating memory for the string.
 *
 *  In some cases, it is necessary to keep track of changes in a parameter.
 *  If this is the case, the user can define a method by the PARAMCHGD callback and use this method as
 *  the @c paramchgd parameter of the @c SCIPaddXyzParam() method, also giving a pointer to the data, which is
 *  needed in this method, as @c paramdata. If this method is not NULL, it is called every time
 *  the value of the parameter is changed.
 */

/*--+----1----+----2----+----3----+----4----+----5----+----6----+----7----+----8----+----9----+----0----+----1----+----2*/
/**@page MEMORY Using the memory functions of SCIP
 *
 *  SCIP provides three ways for allocating memory:
 *  -# <b>block memory:</b> efficient handling of memory blocks of similar small sizes
 *  -# <b>buffer memory:</b> efficient handling of memory that needs to locally be allocated and freed
 *  -# <b>standard memory:</b> access to standard malloc/free
 *
 *  <em>Whenever possible, the first two should be used, because of reasons detailed below.</em>
 *
 *  In the following, we provide a brief description of these methods. We refer the reader to the dissertation of Tobias
 *  Achterberg for more details. We also present best practice models.
 *
 *  @section MEMBACK Background
 *
 *  The main goals for providing such particular methods are:
 * - <em>Accounting:</em> Using its own functions, SCIP knows the total size of memory allocated internally and can change its
 *   behavior: for instance, it can change to "memory saving mode" (using depth first search (DFS) and possibly do a garbage
 *   collection). It also allows for keeping a memory limit.
 * - <em>Speed:</em> SCIP often needs to allocate a very large number of small blocks of similar sizes (often powers of
 *   two). Depending on the operating system and compiler, the methods implemented in SCIP can be faster, since blocks
 *   of the same size are grouped together. Especially at the end of the 1990ies the standard malloc/free methods were
 *   quite ineffective. The experiments of Tobias Achterberg in 2007 show a speed improvement of 11 % when using block
 *   memory.
 * - <em>Efficiency:</em> Since blocks are groups in sizes, the blocks do not need to store their sizes within each
 *   block. In comparison, standard malloc/free stores the size using one word for each memory chunk. The price to pay
 *   is that one needs to pass the size to the methods that free a block. In any case, the methods in SCIP can save
 *   memory. Moreover, buffer memory is stored in similar places and not spread out, which also might help cache.
 * - <em>Debugging:</em> All of the possibilities provide methods to detect memory leaks. Together with tools like
 *   valgrind, this can be quite effective in avoiding such problems.
 *
 *  @n
 *  @section BLKMEM Block memory
 *
 *  SCIP offers its own block memory handling, which allows efficient handling of smaller blocks of memory in cases in
 *  which many blocks of the same (small) size appear. This is adequate for branch-and-cut codes in which small blocks
 *  of the same size are allocated and freed very often (for data structures used to store rows or branch-and-bound
 *  nodes). Actually, most blocks allocated within SCIP have small sizes like 8, 16, 30, 32, 64.  The idea is simple:
 *  There is a separate list of memory blocks for each interesting small size. When allocating memory, the list is
 *  checked for a free spot in the list; if no such spot exists, the list is enlarged. Freeing just sets the block to be
 *  available. Very large blocks are handled separately. See the dissertation of Tobias Achterberg for more details.
 *
 *  One important comment is that freeing block memory requires the size of the block in order to find the right list.
 *
 *  The most important functions are
 *  - SCIPallocBlockMemory(), SCIPallocBlockMemoryArray() to allocate memory
 *  - SCIPfreeBlockMemory(), SCIPfreeBlockMemoryArray() to free memory
 *
 *  An example code is:
 *  \code
 *  SCIP_RETCODE dosomething(
 *     SCIP*                 scip
 *     )
 *  {
 *     int nvars;
 *     int* array;
 *
 *     nvars = SCIPgetNVars(scip);
 *     SCIP_CALL( SCIPallocBlockMemoryArray(scip, &array, nvars) );
 *
 *     do something ...
 *
 *     SCIPfreeBlockMemoryArray(scip, &array, nvars);
 *  }
 *  \endcode
 *  @n
 *
 *  @section BUFMEM Buffer memory
 *
 *  @subsection BUFMEMSTD Standard Buffer Memory
 *
 *  In addition to block memory, SCIP offers buffer memory. This should be used if memory is locally used within a
 *  function and freed within the same function. For this purpose, SCIP has a list of memory buffers that are reused for
 *  this purpose. In this way, a very efficient allocation/freeing is possible.
 *
 *  Note that the buffers are organized in a stack, i.e., freeing buffers in reverse order of allocation is faster.
 *
 *  The most important functions are
 *  - SCIPallocBuffer(), SCIPallocBufferArray() to allocate memory,
 *  - SCIPfreeBuffer(), SCIPfreeBufferArray() to free memory.
 *
 *  @subsection BUFMEMCLEAN Clean Buffer Memory
 *
 *  SCIP 3.2 introduced a new type of buffer memory, the <em>clean buffer</em>. It provides memory which is initialized to zero
 *  and requires the user to reset the memory to zero before freeing it. This can be used at performance-critical
 *  places where only few nonzeros are added to a dense array and removing these nonzeros individually is much faster
 *  than clearing the whole array. Similar to the normal buffer array, the clean buffer should be used for temporary memory
 *  allocated and freed within the same function.
 *
 *  The most important functions are
 *  - SCIPallocCleanBufferArray() to allocate memory,
 *  - SCIPfreeCleanBufferArray() to free memory.
 *
 *  @n
 *  @section STDMEM Standard memory
 *
 *  SCIP provides an access to the standard C functions @c malloc and @c free with the additional feature of tracking
 *  memory in debug mode. In this way, memory leaks can be easily detected. This feature is automatically activated in
 *  debug mode.
 *
 *  The most important functions are
 *  - SCIPallocMemory(), SCIPallocMemoryArray() to allocate memory,
 *  - SCIPfreeMemory(), SCIPfreeMemoryArray() to free memory.
 *
 *  @n
 *  @section MEMBESTPRACTICE Best Practice of Using Memory Functions
 *
 *  Since allocating and freeing memory is very crucial for the speed and memory consumption of a program, it is
 *  important to keep the following notes and recommendations in mind.
 *
 *  @subsection GEN General Notes
 *
 *  The following holds for all three types of memory functions:
 *  - In debug mode, the arguments are checked for overly large allocations (usually arising from a bug). Note that all
 *    arguments are converted to unsigned values of type @c size_t, such that negative sizes are converted into very
 *    large values.
 *  - The functions always allocate at least one byte and return non-NULL pointers if memory is available. In particular,
 *    freeing is always possible.
 *  - The freeing methods set the pointer to the memory to NULL.
 *  - Debugging can be supported by using the compiler flags @p NOBLKMEM=true, @p NOBUFMEM=true, @p NOBLKBUFMEM=true
 *    that turn off the usage of block memory, buffer memory, as well as block and buffer memory, respectively. Since,
 *    the internal block and buffer memory is freed at the end (leaving no memory leaks), turning them off allows tools
 *    like valgrind to find memory leaks.
 *  - Moreover, additional checks can be turned on by defining @p CHECKMEM in memory.c.
 *
 *  @n
 *  @subsection DOS Things to do ...
 *
 *  - Use buffer memory if your memory chunk can be allocated and freed within the same function.
 *  - Use buffer and block memory wherever possible, because of the reasons explained above.
 *  - Free memory in the reverse order in which it was allocated! For block and buffer memory this @b significantly
 *    speeds up the code.
 *  - Use as few memory allocations/freeing operations as possible, since these functions take a significant amount of time.
 *
 *  @n
 *  @subsection DONTS Things to avoid ...
 *
 *  - Avoid the usage of standard memory, since SCIP is unaware of the size used in such blocks.
 *  - Avoid reallocation with only slightly increased size, rather use a geometrically growing
 *    size allocation. SCIPcalcMemGrowSize() is one way to calculate new sizes.
 *  - Be careful with buffer memory reallocation: For single buffers, the memory is reallocated (using malloc); since
 *    the actual space might be larger than what was needed at allocation time, reallocation sometimes comes without
 *    extra cost. Note that reallocating block memory in most cases implies moving memory arround.
 */

/*--+----1----+----2----+----3----+----4----+----5----+----6----+----7----+----8----+----9----+----0----+----1----+----2*/
/**@page DEBUG Debugging
 *
 *  If you need to debug your own code that uses SCIP, here are some tips and tricks:
 *
 *  - Use <b>asserts</b> in your code to show preconditions for the parameters, invariants and postconditions.
 *    Assertions are boolean expressions which inevitably have to evaluate to <code>TRUE</code>. Consider the
 *    following example, taken from the file src/scip/cons_linear.c:
 *    \code
 *    SCIP_RETCODE consdataCatchEvent(
 *       SCIP*                 scip,               /**< SCIP data structure */
 *       SCIP_CONSDATA*        consdata,           /**< linear constraint data */
 *       SCIP_EVENTHDLR*       eventhdlr,          /**< event handler to call for the event processing */
 *       int                   pos                 /**< array position of variable to catch bound change events for */
 *       )
 *       {
 *          assert(scip != NULL);
 *          assert(consdata != NULL);
 *          assert(eventhdlr != NULL);
 *          assert(0 <= pos && pos < consdata->nvars);
 *          ...
 *       }
 *    \endcode
 *    As you can see, both pointers and integers are checked for valid values at the beginning of the
 *    function <code>consdataCatchEvent()</code>. This is particularly important for, e.g., array indices like
 *    the variable <code>pos</code> in this example, where using the <code>consdata->nvars[pos]</code>
 *    pointer could result in unexspected behaviour
 *    if the asserted precondition on <code>pos</code> were not matched and \<pos\> were an arbitrary index
 *    outside the array range.
 *
 *  - In order to activate assertions, use the <b>Debug mode</b> by compiling SCIP via
 *   \code
 *    make OPT=dbg
 *   \endcode and run the code. See \ref MAKE for further information about compiler options for SCIP.
 *
 *  - Spending only little extra time on
 *    asserting preconditions saves most of the time spent on debugging!
 *
 *  - Turn on <b>additional debug output</b> by adding the line
 *    \code
 *    #define SCIP_DEBUG
 *    \endcode
 *    at the top of SCIP files you want to analyze. This will output messages included in the code using
 *    <code>SCIPdebugMessage()</code> (see \ref EXAMPLE_1).
 *    We recommend to also use <code>SCIPdebugMessage()</code> in your own code for being able to activate
 *    debug output in the same way.
 *  - If available on your system, we recommend to use a debugger like <code>gdb</code>
 *    to trace all function calls on the stack,
 *    display values of certain expressions, manually break the running code, and so forth.
 *  - If available on your system, you can use software like <a href="http://valgrind.org">valgrind</a> to check for uninitialized
 *    values or segmentation faults.
 *  - For checking the usage of SCIP memory, you can use
 *    <code>SCIPprintMemoryDiagnostic()</code>. This outputs memory that is currently in use,
 *    which can be useful after a <code>SCIPfree()</code> call.
 *  - If there are memory leaks for which you cannot detect the origin, you can remake your code with the option NOBLKBUFMEM=true
 *    (do not forget to clean your code before with <code>make OPT=... LPS=... clean</code>). After that valgrind (or similar) helps
 *    to detect leaked memory.
 *  - If your code cuts off a feasible solution, but you do not know which component is responsible,
 *    you can define <code>SCIP_DEBUG_SOLUTION</code> in the file <code>debug.h</code> to be a filename
 *    containing a solution in SCIP format (see \ref EXAMPLE_2).
 *    This solution is then read and it is checked for every cut, whether the solution violates the cut.
 *
 *  @section EXAMPLE_1 How to activate debug messages
 *    For example, if we include a <code>\#define SCIP_DEBUG</code> at the top of \ref heur_oneopt.h, recompile SCIP
 *    in DBG mode, and run the SCIP interactive shell to solve p0033.mps from the
 *     <a href="http://miplib.zib.de/miplib3/miplib.html">MIPLIB 3.0</a> , we get some output like:
 * \code
 * SCIP version 1.1.0 [precision: 8 byte] [memory: block] [mode: debug] [LP solver: SoPlex 1.4.0]
 * Copyright (C) 2002-2016 Konrad-Zuse-Zentrum fuer Informationstechnik Berlin (ZIB)
 *
 * user parameter file <scip.set> not found - using default parameters
 *
 * SCIP> read check/IP/miplib/p0033.mps
 * original problem has 33 variables (33 bin, 0 int, 0 impl, 0 cont) and 16 constraints
 * SCIP> optimize
 * ...
 *  0.1s|     1 |     0 |   132 | 257k|   0 |  14 |  30 |  13 |  13 |  30 |  51 |  39 |   0 |   0 | 3.026472e+03 | 3.347000e+03 |  10.59%
 * [src/scip/heur_oneopt.c:332] debug: Row <R122> has activity 110
 * [src/scip/heur_oneopt.c:332] debug: Row <R123> has activity 216
 * ...
 * [src/scip/heur_oneopt.c:101] debug: Try to shift down variable <t_C157> with
 * [src/scip/heur_oneopt.c:102] debug:     lb:<-0> <= val:<1> <= ub:<1> and obj:<171> by at most: <1>
 * [src/scip/heur_oneopt.c:135] debug:  -> The shift value had to be reduced to <0>, because of row <R122>.
 * [src/scip/heur_oneopt.c:137] debug:     lhs:<-1e+20> <= act:<110> <= rhs:<148>, colval:<-60>
 * ...
 * [src/scip/heur_oneopt.c:383] debug:  Only one shiftcand found, var <t_C167>, which is now shifted by<-1.0>
 * k 0.1s|     1 |     0 |   132 | 258k|   0 |  14 |  30 |  13 |  13 |  30 |  51 |  39 |   0 |   0 | 3.026472e+03 | 3.164000e+03 |   4.54%
 * [src/scip/heur_oneopt.c:436] debug: found feasible shifted solution:
 * objective value:                     3164.00000000012
 * C157                                                1   (obj:171)
 * C163                                                1   (obj:163)
 * C164                                                1   (obj:69)
 * C170                                                1   (obj:49)
 * C172                                                1   (obj:258)
 * C174                                                1   (obj:250)
 * C175                                                1   (obj:500)
 * C179                                                1   (obj:318)
 * C181                                                1   (obj:318)
 * C182                                                1   (obj:159)
 * C183                                 1.00000000000038   (obj:318)
 * C184                                                1   (obj:159)
 * C185                                                1   (obj:318)
 * C186                                                1   (obj:114)
 * [src/scip/heur_oneopt.c:498] debug: Finished 1-opt heuristic
 * ...
 * \endcode
 *
 * @section EXAMPLE_2 How to add a debug solution
 *
 * Continuing the example above, we finish the solving process.
 * The optimal solution can now be written to a file:
 * \code
 * SCIP> display solution
 *
 * objective value:                                 3089
 * C157                                                1   (obj:171)
 * C163                                                1   (obj:163)
 * C164                                                1   (obj:69)
 * C166                                                1   (obj:183)
 * C170                                                1   (obj:49)
 * C174                                                1   (obj:250)
 * C177                                                1   (obj:500)
 * C179                                                1   (obj:318)
 * C181                                                1   (obj:318)
 * C182                                                1   (obj:159)
 * C183                                                1   (obj:318)
 * C184                                                1   (obj:159)
 * C185                                                1   (obj:318)
 * C186                                                1   (obj:114)
 *
 * SCIP> write solution check/p0033.sol
 *
 * written solution information to file <check/p0033.sol>
 * \endcode
 *
 * If we afterwards use
 * <code>\#define SCIP_DEBUG_SOLUTION "check/p0033.sol"</code> in debug.h, recompile and run SCIP,
 * it will output:
 * \code
 * SCIP> read check/IP/miplib/p0033.mps
 * original problem has 33 variables (33 bin, 0 int, 0 impl, 0 cont) and 16 constraints
 * SCIP> optimize
 *
 * presolving:
 * ***** debug: reading solution file <check/p0033.sol>
 * ***** debug: read 15 non-zero entries
 * \endcode
 * Further debug output would only appear, if the solution was cut off in the solving process.
 * Of course, this is not the case! Hopefully...otherwise, please send a bug report ;-)
 */

/*--+----1----+----2----+----3----+----4----+----5----+----6----+----7----+----8----+----9----+----0----+----1----+----2*/
/**@page TEST How to run automated tests with SCIP
 *
 *  SCIP comes along with a set of useful tools that allow to perform automated tests. The
 *  following is a step-by-step guide from setting up the test environment for evaluation and
 *  customization of test runs.
 *
 *
 *  @section SETUP Setting up the test environment
 *
 *  At first you should create a file listing all problem instances that should be part of the test.
 *  This file has to be located in the the directory <code>scip/check/testset/</code>
 *  and has to have the file extension <code>.test</code>, e.g., <code>testrun.test</code>,
 *  in order to be found by the <code>scip/check/check.sh</code> script.
 *  \n
 *  All test problems can be listed in the <code>test</code>-file by a relative path,
 *  e.g., <code>../../problems/instance1.lp</code> or absolute path, e.g., <code>/home/problems/instance2.mps</code>
 *  in this file. Only one problem should be listed on every line (since the command <code>cat</code> is used to parse this file).
 *  Note that these problems have to be readable for SCIP in order to solve them.
 *  However, you can use different file formats.
 *
 *  Optionally, you can provide a solution file in the <code>scip/check/testset/</code> directory containing
 *  known information about the feasibility and the best known objective values for the test instances.
 *  SCIP can use these values to verify the results. The file has to have the same basename as the
 *  <code>.test</code>-file, i.e., in our case <code>testrun.solu</code>. One line can only contain
 *  information about one test instance. A line has to start with the type of information given:
 *
 *  - <code>=opt=</code> stating that a problem name with an optimal objective value follows
 *  - <code>=best=</code> stating that a problem name with a best know objective value follows
 *  - <code>=inf=</code> stating that a problem name follows which is infeasible
 *
 *  With these information types you can encode for an instance named <code>instance1.lp</code> the following
 *  information:
 *  - The instance has a known optimal (objective) value of 10.
 *   \code
 *   =opt=  instance1 10
 *   \endcode
 *  - The instance has a best known solution with objective value 15.
 *   \code
 *   =best=  instance1 15
 *   \endcode
 *  - The instance is feasible (but has no objective function or we don't know a solution value)
 *   \code
 *   =feas=  instance1
 *   \endcode
 *  - The instance is infeasible.
 *   \code
 *   =inf=  instance1
 *   \endcode
 *
 *  If you don't know whether the instance is feasible or not (so the status is unknown),
 *  you can omit the instance in the <code>solu</code>-file or write
 *   \code
 *   =unkn=  instance1
 *   \endcode
 *
 * <b>Note that in all lines the file extension of the file name is omitted.</b>
 *  \n
 *  See the files <code>scip/check/testset/short.test</code> and <code>scip/check/testset/short.solu</code>
 *  for an example of a <code>test</code>-file and its corresponding <code>solu</code>-file.
 *
 *
 *
 *  @section STARTING Starting a test run
 *
 *
 *  \code
 *  make TEST=testrun test
 *  \endcode
 *
 *  in the SCIP root directory. Note that <code>testrun</code> is exactly the basename of our
 *  <code>test</code>-file (<code>testrun.test</code>). This will cause SCIP to solve our test instances
 *  one after another and to create various output files (see \ref EVAL).
 *
 *
 *  @section EVAL Evaluating a test run
 *
 *  During computation, SCIP automatically creates the directory <code>scip/check/results/</code>
 *  (if it does not already exist) and stores the following output files there.
 *
 *  \arg <code>*.out</code> - output of <code>stdout</code>
 *  \arg <code>*.err</code> - output of <code>stderr</code>
 *  \arg <code>*.set</code> - copy of the used settings file
 *
 *  \arg <code>*.res</code> - ASCII table containing a summary of the computational results
 *  \arg <code>*.tex</code> - TeX table containing a summary of the computational results
 *  \arg <code>*.pav</code> - <a href="http://www.gamsworld.org/performance/paver/">PAVER</a> output
 *
 *  The last three files in the above list, i.e., the files containing a summary of the computational results,
 *  can also be generated manually. Therefore the user has to call the <code>evalcheck.sh</code> script in the
 *  @c check directory with the corresponding @c out file as argument. For example, this may be useful if the user stopped the
 *  test before it was finished, in which case the last three files will not be automatically generated by SCIP.
 *
 *  The last column of the ASCII summary table contains the solver status. We distinguish the following statuses: (in order of priority)
 *
 *  \arg abort: solver broke before returning solution
 *  \arg fail: solver cut off a known feasible solution (value of the <code>solu</code>-file is beyond the dual bound;
 *  especially if problem is claimed to be solved but solution is not the optimal solution)
 *   <b>or</b> if a final solution check revealed a violation of one of the original constraints.
 *  \arg ok: solver solved problem with the value in solu-file
 *  \arg solved: solver solved problem which has no (optimal) value in solu-file (since we here cannot detect the direction
 *  of optimization, it is possible that a solver claims an optimal solution which contradicts a known feasible solution)
 *  \arg better: solver found solution better than known best solution (or no solution was noted in the <code>solu</code>-file so far)
 *  \arg gaplimit, sollimit: solver reached gaplimit or limit of number of solutions (at present: only in SCIP)
 *  \arg timeout: solver reached any other limit (like time or nodes)
 *  \arg unknown: otherwise
 *
 *  Additionally the <code>evalcheck.sh</code> script can generate a <code>solu</code>-file by calling
 *  \code
 *  ./evalcheck.sh writesolufile=1 NEWSOLUFILE=<solu-file> <out-file>
 *  \endcode
 *  where <code><solu-file></code> denotes the filename of the new file where the solutions shall be
 *  (and <code><out-file></code> denotes the output (<code>.out</code>) files to evaluate).
 *
 *  Another feature can be enabled by calling:
 *  \code
 *  ./evalcheck.sh printsoltimes=1 ...
 *  \endcode
 *  The output has two additional columns containing the solving time until the first and the best solution was found.
 *
 *
 *  @b Note: The @em basename of all these files is the same and has the following structure
 *  which allows us to reconstruct the test run:
 *
 *  \code
 *  check.<test name>.<binary>.<machine name>.<setting name>
 *  \endcode
 *
 *  \arg <<code>test name</code>> indicates the name of the the test file, e.g., <code>testrun</code>
 *  \arg <<code>binary</code>> defines the used binary, e.g., <code>scip-3.2.0.linux.x86_64.gnu.opt.spx</code>
 *  \arg <<code>machine name</code>> tells the name of the machine, e.g., <code>mycomputer</code>
 *  \arg <<code>setting name</code>> denotes the name of the used settings, e.g., <code>default</code>
 *    means the (SCIP) default settings were used
 *
 *  Using the examples out of the previous listing the six file names would have the name:
 *
 *  \code
 *  check.testrun.scip-1.1.0.linux.x86.gnu.opt.spx.mycomputer.default.<out,err,set,res,tex,pav>
 *  \endcode
 *
 *
 *  @section USING Using customized setting files
 *
 *  It is possible to use customized settings files for the test run instead of testing SCIP with default settings.
 *  These have to be placed in the directory <code>scip/settings/</code>.
 *
 *  @b Note: Several common user parameters such as, e.g., the time limit and node limit parameters,
 *           <b>cannot</b> be controlled by the settings file, whose specifications would be overwritten
 *           by optional command line arguments to the <code>make test</code> command, see @ref ADVANCED
 *           for a list of available advanced testing options that have to be specified from the command line.
 *
 *  @b Note: Accessing settings files in subfolders of the @c settings directory is currently not supported.
 *
 *  To run SCIP with a custom settings file, say for example <code>fast.set</code>, we call
 *
 *  \code
 *  make TEST=testrun SETTINGS=fast test
 *  \endcode
 *
 *  in the SCIP root directory. It is possible to enter a list of settings files as a double-quoted,
 *  comma-separated list of settings names as <code>fast</code> above, i.e. <code>SETTINGS="fast,medium,slow"</code>
 *  will invoke the solution process for every instance with the three settings <code>fast.set, medium.set, slow.set</code>
 *  before continuing with the next instance from the <code>.test</code>-file. This may come in handy if the
 *  whole test runs for a longer time and partial results are already available.
 *
 *
 *  @section ADVANCED Advanced options
 *
 *  We can further customize the test run by specifying the following options in the <code>make</code> call:
 *
 *  \arg <code>CONTINUE</code> - continue the test run if it was previously aborted [default: "false"]
 *  \arg <code>DISPFREQ</code> - display frequency of the output [default: 10000]
 *  \arg <code>FEASTOL</code> - LP feasibility tolerance for constraints [default: "default"]
 *  \arg <code>LOCK</code> - should the test run be locked to prevent other machines from performing the same test run [default: "false"]
 *  \arg <code>MAXJOBS=n</code> - run tests on 'n' cores in parallel. Note that several instances are solved in parallel, but
 *                                    only one thread is used per job (parallelization is not that easy) [default: 1]
 *  \arg <code>MEM</code>   -  memory limit in MB [default: 6144]
 *  \arg <code>NODES</code> - node limit [default: 2100000000]
 *  \arg <code>TIME</code>  - time limit for each test instance in seconds [default: 3600]
 *  \arg <code>SETCUTOFF</code> - if set to '1', an optimal solution value (from the <code>.solu</code>-file) is used as objective limit [default: 0]
 *  \arg <code>THREADS</code> - the number of threads used for solving LPs, if the linked LP solver supports multithreading [default: 1]
 *  \arg <code>VALGRIND</code> - run valgrind on the SCIP binary; errors and memory leaks found by valgrind are reported as fails [default: "false"]
 *
 *
 *  @section COMPARE Comparing test runs for different settings
 *
 *  Often test runs are performed on the basis of different settings. In this case, it is useful to
 *  have a performance comparison. For this purpose, we can use the <code>allcmpres.sh</code> script in
 *  the @c check directory.
 *
 *  Suppose, we performed our test run with two different settings, say <code>fast.set</code> and
 *  <code>slow.set</code>. Assuming that all other parameters (including the SCIP binary), were the same,
 *  we may have the following <code>res</code>-files in the directory <code>scip/check/results/</code>
 *
 *  \code
 *  check.testrun.scip-3.2.0.linux.x86_64.gnu.opt.spx.mycomputer.fast.res
 *  check.testrun.scip-3.2.0.linux.x86_64.gnu.opt.spx.mycomputer.slow.res
 *  \endcode
 *
 *  For a comparison of both computations, we simply call
 *
 *  \code
 *  allcmpres.sh results/check.testrun.scip-3.2.0.linux.x86_64.gnu.opt.spx.mycomputer.fast.res \
 *               results/check.testrun.scip-3.2.0.linux.x86_64.gnu.opt.spx.mycomputer.slow.res
 *  \endcode
 *
 *  in the @c check directory. This produces an ASCII table on the console that provide a detailed
 *  performance comparison of both test runs. Note that the first <code>res</code>-file serves as reference
 *  computation. The following list explains the output.
 *  (The term "solver" can be considered as the combination of SCIP with a specific setting file.)
 *
 *  \arg <code>Nodes</code> - Number of processed branch-and-bound nodes.
 *  \arg <code>Time</code>  - Computation time in seconds.
 *  \arg <code>F</code>     - If no feasible solution was found, then '#', empty otherwise.
 *  \arg <code>NodQ</code>  - Equals Nodes(i) / Nodes(0), where 'i' denotes the current solver and '0' stands for the reference solver.
 *  \arg <code>TimQ</code>  - Equals Time(i) / Time(0).
 *  \arg <code>bounds check</code> - Status of the primal and dual bound check.
 *
 *  \arg <code>proc</code> - Number of instances processed.
 *  \arg <code>eval</code> - Number of instances evaluated (bounds check = "ok", i.e., solved to optimality
 *      within the time and memory limit and result is correct). Only these instances are used in the calculation
 *      of the mean values.
 *  \arg <code>fail</code> - Number of instances with bounds check = "fail".
 *  \arg <code>time</code> - Number of instances with timeout.
 *  \arg <code>solv</code> - Number of instances correctly solved within the time limit.
 *  \arg <code>wins</code> - Number of instances on which the solver won (i.e., the
 *      solver was at most 10% slower than the fastest solver OR had the best
 * 	primal bound in case the instance was not solved by any solver within
 *	the time limit).
 *  \arg <code>bett</code>    - Number of instances on which the solver was better than the
 *	reference solver (i.e., more than 10% faster).
 *  \arg <code>wors</code>    - Number of instances on which the solver was worse than the
 *	reference solver (i.e., more than 10% slower).
 *  \arg <code>bobj</code>    - Number of instances on which the solver had a better primal
 *	bound than the reference solver (i.e., a difference larger than 10%).
 *  \arg <code>wobj</code>    - Number of instances on which the solver had a worse primal
 *	bound than the reference solver (i.e., a difference larger than 10%).
 *  \arg <code>feas</code>    - Number of instances for which a feasible solution was found.
 *  \arg <code>gnodes</code>   - Geometric mean of the processed nodes over all evaluated instances.
 *  \arg <code>shnodes</code> - Shifted geometric mean of the processed nodes over all evaluated instances.
 *  \arg <code>gnodesQ</code>  - Equals nodes(i) / nodes(0), where 'i' denotes the current
 *	solver and '0' stands for the reference solver.
 *  \arg <code>shnodesQ</code> - Equals shnodes(i) / shnodes(0).
 *  \arg <code>gtime</code>    - Geometric mean of the computation time over all evaluated instances.
 *  \arg <code>shtime</code>  - Shifted geometric mean of the computation time over all evaluated instances.
 *  \arg <code>gtimeQ</code>   - Equals time(i) / time(0).
 *  \arg <code>shtimeQ</code> - Equals shtime(i) / shtime(0).
 *  \arg <code>score</code>   - N/A
 *
 *  \arg <code>all</code>   - All solvers.
 *  \arg <code>optimal auto settings</code> - Theoretical result for a solver that performed 'best of all' for every instance.
 *  \arg <code>diff</code>  - Solvers with instances that differ from the reference solver in the number of
 *       processed nodes or in the total number of simplex iterations.
 *  \arg <code>equal</code> - Solvers with instances whose number of processed nodes and total number of
 *       simplex iterations is equal to the reference solver (including a 10% tolerance) and where no timeout
 *       occured.
 *  \arg <code>all optimal</code> - Solvers with instances that could be solved to optimality by
 *       <em>all</em> solvers; in particular, no timeout occurred.
 *
 *  Since this large amount of information is not always needed, one can generate a narrower table by calling:
 *  \code
 *  allcmpres.sh short=1 ...
 *  \endcode
 *  where <code>NodQ</code>, <code>TimQ</code> and the additional comparison tables are omitted.
 *
 *  If the <code>res</code>-files were generated with the parameter <code>printsoltimes=1</code>
 *  we can enable the same feature here as well by calling:
 *  \code
 *  allcmpres.sh printsoltimes=1 ...
 *  \endcode
 *  As in the evaluation, the output contains the two additional columns of the solving time until the first and the best solution was found.
 *
 *  @section STATISTICS Statistical tests
 *
 *  The \c allcmpres script also performs two statistical tests for comparing different settings: For deciding whether
 *  more feasible solutions have been found or more instances have been solved to optimality or not, we use a McNemar
 *  test. For comparing the running time and number of nodes, we use a variant of the Wilcoxon signed rank test. A
 *  detailed explanation can be found in the PhD thesis of Timo Berthold (Heuristic algorithms in global MINLP solvers).
 *
 *  @subsection McNemar McNemar test
 *
 *  Assume that we compare two settings \c S1 and \c S2 with respect to the number of instances solved to optimality
 *  within the timelimit. The null hypothesis would be "Both settings lead to an equal number of instances being solved
 *  to optimality", which we would like to disprove. Let \f$n_1\f$ be the number of instances solved by setting \c S1
 *  but not by \c S2, and let \f$n_2\f$ be the number of instances solved by setting \c S2 but not by \c S1.  The
 *  McNemar test statistic is
 *  \f[
 *    \chi^2 = \frac{(n_1 - n_2)^2}{n_1 + n_2}.
 *  \f]
 *  Under the null hypothesis, \f$\chi^2\f$ is chi-squared distributed with one degree of freedom. This allows to compute
 *  a \f$p\f$-value as the probability for obtaining a similar or even more extreme result under the null hypothesis.
 *  More explicitly, \c allcmpres uses the following evaluation:
 *  - \f$0.05 < p\f$: The null hypothesis is accepted (marked by "X").
 *  - \f$0.005 < p \leq 0.05\f$: The null hypothesis might be false (marked by "!").
 *  - \f$0.0005 < p \leq 0.005\f$: The null hypothesis can be false (marked by "!!").
 *  - \f$p \leq 0.0005\f$: The null hypothesis is very likely false (marked by "!!!").
 *
 *  As an example consider the following output:
 *  \code
 *    McNemar (feas)                              x2  0.0000, 0.05 < p           X
 *    McNemar (opt)                               x2  6.0000, p ~ (0.005, 0.05]  !
 *  \endcode
 *  Here, \c x2 represents \f$\chi^2\f$.
 *
 *  In this case, the test with respect to the number of found feasible solutions is irrelevant, since their number is
 *  equal. In particular, the null hypothesis gets accepted (i.e., there is no difference in the settings - this is
 *  marked by "X").
 *
 *  With respect to the number of instances solved to optimality within the timelimit, we have that \f$0.005 < p <=
 *  0.05\f$ (marked by <tt>p ~ (0.005, 0.05)</tt>). Thus, there is some evidence that the null hypothesis is false, i.e., the
 *  settings perform differently; this is marked by "!". In the concrete case, we have 230 instances, all of which are
 *  solved by setting \c S2, but only 224 by setting \c S1.
 *
 *  @subsection Wilcoxon Wilcoxon signed rank test
 *
 *  Assume that we compare two settings \c S1 and \c S2 with respect to their solution times (within the time limit). We
 *  generate a sorted list of the ratios of the run times, where ratios that are (absolutely or relatively) within 1\%
 *  of 1.0 are discarded, and ratios between 0.0 and 0.99 are replaced with their negative inverse in order to
 *  obtain a symmetric distribution for the ratios around the origin.
 *  We then assign ranks 1 to \c N to the remaining \c N data points in nondecreasing
 *  order of their absolute ratio. This yields two groups \c G1
 *  and \c G2 depending on whether the ratios are smaller than -1.0 or larger than 1.0 (\c G1 contains the instances for which
 *  setting \c S1 is faster). Then the sums of the ranks in groups \c G1 and \c G2 are computed, yielding values \c R1
 *  and \c R2, respectively.
 *
 *  The Wilcoxon test statistic is then
 *  \f[
 *     z = \frac{\min(R1, R2) - \frac{N(N+1)}{4}}{\sqrt{\frac{N(N+1)(2N+1)}{24}}},
 *  \f]
 *  which we assume to be (approximately) normally distributed (with zero mean) and allows to compute the probability
 *  \f$p\f$ that one setting is faster than the other. (Note that for \f$N \leq 60\f$, we apply a correction by
 *  subtracting 0.5 from the numerator).
 *
 *  As an example consider the following output:
 *  \code
 *    Wilcoxon (time)                             z  -0.1285, 0.05 <= p          X
 *    Wilcoxon (nodes)                            z -11.9154, p < 0.0005       !!!
 *  \endcode
 *  While the \f$z\f$-value is close to zero for the run time, it is extremely negative regarding the solving nodes. This latter
 *  tendency for the number of nodes is significant on a 0.05 % level, i.e., the probability \f$p\f$ that setting \c S1 uses more
 *  nodes than setting \c S2 is negligible (this null hypothesis is rejected - marked by "!!!").
 *
 *  However, the null hypothesis is not rejected with respect to the run time. In the concrete case, setting \c S1 has a
 *  shifted geometric mean of its run times (over 230 instances) of 248.5, for \c S2 it is 217.6. This makes a ratio of
 *  0.88. Still - the null hypothesis is not rejected.
 *
 *  @section SOLVER Testing and Evaluating for other solvers
 *
 *  Analogously to the target <code>test</code> there are further targets to run automated tests with other MIP solvers.
 *  These are:
 *  \arg for <a href="http://www-01.ibm.com/software/integration/optimization/cplex-optimizer/">cplex</a>
 *  \code
 *  make testcplex
 *  \endcode
 *  \arg for <a href="http://www.gurobi.com/">gurobi</a>
 *  \code
 *  make testgurobi
 *  \endcode
 *  \arg for <a href="https://projects.coin-or.org/Cbc">cbc</a>
 *  \code
 *  make testcbc
 *  \endcode
 *  \arg for <a href="http://www.mosek.com/">mosek</a>
 *  \code
 *  make testmosek
 *  \endcode
 *  \arg for <a href="http://www.gnu.org/software/glpk/">glpk</a>
 *  \code
 *  make testglpk
 *  \endcode
 *  \arg for <a href="https://projects.coin-or.org/SYMPHONY">symphony</a>
 *  \code
 *  make testsymphony
 *  \endcode
 *  \arg for <a href="https://projects.coin-or.org/CHiPPS">blis</a>
 *  \code
 *  make testblis
 *  \endcode
 *  \arg for <a href="http://www.gams.com/">gams</a>
 *  \code
 *  make testgams GAMSSOLVER=xyz
 *  \endcode
 *  For this target, the option GAMSSOLVER has to be given to specify the name of a GAMS solver to run, e.g. GAMSSOLVER=SCIP.
 *  Additional advanced options specific to this target are:
 *    GAMS to specify the GAMS executable (default: gams),
 *    GAP to specify a gap limit (default: 0.0),
 *    CLIENTTMPDIR to specify a directory where GAMS should put its scratch files (default: /tmp),
 *    CONVERTSCIP to specify a SCIP which can be used to convert non-gams files into gams format (default: bin/scip, if existing; set to "no" to disable conversion).
 *  The following options are NOT supported (and ignored): DISPFREQ, FEASTOL, LOCK.
 *  A memory limit (MEM option) is only passed as workspace option to GAMS, but not enforced via ulimit (it's up to the solver to regard and obey the limit).
 *
 *  Note: This works only if the referred programs are installed globally on your machine.
 *
 *  The above options like <code>TIME</code> are also available for the other solvers.
 *
 *  For cbc, cplex, gams, and gurobi another advanced option is available:
 *  \arg <code>THREADS</code> - number of threads used in the solution process
 *
 *  After the testrun there should be an <code>.out</code>, an <code>.err</code> and a <code>.res</code> file
 *  with the same basename as described above.
 *
 *  Furthermore you can also use the script <code>allcmpres.sh</code> for comparing results of different solvers.
 *
 */

/*--+----1----+----2----+----3----+----4----+----5----+----6----+----7----+----8----+----9----+----0----+----1----+----2*/
/**@page CHG1 Interface changes between SCIP 0.9 and SCIP 1.0
 *
 *  @section CHGPARAM New parameters
 *
 * - All functions SCIP<datatype>Param() got a new parameter "isadvanced".
 *   \n
 *   This does not influence the performance of SCIP, but the position of the parameter in the settings menu.
 *   Hence, if you do not care about this, you can assign any value to it.
 *   You should add the corresponding flag to the SCIP<datatype>Param() calls in your own source code.
 *
 */

/*--+----1----+----2----+----3----+----4----+----5----+----6----+----7----+----8----+----9----+----0----+----1----+----2*/
/**@page CHG2 Interface changes between SCIP 1.0 and SCIP 1.1
 *
 * - SCIPcreateChild() has a new last parameter giving an estimate for value of best feasible solution in the subtree to
 *   be created. One possibility is to use SCIPgetLocalOrigEstimate() for this value.
 *
 * - The callback \ref CONSCHECK in the constraint handlers now has a new parameter <code>printreason</code> that tells
 *   a constraint handler to output the reason for a possible infeasibility of the solution to be checked using
 *   SCIPinfoMessage(). Have a look at one of the constraint handlers implemented in SCIP to see how it works. This
 *   methodology makes it possible to output the reason of a violation in human readable form, for instance, for the check
 *   at the end of a SCIP run, where the obtained best solution is checked against the original formulation.\n This change
 *   often has little effect on C-implementations, since this parameter can be safely ignored with respect to the
 *   correctness of the code. The corresponding C++ method scip::ObjConshdlr::scip_check(), however, has to be extended
 *   and will not compile otherwise.
 *
 * - SCIPcheckSolOrig() is restructured. The last two parameters have changed. They are now bools indicating
 *   whether the reason for the violation should be printed to the standard output and whether all violations should be
 *   printed. This reflects the changes in the constraint handlers above, which allow the automation of the feasibility
 *   test. The pointers to store the constraint handler or constraint are not needed anymore.
 *
 * - New parameters "extension" and "genericnames" in SCIPprintTransProblem(), SCIPprintOrigProblem(),
 *   SCIPwriteOrigProblem(), and SCIPwriteTransProblem() defining the requested format or NULL for default CIP format
 *   and using generic names for the variables and constraints. Examples are
 *   - <code>SCIPprintTransProblem(scip, NULL, NULL, TRUE)</code> displays the transformed problem in CIP format with
 *     generic variables and constraint names
 *   - <code>SCIPprintOrigProblem(scip, NULL, "lp", FALSE)</code> displays the original problem in LP format with
 *     original variables and constraint names.
 *
 * - New callback method SCIP_DECL_READERWRITE(x) in type_reader.h; this method is called to write a problem to file
 *   stream in the format the reader stands for; useful for writing the transformed problem in LP or MPS format. Hence,
 *   also SCIPincludeReader() has changed.
 *
 * - New parameter "conshdlrname" in SCIPincludeLinconsUpgrade().
 *
 * - Added user pointer to callback methods of hash table, see pub_misc.h.
 *
 * - New parameter "extension" in SCIPreadProb(),    defining a desired file format or NULL if file extension should be used.
 */

/*--+----1----+----2----+----3----+----4----+----5----+----6----+----7----+----8----+----9----+----0----+----1----+----2*/
/**@page CHG3 Interface changes between SCIP 1.1 and SCIP 1.2
 *
 *
 * @section CHGCALLBACKS New and changed callbacks
 *
 * - The callback SCIP_DECL_PRICERREDCOST(x) in the \ref PRICER "pricers" has two new parameters:
 *    - A <code>result</code> pointer determines whether the pricer guarantees that there exist no more variables. This allows for early branching.
 *    - A pointer for providing a lower bound.
 *
 * - The \ref CONS "constraint handlers" have two new callback methods (see type_cons.h for more details).
 *    - SCIP_DECL_CONSCOPY(x) - this method can be used to copy a constraint.
 *    - SCIP_DECL_CONSPARSE(x) - this method can be used to parse a constraint in CIP format.
 *
 *  @section CHGINTERFUNC New parameters in interface methods
 *
 * - SCIPcalcMIR() in scip.h has two new parameter "mksetcoefsvalid" and "sol". The parameter "mksetcoefsvalid" stores
 *   whether the coefficients of the mixed knapsack set ("mksetcoefs") computed in SCIPlpCalcMIR() are valid. If the mixed knapsack constraint obtained after aggregating LP rows
 *   is empty or contains too many nonzero elements the generation of the <b>c-MIR cut</b> is aborted in SCIPlpCalcMIR() and "mksetcoefs" is not valid.
 *   The input parameter "sol" can be used to separate a solution different from the LP solution.
 *
 * - SCIPgetVarClosestVlb() and SCIPgetVarClosestVub() in scip.h have a new parameter "sol". It can be used to obtain the <b>closest variable bound</b> w.r.t. a solution different from the LP solution.
 *
 *  @section MISCELLANEOUS Miscellaneous
 *
 * - A significant change for <b>C++ users</b> is that all include files of SCIP
 *   automatically detect C++ mode, i.e., no <code>extern "C"</code> is needed anymore.
 *
 * For further release notes we refer to the \ref RELEASENOTES "Release notes".
 */

/*--+----1----+----2----+----3----+----4----+----5----+----6----+----7----+----8----+----9----+----0----+----1----+----2*/
/**@page CHG4 Interface changes between SCIP 1.2 and SCIP 2.0
 *
 *
 * @section CHGCALLBACKS4 New and changed callbacks
 *
 *
 * - <b>Copying a SCIP instance</b>:
 *      <br>
 *      <br>
 *    - All plugins, like \ref BRANCH "branching rules" and \ref HEUR "primal heuristics", have a new callback method (see, e.g.,
 *      type_branch.h and type_heur.h for more details):
 *       - SCIP_DECL_BRANCHCOPY(x), SCIP_DECL_HEURCOPY(x) etc.
 *       - When copying a SCIP instance, these methods are called to copy the plugins.
 *      <br>
 *      <br>
 *    - Constraint handlers have two new callback methods. One for copying the constraint handler plugins
 *      SCIP_DECL_CONSHDLRCOPY() and the other for copying a constraint itself, SCIP_DECL_CONSCOPY().
 *      <br>
 *      <br>
 *    - Variables have a new callback method (see type_var.h for more details):
 *       - SCIP_DECL_VARCOPY(x) - When copying a SCIP instance, this method is called to copy the variables' data.
 *      <br>
 *      <br>
 *    - The main problem has a new callback method (see type_prob.h for more details):
 *       - SCIP_DECL_PROBCOPY(x) - When copying a SCIP instance, this method is called to copy the problem's data.
 *      <br>
 *      <br>
 *    - The argument success in SCIP_DECL_CONSCOPY has been renamed to valid.
 *
 * - <b>Branching on externally given candidates</b>:
 *      <br>
 *      <br>
 *    - The \ref BRANCH "branching rules" have a second new callback method (see type_branch.h for more details):
 *       - SCIP_DECL_BRANCHEXECEXT(x) - This method can be used to branch on external branching candidates,
 *         which can be added by a user's "relaxation handler" or "constraint handler" plugin, calling <code>SCIPaddExternBranchCand()</code>.
 *
 * - <b>Restarts</b>:
 *      <br>
 *      <br>
 *    - The callback SCIP_DECL_PROBEXITSOL(x) in the main problem has one new parameter (see type_prob.h for more details):
 *       - The parameter <code>restart</code> is <code>TRUE</code> if the callback method was triggered by a restart.
 *
 *
 * <br>
 * @section CHGINTERFUNC4 Changed interface methods
 *
 * - <b>Copying a SCIP instance</b>:
 *      <br>
 *      <br>
 *    - Every new callback method resulted in a new parameter of the include function for the corresponding plugin,
 *      e.g., SCIPincludeBranchrule() has two new parameters <code>SCIP_DECL_BRANCHCOPY((*branchcopy))</code> and
 *      <code>SCIP_DECL_BRANCHEXECREL((*branchexecrel))</code>.  In the same fashion, the new callbacks
 *      SCIP_DECL_VARCOPY and SCIP_DECL_PROBCOPY led to new parameters in SCIPcreateVar() and SCIPcreateProb() in
 *      scip.c, respectively.
 *      <br><br>
 *    - SCIPincludeHeur() and SCIPincludeSepa() in \ref scip.h, as well as scip::ObjSepa() and scip::ObjHeur(), have a new parameter:
 *       - <code>usessubscip</code> - It can be used to inform SCIP that the heuristic/separator to be included uses a secondary SCIP instance.
 *      <br><br>
 *    - SCIPapplyRens() in \ref heur_rens.h has a new parameter <code>uselprows</code>. It can be used to switch from LP rows
 *      to constraints as basis of the sub-SCIP constructed in the RENS heuristic.
 *      <br>
 *      <br>
 *    - W.r.t. to copy and the C++ wrapper classes there are two new classes. These are <code>ObjCloneable</code> and
 *      <code>ObjProbCloneable</code>. The constraint handlers and variables pricers are derived from
 *      <code>ObjProbCloneable</code> and all other plugin are derived from <code>ObjCloneable</code>. Both
 *      classes implement the function <code>iscloneable()</code> which return whether a plugin is clone
 *      able or not. Besides that
 *      each class has a function named <code>clone()</code> which differ in their signature.
 *      See objcloneable.h, objprobcloneable.h, and the TSP example for more details.
 *
 * - <b>Branching</b>:
 *      <br><br>
 *    - The method SCIPgetVarStrongbranch() has been replaced by two methods SCIPgetVarStrongbranchFrac() and
 *      SCIPgetVarStrongbranchInt().
 *      <br><br>
 *    - The methods SCIPgetVarPseudocost() and SCIPgetVarPseudocostCurrentRun() in \ref scip.h now return the pseudocost value of
 *      one branching direction, scaled to a unit interval. The former versions of SCIPgetVarPseudocost() and
 *      SCIPgetVarPseudocostCurrentRun() are now called SCIPgetVarPseudocostVal() and SCIPgetVarPseudocostValCurrentRun(), respectively.
 *      <br>
 *      <br>
 *    - The methods SCIPgetVarConflictScore() and SCIPgetVarConflictScoreCurrentRun() in \ref scip.h are now called
 *      SCIPgetVarVSIDS() and SCIPgetVarVSIDSCurrentRun(), respectively.
 *      <br><br>
 *    - The methods SCIPvarGetNInferences(), SCIPvarGetNInferencesCurrentRun(), SCIPvarGetNCutoffs(), and
 *      SCIPvarGetNCutoffsCurrentRun() are now called SCIPvarGetInferenceSum(), SCIPvarGetInferenceSumCurrentRun(),
 *      SCIPvarGetCutoffSum(), and SCIPvarGetCutoffSumCurrentRun(), respectively. Furthermore, they now return
 *      <code>SCIP_Real</code> instead of <code>SCIP_Longint</code> values.
 *
 * - <b>Others</b>:
 *      <br><br>
 *    - SCIPcutGenerationHeuristicCmir() in \ref sepa_cmir.h has three new parameters:
 *        - <code>maxmksetcoefs</code> - If the mixed knapsack constraint obtained after aggregating LP rows contains more
 *          than <code>maxmksetcoefs</code> nonzero coefficients the generation of the <b>c-MIR cut</b> is aborted.
 *        - <code>delta</code> - It can be used to obtain the scaling factor which leads to the best c-MIR cut found within
 *          the cut generation heuristic. If a <code>NULL</code> pointer is passed, the corresponding c-MIR cut will already be
 *          added to SCIP by SCIPcutGenerationHeuristicCmir(). Otherwise, the user can generate the cut and add it to SCIP
 *          on demand afterwards.
 *        - <code>deltavalid</code> - In case, the user wants to know the best scaling factor, i.e., <code>delta</code> passed is not <code>NULL</code>,
 *          <code>deltavalid</code> will be <code>TRUE</code> if the stored scaling factor <code>delta</code> will lead to a violated c-MIR cut.
 *      <br>
 *      <br>
 *    - All functions for setting <b>user parameters</b> of different types like SCIPparamSetBool(), SCIPparamSetChar(),
 *      SCIPparamSetInt(), SCIPparamSetLongint(), and SCIPparamSetString() in pub_paramset.h have a new parameter:
 *        - <code>quiet</code> - It prevents any output during the assign to a new value.
 *
 * <br>
 * @section MISCELLANEOUS4 Miscellaneous
 *
 * - The NLPI library is now a separate library that is required when linking against the SCIP library.
 *   This requires changes to Makefiles that use SCIP, see the \ref RELEASENOTES "Release notes" for more details.
 *
 * - We do not distinguish between <b>block memory</b> for the original and the transformed problem anymore. The same
 *   block memory is now used in both problem stages.
 *
 * - The usage of <b>strong branching</b> changed. Now, SCIPstartStrongbranch() and SCIPendStrongbranch() must be
 *   called before and after strong branching, respectively.
 *
 * - All <b>C++</b> objects and constructors have a SCIP pointer, now.
 *
 * - The <b>predefined setting files</b> like "settings/cuts/off.set,aggressive.set,fast.set" have been replaced by
 *   interface methods like SCIPsetHeuristics(), SCIPsetPresolving(), SCIPsetSeparating(), and SCIPsetEmphasis() in
 *   \ref scip.h and by user dialogs in the interactive shell like
 *   <br>
 *   <br>
 *   <code>SCIP&gt; set {heuristics|presolving|separating} emphasis {aggressive|fast|off}</code>
 *   <br>
 *   <br>
 *   or
 *   <br>
 *   <br>
 *   <code>SCIP&gt; set emphasis {counter|cpsolver|easycip|feasibility|hardlp|optimality}</code>
 *
 *
 * <br>
 * For further release notes we refer to the \ref RELEASENOTES "Release notes".
 */

/* - SCIP now has "lazy bounds", which are useful for column generation - see @ref PRICER_REMARKS "pricer remarks" for an explanation.
 *
 * - SCIP has rudimentary support to solve quadratic nonlinear integer programs - see \ref cons_quadratic.h.
 *
 * - There are LP-interfaces to QSopt and Gurobi (rudimentary).
 *
 * - SCIP can now handle indicator constraints (reading (from LP, ZIMPL), writing, solving, ...) - see \ref cons_indicator.h.
 *
 * - One can now do "early branching" useful for column generation.
 *
 * - Can now run a black-box lexicographic dual simplex algorithm.
 */

 /*--+----1----+----2----+----3----+----4----+----5----+----6----+----7----+----8----+----9----+----0----+----1----+----2*/
 /**@page CHG5 Interface changes between SCIP 2.0 and SCIP 2.1
  *
  *
  * @section CHGCALLBACKS5 New and changed callbacks
  *
  * - <b>Presolving</b>:
  *      <br>
  *      <br>
  *    - The new parameters "nnewaddconss" and "naddconss" were added to the constraint handler callback method SCIP_DECL_CONSPRESOL()
  *      and the presolver callback method SCIP_DECL_PRESOLEXEC(). These parameters were also added to corresponding C++ wrapper class methods.
  *    - Propagators are now also called in during presolving, this is supported by the new callback methods SCIP_DECL_PROPINITPRE(),
  *      SCIP_DECL_PROPEXITPRE(), and SCIP_DECL_PROPPRESOL().
  *    - New parameters "isunbounded" and "isinfeasible" for presolving initialization (SCIP_DECL_CONSINITPRE(),
  *      SCIP_DECL_PRESOLINITPRE(), SCIP_DECL_PROPINITPRE()) and presolving deinitialization (SCIP_DECL_CONSEXITPRE(),
  *      SCIP_DECL_PRESOLEXITPRE(), SCIP_DECL_PROPEXITPRE()) callbacks of presolvers,
  *      constraint handlers and propagators, telling the callback whether the problem was already declared to be
  *      unbounded or infeasible.  This allows to avoid expensive steps in these methods in case the problem is already
  *      solved, anyway.
  *      <br>
  *      <br>
  *      <DIV class="note">
  *      Note, that the C++ methods
  *      - scip::ObjConshdlr::scip_presol() corresponding to SCIP_DECL_CONSPRESOL()
  *      - scip::ObjConshdlr::scip_initpre() corresponding to  SCIP_DECL_CONSINITPRE()
  *      - scip::ObjPresol::scip_initpre() corresponding to SCIP_DECL_PRESOLINITPRE()
  *      - scip::ObjProp::scip_initpre() corresponding to SCIP_DECL_PROPINITPRE()
  *      - scip::ObjConshdlr::scip_exitpre() corresponding to SCIP_DECL_CONSEXITPRE()
  *      - scip::ObjPresol::scip_exitpre() corresponding to SCIP_DECL_PRESOLEXITPRE()
  *      -  scip::ObjProp::scip_exitpre() corresponding to  and SCIP_DECL_PROPEXITPRE()
  *      .
  *      are virtual functions. That means, if you are not adding the new parameters, your code will still compile, but these methods are not executed.
  *      </DIV>
  *
  * - <b>Constraint Handler</b>:
  *     <br>
  *     <br>
  *   - The new constraint handler callback SCIP_DECL_CONSDELVARS() is called after variables were marked for deletion.
  *     This method is optional and only of interest if you are using SCIP as a branch-and-price framework. That means,
  *     you are generating new variables during the search. If you are not doing that just define the function pointer
  *     to be NULL.
  *     <br>
  *     If this method gets implemented you should iterate over all constraints of the constraint handler and delete all
  *     variables that were marked for deletion by SCIPdelVar().
  *
  * - <b>Problem Data</b>:
  *     <br>
  *     <br>
  *   - The method SCIPcopyProb() and the callback SCIP_DECL_PROBCOPY() got a new parameter "global" to indicate whether the global problem or a local version is copied.
  *
  * - <b>Conflict Analysis</b>:
  *     <br>
  *     <br>
  *   - Added parameter "separate" to conflict handler callback method SCIP_DECL_CONFLICTEXEC() that defines whether the conflict constraint should be separated or not.
  *
  * - <b>NLP Solver Interface</b>:
  *     <br>
  *     <br>
  *   - The callbacks SCIP_DECL_NLPIGETSOLUTION() and SCIP_DECL_NLPISETINITIALGUESS() got new parameters to get/set values of dual variables.
  *   - The callback SCIP_DECL_NLPICOPY() now passes the block memory of the target SCIP as an additional parameter.
  *
  * <br>
  * @section CHGINTERFUNC5 Changed interface methods
  *
  * - <b>Writing and Parsing constraints</b>:
  *      <br>
  *      <br>
  *    - The methods SCIPwriteVarName(), SCIPwriteVarsList(), and SCIPwriteVarsLinearsum() got a new boolean parameter "type"
  *      that indicates whether the variable type should be written or not.
  *    - The method SCIPwriteVarsList() got additionally a new parameter "delimiter" that defines the character which is used for delimitation.
  *    - The methods SCIPparseVarName() and SCIPparseVarsList() got a new output parameter "endptr" that is filled with the position where the parsing stopped.
  *
  * - <b>Plugin management</b>:
  *      <br>
  *      <br>
  *    - SCIPincludeProp() got additional parameters to set the timing mask of the propagator and the new callbacks and parameters related to calling the propagator in presolving.
  *    - SCIPincludeConshdlr() got additional parameters to set the variable deletion callback function and the timing mask for propagation.
  *
  * - <b>Constraint Handlers</b>:
  *      <br>
  *      <br>
  *    - Method SCIPseparateRelaxedKnapsack() in knapsack constraint handler got new parameter "cutoff", which is a pointer to store whether a cutoff was found.
  *    - Method SCIPincludeQuadconsUpgrade() of quadratic constraint handler got new parameter "active" to indicate whether the upgrading method is active by default.
  *
  * - <b>Nonlinear expressions, relaxation, and solver interface</b>:
  *      <br>
  *      <br>
  *    - The methods SCIPexprtreeEvalSol(), SCIPexprtreeEvalIntLocalBounds(), and SCIPexprtreeEvalIntGlobalBounds() have been renamed to SCIPevalExprtreeSol(),
  *      SCIPevalExprtreeLocalBounds(), and SCIPevalExprtreeGlobalBounds() and are now located in scip.h.
  *    - Various types and functions dealing with polynomial expressions have been renamed to use the proper terms "monomial" and "polynomial".
  *    - The methods SCIPnlpGetObjective(), SCIPnlpGetSolVals(), and SCIPnlpGetVarSolVal() have been removed, use SCIPgetNLPObjval(), SCIPvarGetNLPSol()
  *      and SCIPcreateNLPSol() to retrieve NLP solution values instead.
  *    - Removed methods SCIPmarkRequireNLP() and SCIPisNLPRequired(), because the NLP is now always constructed if nonlinearities are present.
  *    - SCIPgetNLP() has been removed and NLP-methods from pub_nlp.h have been moved to scip.h, which resulted in some renamings, too.
  *    - The functions SCIPnlpiGetSolution() and SCIPnlpiSetInitialGuess() got additional arguments to get/set dual values.
  *    - The method SCIPgetNLPI() got a new parameter "nlpiproblem", which is a pointer to store the NLP solver interface problem.
  *
  * - <b>Others</b>:
  *      <br>
  *      <br>
  *    - SCIPgetVarCopy() got a new parameter "success" that will be FALSE if method is called after problem creation stage and no hash map is given or no image for
  *      the given variable is contained in the given hash map.
  *    - Removed method SCIPreadSol(); call solution reading via SCIPreadProb() which calls the solution reader for .sol files.
  *    - SCIPchgVarType() got an extra boolean parameter to store if infeasibility is recognized while upgrading a variable from continuous type to an integer type.
  *    - SCIPdelVar() got a new parameter "deleted", which stores whether the variable was successfully marked to be deleted.
  *    - SCIPcalcNodeselPriority() got a new parameter "branchdir", which defines the type of branching that was performed: upwards, downwards, or fixed.
  *    - The parameters "timelimit" and "memorylimit" were removed from SCIPapplyRens().
  *
  * <br>
  * @section MISCELLANEOUS5 Miscellaneous
  *
  *  - The result value SCIP_NEWROUND has been added, it allows a separator/constraint handler to start a new separation round
  *    (without previous calls to other separators/conshdlrs).
  *  - All timing flags are now defined type_timing.h.
  *  - The variable deletion event is now a variable specific event and not global, anymore.
  *  - The emphasis setting types now distinguish between plugin-type specific parameter settings (default, aggressive, fast, off), which are changed by
  *    SCIPsetHeuristics/Presolving/Separating(), and global emphasis settings (default, cpsolver, easycip, feasibility, hardlp, optimality, counter),
  *    which can be set using SCIPsetEmphasis().
  *
  * <br>
  * For further release notes we refer to the \ref RELEASENOTES "Release notes".
  */

 /*--+----1----+----2----+----3----+----4----+----5----+----6----+----7----+----8----+----9----+----0----+----1----+----2*/
 /**@page CHG6 Interface changes between SCIP 2.1 and SCIP 3.0
  *
  *
  * @section CHGCALLBACKS6 New and changed callbacks
  *
  * - <b>Conflict Analysis</b>:
  *     <br>
  *     <br>
  *   - Added parameter "relaxedbds" to conflict handler callback method SCIP_DECL_CONFLICTEXEC(). This array contains
  *     bounds which are sufficient to create a valid conflict
  *
  * - <b>Constraint Handler</b>:
  *     <br>
  *     <br>
  *   - New optional callback methods in constraint handlers: SCIP_DECL_CONSGETVARS and SCIP_DECL_CONSGETNVARS.
  *     These callbacks, if implemented, should return an array of all variables and the number of all variables used
  *     by the given constraint, respectively. (This method might, e.g., be called by a presolver)
  *   - Added a propagation timing parameter "proptiming" to SCIP_DECL_CONSPROP(), giving the current timing at which
  *     this method is called
  *   - Added a parameter 'restart' to the SCIP_DECL_CONSEXITSOL() callback method, indicating whether this call was
  *     triggered by a restart.
  *   - Added a parameter 'relaxedbd' to SCIP_DECL_CONSRESPROP() callback method. If explaining a given bound change
  *     (index), it is sufficient to explain the reason for reaching the 'relaxedbd' value, see above
  *   - Removed parameters "isunbounded", "isinfeasible" and "result" from SCIP_DECL_CONSINITPRE() and
  *     SCIP_DECL_CONSEXITPRE() callback methods. It is not allowed to determine unboundedness or infeasibility in
  *     these callbacks, anymore.
  *
  * - <b>Message Handler</b>:
  *      <br>
  *      <br>
  *   - New callback method SCIP_DECL_MESSAGEHDLRFREE() which is called when the message handler is freed.
  *   - The old callback method SCIP_DECL_MESSAGEERROR() was replaced by the callback method SCIP_DECL_ERRORPRINTING().
  *
  * - <b>Presolving</b>:
  *      <br>
  *      <br>
  *   - Removed parameters "isunbounded", "isinfeasible" and "result" from SCIP_DECL_PRESOLINITPRE() and
  *     SCIP_DECL_PRESOLSEXITPRE(). It is not allowed to determine unboundedness or infeasibility in these
  *     callbacks, anymore.
  *
  * - <b>Propagator</b>:
  *     <br>
  *     <br>
  *   - Added a propagation timing parameter "proptiming" to SCIP_DECL_PROPEXEC(), giving the
  *     current timing at which this method is called.
  *   - Added a parameter 'restart' to SCIP_DECL_PROPEXITSOL() callback method, indicating whether this call was
  *     triggered by a restart.
  *   - Added a parameter 'relaxedbd' to SCIP_DECL_PROPRESPROP() callback method. If explaining a given bound change
  *     (index), it is sufficient to explain the reason for reaching the 'relaxedbd' value.
  *   - Removed parameters "isunbounded", "isinfeasible" and "result" from SCIP_DECL_PROPINITPRE() and
  *     SCIP_DECL_PROPEXITPRE() callback methods. It is not allowed to determined unboundedness or infeasibility in
  *     these callbacks, anymore.
  *
  * - <b>NLP Solver Interface</b>:
  *     <br>
  *     <br>
  *   - New NLPI callback SCIP_DECL_NLPISETMESSAGEHDLR() to set message handler in NLP solver interfaces.
  *
  * <br>
  * @section CHGINTERFUNC6 Changed interface methods
  *
  * - <b>Plugin management</b>:
  *      <br>
  *      <br>
  *   - Added basic include methods for almost all plugin types, e.g., SCIPincludeConshdlrBasic();
  *     these methods should make the usage easier, sparing out optional callbacks and parameters.
  *   - To extend the basic functionalities, there are setter method to add
  *     optional callbacks. For example SCIPsetConshdlrParse(), SCIPsetPropCopy() or SCIPsetHeurInitsol().
  *
  * - <b>Constraint Handlers</b>:
  *      <br>
  *      <br>
  *   - Added basic creation methods for all constraints types, e.g., SCIPcreateConsBasicLinear(); these methods should make the usage easier,
  *      sparing out optional callbacks and parameters.
  *   - New methods SCIPgetConsVars() and SCIPgetConsNVars() (corresponding callbacks need to be implemented, see above)
  *
  * - <b>Problem</b>:
  *      <br>
  *      <br>
  *   - Added basic creation methods SCIPcreateVarBasic() and SCIPcreateProbBasic() and setter functions
  *   - Added method SCIPisPresolveFinished() which returns whether the presolving process would be stopped after the
  *     current presolving round, given no further reductions will be found.
  *   - Forbid problem modifications in SCIP_STAGE_{INIT,EXIT}PRESOLVE (see pre-conditions for corresponding methods in scip.h).
  *
  * - <b>Variable usage</b>:
  *      <br>
  *      <br>
  *   - Renamed SCIPvarGetBestBound() to SCIPvarGetBestBoundLocal(), SCIPvarGetWorstBound() to
  *     SCIPvarGetWorstBoundLocal() and added new methods SCIPvarGetBestBoundGlobal() and SCIPvarGetWorstBoundGlobal().
  *   - Method SCIPvarGetProbvarSum() is not public anymore, use SCIPgetProbvarSum() instead.
  *   - Replaced method SCIPvarGetRootRedcost() by SCIPvarGetBestRootRedcost().
  *
  * - <b>Message Handler</b>:
  *      <br>
  *      <br>
  *   - Changed the message handler system within SCIP heavily such that it is thread-safe. SCIPcreateMessagehdlr() in
  *     scip.{c,h} was replaced by SCIPmessagehdlrCreate() in pub_message.h/message.c with a changed parameter list.
  *   - Error messages (SCIPerrorMessage()) are not handled via the message handler anymore; per default the error
  *     message is written to stderr.
  *
  * - <b>Separation</b>:
  *      <br>
  *      <br>
  *   - New functions SCIPcreateEmptyRowCons(), SCIPcreateEmptyRowSepa(), SCIPcreateRowCons(), and SCIPcreateRowSepa()
  *     that allow to set the originating constraint handler or separator of a row respectively; this is, for instance,
  *     needed for statistics on the number of applied cuts. If rows are created outside a constraint handler or separator
  *     use SCIPcreateRowUnspec() and SCIPcreateEmptyRowUnspec(). The use of SCIPcreateEmptyRow() and SCIPcreateRow() is
  *     deprecated.
  *   - New functions SCIProwGetOrigintype(), SCIProwGetOriginCons(), and SCIProwGetOriginSepa() to obtain the originator
  *     that created a row.
  *
  * - <b>LP interface</b>:
  *      <br>
  *      <br>
  *   - SCIPlpiCreate() got a new parameter 'messagehdlr'.
  *   - SoPlex LPI supports setting of SCIP_LPPAR_DUALFEASTOL when using SoPlex version 1.6.0.5 and higher.
  *
  * - <b>Nonlinear expressions, relaxation, and solver interface</b>:
  *      <br>
  *      <br>
  *   - Renamed SCIPmarkNonlinearitiesPresent() to SCIPenableNLP() and SCIPhasNonlinearitiesPresent() to
  *     SCIPisNLPEnabled().
  *   - Method SCIPexprtreeRemoveFixedVars() is not public anymore.
  *
  * - <b>Counting</b>:
  *      <br>
  *      <br>
  *   - Changed the counting system within SCIP heavily. SPARSESOLUTION was renamed to SCIP_SPARSESOL. New method for
  *     SCIP_SPARSESOL usage, SCIPsparseSolCreate(), SCIPsparseSolFree(), SCIPsparseSolGetVars(),
  *     SCIPsparseSolGetNVars(), SCIPsparseSolGetLbs(), SCIPsparseSolGetUbs() in (pub_)misc.{c,h}.
  *   - Renamed SCIPgetCountedSparseSolutions() to SCIPgetCountedSparseSols() in cons_countsols.{c,h}.
  *
  * <br>
  * @section MISCELLANEOUS6 Miscellaneous
  *
  *   - Replaced SCIPparamSet*() by SCIPchg*Param() (where * is either Bool, Int, Longint, Real, Char, or String).
  *   - New parameter in SCIPcopy() and SCIPcopyPlugins() to indicate whether the message handler from the source SCIP
  *     should be passed to the target SCIP (only the pointer is copied and the usage counter of the message handler is
  *     increased).
  *   - SCIPprintCons() does not print termination symbol ";\n" anymore; if wanted, use SCIPinfoMessage() to print
  *     ";\n" manually
  *   - All objscip *.h file now use the default SCIP interface macros.
  *   - The methods SCIPsortedvecInsert*() have an additional parameter which can be used to receive the position where
  *     the new element was inserted.
  *   - New macro SCIPdebugPrintCons() to print constraint only if SCIP_DEBUG flag is set.
  *
  * <br>
  * For further information we refer to the \ref RELEASENOTES "Release notes" and the \ref CHANGELOG "Changelog".
  */

 /*--+----1----+----2----+----3----+----4----+----5----+----6----+----7----+----8----+----9----+----0----+----1----+----2*/
 /**@page CHG7 Interface changes between SCIP 3.0 and SCIP 3.1
  *
  *
  * @section CHGCALLBACKS7 New and changed callbacks
  *
  * - <b>Branching Rules</b>:
  *     <br>
  *     <br>
  *   - new possible return value "SCIP_DIDNOTFIND" for SCIP_DECL_BRANCHEXECLP(), SCIP_DECL_BRANCHEXECPS(), and
  *     SCIP_DECL_BRANCHEXECEXT() callbacks to state that the branching rule searched, but did not find a branching.
  *
  * - <b>Domain Propagation</b>:
  *     <br>
  *     <br>
  *   - added parameter "nmarkedconss" to SCIP_DECL_CONSPROP() callback which gives the number of constraints marked
  *     for propagation (these constraints are listed first in the conss array given as parameter).
  *
  * - <b>Message Handler</b>:
  *      <br>
  *      <br>
  *   - New generic messagehandler output callback method SCIP_DECL_MESSAGEOUTPUTFUNC().
  *   - Removed parameter "msglength" from callback method SCIP_DECL_ERRORPRINTING().
  *
  * - <b>Variable Pricers</b>:
  *      <br>
  *      <br>
  *   - Added parameter "stopearly" to callback method SCIP_DECL_PRICERREDCOST(). This boolean pointer should be used
  *     by the pricer to state whether early branching should be performed, even if new variables were added in the
  *     current pricing round.
  *
  * - <b>Primal Heuristics</b>:
  *     <br>
  *     <br>
  *   - Added parameter "nodeinfeasible" to SCIP_DECL_HEUREXEC() callback which states whether the current subproblem
  *     was already detected to be infeasible. In this case, the current LP solution might not respect local bounds,
  *     and the heuristic must not assume that it does.
  *
  *
  * <br>
  * @section CHGINTERFUNC7 Changed interface methods
  *
  * - <b>Branching Rules</b>:
  *      <br>
  *      <br>
  *   - Added parameter "nfracimplvars" to SCIPgetLPBranchCands()
  *
  * - <b>Constraint Handlers</b>:
  *      <br>
  *      <br>
  *   - New method SCIPconshdlrGetStrongBranchPropTime() which returns the time used for domain propagation methods
  *     of the constraint handler during strong branching.
  *   - New method SCIPconsIsMarkedPropagate() which returns whether a constraint is marked for propagation.
  *   - New methods SCIPconsAddUpgradeLocks() and SCIPconsGetNUpgradeLocks() to increase or get the number of upgrade
  *     locks of a constraint.
  *
  * - <b>Domain Propagation</b>:
  *      <br>
  *      <br>
  *   - New method SCIPpropGetStrongBranchPropTime() which returns the time spent by a domain propagator during strong
  *     branching.
  *   - New methods SCIPmarkConsPropagate() and SCIPunmarkConsPropagate to (un)mark a constraint for propagation.
  *
  * - <b>LP and Cutting Planes</b>:
  *      <br>
  *      <br>
  *   - New methods SCIProwChgRank() and SCIProwGetRank() to change and get the rank of a cutting plane, respectively.
  *   - Added parameter "sidetypes" to SCIPcalcMIR() to specify the specify row side type to be used.
  *   - Added parameter "cutrank" to SCIPcalcMIR() and SCIPcalcStrongCG() which stores the rank of the returned cut.
  *   - New method SCIPisCutApplicable() which returns whether a cut is good enough to be applied.
  *   - Added parameter "infeasible" to SCIPaddCut() which is a pointer to store whether the cut is infeasible for the
  *     local bounds.
  *   - delayed cutpool
  *   - New methods SCIPchgRowLhsDive() and SCIPchgRowRhsDive() to change left and right hand side of a row during diving.
  *   - Added parameter "cutoff" to SCIPsolveDiveLP(), SCIPsolveProbingLP(), and SCIPsolveProbingLPWithPricing()
  *     which is a pointer to store whether the diving/probing LP was infeasible or the objective limit was reached.
  *
  * - <b>Message Handler</b>:
  *      <br>
  *      <br>
  *   - New method SCIPmessageVPrintError() to print an error message.
  *   - Removed method SCIPmessagePrintWarningHeader().
  *
  * - <b>Parameters</b>:
  *      <br>
  *      <br>
  *   - New method SCIPparamGetCharAllowedValues() to get the allowed values for a char parameter.
  *
  * - <b>Variables</b>:
  *      <br>
  *      <br>
  *   - New structure to store value-based branching and inference history (see pub_history.h).
  *   - New method SCIPvarGetValuehistory() to get the value-based history of a variable.
  *
  * - <b>Data structures</b>:
  *      <br>
  *      <br>
  *   - New method SCIPgmlWriteNodeWeight() to write a node section including weight to a .gml graph file.
  *   - New methods SCIPsparseSolGetFirstSol() and SCIPsparseSolGetNextSol() to get the first sparse solution
  *     or iterate over the sparse solutions, respectively.
  *   - New methods in pub_misc.h to handle a (circular) queue, e.g., SCIPqueueCreate(), SCIPqueueFree(),
  *     SCIPqueueInsert(), ...
  *   - New methods for hash tables: SCIPhashtableRemoveAll(), SCIPhashtableGetNElements(), SCIPhashtableGetLoad()
  *   - New methods in pub_misc.h to handle a resource activity, e.g., SCIPactivityCreate(), SCIPactivityFree(),
  *     SCIPactivityGetVar(), SCIPactivityGetDemand() ...
  *   - New methods for digraphs: SCIPdigraphResize() to resize the graph and SCIPdigraphSetNodeDatas() and
  *     SCIPdigraphGetNodeDatas() to set and get the data attached to the nodes.
  *
  * - <b>Misc</b>:
  *      <br>
  *      <br>
  *   - New method SCIPcopyOrig() to copy the original problem. Analoguosly, use SCIPcopyOrigProb(), SCIPcopyOrigVars(),
  *     and SCIPcopyOrigConss() to copy original problem data, variables, or constraints, respectively.
  *   - New method SCIPcopyImplicationsCliques() to copy implications and cliques to a copied SCIP instance.
  *   - New method SCIPgetParam() to get the parameter with a given name.
  *   - New method SCIPaddOrigObjoffset() to add an offset to the objective function.
  *   - New method SCIPgetNCheckConss() which returns the number of checked constraints.
  *   - Added parameter "endptr" to SCIPparseVar() which stores the final string position after parsing.
  *   - Added parameter "enablepropagation" to SCIPstartStrongbranch(), which can be used to enable strong branching
  *     with domain propagation.
  *   - New method SCIPgetVarStrongbranchWithPropagation() which performs strong branching with propagation on a variable.
  *   - New method SCIPwriteCliqueGraph() to write the clique graph.
  *   - New method SCIPdoNotMultaggr() which returns whether multi-aggregation was disabled.
  *   - Added parameter "lazyconss" to SCIPwriteMIP() to swith writing removable rows as lazy constraints.
  *   - New method SCIPcreateFiniteSolCopy() to create a copy of a solution with infinite fixings removed.
  *   - New method SCIPadjustImplicitSolVals() which sets implicit integer variables to an integer value in the given
  *     solution without deteriorating its objective value.
  *   - New method SCIPprintDualSol() which prints the dual solution for a pure LP (works only with preprocessing disabled).
  *   - New method SCIPgetOpenNodesData() which returns all unprocessed nodes.
  *   - New method SCIPgetFirstLPTime() and SCIPgetNRootFirstLPIterations() to return time and iterations for the first
  *     LP solve and SCIPgetFirstLPDualboundRoot() and SCIPgetFirstLPLowerboundRoot() to return the first root LP dual and
  *     lower bound.
  *   - New method SCIPgetNLimSolsFound() returning the number of feasible primal solution respecting the objective limit.
  *   - Added parameter "endline" to SCIPprintDisplayLine() to switch printing a newline symbol at the end of the line.
  *
  * <br>
  * @section MISCELLANEOUS7 Miscellaneous
  *
  *   - Moved LP solver interfaces to subdirectory src/lpi.
  *
  * <br>
  * For further information we refer to the \ref RELEASENOTES "Release notes" and the \ref CHANGELOG "Changelog".
  */

 /*--+----1----+----2----+----3----+----4----+----5----+----6----+----7----+----8----+----9----+----0----+----1----+----2*/
 /**@page CHG8 Interface changes between SCIP 3.1 and SCIP 3.2
  *
  *
  * @section CHGCALLBACKS8 New and changed callbacks
  *
  * - <b>Branching Rules</b>:
  *   - Added paramter "forcestrongbranch" to SCIPselectVarStrongBranching()
  *   - Added paramter "executebranching" SCIPexecRelpscostBranching()
  *   - Added paramter "presoltiming" to SCIPpropCumulativeCondition()
  *
  *   <br>
  * - <b>Domain Propagation</b>:
  *
  *   <br>
  * - <b>Message Handler</b>:
  *
  *   <br>
  * - <b>Variable Pricers</b>:
  *
  *   <br>
  * - <b>Primal Heuristics</b>:
  *   - Added paramter "freesubscip" to SCIPapplyProximity()
  *
  * <br>
  * @section CHGINTERFUNC8 Changed interface methods
  *
  *   <br>
  * - <b>Branching Rules</b>:
  *
  *   <br>
  * - <b>Constraint Handlers</b>:
  *   - Removed method SCIPconshdlrIsPresolvingDelayed()
  *   - Removed method SCIPconshdlrWasPresolvingDelayed()
  *   - Renamed method SCIPconshdlrGetPropTimingmask() to SCIPconshdlrGetPropTiming()
  *
  *   <br>
  * - <b>Domain Propagation</b>:
  *
  *   <br>
  * - <b>LP and Cutting Planes</b>:
  *   - Added parameter "inds" to SCIPgetLPBInvRow()
  *   - Added parameter "ninds" to SCIPgetLPBInvRow()
  *   - Added parameter "inds" to SCIPgetLPBInvCol()
  *   - Added parameter "ninds" to SCIPgetLPBInvCol()
  *   - Added parameter "inds" to SCIPgetLPBInvARow()
  *   - Added parameter "ninds" to SCIPgetLPBInvARow()
  *   - Added parameter "inds" to SCIPgetLPBInvACol()
  *   - Added parameter "ninds" to SCIPgetLPBInvACol()
  *   - Added parameter "maxweight" to SCIPcalcMIR()
  *   - Added parameter "weightinds" to SCIPcalcMIR()
  *   - Added parameter "nweightinds" to SCIPcalcMIR()
  *   - Added parameter "rowlensum" to SCIPcalcMIR()
  *   - Added parameter "inds" to SCIPcalcStrongCG()
  *   - Added parameter "ninds" to SCIPcalcStrongCG()
  *
  *   <br>
  * - <b>Message Handler</b>:
  *
  *   <br>
  * - <b>Parameters</b>:
  *
  *   <br>
  * - <b>Variables</b>:
  *   - Removed method SCIPvarGetNBinImpls()
  *
  *   <br>
  * - <b>Data structures</b>:
  *   - Renamed method SCIPdigraphGetNodeDatas() to SCIPdigraphGetNodeData()
  *   - Renamed method SCIPdigraphSetNodeDatas() to SCIPdigraphSetNodeData()
  *   - Renamed method SCIPdigraphGetSuccessorsDatas() to SCIPdigraphGetSuccessorsData()
  *
  *   <br>
  * - <b>Misc</b>:
  *   - Removed parameter "delaypos" from SCIPincludeConshdlr()
  *   - Added parameter "presoltiming" to SCIPincludeConshdlr()
  *   - Added parameter "consgetdivebdchgs" to SCIPincludeConshdlr()
  *   - Removed parameter "delaypos" from SCIPsetConshdlrPresol()
  *   - Added parameter "presoltiming" to SCIPsetConshdlrPresol()
  *   - Removed parameter "delaypos" from SCIPincludePresol()
  *   - Added parameter "presoltiming" to SCIPincludePresol()
  *   - Removed parameter "delaypos" from SCIPincludePresolBasic()
  *   - Added parameter "presoltiming" to SCIPincludePresolBasic()
  *   - Removed paramter "presoldelay" from SCIPincludePresol()
  *   - Removed paramter "presoltiming" from SCIPincludePresol()
  *   - Removed paramter "presoldelay" from SCIPsetPropPresol()
  *   - Removed paramter "presoltiming" from SCIPsetPropPresol()
  *   - Added parameter "ndomredsdown" to SCIPgetVarStrongbranchWithPropagation()
  *   - Added parameter "ndomredsup" to SCIPgetVarStrongbranchWithPropagation()
  *   - Added parameter "isequation" to SCIPaddClique()
  *   - Removed parameter "writeimplications" from SCIPwriteCliqueGraph()
  *   - Removed method SCIPallocBufferSize()
  *   - Removed method SCIPduplicateBufferSize()
  *   - Removed method SCIPreallocBufferSize()
  *   - Removed method SCIPfreeBufferSize()
  *   - Removed method callback SCIPdialogExecConflictgraph()
  * <br>
  * For further information we refer to the \ref RELEASENOTES "Release notes" and the \ref CHANGELOG "Changelog".
  */

/*--+----1----+----2----+----3----+----4----+----5----+----6----+----7----+----8----+----9----+----0----+----1----+----2*/
/**@page COUNTER How to use SCIP to count/enumerate feasible solutions
 *
 * SCIP is capable of computing (count or enumerate) the number of feasible solutions of a given constraint integer
 * program. In case continuous variables are present, the number of feasible solutions for the projection to the
 * integral variables is counted/enumerated. This means, an assignment to the integer variables is counted if the
 * remaining problem (this is the one after fixing the integer variables w.r.t. to this assignment) is feasible.
 *
 * As a first step you have to load or create your problem in the usual way. In case of using the
 * interactive shell, you use the <code>read</code> command:
 *
 * <code>SCIP&gt; read &lt;file name&gt;</code>
 *
 * Afterwards you can count the number of feasible solution with the command <code>count</code>.
 *
 * <code>SCIP&gt; count</code>
 *
 * That means SCIP will count the number of solution but does not store (enumerate) them. If you are interested in that see
 * \ref COLLECTALLFEASEBLES.
 *
 * @note Since SCIP version 2.0.0 you do not have to worry about <tt>dual</tt> reductions anymore. These are
 * automatically turned off. The only thing you should switch off are restarts. These restarts can lead to a wrong
 * counting process. We recommend using the counting settings which can be set in the interactive shell as follows:
 *
 * <code>SCIP&gt; set emphasis counter</code>
 *
 * The SCIP callable library provides an interface method SCIPcount() which allows users to count the number of feasible
 * solutions to their problem. The method SCIPsetParamsCountsols(), which is also located in cons_countsols.h, loads the
 * predefined counting settings to ensure a safe count. The complete list of all methods that can be used for counting
 * via the callable library can be found in cons_countsols.h.
 *
 *
 * @section COUNTLIMIT Limit the number of solutions which should be counted
 *
 * It is possible to give a (soft) upper bound on the number solutions that should be counted. If this upper bound is
 * exceeded, SCIP will be stopped. The name of this parameter is <code>constraints/countsols/sollimit</code>. In
 * the interactive shell this parameter can be set as follows:
 *
 * <code>SCIP&gt; set constraints countsols sollimit 1000</code>
 *
 * In case you are using the callable library, this upper bound can be assigned by calling SCIPsetLongintParam() as follows:
 *
 * \code
 * SCIP_CALL( SCIPsetLongintParam( scip, "constraints/countsols/sollimit", 1000) );
 * \endcode
 *
 *
 * The reason why this upper bound is soft comes from the fact that, by default, SCIP uses a technique called unrestricted
 * subtree detection. Using this technique it is possible to detect several solutions at once. Therefore, it can happen
 * that the solution limit is exceeded before SCIP is stopped.
 *
 * @section COLLECTALLFEASEBLES Collect all feasible solution
 *
 * Per default SCIP only counts all feasible solutions. This means, these solutions are not stored. If you switch the
 * parameter <code>constraints/countsols/collect</code> to TRUE (the default value is FALSE) the detected solutions are
 * stored. Changing this parameter can be done in the interactive shell
 *
 * <code>SCIP&gt; set constraints countsols collect TRUE</code>
 *
 * as well as via the callable library
 *
 * \code
 * SCIP_CALL( SCIPsetBoolParam( scip, "constraints/countsols/collect", TRUE) );
 * \endcode
 *
 * @note The solution which are collected are stored w.r.t. the active variables. These are the variables which got not
 *       removed during presolving.
 *
 * In case you are using the interactive shell you can write all collected solutions to a file as follows
 *
 * <code>SCIP&gt; write allsolutions &lt;file name&gt;</code>
 *
 * In that case the sparse solutions are unrolled and lifted back into the original variable space.
 *
 * The callable library provides a method which gives access to all collected sparse solutions. That is,
 * SCIPgetCountedSparseSolutions(). The sparse solutions you get are defined w.r.t. active variables. To get solutions
 * w.r.t. to the original variables. You have to do two things:
 *
 * -# unroll each sparse solution
 * -# lift each solution into original variable space by extending the solution by those variable which got removed
 *    during presolving
 *
 * The get the variables which got removed during presolving, you can use the methods SCIPgetFixedVars() and
 * SCIPgetNFixedVars(). The method SCIPgetProbvarLinearSum() transforms given variables, scalars and constant to the
 * corresponding active variables, scalars and constant. Using this method for a single variable gives a representation
 * for that variable w.r.t. the active variables which can be used to compute the value for the considered solution (which
 * is defined w.r.t. active variables).
 *
 * For that complete procedure you can also check the source code of
 * \ref SCIP_DECL_DIALOGEXEC(SCIPdialogExecWriteAllsolutions) "SCIPdialogExecWriteAllsolutions()" cons_countsols.c which
 * does exactly that.
 *
 *
 * @section COUNTOPTIMAL Count number of optimal solutions
 *
 * If you are interested in counting the number of optimal solutions, this can be done with SCIP using the
 * <code>count</code> command by applying the following steps:
 *
 *  -# Solve the original problem to optimality and let \f$c^*\f$ be the optimal value
 *  -# Add the objective function as constraint with left and right hand side equal to \f$c^*\f$
 *  -# load the adjusted problem into SCIP
 *  -# use the predefined counting settings
 *  -# start counting the number of feasible solutions
 *
 * If you do this, SCIP will collect all optimal solutions of the original problem.
 *
 */

/**@page LICENSE License
 *
 * \verbinclude COPYING
 */

/**@page FAQ Frequently Asked Questions (FAQ)
 * \htmlinclude faq.inc
 */

/**@page INSTALL Installation information
 * \verbinclude INSTALL
 */

/**@page RELEASENOTES Release notes
 *
 * \verbinclude SCIP-release-notes-3.2.1
 *
 * \verbinclude SCIP-release-notes-3.2
 *
 * \verbinclude SCIP-release-notes-3.1
 *
 * \verbinclude SCIP-release-notes-3.0.2
 *
 * \verbinclude SCIP-release-notes-3.0.1
 *
 * \verbinclude SCIP-release-notes-3.0
 *
 * \verbinclude SCIP-release-notes-2.1.1
 *
 * \verbinclude SCIP-release-notes-2.1
 *
 * \verbinclude SCIP-release-notes-2.0.2
 *
 * \verbinclude SCIP-release-notes-2.0.1
 *
 * \verbinclude SCIP-release-notes-2.0
 *
 * \verbinclude SCIP-release-notes-1.2
 *
 * \verbinclude SCIP-release-notes-1.1
 */

/**@page CHANGELOG CHANGELOG
 *
 * \verbinclude CHANGELOG
 *
 */

 /**@defgroup PUBLICAPI Public API of SCIP
  * @brief methods and headers of the public C-API of \SCIP
  *
  * The public API of \SCIP is separated into a core API and a plugin API. The first contains all methods that can
  * be accessed by including the header scip.h. The plugin API is a collection of methods that are provided by
  * the default plugins of \SCIP.

  *
  *
  */

/**@defgroup PUBLICCOREAPI Core API
 * @ingroup PUBLICAPI
 * @brief methods and headers of the plugin-independent C-API provided by the \SCIP header file scip.h.
 *
 * This module comprises methods provided by the header file scip.h. Including this header into a user-written extension
 * suffices to have all plugin-independent functionality of \SCIP available. Plugin-independent
 * user functionality includes the
 *
 * - creation of problems that \SCIP should solve
 * - fine-grained access to initiate the solving process of \SCIP
 * - access to all sorts of solving process statistics
 * - commonly used data structures and algorithms
 * - the management of plugins
 * - ...
 *
 * In order facilitate the navigation through the core API of \SCIP, it is structured into different modules.
 */

 /**@defgroup PUBLICPLUGINAPI Plugin API of SCIP
  * @ingroup PUBLICAPI
  * @brief core API extensions provided by the default plugins of \SCIP
  *
  * All default plugins of \SCIP, especially the default \ref CONSHDLRS "constraint handlers", provide
  * valuable extensions to the \ref PUBLICCOREAPI "core API" of \SCIP.
  * For a better overview, this page lists all default plugin headers structured into modules based on their individual
  * topic.
  *
  * All of the modules listed below provide functions that are allowed to be used by user-written extensions of \SCIP.
  */


 /**@defgroup INTERNALAPI Internal API of SCIP
  * @brief internal API methods that should only be used by the core of \SCIP
  *
  * This page lists the header files of internal API methods. In contrast to the public API, these internal methods
  * should not be used by user plugins and extensions of SCIP. Please consult
  * \ref PUBLICCOREAPI "the plugin-independent API" and \ref PUBLICPLUGINAPI "the default plugin API" for a complete
  * API available for user plugins.
  *
  */

/**@defgroup TYPEDEFINITIONS Type Definitions
 * @ingroup PUBLICCOREAPI
 * @brief type definitions and callback declarations
 *
 * This page lists headers which contain type definitions of callback methods.
 *
 * All headers below include the descriptions of callback methods of
 * certain plugins. For more detail see the corresponding header.
 */

/**@defgroup PublicProblemMethods Problem Creation
 * @ingroup PUBLICCOREAPI
 * @brief methods to create a problem that \SCIP should solve
 *
 * This module summarizes the main methods needed to create a problem for \SCIP, and access its most important members:
 * - Declaring, adding, acessing, and changing variables of the problem
 * - Declaring, adding, acessing, and changing constraints of the problem
 * - Creating, adding, acessing, changing, and checking of solutions to the problem
 *
 * @note These core methods are not sufficient to create constraints of a certain type that is provided by the default plugins of \SCIP.
 *  An example would be the creation of a linear constraint for which the methods provided by the
 *  \ref cons_linear.h "linear constraint handler" must be used. Such methods are provided by the default plugins of \SCIP
 *  and can be found in the \ref PUBLICPLUGINAPI.
 */

 /**@defgroup PublicSolveMethods Solving Process
 * @ingroup PUBLICCOREAPI
 * @brief  methods to control the solving process of \SCIP
 *
 * This large group of methods and modules comprises the solving process related API of \SCIP. This includes
 *
 * -# changing parameters to control the solver behavior
 * -# access search tree related information
 * -# access relaxation information
 * -# access various solving process statistics
 * -# solve auxiliary relaxations and subproblems using LP/NLP diving or probing mode
 *
 *
 */

/* @} */



/**@defgroup PluginManagementMethods Methods for managing plugins
 * @ingroup PUBLICCOREAPI
 * @brief Methods for the inclusion and management of SCIP plugins and callback functions
 *
 */

/**@defgroup BRANCHINGRULES Branching Rules
 * @ingroup PUBLICPLUGINAPI
 * @brief This page contains a list of all branching rule which are currently available.
 *
 * A detailed description what a branching rule does and how to add a branching rule to SCIP can be found
 * \ref BRANCH "here".
 */

/**@defgroup CONSHDLRS  Constraint Handler
 * @ingroup PUBLICPLUGINAPI
 * @brief This page contains a list of all constraint handlers which are currently available.
 *
 * A detailed description what a constraint handler does and how to add a constraint handler to SCIP can be found
 * \ref CONS "here".
 */

/**@defgroup DIALOGS Dialogs
 * @ingroup PUBLICPLUGINAPI
 * @brief This page contains a list of all dialogs which are currently available.
 *
 * A detailed description what a dialog does and how to add a dialog to SCIP can be found
 * \ref DIALOG "here".
 */

/**@defgroup DISPLAYS Displays
 * @ingroup PUBLICPLUGINAPI
 * @brief This page contains a list of all displays (output columns)  which are currently available.
 *
 * A detailed description what a display does and how to add a display to SCIP can be found
 * \ref DISP "here".
 *
 */

 /*--+----1----+----2----+----3----+----4----+----5----+----6----+----7----+----8----+----9----+----0----+----1----+----2*/
/**@defgroup PARALLEL Parallel interface methods
 * @ingroup INTERNALAPI
 * @brief headers and methods for the parallel interface of \SCIP
 *
 */


/**@defgroup EXPRINTS Expression Interpreter
 * @ingroup PUBLICPLUGINAPI
 * @brief This page contains a list of all expression interpreter which are currently available.
 *
 * A detailed description what a expression interpreter does and how to add a expression interpreter to SCIP can be found
 * \ref EXPRINT "here".
 */

/**@defgroup FILEREADERS File Readers
 * @ingroup PUBLICPLUGINAPI
 * @brief This page contains a list of all file readers which are currently available.
 *
 * @section AVAILABLEFORMATS List of readable file formats
 *
 * The \ref SHELL "interactive shell" and the callable library are capable of reading/parsing several different file
 * formats.
 *
 * <table>
 * <tr><td>\ref reader_cip.h "CIP format"</td> <td>for SCIP's constraint integer programming format</td></tr>
 * <tr><td>\ref reader_cnf.h "CNF format"</td> <td>DIMACS CNF (conjunctive normal form) file format used for example for SAT problems</td></tr>
 * <tr><td>\ref reader_diff.h "DIFF format"</td> <td>for reading a new objective function for mixed-integer programs</td></tr>
 * <tr><td>\ref reader_fzn.h "FZN format"</td> <td>FlatZinc is a low-level solver input language that is the target language for MiniZinc</td></tr>
 * <tr><td>\ref reader_gms.h "GMS format"</td> <td>for mixed-integer nonlinear programs (<a href="http://www.gams.com/docs/document.htm">GAMS</a>) [reading requires compilation with GAMS=true and a working GAMS system]</td></tr>
 * <tr><td>\ref reader_lp.h  "LP format"</td>  <td>for mixed-integer (quadratically constrained quadratic) programs (CPLEX)</td></tr>
 * <tr><td>\ref reader_mps.h "MPS format"</td> <td>for mixed-integer (quadratically constrained quadratic) programs</td></tr>
 * <tr><td>\ref reader_opb.h "OPB format"</td> <td>for pseudo-Boolean optimization instances</td></tr>
 * <tr><td>\ref reader_osil.h "OSiL format"</td> <td>for mixed-integer nonlinear programs</td></tr>
 * <tr><td>\ref reader_pip.h "PIP format"</td> <td>for <a href="http://polip.zib.de/pipformat.php">mixed-integer polynomial programming problems</a></td></tr>
 * <tr><td>\ref reader_sol.h "SOL format"</td> <td>for solutions; XML-format (read-only) or raw SCIP format</td></tr>
 * <tr><td>\ref reader_wbo.h "WBO format"</td> <td>for weighted pseudo-Boolean optimization instances</td></tr>
 * <tr><td>\ref reader_zpl.h "ZPL format"</td> <td>for <a href="http://zimpl.zib.de">ZIMPL</a> models, i.e., mixed-integer linear and nonlinear
 *                                                 programming problems [read only]</td></tr>
 * </table>
 *
 * @section ADDREADER How to add a file reader
 *
 * A detailed description what a file reader does and how to add a file reader to SCIP can be found
 * \ref READER "here".
 *
 */

/**@defgroup LPIS LP Solver Interfaces
 * @ingroup PUBLICPLUGINLPI
 * @brief This page contains a list of all LP solver interfaces which are currently available.
 */

/**@defgroup NODESELECTORS Node Selectors
 * @ingroup PUBLICPLUGINAPI
 * @brief This page contains a list of all node selectors which are currently available.
 *
 * A detailed description what a node selector does and how to add a node selector to SCIP can be found
 * \ref NODESEL "here".
 */

/**@defgroup NLPIS NLP Solver Interfaces
 * @ingroup PUBLICPLUGINAPI
 * @brief This page contains a list of all NLP solver interfaces which are currently available.
 *
 * A detailed description what a NLP solver interface does and how to add a NLP solver interface to SCIP can be found
 * \ref NLPI "here".
 */

/**@defgroup PRESOLVERS Presolvers
 * @ingroup PUBLICPLUGINAPI
 * @brief This page contains a list of all presolvers which are currently available.
 *
 * A detailed description what a presolver does and how to add a presolver to SCIP can be found
 * \ref PRESOL "here".
 */

/**@defgroup PRICERS Pricers
 * @ingroup PUBLICPLUGINAPI
 * @brief This page contains a list of all pricers which are currently available.
 *
 * Per default there exist no variable pricer. A detailed description what a variable pricer does and how to add a
 * variable pricer to SCIP can be found \ref PRICER "here".
 */

/**@defgroup PRIMALHEURISTICS Primal Heuristics
 * @ingroup PUBLICPLUGINAPI
 * @brief This page contains a list of all primal heuristics which are currently available.
 *
 * A detailed description what a primal heuristic does and how to add a primal heuristic to SCIP can be found
 * \ref HEUR "here".
 */

/**@defgroup PROPAGATORS Propagators
 * @ingroup PUBLICPLUGINAPI
 * @brief This page contains a list of all propagators which are currently available.
 *
 * A detailed description what a propagator does and how to add a propagator to SCIP can be found
 * \ref PROP "here".
 */

/**@defgroup RELAXATORS Relaxation Handlers
 * @ingroup PUBLICPLUGINAPI
 * @brief This page contains a list of all relaxation handlers which are currently available.
 *
 * Note that the linear programming relaxation is not implemented via the relaxation handler plugin. Per default there
 * exist no relaxation handler. A detailed description what a variable pricer does and how to add a A detailed
 * description what a relaxation handler does and how to add a relaxation handler to SCIP can be found \ref RELAX
 * "here".
 */

/**@defgroup SEPARATORS Separators
 * @ingroup PUBLICPLUGINAPI
 * @brief This page contains a list of all separators  which are currently available.
 *
 * A detailed description what a separator does and how to add a separator to SCIP can be found
 * \ref SEPA "here".
 */

/**@page PARAMETERS List of all SCIP parameters
 *
 * This page list all parameters of the current SCIP version. This list can
 * easily be generated by SCIP via the interactive shell using the following command:
 *
 * <code>SCIP&gt; set save &lt;file name&gt;</code>
 *
 * or via the function call:
 *
 * <code>SCIP_CALL( SCIPwriteParams(scip, &lt;file name&gt;, TRUE, FALSE) );</code>
 *
 * \verbinclude parameters.set
 */

/**@page PYTHON_INTERFACE Python interface for the SCIP Optimization Suite
 *
 * This page shows how to install the Python interface that comes with SCIP. A short usage example is shown below.
 *
 * INSTALL:
 * \verbinclude interfaces/python/INSTALL
 *
 * Usage information (README):
 * \verbinclude interfaces/python/README
 */

/**@page JNI_INTERFACE Java native interface for SCIP
 *
 * This page shows how to install and test the Java native interface (JNI) of SCIP.
 *
 * \verbinclude interfaces/jni/README
 */

/**@page INTERFACES Interfaces
  *
  * There are several ways of accessing the \SCIP Optimization Suite from other software packages or programming
  * platforms.
  *
  *
  * @section FILEFORMATS File formats
  *
  *  The easiest way to load a problem into SCIP is via an input file, given in a format that SCIP can parse directly,
  *  see \ref SHELL "the tutorial on how to use the interactive shell".
  *  \SCIP is capable of reading more than ten different file formats, including formats for nonlinear
  *  problems and constraint programs. This gives researchers from different communities an easy, first access to the
  *  \SCIP Optimization Suite. See also the \ref AVAILABLEFORMATS "list of readable file formats".
  *
  *
  * @section CPLUSPLUS C++ wrapper
  *
  * Since \SCIP is written in C, its callable library can be directly accessed from C++. If a user wants to program own
  * plugins in C++, there are wrapper classes for all different types of plugins available in the <code>src/objscip</code>
  * directory of the \SCIP standard distribution. See also <a href=annotated.php>Wrapper Classes</a>.
  *
  *
  * @section MODELLING Modeling languages and Matlab interface
  *
  * A natural way of formulating an optimization problem is to use a modeling language. Besides ZIMPL there are several
  * other modeling tools with a direct interface to \SCIP. These include <a href="http://dynadec.com/">Comet</a>, a
  * modeling language for constraint programming, <a href="http://www.ampl.com/">AMPL</a> and <a
  * href="http://www.gams.com/">GAMS</a>, which are well-suited for modeling mixed-integer linear and nonlinear
  * optimization problems, and <a href="https://projects.coin-or.org/Cmpl">CMPL</a> for mixed-integer linear problems.
  * The AMPL, GAMS, and ZIMPL interfaces are included in the \SCIP distribution, the GAMS interface originated <a
  * href="https://projects.coin-or.org/GAMSlinks">here</a>.
  *
  * With \SCIP 3.0, a first beta version of a functional MATLAB interface has been released.  It supports solving MIPs
  * and LPs defined by Matlab's matrix and vector types. The <a href="http://www.i2c2.aut.ac.nz/Wiki/OPTI/index.php">OPTI
  * project</a> by Jonathan Currie provides an external MATLAB interface for the \SCIP Optimization Suite. On top of this,
  * <a href="http://users.isy.liu.se/johanl/yalmip/pmwiki.php?n=Main.HomePage">YALMIP</a> by Johan L&ouml;fberg provides a
  * free modeling language.
  *
  * @section OTHER Python and Java interfaces
  *
  * With \SCIP 3.1, beta versions of a \ref JNI_INTERFACE "Java native interface" and a \ref PYTHON_INTERFACE "Python interface" have been released.
  *
  * There are also several third-party python interfaces to the \SCIP Optimization Suite, e.g., <a
  * href="http://numberjack.ucc.ie/">NUMBERJACK</a> and <a
  * href="http://code.google.com/p/python-zibopt/">python-zibopt</a>. <a href="http://numberjack.ucc.ie/">NUMBERJACK</a>
  * is a constraint programming platform implemented in python. It supports a variety of different solvers, one of them
  * being the \SCIP Optimization Suite. <a href="http://code.google.com/p/python-zibopt/">python-zibopt</a> was developed
  * by Ryan J. O'Neil and is a python extension of the \SCIP Optimization Suite. <a
  * href="http://picos.zib.de/">PICOS</a> is a python interface for conic optimization, provided by Guillaume Sagnol.
  *
  *
  */<|MERGE_RESOLUTION|>--- conflicted
+++ resolved
@@ -67,13 +67,7 @@
  *
  * - \ref DOC     "How to search the documentation for interface methods"
  * - \ref FAQ     "Frequently asked questions (FAQ)"
-<<<<<<< HEAD
- * - \ref TEST     "How to run automated tests with \SCIP"
- * - \ref COUNTER  "How to use \SCIP to count feasible solutions"
- * - \ref REOPT    "How to use reoptimization in \SCIP"
  * - \ref APPLICATIONS "Extensions of \SCIP for specific applications"
-=======
->>>>>>> be57a1ca
  *
  *
  * @section PROGRAMMING Programming with \SCIP
@@ -110,15 +104,9 @@
  * @subsection HOWTOUSESECTION How to use ...
  *
  *   - \ref CONF    "Conflict analysis"
-<<<<<<< HEAD
- *   - \ref REOPT   "Reoptimization"
- *   - \ref TEST    "How to run automated tests with \SCIP"
- *   - \ref COUNTER "How to use \SCIP to count feasible solutions"
-=======
  *   - \ref TEST    "How to run automated tests with SCIP"
  *   - \ref COUNTER "How to use SCIP to count feasible solutions"
  *   - \ref REOPT   "How to use reoptimization in SCIP"
->>>>>>> be57a1ca
  *
  *
  * @section FURTHERINFO Further information
