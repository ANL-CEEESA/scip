<<<<<<< HEAD
=======
doc/html*
>>>>>>> d43091c9
solutions/<|MERGE_RESOLUTION|>--- conflicted
+++ resolved
@@ -1,5 +1,2 @@
-<<<<<<< HEAD
-=======
 doc/html*
->>>>>>> d43091c9
 solutions/