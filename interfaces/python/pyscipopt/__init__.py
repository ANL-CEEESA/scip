--- conflicted
+++ resolved
@@ -9,10 +9,7 @@
 from pyscipopt.scip      import Prop
 from pyscipopt.scip      import Sepa
 from pyscipopt.scip      import LP
-<<<<<<< HEAD
-=======
 from pyscipopt.scip      import quicksum
->>>>>>> d8fd8d85
 from pyscipopt.scip      import PY_SCIP_RESULT       as SCIP_RESULT
 from pyscipopt.scip      import PY_SCIP_PARAMSETTING as SCIP_PARAMSETTING
 from pyscipopt.scip      import PY_SCIP_PARAMEMPHASIS as SCIP_PARAMEMPHASIS
