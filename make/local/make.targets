# this local Makefile includes the cluster targets

OPTHOST	   	 := $(shell uname -n | sed 's/\(.zib.de\)//g' | tr -cd '[:alpha:]')

-include $(SCIPDIR)/make/local/make.$(OPTHOST)

.PHONY: testcluster
testcluster:
		cd check; \
		$(SHELL) ./check_cluster.sh $(TEST) $(MAINFILE) $(SETTINGS) \
		$(notdir $(MAINFILE)) $(TIME) $(NODES) $(MEM) \
		$(THREADS) $(FEASTOL) $(LPS) $(DISPFREQ) $(CONTINUE) \
		$(QUEUETYPE) $(QUEUE) $(PPN) $(CLIENTTMPDIR) \
		$(NOWAITCLUSTER) $(EXCLUSIVE) $(PERMUTE) $(OPTCOMMAND);

.PHONY: testclustercpx
testclustercpx:
		cd check; \
		$(SHELL) ./check_cluster_cplex.sh $(TEST) $(CPLEX) $(SETTINGS) \
		$(OSTYPE).$(ARCH) $(TIME) $(NODES) $(MEM) \
		$(THREADS) $(FEASTOL) $(DISPFREQ) $(CONTINUE) $(QUEUETYPE) $(QUEUE) $(PPN) \
		$(CLIENTTMPDIR) $(NOWAITCLUSTER) $(EXCLUSIVE);

.PHONY: testclustercbc
testclustercbc:
		cd check; \
		$(SHELL) ./check_cluster_cbc.sh $(TEST) $(CBC) $(SETTINGS) \
		$(OSTYPE).$(ARCH) $(TIME) $(NODES) $(MEM) \
		$(THREADS) $(FEASTOL) $(CONTINUE) $(QUEUETYPE) $(QUEUE) $(PPN) \
		$(CLIENTTMPDIR) $(NOWAITCLUSTER) $(EXCLUSIVE);

.PHONY: testclustergurobi
testclustergurobi:
		cd check; \
		$(SHELL) ./check_cluster_gurobi.sh $(TEST) $(GUROBI) $(SETTINGS) \
		$(OSTYPE).$(ARCH) $(TIME) $(NODES) $(MEM) \
		$(THREADS) $(FEASTOL) $(DISPFREQ) $(CONTINUE) $(QUEUETYPE) $(QUEUE) $(PPN) \
		$(CLIENTTMPDIR) $(NOWAITCLUSTER) $(EXCLUSIVE);

.PHONY: testgamscluster
testgamscluster:
		cd check; \
		$(SHELL) ./check_gamscluster.sh $(TEST) $(GAMS) "$(GAMSSOLVER)" $(SETTINGS) \
		$(OSTYPE).$(ARCH) $(TIME) $(NODES) $(MEM) "$(GAP)" $(THREADS) $(CONTINUE) \
		"$(CONVERTSCIP)" $(QUEUETYPE) $(QUEUE) $(PPN) $(CLIENTTMPDIR) $(NOWAITCLUSTER) $(EXCLUSIVE);


SCIPEXAMPLES	=	Binpacking CallableLibrary Coloring Eventhdlr GMI LOP MIPSolver Scheduler TSP VRP

.PHONY: testexamples
testexamples:
		@$(foreach EXAMPLE, $(SCIPEXAMPLES), $(MAKE) -C examples/$(EXAMPLE) $^ test || exit 1;)

.PHONY: docexamples
docexamples:
		@$(foreach EXAMPLE, $(SCIPEXAMPLES), $(MAKE) -C examples/$(EXAMPLE) $^ doc || exit 1;)

.PHONY: coverage
coverage:
<<<<<<< HEAD
		-ln -s ../../../../src $(OBJDIR)/lib/scip
		-ln -s ../../../../src $(OBJDIR)/lib/tclique
		-ln -s ../../../../src $(OBJDIR)/lib/dijkstra
		-ln -s ../../../../src $(OBJDIR)/lib/blockmemshell
		-ln -s ../../../../src $(OBJDIR)/lib/nlpi
		-ln -s ../../../../src $(OBJDIR)/lib/xml
		-mkdir -p gcov
		lcov -d $(OBJDIR) -z
		make  $^ test
		lcov -d $(OBJDIR) -c >gcov/scip.capture
		genhtml -o gcov gcov/scip.capture


#-----------------------------------------------------------------------------
# SAP SCIP Library
#-----------------------------------------------------------------------------

SAPSCIPLIBFILE		=	$(LIBDIR)/libsap$(SCIPLIB).$(LIBEXT)
SAPSCIPLIBSHORTLINK	=	$(LIBDIR)/libsap$(SCIPLIBSHORTNAME).$(LIBEXT)

saplib:		githash $(LINKSMARKERFILE) $(SAPSCIPLIBFILE) $(SAPSCIPLIBSHORTLINK)

$(SAPSCIPLIBSHORTLINK):	$(SAPSCIPLIBFILE)
		@rm -f $@
		cd $(dir $@) && $(LN_s) $(notdir $(SAPSCIPLIBFILE)) $(notdir $@)

$(SAPSCIPLIBFILE):	checkdefines $(LIBDIR) $(LIBOBJSUBDIRS) touchexternal $(SCIPLIBOBJFILES) $(NLPILIBOBJFILES) $(LPILIBOBJFILES)
		@echo "-> generating library $@"
		-rm -f $@
		$(LIBBUILD) $(LIBBUILDFLAGS) $(LIBBUILD_o)$@ $(SCIPLIBOBJFILES) $(NLPILIBOBJFILES) $(LPILIBOBJFILES)
ifneq ($(RANLIB),)
		$(RANLIB) $@
endif
=======
		$(SHELL) ./check/check_coverage.sh $(MAINFILE) $(notdir $(MAINFILE)).$(HOSTNAME) $(MEM) $(VERSION) $(LPS) $(OBJDIR);
		
.PHONY: solchecker
solchecker:
		cd ./check/solchecker; \
		$(MAKE);
>>>>>>> b0edfb86
<|MERGE_RESOLUTION|>--- conflicted
+++ resolved
@@ -57,18 +57,12 @@
 
 .PHONY: coverage
 coverage:
-<<<<<<< HEAD
-		-ln -s ../../../../src $(OBJDIR)/lib/scip
-		-ln -s ../../../../src $(OBJDIR)/lib/tclique
-		-ln -s ../../../../src $(OBJDIR)/lib/dijkstra
-		-ln -s ../../../../src $(OBJDIR)/lib/blockmemshell
-		-ln -s ../../../../src $(OBJDIR)/lib/nlpi
-		-ln -s ../../../../src $(OBJDIR)/lib/xml
-		-mkdir -p gcov
-		lcov -d $(OBJDIR) -z
-		make  $^ test
-		lcov -d $(OBJDIR) -c >gcov/scip.capture
-		genhtml -o gcov gcov/scip.capture
+		$(SHELL) ./check/check_coverage.sh $(MAINFILE) $(notdir $(MAINFILE)).$(HOSTNAME) $(MEM) $(VERSION) $(LPS) $(OBJDIR);
+
+.PHONY: solchecker
+solchecker:
+		cd ./check/solchecker; \
+		$(MAKE);
 
 
 #-----------------------------------------------------------------------------
@@ -91,11 +85,3 @@
 ifneq ($(RANLIB),)
 		$(RANLIB) $@
 endif
-=======
-		$(SHELL) ./check/check_coverage.sh $(MAINFILE) $(notdir $(MAINFILE)).$(HOSTNAME) $(MEM) $(VERSION) $(LPS) $(OBJDIR);
-		
-.PHONY: solchecker
-solchecker:
-		cd ./check/solchecker; \
-		$(MAKE);
->>>>>>> b0edfb86
