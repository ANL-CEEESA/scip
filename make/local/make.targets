# this local Makefile includes the cluster targets

OPTHOST	   	 := $(shell uname -n | sed 's/\(.zib.de\)//g' | sed 's/\(portal\|test\)//g' | tr -cd '[:alpha:]')

-include $(SCIPDIR)/make/local/make.$(OPTHOST)

# -------------------------------------------------------------------------------------------------
# scripts for testing on local machine
# -------------------------------------------------------------------------------------------------

.PHONY: testfscip
testfscip: check/check_fscip.sh check/configuration_set.sh check/configuration_logfiles.sh check/evalcheck_cluster.sh
		cd check; \
		$(SHELL) ./check_fscip.sh $(TEST) $(FSCIP) $(SETTINGS) $(notdir $(FSCIP)).$(OSTYPE).$(ARCH) $(OUTPUTDIR) $(TIME) $(NODES) $(MEM) $(THREADS) $(FEASTOL) $(DISPFREQ) \
		$(CONTINUE) $(LOCK) $(VERSION) $(LPS) $(DEBUGTOOL) $(CLIENTTMPDIR) $(REOPT) $(OPTCOMMAND) $(SETCUTOFF) $(MAXJOBS) $(VISUALIZE) $(PERMUTE) \
		$(SEEDS) $(GLBSEEDSHIFT) $(STARTPERM) $(EMPHBENCHMARK);

.PHONY: testcplex
testcplex:
		cd check; \
		$(SHELL) ./check.sh $(TEST) $(CPLEX) $(SETTINGS) $(notdir $(CPLEX)).$(OSTYPE).$(ARCH) $(OUTPUTDIR) $(TIME) $(NODES) $(MEM) $(THREADS) $(FEASTOL) $(DISPFREQ) \
		$(CONTINUE) $(LOCK) $(VERSION) $(LPS) $(DEBUGTOOL) $(CLIENTTMPDIR) $(REOPT) $(OPTCOMMAND) $(SETCUTOFF) $(MAXJOBS) $(VISUALIZE) $(PERMUTE) \
                $(SEEDS) $(GLBSEEDSHIFT) $(STARTPERM) $(EMPHBENCHMARK) $(CLOCKTYPE);

.PHONY: testxpress
testxpress:
		cd check; \
		$(SHELL) ./check.sh $(TEST) $(XPRESS_BIN) $(SETTINGS) $(notdir $(XPRESS_BIN)).$(OSTYPE).$(ARCH) $(OUTPUTDIR) $(TIME) $(NODES) $(MEM) $(THREADS) $(FEASTOL) $(DISPFREQ) \
		$(CONTINUE) $(LOCK) $(VERSION) $(LPS) $(DEBUGTOOL) $(CLIENTTMPDIR) $(REOPT) $(OPTCOMMAND) $(SETCUTOFF) $(MAXJOBS) $(VISUALIZE) $(PERMUTE) \
                $(SEEDS) $(GLBSEEDSHIFT) $(STARTPERM) $(EMPHBENCHMARK) $(CLOCKTYPE);

.PHONY: testmosek
testmosek:
		cd check; \
		$(SHELL) ./check_mosek.sh $(TEST) $(MOSEK) $(SETTINGS) $(OSTYPE).$(ARCH).$(HOSTNAME) $(TIME) $(NODES) $(MEM) $(THREADS) $(FEASTOL) $(DISPFREQ) $(CONTINUE);

.PHONY: testcbc
testcbc:
		cd check; \
		$(SHELL) ./check.sh $(TEST) $(CBC) $(SETTINGS) $(notdir $(CBC)).$(OSTYPE).$(ARCH) $(OUTPUTDIR) $(TIME) $(NODES) $(MEM) $(THREADS) $(FEASTOL) $(DISPFREQ) \
		$(CONTINUE) $(LOCK) $(VERSION) $(LPS) $(DEBUGTOOL) $(CLIENTTMPDIR) $(REOPT) $(OPTCOMMAND) $(SETCUTOFF) $(MAXJOBS) $(VISUALIZE) $(PERMUTE) \
                $(SEEDS) $(GLBSEEDSHIFT) $(STARTPERM) $(EMPHBENCHMARK) $(CLOCKTYPE);

.PHONY: testgurobi
testgurobi:
		cd check; \
		$(SHELL) ./check.sh $(TEST) $(GUROBI) $(SETTINGS) $(notdir $(GUROBI)).$(OSTYPE).$(ARCH) $(OUTPUTDIR) $(TIME) $(NODES) $(MEM) $(THREADS) $(FEASTOL) $(DISPFREQ) \
		$(CONTINUE) $(LOCK) $(VERSION) $(LPS) $(DEBUGTOOL) $(CLIENTTMPDIR) $(REOPT) $(OPTCOMMAND) $(SETCUTOFF) $(MAXJOBS) $(VISUALIZE) $(PERMUTE) \
                $(SEEDS) $(GLBSEEDSHIFT) $(STARTPERM) $(EMPHBENCHMARK) $(CLOCKTYPE);

.PHONY: testglpk
testglpk:
		cd check; \
		$(SHELL) ./check_glpk.sh $(TEST) $(GLPK) $(SETTINGS) $(OSTYPE).$(ARCH).$(HOSTNAME) $(TIME) $(NODES) $(MEM) $(THREADS) $(FEASTOL) $(DISPFREQ) $(CONTINUE);

.PHONY: testsymphony
testsymphony:
		cd check; \
		$(SHELL) ./check_symphony.sh $(TEST) $(SYMPHONY) $(SETTINGS) $(OSTYPE).$(ARCH).$(HOSTNAME) $(TIME) $(NODES) $(MEM) $(THREADS) $(FEASTOL) \
		$(DISPFREQ) $(CONTINUE);


# -------------------------------------------------------------------------------------------------
# scripts for testing on cluster
# -------------------------------------------------------------------------------------------------

# solvers using the general scripts setting up tmpfiles:

.PHONY: testcluster
testcluster: check/check_cluster.sh check/configuration_cluster.sh check/configuration_set.sh check/configuration_logfiles.sh check/configuration_tmpfile_setup_scip.sh check/evalcheck_cluster.sh check/check.awk check/run.sh
		cd check; \
		$(SHELL) ./check_cluster.sh $(TEST) $(EXECUTABLE) $(SETTINGS) $(BINID) \
		$(OUTPUTDIR) $(TIME) $(NODES) $(MEM) $(THREADS) $(FEASTOL) $(LPS) $(DISPFREQ) $(CONTINUE) \
		$(QUEUETYPE) $(QUEUE) $(PPN) $(CLIENTTMPDIR) $(NOWAITCLUSTER) $(EXCLUSIVE) \
		$(PERMUTE) $(SEEDS) $(GLBSEEDSHIFT) $(STARTPERM) $(DEBUGTOOL) $(REOPT) $(OPTCOMMAND) \
                $(SETCUTOFF) $(VISUALIZE) $(CLUSTERNODES) $(EXCLUDENODES) $(SLURMACCOUNT) $(PYTHON) \
<<<<<<< HEAD
		$(EMPHBENCHMARK) $(CLOCKTYPE) ${READBESTSOL} ${WRITETREELOG};
=======
		$(EMPHBENCHMARK) $(CLOCKTYPE) $(WITHCERTIFICATE);
>>>>>>> ee6f88ac

.PHONY: testclusterfscip
testclusterfscip: check/check_cluster_fscip.sh check/configuration_cluster.sh check/configuration_set.sh check/configuration_logfiles.sh check/evalcheck_cluster.sh check/check.awk
		cd check; \
		$(SHELL) ./check_cluster_fscip.sh $(TEST) $(FSCIP) $(SETTINGS) $(notdir $(FSCIP)) \
		$(OUTPUTDIR) $(TIME) $(NODES) $(MEM) $(THREADS) $(FEASTOL) $(LPS) $(DISPFREQ) $(CONTINUE) \
		$(QUEUETYPE) $(QUEUE) $(PPN) $(CLIENTTMPDIR) $(NOWAITCLUSTER) $(EXCLUSIVE) \
		$(PERMUTE) $(SEEDS) $(GLBSEEDSHIFT) $(STARTPERM) $(DEBUGTOOL) $(REOPT) $(OPTCOMMAND) \
		$(SETCUTOFF) $(VISUALIZE) $(CLUSTERNODES) $(EXCLUDENODES) $(SLURMACCOUNT) $(PYTHON) $(EMPHBENCHMARK);

.PHONY: testclustercpx
testclustercpx: check/check_cluster.sh check/configuration_cluster.sh check/configuration_set.sh check/configuration_logfiles.sh check/configuration_tmpfile_setup_cplex.sh check/evalcheck_cluster.sh check/check_cplex.awk check/run.sh
		cd check; \
		$(SHELL) ./check_cluster.sh $(TEST) $(CPLEX) $(SETTINGS) $(notdir $(CPLEX)).$(OSTYPE).$(ARCH) \
		$(OUTPUTDIR) $(TIME) $(NODES) $(MEM) $(THREADS) $(FEASTOL) $(LPS) $(DISPFREQ) $(CONTINUE) \
                $(QUEUETYPE) $(QUEUE) $(PPN) $(CLIENTTMPDIR) $(NOWAITCLUSTER) $(EXCLUSIVE) \
		$(PERMUTE) $(SEEDS) $(GLBSEEDSHIFT) $(STARTPERM) $(DEBUGTOOL) false $(OPTCOMMAND) \
		$(SETCUTOFF) $(VISUALIZE) $(CLUSTERNODES) $(EXCLUDENODES) $(SLURMACCOUNT) $(PYTHON) \
		$(EMPHBENCHMARK) $(CLOCKTYPE);

.PHONY: testclusterxpress
testclusterxpress: check/check_cluster.sh check/configuration_cluster.sh check/configuration_set.sh check/configuration_logfiles.sh check/configuration_tmpfile_setup_xpress.sh check/evalcheck_cluster.sh check/check_xpress.awk check/run.sh
		cd check; \
		$(SHELL) ./check_cluster.sh $(TEST) $(XPRESS_BIN) $(SETTINGS) $(notdir $(XPRESS_BIN)).$(OSTYPE).$(ARCH) \
		$(OUTPUTDIR) $(TIME) $(NODES) $(MEM) $(THREADS) $(FEASTOL) $(LPS) $(DISPFREQ) $(CONTINUE) \
                $(QUEUETYPE) $(QUEUE) $(PPN) $(CLIENTTMPDIR) $(NOWAITCLUSTER) $(EXCLUSIVE) \
		$(PERMUTE) $(SEEDS) $(GLBSEEDSHIFT) $(STARTPERM) $(DEBUGTOOL) false $(OPTCOMMAND) \
		$(SETCUTOFF) $(VISUALIZE) $(CLUSTERNODES) $(EXCLUDENODES) $(SLURMACCOUNT) $(PYTHON) \
		$(EMPHBENCHMARK) $(CLOCKTYPE);

.PHONY: testclustercbc
testclustercbc:
		cd check; \
		$(SHELL) ./check_cluster.sh $(TEST) $(CBC) $(SETTINGS) $(notdir $(CBC)).$(OSTYPE).$(ARCH) \
		$(OUTPUTDIR) $(TIME) $(NODES) $(MEM) $(THREADS) $(FEASTOL) $(LPS) $(DISPFREQ) $(CONTINUE) \
                $(QUEUETYPE) $(QUEUE) $(PPN) $(CLIENTTMPDIR) $(NOWAITCLUSTER) $(EXCLUSIVE) \
		$(PERMUTE) $(SEEDS) $(GLBSEEDSHIFT) $(STARTPERM) $(DEBUGTOOL) false $(OPTCOMMAND) \
		$(SETCUTOFF) $(VISUALIZE) $(CLUSTERNODES) $(EXCLUDENODES) $(SLURMACCOUNT) $(PYTHON) \
		$(EMPHBENCHMARK) $(CLOCKTYPE);

.PHONY: testclustergurobi
testclustergurobi:
		cd check; \
		$(SHELL) ./check_cluster.sh $(TEST) $(GUROBI) $(SETTINGS) $(notdir $(GUROBI)).$(OSTYPE).$(ARCH) \
		$(OUTPUTDIR) $(TIME) $(NODES) $(MEM) $(THREADS) $(FEASTOL) $(LPS) $(DISPFREQ) $(CONTINUE) \
                $(QUEUETYPE) $(QUEUE) $(PPN) $(CLIENTTMPDIR) $(NOWAITCLUSTER) $(EXCLUSIVE) \
		$(PERMUTE) $(SEEDS) $(GLBSEEDSHIFT) $(STARTPERM) $(DEBUGTOOL) false $(OPTCOMMAND) \
		$(SETCUTOFF) $(VISUALIZE) $(CLUSTERNODES) $(EXCLUDENODES) $(SLURMACCOUNT) $(PYTHON) \
		$(EMPHBENCHMARK) $(CLOCKTYPE);

# solvers with a specialized interface:

.PHONY: testclustermosek
testclustermosek:
		cd check; \
		$(SHELL) ./check_cluster_mosek.sh $(TEST) $(MOSEK) $(SETTINGS) \
		$(OSTYPE).$(ARCH) $(TIME) $(NODES) $(MEM) \
		$(THREADS) $(FEASTOL) $(DISPFREQ) $(CONTINUE) $(QUEUETYPE) $(QUEUE) $(PPN) \
		$(CLIENTTMPDIR) $(NOWAITCLUSTER) $(EXCLUSIVE);

.PHONY: testgamscluster
testgamscluster:
		cd check; \
		$(SHELL) ./check_gamscluster.sh $(TEST) $(GAMS) "$(GAMSSOLVER)" $(SETTINGS) \
		$(OSTYPE).$(ARCH) $(TIME) $(NODES) $(MEM) "$(GAP)" $(THREADS) $(CONTINUE) \
		"$(CONVERTSCIP)" $(QUEUETYPE) $(QUEUE) $(PPN) $(CLIENTTMPDIR) $(NOWAITCLUSTER) $(EXCLUSIVE) $(SETCUTOFF);

# for testing examples, see the scripts examples/maketestallexamples.sh and applications/maketestallapplications.sh

.PHONY: coverage
coverage:
		$(SHELL) ./check/check_coverage.sh $(MAINFILE) $(notdir $(MAINFILE)).$(HOSTNAME) $(MEM) $(VERSION) $(LPS) $(OBJDIR);

.PHONY: solchecker
solchecker:
		cd ./check/solchecker; \
		$(MAKE);<|MERGE_RESOLUTION|>--- conflicted
+++ resolved
@@ -74,11 +74,7 @@
 		$(QUEUETYPE) $(QUEUE) $(PPN) $(CLIENTTMPDIR) $(NOWAITCLUSTER) $(EXCLUSIVE) \
 		$(PERMUTE) $(SEEDS) $(GLBSEEDSHIFT) $(STARTPERM) $(DEBUGTOOL) $(REOPT) $(OPTCOMMAND) \
                 $(SETCUTOFF) $(VISUALIZE) $(CLUSTERNODES) $(EXCLUDENODES) $(SLURMACCOUNT) $(PYTHON) \
-<<<<<<< HEAD
-		$(EMPHBENCHMARK) $(CLOCKTYPE) ${READBESTSOL} ${WRITETREELOG};
-=======
-		$(EMPHBENCHMARK) $(CLOCKTYPE) $(WITHCERTIFICATE);
->>>>>>> ee6f88ac
+		$(EMPHBENCHMARK) $(CLOCKTYPE) $(WITHCERTIFICATE) ${READBESTSOL} ${WRITETREELOG};
 
 .PHONY: testclusterfscip
 testclusterfscip: check/check_cluster_fscip.sh check/configuration_cluster.sh check/configuration_set.sh check/configuration_logfiles.sh check/evalcheck_cluster.sh check/check.awk
