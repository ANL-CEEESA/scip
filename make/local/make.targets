--- conflicted
+++ resolved
@@ -11,20 +11,7 @@
 		$(notdir $(MAINFILE)) $(TIME) $(NODES) $(MEM) \
 		$(THREADS) $(FEASTOL) $(LPS) $(DISPFREQ) $(CONTINUE) \
 		$(QUEUETYPE) $(QUEUE) $(PPN) $(CLIENTTMPDIR) \
-<<<<<<< HEAD
-		$(NOWAITCLUSTER) $(EXCLUSIVE) $(PERMUTE) $(VALGRIND) $(REOPT) $(OPTCOMMAND) $(SETCUTOFF) $(MAXJOBS);
-=======
-		$(NOWAITCLUSTER) $(EXCLUSIVE) $(PERMUTE) $(VALGRIND) false $(OPTCOMMAND) $(SETCUTOFF) $VISUALIZE;
-
-.PHONY: testclusterreopt
-testclusterreopt:
-		cd check; \
-		$(SHELL) ./check_cluster.sh $(TEST) $(MAINFILE) $(SETTINGS) \
-		$(notdir $(MAINFILE)) $(TIME) $(NODES) $(MEM) \
-		$(THREADS) $(FEASTOL) $(LPS) $(DISPFREQ) $(CONTINUE) \
-		$(QUEUETYPE) $(QUEUE) $(PPN) $(CLIENTTMPDIR) \
-		$(NOWAITCLUSTER) $(EXCLUSIVE) $(PERMUTE) $(VALGRIND) true $(OPTCOMMAND) $(SETCUTOFF);
->>>>>>> 2ca4867e
+		$(NOWAITCLUSTER) $(EXCLUSIVE) $(PERMUTE) $(VALGRIND) $(REOPT) $(OPTCOMMAND) $(SETCUTOFF) $(VISUALIZE);
 
 .PHONY: testclustercpx
 testclustercpx:
