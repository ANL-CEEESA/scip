#* * * * * * * * * * * * * * * * * * * * * * * * * * * * * * * * * * * * * * *
#*                                                                           *
#*                  This file is part of the program and library             *
#*         SCIP --- Solving Constraint Integer Programs                      *
#*                                                                           *
#*    Copyright (C) 2002-2019 Konrad-Zuse-Zentrum                            *
#*                            fuer Informationstechnik Berlin                *
#*                                                                           *
#*  SCIP is distributed under the terms of the ZIB Academic License.         *
#*                                                                           *
#*  You should have received a copy of the ZIB Academic License              *
#*  along with SCIP; see the file COPYING. If not email to scip@zib.de.      *
#*                                                                           *
#* * * * * * * * * * * * * * * * * * * * * * * * * * * * * * * * * * * * * * *

#@file    Makefile
#@brief   Makefile to include in SCIP projects
#@author  Thorsten Koch
#@author  Tobias Achterberg
#@author  Marc Pfetsch
#@author  Timo Berthold
#
# This file contains the core methods to compile SCIP. When using this
# makefile for external projects, you need to define the makefile
# variables SCIPDIR prior to inclusion.
#
# The necessary SCIP libraries can be linked by adding
# $(LINKCXXSCIPALL) or $(LINKCCSCIPALL) to your local linking command,
# e.g. $(LINKCXX) ... $(LINKCXXSCIPALL) $(LDFLAGS) if you use the C++ interface.



#-----------------------------------------------------------------------------
# detect host architecture
#-----------------------------------------------------------------------------
include $(SCIPDIR)/make/make.detecthost


#-----------------------------------------------------------------------------
# get real path to SCIP
#-----------------------------------------------------------------------------
ifeq ($(OSTYPE),mingw)
SCIPREALPATH	=	$(SCIPDIR)
else
SCIPREALPATH	=	$(realpath $(SCIPDIR))
endif


#-----------------------------------------------------------------------------
# default settings
#-----------------------------------------------------------------------------

# check and testing parameters
TIME     	=  	3600
NODES           =       2100000000
MEM		=	6144
THREADS         =       1
PERMUTE         =       0
SEEDS           =       0
GLBSEEDSHIFT    =       0
STARTPERM       =       0
DISPFREQ	=	10000
FEASTOL		=	default
TEST		=	short
SETTINGS        =       default
CONTINUE	=	false
LOCK		=	false
DEBUGTOOL	=	none
CLIENTTMPDIR    =       /tmp
REOPT		=	false
OPTCOMMAND	=	optimize
SETCUTOFF	=	0
VISUALIZE       =       false
MAXJOBS         =       1
EXECUTABLE      =       $(MAINFILE)
BINID           =       $(notdir $(EXECUTABLE))
OUTPUTDIR       =       results
CLUSTERNODES    =       all
SLURMACCOUNT    =       ""

# set SCIP version here for external projects
# use underscore to make it compatible with def.h
<<<<<<< HEAD
SCIP_VERSION	=	6.0.1.3
=======
SCIP_VERSION	=	6.0.2.4
>>>>>>> 485d77d7

# compiling and linking parameters
VERBOSE		=	false
OPT		=	opt
COMP		=	gnu
LPS		=	spx2
TPI		=	none
SYM		=	none
STATICLIBEXT	=	a
SHAREDLIBEXT	=	so
LIBEXT		=	$(STATICLIBEXT)
LINKER  	=	C
SHARED		=	false
NOBLKMEM	=	false
NOBUFMEM	=	false
NOBLKBUFMEM	=	false

# if SHARED = true, nevertheless link to static version of external libraries (usefull for mingw)
LIBEXTFORCESTATIC =	false

#-----------------------------------------------------------------------------
# load different default for debugtool
#-----------------------------------------------------------------------------
-include $(SCIPDIR)/make/local/make.debugtool

ifeq ($(DEBUGTOOL),auto)
   ifeq ($(OPT),dbg)
      override DEBUGTOOL   =   gdb
   else
      override DEBUGTOOL   =   none
   endif
endif

#will this be compiled for parascip, necessary for dbg-builds and cppad to make it threadsafe
PARASCIP	=	false

# enable debug-solution mechanism
DEBUGSOL =  false

# third party compiling parameters
OPENSOURCE   	=	true
READLINE	=	true
ZLIB		=	true
GMP		=	true
ZIMPL		=	false
IPOPT		=	false
FILTERSQP	=	false
WORHP		=	false
EXPRINT 	=	cppad
LPSOPT		=	opt
ZIMPLOPT	=	opt
IPOPTOPT	=	opt
WORHPOPT	=	opt
LPSCHECK        =	false
GAMS		=	false

# compiler and linker parameters
CC		=	gcc
CC_c		=	-c # the trailing space is important
CC_o		=	-o # the trailing space is important
CXX		=	g++
CXX_c		=	-c # the trailing space is important
CXX_o		=	-o # the trailing space is important
LINKCC		=	gcc
LINKCC_L	=	-L
LINKCC_l	=	-l
LINKCC_f	=	-f
LINKCC_o	=	-o # the trailing space is important
LINKCXX		=	g++
LINKCXX_L	=	-L
LINKCXX_l	=	-l
LINKCXX_o	=	-o # the trailing space is important
LINKLIBSUFFIX	=
LINKRPATH	=	-Wl,-rpath,
DCC		=	gcc
DCXX		=	g++
AR		=	ar
AR_o		=
RANLIB		=	ranlib
LIBBUILD	=	$(AR)
LIBBUILD_o	=	$(AR_o)
LIBBUILDFLAGS	=       $(ARFLAGS)

# code check and doxygen
LINT		=	flexelint
DOXY		=	doxygen
SPLINT		=       splint
#SPLINTFLAGS	=	-UNDEBUG -USCIP_WITH_READLINE -USCIP_ROUNDING_FE -USCIP_WITH_GMP -USCIP_WITH_ZLIB -preproc -formatcode +skip-sys-headers -weak +relaxtypes
SPLINTFLAGS	=	-UNDEBUG -USCIP_WITH_READLINE -USCIP_ROUNDING_FE -USCIP_WITH_GMP -USCIP_WITH_ZLIB -which-lib -warn-posix-headers +skip-sys-headers -preproc -formatcode -weak \
			-redef +export-header +export-local +decl-undef +relaxtypes

# third party testing parameters
FSCIP		=	fscip
CPLEX		=	cplex
CBC		=	cbc
CBCPARALLEL	=	cbc-parallel
MOSEK           =       mosek
GUROBI          =       gurobi_cl
XPRESS_BIN      =       xpress
GLPK            =       glpsol
SYMPHONY        =       symphony
BLIS            =       blis

# system parameters
SHELL		= 	bash
READ		=	read -e
LN_s		= 	ln -s
LN_sf		=	ln -sf

# initial compiler and linker flags
FLAGS		=	-I$(SRCDIR) -DWITH_SCIPDEF -DFNAME_$(FORTRAN_NAMING_CONVENTION) -I$(SCIPDIR)/src
OFLAGS		=
CFLAGS		=
CXXFLAGS	=

ifeq ($(COMP),msvc)
LDFLAGS		=
else
LDFLAGS		=	$(LINKCC_l)m$(LINKLIBSUFFIX)
endif

ARFLAGS		=	cr
DFLAGS		=	-MMD

GCCWARN		=	-pedantic -Wno-long-long -Wall -W -Wpointer-arith -Wcast-align -Wwrite-strings -Wshadow \
			-Wno-unknown-pragmas -Wno-unused-parameter \
			-Wredundant-decls -Wdisabled-optimization \
			-Wsign-compare -Wstrict-prototypes \
			-Wmissing-declarations -Wmissing-prototypes -Wdeclaration-after-statement #-Wno-variadic-macros
# GCCWARN is not only used for GCC!
ifeq ($(COMP),gnu)
GCCWARN += -Wno-maybe-uninitialized
endif

GXXWARN		=	-pedantic -Wno-long-long -Wall -W -Wpointer-arith -Wcast-align -Wwrite-strings -Wshadow \
			-Wno-unknown-pragmas -Wno-unused-parameter \
			-Wredundant-decls -Wdisabled-optimization \
			-Wctor-dtor-privacy -Wnon-virtual-dtor -Wreorder \
			-Woverloaded-virtual -Wsign-promo -Wsynth \
			-Wcast-qual -Wno-unused-parameter -Wno-strict-overflow #-Wno-variadic-macros -Wold-style-cast -Wshadow -Wundef

ifeq ($(SHARED),true)
LIBTYPE		=	shared
  ifeq ($(LIBEXTFORCESTATIC),true)
	LIBEXTTYPE	=	static
	LIBEXTEXT	=	$(STATICLIBEXT)
  else
	LIBEXTTYPE	=	shared
	LIBEXTEXT	=	$(SHAREDLIBEXT)
  endif
else
LIBTYPE		=	static
LIBEXTTYPE	=	static
LIBEXTEXT	=	$(STATICLIBEXT)
endif

BASE		=	$(OSTYPE).$(ARCH).$(COMP).$(OPT)
OBJDIR		=	obj/$(LIBTYPE)/O.$(BASE)
BINOBJDIR	=	$(OBJDIR)/bin
LIBOBJDIR	=	$(OBJDIR)/lib
LIBOBJSUBDIRS	=	$(LIBOBJDIR)/scip \
			$(LIBOBJDIR)/objscip \
			$(LIBOBJDIR)/blockmemshell \
			$(LIBOBJDIR)/tclique \
			$(LIBOBJDIR)/lpi \
			$(LIBOBJDIR)/tpi \
			$(LIBOBJDIR)/nlpi \
			$(LIBOBJDIR)/xml \
			$(LIBOBJDIR)/dijkstra \
			$(LIBOBJDIR)/symmetry \
			$(LIBOBJDIR)/tinycthread
SRCDIR		=	src
BINDIR		=	bin
LIBDIR		=	lib
INCLUDEDIR	=	include
EXEEXTENSION	=
ALLSRC		=


#-----------------------------------------------------------------------------
# include additional make files
#-----------------------------------------------------------------------------
-include $(SCIPREALPATH)/make/make.$(BASE)
-include $(SCIPREALPATH)/make/local/make.$(HOSTNAME)
-include $(SCIPREALPATH)/make/local/make.$(HOSTNAME).$(COMP)
-include $(SCIPREALPATH)/make/local/make.$(HOSTNAME).$(COMP).$(OPT)
-include $(SCIPREALPATH)/make/local/make.local


#-----------------------------------------------------------------------------
# define path to find SCIP upon execution
#-----------------------------------------------------------------------------

ifeq ($(SHARED),true)
ifneq ($(LINKRPATH),)
ifneq ($(SCIPINTERNAL),true)
# If this makefile is used to build an external project, we use SCIPREALPATH.
LDFLAGS		+=	$(LINKRPATH)$(SCIPREALPATH)/$(LIBDIR)/shared
else
# If this makefile is used to build SCIP, we use the variable ORIGIN,
# which is replaced by the path of the binary at execution time.
LDFLAGS		+=	$(LINKRPATH)\$$ORIGIN/../$(LIBDIR)/shared
endif
endif
endif

#-----------------------------------------------------------------------------
# add user flags
#-----------------------------------------------------------------------------
FLAGS		+=	$(USRFLAGS)
OFLAGS		+=	$(USROFLAGS)
CFLAGS		+=	$(USRCFLAGS)
CXXFLAGS	+=	$(USRCXXFLAGS)
LDFLAGS		+=	$(USRLDFLAGS)
ARFLAGS		+=	$(USRARFLAGS)

# skip config header
FLAGS		+=  -DNO_CONFIG_HEADER

#-----------------------------------------------------------------------------
# Memory Management
#-----------------------------------------------------------------------------

ifeq ($(NOBLKBUFMEM),true)
	FLAGS		+=	-DBMS_NOBLOCKMEM -DSCIP_NOBUFFERMEM
else
  ifeq ($(NOBLKMEM),true)
	FLAGS		+=	-DBMS_NOBLOCKMEM
  endif
  ifeq ($(NOBUFMEM),true)
	FLAGS		+=	-DSCIP_NOBUFFERMEM
  endif
endif

#-----------------------------------------------------------------------------
# PARASCIP
#-----------------------------------------------------------------------------

ifeq ($(PARASCIP),false)
FLAGS		+=	-DNPARASCIP
else
ifeq ($(FILTERSQP),true)
LDFLAGS 	+=	-lpthread
endif
endif

#-----------------------------------------------------------------------------
# LP Solver Interface
#-----------------------------------------------------------------------------

# redefine old LP-solver "spx" by "spx2"
ifeq ($(LPS),spx)
override LPS	=	spx2
endif

LPILIBNAME	=	lpi$(LPS)

#-------------------------------------------------------
# define flags for CPLEX
ifeq ($(LPS),cpx)
LPSLDFLAGS	+=	$(LINKCC_L)$(SCIPREALPATH)/$(LIBDIR)/$(LIBEXTTYPE) $(LINKCC_l)cplex.$(OSTYPE).$(ARCH).$(COMP)$(LINKLIBSUFFIX) \
			$(LINKCC_l)pthread$(LINKLIBSUFFIX) $(LINKCC_l)dl$(LINKLIBSUFFIX)
LPSLIBFILES	+=      $(SCIPREALPATH)/$(LIBDIR)/$(LIBEXTTYPE)/libcplex.$(OSTYPE).$(ARCH).$(COMP).$(LIBEXTEXT)
endif

#-------------------------------------------------------
# define flags for Gurobi
ifeq ($(LPS),grb)
LPSLDFLAGS	+=	$(LINKCC_L)$(SCIPREALPATH)/$(LIBDIR)/shared $(LINKCC_l)gurobi.$(OSTYPE).$(ARCH).$(COMP)$(LINKLIBSUFFIX) $(LINKCC_l)pthread$(LINKLIBSUFFIX)
LPSLIBFILES	+=      $(SCIPREALPATH)/$(LIBDIR)/shared/libgurobi.$(OSTYPE).$(ARCH).$(COMP).$(LIBEXTEXT)
ifneq ($(LINKRPATH),)
ifneq ($(SCIPINTERNAL),)
LDFLAGS		+=	$(LINKRPATH)\$$ORIGIN/../$(LIBDIR)/shared
else
LDFLAGS		+=	$(LINKRPATH)$(SCIPREALPATH)/$(LIBDIR)/shared
endif
endif
endif

#-------------------------------------------------------
# define flags for XPRESS
ifeq ($(LPS),xprs)
LPSLDFLAGS	+=	$(LINKCC_L)$(SCIPREALPATH)/$(LIBDIR)/shared $(LINKCC_l)xprs.$(OSTYPE).$(ARCH).$(COMP)$(LINKLIBSUFFIX) \
			$(LINKCC_l)pthread$(LINKLIBSUFFIX) $(LINKCC_l)dl$(LINKLIBSUFFIX)
ifneq ($(LINKRPATH),)
LPSLDFLAGS	+=	$(LINKRPATH)$(dir $(realpath $(SCIPREALPATH)/$(LIBDIR)/shared/libxprs.$(OSTYPE).$(ARCH).$(COMP).$(SHAREDLIBEXT)))
endif
LPSLIBFILES	+=      $(SCIPREALPATH)/$(LIBDIR)/shared/libxprs.$(OSTYPE).$(ARCH).$(COMP).$(LIBEXTEXT)
endif

#-------------------------------------------------------
# define flags for Mosek
ifeq ($(LPS),msk)
LPSLDFLAGS	+=	$(LINKCC_L)$(SCIPREALPATH)/$(LIBDIR)/shared $(LINKCC_l)mosek.$(OSTYPE).$(ARCH).$(COMP)$(LINKLIBSUFFIX) \
                        $(LINKCC_l)cilkrts.$(OSTYPE).$(ARCH).$(COMP)$(LINKLIBSUFFIX)

LPSLIBFILES	+=      $(SCIPREALPATH)/$(LIBDIR)/shared/libmosek.$(OSTYPE).$(ARCH).$(COMP).$(SHAREDLIBEXT) \
                        $(SCIPREALPATH)/$(LIBDIR)/shared/libcilkrts.$(OSTYPE).$(ARCH).$(COMP).$(SHAREDLIBEXT)

ifneq ("$(wildcard $(SCIPREALPATH)/$(LIBDIR)/shared/libiomp5.$(OSTYPE).$(ARCH).$(COMP).$(SHAREDLIBEXT))", "")
LPSLDFLAGS	+=	$(LINKCC_l)iomp5.$(OSTYPE).$(ARCH).$(COMP)$(LINKLIBSUFFIX) $(LINKCC_l)pthread$(LINKLIBSUFFIX)
LPSLIBFILES	+=	$(SCIPREALPATH)/$(LIBDIR)/shared/libiomp5.$(OSTYPE).$(ARCH).$(COMP).$(SHAREDLIBEXT)
endif

ifneq ($(LINKRPATH),)
MOSEKDIR	= 	$(dir $(realpath $(SCIPREALPATH)/$(LIBDIR)/shared/libmosek.$(OSTYPE).$(ARCH).$(COMP).$(SHAREDLIBEXT)))
LPSLDFLAGS	+=      $(LINKRPATH)$(MOSEKDIR)
endif
# correct path for everything that comes after Mosek
ifneq ($(SHARED),true)
LPSLDFLAGS	+=	$(LINKCC_L)$(SCIPREALPATH)/$(LIBDIR)/static
endif
endif

#-------------------------------------------------------
# define flags for SoPlex - old interface spx1
ifeq ($(LPS),spx1)
LPSLDFLAGS	+=	$(LINKCXX_L)$(SCIPREALPATH)/$(LIBDIR)/$(LIBEXTTYPE) $(LINKCXX_l)soplex.$(OSTYPE).$(ARCH).$(COMP).$(LPSOPT)$(LINKLIBSUFFIX)
LPSLIBFILES	+=      $(SCIPREALPATH)/$(LIBDIR)/$(LIBEXTTYPE)/libsoplex.$(OSTYPE).$(ARCH).$(COMP).$(LIBEXTEXT)

# if using the LP-check, also add Cplex flags
ifeq ($(LPSCHECK),true)
LPSLDFLAGS	+=	$(LINKCC_L)$(SCIPREALPATH)/$(LIBDIR)/$(LIBEXTTYPE) $(LINKCC_l)cplex.$(OSTYPE).$(ARCH).$(COMP)$(LINKLIBSUFFIX) $(LINKCC_l)pthread$(LINKLIBSUFFIX)
LPSLIBFILES	+=      $(SCIPREALPATH)/$(LIBDIR)/$(LIBEXTTYPE)/libcplex.$(OSTYPE).$(ARCH).$(COMP).$(LIBEXTEXT)
endif
endif

#-------------------------------------------------------
# define flags for SoPlex - new interface spx2
ifeq ($(LPS),spx2)
LPSLDFLAGS	+=	$(LINKCXX_L)$(SCIPREALPATH)/$(LIBDIR)/$(LIBEXTTYPE) $(LINKCXX_l)soplex.$(OSTYPE).$(ARCH).$(COMP).$(LPSOPT)$(LINKLIBSUFFIX)
LPSLIBFILES	+=      $(SCIPREALPATH)/$(LIBDIR)/$(LIBEXTTYPE)/libsoplex.$(OSTYPE).$(ARCH).$(COMP).$(LIBEXTEXT)

# if using the LP-check, also add Cplex flags
ifeq ($(LPSCHECK),true)
LPSLDFLAGS	+=	$(LINKCC_L)$(SCIPREALPATH)/$(LIBDIR)/$(LIBEXTTYPE) $(LINKCC_l)cplex.$(OSTYPE).$(ARCH).$(COMP)$(LINKLIBSUFFIX) $(LINKCC_l)pthread$(LINKLIBSUFFIX)
LPSLIBFILES	+=      $(SCIPREALPATH)/$(LIBDIR)/$(LIBEXTTYPE)/libcplex.$(OSTYPE).$(ARCH).$(COMP).$(LIBEXTEXT)
endif
endif

#-------------------------------------------------------
# define flags for Clp
ifeq ($(LPS),clp)
CLPDIR		= 	$(SCIPREALPATH)/$(LIBDIR)/$(LIBEXTTYPE)/clp.$(OSTYPE).$(ARCH).$(COMP).$(LPSOPT)
# for newer Clp versions all linker flags are in share/coin/doc/Clp/clp_addlibs.txt
LPSLDFLAGS	+=	$(shell test -e $(CLPDIR)/share/coin/doc/Clp/clp_addlibs.txt && cat $(CLPDIR)/share/coin/doc/Clp/clp_addlibs.txt)
# if we could not find clp_addlibs file, try to guess linker flags
ifeq ($(LPSLDFLAGS),)
LPSLDFLAGS	+=	$(LINKCXX_L)$(CLPDIR)/lib $(LINKCXX_l)Clp$(LINKLIBSUFFIX) \
			$(LINKCXX_l)CoinUtils$(LINKLIBSUFFIX) \
			$(LINKCXX_l)bz2$(LINKLIBSUFFIX) $(LINKCXX_l)lapack$(LINKLIBSUFFIX)
endif
# ensure that also shared libraries are found while running the binary
ifneq ($(LINKRPATH),)
CLPFULLPATH	:=	$(realpath $(CLPDIR))
LPSLDFLAGS	+=	$(LINKRPATH)$(CLPFULLPATH)/lib
endif
LPSLIBFILES	+=      $(CLPDIR)/lib/libClp.$(LIBEXTEXT) $(CLPDIR)/lib/libCoinUtils.$(LIBEXTEXT)
endif

#-------------------------------------------------------
# define flags for QSOPT
ifeq ($(LPS),qso)
LPSLDFLAGS    	+=      $(LINKCC_L)$(SCIPREALPATH)/$(LIBDIR)/static $(LINKCC_l)qsopt.$(OSTYPE).$(ARCH).$(COMP)$(LINKLIBSUFFIX) $(LINKCC_l)pthread$(LINKLIBSUFFIX)
LPSLIBFILES	+=      $(SCIPREALPATH)/$(LIBDIR)/$(LIBEXTTYPE)/libqsopt.$(OSTYPE).$(ARCH).$(COMP).$(LIBEXTEXT)
endif

#-------------------------------------------------------
# define empty flags for "none"
ifeq ($(LPS),none)
LPSLDFLAGS	+=
endif

LPILIB		=	$(LPILIBNAME).$(BASE)
LPILIBFILE	=	$(SCIPREALPATH)/lib/$(LIBTYPE)/lib$(LPILIB).$(LIBEXT)
LPILIBSHORTLINK	=	$(SCIPREALPATH)/lib/$(LIBTYPE)/lib$(LPILIBNAME).$(LIBEXT)


#-----------------------------------------------------------------------------
# Parallel Interface
#-----------------------------------------------------------------------------

TPILIBNAME	=	tpi$(TPI)

ifeq ($(TPI),omp)
ifeq ($(COMP),gnu)
TPICFLAGS  += $(LINKCC_f)openmp$(LINKLIBSUFFIX)
TPILDFLAGS  += $(LINKCC_f)openmp$(LINKLIBSUFFIX)
else ifeq ($(COMP),intel)
TPICFLAGS  += -openmp$(LINKLIBSUFFIX)
TPILDFLAGS  += -openmp$(LINKLIBSUFFIX)
endif
else ifeq ($(TPI),tny)
TPICFLAGS  +=
TPILDFLAGS  +=	-lpthread
endif

TPILIB		=	$(TPILIBNAME).$(BASE)
TPILIBFILE	=	$(SCIPREALPATH)/lib/$(LIBTYPE)/lib$(TPILIB).$(LIBEXT)
TPILIBSHORTLINK	=	$(SCIPREALPATH)/lib/$(LIBTYPE)/lib$(TPILIBNAME).$(LIBEXT)

#-----------------------------------------------------------------------------
# Symmetry Interface
#-----------------------------------------------------------------------------

ifeq ($(SYM),bliss)
LDFLAGS		+=	$(LINKCC_L)$(SCIPREALPATH)/$(LIBDIR)/$(LIBEXTTYPE) $(LINKCC_l)bliss.$(OSTYPE).$(ARCH).$(COMP)$(LINKLIBSUFFIX)
endif

#-----------------------------------------------------------------------------
# External Libraries
#-----------------------------------------------------------------------------

ifeq ($(ZLIB_LDFLAGS),)
ZLIB		=	false
endif

ifeq ($(ZLIB),true)
FLAGS		+=	-DSCIP_WITH_ZLIB $(ZLIB_FLAGS)
LDFLAGS		+=	$(ZLIB_LDFLAGS)
endif

ifeq ($(ZIMPL),auto)
ZIMPL		=	$(GMP)
ifeq ($(ZIMPL),false)
ifeq ($(MAKELEVEL),0)
$(warning ZIMPL was deactived because of missing GMP support.)
endif
endif
endif

ifeq ($(GMP_LDFLAGS),)
GMP		=	false
endif

ifeq ($(ZIMPL),true)
ifeq ($(GMP),false)
$(error ZIMPL requires the GMP to be linked. Use either ZIMPL=false or GMP=true)
endif
ZIMPLLIB	=	$(LINKCC_l)zimpl.$(OSTYPE).$(ARCH).$(COMP).$(ZIMPLOPT)$(LINKLIBSUFFIX)
LDFLAGS		+=	$(ZIMPLLIB) $(ZIMPL_LDFLAGS)
LPSLIBFILES	+=      $(SCIPREALPATH)/$(LIBDIR)/$(LIBEXTTYPE)/libzimpl.$(OSTYPE).$(ARCH).$(COMP).$(ZIMPLOPT).$(LIBEXTEXT)
endif

ifeq ($(GMP),true)
FLAGS		+=	-DSCIP_WITH_GMP $(GMP_FLAGS)
LDFLAGS		+=	$(GMP_LDFLAGS)
endif

ifeq ($(READLINE_LDFLAGS),)
READLINE	=	false
endif

ifeq ($(READLINE),true)
FLAGS		+=	-DSCIP_WITH_READLINE $(READLINE_FLAGS)
LDFLAGS		+=	$(READLINE_LDFLAGS)
endif

#-------------------------------------------------------
# define flags for Ipopt
ifeq ($(IPOPT),true)
LINKER		=	CPP
# we require here Ipopt >= 3.10.0
# check whether we can find Ipopt via pkg-config
IPOPTPC := $(shell PKG_CONFIG_PATH=$PKG_CONFIG_PATH:$(SCIPDIR)/$(LIBDIR)/$(LIBTYPE)/ipopt.$(OSTYPE).$(ARCH).$(COMP).$(IPOPTOPT)/lib/pkgconfig pkg-config --exists ipopt && echo true)
ifeq ($(IPOPTPC),true)
  # use pkg-config to figure out compiler and linker flags
  FLAGS += $(shell PKG_CONFIG_PATH=$PKG_CONFIG_PATH:$(SCIPDIR)/$(LIBDIR)/$(LIBTYPE)/ipopt.$(OSTYPE).$(ARCH).$(COMP).$(IPOPTOPT)/lib/pkgconfig pkg-config --cflags ipopt)
  IPOPTLIBS := $(shell PKG_CONFIG_PATH=$PKG_CONFIG_PATH:$(SCIPDIR)/$(LIBDIR)/$(LIBTYPE)/ipopt.$(OSTYPE).$(ARCH).$(COMP).$(IPOPTOPT)/lib/pkgconfig pkg-config --libs ipopt)
else
  # fallback:
  # - assume header files in include/coin or include/coin-or
  # - all linker flags are in share/coin/doc/Ipopt/ipopt_addlibs_cpp.txt, if this file exists, otherwise use -lipopt (another fallback)
  FLAGS += -I$(SCIPDIR)/$(LIBDIR)/$(LIBTYPE)/ipopt.$(OSTYPE).$(ARCH).$(COMP).$(IPOPTOPT)/include/coin-or -I$(SCIPDIR)/$(LIBDIR)/$(LIBTYPE)/ipopt.$(OSTYPE).$(ARCH).$(COMP).$(IPOPTOPT)/include/coin $(IPOPT_FLAGS)
  ifneq ($(wildcard $(SCIPDIR)/$(LIBDIR)/$(LIBEXTTYPE)/ipopt.$(OSTYPE).$(ARCH).$(COMP).$(IPOPTOPT)/share/coin/doc/Ipopt/ipopt_addlibs_cpp.txt),)
    IPOPTLIBS := $(shell cat $(SCIPDIR)/$(LIBDIR)/$(LIBEXTTYPE)/ipopt.$(OSTYPE).$(ARCH).$(COMP).$(IPOPTOPT)/share/coin/doc/Ipopt/ipopt_addlibs_cpp.txt)
  else
    IPOPTLIBS := $(LINKCC_L)$(SCIPDIR)/$(LIBDIR)/$(LIBEXTTYPE)/ipopt.$(OSTYPE).$(ARCH).$(COMP).$(IPOPTOPT)/lib $(LINKCC_l)ipopt
  endif
endif
LDFLAGS		+=	$(IPOPTLIBS)
# - shared libraries are installed into Ipopt's lib directory, so add this to the rpath
ifneq ($(LINKRPATH),)
ifneq ($(SCIPINTERNAL),)
LDFLAGS		+=	$(LINKRPATH)\$$ORIGIN/../$(LIBDIR)/$(LIBEXTTYPE)/ipopt.$(OSTYPE).$(ARCH).$(COMP).$(IPOPTOPT)/lib
else
LDFLAGS		+=	$(LINKRPATH)\$(SCIPREALPATH)/$(LIBDIR)/$(LIBEXTTYPE)/ipopt.$(OSTYPE).$(ARCH).$(COMP).$(IPOPTOPT)/lib
endif
endif
NLPILIBSHORTNAMEIPOPT = .ipopt
endif

# define flags for FilterSQP
ifeq ($(FILTERSQP),true)
FILTERSQPLIBS       =       $(LINKCC_l)filtersqp.$(OSTYPE).$(ARCH).$(COMP)$(LINKLIBSUFFIX) $(LINKCC_l)bqpd.$(OSTYPE).$(ARCH).$(COMP)$(LINKLIBSUFFIX)
LDFLAGS		+=	$(FILTERSQPLIBS) $(FORTRANLIBS)
NLPILIBSHORTNAMEFILTERSQP = .filtersqp
endif

# define flags for WORHP
ifeq ($(WORHP),true)
FLAGS		+=	-I$(SCIPDIR)/$(LIBDIR)/$(LIBTYPE)/worhp.$(OSTYPE).$(ARCH).$(COMP).$(WORHPOPT)/include
LDFLAGS  += $(LINKCC_l)worhp
LDFLAGS  += $(LINKCC_L)$(SCIPREALPATH)/$(LIBDIR)/$(LIBTYPE)/worhp.$(OSTYPE).$(ARCH).$(COMP).$(WORHPOPT)/lib
ifneq ($(LINKRPATH),)
ifneq ($(SCIPINTERNAL),)
LDFLAGS		+=	$(LINKRPATH)\$$ORIGIN/../$(LIBDIR)/$(LIBEXTTYPE)/worhp.$(OSTYPE).$(ARCH).$(COMP).$(WORHPOPT)/lib
else
LDFLAGS		+=	$(LINKRPATH)\$(SCIPREALPATH)/$(LIBDIR)/$(LIBEXTTYPE)/worhp.$(OSTYPE).$(ARCH).$(COMP).$(WORHPOPT)/lib
endif
endif
endif

ifeq ($(EXPRINT),cppad)
LINKER		=	CPP
NLPILIBSHORTNAMECPPAD = .cppad
endif

ifeq ($(GAMS),true)
LDFLAGS		+=	-ldl -lpthread
endif

#-----------------------------------------------------------------------------
# SHARED Libaries
#-----------------------------------------------------------------------------

# (re)define some variables
ifeq ($(SHARED),true)
ifneq ($(COMP),msvc)
FLAGS		+=	-fPIC
endif
LIBEXT		=	$(SHAREDLIBEXT)
ifeq ($(LINKER),CPP)
LIBBUILD	=	$(LINKCXX)
LIBBUILD_L	=	$(LINKCXX_L)
else
LIBBUILD	=	$(LINKCC)
LIBBUILD_L	=	$(LINKCC_L)
endif

ifeq ($(COMP),msvc)
LIBBUILDFLAGS	+=      -dll
LIBBUILD_o	= 	-out:
else
LIBBUILDFLAGS	+=      -shared
LIBBUILD_o	= 	-o # the trailing space is important
endif
ARFLAGS		=
RANLIB		=
endif



#-----------------------------------------------------------------------------
# SCIP Library
#-----------------------------------------------------------------------------

SCIPLIBNAME	=	scip
SCIPLIB		=	$(SCIPLIBNAME).$(BASE)
SCIPLIBFILE	=	$(SCIPREALPATH)/lib/$(LIBTYPE)/lib$(SCIPLIB).$(LIBEXT)
SCIPLIBSHARTLINK=	$(SCIPREALPATH)/lib/$(LIBTYPE)/lib$(SCIPLIBNAME).$(LIBEXT)


#-----------------------------------------------------------------------------
# OBJSCIP Library
#-----------------------------------------------------------------------------

OBJSCIPLIBNAME	=	objscip
OBJSCIPLIB	=	$(OBJSCIPLIBNAME).$(BASE)
OBJSCIPLIBFILE	=	$(SCIPREALPATH)/lib/$(LIBTYPE)/lib$(OBJSCIPLIB).$(LIBEXT)
OBJSCIPLIBSHORTLINK=	$(SCIPREALPATH)/lib/$(LIBTYPE)/lib$(OBJSCIPLIBNAME).$(LIBEXT)


#-----------------------------------------------------------------------------
# NLP interfaces and expression interpreter library
#-----------------------------------------------------------------------------

NLPILIBNAME	=	nlpi$(NLPILIBSHORTNAMECPPAD)$(NLPILIBSHORTNAMEIPOPT)$(NLPILIBSHORTNAMEFILTERSQP)
NLPILIB		=	$(NLPILIBNAME).$(BASE)
NLPILIBFILE	=	$(SCIPREALPATH)/lib/$(LIBTYPE)/lib$(NLPILIB).$(LIBEXT)
NLPILIBSHORTLINK=	$(SCIPREALPATH)/lib/$(LIBTYPE)/lib$(NLPILIBNAME).$(LIBEXT)

#-----------------------------------------------------------------------------
# total linking part for all of SCIP
#-----------------------------------------------------------------------------

# link SCIP for C projects
LINKCXXSCIPALL	=	$(LINKCXX_L)$(SCIPREALPATH)/lib/$(LIBTYPE) $(LINKCXX_l)$(SCIPLIB)$(LINKLIBSUFFIX) \
			$(LINKCXX_l)$(OBJSCIPLIB)$(LINKLIBSUFFIX) $(LINKCXX_l)$(LPILIB)$(LINKLIBSUFFIX) $(LINKCXX_l)$(NLPILIB)$(LINKLIBSUFFIX) \
			$(LINKCC_l)$(TPILIB)$(LINKLIBSUFFIX) $(OFLAGS) $(LPSLDFLAGS) $(TPILDFLAGS) $(LDFLAGS)

# link SCIP for C++ projects (including libobjscip)
LINKCCSCIPALL	=	$(LINKCC_L)$(SCIPREALPATH)/lib/$(LIBTYPE) $(LINKCC_l)$(SCIPLIB)$(LINKLIBSUFFIX) \
			$(LINKCC_l)$(OBJSCIPLIB)$(LINKLIBSUFFIX) $(LINKCC_l)$(LPILIB)$(LINKLIBSUFFIX) $(LINKCC_l)$(NLPILIB)$(LINKLIBSUFFIX) \
			$(LINKCC_l)$(TPILIB)$(LINKLIBSUFFIX) $(OFLAGS) $(LPSLDFLAGS) $(TPILDFLAGS) $(LDFLAGS)<|MERGE_RESOLUTION|>--- conflicted
+++ resolved
@@ -80,11 +80,7 @@
 
 # set SCIP version here for external projects
 # use underscore to make it compatible with def.h
-<<<<<<< HEAD
-SCIP_VERSION	=	6.0.1.3
-=======
 SCIP_VERSION	=	6.0.2.4
->>>>>>> 485d77d7
 
 # compiling and linking parameters
 VERBOSE		=	false
