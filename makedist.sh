--- conflicted
+++ resolved
@@ -15,15 +15,9 @@
 # run git status to clean the dirty git hash
 git status
 
-<<<<<<< HEAD
 #echo generating default setting files
-#make LPS=none OPT=opt-gccold READLINE=false ZLIB=false ZIMPL=false -j4
+#make LPS=none OPT=opt READLINE=false ZLIB=false ZIMPL=false -j4
 #bin/scip -c "set default set save doc/inc/parameters.set quit"
-=======
-echo generating default setting files
-make LPS=none OPT=opt READLINE=false ZLIB=false ZIMPL=false -j4
-bin/scip -c "set default set save doc/inc/parameters.set quit"
->>>>>>> b0edfb86
 
 # Before we create a tarball change the director and file rights in a command way
 echo adjust file modes
