#!/bin/sh

# For release versions, only use VERSION="x.x.x".
# For development versions, use VERSION="x.x.x.x" with subversion number.
<<<<<<< HEAD
VERSION="3.2.0.1"
=======
VERSION="3.2.1"
>>>>>>> 0441a40a
NAME="scip-$VERSION"
rm -f $NAME
ln -s . $NAME
if test ! -e release
then
    mkdir release
fi
rm -f release/$NAME.tgz

# run git status to clean the dirty git hash
git status

echo generating default setting files
make LPS=none OPT=opt READLINE=false ZLIB=false ZIMPL=false -j4
bin/scip -c "set default set save doc/inc/parameters.set quit"

# Before we create a tarball change the director and file rights in a command way
echo adjust file modes
find ./ -type d -exec chmod 750 {} \;
find ./ -type f -exec chmod 640 {} \;
find ./ -name "*.sh" -exec chmod 750 {} \;
chmod 750 bin/* scripts/* interfaces/ampl/get.ASL interfaces/jni/createJniInterface.py check/cmpres.awk check/find_missing_instances.py

tar --no-recursion --ignore-failed-read -cvzhf release/$NAME.tgz \
--exclude="*~" \
--exclude=".*" \
$NAME/COPYING $NAME/INSTALL $NAME/CHANGELOG $NAME/Makefile \
$NAME/doc/scip* $NAME/doc/xternal.c $NAME/doc/inc/faq.inc \
$NAME/doc/howtoadd.dxy $NAME/doc/interfaces.dxy \
$NAME/doc/inc/faqcss.inc $NAME/doc/inc/authors.inc $NAME/doc/inc/parameters.set \
$NAME/doc/pictures/miniscippy.png $NAME/doc/pictures/scippy.png \
$NAME/make/make.* \
$NAME/check/check.sh $NAME/check/evalcheck.sh $NAME/check/check.awk \
$NAME/check/check_blis.sh $NAME/check/evalcheck_blis.sh $NAME/check/check_blis.awk \
$NAME/check/check_cbc.sh $NAME/check/evalcheck_cbc.sh $NAME/check/check_cbc.awk \
$NAME/check/check_cplex.sh $NAME/check/evalcheck_cplex.sh $NAME/check/check_cplex.awk \
$NAME/check/check_gamscluster.sh $NAME/check/rungamscluster.sh $NAME/check/finishgamscluster.sh \
$NAME/check/evalcheck_gamscluster.sh $NAME/check/check_gams.awk $NAME/check/schulz.sh \
$NAME/check/check_glpk.sh $NAME/check/evalcheck_glpk.sh $NAME/check/check_glpk.awk \
$NAME/check/check_gurobi.sh $NAME/check/evalcheck_gurobi.sh $NAME/check/check_gurobi.awk \
$NAME/check/check_mosek.sh $NAME/check/evalcheck_mosek.sh $NAME/check/check_mosek.awk \
$NAME/check/check_symphony.sh $NAME/check/evalcheck_symphony.sh $NAME/check/check_symphony.awk \
$NAME/check/check_count.sh $NAME/check/evalcheck_count.sh $NAME/check/check_count.awk \
$NAME/check/testset/short.test $NAME/check/testset/short.solu \
$NAME/check/cmpres.awk $NAME/check/allcmpres.sh \
$NAME/check/getlastprob.awk \
$NAME/check/configuration_set.sh $NAME/check/configuration_logfiles.sh \
$NAME/check/configuration_tmpfile_setup_scip.sh \
$NAME/check/run.sh $NAME/check/evalcheck_cluster.sh \
$NAME/release-notes/SCIP-* \
$NAME/src/depend.* \
$NAME/src/*.c $NAME/src/*.cpp \
$NAME/src/scip/*.c $NAME/src/scip/*.cpp $NAME/src/scip/*.h \
$NAME/src/nlpi/*.c $NAME/src/nlpi/*.cpp $NAME/src/nlpi/*.h \
$NAME/src/lpi/*.c $NAME/src/lpi/*.cpp $NAME/src/lpi/*.h \
$NAME/src/xml/*.c $NAME/src/xml/*.h \
$NAME/src/dijkstra/*.c $NAME/src/dijkstra/*.h \
$NAME/src/blockmemshell/*.c $NAME/src/blockmemshell/*.h \
$NAME/src/tclique/*.c $NAME/src/tclique/*.h \
$NAME/src/objscip/*.cpp $NAME/src/objscip/*.h \
$NAME/src/cppad/* $NAME/src/cppad/local/* \
$NAME/applications/Coloring/* $NAME/applications/Coloring/doc/* $NAME/applications/Coloring/data/* \
$NAME/applications/Coloring/check/testset/short.test $NAME/applications/Coloring/check/testset/short.solu \
$NAME/applications/Coloring/src/depend.* \
$NAME/applications/Coloring/src/*.c $NAME/applications/Coloring/src/*.h \
$NAME/applications/Scheduler/doc/* \
$NAME/applications/Scheduler/check/testset/short.test $NAME/applications/Scheduler/check/testset/short.solu \
$NAME/applications/Scheduler/src/depend.* \
$NAME/applications/Scheduler/src/*.c $NAME/applications/Scheduler/src/*.cpp $NAME/applications/Scheduler/src/*.h \
$NAME/applications/Scheduler/data/*.sm \
$NAME/applications/Scheduler/data/*.cmin \
$NAME/applications/Scheduler/Makefile \
$NAME/applications/MultiObjective/doc/* \
$NAME/applications/MultiObjective/doc/images/*.png \
$NAME/applications/MultiObjective/src/depend.* \
$NAME/applications/MultiObjective/src/*.c $NAME/applications/MultiObjective/src/*.cpp $NAME/applications/MultiObjective/src/*.h \
$NAME/applications/MultiObjective/data/*.mop \
$NAME/applications/MultiObjective/Makefile $NAME/applications/MultiObjective/INSTALL $NAME/applications/MultiObjective/scipmip.set \
$NAME/applications/STP/doc/* \
$NAME/applications/STP/src/depend.* \
$NAME/applications/STP/src/*.c $NAME/applications/STP/src/*.cpp $NAME/applications/STP/src/*.h \
$NAME/applications/STP/check/testset/*.test $NAME/applications/STP/check/testset/*.solu \
$NAME/applications/STP/data/D/* \
$NAME/applications/STP/scip-jack.sh \
$NAME/applications/STP/Makefile $NAME/applications/STP/INSTALL \
$NAME/examples/Binpacking/Makefile $NAME/examples/Binpacking/INSTALL \
$NAME/examples/Binpacking/doc/* $NAME/examples/Binpacking/doc/pics/binpacking.png \
$NAME/examples/Binpacking/check/testset/short.test $NAME/examples/Binpacking/check/testset/short.solu \
$NAME/examples/Binpacking/src/depend.* \
$NAME/examples/Binpacking/src/*.c $NAME/examples/Binpacking/src/*.h \
$NAME/examples/Binpacking/data/*.bpa \
$NAME/examples/CallableLibrary/Makefile $NAME/examples/CallableLibrary/INSTALL \
$NAME/examples/CallableLibrary/doc/scip.dxy $NAME/examples/CallableLibrary/doc/header.html \
$NAME/examples/CallableLibrary/doc/layout.xml $NAME/examples/CallableLibrary/doc/xternal.c \
$NAME/examples/CallableLibrary/src/depend.* $NAME/examples/CallableLibrary/src/*.c \
$NAME/examples/Eventhdlr/* $NAME/examples/Eventhdlr/doc/* \
$NAME/examples/Eventhdlr/src/depend.* \
$NAME/examples/Eventhdlr/src/*.c $NAME/examples/Eventhdlr/src/*.h \
$NAME/examples/GMI/Makefile \
$NAME/examples/GMI/doc/xternal.c $NAME/examples/GMI/doc/gmi.dxy $NAME/examples/GMI/doc/header.html \
$NAME/examples/GMI/check/testset/short.test $NAME/examples/GMI/check/testset/short.solu \
$NAME/examples/GMI/settings/gmi* $NAME/examples/GMI/src/depend.* \
$NAME/examples/GMI/src/*.c $NAME/examples/GMI/src/*.h \
$NAME/examples/LOP/* $NAME/examples/LOP/doc/* $NAME/examples/LOP/data/* \
$NAME/examples/LOP/check/check.sh $NAME/examples/LOP/check/testset/short.test $NAME/examples/LOP/check/testset/short.solu \
$NAME/examples/LOP/src/depend.* \
$NAME/examples/LOP/src/*.c $NAME/examples/LOP/src/*.h \
$NAME/examples/MIPSolver/Makefile  $NAME/examples/MIPSolver/INSTALL $NAME/examples/MIPSolver/scipmip.set \
$NAME/examples/MIPSolver/doc/scipmip.dxy $NAME/examples/MIPSolver/doc/xternal.c \
$NAME/examples/MIPSolver/src/depend.* \
$NAME/examples/MIPSolver/src/*.cpp \
$NAME/examples/Queens/* $NAME/examples/Queens/doc/scip_intro.tex \
$NAME/examples/Queens/src/depend.* \
$NAME/examples/Queens/src/*.cpp $NAME/examples/Queens/src/*.hpp \
$NAME/examples/TSP/Makefile $NAME/examples/TSP/INSTALL \
$NAME/examples/TSP/runme.sh $NAME/examples/TSP/runviewer.sh \
$NAME/examples/TSP/sciptsp.set \
$NAME/examples/TSP/doc/* \
$NAME/examples/TSP/check/testset/short.test $NAME/examples/TSP/check/testset/short.solu \
$NAME/examples/TSP/src/depend.* \
$NAME/examples/TSP/src/*.cpp $NAME/examples/TSP/src/*.h \
$NAME/examples/TSP/tspviewer/*.java $NAME/examples/TSP/tspdata/*.tsp \
$NAME/examples/VRP/Makefile  $NAME/examples/VRP/INSTALL  \
$NAME/examples/VRP/doc/* $NAME/examples/VRP/data/* \
$NAME/examples/VRP/src/depend.* \
$NAME/examples/VRP/src/*.cpp $NAME/examples/VRP/src/*.h \
$NAME/examples/VRP/check/check.sh $NAME/examples/VRP/check/testset/* \
$NAME/interfaces/matlab/* \
$NAME/interfaces/ampl/Makefile $NAME/interfaces/ampl/INSTALL $NAME/interfaces/ampl/get.ASL \
$NAME/interfaces/ampl/src/* $NAME/interfaces/ampl/check/check.sh \
$NAME/interfaces/ampl/check/testset/short.test $NAME/interfaces/ampl/check/instances/MINLP/*.col \
$NAME/interfaces/ampl/check/instances/MINLP/*.row $NAME/interfaces/ampl/check/instances/MINLP/*.nl \
$NAME/interfaces/ampl/check/instances/SOS/*.col $NAME/interfaces/ampl/check/instances/SOS/*.row \
$NAME/interfaces/ampl/check/instances/SOS/*.nl $NAME/interfaces/ampl/check/testset/short.solu \
$NAME/interfaces/gams/Makefile $NAME/interfaces/gams/INSTALL $NAME/interfaces/gams/gamsinst.sh \
$NAME/interfaces/gams/src/* \
$NAME/interfaces/jni/createJniInterface.py $NAME/interfaces/jni/jniinterface.dxy \
$NAME/interfaces/jni/Makefile $NAME/interfaces/jni/README \
$NAME/interfaces/jni/src/*h $NAME/interfaces/jni/src/*c $NAME/interfaces/jni/src/depend* \
$NAME/interfaces/jni/java/de/zib/jscip/nativ/NativeScipException.java \
$NAME/interfaces/jni/examples/JniKnapsack/Makefile $NAME/interfaces/jni/examples/JniKnapsack/run.sh \
$NAME/interfaces/jni/examples/JniKnapsack/java/JniKnapsack.java \
$NAME/interfaces/jni/examples/JniKnapsack/data/solution.sol \
$NAME/interfaces/jni/examples/JniKnapsack/data/test.lp \
$NAME/interfaces/python/include/ $NAME/interfaces/python/lib/ \
$NAME/interfaces/python/pyscipopt/*.pyx $NAME/interfaces/python/pyscipopt/*.pxd \
$NAME/interfaces/python/pyscipopt/*.py $NAME/interfaces/python/tests/*.py \
$NAME/interfaces/python/INSTALL $NAME/interfaces/python/LICENSE \
$NAME/interfaces/python/README $NAME/interfaces/python/*.py \
$NAME/check/instances/CP/*.cip \
$NAME/check/instances/Indicator/*.lp \
$NAME/check/instances/MIP/*.fzn \
$NAME/check/instances/MIP/*.lp \
$NAME/check/instances/MIP/*.mps \
$NAME/check/instances/MIP/*.osil \
$NAME/check/instances/Orbitope/*.cip \
$NAME/check/instances/MINLP/*.cip \
$NAME/check/instances/MINLP/*.mps \
$NAME/check/instances/MINLP/*.osil \
$NAME/check/instances/MINLP/*.pip \
$NAME/check/instances/PseudoBoolean/*.opb \
$NAME/check/instances/PseudoBoolean/*.wbo \
$NAME/check/instances/PseudoBoolean/*.cip \
$NAME/check/instances/SAT/*.cnf \
$NAME/check/instances/SOS/*.lp \
$NAME/check/instances/Semicontinuous/*.lp \
$NAME/check/instances/Semicontinuous/*.mps
rm -f $NAME
echo ""
echo "check version numbers in src/scip/def.h, doc/xternal.c, Makefile, Makefile.nmake, and makedist.sh ($VERSION):"
grep "VERSION" src/scip/def.h
grep "@version" doc/xternal.c
grep "^VERSION" Makefile
grep "^VERSION" Makefile.nmake
tail src/scip/githash.c<|MERGE_RESOLUTION|>--- conflicted
+++ resolved
@@ -2,11 +2,7 @@
 
 # For release versions, only use VERSION="x.x.x".
 # For development versions, use VERSION="x.x.x.x" with subversion number.
-<<<<<<< HEAD
 VERSION="3.2.0.1"
-=======
-VERSION="3.2.1"
->>>>>>> 0441a40a
 NAME="scip-$VERSION"
 rm -f $NAME
 ln -s . $NAME
