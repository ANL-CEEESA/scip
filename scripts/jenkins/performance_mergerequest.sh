#!/bin/bash -ex
# the -x is for writing each command to standard error (preceded by a '+') before it is executed.
# other flags for debugging: -Canvu, please also consult 'man sh'.

# NOTES:
#  - We use associative arrays, this requires bash4.

###################
### Description ###
###################

# This script is used by cijenkins.zib.de.

# Usage: from scip root execute
#        TESTMODE=short GITBRANCH=master ./scripts/jenkins/performance_mergerequest.sh

# Arguments | defaultvalue                             | possibilities
# ----------|------------------------------------------|--------------
# GITBRANCH | master                                   | master, v60-bugfix, consexpr
# TESTMODE  | ""                                       | mip, minlp, short

echo "This is performance_mergerequest.sh running."
: ${TESTMODE:="all"}
: ${GITBRANCH:=${gitlabTargetBranch}}

ORIGBRANCH=${GITBRANCH}

if [ "${TESTMODE}" == "short" ]; then
  echo "Testing short"
elif [ "${TESTMODE}" == "mip" ]; then
  echo "Testing mip"
elif [ "${TESTMODE}" == "minlp" ]; then
  echo "Testing minlp"
# elif [ "${TESTMODE}" == "sap" ]; then
#   echo "Testing sap"
else
  echo "Nothing to do, exiting."
  exit 0
fi

######################################
### evaluate commandline arguments ###
######################################

if [ "${GITBRANCH}" != "master" ]; then
  if [ "${GITBRANCH}" != "consexpr" ]; then
    if [[ ${GITBRANCH} =~ "bugfix" ]]; then
      GITBRANCH=bugfix
    else
      export FAILREASON="Branch is neither 'master', 'bugfix' nor 'consexpr'. Something is wrong. Exiting."
      echo ${FAILREASON}
      exit 1
    fi
  fi
fi

export FULLGITHASH=$(git show -s --pretty=%H)
export MODE=performance

####################################
### jobs configuration variables ###
####################################
# NOTES:
#  - If you change the configuration, you have to make sure that you update the number of jobs in the N_JOBS array.
#  - Jobs indices start at 1 and not at zero.
#  - For all jobs the calls to 'make' and 'make testcluster' the flags are concatenated from
#      the given flags and the SCIP_FLAGS.
#  - To add settings please visit the section 'setup testruns'. This can only happen after compilation.
#  - Only 10 runs will be executed. If you need more you should overthink you overall concept.
#  - The check/jenkins_*_cmake.sh evaluation scripts don't work yet if you use a global seed shift.
# FORMAT:
#    JOBS[x,y]="EXCLUSIVE=true EXECUTABLE=scipoptspx/bin/scip BINID=scipoptspx-${GITBRANCH} MEM=100 QUEUE=opt TEST=short TIME=10 PERMUTE=2 SETTINGS=default PERFORMANCE=mergerequest"

RANDOMSEED=$(date +%Y%m%d%H%M)
export DATESTR=$(date "+%Y-%m-%d %H:%M:%S")

# for descriptions on the testsets see scip/check/testsets/README.md
# jobs running

if [ "${TESTMODE}" == "short" ]; then
  JOB="EXECUTABLE=scipoptspx_${GITBRANCH}_${RANDOMSEED}/bin/scip BINID=scipoptspx_${GITBRANCH}_${RANDOMSEED} EXCLUSIVE=false MEM=5000 QUEUE=opt TEST=short TIME=60 SETTINGS=default PERFORMANCE=mergerequest SEEDS=0"
elif [ "${TESTMODE}" == "mip" ]; then
  JOB="EXECUTABLE=scipoptspx_${GITBRANCH}_${RANDOMSEED}/bin/scip BINID=scipoptspx_${GITBRANCH}_${RANDOMSEED} SLURMACCOUNT=scip EXCLUSIVE=true MEM=50000 QUEUE=M620v3 TEST=mipdev12merged-solvable TIME=7200 SETTINGS=default PERFORMANCE=mergerequest SEEDS=4"
elif [ "${TESTMODE}" == "minlp" ]; then
  JOB="EXECUTABLE=scipoptspx_${GITBRANCH}_${RANDOMSEED}/bin/scip BINID=scipoptspx_${GITBRANCH}_${RANDOMSEED} SLURMACCOUNT=scip EXCLUSIVE=true MEM=50000 QUEUE=M640 TEST=minlpdev-solvable TIME=3600 SETTINGS=minlp_default PERFORMANCE=mergerequest PERMUTE=4"
#elif [ "${TESTMODE}" == "sap" ]; then
#  JOB="EXECUTABLE=scipoptspx_${GITBRANCH}_${RANDOMSEED}/bin/scip BINID=scipoptspx_${GITBRANCH}_${RANDOMSEED} SLURMACCOUNT=scip EXCLUSIVE=true MEM=50000 QUEUE=M630v2 TEST=sapdev-solvable TIME=3600 SETTINGS=${SAPSETTINGS} PERFORMANCE=mergerequest SEEDS=2"
fi

#SAPSETTINGS=sap-next-release-pure-diff
#if [ "${GITBRANCH}" != "master" ]; then
#  SAPSETTINGS=sap-600-pure-diff
#fi

# create required directory
mkdir -p settings

# symlink to SAP settings for the next release settings
ln -fs ~/sap-next-release-pure-diff.set settings/.
ln -fs ~/sap-600-pure-diff.set settings/.

JOB="${JOB} OUTPUTDIR=results${RANDOMSEED}"
FLAGS=${JOB}
export ${FLAGS}
export PERFORMANCE=mergerequest

# from check/jenkins_failcheck.sh
SCIP_BUILDDIR=$(echo ${EXECUTABLE}| cut -d '/' -f 1|cut -d '_' -f 1)

# get the comparison db for githash
if [ "${TESTMODE}" == "short" ]; then
  COMPARERBDB="/nfs/OPTI/adm_timo/databases/rbdb/${GITBRANCH}_${MODE}_${TEST}_${SETTINGS}_${SCIP_BUILDDIR}_rbdb.txt"
elif [ "${TESTMODE}" == "mip" ]; then
  COMPARERBDB="/nfs/OPTI/adm_timo/databases/rbdb/${GITBRANCH}_${MODE}_${TEST}_${SETTINGS}_${SCIP_BUILDDIR}_rbdb.txt"
elif [ "${TESTMODE}" == "minlp" ]; then
  COMPARERBDB="/nfs/OPTI/adm_timo/databases/rbdb/${GITBRANCH}_${MODE}_${TEST}_${SETTINGS}_${SCIP_BUILDDIR}_rbdb.txt"
# elif [ "${testmode}" == "sap" ]; then
fi

# get git hash of comparison run
export COMPAREHASH=$(git rev-parse origin/performance-${GITBRANCH})

# ensure that the current branch is based on the last performance run
set +e
GITLOG="$(git log --pretty=format:'%H' | grep ${COMPAREHASH})"
if [ "${GITLOG}" == "" ]; then
  export FAILREASON="Latest performance run of ${ORIGBRANCH} is not part of your branch. Please merge!"
  echo ${FAILREASON}
  exit 1
fi

<<<<<<< HEAD
# ensure that the current branch is not ahead of the latest performance run
=======
# ensure that the current branch has not branched off ahead of the latest performance run
>>>>>>> dcd82caf
GITLOG=$(git log origin/${ORIGBRANCH} --pretty=format:'%H' | grep ${COMPAREHASH} -B1 | head -n 1)
if [ "${GITLOG}" != "${COMPAREHASH}" ]; then
  GITCHECK=$(git log --pretty=format:'%H' | grep ${GITLOG})
  if [ "${GITCHECK}" != "" ]; then
<<<<<<< HEAD
    export FAILREASON="Your branch is ahead of the latest performance run of ${ORIGBRANCH}. Abort!"
=======
    export FAILREASON="Your branch has not branched off from the same commit on ${ORIGBRANCH} where the latest performance run started (look for branch with name performance-*). Abort!"
>>>>>>> dcd82caf
    echo ${FAILREASON}
    exit 1
  fi
fi
set -e

#export COMPARERBIDS=$(grep "${COMPAREHASH}" ${COMPARERBDB} | cut -d ' ' -f 2)

export CRITERION_DIR=""
export BLISS_DIR=/nfs/OPTI/bzfgleix/software/bliss-0.73p-Ubuntu18.04
export IPOPT_DIR=/nfs/optimi/usr/sw/ipopt-static
export ZIMPL_DIR=/nfs/OPTI/jenkins/workspace/ZIMPL_monthly/build-gnu-Release/

###################
### Compilation ###
###################

make solchecker

# build with soplex
BUILD_DIR=scipoptspx_${GITBRANCH}_${RANDOMSEED}
mkdir -p ${BUILD_DIR}
cd ${BUILD_DIR}

git clone git@git.zib.de:integer/soplex.git
cd soplex
git checkout performance-${GITBRANCH}
mkdir build
cd build
cmake ..
make -j4
cd ../../

cmake .. -DCMAKE_BUILD_TYPE=Release -DLPS=spx -DSOPLEX_DIR=$(pwd -P)/soplex/build
make -j4
cd ..

######################
### Setup testruns ###
######################

SCIP_BINARY=${BUILD_DIR}/bin/scip

# NOTES:
#  - When building a default setting with random seed, use a capital D. No setting name should be a prefix of another!

# MIP settings

# MINLP settings
${SCIP_BINARY} -c "set numerics checkfeastolfac 1000.0 set limits gap 1e-4 set diffsave settings/minlp_default.set q"

# create more required symlinks
ln -fs /nfs/optimi/kombadon/IP check/
ln -fs /nfs/optimi/kombadon/MINLP check/

# get testset files to the correct place
cp check/IP/instancedata/testsets/*.test check/testset/

#######################
### Submit Testrun ###
#######################

echo "Submitting job with configuration:\n '\n- make testcluster: ${FLAGS}"
make testcluster ${FLAGS} | check/jenkins_check_results_cmake.sh
<|MERGE_RESOLUTION|>--- conflicted
+++ resolved
@@ -129,20 +129,12 @@
   exit 1
 fi
 
-<<<<<<< HEAD
-# ensure that the current branch is not ahead of the latest performance run
-=======
 # ensure that the current branch has not branched off ahead of the latest performance run
->>>>>>> dcd82caf
 GITLOG=$(git log origin/${ORIGBRANCH} --pretty=format:'%H' | grep ${COMPAREHASH} -B1 | head -n 1)
 if [ "${GITLOG}" != "${COMPAREHASH}" ]; then
   GITCHECK=$(git log --pretty=format:'%H' | grep ${GITLOG})
   if [ "${GITCHECK}" != "" ]; then
-<<<<<<< HEAD
-    export FAILREASON="Your branch is ahead of the latest performance run of ${ORIGBRANCH}. Abort!"
-=======
     export FAILREASON="Your branch has not branched off from the same commit on ${ORIGBRANCH} where the latest performance run started (look for branch with name performance-*). Abort!"
->>>>>>> dcd82caf
     echo ${FAILREASON}
     exit 1
   fi
