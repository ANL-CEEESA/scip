#
# interface function for setting common library properties
#
function(setLibProperties targetname outputname)
    set_target_properties(${targetname} PROPERTIES
        OUTPUT_NAME ${outputname}
        MACOSX_RPATH "${CMAKE_INSTALL_PREFIX}/lib")
endfunction(setLibProperties)

set(CMAKE_C_STANDARD 99)
set(CMAKE_C_STANDARD_REQUIRED on)

#configure the scipbuildflags.c source file for the build tree
configure_file(${PROJECT_SOURCE_DIR}/src/scipbuildflags.c.in
  "${PROJECT_BINARY_DIR}/scipbuildflag.c" @ONLY)

set(scipsources
    ${PROJECT_BINARY_DIR}/scipbuildflag.c
    blockmemshell/memory.c
    scip/message.c
    scip/bitencode.c
    scip/bandit.c
    scip/bandit_epsgreedy.c
    scip/bandit_exp3.c
    scip/bandit_ucb.c
    scip/bounding_exact.c
    scip/branch_allfullstrong.c
    scip/branch_cloud.c
    scip/branch_distribution.c
    scip/branch_fullstrong.c
    scip/branch_inference.c
    scip/branch_leastinf.c
    scip/branch_lookahead.c
    scip/branch_mostinf.c
    scip/branch_multaggr.c
    scip/branch_nodereopt.c
    scip/branch_pscost.c
    scip/branch_random.c
    scip/branch_relpscost.c
    scip/branch_vanillafullstrong.c
    scip/certificate.c
    scip/cons_abspower.c
    scip/compr_largestrepr.c
    scip/compr_weakcompr.c
    scip/concsolver_scip.c
    scip/cons_and.c
    scip/cons_bivariate.c
    scip/cons_benders.c
    scip/cons_benderslp.c
    scip/cons_bounddisjunction.c
    scip/cons_cardinality.c
    scip/cons_components.c
    scip/cons_conjunction.c
    scip/cons_countsols.c
    scip/cons_cumulative.c
    scip/cons_disjunction.c
    scip/cons_exactlp.c
    scip/cons_exactsol.c
    scip/cons_indicator.c
    scip/cons_integral.c
    scip/cons_knapsack.c
    scip/cons_linear.c
    scip/cons_linking.c
    scip/cons_logicor.c
    scip/cons_nonlinear.c
    scip/cons_or.c
    scip/cons_orbisack.c
    scip/cons_orbitope.c
    scip/cons_pseudoboolean.c
    scip/cons_quadratic.c
    scip/cons_setppc.c
    scip/cons_soc.c
    scip/cons_sos1.c
    scip/cons_sos2.c
    scip/cons_superindicator.c
    scip/cons_symresack.c
    scip/cons_varbound.c
    scip/cons_xor.c
    scip/dcmp.c
    scip/dialog_default.c
    scip/event_globalbnd.c
    scip/event_estim.c
    scip/event_softtimelimit.c
    scip/event_solvingphase.c
    scip/disp_default.c
    scip/heur_actconsdiving.c
    scip/heur_adaptivediving.c
    scip/heur_bound.c
    scip/heur_clique.c
    scip/heur_coefdiving.c
    scip/heur_completesol.c
    scip/heur_conflictdiving.c
    scip/heur_crossover.c
    scip/heur_dins.c
    scip/heur_distributiondiving.c
    scip/heur_dualval.c
    scip/heur_farkasdiving.c
    scip/heur_feaspump.c
    scip/heur_fixandinfer.c
    scip/heur_fracdiving.c
    scip/heur_gins.c
    scip/heur_guideddiving.c
    scip/heur_indicator.c
    scip/heur_intdiving.c
    scip/heur_intshifting.c
    scip/heur_linesearchdiving.c
    scip/heur_localbranching.c
    scip/heur_lpface.c
    scip/heur_locks.c
    scip/heur_alns.c
    scip/heur_mutation.c
    scip/heur_multistart.c
    scip/heur_mpec.c
    scip/heur_nlpdiving.c
    scip/heur_objpscostdiving.c
    scip/heur_octane.c
    scip/heur_ofins.c
    scip/heur_oneopt.c
    scip/heur_padm.c
    scip/heur_proximity.c
    scip/heur_pscostdiving.c
    scip/heur_reoptsols.c
    scip/heur_repair.c
    scip/heur_randrounding.c
    scip/heur_rens.c
    scip/heur_rins.c
    scip/heur_rootsoldiving.c
    scip/heur_rounding.c
    scip/heur_shiftandpropagate.c
    scip/heur_shifting.c
    scip/heur_simplerounding.c
    scip/heur_subnlp.c
    scip/heur_sync.c
    scip/heur_trivial.c
    scip/heur_trivialnegation.c
    scip/heur_trustregion.c
    scip/heur_trysol.c
    scip/heur_twoopt.c
    scip/heur_undercover.c
    scip/heur_vbounds.c
    scip/heur_veclendiving.c
    scip/heur_zeroobj.c
    scip/heur_zirounding.c
    scip/message_default.c
    scip/nodesel_bfs.c
    scip/nodesel_breadthfirst.c
    scip/nodesel_dfs.c
    scip/nodesel_estimate.c
    scip/nodesel_hybridestim.c
    scip/nodesel_restartdfs.c
    scip/nodesel_uct.c
    scip/presol_milp.cpp
    scip/presol_boundshift.c
    scip/presol_convertinttobin.c
    scip/presol_domcol.c
    scip/presol_dualagg.c
    scip/presol_dualcomp.c
    scip/presol_dualinfer.c
    scip/presol_gateextraction.c
    scip/presol_implics.c
    scip/presol_inttobinary.c
    scip/presol_qpkktref.c
    scip/presol_redvub.c
    scip/presol_sparsify.c
    scip/presol_dualsparsify.c
    scip/presol_stuffing.c
    scip/presol_trivial.c
    scip/presol_tworowbnd.c
    scip/prop_dualfix.c
    scip/prop_genvbounds.c
    scip/prop_nlobbt.c
    scip/prop_obbt.c
    scip/prop_probing.c
    scip/prop_pseudoobj.c
    scip/prop_redcost.c
    scip/prop_rootredcost.c
    scip/prop_symmetry.c
    scip/prop_vbounds.c
    scip/prop_sync.c
    scip/reader_bnd.c
    scip/reader_ccg.c
    scip/reader_cip.c
    scip/reader_cnf.c
    scip/reader_cor.c
    scip/reader_dec.c
    scip/reader_diff.c
    scip/reader_fix.c
    scip/reader_fzn.c
    scip/reader_gms.c
    scip/reader_lp.c
    scip/reader_mps.c
    scip/reader_mst.c
    scip/reader_opb.c
    scip/reader_osil.c
    scip/reader_pip.c
    scip/reader_pbm.c
    scip/reader_ppm.c
    scip/reader_rlp.c
    scip/reader_sol.c
    scip/reader_sto.c
    scip/reader_smps.c
    scip/reader_tim.c
    scip/reader_wbo.c
    scip/reader_zpl.c
    scip/sepa_cgmip.c
    scip/sepa_clique.c
    scip/sepa_closecuts.c
    scip/sepa_aggregation.c
    scip/sepa_convexproj.c
    scip/sepa_disjunctive.c
    scip/sepa_eccuts.c
    scip/sepa_gauge.c
    scip/sepa_gomory.c
    scip/sepa_impliedbounds.c
    scip/sepa_intobj.c
    scip/sepa_mcf.c
    scip/sepa_mixing.c
    scip/sepa_oddcycle.c
    scip/sepa_rapidlearning.c
    scip/sepa_strongcg.c
    scip/sepa_zerohalf.c
    scip/treemodel.c
    scip/benders_default.c
    scip/benderscut_feas.c
    scip/benderscut_feasalt.c
    scip/benderscut_int.c
    scip/benderscut_nogood.c
    scip/benderscut_opt.c
    scip/table_default.c
    scip/benders.c
    scip/benderscut.c
    scip/bendersdefcuts.c
    scip/boundstore.c
    scip/branch.c
    scip/branchexact.c
    scip/clock.c
    scip/concsolver.c
    scip/concurrent.c
    scip/conflict.c
    scip/conflictstore.c
    scip/cons.c
    scip/cutpool.c
    scip/cuts.c
    scip/debug.c
    scip/dialog.c
    scip/disp.c
    scip/event.c
    scip/fileio.c
    scip/heur.c
    scip/heuristics.c
    scip/compr.c
    scip/history.c
    scip/implics.c
    scip/interrupt.c
    scip/intervalarith.c
    scip/lp.c
    scip/lpexact.c
    scip/matrix.c
    scip/mem.c
    scip/misc.c
    scip/misc_linear.c
    scip/misc_nonlinear.c
    scip/nlp.c
    scip/nodesel.c
    scip/paramset.c
    scip/presol.c
    scip/presolve.c
    scip/pricestore.c
    scip/pricer.c
    scip/primal.c
    scip/prob.c
    scip/prop.c
    scip/rational.cpp
    scip/reader.c
    scip/relax.c
    scip/reopt.c
    scip/retcode.c
    scip/scip_bandit.c
    scip/scip_benders.c
    scip/scip_branch.c
    scip/scip_compr.c
    scip/scip_concurrent.c
    scip/scip_conflict.c
    scip/scip_cons.c
    scip/scip_copy.c
    scip/scip_cut.c
    scip/scip_datastructures.c
    scip/scip_debug.c
    scip/scip_dcmp.c
    scip/scip_dialog.c
    scip/scip_disp.c
    scip/scip_event.c
    scip/scip_exact.c
    scip/scip_expr.c
    scip/scip_general.c
    scip/scip_heur.c
    scip/scip_lp.c
    scip/scip_lpexact.c
    scip/scip_mem.c
    scip/scip_message.c
    scip/scip_nlp.c
    scip/scip_nodesel.c
    scip/scip_nonlinear.c
    scip/scip_numerics.c
    scip/scip_param.c
    scip/scip_presol.c
    scip/scip_pricer.c
    scip/scip_prob.c
    scip/scip_probing.c
    scip/scip_prop.c
    scip/scip_randnumgen.c
    scip/scip_reader.c
    scip/scip_relax.c
    scip/scip_reopt.c
    scip/scip_sepa.c
    scip/scip_sol.c
    scip/scip_solve.c
    scip/scip_solvingstats.c
    scip/scip_table.c
    scip/scip_timing.c
    scip/scip_tree.c
    scip/scip_validation.c
    scip/scip_var.c
    scip/scipdefplugins.c
    scip/scipcoreplugins.c
    scip/scipgithash.c
    scip/scipshell.c
    scip/sepa.c
    scip/sepastore.c
    scip/sepastoreexact.c
    scip/set.c
    scip/sol.c
    scip/solve.c
    scip/stat.c
    scip/symmetry.c
    scip/syncstore.c
    scip/table.c
    scip/tree.c
    scip/var.c
    scip/visual.c
    scip/rbtree.c
    tclique/tclique_branch.c
    tclique/tclique_coloring.c
    tclique/tclique_graph.c
    dijkstra/dijkstra.c
    xml/xmlparse.c
)

set(objscipsources
    objscip/objbenders.cpp
    objscip/objbenderscut.cpp
    objscip/objbranchrule.cpp
    objscip/objconshdlr.cpp
    objscip/objdialog.cpp
    objscip/objdisp.cpp
    objscip/objeventhdlr.cpp
    objscip/objheur.cpp
    objscip/objmessagehdlr.cpp
    objscip/objnodesel.cpp
    objscip/objpresol.cpp
    objscip/objpricer.cpp
    objscip/objprobdata.cpp
    objscip/objprop.cpp
    objscip/objreader.cpp
    objscip/objrelax.cpp
    objscip/objsepa.cpp
    objscip/objtable.cpp
    objscip/objvardata.cpp
)

set(nlpisources
    nlpi/nlpi.c
    nlpi/nlpi_all.c
    nlpi/nlpioracle.c
    nlpi/expr.c
    nlpi/intervalarithext.cpp
    ${nlpi}
    ${exprinterpret}
)

set(lpisources
   ${lpi}
   )

set(lpiexactsources
   ${lpiexact}
   )

set(symsources
   ${sym}
   )

set(rectlusources
   rectlu/rectlu_factor.c
   )

set(blockmemshellheader
    blockmemshell/memory.h
)

set(lpiheaders
    lpi/lpi.h
    lpi/type_lpi.h
)

set(lpiexactheaders
    lpiexact/lpiexact.h
    lpiexact/type_lpiexact.h
)

set(rectluheaders
    rectlu/rectlu.h
    rectlu/rectlu_num.h
    rectlu/rectlu_factor.h)

set(dijkstraheaders
    dijkstra/dijkstra.h
)

set(nlpiheaders
    nlpi/exprinterpret.h
    nlpi/intervalarithext.h
    nlpi/nlpi_all.h
    nlpi/nlpi.h
    nlpi/nlpi_filtersqp.h
    nlpi/nlpi_ipopt.h
    nlpi/nlpi_worhp.h
    nlpi/nlpioracle.h
    nlpi/pub_expr.h
    nlpi/struct_expr.h
    nlpi/struct_nlpi.h
    nlpi/type_expr.h
    nlpi/type_exprinterpret.h
    nlpi/type_nlpi.h
)

set(objscipheaders
    objscip/objbenders.h
    objscip/objbenderscut.h
    objscip/objbranchrule.h
    objscip/objcloneable.h
    objscip/objconshdlr.h
    objscip/objdialog.h
    objscip/objdisp.h
    objscip/objeventhdlr.h
    objscip/objheur.h
    objscip/objmessagehdlr.h
    objscip/objnodesel.h
    objscip/objpresol.h
    objscip/objpricer.h
    objscip/objprobcloneable.h
    objscip/objprobdata.h
    objscip/objprop.h
    objscip/objreader.h
    objscip/objrelax.h
    objscip/objscipdefplugins.h
    objscip/objscip.h
    objscip/objsepa.h
    objscip/objtable.h
    objscip/objvardata.h
    objscip/type_objcloneable.h
    objscip/type_objprobcloneable.h
)

set(scipheaders
    scip/bandit.h
    scip/bandit_epsgreedy.h
    scip/bandit_exp3.h
    scip/bandit_ucb.h
    scip/benders.h
    scip/benders_default.h
    scip/benderscut.h
    scip/benderscut_feas.h
    scip/benderscut_feasalt.h
    scip/benderscut_int.h
    scip/benderscut_nogood.h
    scip/benderscut_opt.h
    scip/bendersdefcuts.h
    scip/bitencode.h
    scip/boundstore.h
    scip/bounding_exact.h
    scip/branch_allfullstrong.h
    scip/branch_cloud.h
    scip/branch_distribution.h
    scip/branch_fullstrong.h
    scip/branch.h
    scip/branchexact.h
    scip/branch_inference.h
    scip/branch_leastinf.h
    scip/branch_lookahead.h
    scip/branch_mostinf.h
    scip/branch_multaggr.h
    scip/branch_nodereopt.h
    scip/branch_pscost.h
    scip/branch_random.h
    scip/branch_relpscost.h
    scip/branch_vanillafullstrong.h
    scip/certificate.h
    scip/clock.h
    scip/compr.h
    scip/compr_largestrepr.h
    scip/compr_weakcompr.h
    scip/concsolver.h
    scip/concsolver_scip.h
    scip/concurrent.h
    scip/conflict.h
    scip/conflictstore.h
    scip/cons_abspower.h
    scip/cons_and.h
    scip/cons_benders.h
    scip/cons_benderslp.h
    scip/cons_bivariate.h
    scip/cons_bounddisjunction.h
    scip/cons_cardinality.h
    scip/cons_components.h
    scip/cons_conjunction.h
    scip/cons_countsols.h
    scip/cons_cumulative.h
    scip/cons_disjunction.h
    scip/cons_exactlp.h
    scip/cons.h
    scip/cons_indicator.h
    scip/cons_integral.h
    scip/cons_knapsack.h
    scip/cons_linear.h
    scip/cons_linking.h
    scip/cons_logicor.h
    scip/cons_nonlinear.h
    scip/cons_orbisack.h
    scip/cons_orbitope.h
    scip/cons_or.h
    scip/cons_pseudoboolean.h
    scip/cons_quadratic.h
    scip/cons_setppc.h
    scip/cons_soc.h
    scip/cons_sos1.h
    scip/cons_sos2.h
    scip/cons_superindicator.h
    scip/cons_symresack.h
    scip/cons_varbound.h
    scip/cons_xor.h
    scip/cutpool.h
    scip/cuts.h
    scip/dbldblarith.h
    scip/debug.h
    scip/dcmp.h
    scip/def.h
    scip/dialog_default.h
    scip/dialog.h
    scip/disp_default.h
    scip/disp.h
    scip/event_globalbnd.h
    scip/event.h
    scip/event_estim.h
    scip/event_softtimelimit.h
    scip/event_solvingphase.h
    scip/heur_actconsdiving.h
    scip/heur_adaptivediving.h
    scip/heur_bound.h
    scip/heur_clique.h
    scip/heur_coefdiving.h
    scip/heur_completesol.h
    scip/heur_conflictdiving.h
    scip/heur_crossover.h
    scip/heur_dins.h
    scip/heur_distributiondiving.h
    scip/heur_dualval.h
    scip/heur_farkasdiving.h
    scip/heur_feaspump.h
    scip/heur_fixandinfer.h
    scip/heur_fracdiving.h
    scip/heur_gins.h
    scip/heur_guideddiving.h
    scip/heur.h
    scip/heur_indicator.h
    scip/heur_intdiving.h
    scip/heur_intshifting.h
    scip/heuristics.h
    scip/heur_linesearchdiving.h
    scip/heur_localbranching.h
    scip/heur_locks.h
    scip/heur_alns.h
    scip/heur_lpface.h
    scip/heur_multistart.h
    scip/heur_mutation.h
    scip/heur_mpec.h
    scip/heur_nlpdiving.h
    scip/heur_objpscostdiving.h
    scip/heur_octane.h
    scip/heur_ofins.h
    scip/heur_oneopt.h
    scip/heur_padm.h
    scip/heur_proximity.h
    scip/heur_pscostdiving.h
    scip/heur_randrounding.h
    scip/heur_rens.h
    scip/heur_reoptsols.h
    scip/heur_repair.h
    scip/heur_rins.h
    scip/heur_rootsoldiving.h
    scip/heur_rounding.h
    scip/heur_shiftandpropagate.h
    scip/heur_shifting.h
    scip/heur_simplerounding.h
    scip/heur_subnlp.h
    scip/heur_sync.h
    scip/heur_trivial.h
    scip/heur_trivialnegation.h
    scip/heur_trustregion.h
    scip/heur_trysol.h
    scip/heur_twoopt.h
    scip/heur_undercover.h
    scip/heur_vbounds.h
    scip/heur_veclendiving.h
    scip/heur_zeroobj.h
    scip/heur_zirounding.h
    scip/history.h
    scip/implics.h
    scip/interrupt.h
    scip/intervalarith.h
    scip/lp.h
    scip/lpexact.h
    scip/mem.h
    scip/message_default.h
    scip/message.h
    scip/misc.h
    scip/nlp.h
    scip/nodesel_bfs.h
    scip/nodesel_breadthfirst.h
    scip/nodesel_dfs.h
    scip/nodesel_estimate.h
    scip/nodesel.h
    scip/nodesel_hybridestim.h
    scip/nodesel_restartdfs.h
    scip/nodesel_uct.h
    scip/paramset.h
    scip/presol_boundshift.h
    scip/presol_milp.h
    scip/presol_convertinttobin.h
    scip/presol_domcol.h
    scip/presol_dualagg.h
    scip/presol_dualcomp.h
    scip/presol_dualinfer.h
    scip/presol_gateextraction.h
    scip/presol.h
    scip/presol_implics.h
    scip/presol_inttobinary.h
    scip/presol_qpkktref.h
    scip/presol_redvub.h
    scip/presol_sparsify.h
    scip/presol_dualsparsify.h
    scip/presol_stuffing.h
    scip/presol_trivial.h
    scip/presol_tworowbnd.h
    scip/presolve.h
    scip/pricer.h
    scip/pricestore.h
    scip/primal.h
    scip/primalex.h
    scip/prob.h
    scip/prop_dualfix.h
    scip/prop_genvbounds.h
    scip/prop.h
    scip/prop_nlobbt.h
    scip/prop_obbt.h
    scip/prop_probing.h
    scip/prop_pseudoobj.h
    scip/prop_redcost.h
    scip/prop_rootredcost.h
    scip/prop_symmetry.h
    scip/prop_sync.h
    scip/prop_vbounds.h
    scip/pub_branch.h
    scip/pub_bandit.h
    scip/pub_bandit_epsgreedy.h
    scip/pub_bandit_exp3.h
    scip/pub_bandit_ucb.h
    scip/pub_benders.h
    scip/pub_benderscut.h
    scip/pub_compr.h
    scip/pub_conflict.h
    scip/pub_cons.h
    scip/pub_cutpool.h
    scip/pub_dcmp.h
    scip/pub_dialog.h
    scip/pub_disp.h
    scip/pub_event.h
    scip/pub_fileio.h
    scip/pub_heur.h
    scip/pub_history.h
    scip/pub_implics.h
    scip/pub_lp.h
    scip/pub_matrix.h
    scip/pub_message.h
    scip/pub_misc.h
    scip/pub_misc_linear.h
    scip/pub_misc_nonlinear.h
    scip/pub_misc_select.h
    scip/pub_misc_sort.h
    scip/pub_nlp.h
    scip/pub_nodesel.h
    scip/pub_paramset.h
    scip/pub_presol.h
    scip/pub_pricer.h
    scip/pub_prop.h
    scip/pub_reader.h
    scip/pub_relax.h
    scip/pub_reopt.h
    scip/pub_sepa.h
    scip/pub_sol.h
    scip/pub_table.h
    scip/pub_tree.h
    scip/pub_var.h
    scip/rational.h
    scip/rbtree.h
    scip/reader_bnd.h
    scip/reader_ccg.h
    scip/reader_cip.h
    scip/reader_cnf.h
    scip/reader_cor.h
    scip/reader_dec.h
    scip/reader_diff.h
    scip/reader_fix.h
    scip/reader_fzn.h
    scip/reader_gms.h
    scip/reader.h
    scip/reader_lp.h
    scip/reader_mps.h
    scip/reader_mst.h
    scip/reader_opb.h
    scip/reader_osil.h
    scip/reader_pbm.h
    scip/reader_pip.h
    scip/reader_ppm.h
    scip/reader_rlp.h
    scip/reader_sol.h
    scip/reader_smps.h
    scip/reader_sto.h
    scip/reader_tim.h
    scip/reader_wbo.h
    scip/reader_zpl.h
    scip/relax.h
    scip/reopt.h
    scip/retcode.h
    scip/scipbuildflags.h
    scip/scipcoreplugins.h
    scip/scipdefplugins.h
    scip/scipgithash.h
    scip/scip.h
    scip/scip_bandit.h
    scip/scip_benders.h
    scip/scip_branch.h
    scip/scip_compr.h
    scip/scip_concurrent.h
    scip/scip_conflict.h
    scip/scip_cons.h
    scip/scip_copy.h
    scip/scip_cut.h
    scip/scip_datastructures.h
    scip/scip_debug.h
    scip/scip_dcmp.h
    scip/scip_dialog.h
    scip/scip_disp.h
    scip/scip_event.h
    scip/scip_exact.h
    scip/scip_expr.h
    scip/scip_general.h
    scip/scip_heur.h
    scip/scip_lp.h
    scip/scip_lpexact.h
    scip/scip_mem.h
    scip/scip_message.h
    scip/scip_nlp.h
    scip/scip_nodesel.h
    scip/scip_nonlinear.h
    scip/scip_numerics.h
    scip/scip_param.h
    scip/scip_presol.h
    scip/scip_pricer.h
    scip/scip_prob.h
    scip/scip_probing.h
    scip/scip_prop.h
    scip/scip_randnumgen.h
    scip/scip_reader.h
    scip/scip_relax.h
    scip/scip_reopt.h
    scip/scip_sepa.h
    scip/scip_sol.h
    scip/scip_solve.h
    scip/scip_solvingstats.h
    scip/scip_table.h
    scip/scip_timing.h
    scip/scip_tree.h
    scip/scip_validation.h
    scip/scip_var.h
    scip/scipshell.h
    scip/sepa_cgmip.h
    scip/sepa_clique.h
    scip/sepa_closecuts.h
    scip/sepa_aggregation.h
    scip/sepa_convexproj.h
    scip/sepa_disjunctive.h
    scip/sepa_eccuts.h
    scip/sepa_gauge.h
    scip/sepa_gomory.h
    scip/sepa.h
    scip/sepa_impliedbounds.h
    scip/sepa_intobj.h
    scip/sepa_mcf.h
    scip/sepa_mixing.h
    scip/sepa_oddcycle.h
    scip/sepa_rapidlearning.h
    scip/sepastore.h
    scip/sepastoreexact.h
    scip/sepa_strongcg.h
    scip/sepa_zerohalf.h
    scip/set.h
    scip/sol.h
    scip/solve.h
    scip/stat.h
    scip/struct_bandit.h
    scip/struct_benders.h
    scip/struct_benderscut.h
    scip/struct_branch.h
    scip/struct_clock.h
    scip/struct_compr.h
    scip/struct_concsolver.h
    scip/struct_concurrent.h
    scip/struct_conflict.h
    scip/struct_conflictstore.h
    scip/struct_cons.h
    scip/struct_cutpool.h
    scip/struct_cuts.h
    scip/struct_dcmp.h
    scip/struct_dialog.h
    scip/struct_disp.h
    scip/struct_event.h
    scip/struct_heur.h
    scip/struct_history.h
    scip/struct_implics.h
    scip/struct_lp.h
    scip/struct_lpexact.h
    scip/struct_matrix.h
    scip/struct_mem.h
    scip/struct_message.h
    scip/struct_misc.h
    scip/struct_nlp.h
    scip/struct_nodesel.h
    scip/struct_paramset.h
    scip/struct_presol.h
    scip/struct_pricer.h
    scip/struct_pricestore.h
    scip/struct_primal.h
    scip/struct_prob.h
    scip/struct_prop.h
    scip/struct_rational.h
    scip/struct_reader.h
    scip/struct_relax.h
    scip/struct_reopt.h
    scip/struct_scip.h
    scip/struct_sepa.h
    scip/struct_sepastore.h
    scip/struct_set.h
    scip/struct_sol.h
    scip/struct_stat.h
    scip/struct_syncstore.h
    scip/struct_table.h
    scip/struct_tree.h
    scip/struct_var.h
    scip/struct_visual.h
    scip/symmetry.h
    scip/syncstore.h
    scip/table_default.h
    scip/table.h
    scip/tree.h
    scip/treemodel.h
    scip/type_bandit.h
    scip/type_benders.h
    scip/type_benderscut.h
    scip/type_branch.h
    scip/type_certificate.h
    scip/type_clock.h
    scip/type_compr.h
    scip/type_concsolver.h
    scip/type_concurrent.h
    scip/type_conflict.h
    scip/type_conflictstore.h
    scip/type_cons.h
    scip/type_cutpool.h
    scip/type_cuts.h
    scip/type_dcmp.h
    scip/type_dialog.h
    scip/type_disp.h
    scip/type_event.h
    scip/type_heur.h
    scip/type_history.h
    scip/type_implics.h
    scip/type_interrupt.h
    scip/type_lp.h
    scip/scip_lpexact.h
    scip/type_matrix.h
    scip/type_mem.h
    scip/type_message.h
    scip/type_misc.h
    scip/type_nlp.h
    scip/type_nodesel.h
    scip/type_paramset.h
    scip/type_presol.h
    scip/type_pricer.h
    scip/type_pricestore.h
    scip/type_primal.h
    scip/type_prob.h
    scip/type_prop.h
    scip/type_rational.h
    scip/type_reader.h
    scip/type_relax.h
    scip/type_reopt.h
    scip/type_result.h
    scip/type_retcode.h
    scip/type_scip.h
    scip/type_sepa.h
    scip/type_sepastore.h
    scip/type_set.h
    scip/type_sol.h
    scip/type_stat.h
    scip/type_syncstore.h
    scip/type_table.h
    scip/type_timing.h
    scip/type_tree.h
    scip/type_var.h
    scip/type_visual.h
    scip/var.h
    scip/visual.h
)

set(symheaders
  symmetry/compute_symmetry.h
  symmetry/type_symmetry.h
)

set(tcliqueheaders
    tclique/tclique_coloring.h
    tclique/tclique_def.h
    tclique/tclique.h
)

set(tinycthreadheader
    tinycthread/tinycthread.h
   )

set(tpiheaders
    tpi/def_openmp.h
    tpi/tpi.h
    tpi/tpi_none.h
    tpi/tpi_openmp.h
    tpi/tpi_tnycthrd.h
    tpi/type_tpi.h
    tpi/type_tpi_none.h
    tpi/type_tpi_openmp.h
    tpi/type_tpi_tnycthrd.h
)

set(xmlheaders
    xml/xmldef.h
    xml/xml.h
)

# all source files should be compiled with a c++ compiler
if(CXXONLY)
    set_source_files_properties(main.c ${scipsources} ${objscipsources} ${nlpisources} ${lpisources} ${lpiexactsources} ${rectlusources} ${tpisources} ${symsources} PROPERTIES LANGUAGE CXX)

    # for the clang compiler this suppresses the warnings about treating 'c' input as 'c++' when CXXONLY is enabled
    if(CMAKE_CXX_COMPILER_ID MATCHES "Clang")
       add_compile_options(-x c++)
    endif()
endif()

add_library(libobjscip EXCLUDE_FROM_ALL ${objscipsources})
setLibProperties(libobjscip "objscip")

add_library(libnlpi EXCLUDE_FROM_ALL
    ${nlpisources}
    blockmemshell/memory.c
    scip/misc.c
    scip/intervalarith.c
    scip/interrupt.c
    scip/message.c)
setLibProperties(libnlpi "nlpi")


add_library(liblpi EXCLUDE_FROM_ALL
    ${lpisources}
    scip/bitencode.c
    blockmemshell/memory.c
    scip/message.c)
setLibProperties(liblpi "lpi")

<<<<<<< HEAD
add_library(liblpiexact EXCLUDE_FROM_ALL
    ${lpiexactsources}
    scip/bitencode.c
    blockmemshell/memory.c
    scip/message.c)
setLibProperties(liblpiexact "lpiexact")

add_library(librectlu EXCLUDE_FROM_ALL
    ${rectlusources}
    scip/bitencode.c
    blockmemshell/memory.c
    scip/message.c)
setLibProperties(librectlu "rectlu")

add_library(libscip ${scipsources} ${objscipsources} ${nlpisources} ${lpisources} ${lpiexactsources} ${rectlusources} ${tpisources} ${symsources})
=======
add_library(libscip ${scipsources} ${objscipsources} ${nlpisources} ${lpisources} ${tpisources} ${symsources})

>>>>>>> c7dc69e0
if(MSVC)
   # msvc otherwise is not smart enough and tries to link the scip.exe binary as a library
   setLibProperties(libscip "libscip")
else()
   setLibProperties(libscip "scip")
endif()

target_include_directories(libscip PUBLIC
    $<BUILD_INTERFACE:${PROJECT_BINARY_DIR}>
    $<BUILD_INTERFACE:${CMAKE_CURRENT_SOURCE_DIR}>
    $<INSTALL_INTERFACE:include>)

target_link_libraries(libscip PRIVATE
    $<$<BOOL:${ZLIB}>:ZLIB::ZLIB>
    ${Readline_LIBRARY}
    ${GMP_LIBRARIES}
    ${MPFR_LIBRARIES}
    ${THREAD_LIBRARIES}
    ${NLPI_LIBRARIES}
    ${SYM_LIBRARIES}
    ${PAPILO_IMPORTED_TARGETS})

if(SHARED)
    set(SOPLEX_NEEDED 0)
    set(ZIMPL_NEEDED 0)
    target_link_libraries(libscip PRIVATE ${ZIMPL_PIC_LIBRARIES} ${LPS_PIC_LIBRARIES} ${SYM_PIC_LIBRARIES})
    add_executable(scip main.c ${scipsources} ${objscipsources} ${nlpisources} ${lpisources} ${lpiexactsources} ${rectlusources} ${tpisources} ${symsources})
else()
    set(SOPLEX_NEEDED ${SOPLEX_FOUND})
    set(ZIMPL_NEEDED ${ZIMPL_FOUND})
    target_link_libraries(libscip PRIVATE ${ZIMPL_LIBRARIES} ${LPS_LIBRARIES} ${LPSEX_LIBRARIES} ${SYM_LIBRARIES})
    add_executable(scip main.c)
    target_link_libraries(scip libscip)
endif()

add_executable(SCIP::SCIP ALIAS scip)
add_library(SCIP::libscip ALIAS libscip)

include(GenerateExportHeader)
generate_export_header(libscip BASE_NAME scip EXPORT_FILE_NAME ${PROJECT_BINARY_DIR}/scip/scip_export.h)
target_compile_definitions(scip PRIVATE SCIP_STATIC_DEFINE)

if(CMAKE_BUILD_TYPE EQUAL "Debug")
    find_package(Sanitizers)
    add_sanitizers(scip)
endif()

<<<<<<< HEAD
target_link_libraries(scip ${ZLIB_LIBRARIES} ${Readline_LIBRARY} ${GMP_LIBRARIES} ${MPFR_LIBRARIES}
   ${ZIMPL_LIBRARIES} ${LPS_LIBRARIES} ${LPSEX_LIBRARIES} ${SYM_LIBRARIES} ${THREAD_LIBRARIES} ${NLPI_LIBRARIES} ${PAPILO_IMPORTED_TARGETS})
=======
target_link_libraries(scip
   $<$<BOOL:${ZLIB}>:ZLIB::ZLIB>
   ${Readline_LIBRARY}
   ${GMP_LIBRARIES}
   ${ZIMPL_LIBRARIES}
   ${LPS_LIBRARIES}
   ${SYM_LIBRARIES}
   ${THREAD_LIBRARIES}
   ${NLPI_LIBRARIES}
   ${PAPILO_IMPORTED_TARGETS})
>>>>>>> c7dc69e0

add_dependencies(libscip scip_update_githash)
add_dependencies(scip scip_update_githash)

set_target_properties(libscip PROPERTIES
    VERSION ${SCIP_VERSION_MAJOR}.${SCIP_VERSION_MINOR}.${SCIP_VERSION_PATCH}.${SCIP_VERSION_SUB}
    SOVERSION ${SCIP_VERSION_MAJOR}.${SCIP_VERSION_MINOR}
    INSTALL_RPATH_USE_LINK_PATH TRUE)

target_include_directories(scip PUBLIC
    $<BUILD_INTERFACE:${PROJECT_BINARY_DIR}>
    $<BUILD_INTERFACE:${CMAKE_CURRENT_SOURCE_DIR}>
    $<INSTALL_INTERFACE:include>)

# set the install rpath to the installed destination
set_target_properties(scip PROPERTIES
    INSTALL_RPATH "${CMAKE_INSTALL_PREFIX}/lib"
    INSTALL_RPATH_USE_LINK_PATH TRUE)

# install the header files of scip
install(FILES ${lpiheaders} DESTINATION include/lpi)
install(FILES ${lpiexactheaders} DESTINATION include/lpiexact)
install(FILES ${dijkstraheaders} DESTINATION include/dijkstra)
install(FILES ${nlpiheaders} DESTINATION include/nlpi)
install(FILES ${objscipheaders} DESTINATION include/objscip)
install(FILES ${scipheaders} ${PROJECT_BINARY_DIR}/scip/config.h ${PROJECT_BINARY_DIR}/scip/scip_export.h DESTINATION include/scip)
install(FILES ${tcliqueheaders} DESTINATION include/tclique)
install(FILES ${tinycthreadheader} DESTINATION include/tinycthread)
install(FILES ${tpiheaders} DESTINATION include/tpi)
install(FILES ${xmlheaders} DESTINATION include/xml)
install(FILES ${symheaders} DESTINATION include/symmetry)
install(FILES ${rectluheaders} DESTINATION include/rectlu)
install(FILES ${blockmemshellheader} DESTINATION include/blockmemshell)

# install the binary and the library to appropriate lcoations and add them to an export group
install(TARGETS scip libscip EXPORT scip-targets
        LIBRARY DESTINATION lib
        ARCHIVE DESTINATION lib
        RUNTIME DESTINATION bin
        INCLUDES DESTINATION include)

# Add all targets to the build-tree export set
export(TARGETS scip libscip
  FILE "${PROJECT_BINARY_DIR}/scip-targets.cmake")

#make soplex and zimpl dir absolute for the config file
if(SOPLEX_NEEDED)
    get_filename_component(CONF_SOPLEX_DIR ${SOPLEX_DIR} REALPATH BASE_DIR ${CMAKE_SOURCE_DIR})
endif()

if(ZIMPL_NEEDED)
    get_filename_component(CONF_ZIMPL_DIR ${ZIMPL_DIR} REALPATH BASE_DIR ${CMAKE_SOURCE_DIR})
endif()


configure_file("${PROJECT_SOURCE_DIR}/src/scip/multiprecision.hpp.in"
               "${PROJECT_SOURCE_DIR}/src/scip/multiprecision.hpp")

#configure the config file for the build tree
set(CONF_INCLUDE_DIRS "${PROJECT_SOURCE_DIR}/src" "${PROJECT_BINARY_DIR}")
configure_file(${PROJECT_SOURCE_DIR}/scip-config.cmake.in
  "${PROJECT_BINARY_DIR}/scip-config.cmake" @ONLY)

include(CMakePackageConfigHelpers)
write_basic_package_version_file(
${PROJECT_BINARY_DIR}/scip-config-version.cmake
    VERSION ${SCIP_VERSION_MAJOR}.${SCIP_VERSION_MINOR}.${SCIP_VERSION_PATCH}
    COMPATIBILITY SameMajorVersion
    )

#configure the config file for the install
set(CONF_INCLUDE_DIRS "\${CMAKE_CURRENT_LIST_DIR}/../../../include")
if(SOPLEX_NEEDED)
    set(CONF_SOPLEX_DIR "\${CMAKE_CURRENT_LIST_DIR}/../soplex")
endif()
if(ZIMPL_NEEDED)
    set(CONF_ZIMPL_DIR "\${CMAKE_CURRENT_LIST_DIR}/../zimpl")
endif()
configure_file(${PROJECT_SOURCE_DIR}/scip-config.cmake.in
  "${PROJECT_BINARY_DIR}${CMAKE_FILES_DIRECTORY}/scip-config.cmake" @ONLY)

# install the targets of the scip export group and the config file so that other projects
# can link easily against scip
install(EXPORT scip-targets DESTINATION lib/cmake/scip)
install(FILES "${PROJECT_BINARY_DIR}${CMAKE_FILES_DIRECTORY}/scip-config.cmake"
              ${PROJECT_BINARY_DIR}/scip-config-version.cmake
        DESTINATION lib/cmake/scip)<|MERGE_RESOLUTION|>--- conflicted
+++ resolved
@@ -995,7 +995,6 @@
     scip/message.c)
 setLibProperties(liblpi "lpi")
 
-<<<<<<< HEAD
 add_library(liblpiexact EXCLUDE_FROM_ALL
     ${lpiexactsources}
     scip/bitencode.c
@@ -1011,10 +1010,6 @@
 setLibProperties(librectlu "rectlu")
 
 add_library(libscip ${scipsources} ${objscipsources} ${nlpisources} ${lpisources} ${lpiexactsources} ${rectlusources} ${tpisources} ${symsources})
-=======
-add_library(libscip ${scipsources} ${objscipsources} ${nlpisources} ${lpisources} ${tpisources} ${symsources})
-
->>>>>>> c7dc69e0
 if(MSVC)
    # msvc otherwise is not smart enough and tries to link the scip.exe binary as a library
    setLibProperties(libscip "libscip")
@@ -1062,21 +1057,18 @@
     add_sanitizers(scip)
 endif()
 
-<<<<<<< HEAD
-target_link_libraries(scip ${ZLIB_LIBRARIES} ${Readline_LIBRARY} ${GMP_LIBRARIES} ${MPFR_LIBRARIES}
-   ${ZIMPL_LIBRARIES} ${LPS_LIBRARIES} ${LPSEX_LIBRARIES} ${SYM_LIBRARIES} ${THREAD_LIBRARIES} ${NLPI_LIBRARIES} ${PAPILO_IMPORTED_TARGETS})
-=======
 target_link_libraries(scip
    $<$<BOOL:${ZLIB}>:ZLIB::ZLIB>
    ${Readline_LIBRARY}
    ${GMP_LIBRARIES}
+   ${MPFR_LIBRARIES}
    ${ZIMPL_LIBRARIES}
    ${LPS_LIBRARIES}
+   ${LPSEX_LIBRARIES}
    ${SYM_LIBRARIES}
    ${THREAD_LIBRARIES}
    ${NLPI_LIBRARIES}
    ${PAPILO_IMPORTED_TARGETS})
->>>>>>> c7dc69e0
 
 add_dependencies(libscip scip_update_githash)
 add_dependencies(scip scip_update_githash)
