--- conflicted
+++ resolved
@@ -735,11 +735,7 @@
 #define CHUNK_GT(ptr,chunk)  ptr >= chunk->storeend
 
 static
-<<<<<<< HEAD
-SCIP_DEF_RBTREE_FIND(rbTreeFindChunk, const void*, CHUNK, CHUNK_LT, CHUNK_GT)
-=======
 SCIP_DEF_RBTREE_FIND(rbTreeFindChunk, const void*, CHUNK, CHUNK_LT, CHUNK_GT) /*lint !e123*/
->>>>>>> beed1758
 
 
 /** aligns the given byte size corresponding to the minimal alignment */
