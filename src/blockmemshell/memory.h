--- conflicted
+++ resolved
@@ -440,38 +440,6 @@
 
 /* block memory management mapped to standard memory management */
 
-<<<<<<< HEAD
-#define BMScreateBlockMemory(csz,gbf)                        (void*)(0x01) /* dummy to not return a NULL pointer */
-#define BMSclearBlockMemory(mem)                             /**/
-#define BMSclearBlockMemoryNull(mem)                         /**/
-#define BMSdestroyBlockMemory(mem)                           /**/
-#define BMSdestroyBlockMemoryNull(mem)                       /**/
-#define BMSallocBlockMemory(mem,ptr)                         BMSallocMemory(ptr)
-#define BMSallocClearBlockMemory(mem,ptr)                    BMSallocClearMemory(ptr)
-#define BMSallocBlockMemoryArray(mem,ptr,num)                BMSallocMemoryArray(ptr,num)
-#define BMSallocClearBlockMemoryArray(mem,ptr,num)           BMSallocClearMemoryArray(ptr,num)
-#define BMSallocBlockMemorySize(mem,ptr,size)                BMSallocMemorySize(ptr,size)
-#define BMSreallocBlockMemoryArray(mem,ptr,oldnum,newnum)    BMSreallocMemoryArray(ptr,newnum)
-#define BMSreallocBlockMemorySize(mem,ptr,oldsize,newsize)   BMSreallocMemorySize(ptr,newsize)
-#define BMSduplicateBlockMemory(mem, ptr, source)            BMSduplicateMemory(ptr,source)
-#define BMSduplicateBlockMemoryArray(mem, ptr, source, num)  BMSduplicateMemoryArray(ptr,source,num)
-#define BMSfreeBlockMemory(mem,ptr)                          BMSfreeMemory(ptr)
-#define BMSfreeBlockMemoryNull(mem,ptr)                      BMSfreeMemoryNull(ptr)
-#define BMSfreeBlockMemoryArray(mem,ptr,num)                 BMSfreeMemoryArray(ptr)
-#define BMSfreeBlockMemoryArrayNull(mem,ptr,num)             BMSfreeMemoryArrayNull(ptr)
-#define BMSfreeBlockMemorySize(mem,ptr,size)                 BMSfreeMemory(ptr)
-#define BMSfreeBlockMemorySizeNull(mem,ptr,size)             BMSfreeMemoryNull(ptr)
-#define BMSgarbagecollectBlockMemory(mem)                    /**/
-#define BMSgetBlockMemoryTotal(mem)                          0LL
-#define BMSgetBlockMemoryUsed(mem)                           0LL
-#define BMSgetBlockMemoryLazy(mem)                           0LL
-#define BMSgetBlockMemoryUsedMax(mem)                        0LL
-#define BMSgetBlockMemoryLazyMax(mem)                        0LL
-#define BMSgetBlockMemoryTotalMax(mem)                       0LL
-#define BMSgetBlockPointerSize(mem,ptr)                      0
-#define BMSdisplayBlockMemory(mem)                           /**/
-#define BMSblockMemoryCheckEmpty(mem)                        0LL
-=======
 #define BMScreateBlockMemory(csz,gbf)                        (SCIP_UNUSED(csz), SCIP_UNUSED(gbf), (void*)(0x01)) /* dummy to not return a NULL pointer */
 #define BMSclearBlockMemory(mem)                             SCIP_UNUSED(mem)
 #define BMSclearBlockMemoryNull(mem)                         SCIP_UNUSED(mem)
@@ -501,7 +469,6 @@
 #define BMSgetBlockPointerSize(mem,ptr)                      (SCIP_UNUSED(mem), SCIP_UNUSED(ptr), 0)
 #define BMSdisplayBlockMemory(mem)                           SCIP_UNUSED(mem)
 #define BMSblockMemoryCheckEmpty(mem)                        (SCIP_UNUSED(mem), 0LL)
->>>>>>> e6c8c495
 
 #endif
 
