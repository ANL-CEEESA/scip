/* * * * * * * * * * * * * * * * * * * * * * * * * * * * * * * * * * * * * * */
/*                                                                           */
/*                  This file is part of the program and library             */
/*         SCIP --- Solving Constraint Integer Programs                      */
/*                                                                           */
/*    Copyright (C) 2002-2014 Konrad-Zuse-Zentrum                            */
/*                            fuer Informationstechnik Berlin                */
/*                                                                           */
/*  SCIP is distributed under the terms of the ZIB Academic License.         */
/*                                                                           */
/*  You should have received a copy of the ZIB Academic License              */
/*  along with SCIP; see the file COPYING. If not email to scip@zib.de.      */
/*                                                                           */
/* * * * * * * * * * * * * * * * * * * * * * * * * * * * * * * * * * * * * * */

/**@file   lpi_cpx.c
 * @ingroup LPIS
 * @brief  LP interface for CPLEX >= 8.0
 * @author Tobias Achterberg
 * @author Timo Berthold
 * @author Stefan Heinz
 * @author Gerald Gamrath
 * @author Ambros Gleixner
 * @author Marc Pfetsch
 * @author Stefan Vigerske
 * @author Michael Winkler
 * @author Kati Wolter
 * @author Felipe Serrano
 */

/* CPLEX supports FASTMIP which fastens the lp solving process but therefor it might happen that there will be a loss in
 * precision (because e.g. the optimal basis will not be factorized again)
 */

/*--+----1----+----2----+----3----+----4----+----5----+----6----+----7----+----8----+----9----+----0----+----1----+----2*/

#include <assert.h>

#include "cplex.h"
#ifndef CPX_SUBVERSION
#define CPX_SUBVERSION 0
#endif
#include "scip/bitencode.h"
#include "lpi/lpi.h"
#include "scip/pub_message.h"



#define CHECK_ZERO(messagehdlr, x) { int _restat_;                      \
      if( (_restat_ = (x)) != 0 )                                       \
      {                                                                 \
         SCIPmessagePrintWarning((messagehdlr), "LP Error: CPLEX returned %d\n", _restat_); \
         return SCIP_LPERROR;                                           \
      }                                                                 \
   }

/* this macro is only called in functions returning SCIP_Bool; thus, we return FALSE if there is an error in optimized mode */
#define ABORT_ZERO(x) { int _restat_;                                   \
      if( (_restat_ = (x)) != 0 )                                       \
      {                                                                 \
         SCIPerrorMessage("LP Error: CPLEX returned %d\n", _restat_);   \
         SCIPABORT();                                                   \
         return FALSE;                                                  \
      }                                                                 \
   }

#define CPX_INT_MAX      2100000000          /* CPLEX doesn't accept larger values in integer parameters */

/* At several places we need to guarantee to have a factorization of an optimal basis and call the simplex to produce
 * it. In a numerical perfect world, this should need no iterations. However, due to numerical inaccuracies after
 * refactorization, it might be necessary to do a few extra pivot steps, in particular if FASTMIP is used. */
#define CPX_REFACTORMAXITERS     50          /* maximal number of iterations allowed for producing a refactorization of the basis */

/* CPLEX seems to ignore bounds with absolute value less than 1e-10. There is no interface define for this constant yet,
 * so we define it here. */
#define CPX_MAGICZEROCONSTANT    1e-10

typedef SCIP_DUALPACKET COLPACKET;           /* each column needs two bits of information (basic/on_lower/on_upper) */
#define COLS_PER_PACKET SCIP_DUALPACKETSIZE
typedef SCIP_DUALPACKET ROWPACKET;           /* each row needs two bit of information (basic/on_lower/on_upper) */
#define ROWS_PER_PACKET SCIP_DUALPACKETSIZE

/* CPLEX parameter lists which can be changed */
#if (CPX_VERSION < 12060100)
#define NUMINTPARAM  10
#else
#define NUMINTPARAM  9
#endif
static const int intparam[NUMINTPARAM] =
{
   CPX_PARAM_ADVIND,
   CPX_PARAM_ITLIM,
#if (CPX_VERSION < 12060100)
   CPX_PARAM_FASTMIP,
#endif
   CPX_PARAM_SCAIND,
   CPX_PARAM_PREIND,
   CPX_PARAM_PPRIIND,
   CPX_PARAM_DPRIIND,
   CPX_PARAM_SIMDISPLAY,
   CPX_PARAM_SCRIND,
   CPX_PARAM_THREADS
};

#define NUMDBLPARAM  7
static const int dblparam[NUMDBLPARAM] =
{
   CPX_PARAM_EPRHS,
   CPX_PARAM_EPOPT,
   CPX_PARAM_BAREPCOMP,
   CPX_PARAM_OBJLLIM,
   CPX_PARAM_OBJULIM,
   CPX_PARAM_TILIM,
   CPX_PARAM_EPMRK
};

static const double dblparammin[NUMDBLPARAM] =
{
   +1e-09, /*CPX_PARAM_EPRHS*/
   +1e-09, /*CPX_PARAM_EPOPT*/
   +1e-12, /*CPX_PARAM_BAREPCOMP*/
   -1e+99, /*CPX_PARAM_OBJLLIM*/
   -1e+99, /*CPX_PARAM_OBJULIM*/
   -1e+99, /*CPX_PARAM_TILIM*/
   0.0001  /*CPX_PARAM_EPMRK*/
};

/** CPLEX parameter settings */
struct SCIP_CPXParam
{
   int                   intparval[NUMINTPARAM]; /**< integer parameter values */
   double                dblparval[NUMDBLPARAM]; /**< double parameter values */
};
typedef struct SCIP_CPXParam SCIP_CPXPARAM;

/** LP interface */
struct SCIP_LPi
{
   CPXENVptr             cpxenv;             /**< CPLEX environment */
   SCIP_CPXPARAM         defparam;           /**< default CPLEX parameters */
   SCIP_CPXPARAM         curparam;           /**< current CPLEX parameters in the environment */
   CPXLPptr              cpxlp;              /**< CPLEX LP pointer */
   int                   solstat;            /**< solution status of last optimization call */
   SCIP_CPXPARAM         cpxparam;           /**< current parameter values for this LP */
   char*                 larray;             /**< array with 'L' entries for changing lower bounds */
   char*                 uarray;             /**< array with 'U' entries for changing upper bounds */
   char*                 senarray;           /**< array for storing row senses */
   SCIP_Real*            rhsarray;           /**< array for storing rhs values */
   SCIP_Real*            rngarray;           /**< array for storing range values */
   SCIP_Real*            valarray;           /**< array for storing coefficient values */
   int*                  rngindarray;        /**< array for storing row indices with range values */
   int*                  cstat;              /**< array for storing column basis status */
   int*                  rstat;              /**< array for storing row basis status */
   int*                  indarray;           /**< array for storing coefficient indices */
   int                   boundchgsize;       /**< size of larray and uarray */
   int                   sidechgsize;        /**< size of senarray, rngarray, and rngindarray */
   int                   valsize;            /**< size of valarray and indarray */
   int                   cstatsize;          /**< size of cstat array */
   int                   rstatsize;          /**< size of rstat array */
   int                   iterations;         /**< number of iterations used in the last solving call */
   SCIP_PRICING          pricing;            /**< SCIP pricing setting  */
   SCIP_Bool             solisbasic;         /**< is current LP solution a basic solution? */
   SCIP_Bool             instabilityignored; /**< was the instability of the last LP ignored? */
   SCIP_Bool             fromscratch;        /**< shall solves be performed with CPX_PARAM_ADVIND turned off? */
   SCIP_Bool             clearstate;         /**< shall next solve be performed with CPX_PARAM_ADVIND turned off? */
   SCIP_Real             feastol;            /**< feasibility tolerance for integrality */
   SCIP_Real             conditionlimit;     /**< maximum condition number of LP basis counted as stable (-1.0: no limit) */
   SCIP_Bool             checkcondition;     /**< should condition number of LP basis be checked for stability? */
#if (CPX_VERSION <= 1100)
   SCIP_Bool             rngfound;           /**< was ranged row found; scaling is disabled, because there is a bug
                                              *   in the scaling algorithm for ranged rows in CPLEX up to version 11.0 */
#endif
#if (CPX_VERSION == 1100 || (CPX_VERSION == 1220 && (CPX_SUBVERSION == 0 || CPX_SUBVERSION == 2)))
   int                   pseudonthreads;     /**< number of threads that SCIP set for the LP solver, but due to CPLEX bug,
                                              *   we set the thread count to 1. In order to fulfill assert in lp.c,
                                              *   we have to return the value set by SCIP and not the real thread count */
#endif
   SCIP_MESSAGEHDLR*     messagehdlr;        /**< messagehdlr handler to printing messages, or NULL */
};

/** LPi state stores basis information */
struct SCIP_LPiState
{
   int                   ncols;              /**< number of LP columns */
   int                   nrows;              /**< number of LP rows */
   COLPACKET*            packcstat;          /**< column basis status in compressed form */
   ROWPACKET*            packrstat;          /**< row basis status in compressed form */
};

/** LPi norms stores pricing norms */
struct SCIP_LPiNorms
{
   int                   normlen;            /**< number of rows for which dual norm is stored */
   double*               norm;               /**< dual norms */
   int*                  head;               /**< row/column indices corresponding to norms */
};


/*
 * dynamic memory arrays
 */

/** resizes larray and uarray to have at least num entries */
static
SCIP_RETCODE ensureBoundchgMem(
   SCIP_LPI*             lpi,                /**< LP interface structure */
   int                   num                 /**< minimal number of entries in array */
   )
{
   assert(lpi != NULL);

   if( num > lpi->boundchgsize )
   {
      int newsize;
      int i;

      newsize = MAX(2*lpi->boundchgsize, num);
      SCIP_ALLOC( BMSreallocMemoryArray(&lpi->larray, newsize) );
      SCIP_ALLOC( BMSreallocMemoryArray(&lpi->uarray, newsize) );
      for( i = lpi->boundchgsize; i < newsize; ++i )
      {
         lpi->larray[i] = 'L';
         lpi->uarray[i] = 'U';
      }
      lpi->boundchgsize = newsize;
   }
   assert(num <= lpi->boundchgsize);

   return SCIP_OKAY;
}

/** resizes senarray, rngarray, and rngindarray to have at least num entries */
static
SCIP_RETCODE ensureSidechgMem(
   SCIP_LPI*             lpi,                /**< LP interface structure */
   int                   num                 /**< minimal number of entries in array */
   )
{
   assert(lpi != NULL);

   if( num > lpi->sidechgsize )
   {
      int newsize;

      newsize = MAX(2*lpi->sidechgsize, num);
      SCIP_ALLOC( BMSreallocMemoryArray(&lpi->senarray, newsize) );
      SCIP_ALLOC( BMSreallocMemoryArray(&lpi->rhsarray, newsize) );
      SCIP_ALLOC( BMSreallocMemoryArray(&lpi->rngarray, newsize) );
      SCIP_ALLOC( BMSreallocMemoryArray(&lpi->rngindarray, newsize) );
      lpi->sidechgsize = newsize;
   }
   assert(num <= lpi->sidechgsize);

   return SCIP_OKAY;
}

/** resizes valarray and indarray to have at least num entries */
static
SCIP_RETCODE ensureValMem(
   SCIP_LPI*             lpi,                /**< LP interface structure */
   int                   num                 /**< minimal number of entries in array */
   )
{
   assert(lpi != NULL);

   if( num > lpi->valsize )
   {
      int newsize;

      newsize = MAX(2*lpi->valsize, num);
      SCIP_ALLOC( BMSreallocMemoryArray(&lpi->valarray, newsize) );
      SCIP_ALLOC( BMSreallocMemoryArray(&lpi->indarray, newsize) );
      lpi->valsize = newsize;
   }
   assert(num <= lpi->valsize);

   return SCIP_OKAY;
}

/** resizes cstat array to have at least num entries */
static
SCIP_RETCODE ensureCstatMem(
   SCIP_LPI*             lpi,                /**< LP interface structure */
   int                   num                 /**< minimal number of entries in array */
   )
{
   assert(lpi != NULL);

   if( num > lpi->cstatsize )
   {
      int newsize;

      newsize = MAX(2*lpi->cstatsize, num);
      SCIP_ALLOC( BMSreallocMemoryArray(&lpi->cstat, newsize) );
      lpi->cstatsize = newsize;
   }
   assert(num <= lpi->cstatsize);

   return SCIP_OKAY;
}

/** resizes rstat array to have at least num entries */
static
SCIP_RETCODE ensureRstatMem(
   SCIP_LPI*             lpi,                /**< LP interface structure */
   int                   num                 /**< minimal number of entries in array */
   )
{
   assert(lpi != NULL);

   if( num > lpi->rstatsize )
   {
      int newsize;

      newsize = MAX(2*lpi->rstatsize, num);
      SCIP_ALLOC( BMSreallocMemoryArray(&lpi->rstat, newsize) );
      lpi->rstatsize = newsize;
   }
   assert(num <= lpi->rstatsize);

   return SCIP_OKAY;
}

/** stores current basis in internal arrays of LPI data structure */
static
SCIP_RETCODE getBase(
   SCIP_LPI*             lpi                 /**< LP interface structure */
   )
{
   int ncols;
   int nrows;

   assert(lpi != NULL);
   assert(lpi->cpxenv != NULL);

   SCIPdebugMessage("getBase()\n");

   ncols = CPXgetnumcols(lpi->cpxenv, lpi->cpxlp);
   nrows = CPXgetnumrows(lpi->cpxenv, lpi->cpxlp);

   /* allocate enough memory for storing uncompressed basis information */
   SCIP_CALL( ensureCstatMem(lpi, ncols) );
   SCIP_CALL( ensureRstatMem(lpi, nrows) );

   /* get unpacked basis information from CPLEX */
   CHECK_ZERO( lpi->messagehdlr, CPXgetbase(lpi->cpxenv, lpi->cpxlp, lpi->cstat, lpi->rstat) );

   return SCIP_OKAY;
}

/** loads basis stored in internal arrays of LPI data structure into CPLEX */
static
SCIP_RETCODE setBase(
   SCIP_LPI*             lpi                 /**< LP interface structure */
   )
{
   assert(lpi != NULL);
   assert(lpi->cpxenv != NULL);

   SCIPdebugMessage("setBase()\n");

   /* load basis information into CPLEX */
   CHECK_ZERO( lpi->messagehdlr, CPXcopybase(lpi->cpxenv, lpi->cpxlp, lpi->cstat, lpi->rstat) );

   /* because the basis status values are equally defined in SCIP and CPLEX, they don't need to be transformed */
   assert((int)SCIP_BASESTAT_LOWER == CPX_AT_LOWER);
   assert((int)SCIP_BASESTAT_BASIC == CPX_BASIC);
   assert((int)SCIP_BASESTAT_UPPER == CPX_AT_UPPER);
   assert((int)SCIP_BASESTAT_ZERO == CPX_FREE_SUPER);

   return SCIP_OKAY;
}




/*
 * LPi state methods
 */

/** returns the number of packets needed to store column packet information */
static
int colpacketNum(
   int                   ncols               /**< number of columns to store */
   )
{
   return (ncols+(int)COLS_PER_PACKET-1)/(int)COLS_PER_PACKET;
}

/** returns the number of packets needed to store row packet information */
static
int rowpacketNum(
   int                   nrows               /**< number of rows to store */
   )
{
   return (nrows+(int)ROWS_PER_PACKET-1)/(int)ROWS_PER_PACKET;
}

/** store row and column basis status in a packed LPi state object */
static
void lpistatePack(
   SCIP_LPISTATE*        lpistate,           /**< pointer to LPi state data */
   const int*            cstat,              /**< basis status of columns in unpacked format */
   const int*            rstat               /**< basis status of rows in unpacked format */
   )
{
   assert(lpistate != NULL);
   assert(lpistate->packcstat != NULL);
   assert(lpistate->packrstat != NULL);

   SCIPencodeDualBit(cstat, lpistate->packcstat, lpistate->ncols);
   SCIPencodeDualBit(rstat, lpistate->packrstat, lpistate->nrows);
}

/** unpacks row and column basis status from a packed LPi state object */
static
void lpistateUnpack(
   const SCIP_LPISTATE*  lpistate,           /**< pointer to LPi state data */
   int*                  cstat,              /**< buffer for storing basis status of columns in unpacked format */
   int*                  rstat               /**< buffer for storing basis status of rows in unpacked format */
   )
{
   assert(lpistate != NULL);
   assert(lpistate->packcstat != NULL);
   assert(lpistate->packrstat != NULL);

   SCIPdecodeDualBit(lpistate->packcstat, cstat, lpistate->ncols);
   SCIPdecodeDualBit(lpistate->packrstat, rstat, lpistate->nrows);
}

/** creates LPi state information object */
static
SCIP_RETCODE lpistateCreate(
   SCIP_LPISTATE**       lpistate,           /**< pointer to LPi state */
   BMS_BLKMEM*           blkmem,             /**< block memory */
   int                   ncols,              /**< number of columns to store */
   int                   nrows               /**< number of rows to store */
   )
{
   assert(lpistate != NULL);
   assert(blkmem != NULL);
   assert(ncols >= 0);
   assert(nrows >= 0);

   SCIP_ALLOC( BMSallocBlockMemory(blkmem, lpistate) );
   SCIP_ALLOC( BMSallocBlockMemoryArray(blkmem, &(*lpistate)->packcstat, colpacketNum(ncols)) );
   SCIP_ALLOC( BMSallocBlockMemoryArray(blkmem, &(*lpistate)->packrstat, rowpacketNum(nrows)) );

   return SCIP_OKAY;
}

/** frees LPi state information */
static
void lpistateFree(
   SCIP_LPISTATE**       lpistate,           /**< pointer to LPi state information (like basis information) */
   BMS_BLKMEM*           blkmem              /**< block memory */
   )
{
   assert(blkmem != NULL);
   assert(lpistate != NULL);
   assert(*lpistate != NULL);

   BMSfreeBlockMemoryArray(blkmem, &(*lpistate)->packcstat, colpacketNum((*lpistate)->ncols));
   BMSfreeBlockMemoryArray(blkmem, &(*lpistate)->packrstat, rowpacketNum((*lpistate)->nrows));
   BMSfreeBlockMemory(blkmem, lpistate);
}



/*
 * local methods
 */

/** gets all CPLEX parameters used in LPI */
static
SCIP_RETCODE getParameterValues(
   SCIP_LPI*             lpi,                /**< LP interface structure */
   SCIP_CPXPARAM*        cpxparam            /**< current parameter values for this LP */
   )
{
   int i;

   assert(lpi != NULL);
   assert(cpxparam != NULL);

   SCIPdebugMessage("getParameterValues()\n");

   for( i = 0; i < NUMINTPARAM; ++i )
   {
      CHECK_ZERO( lpi->messagehdlr, CPXgetintparam(lpi->cpxenv, intparam[i], &(cpxparam->intparval[i])) );
   }
   for( i = 0; i < NUMDBLPARAM; ++i )
   {
      CHECK_ZERO( lpi->messagehdlr, CPXgetdblparam(lpi->cpxenv, dblparam[i], &(cpxparam->dblparval[i])) );
   }

   return SCIP_OKAY;
}

/** in debug mode, checks validity of CPLEX parameters */
static
SCIP_RETCODE checkParameterValues(
   SCIP_LPI*const        lpi                 /**< LP interface structure */
   )
{
#ifndef NDEBUG
   SCIP_CPXPARAM par;
   int i;

   assert(lpi != NULL);
   assert(lpi->cpxenv != NULL);

   SCIP_CALL( getParameterValues(lpi, &par) );
   for( i = 0; i < NUMINTPARAM; ++i )
      assert(lpi->curparam.intparval[i] == par.intparval[i]
         || (lpi->curparam.intparval[i] == CPX_INT_MAX && par.intparval[i] >= CPX_INT_MAX));
   for( i = 0; i < NUMDBLPARAM; ++i )
      assert(MAX(lpi->curparam.dblparval[i], dblparammin[i]) == par.dblparval[i]); /*lint !e777*/
#endif

   return SCIP_OKAY;
}

/** sets all CPLEX parameters used in LPI */
static
SCIP_RETCODE setParameterValues(
   SCIP_LPI*const        lpi,                /**< LP interface structure */
   SCIP_CPXPARAM*const   cpxparam            /**< current parameter values for this LP */
   )
{
   int i;

   assert(lpi != NULL);
   assert(lpi->cpxenv != NULL);
   assert(cpxparam != NULL);

   SCIPdebugMessage("setParameterValues()\n");

   for( i = 0; i < NUMINTPARAM; ++i )
   {
      if( lpi->curparam.intparval[i] != cpxparam->intparval[i] )
      {
         SCIPdebugMessage("setting CPLEX int parameter %d from %d to %d\n",
            intparam[i], lpi->curparam.intparval[i], cpxparam->intparval[i]);
         lpi->curparam.intparval[i] = cpxparam->intparval[i];
         CHECK_ZERO( lpi->messagehdlr, CPXsetintparam(lpi->cpxenv, intparam[i], lpi->curparam.intparval[i]) );
      }
   }
   for( i = 0; i < NUMDBLPARAM; ++i )
   {
      if( lpi->curparam.dblparval[i] != cpxparam->dblparval[i] ) /*lint !e777*/
      {
         SCIPdebugMessage("setting CPLEX dbl parameter %d from %g to %g\n",
            dblparam[i], lpi->curparam.dblparval[i], MAX(cpxparam->dblparval[i], dblparammin[i]));
         lpi->curparam.dblparval[i] = MAX(cpxparam->dblparval[i], dblparammin[i]);
         CHECK_ZERO( lpi->messagehdlr, CPXsetdblparam(lpi->cpxenv, dblparam[i], lpi->curparam.dblparval[i]) );
      }
   }

   SCIP_CALL( checkParameterValues(lpi) );

   return SCIP_OKAY;
}

/** copies CPLEX parameters from source to dest */
static
void copyParameterValues(
   SCIP_CPXPARAM*        dest,               /**< CPLEX parameters to copy to */
   SCIP_CPXPARAM*const   source              /**< CPLEX parameters which will be copied */
   )
{
   int i;

   for( i = 0; i < NUMINTPARAM; ++i )
      dest->intparval[i] = source->intparval[i];
   for( i = 0; i < NUMDBLPARAM; ++i )
      dest->dblparval[i] = source->dblparval[i];
}

/** gets a single integer parameter value */
static
int getIntParam(
   SCIP_LPI*             lpi,                /**< LP interface structure */
   int const             param               /**< parameter to get value for */
   )
{
   int i;

   assert(lpi != NULL);

   for( i = 0; i < NUMINTPARAM; ++i )
   {
      if( intparam[i] == param )
         return lpi->cpxparam.intparval[i];
   }

   SCIPerrorMessage("unknown CPLEX integer parameter\n");
   SCIPABORT();
   return 0; /*lint !e527*/
}

/** gets a single double parameter value */
static
double getDblParam(
   SCIP_LPI*             lpi,                /**< LP interface structure */
   int const             param               /**< parameter to get value for */
   )
{
   SCIP_Real val;
   int i;

   assert(lpi != NULL);

   for( i = 0; i < NUMDBLPARAM; ++i )
   {
      if( dblparam[i] == param )
      {
         val = lpi->cpxparam.dblparval[i];
         if( val >= CPX_INFBOUND )
            return CPX_INFBOUND;
         else if( val <= -CPX_INFBOUND )
            return -CPX_INFBOUND;
         else
            return val;
      }
   }

   SCIPerrorMessage("unknown CPLEX double parameter\n");
   SCIPABORT();
   return 0.0; /*lint !e527*/
}

/** sets a single integer parameter value */
static
void setIntParam(
   SCIP_LPI*             lpi,                /**< LP interface structure */
   int const             param,              /**< parameter to set value */
   int const             parval              /**< new value for parameter */
   )
{
   int i;

   assert(lpi != NULL);

   for( i = 0; i < NUMINTPARAM; ++i )
   {
      if( intparam[i] == param )
      {
         lpi->cpxparam.intparval[i] = parval;
         return;
      }
   }

   SCIPerrorMessage("unknown CPLEX integer parameter\n");
   SCIPABORT();
}

/** sets a single double parameter value */
static
void setDblParam(
   SCIP_LPI*             lpi,                /**< LP interface structure */
   int const             param,              /**< parameter to set value */
   double                parval              /**< new value for parameter */
   )
{
   int i;

   assert(lpi != NULL);

   if( parval >= CPX_INFBOUND )
      parval = 1e+75;
   else if( parval <= -CPX_INFBOUND )
      parval = -1e+75;

   for( i = 0; i < NUMDBLPARAM; ++i )
   {
      if( dblparam[i] == param )
      {
         lpi->cpxparam.dblparval[i] = parval;
         return;
      }
   }

   SCIPerrorMessage("unknown CPLEX double parameter\n");
   SCIPABORT();
}

/** marks the current LP to be unsolved */
static
void invalidateSolution(
   SCIP_LPI* const       lpi                 /**< LP interface structure */
   )
{
   assert(lpi != NULL);
   lpi->solstat = -1;
   lpi->instabilityignored = FALSE;
}

/** converts SCIP's objective sense into CPLEX's objective sense */
static
int cpxObjsen(
   SCIP_OBJSEN const     objsen              /**< objective sense */
   )
{
   switch( objsen )
   {
   case SCIP_OBJSEN_MAXIMIZE:
      return CPX_MAX;
   case SCIP_OBJSEN_MINIMIZE:
      return CPX_MIN;
   default:
      SCIPerrorMessage("invalid objective sense\n");
      SCIPABORT();
      return 0; /*lint !e527*/
   }
}

/** converts SCIP's lhs/rhs pairs into CPLEX's sen/rhs/rng */
static
void convertSides(
   SCIP_LPI*             lpi,                /**< LP interface structure */
   int                   nrows,              /**< number of rows */
   const SCIP_Real*      lhs,                /**< left hand side vector */
   const SCIP_Real*      rhs,                /**< right hand side vector */
   int                   indoffset,          /**< index of first row in LP */
   int*                  rngcount            /**< pointer to store the number of range rows */
   )
{
   int i;

   assert(lpi != NULL);
   assert(nrows >= 0);
   assert(lhs != NULL);
   assert(rhs != NULL);
   assert(rngcount != NULL);

   /* convert lhs/rhs into sen/rhs/rng */
   *rngcount = 0;
   for( i = 0; i < nrows; ++i )
   {
      assert(lhs[i] <= rhs[i]);
      if( lhs[i] == rhs[i] ) /*lint !e777*/
      {
         assert(-CPX_INFBOUND < rhs[i] && rhs[i] < CPX_INFBOUND);
         lpi->senarray[i] = 'E';
         lpi->rhsarray[i] = rhs[i];
      }
      else if( lhs[i] <= -CPX_INFBOUND )
      {
         assert(-CPX_INFBOUND < rhs[i] && rhs[i] < CPX_INFBOUND);
         lpi->senarray[i] = 'L';
         lpi->rhsarray[i] = rhs[i];
      }
      else if( rhs[i] >= CPX_INFBOUND )
      {
         assert(-CPX_INFBOUND < lhs[i] && lhs[i] < CPX_INFBOUND);
         lpi->senarray[i] = 'G';
         lpi->rhsarray[i] = lhs[i];
      }
      else
      {
         /* CPLEX defines a ranged row to be within rhs and rhs+rng.
          * -> To keep SCIP's meaning of the rhs value, we would like to use negative range values: rng := lhs - rhs,
          *    but there seems to be a bug in CPLEX's presolve with negative range values:
          *    the ranged row
          *              0 <= -x <= 100000 with x >= 0 (rhs=0, rng=-100000)
          *    would lead to the CPLEX row
          *              -x -Rg = 100000
          *                  Rg = 0
          *    instead of the correct presolving implication  Rg = -100000.
          * -> Because of this bug, we have to use an additional rhsarray[] for the converted right hand sides and
          *    use rhsarray[i] = lhs[i] and rngarray[i] = rhs[i] - lhs[i] for ranged rows to keep the range values
          *    non-negative.
          */
         lpi->senarray[i] = 'R';
         lpi->rhsarray[i] = lhs[i];
         lpi->rngarray[*rngcount] = rhs[i] - lhs[i];
         lpi->rngindarray[*rngcount] = i + indoffset;
         (*rngcount)++;
      }
   }
}

/** converts CPLEX's sen/rhs/rng triplets into SCIP's lhs/rhs pairs */
static
void reconvertBothSides(
   SCIP_LPI*             lpi,                /**< LP interface structure */
   int                   nrows,              /**< number of rows */
   SCIP_Real*            lhs,                /**< buffer to store the left hand side vector */
   SCIP_Real*            rhs                 /**< buffer to store the right hand side vector */
   )
{
   int i;

   assert(lpi != NULL);
   assert(nrows >= 0);
   assert(lhs != NULL);
   assert(rhs != NULL);

   for( i = 0; i < nrows; ++i )
   {
      switch( lpi->senarray[i] )
      {
      case 'E':
         lhs[i] = lpi->rhsarray[i];
         rhs[i] = lpi->rhsarray[i];
         break;

      case 'L':
         lhs[i] = -CPX_INFBOUND;
         rhs[i] = lpi->rhsarray[i];
         break;

      case 'G':
         lhs[i] = lpi->rhsarray[i];
         rhs[i] = CPX_INFBOUND;
         break;

      case 'R':
         assert(lpi->rngarray[i] != 0.0);
         if( lpi->rngarray[i] > 0.0 )
         {
            lhs[i] = lpi->rhsarray[i];
            rhs[i] = lpi->rhsarray[i] + lpi->rngarray[i];
         }
         else
         {
            lhs[i] = lpi->rhsarray[i] + lpi->rngarray[i];
            rhs[i] = lpi->rhsarray[i];
         }
         break;

      default:
         SCIPerrorMessage("invalid row sense\n");
         SCIPABORT();
      }
      assert(lhs[i] <= rhs[i]);
   }
}

/** converts CPLEX's sen/rhs/rng triplets into SCIP's lhs/rhs pairs, only storing the left hand side */
static
void reconvertLhs(
   SCIP_LPI*             lpi,                /**< LP interface structure */
   int                   nrows,              /**< number of rows */
   SCIP_Real*            lhs                 /**< buffer to store the left hand side vector */
   )
{
   int i;

   assert(lpi != NULL);
   assert(nrows >= 0);
   assert(lhs != NULL);

   for( i = 0; i < nrows; ++i )
   {
      switch( lpi->senarray[i] )
      {
      case 'E':
         assert(lpi->rngarray[i] == 0.0);
         lhs[i] = lpi->rhsarray[i];
         break;

      case 'L':
         assert(lpi->rngarray[i] == 0.0);
         lhs[i] = -CPX_INFBOUND;
         break;

      case 'G':
         assert(lpi->rngarray[i] == 0.0);
         lhs[i] = lpi->rhsarray[i];
         break;

      case 'R':
         assert(lpi->rngarray[i] != 0.0);
         if( lpi->rngarray[i] > 0.0 )
            lhs[i] = lpi->rhsarray[i];
         else
            lhs[i] = lpi->rhsarray[i] + lpi->rngarray[i];
         break;

      default:
         SCIPerrorMessage("invalid row sense\n");
         SCIPABORT();
      }
   }
}

/** converts CPLEX's sen/rhs/rng triplets into SCIP's lhs/rhs pairs, only storing the right hand side */
static
void reconvertRhs(
   SCIP_LPI*             lpi,                /**< LP interface structure */
   int                   nrows,              /**< number of rows */
   SCIP_Real*            rhs                 /**< buffer to store the right hand side vector */
   )
{
   int i;

   assert(lpi != NULL);
   assert(nrows >= 0);
   assert(rhs != NULL);

   for( i = 0; i < nrows; ++i )
   {
      switch( lpi->senarray[i] )
      {
      case 'E':
         assert(lpi->rngarray[i] == 0.0);
         rhs[i] = lpi->rhsarray[i];
         break;

      case 'L':
         assert(lpi->rngarray[i] == 0.0);
         rhs[i] = lpi->rhsarray[i];
         break;

      case 'G':
         assert(lpi->rngarray[i] == 0.0);
         rhs[i] = CPX_INFBOUND;
         break;

      case 'R':
         assert(lpi->rngarray[i] != 0.0);
         if( lpi->rngarray[i] > 0.0 )
            rhs[i] = lpi->rhsarray[i] + lpi->rngarray[i];
         else
            rhs[i] = lpi->rhsarray[i];
         break;

      default:
         SCIPerrorMessage("invalid row sense\n");
         SCIPABORT();
      }
   }
}

/** converts CPLEX's sen/rhs/rng triplets into SCIP's lhs/rhs pairs */
static
void reconvertSides(
   SCIP_LPI*             lpi,                /**< LP interface structure */
   int                   nrows,              /**< number of rows */
   SCIP_Real*            lhs,                /**< buffer to store the left hand side vector, or NULL */
   SCIP_Real*            rhs                 /**< buffer to store the right hand side vector, or NULL */
   )
{
   if( lhs != NULL && rhs != NULL )
      reconvertBothSides(lpi, nrows, lhs, rhs);
   else if( lhs != NULL )
      reconvertLhs(lpi, nrows, lhs);
   else if( rhs != NULL )
      reconvertRhs(lpi, nrows, rhs);
}


/** after restoring the old lp data in CPLEX we need to resolve the lp to be able to retrieve correct information */
static
SCIP_RETCODE restoreLPData(
   SCIP_LPI*             lpi                 /**< LP interface structure */
   )
{
   assert(lpi != NULL);

   /* modifying the LP, restoring the old LP, and loading the old basis is not enough for CPLEX to be able to return the
    * basis -> we have to resolve the LP;
    *
    * this may happen after manual strong branching on an integral variable, or after conflict analysis on a strong
    * branching conflict created a constraint that is not able to modify the LP but trigger the additional call of the
    * separators, in particular, the Gomory separator
    *
    * In a numerical perfect world, CPX_REFACTORMAXITERS below should be zero. However, due to numerical inaccuracies
    * after refactorization, it might be necessary to do a few extra pivot steps.
    */
   CHECK_ZERO( lpi->messagehdlr, CPXdualopt(lpi->cpxenv, lpi->cpxlp) );
#ifndef NDEBUG
   if ( CPXgetphase1cnt(lpi->cpxenv, lpi->cpxlp) > CPX_REFACTORMAXITERS )
      SCIPmessagePrintWarning(lpi->messagehdlr, "CPLEX needed %d phase 1 iterations to restore optimal basis.\n", CPXgetphase1cnt(lpi->cpxenv, lpi->cpxlp));
   if ( CPXgetitcnt(lpi->cpxenv, lpi->cpxlp) > CPX_REFACTORMAXITERS )
      SCIPmessagePrintWarning(lpi->messagehdlr, "CPLEX needed %d iterations to restore optimal basis.\n", CPXgetitcnt(lpi->cpxenv, lpi->cpxlp));
#endif

   return SCIP_OKAY;
}


/*
 * LP Interface Methods
 */


/*
 * Miscellaneous Methods
 */

static char cpxname[100];

/**@name Miscellaneous Methods */
/**@{ */

/** gets name and version of LP solver */
const char* SCIPlpiGetSolverName(
   void
   )
{
#ifdef CPX_VERSION_VERSION
   sprintf(cpxname, "CPLEX %d.%d.%d.%d", CPX_VERSION_VERSION, CPX_VERSION_RELEASE, CPX_VERSION_MODIFICATION, CPX_VERSION_FIX);
#else
   sprintf(cpxname, "CPLEX %d.%d.%d.%d", CPX_VERSION/100, (CPX_VERSION%100)/10, CPX_VERSION%10, CPX_SUBVERSION);
#endif
   return cpxname;
}

/** gets description of LP solver (developer, webpage, ...) */
const char* SCIPlpiGetSolverDesc(
   void
   )
{
   return "Linear Programming Solver developed by IBM (www.cplex.com)";
}

/** gets pointer for LP solver - use only with great care
 *
 *  Here we return the pointer to the LP environment.
 */
void* SCIPlpiGetSolverPointer(
   SCIP_LPI*             lpi                 /**< pointer to an LP interface structure */
   )
{
   return (void*) lpi->cpxlp;
}
/**@} */




/*
 * LPI Creation and Destruction Methods
 */

/**@name LPI Creation and Destruction Methods */
/**@{ */

/** creates an LP problem object */
SCIP_RETCODE SCIPlpiCreate(
   SCIP_LPI**            lpi,                /**< pointer to an LP interface structure */
   SCIP_MESSAGEHDLR*     messagehdlr,        /**< message handler to use for printing messages, or NULL */
   const char*           name,               /**< problem name */
   SCIP_OBJSEN           objsen              /**< objective sense */
   )
{
   int restat;

   assert(sizeof(SCIP_Real) == sizeof(double)); /* CPLEX only works with doubles as floating points */
   assert(sizeof(SCIP_Bool) == sizeof(int));    /* CPLEX only works with ints as bools */
   assert(lpi != NULL);

   SCIPdebugMessage("SCIPlpiCreate()\n");

   SCIP_ALLOC( BMSallocMemory(lpi) );

   /* create environment */
   (*lpi)->cpxenv = CPXopenCPLEX(&restat);
   CHECK_ZERO( messagehdlr, restat );

#if (CPX_VERSION == 1100 || (CPX_VERSION == 1220 && (CPX_SUBVERSION == 0 || CPX_SUBVERSION == 2)))
   /* manually set number of threads to 1 to avoid huge system load due to CPLEX bug (version 1100) or segmentation fault (version 1220) */
   CHECK_ZERO( messagehdlr, CPXsetintparam((*lpi)->cpxenv, CPX_PARAM_THREADS, 1) );
#endif

#if 0 /* turning presolve off seems to be faster than turning it off on demand (if presolve detects infeasibility) */
      /* turn presolve off, s.t. for an infeasible problem, a ray is always available */
   CHECK_ZERO( messagehdlr, CPXsetintparam((*lpi)->cpxenv, CPX_PARAM_PREIND, CPX_OFF) );
#endif

   /* get default parameter values */
   SCIP_CALL( getParameterValues((*lpi), &((*lpi)->defparam)) );
   copyParameterValues(&((*lpi)->curparam), &((*lpi)->defparam));

   /* create LP */
   (*lpi)->larray = NULL;
   (*lpi)->uarray = NULL;
   (*lpi)->senarray = NULL;
   (*lpi)->rhsarray = NULL;
   (*lpi)->rngarray = NULL;
   (*lpi)->valarray = NULL;
   (*lpi)->rngindarray = NULL;
   (*lpi)->cstat = NULL;
   (*lpi)->rstat = NULL;
   (*lpi)->indarray = NULL;
   (*lpi)->boundchgsize = 0;
   (*lpi)->sidechgsize = 0;
   (*lpi)->valsize = 0;
   (*lpi)->cstatsize = 0;
   (*lpi)->rstatsize = 0;
   (*lpi)->iterations = 0;
   (*lpi)->pricing = SCIP_PRICING_LPIDEFAULT;
   (*lpi)->solisbasic = FALSE;
   (*lpi)->cpxlp = CPXcreateprob((*lpi)->cpxenv, &restat, name);
   (*lpi)->instabilityignored = FALSE;
   (*lpi)->fromscratch = FALSE;
   (*lpi)->clearstate = FALSE;
   (*lpi)->feastol = 1e-06;
   (*lpi)->conditionlimit = -1.0;
   (*lpi)->checkcondition = FALSE;
#if (CPX_VERSION <= 1100)
   (*lpi)->rngfound = FALSE;
#endif
   (*lpi)->messagehdlr = messagehdlr;

   CHECK_ZERO( messagehdlr, restat );
   invalidateSolution(*lpi);
   copyParameterValues(&((*lpi)->cpxparam), &((*lpi)->defparam));

   /* set objective sense */
   SCIP_CALL( SCIPlpiChgObjsen(*lpi, objsen) );

   /* set default pricing */
   SCIP_CALL( SCIPlpiSetIntpar(*lpi, SCIP_LPPAR_PRICING, (int)(*lpi)->pricing) );

   return SCIP_OKAY;
}

/** deletes an LP problem object */
SCIP_RETCODE SCIPlpiFree(
   SCIP_LPI**            lpi                 /**< pointer to an LP interface structure */
   )
{
   assert(lpi != NULL);
   assert(*lpi != NULL);
   assert((*lpi)->cpxenv != NULL);

   SCIPdebugMessage("SCIPlpiFree()\n");

   /* free LP */
   CHECK_ZERO( (*lpi)->messagehdlr, CPXfreeprob((*lpi)->cpxenv, &((*lpi)->cpxlp)) );

   /* free memory */
   BMSfreeMemoryArrayNull(&(*lpi)->larray);
   BMSfreeMemoryArrayNull(&(*lpi)->uarray);
   BMSfreeMemoryArrayNull(&(*lpi)->senarray);
   BMSfreeMemoryArrayNull(&(*lpi)->rhsarray);
   BMSfreeMemoryArrayNull(&(*lpi)->rngarray);
   BMSfreeMemoryArrayNull(&(*lpi)->valarray);
   BMSfreeMemoryArrayNull(&(*lpi)->rngindarray);
   BMSfreeMemoryArrayNull(&(*lpi)->cstat);
   BMSfreeMemoryArrayNull(&(*lpi)->rstat);
   BMSfreeMemoryArrayNull(&(*lpi)->indarray);

   /* free environment */
   CHECK_ZERO( (*lpi)->messagehdlr, CPXcloseCPLEX(&((*lpi)->cpxenv)) );

   BMSfreeMemory(lpi);

   return SCIP_OKAY;
}

/**@} */




/*
 * Modification Methods
 */

/**@name Modification Methods */
/**@{ */

/** copies LP data with column matrix into LP solver */
SCIP_RETCODE SCIPlpiLoadColLP(
   SCIP_LPI*             lpi,                /**< LP interface structure */
   SCIP_OBJSEN           objsen,             /**< objective sense */
   int                   ncols,              /**< number of columns */
   const SCIP_Real*      obj,                /**< objective function values of columns */
   const SCIP_Real*      lb,                 /**< lower bounds of columns */
   const SCIP_Real*      ub,                 /**< upper bounds of columns */
   char**                colnames,           /**< column names, or NULL */
   int                   nrows,              /**< number of rows */
   const SCIP_Real*      lhs,                /**< left hand sides of rows */
   const SCIP_Real*      rhs,                /**< right hand sides of rows */
   char**                rownames,           /**< row names, or NULL */
   int                   nnonz,              /**< number of nonzero elements in the constraint matrix */
   const int*            beg,                /**< start index of each column in ind- and val-array */
   const int*            ind,                /**< row indices of constraint matrix entries */
   const SCIP_Real*      val                 /**< values of constraint matrix entries */
   )
{
   int* cnt;
   int rngcount;
   int c;

   assert(lpi != NULL);
   assert(lpi->cpxlp != NULL);
   assert(lpi->cpxenv != NULL);

   SCIPdebugMessage("loading LP in column format into CPLEX: %d cols, %d rows\n", ncols, nrows);

   invalidateSolution(lpi);

   SCIP_CALL( ensureSidechgMem(lpi, nrows) );

   /* convert lhs/rhs into sen/rhs/range tuples */
   convertSides(lpi, nrows, lhs, rhs, 0, &rngcount);

   /* calculate column lengths */
   SCIP_ALLOC( BMSallocMemoryArray(&cnt, ncols) );
   for( c = 0; c < ncols-1; ++c )
   {
      cnt[c] = beg[c+1] - beg[c];
      assert(cnt[c] >= 0);
   }
   cnt[ncols-1] = nnonz - beg[ncols-1];
   assert(cnt[ncols-1] >= 0);

   /* copy data into CPLEX */
   CHECK_ZERO( lpi->messagehdlr, CPXcopylpwnames(lpi->cpxenv, lpi->cpxlp, ncols, nrows, cpxObjsen(objsen), obj,
         lpi->rhsarray, lpi->senarray, beg, cnt, ind, val, lb, ub, lpi->rngarray, colnames, rownames) );

   /* free temporary memory */
   BMSfreeMemoryArray(&cnt);

   assert(CPXgetnumcols(lpi->cpxenv, lpi->cpxlp) == ncols);
   assert(CPXgetnumrows(lpi->cpxenv, lpi->cpxlp) == nrows);
   assert(CPXgetnumnz(lpi->cpxenv, lpi->cpxlp) == nnonz);

   return SCIP_OKAY;
}

/** adds columns to the LP */
SCIP_RETCODE SCIPlpiAddCols(
   SCIP_LPI*             lpi,                /**< LP interface structure */
   int                   ncols,              /**< number of columns to be added */
   const SCIP_Real*      obj,                /**< objective function values of new columns */
   const SCIP_Real*      lb,                 /**< lower bounds of new columns */
   const SCIP_Real*      ub,                 /**< upper bounds of new columns */
   char**                colnames,           /**< column names, or NULL */
   int                   nnonz,              /**< number of nonzero elements to be added to the constraint matrix */
   const int*            beg,                /**< start index of each column in ind- and val-array, or NULL if nnonz == 0 */
   const int*            ind,                /**< row indices of constraint matrix entries, or NULL if nnonz == 0 */
   const SCIP_Real*      val                 /**< values of constraint matrix entries, or NULL if nnonz == 0 */
   )
{
   assert(lpi != NULL);
   assert(lpi->cpxlp != NULL);
   assert(lpi->cpxenv != NULL);

   SCIPdebugMessage("adding %d columns with %d nonzeros to CPLEX\n", ncols, nnonz);

   invalidateSolution(lpi);

   if( nnonz > 0 )
   {
      CHECK_ZERO( lpi->messagehdlr, CPXaddcols(lpi->cpxenv, lpi->cpxlp, ncols, nnonz, obj, beg, ind, val, lb, ub, colnames) );
   }
   else
   {
      CHECK_ZERO( lpi->messagehdlr, CPXnewcols(lpi->cpxenv, lpi->cpxlp, ncols, obj, lb, ub, NULL, colnames) );
   }

   return SCIP_OKAY;
}

/** deletes all columns in the given range from LP */
SCIP_RETCODE SCIPlpiDelCols(
   SCIP_LPI*             lpi,                /**< LP interface structure */
   int                   firstcol,           /**< first column to be deleted */
   int                   lastcol             /**< last column to be deleted */
   )
{
   assert(lpi != NULL);
   assert(lpi->cpxlp != NULL);
   assert(lpi->cpxenv != NULL);
   assert(0 <= firstcol && firstcol <= lastcol && lastcol < CPXgetnumcols(lpi->cpxenv, lpi->cpxlp));

   SCIPdebugMessage("deleting %d columns from CPLEX\n", lastcol - firstcol + 1);

   invalidateSolution(lpi);

   CHECK_ZERO( lpi->messagehdlr, CPXdelcols(lpi->cpxenv, lpi->cpxlp, firstcol, lastcol) );

   return SCIP_OKAY;
}

/** deletes columns from SCIP_LP; the new position of a column must not be greater that its old position */
SCIP_RETCODE SCIPlpiDelColset(
   SCIP_LPI*             lpi,                /**< LP interface structure */
   int*                  dstat               /**< deletion status of columns
                                              *   input:  1 if column should be deleted, 0 if not
                                              *   output: new position of column, -1 if column was deleted */
   )
{
   assert(lpi != NULL);
   assert(lpi->cpxlp != NULL);
   assert(lpi->cpxenv != NULL);

   SCIPdebugMessage("deleting a column set from CPLEX\n");

   invalidateSolution(lpi);

   CHECK_ZERO( lpi->messagehdlr, CPXdelsetcols(lpi->cpxenv, lpi->cpxlp, dstat) );

   return SCIP_OKAY;
}

/** adds rows to the LP */
SCIP_RETCODE SCIPlpiAddRows(
   SCIP_LPI*             lpi,                /**< LP interface structure */
   int                   nrows,              /**< number of rows to be added */
   const SCIP_Real*      lhs,                /**< left hand sides of new rows */
   const SCIP_Real*      rhs,                /**< right hand sides of new rows */
   char**                rownames,           /**< row names, or NULL */
   int                   nnonz,              /**< number of nonzero elements to be added to the constraint matrix */
   const int*            beg,                /**< start index of each row in ind- and val-array, or NULL if nnonz == 0 */
   const int*            ind,                /**< column indices of constraint matrix entries, or NULL if nnonz == 0 */
   const SCIP_Real*      val                 /**< values of constraint matrix entries, or NULL if nnonz == 0 */
   )
{
   int rngcount;

   assert(lpi != NULL);
   assert(lpi->cpxlp != NULL);
   assert(lpi->cpxenv != NULL);

   SCIPdebugMessage("adding %d rows with %d nonzeros to CPLEX\n", nrows, nnonz);

   invalidateSolution(lpi);

   SCIP_CALL( ensureSidechgMem(lpi, nrows) );

   /* convert lhs/rhs into sen/rhs/range tuples */
   convertSides(lpi, nrows, lhs, rhs, CPXgetnumrows(lpi->cpxenv, lpi->cpxlp), &rngcount);

   /* add rows to LP */
   if( nnonz > 0 )
   {
      CHECK_ZERO( lpi->messagehdlr, CPXaddrows(lpi->cpxenv, lpi->cpxlp, 0, nrows, nnonz, lpi->rhsarray, lpi->senarray, beg, ind, val, NULL,
            rownames) );
   }
   else
   {
      CHECK_ZERO( lpi->messagehdlr, CPXnewrows(lpi->cpxenv, lpi->cpxlp, nrows, lpi->rhsarray, lpi->senarray, NULL, rownames) );
   }
   if( rngcount > 0 )
   {
#if (CPX_VERSION <= 1100)
      if( lpi->rngfound == FALSE )
      {
         SCIP_CALL( SCIPlpiSetIntpar(lpi, SCIP_LPPAR_SCALING, FALSE) );
         lpi->rngfound = TRUE;
      }
#endif
      CHECK_ZERO( lpi->messagehdlr, CPXchgrngval(lpi->cpxenv, lpi->cpxlp, rngcount, lpi->rngindarray, lpi->rngarray) );
   }

   return SCIP_OKAY;
}

/** deletes all rows in the given range from LP */
SCIP_RETCODE SCIPlpiDelRows(
   SCIP_LPI*             lpi,                /**< LP interface structure */
   int                   firstrow,           /**< first row to be deleted */
   int                   lastrow             /**< last row to be deleted */
   )
{
   assert(lpi != NULL);
   assert(lpi->cpxlp != NULL);
   assert(lpi->cpxenv != NULL);
   assert(0 <= firstrow && firstrow <= lastrow && lastrow < CPXgetnumrows(lpi->cpxenv, lpi->cpxlp));

   SCIPdebugMessage("deleting %d rows from CPLEX\n", lastrow - firstrow + 1);

   invalidateSolution(lpi);

   CHECK_ZERO( lpi->messagehdlr, CPXdelrows(lpi->cpxenv, lpi->cpxlp, firstrow, lastrow) );

   return SCIP_OKAY;
}

/** deletes rows from SCIP_LP; the new position of a row must not be greater that its old position */
SCIP_RETCODE SCIPlpiDelRowset(
   SCIP_LPI*             lpi,                /**< LP interface structure */
   int*                  dstat               /**< deletion status of rows
                                              *   input:  1 if row should be deleted, 0 if not
                                              *   output: new position of row, -1 if row was deleted */
   )
{
   assert(lpi != NULL);
   assert(lpi->cpxlp != NULL);
   assert(lpi->cpxenv != NULL);

   SCIPdebugMessage("deleting a row set from CPLEX\n");

   invalidateSolution(lpi);

   CHECK_ZERO( lpi->messagehdlr, CPXdelsetrows(lpi->cpxenv, lpi->cpxlp, dstat) );

   return SCIP_OKAY;
}

/** clears the whole LP */
SCIP_RETCODE SCIPlpiClear(
   SCIP_LPI*             lpi                 /**< LP interface structure */
   )
{
   int ncols;
   int nrows;

   assert(lpi != NULL);
   assert(lpi->cpxlp != NULL);
   assert(lpi->cpxenv != NULL);

   SCIPdebugMessage("clearing CPLEX LP\n");

   invalidateSolution(lpi);

   ncols = CPXgetnumcols(lpi->cpxenv, lpi->cpxlp);
   nrows = CPXgetnumrows(lpi->cpxenv, lpi->cpxlp);
   if( ncols >= 1 )
   {
      CHECK_ZERO( lpi->messagehdlr, CPXdelcols(lpi->cpxenv, lpi->cpxlp, 0, ncols-1) );
   }
   if( nrows >= 1 )
   {
      CHECK_ZERO( lpi->messagehdlr, CPXdelrows(lpi->cpxenv, lpi->cpxlp, 0, nrows-1) );
   }

   return SCIP_OKAY;
}

/** changes lower and upper bounds of columns */
SCIP_RETCODE SCIPlpiChgBounds(
   SCIP_LPI*             lpi,                /**< LP interface structure */
   int                   ncols,              /**< number of columns to change bounds for */
   const int*            ind,                /**< column indices */
   const SCIP_Real*      lb,                 /**< values for the new lower bounds */
   const SCIP_Real*      ub                  /**< values for the new upper bounds */
   )
{
   assert(lpi != NULL);
   assert(lpi->cpxlp != NULL);
   assert(lpi->cpxenv != NULL);

   SCIPdebugMessage("changing %d bounds in CPLEX\n", ncols);
#ifdef SCIP_DEBUG
   {
      int i;
      for( i = 0; i < ncols; ++i )
         SCIPdebugPrintf("  col %d: [%g,%g]\n", ind[i], lb[i], ub[i]);
   }
#endif

   invalidateSolution(lpi);

   SCIP_CALL( ensureBoundchgMem(lpi, ncols) );

   CHECK_ZERO( lpi->messagehdlr, CPXchgbds(lpi->cpxenv, lpi->cpxlp, ncols, ind, lpi->larray, (SCIP_Real*)lb) );
   CHECK_ZERO( lpi->messagehdlr, CPXchgbds(lpi->cpxenv, lpi->cpxlp, ncols, ind, lpi->uarray, (SCIP_Real*)ub) );

#ifndef NDEBUG
   {
      int i;
      for( i = 0; i < ncols; ++i )
      {
         SCIP_Real cpxlb;
         SCIP_Real cpxub;

         CHECK_ZERO( lpi->messagehdlr, CPXgetlb(lpi->cpxenv, lpi->cpxlp, &cpxlb, ind[i], ind[i]) );
         CHECK_ZERO( lpi->messagehdlr, CPXgetub(lpi->cpxenv, lpi->cpxlp, &cpxub, ind[i], ind[i]) );

         /* Note that CPLEX seems to set bounds below 1e-10 in absolute value to 0.*/
         assert( EPSZ(cpxlb, CPX_MAGICZEROCONSTANT) || cpxlb == lb[i] );
         assert( EPSZ(cpxub, CPX_MAGICZEROCONSTANT) || cpxub == ub[i] );
      }
   }
#endif

   return SCIP_OKAY;
}

/** changes left and right hand sides of rows */
SCIP_RETCODE SCIPlpiChgSides(
   SCIP_LPI*             lpi,                /**< LP interface structure */
   int                   nrows,              /**< number of rows to change sides for */
   const int*            ind,                /**< row indices */
   const SCIP_Real*      lhs,                /**< new values for left hand sides */
   const SCIP_Real*      rhs                 /**< new values for right hand sides */
   )
{
   int rngcount;
   int i;

   assert(lpi != NULL);
   assert(lpi->cpxlp != NULL);
   assert(lpi->cpxenv != NULL);

   SCIPdebugMessage("changing %d sides in CPLEX\n", nrows);

   invalidateSolution(lpi);

   SCIP_CALL( ensureSidechgMem(lpi, nrows) );

   /* convert lhs/rhs into sen/rhs/range tuples */
   convertSides(lpi, nrows, lhs, rhs, 0, &rngcount);

   /* change row sides */
   CHECK_ZERO( lpi->messagehdlr, CPXchgsense(lpi->cpxenv, lpi->cpxlp, nrows, ind, lpi->senarray) );
   CHECK_ZERO( lpi->messagehdlr, CPXchgrhs(lpi->cpxenv, lpi->cpxlp, nrows, ind, lpi->rhsarray) );
   if( rngcount > 0 )
   {
      /* adjust the range count indices to the correct row indices */
      for( i = 0; i < rngcount; ++i )
      {
         assert(0 <= lpi->rngindarray[i] && lpi->rngindarray[i] < nrows);
         assert(lpi->senarray[lpi->rngindarray[i]] == 'R');
         lpi->rngindarray[i] = ind[lpi->rngindarray[i]];
      }

      /* change the range values in CPLEX */
      CHECK_ZERO( lpi->messagehdlr, CPXchgrngval(lpi->cpxenv, lpi->cpxlp, rngcount, lpi->rngindarray, lpi->rngarray) );
   }

   return SCIP_OKAY;
}

/** changes a single coefficient */
SCIP_RETCODE SCIPlpiChgCoef(
   SCIP_LPI*             lpi,                /**< LP interface structure */
   int                   row,                /**< row number of coefficient to change */
   int                   col,                /**< column number of coefficient to change */
   SCIP_Real             newval              /**< new value of coefficient */
   )
{
   assert(lpi != NULL);
   assert(lpi->cpxlp != NULL);
   assert(lpi->cpxenv != NULL);

   SCIPdebugMessage("changing coefficient row %d, column %d in CPLEX to %g\n", row, col, newval);

   invalidateSolution(lpi);

   CHECK_ZERO( lpi->messagehdlr, CPXchgcoef(lpi->cpxenv, lpi->cpxlp, row, col, newval) );

   return SCIP_OKAY;
}

/** changes the objective sense */
SCIP_RETCODE SCIPlpiChgObjsen(
   SCIP_LPI*             lpi,                /**< LP interface structure */
   SCIP_OBJSEN           objsen              /**< new objective sense */
   )
{
   assert(lpi != NULL);
   assert(lpi->cpxlp != NULL);
   assert(lpi->cpxenv != NULL);

   SCIPdebugMessage("changing objective sense in CPLEX to %d\n", objsen);

   invalidateSolution(lpi);

   CPXchgobjsen(lpi->cpxenv, lpi->cpxlp, cpxObjsen(objsen));

   return SCIP_OKAY;
}

/** changes objective values of columns in the LP */
SCIP_RETCODE SCIPlpiChgObj(
   SCIP_LPI*             lpi,                /**< LP interface structure */
   int                   ncols,              /**< number of columns to change objective value for */
   int*                  ind,                /**< column indices to change objective value for */
   SCIP_Real*            obj                 /**< new objective values for columns */
   )
{
   assert(lpi != NULL);
   assert(lpi->cpxlp != NULL);
   assert(lpi->cpxenv != NULL);

   SCIPdebugMessage("changing %d objective values in CPLEX\n", ncols);

   CHECK_ZERO( lpi->messagehdlr, CPXchgobj(lpi->cpxenv, lpi->cpxlp, ncols, ind, obj) );

   return SCIP_OKAY;
}

/** multiplies a row with a non-zero scalar; for negative scalars, the row's sense is switched accordingly */
SCIP_RETCODE SCIPlpiScaleRow(
   SCIP_LPI*             lpi,                /**< LP interface structure */
   int                   row,                /**< row number to scale */
   SCIP_Real             scaleval            /**< scaling multiplier */
   )
{
   SCIP_Real lhs;
   SCIP_Real rhs;
   int nnonz;
   int beg;
   int i;

   assert(lpi != NULL);
   assert(lpi->cpxlp != NULL);
   assert(lpi->cpxenv != NULL);
   assert(scaleval != 0.0);

   SCIPdebugMessage("scaling row %d with factor %g in CPLEX\n", row, scaleval);

   invalidateSolution(lpi);

   SCIP_CALL( ensureValMem(lpi, CPXgetnumcols(lpi->cpxenv, lpi->cpxlp)) );

   /* get the row */
   SCIP_CALL( SCIPlpiGetRows(lpi, row, row, &lhs, &rhs, &nnonz, &beg, lpi->indarray, lpi->valarray) );

   /* scale row coefficients */
   for( i = 0; i < nnonz; ++i )
   {
      SCIP_CALL( SCIPlpiChgCoef(lpi, row, lpi->indarray[i], lpi->valarray[i] * scaleval) );
   }

   /* scale row sides */
   if( lhs > -CPX_INFBOUND )
      lhs *= scaleval;
   else if( scaleval < 0.0 )
      lhs = CPX_INFBOUND;
   if( rhs < CPX_INFBOUND )
      rhs *= scaleval;
   else if( scaleval < 0.0 )
      rhs = -CPX_INFBOUND;
   if( scaleval > 0.0 )
   {
      SCIP_CALL( SCIPlpiChgSides(lpi, 1, &row, &lhs, &rhs) );
   }
   else
   {
      SCIP_CALL( SCIPlpiChgSides(lpi, 1, &row, &rhs, &lhs) );
   }

   return SCIP_OKAY;
}

/** multiplies a column with a non-zero scalar; the objective value is multiplied with the scalar, and the bounds
 *  are divided by the scalar; for negative scalars, the column's bounds are switched
 */
SCIP_RETCODE SCIPlpiScaleCol(
   SCIP_LPI*             lpi,                /**< LP interface structure */
   int                   col,                /**< column number to scale */
   SCIP_Real             scaleval            /**< scaling multiplier */
   )
{
   SCIP_Real lb;
   SCIP_Real ub;
   SCIP_Real obj;
   int nnonz;
   int beg;
   int i;

   assert(lpi != NULL);
   assert(lpi->cpxlp != NULL);
   assert(lpi->cpxenv != NULL);
   assert(scaleval != 0.0);

   SCIPdebugMessage("scaling column %d with factor %g in CPLEX\n", col, scaleval);

   invalidateSolution(lpi);

   SCIP_CALL( ensureValMem(lpi, CPXgetnumrows(lpi->cpxenv, lpi->cpxlp)) );

   /* get the column */
   SCIP_CALL( SCIPlpiGetCols(lpi, col, col, &lb, &ub, &nnonz, &beg, lpi->indarray, lpi->valarray) );

   /* get objective coefficient */
   SCIP_CALL( SCIPlpiGetObj(lpi, col, col, &obj) );

   /* scale column coefficients */
   for( i = 0; i < nnonz; ++i )
   {
      SCIP_CALL( SCIPlpiChgCoef(lpi, lpi->indarray[i], col, lpi->valarray[i] * scaleval) );
   }

   /* scale objective value */
   obj *= scaleval;
   SCIP_CALL( SCIPlpiChgObj(lpi, 1, &col, &obj) );

   /* scale column bounds */
   if( lb > -CPX_INFBOUND )
      lb /= scaleval;
   else if( scaleval < 0.0 )
      lb = CPX_INFBOUND;
   if( ub < CPX_INFBOUND )
      ub /= scaleval;
   else if( scaleval < 0.0 )
      ub = -CPX_INFBOUND;
   if( scaleval > 0.0 )
   {
      SCIP_CALL( SCIPlpiChgBounds(lpi, 1, &col, &lb, &ub) );
   }
   else
   {
      SCIP_CALL( SCIPlpiChgBounds(lpi, 1, &col, &ub, &lb) );
   }

   return SCIP_OKAY;
}

/**@} */




/*
 * Data Accessing Methods
 */

/**@name Data Accessing Methods */
/**@{ */

/** gets the number of rows in the LP */
SCIP_RETCODE SCIPlpiGetNRows(
   SCIP_LPI*             lpi,                /**< LP interface structure */
   int*                  nrows               /**< pointer to store the number of rows */
   )
{
   assert(lpi != NULL);
   assert(lpi->cpxenv != NULL);
   assert(nrows != NULL);

   SCIPdebugMessage("getting number of rows\n");

   *nrows = CPXgetnumrows(lpi->cpxenv, lpi->cpxlp);

   return SCIP_OKAY;
}

/** gets the number of columns in the LP */
SCIP_RETCODE SCIPlpiGetNCols(
   SCIP_LPI*             lpi,                /**< LP interface structure */
   int*                  ncols               /**< pointer to store the number of cols */
   )
{
   assert(lpi != NULL);
   assert(lpi->cpxenv != NULL);
   assert(ncols != NULL);

   SCIPdebugMessage("getting number of columns\n");

   *ncols = CPXgetnumcols(lpi->cpxenv, lpi->cpxlp);

   return SCIP_OKAY;
}

/** gets the number of nonzero elements in the LP constraint matrix */
SCIP_RETCODE SCIPlpiGetNNonz(
   SCIP_LPI*             lpi,                /**< LP interface structure */
   int*                  nnonz               /**< pointer to store the number of nonzeros */
   )
{
   assert(lpi != NULL);
   assert(lpi->cpxenv != NULL);
   assert(nnonz != NULL);

   SCIPdebugMessage("getting number of non-zeros\n");

   *nnonz = CPXgetnumnz(lpi->cpxenv, lpi->cpxlp);

   return SCIP_OKAY;
}

/** gets columns from LP problem object; the arrays have to be large enough to store all values
 *  Either both, lb and ub, have to be NULL, or both have to be non-NULL,
 *  either nnonz, beg, ind, and val have to be NULL, or all of them have to be non-NULL.
 */
SCIP_RETCODE SCIPlpiGetCols(
   SCIP_LPI*             lpi,                /**< LP interface structure */
   int                   firstcol,           /**< first column to get from LP */
   int                   lastcol,            /**< last column to get from LP */
   SCIP_Real*            lb,                 /**< buffer to store the lower bound vector, or NULL */
   SCIP_Real*            ub,                 /**< buffer to store the upper bound vector, or NULL */
   int*                  nnonz,              /**< pointer to store the number of nonzero elements returned, or NULL */
   int*                  beg,                /**< buffer to store start index of each column in ind- and val-array, or NULL */
   int*                  ind,                /**< buffer to store column indices of constraint matrix entries, or NULL */
   SCIP_Real*            val                 /**< buffer to store values of constraint matrix entries, or NULL */
   )
{
   assert(lpi != NULL);
   assert(lpi->cpxlp != NULL);
   assert(lpi->cpxenv != NULL);
   assert(0 <= firstcol && firstcol <= lastcol && lastcol < CPXgetnumcols(lpi->cpxenv, lpi->cpxlp));

   SCIPdebugMessage("getting columns %d to %d\n", firstcol, lastcol);

   if( lb != NULL )
   {
      assert(ub != NULL);

      CHECK_ZERO( lpi->messagehdlr, CPXgetlb(lpi->cpxenv, lpi->cpxlp, lb, firstcol, lastcol) );
      CHECK_ZERO( lpi->messagehdlr, CPXgetub(lpi->cpxenv, lpi->cpxlp, ub, firstcol, lastcol) );
   }
   else
      assert(ub == NULL);

   if( nnonz != NULL )
   {
      int surplus;

      assert(beg != NULL);
      assert(ind != NULL);
      assert(val != NULL);

      /* get matrix entries */
      CHECK_ZERO( lpi->messagehdlr, CPXgetcols(lpi->cpxenv, lpi->cpxlp, nnonz, beg, ind, val,
            CPXgetnumnz(lpi->cpxenv, lpi->cpxlp), &surplus, firstcol, lastcol) );
      assert(surplus >= 0);
   }
   else
   {
      assert(beg == NULL);
      assert(ind == NULL);
      assert(val == NULL);
   }

   return SCIP_OKAY;
}

/** gets rows from LP problem object; the arrays have to be large enough to store all values.
 *  Either both, lhs and rhs, have to be NULL, or both have to be non-NULL,
 *  either nnonz, beg, ind, and val have to be NULL, or all of them have to be non-NULL.
 */
SCIP_RETCODE SCIPlpiGetRows(
   SCIP_LPI*             lpi,                /**< LP interface structure */
   int                   firstrow,           /**< first row to get from LP */
   int                   lastrow,            /**< last row to get from LP */
   SCIP_Real*            lhs,                /**< buffer to store left hand side vector, or NULL */
   SCIP_Real*            rhs,                /**< buffer to store right hand side vector, or NULL */
   int*                  nnonz,              /**< pointer to store the number of nonzero elements returned, or NULL */
   int*                  beg,                /**< buffer to store start index of each row in ind- and val-array, or NULL */
   int*                  ind,                /**< buffer to store row indices of constraint matrix entries, or NULL */
   SCIP_Real*            val                 /**< buffer to store values of constraint matrix entries, or NULL */
   )
{
   int retcode;

   assert(lpi != NULL);
   assert(lpi->cpxlp != NULL);
   assert(lpi->cpxenv != NULL);
   assert(0 <= firstrow && firstrow <= lastrow && lastrow < CPXgetnumrows(lpi->cpxenv, lpi->cpxlp));

   SCIPdebugMessage("getting rows %d to %d\n", firstrow, lastrow);

   if( lhs != NULL || rhs != NULL )
   {
      /* get row sense, rhs, and ranges */
      SCIP_CALL( ensureSidechgMem(lpi, lastrow - firstrow + 1) );
      CHECK_ZERO( lpi->messagehdlr, CPXgetsense(lpi->cpxenv, lpi->cpxlp, lpi->senarray, firstrow, lastrow) );
      CHECK_ZERO( lpi->messagehdlr, CPXgetrhs(lpi->cpxenv, lpi->cpxlp, lpi->rhsarray, firstrow, lastrow) );
      retcode = CPXgetrngval(lpi->cpxenv, lpi->cpxlp, lpi->rngarray, firstrow, lastrow);
      if( retcode != CPXERR_NO_RNGVAL ) /* ignore "No range values" error */
      {
         CHECK_ZERO( lpi->messagehdlr, retcode );
      }
      else
         BMSclearMemoryArray(lpi->rngarray, lastrow-firstrow+1);

      /* convert sen/rhs/range into lhs/rhs tuples */
      reconvertSides(lpi, lastrow - firstrow + 1, lhs, rhs);
   }

   if( nnonz != NULL )
   {
      int surplus;

      assert(beg != NULL);
      assert(ind != NULL);
      assert(val != NULL);

      /* get matrix entries */
      CHECK_ZERO( lpi->messagehdlr, CPXgetrows(lpi->cpxenv, lpi->cpxlp, nnonz, beg, ind, val,
            CPXgetnumnz(lpi->cpxenv, lpi->cpxlp), &surplus, firstrow, lastrow) );
      assert(surplus >= 0);
   }
   else
   {
      assert(beg == NULL);
      assert(ind == NULL);
      assert(val == NULL);
   }

   return SCIP_OKAY;
}

/** gets column names */
SCIP_RETCODE SCIPlpiGetColNames(
   SCIP_LPI*             lpi,                /**< LP interface structure */
   int                   firstcol,           /**< first column to get name from LP */
   int                   lastcol,            /**< last column to get name from LP */
   char**                colnames,           /**< pointers to column names (of size at least lastcol-firstcol+1) */
   char*                 namestorage,        /**< storage for col names */
   int                   namestoragesize,    /**< size of namestorage (if 0, storageleft returns the storage needed) */
   int*                  storageleft         /**< amount of storage left (if < 0 the namestorage was not big enough) */
   )
{
   int retcode;

   assert(lpi != NULL);
   assert(lpi->cpxlp != NULL);
   assert(lpi->cpxenv != NULL);
   assert(colnames != NULL || namestoragesize == 0);
   assert(namestorage != NULL || namestoragesize == 0);
   assert(namestoragesize >= 0);
   assert(storageleft != NULL);
   assert(0 <= firstcol && firstcol <= lastcol && lastcol < CPXgetnumcols(lpi->cpxenv, lpi->cpxlp));

   SCIPdebugMessage("getting column names %d to %d\n", firstcol, lastcol);

   retcode =  CPXgetcolname(lpi->cpxenv, lpi->cpxlp, colnames, namestorage, namestoragesize, storageleft, firstcol, lastcol);
   assert( namestoragesize != 0 || retcode == CPXERR_NEGATIVE_SURPLUS );
   if( namestoragesize != 0 )
   {
      CHECK_ZERO( lpi->messagehdlr, retcode );
   }

   return SCIP_OKAY;
}

/** gets row names */
SCIP_RETCODE SCIPlpiGetRowNames(
   SCIP_LPI*             lpi,                /**< LP interface structure */
   int                   firstrow,           /**< first row to get name from LP */
   int                   lastrow,            /**< last row to get name from LP */
   char**                rownames,           /**< pointers to row names (of size at least lastrow-firstrow+1) */
   char*                 namestorage,        /**< storage for row names */
   int                   namestoragesize,    /**< size of namestorage (if 0, -storageleft returns the storage needed) */
   int*                  storageleft         /**< amount of storage left (if < 0 the namestorage was not big enough) */
   )
{
   int retcode;

   assert(lpi != NULL);
   assert(lpi->cpxlp != NULL);
   assert(lpi->cpxenv != NULL);
   assert(rownames != NULL || namestoragesize == 0);
   assert(namestorage != NULL || namestoragesize == 0);
   assert(namestoragesize >= 0);
   assert(storageleft != NULL);
   assert(0 <= firstrow && firstrow <= lastrow && lastrow < CPXgetnumrows(lpi->cpxenv, lpi->cpxlp));

   SCIPdebugMessage("getting row names %d to %d\n", firstrow, lastrow);

   retcode = CPXgetrowname(lpi->cpxenv, lpi->cpxlp, rownames, namestorage, namestoragesize, storageleft, firstrow, lastrow);
   assert( namestoragesize != 0 || retcode == CPXERR_NEGATIVE_SURPLUS );
   if( namestoragesize != 0 )
   {
      CHECK_ZERO( lpi->messagehdlr, retcode );
   }

   return SCIP_OKAY;
}

/** gets objective sense of the LP */
SCIP_RETCODE SCIPlpiGetObjsen(
   SCIP_LPI*             lpi,                /**< LP interface structure */
   SCIP_OBJSEN*          objsen              /**< pointer to store objective sense */
   )
{
   assert(lpi != NULL);
   assert(objsen != NULL);
   assert(CPXgetobjsen(lpi->cpxenv, lpi->cpxlp) == CPX_MIN || CPXgetobjsen(lpi->cpxenv, lpi->cpxlp) == CPX_MAX);

   SCIPdebugMessage("getting objective sense\n");

   *objsen = (CPXgetobjsen(lpi->cpxenv, lpi->cpxlp) == CPX_MIN) ? SCIP_OBJSEN_MINIMIZE : SCIP_OBJSEN_MAXIMIZE;

   return SCIP_OKAY;
}

/** gets objective coefficients from LP problem object */
SCIP_RETCODE SCIPlpiGetObj(
   SCIP_LPI*             lpi,                /**< LP interface structure */
   int                   firstcol,           /**< first column to get objective coefficient for */
   int                   lastcol,            /**< last column to get objective coefficient for */
   SCIP_Real*            vals                /**< array to store objective coefficients */
   )
{
   assert(lpi != NULL);
   assert(lpi->cpxlp != NULL);
   assert(lpi->cpxenv != NULL);
   assert(firstcol <= lastcol);
   assert(vals != NULL);

   SCIPdebugMessage("getting objective values %d to %d\n", firstcol, lastcol);

   CHECK_ZERO( lpi->messagehdlr, CPXgetobj(lpi->cpxenv, lpi->cpxlp, vals, firstcol, lastcol) );

   return SCIP_OKAY;
}

/** gets current bounds from LP problem object */
SCIP_RETCODE SCIPlpiGetBounds(
   SCIP_LPI*             lpi,                /**< LP interface structure */
   int                   firstcol,           /**< first column to get bounds for */
   int                   lastcol,            /**< last column to get bounds for */
   SCIP_Real*            lbs,                /**< array to store lower bound values, or NULL */
   SCIP_Real*            ubs                 /**< array to store upper bound values, or NULL */
   )
{
   assert(lpi != NULL);
   assert(lpi->cpxlp != NULL);
   assert(lpi->cpxenv != NULL);
   assert(firstcol <= lastcol);

   SCIPdebugMessage("getting bounds %d to %d\n", firstcol, lastcol);

   if( lbs != NULL )
   {
      CHECK_ZERO( lpi->messagehdlr, CPXgetlb(lpi->cpxenv, lpi->cpxlp, lbs, firstcol, lastcol) );
   }

   if( ubs != NULL )
   {
      CHECK_ZERO( lpi->messagehdlr, CPXgetub(lpi->cpxenv, lpi->cpxlp, ubs, firstcol, lastcol) );
   }

   return SCIP_OKAY;
}

/** gets current row sides from LP problem object */
SCIP_RETCODE SCIPlpiGetSides(
   SCIP_LPI*             lpi,                /**< LP interface structure */
   int                   firstrow,           /**< first row to get sides for */
   int                   lastrow,            /**< last row to get sides for */
   SCIP_Real*            lhss,               /**< array to store left hand side values, or NULL */
   SCIP_Real*            rhss                /**< array to store right hand side values, or NULL */
   )
{
   int retval;

   assert(lpi != NULL);
   assert(lpi->cpxlp != NULL);
   assert(lpi->cpxenv != NULL);
   assert(firstrow <= lastrow);

   SCIPdebugMessage("getting row sides %d to %d\n", firstrow, lastrow);

   /* get row sense, rhs, and ranges */
   SCIP_CALL( ensureSidechgMem(lpi, lastrow - firstrow + 1) );
   CHECK_ZERO( lpi->messagehdlr, CPXgetsense(lpi->cpxenv, lpi->cpxlp, lpi->senarray, firstrow, lastrow) );
   CHECK_ZERO( lpi->messagehdlr, CPXgetrhs(lpi->cpxenv, lpi->cpxlp, lpi->rhsarray, firstrow, lastrow) );
   retval = CPXgetrngval(lpi->cpxenv, lpi->cpxlp, lpi->rngarray, firstrow, lastrow);
   if( retval != CPXERR_NO_RNGVAL ) /* ignore "No range values" error */
   {
      CHECK_ZERO( lpi->messagehdlr, retval );
   }
   else
      BMSclearMemoryArray(lpi->rngarray, lastrow-firstrow+1);

   /* convert sen/rhs/range into lhs/rhs tuples */
   reconvertSides(lpi, lastrow - firstrow + 1, lhss, rhss);

   return SCIP_OKAY;
}

/** gets a single coefficient */
SCIP_RETCODE SCIPlpiGetCoef(
   SCIP_LPI*             lpi,                /**< LP interface structure */
   int                   row,                /**< row number of coefficient */
   int                   col,                /**< column number of coefficient */
   SCIP_Real*            val                 /**< pointer to store the value of the coefficient */
   )
{
   assert(lpi != NULL);
   assert(lpi->cpxlp != NULL);
   assert(lpi->cpxenv != NULL);

   SCIPdebugMessage("getting coefficient of row %d col %d\n", row, col);

   CHECK_ZERO( lpi->messagehdlr, CPXgetcoef(lpi->cpxenv, lpi->cpxlp, row, col, val) );

   return SCIP_OKAY;
}

/**@} */




/*
 * Solving Methods
 */

/**@name Solving Methods */
/**@{ */

/** calls primal simplex to solve the LP */
SCIP_RETCODE SCIPlpiSolvePrimal(
   SCIP_LPI*             lpi                 /**< LP interface structure */
   )
{
   int retval;
   int primalfeasible;
   int dualfeasible;
   int solntype;

   assert(lpi != NULL);
   assert(lpi->cpxlp != NULL);
   assert(lpi->cpxenv != NULL);

   SCIPdebugMessage("calling CPLEX primal simplex: %d cols, %d rows\n",
      CPXgetnumcols(lpi->cpxenv, lpi->cpxlp), CPXgetnumrows(lpi->cpxenv, lpi->cpxlp));

   invalidateSolution(lpi);

   setIntParam(lpi, CPX_PARAM_ADVIND, lpi->fromscratch || lpi->clearstate ? CPX_OFF : CPX_ON);
   lpi->clearstate = FALSE;

   SCIP_CALL( setParameterValues(lpi, &(lpi->cpxparam)) );

   SCIPdebugMessage("calling CPXprimopt()\n");
   retval = CPXprimopt(lpi->cpxenv, lpi->cpxlp);
   lpi->iterations = CPXgetphase1cnt(lpi->cpxenv, lpi->cpxlp) + CPXgetitcnt(lpi->cpxenv, lpi->cpxlp);
   switch( retval  )
   {
   case 0:
      break;
   case CPXERR_NO_MEMORY:
      return SCIP_NOMEMORY;
   default:
      return SCIP_LPERROR;
   }

   lpi->solstat = CPXgetstat(lpi->cpxenv, lpi->cpxlp);
   lpi->instabilityignored = FALSE;
   CHECK_ZERO( lpi->messagehdlr, CPXsolninfo(lpi->cpxenv, lpi->cpxlp, NULL, NULL, &primalfeasible, &dualfeasible) );
   SCIPdebugMessage(" -> CPLEX returned solstat=%d, pfeas=%d, dfeas=%d (%d iterations)\n",
      lpi->solstat, primalfeasible, dualfeasible, lpi->iterations);

   if( lpi->solstat == CPX_STAT_INForUNBD
      || (lpi->solstat == CPX_STAT_INFEASIBLE && !dualfeasible)
      || (lpi->solstat == CPX_STAT_UNBOUNDED && !primalfeasible) )
   {
      if( getIntParam(lpi, CPX_PARAM_PREIND) == CPX_ON )
      {
         /* maybe the preprocessor solved the problem; but we need a solution, so solve again without preprocessing */
         SCIPdebugMessage("presolver may have solved the problem -> calling CPLEX primal simplex again without presolve\n");

         /* switch off preprocessing */
         setIntParam(lpi, CPX_PARAM_PREIND, CPX_OFF);
         SCIP_CALL( setParameterValues(lpi, &(lpi->cpxparam)) );

         retval = CPXprimopt(lpi->cpxenv, lpi->cpxlp);
         switch( retval  )
         {
         case 0:
            break;
         case CPXERR_NO_MEMORY:
            return SCIP_NOMEMORY;
         default:
            return SCIP_LPERROR;
         }

         lpi->iterations += CPXgetphase1cnt(lpi->cpxenv, lpi->cpxlp) + CPXgetitcnt(lpi->cpxenv, lpi->cpxlp);
         lpi->solstat = CPXgetstat(lpi->cpxenv, lpi->cpxlp);
         lpi->instabilityignored = FALSE;
         SCIPdebugMessage(" -> CPLEX returned solstat=%d (%d iterations)\n", lpi->solstat, lpi->iterations);

         /* switch on preprocessing again */
         setIntParam(lpi, CPX_PARAM_PREIND, CPX_ON);
      }

      if( lpi->solstat == CPX_STAT_INForUNBD )
      {
         /* preprocessing was not the problem; issue a warning message and treat LP as infeasible */
         SCIPerrorMessage("CPLEX primal simplex returned CPX_STAT_INForUNBD after presolving was turned off\n");
      }
   }

   /* check whether the solution is basic: if Cplex, e.g., hits a time limit in data setup, this might not be the case,
    * also for some pathological cases of infeasibility, e.g., contradictory bounds
    */
   if( lpi->solstat == CPX_STAT_OPTIMAL )
   {
#ifdef NDEBUG
      lpi->solisbasic = TRUE;
#else
      CHECK_ZERO( lpi->messagehdlr, CPXsolninfo(lpi->cpxenv, lpi->cpxlp, NULL, &solntype, NULL, NULL) );
      lpi->solisbasic = (solntype == CPX_BASIC_SOLN);
      assert(lpi->solisbasic);
#endif
   }
   else
   {
      CHECK_ZERO( lpi->messagehdlr, CPXsolninfo(lpi->cpxenv, lpi->cpxlp, NULL, &solntype, NULL, NULL) );
      lpi->solisbasic = (solntype == CPX_BASIC_SOLN);
   }

   return SCIP_OKAY;
}

/** calls dual simplex to solve the LP */
SCIP_RETCODE SCIPlpiSolveDual(
   SCIP_LPI*             lpi                 /**< LP interface structure */
   )
{
   int retval;
   int primalfeasible;
   int dualfeasible;
   int solntype;

   assert(lpi != NULL);
   assert(lpi->cpxlp != NULL);
   assert(lpi->cpxenv != NULL);

   SCIPdebugMessage("calling CPLEX dual simplex: %d cols, %d rows\n",
      CPXgetnumcols(lpi->cpxenv, lpi->cpxlp), CPXgetnumrows(lpi->cpxenv, lpi->cpxlp));

   invalidateSolution(lpi);

   setIntParam(lpi, CPX_PARAM_ADVIND, lpi->fromscratch || lpi->clearstate ? CPX_OFF : CPX_ON);
   lpi->clearstate = FALSE;

   SCIP_CALL( setParameterValues(lpi, &(lpi->cpxparam)) );

   SCIPdebugMessage("calling CPXdualopt()\n");
   retval = CPXdualopt(lpi->cpxenv, lpi->cpxlp);
   lpi->iterations = CPXgetphase1cnt(lpi->cpxenv, lpi->cpxlp) + CPXgetitcnt(lpi->cpxenv, lpi->cpxlp);
   switch( retval  )
   {
   case 0:
      break;
   case CPXERR_NO_MEMORY:
      return SCIP_NOMEMORY;
   default:
      return SCIP_LPERROR;
   }

   CHECK_ZERO( lpi->messagehdlr, CPXsolninfo(lpi->cpxenv, lpi->cpxlp, NULL, &solntype, NULL, NULL) );

   lpi->solstat = CPXgetstat(lpi->cpxenv, lpi->cpxlp);
   lpi->instabilityignored = FALSE;
   CHECK_ZERO( lpi->messagehdlr, CPXsolninfo(lpi->cpxenv, lpi->cpxlp, NULL, NULL, &primalfeasible, &dualfeasible) );
   SCIPdebugMessage(" -> CPLEX returned solstat=%d, pfeas=%d, dfeas=%d (%d iterations)\n",
      lpi->solstat, primalfeasible, dualfeasible, lpi->iterations);

   if( lpi->solstat == CPX_STAT_INForUNBD
      || (lpi->solstat == CPX_STAT_INFEASIBLE && !dualfeasible)
      || (lpi->solstat == CPX_STAT_UNBOUNDED && !primalfeasible) )
   {
      if( getIntParam(lpi, CPX_PARAM_PREIND) == CPX_ON )
      {
         /* maybe the preprocessor solved the problem; but we need a solution, so solve again without preprocessing */
         SCIPdebugMessage("presolver may have solved the problem -> calling CPLEX dual simplex again without presolve\n");

         /* switch off preprocessing */
         setIntParam(lpi, CPX_PARAM_PREIND, CPX_OFF);
         SCIP_CALL( setParameterValues(lpi, &(lpi->cpxparam)) );

         retval = CPXdualopt(lpi->cpxenv, lpi->cpxlp);
         switch( retval  )
         {
         case 0:
            break;
         case CPXERR_NO_MEMORY:
            return SCIP_NOMEMORY;
         default:
            return SCIP_LPERROR;
         }

         lpi->iterations += CPXgetphase1cnt(lpi->cpxenv, lpi->cpxlp) + CPXgetitcnt(lpi->cpxenv, lpi->cpxlp);
         lpi->solstat = CPXgetstat(lpi->cpxenv, lpi->cpxlp);
         lpi->instabilityignored = FALSE;
         CHECK_ZERO( lpi->messagehdlr, CPXsolninfo(lpi->cpxenv, lpi->cpxlp, NULL, NULL, &primalfeasible, &dualfeasible) );
         SCIPdebugMessage(" -> CPLEX returned solstat=%d (%d iterations)\n", lpi->solstat, lpi->iterations);

         /* switch on preprocessing again */
         setIntParam(lpi, CPX_PARAM_PREIND, CPX_ON);
      }

      if( lpi->solstat == CPX_STAT_INForUNBD )
      {
         /* preprocessing was not the problem; issue a warning message and treat LP as infeasible */
         SCIPerrorMessage("CPLEX dual simplex returned CPX_STAT_INForUNBD after presolving was turned off\n");
      }
   }

   /* check whether the solution is basic: if Cplex, e.g., hits a time limit in data setup, this might not be the case,
    * also for some pathological cases of infeasibility, e.g., contradictory bounds
    */
   if( lpi->solstat == CPX_STAT_OPTIMAL )
   {
#ifdef NDEBUG
      lpi->solisbasic = TRUE;
#else
      CHECK_ZERO( lpi->messagehdlr, CPXsolninfo(lpi->cpxenv, lpi->cpxlp, NULL, &solntype, NULL, NULL) );
      lpi->solisbasic = (solntype == CPX_BASIC_SOLN);
      assert(lpi->solisbasic);
#endif
   }
   else
   {
      CHECK_ZERO( lpi->messagehdlr, CPXsolninfo(lpi->cpxenv, lpi->cpxlp, NULL, &solntype, NULL, NULL) );
      lpi->solisbasic = (solntype == CPX_BASIC_SOLN);
   }

#if 0
   /* this fixes the strange behavior of CPLEX, that in case of the objective limit exceedance, it returns the
    * solution for the basis preceeding the one with exceeding objective limit
    * (using this "wrong" dual solution can cause column generation algorithms to fail to find an improving column)
    */
   if( SCIPlpiIsObjlimExc(lpi) )
   {
      SCIP_Real objval;
      SCIP_Real llim;
      SCIP_Real ulim;
      SCIP_Real eps;

      /* check, if the dual solution returned by CPLEX really exceeds the objective limit;
       * CPLEX usually returns the basis one iteration before the one that exceeds the limit
       */
      SCIP_CALL( SCIPlpiGetObjval(lpi, &objval) );
      llim = getDblParam(lpi, CPX_PARAM_OBJLLIM);
      ulim = getDblParam(lpi, CPX_PARAM_OBJULIM);
      eps = getDblParam(lpi, CPX_PARAM_EPOPT);
      if( objval >= llim - eps && objval <= ulim + eps )
      {
         int itlim;
         int advind;

         /* perform one additional simplex iteration without objective limit */
         SCIPdebugMessage("dual solution %g does not exceed objective limit [%g,%g] (%d iterations) -> calling CPLEX dual simplex again for one iteration\n",
            objval, llim, ulim, lpi->iterations);
         itlim = getIntParam(lpi, CPX_PARAM_ITLIM);
         setIntParam(lpi, CPX_PARAM_ITLIM, 1);
         advind = getIntParam(lpi, CPX_PARAM_ADVIND);
         setIntParam(lpi, CPX_PARAM_ADVIND, CPX_ON);
         setDblParam(lpi, CPX_PARAM_OBJLLIM, -CPX_INFBOUND);
         setDblParam(lpi, CPX_PARAM_OBJULIM, CPX_INFBOUND);
         SCIP_CALL( setParameterValues(lpi, &(lpi->cpxparam)) );
         CHECK_ZERO( lpi->messagehdlr, CPXsetintparam(lpi->cpxenv, CPX_PARAM_FINALFACTOR, FALSE) );

         retval = CPXdualopt(lpi->cpxenv, lpi->cpxlp);
         switch( retval  )
         {
         case 0:
            break;
         case CPXERR_NO_MEMORY:
            return SCIP_NOMEMORY;
         default:
            return SCIP_LPERROR;
         }

         lpi->iterations += CPXgetphase1cnt(lpi->cpxenv, lpi->cpxlp) + CPXgetitcnt(lpi->cpxenv, lpi->cpxlp);

         /* reset the iteration limit and objective bounds */
         setIntParam(lpi, CPX_PARAM_ITLIM, itlim);
         setIntParam(lpi, CPX_PARAM_ADVIND, advind);
         setDblParam(lpi, CPX_PARAM_OBJLLIM, llim);
         setDblParam(lpi, CPX_PARAM_OBJULIM, ulim);
         SCIP_CALL( setParameterValues(lpi, &(lpi->cpxparam)) );
         CHECK_ZERO( lpi->messagehdlr, CPXsetintparam(lpi->cpxenv, CPX_PARAM_FINALFACTOR, TRUE) );

         /* resolve LP again in order to restore the status of exceeded objective limit */
         retval = CPXdualopt(lpi->cpxenv, lpi->cpxlp);
         switch( retval  )
         {
         case 0:
            break;
         case CPXERR_NO_MEMORY:
            return SCIP_NOMEMORY;
         default:
            return SCIP_LPERROR;
         }

         lpi->iterations += CPXgetphase1cnt(lpi->cpxenv, lpi->cpxlp) + CPXgetitcnt(lpi->cpxenv, lpi->cpxlp);
         lpi->solstat = CPXgetstat(lpi->cpxenv, lpi->cpxlp);
         lpi->instabilityignored = FALSE;
         SCIPdebugMessage(" -> CPLEX returned solstat=%d (%d iterations)\n", lpi->solstat, lpi->iterations);
      }
   }
#endif

   return SCIP_OKAY;
}

/** calls barrier or interior point algorithm to solve the LP with crossover to simplex basis */
SCIP_RETCODE SCIPlpiSolveBarrier(
   SCIP_LPI*             lpi,                /**< LP interface structure */
   SCIP_Bool             crossover           /**< perform crossover */
   )
{
   int solntype;
   int retval;

   assert(lpi != NULL);
   assert(lpi->cpxlp != NULL);
   assert(lpi->cpxenv != NULL);

   SCIPdebugMessage("calling CPLEX barrier: %d cols, %d rows\n",
      CPXgetnumcols(lpi->cpxenv, lpi->cpxlp), CPXgetnumrows(lpi->cpxenv, lpi->cpxlp));

   invalidateSolution(lpi);

   setIntParam(lpi, CPX_PARAM_ADVIND, lpi->fromscratch || lpi->clearstate ? CPX_OFF : CPX_ON);
   lpi->clearstate = FALSE;

   SCIP_CALL( setParameterValues(lpi, &(lpi->cpxparam)) );

   SCIPdebugMessage("calling CPXhybaropt()\n");
   retval = CPXhybbaropt(lpi->cpxenv, lpi->cpxlp, crossover ? 0 : CPX_ALG_NONE);
   lpi->iterations = CPXgetbaritcnt(lpi->cpxenv, lpi->cpxlp);
   switch( retval  )
   {
   case 0:
      break;
   case CPXERR_NO_MEMORY:
      return SCIP_NOMEMORY;
   default:
      return SCIP_LPERROR;
   }

   CHECK_ZERO( lpi->messagehdlr, CPXsolninfo(lpi->cpxenv, lpi->cpxlp, NULL, &solntype, NULL, NULL) );

   lpi->solisbasic = (solntype == CPX_BASIC_SOLN);
   lpi->solstat = CPXgetstat(lpi->cpxenv, lpi->cpxlp);
   lpi->instabilityignored = FALSE;
   SCIPdebugMessage(" -> CPLEX returned solstat=%d (%d iterations)\n", lpi->solstat, lpi->iterations);

   if( lpi->solstat == CPX_STAT_INForUNBD )
   {
      /* maybe the preprocessor solved the problem; but we need a solution, so solve again without preprocessing */
      SCIPdebugMessage("CPLEX returned INForUNBD -> calling CPLEX barrier again without presolve\n");

      /* switch off preprocessing */
      setIntParam(lpi, CPX_PARAM_PREIND, CPX_OFF);
      SCIP_CALL( setParameterValues(lpi, &(lpi->cpxparam)) );

      retval = CPXhybbaropt(lpi->cpxenv, lpi->cpxlp, crossover ? 0 : CPX_ALG_NONE);
      switch( retval  )
      {
      case 0:
         break;
      case CPXERR_NO_MEMORY:
         return SCIP_NOMEMORY;
      default:
         return SCIP_LPERROR;
      }

      CHECK_ZERO( lpi->messagehdlr, CPXsolninfo(lpi->cpxenv, lpi->cpxlp, NULL, &solntype, NULL, NULL) );

      lpi->solisbasic = (solntype == CPX_BASIC_SOLN);
      lpi->iterations += CPXgetbaritcnt(lpi->cpxenv, lpi->cpxlp);
      lpi->solstat = CPXgetstat(lpi->cpxenv, lpi->cpxlp);
      lpi->instabilityignored = FALSE;
      SCIPdebugMessage(" -> CPLEX returned solstat=%d\n", lpi->solstat);

      if( lpi->solstat == CPX_STAT_INForUNBD )
      {
         /* preprocessing was not the problem; issue a warning message and treat LP as infeasible */
         SCIPerrorMessage("CPLEX barrier returned CPX_STAT_INForUNBD after presolving was turned off\n");
      }

      setIntParam(lpi, CPX_PARAM_PREIND, CPX_ON);
   }

   return SCIP_OKAY;
}

/** manually performs strong branching on one integral variable */
static
SCIP_RETCODE lpiStrongbranchIntegral(
   SCIP_LPI*             lpi,                /**< LP interface structure */
   int                   col,                /**< column to apply strong branching on */
   SCIP_Real             psol,               /**< current integral primal solution value of column */
   int                   itlim,              /**< iteration limit for strong branchings */
   SCIP_Real*            down,               /**< stores dual bound after branching column down */
   SCIP_Real*            up,                 /**< stores dual bound after branching column up */
   SCIP_Bool*            downvalid,          /**< stores whether the returned down value is a valid dual bound;
                                              *   otherwise, it can only be used as an estimate value */
   SCIP_Bool*            upvalid,            /**< stores whether the returned up value is a valid dual bound;
                                              *   otherwise, it can only be used as an estimate value */
   int*                  iter                /**< stores total number of strong branching iterations, or -1; may be NULL */
   )
{
   const char lbound = 'L';
   const char ubound = 'U';
   SCIP_Real oldlb;
   SCIP_Real oldub;
   SCIP_Real newlb;
   SCIP_Real newub;
   int objsen;
   int olditlim;
   int it;

   SCIPdebugMessage(" -> strong branching on integral variable %d\n", col);

   assert( EPSISINT(psol, lpi->feastol) );

   objsen = CPXgetobjsen(lpi->cpxenv, lpi->cpxlp);

   /* results of CPLEX are valid in any case */
   *downvalid = TRUE;
   *upvalid = TRUE;

   /* save current LP basis and bounds*/
   SCIP_CALL( getBase(lpi) );
   CHECK_ZERO( lpi->messagehdlr, CPXgetlb(lpi->cpxenv, lpi->cpxlp, &oldlb, col, col) );
   CHECK_ZERO( lpi->messagehdlr, CPXgetub(lpi->cpxenv, lpi->cpxlp, &oldub, col, col) );

   /* save old iteration limit and set iteration limit to strong branching limit */
   if( itlim > CPX_INT_MAX )
      itlim = CPX_INT_MAX;
   olditlim = getIntParam(lpi, CPX_PARAM_ITLIM);
   setIntParam(lpi, CPX_PARAM_ITLIM, itlim);

   /* down branch */
   newub = EPSCEIL(psol-1.0, lpi->feastol);
   if( newub >= oldlb - 0.5 )
   {
      CHECK_ZERO( lpi->messagehdlr, CPXchgbds(lpi->cpxenv, lpi->cpxlp, 1, &col, &ubound, &newub) );
      SCIP_CALL( SCIPlpiSolveDual(lpi) );
      if( SCIPlpiIsPrimalInfeasible(lpi) || SCIPlpiIsObjlimExc(lpi) )
         *down = objsen == CPX_MIN ? getDblParam(lpi, CPX_PARAM_OBJULIM) : getDblParam(lpi, CPX_PARAM_OBJLLIM);
      else if( SCIPlpiIsOptimal(lpi) || SCIPlpiIsIterlimExc(lpi) )
      {
         SCIP_CALL( SCIPlpiGetObjval(lpi, down) );
      }
      else
         *down = objsen == CPX_MIN ? getDblParam(lpi, CPX_PARAM_OBJLLIM) : getDblParam(lpi, CPX_PARAM_OBJULIM);
      if( iter != NULL )
      {
         SCIP_CALL( SCIPlpiGetIterations(lpi, &it) );
         *iter += it;
      }
      SCIPdebugMessage(" -> down (x%d <= %g): %g\n", col, newub, *down);

      CHECK_ZERO( lpi->messagehdlr, CPXchgbds(lpi->cpxenv, lpi->cpxlp, 1, &col, &ubound, &oldub) );
      SCIP_CALL( setBase(lpi) );
   }
   else
      *down = objsen == CPX_MIN ? getDblParam(lpi, CPX_PARAM_OBJULIM) : getDblParam(lpi, CPX_PARAM_OBJLLIM);

   /* up branch */
   newlb = EPSFLOOR(psol+1.0, lpi->feastol);
   if( newlb <= oldub + 0.5 )
   {
      CHECK_ZERO( lpi->messagehdlr, CPXchgbds(lpi->cpxenv, lpi->cpxlp, 1, &col, &lbound, &newlb) );
      SCIP_CALL( SCIPlpiSolveDual(lpi) );
      if( SCIPlpiIsPrimalInfeasible(lpi) || SCIPlpiIsObjlimExc(lpi) )
         *up = objsen == CPX_MIN ? getDblParam(lpi, CPX_PARAM_OBJULIM) : getDblParam(lpi, CPX_PARAM_OBJLLIM);
      else if( SCIPlpiIsOptimal(lpi) || SCIPlpiIsIterlimExc(lpi) )
      {
         SCIP_CALL( SCIPlpiGetObjval(lpi, up) );
      }
      else
         *up = objsen == CPX_MIN ? getDblParam(lpi, CPX_PARAM_OBJLLIM) : getDblParam(lpi, CPX_PARAM_OBJULIM);
      if( iter != NULL )
      {
         SCIP_CALL( SCIPlpiGetIterations(lpi, &it) );
         *iter += it;
      }
      SCIPdebugMessage(" -> up  (x%d >= %g): %g\n", col, newlb, *up);

      CHECK_ZERO( lpi->messagehdlr, CPXchgbds(lpi->cpxenv, lpi->cpxlp, 1, &col, &lbound, &oldlb) );
      SCIP_CALL( setBase(lpi) );
   }
   else
      *up = objsen == CPX_MIN ? getDblParam(lpi, CPX_PARAM_OBJLLIM) : getDblParam(lpi, CPX_PARAM_OBJULIM);

   /* reset iteration limit */
   setIntParam(lpi, CPX_PARAM_ITLIM, olditlim);

   return SCIP_OKAY;
}

/** start strong branching */
SCIP_RETCODE SCIPlpiStartStrongbranch(
   SCIP_LPI*             lpi                 /**< LP interface structure */
   )
{  /* no work necessary */
   return SCIP_OKAY;
}

/** end strong branching */
SCIP_RETCODE SCIPlpiEndStrongbranch(
   SCIP_LPI*             lpi                 /**< LP interface structure */
   )
{  /* no work necessary */
   return SCIP_OKAY;
}

/** performs strong branching iterations on one @b fractional candidate */
SCIP_RETCODE SCIPlpiStrongbranchFrac(
   SCIP_LPI*             lpi,                /**< LP interface structure */
   int                   col,                /**< column to apply strong branching on */
   SCIP_Real             psol,               /**< fractional current primal solution value of column */
   int                   itlim,              /**< iteration limit for strong branchings */
   SCIP_Real*            down,               /**< stores dual bound after branching column down */
   SCIP_Real*            up,                 /**< stores dual bound after branching column up */
   SCIP_Bool*            downvalid,          /**< stores whether the returned down value is a valid dual bound;
                                              *   otherwise, it can only be used as an estimate value */
   SCIP_Bool*            upvalid,            /**< stores whether the returned up value is a valid dual bound;
                                              *   otherwise, it can only be used as an estimate value */
   int*                  iter                /**< stores total number of strong branching iterations, or -1; may be NULL */
   )
{
   int retval;

   assert(lpi != NULL);
   assert(lpi->cpxlp != NULL);
   assert(lpi->cpxenv != NULL);
   assert(down != NULL);
   assert(up != NULL);
   assert(downvalid != NULL);
   assert(upvalid != NULL);

   SCIPdebugMessage("calling CPLEX strongbranching on fractional variable %d (%d iterations)\n", col, itlim);

   assert( !EPSISINT(psol, lpi->feastol) );

   /* results of CPLEX are valid in any case */
   *downvalid = TRUE;
   *upvalid = TRUE;

   setIntParam(lpi, CPX_PARAM_ADVIND, lpi->fromscratch || lpi->clearstate ? CPX_OFF : CPX_ON);
   lpi->clearstate = FALSE;

   SCIP_CALL( setParameterValues(lpi, &(lpi->cpxparam)) );

   retval = CPXstrongbranch(lpi->cpxenv, lpi->cpxlp, &col, 1, down, up, itlim);
   if( retval == CPXERR_NEED_OPT_SOLN )
   {
      SCIPdebugMessage(" -> no optimal solution available\n");
      return SCIP_LPERROR;
   }
   else if( retval == CPXERR_TILIM_STRONGBRANCH )
   {
      SCIPdebugMessage(" -> time limit exceeded during strong branching\n");
      return SCIP_LPERROR;
   }
   else if( retval == CPXERR_SINGULAR )
   {
      SCIPdebugMessage(" -> numerical troubles (basis singular)\n");
      return SCIP_LPERROR;
   }
   CHECK_ZERO( lpi->messagehdlr, retval );
   SCIPdebugMessage(" -> down: %g, up:%g\n", *down, *up);

   /* CPLEX is not able to return the iteration counts in strong branching */
   if( iter != NULL )
      *iter = -1;

   return SCIP_OKAY;
}

/** performs strong branching iterations on given @b fractional candidates */
SCIP_RETCODE SCIPlpiStrongbranchesFrac(
   SCIP_LPI*             lpi,                /**< LP interface structure */
   int*                  cols,               /**< columns to apply strong branching on */
   int                   ncols,              /**< number of columns */
   SCIP_Real*            psols,              /**< fractional current primal solution values of columns */
   int                   itlim,              /**< iteration limit for strong branchings */
   SCIP_Real*            down,               /**< stores dual bounds after branching columns down */
   SCIP_Real*            up,                 /**< stores dual bounds after branching columns up */
   SCIP_Bool*            downvalid,          /**< stores whether the returned down values are valid dual bounds;
                                              *   otherwise, they can only be used as an estimate values */
   SCIP_Bool*            upvalid,            /**< stores whether the returned up values are a valid dual bounds;
                                              *   otherwise, they can only be used as an estimate values */
   int*                  iter                /**< stores total number of strong branching iterations, or -1; may be NULL */
   )
{
   int retval;
   int j;

   assert(lpi != NULL);
   assert(lpi->cpxlp != NULL);
   assert(lpi->cpxenv != NULL);
   assert(cols != NULL);
   assert(psols != NULL);
   assert(down != NULL);
   assert(up != NULL);
   assert(downvalid != NULL);
   assert(upvalid != NULL);

   SCIPdebugMessage("calling CPLEX strongbranching on %d fractional variables (%d iterations)\n", ncols, itlim);

   setIntParam(lpi, CPX_PARAM_ADVIND, lpi->fromscratch || lpi->clearstate ? CPX_OFF : CPX_ON);
   lpi->clearstate = FALSE;

   SCIP_CALL( setParameterValues(lpi, &(lpi->cpxparam)) );

   /* initialize */
   for( j = 0; j < ncols; ++j )
   {
      /* results of CPLEX are valid in any case */
      *downvalid = TRUE;
      *upvalid = TRUE;

      assert( !EPSISINT(psols[j], lpi->feastol) );
   }

   retval = CPXstrongbranch(lpi->cpxenv, lpi->cpxlp, cols, ncols, down, up, itlim);
   if( retval == CPXERR_NEED_OPT_SOLN )
   {
      SCIPdebugMessage(" -> no optimal solution available\n");
      return SCIP_LPERROR;
   }
   else if( retval == CPXERR_TILIM_STRONGBRANCH )
   {
      SCIPdebugMessage(" -> time limit exceeded during strong branching\n");
      return SCIP_LPERROR;
   }
   CHECK_ZERO( lpi->messagehdlr, retval );

   /* CPLEX is not able to return the iteration counts in strong branching */
   if( iter != NULL )
      *iter = -1;

   return SCIP_OKAY;
}

/** performs strong branching iterations on one candidate with @b integral value */
SCIP_RETCODE SCIPlpiStrongbranchInt(
   SCIP_LPI*             lpi,                /**< LP interface structure */
   int                   col,                /**< column to apply strong branching on */
   SCIP_Real             psol,               /**< current integral primal solution value of column */
   int                   itlim,              /**< iteration limit for strong branchings */
   SCIP_Real*            down,               /**< stores dual bound after branching column down */
   SCIP_Real*            up,                 /**< stores dual bound after branching column up */
   SCIP_Bool*            downvalid,          /**< stores whether the returned down value is a valid dual bound;
                                              *   otherwise, it can only be used as an estimate value */
   SCIP_Bool*            upvalid,            /**< stores whether the returned up value is a valid dual bound;
                                              *   otherwise, it can only be used as an estimate value */
   int*                  iter                /**< stores total number of strong branching iterations, or -1; may be NULL */
   )
{
   assert(lpi != NULL);
   assert(lpi->cpxlp != NULL);
   assert(down != NULL);
   assert(up != NULL);
   assert(downvalid != NULL);
   assert(upvalid != NULL);

   SCIPdebugMessage("calling CPLEX strongbranching on variable %d with integral value (%d iterations)\n", col, itlim);

   assert( EPSISINT(psol, lpi->feastol) );

   if( iter != NULL )
      *iter = 0;

   SCIP_CALL( lpiStrongbranchIntegral(lpi, col, psol, itlim, down, up, downvalid, upvalid, iter) );

   return SCIP_OKAY;
}

/** performs strong branching iterations on given candidates with @b integral values */
SCIP_RETCODE SCIPlpiStrongbranchesInt(
   SCIP_LPI*             lpi,                /**< LP interface structure */
   int*                  cols,               /**< columns to apply strong branching on */
   int                   ncols,              /**< number of columns */
   SCIP_Real*            psols,              /**< current integral primal solution values of columns */
   int                   itlim,              /**< iteration limit for strong branchings */
   SCIP_Real*            down,               /**< stores dual bounds after branching columns down */
   SCIP_Real*            up,                 /**< stores dual bounds after branching columns up */
   SCIP_Bool*            downvalid,          /**< stores whether the returned down values are valid dual bounds;
                                              *   otherwise, they can only be used as an estimate values */
   SCIP_Bool*            upvalid,            /**< stores whether the returned up values are a valid dual bounds;
                                              *   otherwise, they can only be used as an estimate values */
   int*                  iter                /**< stores total number of strong branching iterations, or -1; may be NULL */
   )
{
   int j;

   assert(lpi != NULL);
   assert(lpi->cpxlp != NULL);
   assert(cols != NULL);
   assert(psols != NULL);
   assert(down != NULL);
   assert(up != NULL);
   assert(downvalid != NULL);
   assert(upvalid != NULL);

   SCIPdebugMessage("calling CPLEX strongbranching on %d variables with integer values (%d iterations)\n", ncols, itlim);

   if( iter != NULL )
      *iter = 0;

   /* initialize */
   for( j = 0; j < ncols; ++j )
   {
      assert( EPSISINT(psols[j], lpi->feastol) );
      SCIP_CALL( lpiStrongbranchIntegral(lpi, cols[j], psols[j], itlim, &(down[j]), &(up[j]), &(downvalid[j]), &(upvalid[j]), iter) );
   }

   return SCIP_OKAY;
}
/**@} */




/*
 * Solution Information Methods
 */

/**@name Solution Information Methods */
/**@{ */

/** returns whether a solve method was called after the last modification of the LP */
SCIP_Bool SCIPlpiWasSolved(
   SCIP_LPI*             lpi                 /**< LP interface structure */
   )
{
   assert(lpi != NULL);

   return (lpi->solstat != -1);
}

/** gets information about primal and dual feasibility of the current LP solution */
SCIP_RETCODE SCIPlpiGetSolFeasibility(
   SCIP_LPI*             lpi,                /**< LP interface structure */
   SCIP_Bool*            primalfeasible,     /**< stores primal feasibility status */
   SCIP_Bool*            dualfeasible        /**< stores dual feasibility status */
   )
{
   int pfeas;
   int dfeas;

   assert(lpi != NULL);
   assert(lpi->cpxlp != NULL);
   assert(lpi->cpxenv != NULL);
   assert(primalfeasible != NULL);
   assert(dualfeasible != NULL);

   SCIPdebugMessage("getting solution feasibility\n");

   CHECK_ZERO( lpi->messagehdlr, CPXsolninfo(lpi->cpxenv, lpi->cpxlp, NULL, NULL, &pfeas, &dfeas) );
   *primalfeasible = (SCIP_Bool)pfeas;
   *dualfeasible = (SCIP_Bool)dfeas;

   return SCIP_OKAY;
}

/** returns TRUE iff LP is proven to have a primal unbounded ray (but not necessary a primal feasible point);
 *  this does not necessarily mean, that the solver knows and can return the primal ray
 */
SCIP_Bool SCIPlpiExistsPrimalRay(
   SCIP_LPI*             lpi                 /**< LP interface structure */
   )
{
   assert(lpi != NULL);
   assert(lpi->cpxlp != NULL);
   assert(lpi->solstat >= 0);

   return (lpi->solstat == CPX_STAT_UNBOUNDED || lpi->solstat == CPX_STAT_OPTIMAL_FACE_UNBOUNDED);
}

/** returns TRUE iff LP is proven to have a primal unbounded ray (but not necessary a primal feasible point),
 *  and the solver knows and can return the primal ray
 */
SCIP_Bool SCIPlpiHasPrimalRay(
   SCIP_LPI*             lpi                 /**< LP interface structure */
   )
{
   assert(lpi != NULL);
   assert(lpi->cpxlp != NULL);
   assert(lpi->cpxenv != NULL);
   assert(lpi->solstat >= 0);

   return (lpi->solstat == CPX_STAT_UNBOUNDED && CPXgetmethod(lpi->cpxenv, lpi->cpxlp) == CPX_ALG_PRIMAL);
}

/** returns TRUE iff LP is proven to be primal unbounded */
SCIP_Bool SCIPlpiIsPrimalUnbounded(
   SCIP_LPI*             lpi                 /**< LP interface structure */
   )
{
   int primalfeasible;

   assert(lpi != NULL);
   assert(lpi->cpxlp != NULL);
   assert(lpi->cpxenv != NULL);
   assert(lpi->solstat >= 0);

   SCIPdebugMessage("checking for primal unboundedness\n");

   ABORT_ZERO( CPXsolninfo(lpi->cpxenv, lpi->cpxlp, NULL, NULL, &primalfeasible, NULL) );

   /* If the solution status of CPLEX is CPX_STAT_UNBOUNDED, it only means, there is an unbounded ray,
    * but not necessarily a feasible primal solution. If primalfeasible == FALSE, we cannot conclude,
    * that the problem is unbounded
    */
   return ((primalfeasible && (lpi->solstat == CPX_STAT_UNBOUNDED || lpi->solstat == CPX_STAT_INForUNBD))
      || lpi->solstat == CPX_STAT_OPTIMAL_FACE_UNBOUNDED);
}

/** returns TRUE iff LP is proven to be primal infeasible */
SCIP_Bool SCIPlpiIsPrimalInfeasible(
   SCIP_LPI*             lpi                 /**< LP interface structure */
   )
{
   int dualfeasible;

   assert(lpi != NULL);
   assert(lpi->cpxlp != NULL);
   assert(lpi->cpxenv != NULL);
   assert(lpi->solstat >= 0);

   SCIPdebugMessage("checking for primal infeasibility\n");

   ABORT_ZERO( CPXsolninfo(lpi->cpxenv, lpi->cpxlp, NULL, NULL, NULL, &dualfeasible) );

   return (lpi->solstat == CPX_STAT_INFEASIBLE || (lpi->solstat == CPX_STAT_INForUNBD && dualfeasible));
}

/** returns TRUE iff LP is proven to be primal feasible */
SCIP_Bool SCIPlpiIsPrimalFeasible(
   SCIP_LPI*             lpi                 /**< LP interface structure */
   )
{
   int primalfeasible;

   assert(lpi != NULL);
   assert(lpi->cpxlp != NULL);
   assert(lpi->cpxenv != NULL);
   assert(lpi->solstat >= 0);

   SCIPdebugMessage("checking for primal feasibility\n");

   ABORT_ZERO( CPXsolninfo(lpi->cpxenv, lpi->cpxlp, NULL, NULL, &primalfeasible, NULL) );

   return (SCIP_Bool)primalfeasible;
}

/** returns TRUE iff LP is proven to have a dual unbounded ray (but not necessary a dual feasible point);
 *  this does not necessarily mean, that the solver knows and can return the dual ray
 */
SCIP_Bool SCIPlpiExistsDualRay(
   SCIP_LPI*             lpi                 /**< LP interface structure */
   )
{
   assert(lpi != NULL);
   assert(lpi->solstat >= 0);

   return (lpi->solstat == CPX_STAT_INFEASIBLE);
}

/** returns TRUE iff LP is proven to have a dual unbounded ray (but not necessary a dual feasible point),
 *  and the solver knows and can return the dual ray
 */
SCIP_Bool SCIPlpiHasDualRay(
   SCIP_LPI*             lpi                 /**< LP interface structure */
   )
{
   assert(lpi != NULL);
   assert(lpi->cpxlp != NULL);
   assert(lpi->cpxenv != NULL);
   assert(lpi->solstat >= 0);

   return (lpi->solstat == CPX_STAT_INFEASIBLE && CPXgetmethod(lpi->cpxenv, lpi->cpxlp) == CPX_ALG_DUAL);
}

/** returns TRUE iff LP is proven to be dual unbounded */
SCIP_Bool SCIPlpiIsDualUnbounded(
   SCIP_LPI*             lpi                 /**< LP interface structure */
   )
{
   int dualfeasible;

   assert(lpi != NULL);
   assert(lpi->cpxlp != NULL);
   assert(lpi->cpxenv != NULL);
   assert(lpi->solstat >= 0);

   SCIPdebugMessage("checking for dual unboundedness\n");

   ABORT_ZERO( CPXsolninfo(lpi->cpxenv, lpi->cpxlp, NULL, NULL, NULL, &dualfeasible) );

   return (dualfeasible && (lpi->solstat == CPX_STAT_INFEASIBLE || lpi->solstat == CPX_STAT_INForUNBD));
}

/** returns TRUE iff LP is proven to be dual infeasible */
SCIP_Bool SCIPlpiIsDualInfeasible(
   SCIP_LPI*             lpi                 /**< LP interface structure */
   )
{
   int primalfeasible;

   assert(lpi != NULL);
   assert(lpi->cpxlp != NULL);
   assert(lpi->cpxenv != NULL);
   assert(lpi->solstat >= 0);

   SCIPdebugMessage("checking for dual infeasibility\n");

   ABORT_ZERO( CPXsolninfo(lpi->cpxenv, lpi->cpxlp, NULL, NULL, &primalfeasible, NULL) );

   return (lpi->solstat == CPX_STAT_UNBOUNDED
      || lpi->solstat == CPX_STAT_OPTIMAL_FACE_UNBOUNDED
      || (lpi->solstat == CPX_STAT_INForUNBD && primalfeasible));
}

/** returns TRUE iff LP is proven to be dual feasible */
SCIP_Bool SCIPlpiIsDualFeasible(
   SCIP_LPI*             lpi                 /**< LP interface structure */
   )
{
   int dualfeasible;

   assert(lpi != NULL);
   assert(lpi->cpxlp != NULL);
   assert(lpi->cpxenv != NULL);
   assert(lpi->solstat >= 0);

   SCIPdebugMessage("checking for dual feasibility\n");

   ABORT_ZERO( CPXsolninfo(lpi->cpxenv, lpi->cpxlp, NULL, NULL, NULL, &dualfeasible) );

   return (SCIP_Bool)dualfeasible;
}

/** returns TRUE iff LP was solved to optimality */
SCIP_Bool SCIPlpiIsOptimal(
   SCIP_LPI*             lpi                 /**< LP interface structure */
   )
{
   assert(lpi != NULL);
   assert(lpi->solstat >= 0);

   return (lpi->solstat == CPX_STAT_OPTIMAL);
}

/** returns TRUE iff current LP basis is stable */
SCIP_Bool SCIPlpiIsStable(
   SCIP_LPI*             lpi                 /**< LP interface structure */
   )
{
   assert(lpi != NULL);
   assert(lpi->cpxlp != NULL);
   assert(lpi->cpxenv != NULL);
   assert(lpi->solstat >= 0);

   SCIPdebugMessage("checking for stability: CPLEX solstat = %d\n", lpi->solstat);

   /* If the solution status of CPLEX is CPX_STAT_UNBOUNDED, it only means, there is an unbounded ray,
    * but not necessarily a feasible primal solution. If primalfeasible == FALSE, we interpret this
    * result as instability, s.t. the problem is resolved from scratch
    */
   if( lpi->solstat == CPX_STAT_UNBOUNDED )
   {
      int primalfeasible;

      ABORT_ZERO( CPXsolninfo(lpi->cpxenv, lpi->cpxlp, NULL, NULL, &primalfeasible, NULL) );

      if( !primalfeasible )
         return FALSE;
   }

   /* If the condition number of the basis should be checked, everything above the specified threshold is counted
    * as instable.
    */
   if( lpi->checkcondition && (SCIPlpiIsOptimal(lpi) || SCIPlpiIsObjlimExc(lpi)) )
   {
      SCIP_Real kappa;

      SCIP_CALL_ABORT( SCIPlpiGetRealSolQuality(lpi, SCIP_LPSOLQUALITY_ESTIMCONDITION, &kappa) );

      /* if the kappa could not be computed (e.g., because we do not have a basis), we cannot check the condition */
      if( kappa != SCIP_INVALID || kappa > lpi->conditionlimit )
         return FALSE;
   }

   return (lpi->solstat != CPX_STAT_NUM_BEST && lpi->solstat != CPX_STAT_OPTIMAL_INFEAS);
}

/** returns TRUE iff the objective limit was reached */
SCIP_Bool SCIPlpiIsObjlimExc(
   SCIP_LPI*             lpi                 /**< LP interface structure */
   )
{
   assert(lpi != NULL);
   assert(lpi->solstat >= 0);

   return (lpi->solstat == CPX_STAT_ABORT_OBJ_LIM
      || lpi->solstat == CPX_STAT_ABORT_DUAL_OBJ_LIM
      || lpi->solstat == CPX_STAT_ABORT_PRIM_OBJ_LIM);
}

/** returns TRUE iff the iteration limit was reached */
SCIP_Bool SCIPlpiIsIterlimExc(
   SCIP_LPI*             lpi                 /**< LP interface structure */
   )
{
   assert(lpi != NULL);
   assert(lpi->solstat >= 0);

   return (lpi->solstat == CPX_STAT_ABORT_IT_LIM);
}

/** returns TRUE iff the time limit was reached */
SCIP_Bool SCIPlpiIsTimelimExc(
   SCIP_LPI*             lpi                 /**< LP interface structure */
   )
{
   assert(lpi != NULL);
   assert(lpi->solstat >= 0);

   return (lpi->solstat == CPX_STAT_ABORT_TIME_LIM);
}

/** returns the internal solution status of the solver */
int SCIPlpiGetInternalStatus(
   SCIP_LPI*             lpi                 /**< LP interface structure */
   )
{
   assert(lpi != NULL);
   assert(lpi->cpxlp != NULL);

   return lpi->solstat;
}

/** tries to reset the internal status of the LP solver in order to ignore an instability of the last solving call */
SCIP_RETCODE SCIPlpiIgnoreInstability(
   SCIP_LPI*             lpi,                /**< LP interface structure */
   SCIP_Bool*            success             /**< pointer to store, whether the instability could be ignored */
   )
{
   assert(lpi != NULL);
   assert(lpi->cpxlp != NULL);
   assert(success != NULL);
   assert(lpi->solstat == CPX_STAT_UNBOUNDED
      || lpi->solstat == CPX_STAT_NUM_BEST
      || lpi->solstat == CPX_STAT_OPTIMAL_INFEAS);

   /* replace instable status with optimal status */
   if( lpi->solstat == CPX_STAT_NUM_BEST || lpi->solstat == CPX_STAT_OPTIMAL_INFEAS )
      lpi->solstat = CPX_STAT_OPTIMAL;

   *success = TRUE;
   lpi->instabilityignored = TRUE;

   return SCIP_OKAY;
}

/** gets objective value of solution */
SCIP_RETCODE SCIPlpiGetObjval(
   SCIP_LPI*             lpi,                /**< LP interface structure */
   SCIP_Real*            objval              /**< stores the objective value */
   )
{
   int retcode;

   assert(lpi != NULL);
   assert(lpi->cpxlp != NULL);
   assert(lpi->cpxenv != NULL);

   SCIPdebugMessage("getting solution's objective value\n");

   retcode = CPXgetobjval(lpi->cpxenv, lpi->cpxlp, objval);

   /* if CPLEX has no solution, e.g., because of a reached time limit, we return -infinity */
   if( retcode == CPXERR_NO_SOLN )
   {
      *objval = -SCIPlpiInfinity(lpi);
   }
   else
   {
      CHECK_ZERO( lpi->messagehdlr, retcode );
   }

   return SCIP_OKAY;
}

/** gets primal and dual solution vectors */
SCIP_RETCODE SCIPlpiGetSol(
   SCIP_LPI*             lpi,                /**< LP interface structure */
   SCIP_Real*            objval,             /**< stores the objective value, may be NULL if not needed */
   SCIP_Real*            primsol,            /**< primal solution vector, may be NULL if not needed */
   SCIP_Real*            dualsol,            /**< dual solution vector, may be NULL if not needed */
   SCIP_Real*            activity,           /**< row activity vector, may be NULL if not needed */
   SCIP_Real*            redcost             /**< reduced cost vector, may be NULL if not needed */
   )
{
   int dummy;

   assert(lpi != NULL);
   assert(lpi->cpxlp != NULL);
   assert(lpi->cpxenv != NULL);
   assert(lpi->solstat >= 0);

   SCIPdebugMessage("getting solution\n");

   CHECK_ZERO( lpi->messagehdlr, CPXsolution(lpi->cpxenv, lpi->cpxlp, &dummy, objval, primsol, dualsol, NULL, redcost) );
   assert(dummy == lpi->solstat || lpi->instabilityignored);

   if( activity != NULL )
   {
      CHECK_ZERO( lpi->messagehdlr, CPXgetax(lpi->cpxenv, lpi->cpxlp, activity, 0, CPXgetnumrows(lpi->cpxenv, lpi->cpxlp)-1) );
   }

   return SCIP_OKAY;
}

/** gets primal ray for unbounded LPs */
SCIP_RETCODE SCIPlpiGetPrimalRay(
   SCIP_LPI*             lpi,                /**< LP interface structure */
   SCIP_Real*            ray                 /**< primal ray */
   )
{
   assert(lpi != NULL);
   assert(lpi->cpxlp != NULL);
   assert(lpi->cpxenv != NULL);
   assert(lpi->solstat >= 0);

   SCIPdebugMessage("calling CPLEX get primal ray: %d cols, %d rows\n",
      CPXgetnumcols(lpi->cpxenv, lpi->cpxlp), CPXgetnumrows(lpi->cpxenv, lpi->cpxlp));

   CHECK_ZERO( lpi->messagehdlr, CPXgetray(lpi->cpxenv, lpi->cpxlp, ray) );

   return SCIP_OKAY;
}

/** gets dual Farkas proof for infeasibility */
SCIP_RETCODE SCIPlpiGetDualfarkas(
   SCIP_LPI*             lpi,                /**< LP interface structure */
   SCIP_Real*            dualfarkas          /**< dual Farkas row multipliers */
   )
{
   assert(lpi != NULL);
   assert(lpi->cpxlp != NULL);
   assert(lpi->cpxenv != NULL);
   assert(lpi->solstat >= 0);
   assert(dualfarkas != NULL);

   SCIPdebugMessage("calling CPLEX dual Farkas: %d cols, %d rows\n",
      CPXgetnumcols(lpi->cpxenv, lpi->cpxlp), CPXgetnumrows(lpi->cpxenv, lpi->cpxlp));

   CHECK_ZERO( lpi->messagehdlr, CPXdualfarkas(lpi->cpxenv, lpi->cpxlp, dualfarkas, NULL) );

   return SCIP_OKAY;
}

/** gets the number of LP iterations of the last solve call */
SCIP_RETCODE SCIPlpiGetIterations(
   SCIP_LPI*             lpi,                /**< LP interface structure */
   int*                  iterations          /**< pointer to store the number of iterations of the last solve call */
   )
{
   assert(lpi != NULL);
   assert(iterations != NULL);

   *iterations = lpi->iterations;

   return SCIP_OKAY;
}

/** gets information about the quality of an LP solution
 *
 *  Such information is usually only available, if also a (maybe not optimal) solution is available.
 *  The LPI should return SCIP_INVALID for @p quality, if the requested quantity is not available.
 */
SCIP_RETCODE SCIPlpiGetRealSolQuality(
   SCIP_LPI*             lpi,                /**< LP interface structure */
   SCIP_LPSOLQUALITY     qualityindicator,   /**< indicates which quality should be returned */
   SCIP_Real*            quality             /**< pointer to store quality number */
   )
{
   int solntype;
   int what;

   assert(lpi != NULL);
   assert(quality != NULL);

   *quality = SCIP_INVALID;

   SCIPdebugMessage("requesting solution quality from CPLEX: quality %d\n", qualityindicator);

   switch( qualityindicator )
   {
   case SCIP_LPSOLQUALITY_ESTIMCONDITION:
      what = CPX_KAPPA;
      break;

   case SCIP_LPSOLQUALITY_EXACTCONDITION:
      what = CPX_EXACT_KAPPA;
      break;

   default:
      SCIPerrorMessage("Solution quality %d unknown.\n", qualityindicator);
      return SCIP_INVALIDDATA;
   }

   CHECK_ZERO( lpi->messagehdlr, CPXsolninfo(lpi->cpxenv, lpi->cpxlp, NULL, &solntype, NULL, NULL) );

   if( solntype == CPX_BASIC_SOLN )
   {
      CHECK_ZERO( lpi->messagehdlr, CPXgetdblquality(lpi->cpxenv, lpi->cpxlp, quality, what) );
   }

   return SCIP_OKAY;
}

/**@} */




/*
 * LP Basis Methods
 */

/**@name LP Basis Methods */
/**@{ */

/** gets current basis status for columns and rows; arrays must be large enough to store the basis status */
SCIP_RETCODE SCIPlpiGetBase(
   SCIP_LPI*             lpi,                /**< LP interface structure */
   int*                  cstat,              /**< array to store column basis status, or NULL */
   int*                  rstat               /**< array to store row basis status, or NULL */
   )
{
   int i;
   int nrows;
   char sense;

   assert(lpi != NULL);
   assert(lpi->cpxlp != NULL);
   assert(lpi->cpxenv != NULL);

   SCIPdebugMessage("saving CPLEX basis into %p/%p\n", (void *) cstat, (void *) rstat);

   CHECK_ZERO( lpi->messagehdlr, CPXgetbase(lpi->cpxenv, lpi->cpxlp, cstat, rstat) );

   /* correct rstat values for "<=" constraints: Here CPX_AT_LOWER bound means that the slack is 0, i.e., the upper bound is tight */
   nrows = CPXgetnumrows(lpi->cpxenv, lpi->cpxlp);
   for (i = 0; i < nrows; ++i)
   {
      if ( rstat[i] == CPX_AT_LOWER )
      {
         CHECK_ZERO( lpi->messagehdlr, CPXgetsense(lpi->cpxenv, lpi->cpxlp, &sense, i, i) );
         if ( sense == 'L' )
            rstat[i] = SCIP_BASESTAT_UPPER;
      }
   }

   /* because the basis status values are equally defined in SCIP and CPLEX, they don't need to be transformed */
   assert((int)SCIP_BASESTAT_LOWER == CPX_AT_LOWER);
   assert((int)SCIP_BASESTAT_BASIC == CPX_BASIC);
   assert((int)SCIP_BASESTAT_UPPER == CPX_AT_UPPER);
   assert((int)SCIP_BASESTAT_ZERO == CPX_FREE_SUPER);

   return SCIP_OKAY;
}

/** sets current basis status for columns and rows */
SCIP_RETCODE SCIPlpiSetBase(
   SCIP_LPI*             lpi,                /**< LP interface structure */
   int*                  cstat,              /**< array with column basis status */
   int*                  rstat               /**< array with row basis status */
   )
{
   int i;
   int nrows;
   char sense;

   assert(lpi != NULL);
   assert(lpi->cpxlp != NULL);
   assert(lpi->cpxenv != NULL);
   assert(cstat != NULL);
   assert(rstat != NULL);

   SCIPdebugMessage("loading basis %p/%p into CPLEX\n", (void *) cstat, (void *) rstat);

   invalidateSolution(lpi);

   /* because the basis status values are equally defined in SCIP and CPLEX, they don't need to be transformed */
   assert((int)SCIP_BASESTAT_LOWER == CPX_AT_LOWER);
   assert((int)SCIP_BASESTAT_BASIC == CPX_BASIC);
   assert((int)SCIP_BASESTAT_UPPER == CPX_AT_UPPER);
   assert((int)SCIP_BASESTAT_ZERO == CPX_FREE_SUPER);

   /* correct rstat values for ">=" constraints: Here CPX_AT_LOWER bound means that the slack is 0, i.e., the upper bound is tight */
   nrows = CPXgetnumrows(lpi->cpxenv, lpi->cpxlp);
   for (i = 0; i < nrows; ++i)
   {
      if ( rstat[i] == SCIP_BASESTAT_UPPER )
      {
         CHECK_ZERO( lpi->messagehdlr, CPXgetsense(lpi->cpxenv, lpi->cpxlp, &sense, i, i) );
         if ( sense == 'L' )
            rstat[i] = CPX_AT_LOWER;
      }
   }

   CHECK_ZERO( lpi->messagehdlr, CPXcopybase(lpi->cpxenv, lpi->cpxlp, cstat, rstat) );

   return SCIP_OKAY;
}

/** returns the indices of the basic columns and rows; basic column n gives value n, basic row m gives value -1-m */
SCIP_RETCODE SCIPlpiGetBasisInd(
   SCIP_LPI*             lpi,                /**< LP interface structure */
   int*                  bind                /**< pointer to store basis indices ready to keep number of rows entries */
   )
{
   int retval;

   assert(lpi != NULL);
   assert(lpi->cpxlp != NULL);
   assert(lpi->cpxenv != NULL);

   SCIPdebugMessage("getting basis information\n");

   /* this might be turned off if the user as called SCIPlpiClearState() or set SCIP_LPPAR_FROMSCRATCH to TRUE */
   setIntParam(lpi, CPX_PARAM_ADVIND, CPX_ON);
   SCIP_CALL( setParameterValues(lpi, &(lpi->cpxparam)) );

   retval = CPXgetbhead(lpi->cpxenv, lpi->cpxlp, bind, NULL);
   if( retval == CPXERR_NO_SOLN || retval == CPXERR_NO_LU_FACTOR || retval == CPXERR_NO_BASIC_SOLN || retval == CPXERR_NO_BASIS )
   {
      SCIP_CALL_QUIET( restoreLPData(lpi) );
      retval = CPXgetbhead(lpi->cpxenv, lpi->cpxlp, bind, NULL);
   }
   CHECK_ZERO( lpi->messagehdlr, retval );

   return SCIP_OKAY;
}

<<<<<<< HEAD
/** get row of inverse basis matrix B^-1 */
=======
/** get dense row of inverse basis matrix B^-1
 *
 *  @note The LP interface defines slack variables to have coefficient +1. This means that if, internally, the LP solver
 *        uses a -1 coefficient, then rows associated with slacks variables whose coefficient is -1, should be negated;
 *        see also the explanation in lpi.h.
 */
>>>>>>> 8d7bb899
SCIP_RETCODE SCIPlpiGetBInvRow(
   SCIP_LPI*             lpi,                /**< LP interface structure */
   int                   r,                  /**< row number */
   SCIP_Real*            coef,               /**< pointer to store the coefficients of the row */
   int*                  inds,               /**< array to store the non-zero indices */
   int*                  ninds               /**< pointer to store the number of non-zero indices
                                               *  (-1: if we do not store sparsity informations) */
   )
{
   int retval;
   int nrows;

   assert(lpi != NULL);
   assert(lpi->cpxlp != NULL);
   assert(lpi->cpxenv != NULL);

   SCIPdebugMessage("getting binv-row %d\n", r);

   /* can only return dense result */
   if ( ninds != NULL )
      *ninds = -1;

   /* this might be turned off if the user as called SCIPlpiClearState() or set SCIP_LPPAR_FROMSCRATCH to TRUE */
   setIntParam(lpi, CPX_PARAM_ADVIND, CPX_ON);
   SCIP_CALL( setParameterValues(lpi, &(lpi->cpxparam)) );

   retval = CPXbinvrow(lpi->cpxenv, lpi->cpxlp, r, coef);
   if( retval == CPXERR_NO_SOLN || retval == CPXERR_NO_LU_FACTOR || retval == CPXERR_NO_BASIC_SOLN || retval == CPXERR_NO_BASIS )
   {
      SCIP_CALL_QUIET( restoreLPData(lpi) );
      retval = CPXbinvrow(lpi->cpxenv, lpi->cpxlp, r, coef);
   }
   CHECK_ZERO( lpi->messagehdlr, retval );

   /* the LPi expects slack variables with coefficient +1; CPLEX adds slack variables with a coefficient -1 for 'G'
    * constraints, so we have to change the sign of the corresponding rows
    */
   nrows = CPXgetnumrows(lpi->cpxenv, lpi->cpxlp);
   SCIP_CALL( ensureValMem(lpi, nrows) );
   CHECK_ZERO( lpi->messagehdlr, CPXgetbhead(lpi->cpxenv, lpi->cpxlp, lpi->indarray, NULL) );

   if( lpi->indarray[r] < 0 )
   {
      int basicrow;
      char rowsense;

      basicrow = -lpi->indarray[r] - 1;
      assert(basicrow >= 0);
      assert(basicrow < nrows);

      CHECK_ZERO( lpi->messagehdlr, CPXgetsense(lpi->cpxenv, lpi->cpxlp, &rowsense, basicrow, basicrow) );

      if( rowsense == 'G' )
      {
         int i;

         for( i = 0; i < nrows; i++ )
            coef[i] *= -1.0;
      }
   }

   return SCIP_OKAY;
}

<<<<<<< HEAD
/** get column of inverse basis matrix B^-1 */
=======
/** get dense column of inverse basis matrix B^-1
 *
 *  @note The LP interface defines slack variables to have coefficient +1. This means that if, internally, the LP solver
 *        uses a -1 coefficient, then rows associated with slacks variables whose coefficient is -1, should be negated;
 *        see also the explanation in lpi.h.
 */
>>>>>>> 8d7bb899
SCIP_RETCODE SCIPlpiGetBInvCol(
   SCIP_LPI*             lpi,                /**< LP interface structure */
   int                   c,                  /**< column number of B^-1; this is NOT the number of the column in the LP;
                                              *   you have to call SCIPlpiGetBasisInd() to get the array which links the
                                              *   B^-1 column numbers to the row and column numbers of the LP!
                                              *   c must be between 0 and nrows-1, since the basis has the size
                                              *   nrows * nrows */
   SCIP_Real*            coef,               /**< pointer to store the coefficients of the column */
   int*                  inds,               /**< array to store the non-zero indices */
   int*                  ninds               /**< pointer to store the number of non-zero indices
                                               *  (-1: if we do not store sparsity informations) */
   )
{
   int retval;
   int nrows;
   int r;

   assert(lpi != NULL);
   assert(lpi->cpxlp != NULL);
   assert(lpi->cpxenv != NULL);

   SCIPdebugMessage("getting binv-col %d\n", c);

   /* can only return dense result */
   if ( ninds != NULL )
      *ninds = -1;

   /* this might be turned off if the user as called SCIPlpiClearState() or set SCIP_LPPAR_FROMSCRATCH to TRUE */
   setIntParam(lpi, CPX_PARAM_ADVIND, CPX_ON);
   SCIP_CALL( setParameterValues(lpi, &(lpi->cpxparam)) );

   retval = CPXbinvcol(lpi->cpxenv, lpi->cpxlp, c, coef);
   if( retval == CPXERR_NO_SOLN || retval == CPXERR_NO_LU_FACTOR || retval == CPXERR_NO_BASIC_SOLN || retval == CPXERR_NO_BASIS )
   {
      SCIP_CALL_QUIET( restoreLPData(lpi) );
      retval = CPXbinvcol(lpi->cpxenv, lpi->cpxlp, c, coef);
   }
   CHECK_ZERO( lpi->messagehdlr, retval );

   /* the LPi expects slack variables with coefficient +1; CPLEX adds slack variables with a coefficient -1 for 'G'
    * constraints, so we have to change the sign of the corresponding rows
    */
   nrows = CPXgetnumrows(lpi->cpxenv, lpi->cpxlp);
   SCIP_CALL( ensureValMem(lpi, nrows) );
   CHECK_ZERO( lpi->messagehdlr, CPXgetbhead(lpi->cpxenv, lpi->cpxlp, lpi->indarray, NULL) );
   SCIP_CALL( ensureSidechgMem(lpi, nrows) );
   CHECK_ZERO( lpi->messagehdlr, CPXgetsense(lpi->cpxenv, lpi->cpxlp, lpi->senarray, 0, nrows - 1) );

   for( r = 0; r < nrows; r++ )
   {
      if( lpi->indarray[r] < 0 )
      {
         int basicrow;

         basicrow = -lpi->indarray[r] - 1;
         assert(basicrow >= 0);
         assert(basicrow < nrows);

         if( basicrow >= 0 && basicrow < nrows && lpi->senarray[basicrow] == 'G' )
            coef[r] *= -1.0;
      }
   }

   return SCIP_OKAY;
}

<<<<<<< HEAD
/** get row of inverse basis matrix times constraint matrix B^-1 * A */
=======
/** get dense row of inverse basis matrix times constraint matrix B^-1 * A
 *
 *  @note The LP interface defines slack variables to have coefficient +1. This means that if, internally, the LP solver
 *        uses a -1 coefficient, then rows associated with slacks variables whose coefficient is -1, should be negated;
 *        see also the explanation in lpi.h.
 */
>>>>>>> 8d7bb899
SCIP_RETCODE SCIPlpiGetBInvARow(
   SCIP_LPI*             lpi,                /**< LP interface structure */
   int                   r,                  /**< row number */
   const SCIP_Real*      binvrow,            /**< row in (A_B)^-1 from prior call to SCIPlpiGetBInvRow(), or NULL */
   SCIP_Real*            coef,               /**< vector to return coefficients */
   int*                  inds,               /**< array to store the non-zero indices */
   int*                  ninds               /**< pointer to store the number of non-zero indices
                                              *  (-1: if we do not store sparsity informations) */
   )
{  /*lint --e{715}*/
   int retval;
   int nrows;

   assert(lpi != NULL);
   assert(lpi->cpxlp != NULL);
   assert(lpi->cpxenv != NULL);

   SCIPdebugMessage("getting binva-row %d\n", r);

   /* can only return dense result */
   if ( ninds != NULL )
      *ninds = -1;

   /* this might be turned off if the user as called SCIPlpiClearState() or set SCIP_LPPAR_FROMSCRATCH to TRUE */
   setIntParam(lpi, CPX_PARAM_ADVIND, CPX_ON);
   SCIP_CALL( setParameterValues(lpi, &(lpi->cpxparam)) );

   retval = CPXbinvarow(lpi->cpxenv, lpi->cpxlp, r, coef);
   if( retval == CPXERR_NO_SOLN || retval == CPXERR_NO_LU_FACTOR || retval == CPXERR_NO_BASIC_SOLN || retval == CPXERR_NO_BASIS )
   {
      SCIP_CALL_QUIET( restoreLPData(lpi) );
      retval = CPXbinvarow(lpi->cpxenv, lpi->cpxlp, r, coef);
   }
   CHECK_ZERO( lpi->messagehdlr, retval );

   /* the LPi expects slack variables with coefficient +1; CPLEX adds slack variables with a coefficient -1 for 'G'
    * constraints, so we have to change the sign of the corresponding rows
    */
   nrows = CPXgetnumrows(lpi->cpxenv, lpi->cpxlp);
   SCIP_CALL( ensureValMem(lpi, nrows) );
   CHECK_ZERO( lpi->messagehdlr, CPXgetbhead(lpi->cpxenv, lpi->cpxlp, lpi->indarray, NULL) );

   if( lpi->indarray[r] < 0 )
   {
      int basicrow;
      char rowsense;

      basicrow = -lpi->indarray[r] - 1;
      assert(basicrow >= 0);
      assert(basicrow < nrows);

      CHECK_ZERO( lpi->messagehdlr, CPXgetsense(lpi->cpxenv, lpi->cpxlp, &rowsense, basicrow, basicrow) );

      if( rowsense == 'G' )
      {
         int i;

         for( i = 0; i < nrows; i++ )
            coef[i] *= -1.0;
      }
   }

   return SCIP_OKAY;
}

<<<<<<< HEAD
/** get column of inverse basis matrix times constraint matrix B^-1 * A */
=======
/** get dense column of inverse basis matrix times constraint matrix B^-1 * A
 *
 *  @note The LP interface defines slack variables to have coefficient +1. This means that if, internally, the LP solver
 *        uses a -1 coefficient, then rows associated with slacks variables whose coefficient is -1, should be negated;
 *        see also the explanation in lpi.h.
 */
>>>>>>> 8d7bb899
SCIP_RETCODE SCIPlpiGetBInvACol(
   SCIP_LPI*             lpi,                /**< LP interface structure */
   int                   c,                  /**< column number */
   SCIP_Real*            coef,               /**< vector to return coefficients */
   int*                  inds,               /**< array to store the non-zero indices */
   int*                  ninds               /**< pointer to store the number of non-zero indices
                                               *  (-1: if we do not store sparsity informations) */
   )
{  /*lint --e{715}*/
   int retval;
   int nrows;
   int r;

   assert(lpi->cpxenv != NULL);
   assert(lpi != NULL);
   assert(lpi->cpxlp != NULL);

   SCIPdebugMessage("getting binva-col %d\n", c);

   /* can only return dense result */
   if ( ninds != NULL )
      *ninds = -1;

   /* this might be turned off if the user as called SCIPlpiClearState() or set SCIP_LPPAR_FROMSCRATCH to TRUE */
   setIntParam(lpi, CPX_PARAM_ADVIND, CPX_ON);
   SCIP_CALL( setParameterValues(lpi, &(lpi->cpxparam)) );

   retval = CPXbinvacol(lpi->cpxenv, lpi->cpxlp, c, coef);
   if( retval == CPXERR_NO_SOLN || retval == CPXERR_NO_LU_FACTOR || retval == CPXERR_NO_BASIC_SOLN || retval == CPXERR_NO_BASIS )
   {
      SCIP_CALL_QUIET( restoreLPData(lpi) );
      retval = CPXbinvacol(lpi->cpxenv, lpi->cpxlp, c, coef);
   }
   CHECK_ZERO( lpi->messagehdlr, retval );

   /* the LPi expects slack variables with coefficient +1; CPLEX adds slack variables with a coefficient -1 for 'G'
    * constraints, so we have to change the sign of the corresponding rows
    */
   nrows = CPXgetnumrows(lpi->cpxenv, lpi->cpxlp);
   SCIP_CALL( ensureValMem(lpi, nrows) );
   CHECK_ZERO( lpi->messagehdlr, CPXgetbhead(lpi->cpxenv, lpi->cpxlp, lpi->indarray, NULL) );
   SCIP_CALL( ensureSidechgMem(lpi, nrows) );
   CHECK_ZERO( lpi->messagehdlr, CPXgetsense(lpi->cpxenv, lpi->cpxlp, lpi->senarray, 0, nrows - 1) );

   for( r = 0; r < nrows; r++ )
   {
      if( lpi->indarray[r] < 0 )
      {
         int basicrow;

         basicrow = -lpi->indarray[r] - 1;
         assert(basicrow >= 0);
         assert(basicrow < nrows);

         if( basicrow >= 0 && basicrow < nrows && lpi->senarray[basicrow] == 'G' )
            coef[r] *= -1.0;
      }
   }

   return SCIP_OKAY;
}

/**@} */




/*
 * LP State Methods
 */

/**@name LP State Methods */
/**@{ */

/** stores LPi state (like basis information) into lpistate object */
SCIP_RETCODE SCIPlpiGetState(
   SCIP_LPI*             lpi,                /**< LP interface structure */
   BMS_BLKMEM*           blkmem,             /**< block memory */
   SCIP_LPISTATE**       lpistate            /**< pointer to LPi state information (like basis information) */
   )
{
   int ncols;
   int nrows;

   assert(blkmem != NULL);
   assert(lpi != NULL);
   assert(lpi->cpxlp != NULL);
   assert(lpi->cpxenv != NULL);
   assert(lpistate != NULL);

   /* if there is no basis information available (e.g. after barrier without crossover), or no state can be saved; if
    * SCIPlpiClearState() has been called, do not return the state
    */
   if( !lpi->solisbasic || lpi->clearstate )
   {
      *lpistate = NULL;
      return SCIP_OKAY;
   }

   ncols = CPXgetnumcols(lpi->cpxenv, lpi->cpxlp);
   nrows = CPXgetnumrows(lpi->cpxenv, lpi->cpxlp);
   assert(ncols >= 0);
   assert(nrows >= 0);

   /* allocate lpistate data */
   SCIP_CALL( lpistateCreate(lpistate, blkmem, ncols, nrows) );

   SCIPdebugMessage("storing CPLEX LPI state in %p (%d cols, %d rows)\n", (void *) *lpistate, ncols, nrows);

   /* get unpacked basis information from CPLEX */
   SCIP_CALL( getBase(lpi) );

   /* pack LPi state data */
   (*lpistate)->ncols = ncols;
   (*lpistate)->nrows = nrows;
   lpistatePack(*lpistate, lpi->cstat, lpi->rstat);

   return SCIP_OKAY;
}

/** loads LPi state (like basis information) into solver; note that the LP might have been extended with additional
 *  columns and rows since the state was stored with SCIPlpiGetState()
 */
SCIP_RETCODE SCIPlpiSetState(
   SCIP_LPI*             lpi,                /**< LP interface structure */
   BMS_BLKMEM*           blkmem,             /**< block memory */
   SCIP_LPISTATE*        lpistate            /**< LPi state information (like basis information) */
   )
{
   int lpncols;
   int lpnrows;
   int i;

   assert(blkmem != NULL);
   assert(lpi != NULL);
   assert(lpi->cpxlp != NULL);
   assert(lpi->cpxenv != NULL);

   /* if there was no basis information available, the LPI state was not stored */
   if( lpistate == NULL )
      return SCIP_OKAY;

   lpncols = CPXgetnumcols(lpi->cpxenv, lpi->cpxlp);
   lpnrows = CPXgetnumrows(lpi->cpxenv, lpi->cpxlp);
   assert(lpistate->ncols <= lpncols);
   assert(lpistate->nrows <= lpnrows);

   SCIPdebugMessage("loading LPI state %p (%d cols, %d rows) into CPLEX LP with %d cols and %d rows\n",
      (void *) lpistate, lpistate->ncols, lpistate->nrows, lpncols, lpnrows);

   if( lpistate->ncols == 0 || lpistate->nrows == 0 )
      return SCIP_OKAY;

   /* allocate enough memory for storing uncompressed basis information */
   SCIP_CALL( ensureCstatMem(lpi, lpncols) );
   SCIP_CALL( ensureRstatMem(lpi, lpnrows) );

   /* unpack LPi state data */
   lpistateUnpack(lpistate, lpi->cstat, lpi->rstat);

   /* extend the basis to the current LP beyond the previously existing columns */
   for( i = lpistate->ncols; i < lpncols; ++i )
   {
      SCIP_Real bnd;
      CHECK_ZERO( lpi->messagehdlr, CPXgetlb(lpi->cpxenv, lpi->cpxlp, &bnd, i, i) );
      if ( SCIPlpiIsInfinity(lpi, REALABS(bnd)) )
      {
         /* if lower bound is +/- infinity -> try upper bound */
         CHECK_ZERO( lpi->messagehdlr, CPXgetub(lpi->cpxenv, lpi->cpxlp, &bnd, i, i) );
         if ( SCIPlpiIsInfinity(lpi, REALABS(bnd)) )
            lpi->cstat[i] = SCIP_BASESTAT_ZERO;  /* variable is free -> super basic */
         else
            lpi->cstat[i] = SCIP_BASESTAT_UPPER; /* use finite upper bound */
      }
      else
         lpi->cstat[i] = SCIP_BASESTAT_LOWER;    /* use finite lower bound */
   }
   for( i = lpistate->nrows; i < lpnrows; ++i )
      lpi->rstat[i] = SCIP_BASESTAT_BASIC;

   /* load basis information into CPLEX */
   SCIP_CALL( setBase(lpi) );

   return SCIP_OKAY;
}

/** clears current LPi state (like basis information) of the solver */
SCIP_RETCODE SCIPlpiClearState(
   SCIP_LPI*             lpi                 /**< LP interface structure */
   )
{
   assert(lpi != NULL);

   /* set CPX_PARAM_ADVIND to CPX_OFF for the next solve */
   lpi->clearstate = TRUE;

   return SCIP_OKAY;
}

/** frees LPi state information */
SCIP_RETCODE SCIPlpiFreeState(
   SCIP_LPI*             lpi,                /**< LP interface structure */
   BMS_BLKMEM*           blkmem,             /**< block memory */
   SCIP_LPISTATE**       lpistate            /**< pointer to LPi state information (like basis information) */
   )
{
   assert(lpi != NULL);
   assert(lpistate != NULL);

   if( *lpistate != NULL )
   {
      lpistateFree(lpistate, blkmem);
   }

   return SCIP_OKAY;
}

/** checks, whether the given LP state contains simplex basis information */
SCIP_Bool SCIPlpiHasStateBasis(
   SCIP_LPI*             lpi,                /**< LP interface structure */
   SCIP_LPISTATE*        lpistate            /**< LP state information (like basis information) */
   )
{  /*lint --e{715}*/
   return (lpistate != NULL);
}

/** reads LP state (like basis information from a file */
SCIP_RETCODE SCIPlpiReadState(
   SCIP_LPI*             lpi,                /**< LP interface structure */
   const char*           fname               /**< file name */
   )
{
   assert(lpi != NULL);
   assert(lpi->cpxlp != NULL);
   assert(lpi->cpxenv != NULL);

   SCIPdebugMessage("reading LP state from file <%s>\n", fname);

   CHECK_ZERO( lpi->messagehdlr, CPXreadcopybase(lpi->cpxenv, lpi->cpxlp, fname) );

   return SCIP_OKAY;
}

/** writes LP state (like basis information) to a file */
SCIP_RETCODE SCIPlpiWriteState(
   SCIP_LPI*             lpi,                /**< LP interface structure */
   const char*           fname               /**< file name */
   )
{
   assert(lpi != NULL);
   assert(lpi->cpxlp != NULL);
   assert(lpi->cpxenv != NULL);

   SCIPdebugMessage("writing LP state to file <%s>\n", fname);

   CHECK_ZERO( lpi->messagehdlr, CPXmbasewrite(lpi->cpxenv, lpi->cpxlp, fname) );

   return SCIP_OKAY;
}

/**@} */




/*
 * LP Pricing Norms Methods
 */

/**@name LP Pricing Norms Methods */
/**@{ */

/** stores LPi pricing norms information
 *
 *  @todo store primal norms as well?
 */
SCIP_RETCODE SCIPlpiGetNorms(
   SCIP_LPI*             lpi,                /**< LP interface structure */
   BMS_BLKMEM*           blkmem,             /**< block memory */
   SCIP_LPINORMS**       lpinorms            /**< pointer to LPi pricing norms information */
   )
{
   int nrows;
   int retval;

   assert(blkmem != NULL);
   assert(lpi != NULL);
   assert(lpi->cpxlp != NULL);
   assert(lpi->cpxenv != NULL);
   assert(lpi->messagehdlr != NULL);
   assert(lpinorms != NULL);

   /* if there is no basis information available (e.g. after barrier without crossover), norms cannot be saved; if
    * SCIPlpiClearState() has been called, do not return the state
    */
   if( !lpi->solisbasic || lpi->clearstate )
   {
      *lpinorms = NULL;
      return SCIP_OKAY;
   }

   nrows = CPXgetnumrows(lpi->cpxenv, lpi->cpxlp);
   assert(nrows >= 0);

   /* allocate lpinorms data */
   SCIP_ALLOC( BMSallocBlockMemory(blkmem, lpinorms) );
   SCIP_ALLOC( BMSallocBlockMemoryArray(blkmem, &(*lpinorms)->norm, nrows) );
   SCIP_ALLOC( BMSallocBlockMemoryArray(blkmem, &(*lpinorms)->head, nrows) );
   (*lpinorms)->normlen = 0;

   SCIPdebugMessage("storing CPLEX LPI pricing norms in %p (%d rows)\n", (void *) *lpinorms, nrows);

   /* get dual norms */
   retval = CPXgetdnorms(lpi->cpxenv, lpi->cpxlp, (*lpinorms)->norm, (*lpinorms)->head, &((*lpinorms)->normlen));

   /* if CPLEX used the primal simplex in the last optimization call, we do not have dual norms (error 1264) */
   if( retval == 1264 )
   {
      /* no norms available, free lpinorms data */
      BMSfreeBlockMemoryArray(blkmem, &(*lpinorms)->head, nrows);
      BMSfreeBlockMemoryArray(blkmem, &(*lpinorms)->norm, nrows);
      BMSfreeBlockMemory(blkmem, lpinorms);
      assert(*lpinorms == NULL);
   }
   else
   {
      assert((*lpinorms)->normlen == nrows);
      CHECK_ZERO( lpi->messagehdlr, retval );
   }

   return SCIP_OKAY;
}

/** loads LPi pricing norms into solver; note that the LP might have been extended with additional
 *  columns and rows since the state was stored with SCIPlpiGetNorms()
 */
SCIP_RETCODE SCIPlpiSetNorms(
   SCIP_LPI*             lpi,                /**< LP interface structure */
   BMS_BLKMEM*           blkmem,             /**< block memory */
   SCIP_LPINORMS*        lpinorms            /**< LPi pricing norms information */
   )
{
   int lpnrows;

   assert(blkmem != NULL);
   assert(lpi != NULL);
   assert(lpi->cpxlp != NULL);
   assert(lpi->cpxenv != NULL);

   /* if there was no pricing norms information available, the LPI norms were not stored */
   if( lpinorms == NULL )
      return SCIP_OKAY;

   lpnrows = CPXgetnumrows(lpi->cpxenv, lpi->cpxlp);
   assert(lpinorms->normlen <= lpnrows);

   SCIPdebugMessage("loading LPI simplex norms %p (%d rows) into CPLEX LP with %d rows\n",
      (void *) lpinorms, lpinorms->normlen, lpnrows);

   if( lpinorms->normlen == 0 )
      return SCIP_OKAY;

   /* load pricing norms information into CPLEX */
   CHECK_ZERO( lpi->messagehdlr, CPXcopydnorms(lpi->cpxenv, lpi->cpxlp, lpinorms->norm, lpinorms->head, lpinorms->normlen) );

   return SCIP_OKAY;
}

/** frees pricing norms information */
SCIP_RETCODE SCIPlpiFreeNorms(
   SCIP_LPI*             lpi,                /**< LP interface structure */
   BMS_BLKMEM*           blkmem,             /**< block memory */
   SCIP_LPINORMS**       lpinorms            /**< pointer to LPi pricing norms information */
   )
{
   assert(lpi != NULL);
   assert(lpinorms != NULL);

   BMSfreeBlockMemoryArray(blkmem, &(*lpinorms)->head, (*lpinorms)->normlen);
   BMSfreeBlockMemoryArray(blkmem, &(*lpinorms)->norm, (*lpinorms)->normlen);
   BMSfreeBlockMemory(blkmem, lpinorms);

   return SCIP_OKAY;
}

/**@} */




/*
 * Parameter Methods
 */

/**@name Parameter Methods */
/**@{ */

/** gets integer parameter of LP */
SCIP_RETCODE SCIPlpiGetIntpar(
   SCIP_LPI*             lpi,                /**< LP interface structure */
   SCIP_LPPARAM          type,               /**< parameter number */
   int*                  ival                /**< buffer to store the parameter value */
   )
{
   assert(lpi != NULL);
   assert(lpi->cpxlp != NULL);
   assert(ival != NULL);

   SCIPdebugMessage("getting int parameter %d\n", type);

   switch( type )
   {
   case SCIP_LPPAR_FROMSCRATCH:
      *ival = lpi->fromscratch;
      break;
#if (CPX_VERSION < 12060100)
   case SCIP_LPPAR_FASTMIP:
      *ival = getIntParam(lpi, CPX_PARAM_FASTMIP);
      break;
#endif
   case SCIP_LPPAR_SCALING:
#if (CPX_VERSION <= 1100)
      if( lpi->rngfound )
         return SCIP_PARAMETERUNKNOWN;
#endif
      *ival = (getIntParam(lpi, CPX_PARAM_SCAIND) == 0);
      break;
   case SCIP_LPPAR_PRESOLVING:
      *ival = (getIntParam(lpi, CPX_PARAM_PREIND) == CPX_ON);
      break;
   case SCIP_LPPAR_PRICING:
      *ival = (int)lpi->pricing; /* store pricing method in LPI struct */
      break;
#if 0
   case SCIP_LPPAR_PRICING:
      switch( getIntParam(lpi, CPX_PARAM_PPRIIND) )
      {
      case CPX_PPRIIND_FULL:
         *ival = (int)SCIP_PRICING_FULL;
         break;
      case CPX_PPRIIND_PARTIAL:
         *ival = (int)SCIP_PRICING_PARTIAL;
         break;
      case CPX_PPRIIND_STEEP:
         *ival = (int)SCIP_PRICING_STEEP;
         break;
      case CPX_PPRIIND_STEEPQSTART:
         *ival = (int)SCIP_PRICING_STEEPQSTART;
         break;
#if (CPX_VERSION >= 900)
      case CPX_PPRIIND_DEVEX:
         *ival = (int)SCIP_PRICING_DEVEX;
         break;
#endif
      default:
         *ival = (int)SCIP_PRICING_AUTO;
         break;
      }
      break;
#endif
   case SCIP_LPPAR_LPINFO:
      *ival = (getIntParam(lpi, CPX_PARAM_SCRIND) == CPX_ON);
      break;
   case SCIP_LPPAR_LPITLIM:
      *ival = getIntParam(lpi, CPX_PARAM_ITLIM);
#if (CPX_VERSION <= 1230)
      if( *ival >= CPX_INT_MAX )
         *ival = INT_MAX;
#endif
      break;
   case SCIP_LPPAR_THREADS:
#if (CPX_VERSION == 1100 || (CPX_VERSION == 1220 && (CPX_SUBVERSION == 0 || CPX_SUBVERSION == 2)))
      /* Due to CPLEX bug, we always set the thread count to 1. In order to fulfill an assert in lp.c, we have to
       * return the value set by SCIP and not the real thread count */
      *ival = lpi->pseudonthreads;
      assert(getIntParam(lpi, CPX_PARAM_THREADS) == 1);
#else
      *ival = getIntParam(lpi, CPX_PARAM_THREADS);
#endif
      break;
   default:
      return SCIP_PARAMETERUNKNOWN;
   }  /*lint !e788*/

   return SCIP_OKAY;
}

/** sets integer parameter of LP */
SCIP_RETCODE SCIPlpiSetIntpar(
   SCIP_LPI*             lpi,                /**< LP interface structure */
   SCIP_LPPARAM          type,               /**< parameter number */
   int                   ival                /**< parameter value */
   )
{
   assert(lpi != NULL);
   assert(lpi->cpxlp != NULL);

   SCIPdebugMessage("setting int parameter %d to %d\n", type, ival);

   switch( type )
   {
   case SCIP_LPPAR_FROMSCRATCH:
      assert(ival == TRUE || ival == FALSE);
      lpi->fromscratch = ival;
      break;
#if (CPX_VERSION < 12060100)
   case SCIP_LPPAR_FASTMIP:
      assert(0 <= ival && ival <= 1);
      setIntParam(lpi, CPX_PARAM_FASTMIP, ival);
      break;
#endif
   case SCIP_LPPAR_SCALING:
      assert(ival == TRUE || ival == FALSE);
#if (CPX_VERSION <= 1100)
      if( lpi->rngfound )
         return SCIP_PARAMETERUNKNOWN;
#endif
      setIntParam(lpi, CPX_PARAM_SCAIND, ival == TRUE ? 0 : -1);
      break;
   case SCIP_LPPAR_PRESOLVING:
      assert(ival == TRUE || ival == FALSE);
      setIntParam(lpi, CPX_PARAM_PREIND, ival == TRUE ? CPX_ON : CPX_OFF);
      break;
   case SCIP_LPPAR_PRICING:
      lpi->pricing = (SCIP_PRICING)ival;
      switch( (SCIP_PRICING)ival )
      {
      case SCIP_PRICING_AUTO:
         setIntParam(lpi, CPX_PARAM_PPRIIND, CPX_PPRIIND_AUTO);
         setIntParam(lpi, CPX_PARAM_DPRIIND, CPX_DPRIIND_AUTO);
         break;
      case SCIP_PRICING_FULL:
         setIntParam(lpi, CPX_PARAM_PPRIIND, CPX_PPRIIND_FULL);
         setIntParam(lpi, CPX_PARAM_DPRIIND, CPX_DPRIIND_FULL);
         break;
      case SCIP_PRICING_PARTIAL:
         setIntParam(lpi, CPX_PARAM_PPRIIND, CPX_PPRIIND_PARTIAL);
         setIntParam(lpi, CPX_PARAM_DPRIIND, CPX_DPRIIND_AUTO);
         break;
      case SCIP_PRICING_LPIDEFAULT:
      case SCIP_PRICING_STEEP:
         setIntParam(lpi, CPX_PARAM_PPRIIND, CPX_PPRIIND_STEEP);
         setIntParam(lpi, CPX_PARAM_DPRIIND, CPX_DPRIIND_STEEP);
         break;
      case SCIP_PRICING_STEEPQSTART:
         setIntParam(lpi, CPX_PARAM_PPRIIND, CPX_PPRIIND_STEEPQSTART);
         setIntParam(lpi, CPX_PARAM_DPRIIND, CPX_DPRIIND_STEEPQSTART);
         break;
#if (CPX_VERSION >= 900)
      case SCIP_PRICING_DEVEX:
         setIntParam(lpi, CPX_PARAM_PPRIIND, CPX_PPRIIND_DEVEX);
         setIntParam(lpi, CPX_PARAM_DPRIIND, CPX_DPRIIND_DEVEX);
         break;
#endif
      default:
         return SCIP_LPERROR;
      }
      break;
   case SCIP_LPPAR_LPINFO:
      assert(ival == TRUE || ival == FALSE);
      if( ival )
         setIntParam(lpi, CPX_PARAM_SCRIND, CPX_ON);
      else
         setIntParam(lpi, CPX_PARAM_SCRIND, CPX_OFF);
      break;
   case SCIP_LPPAR_LPITLIM:
#if (CPX_VERSION <= 1230)
      ival = MIN(ival, CPX_INT_MAX);
#endif
      setIntParam(lpi, CPX_PARAM_ITLIM, ival);
      break;
   case SCIP_LPPAR_THREADS:
#if (CPX_VERSION == 1100 || (CPX_VERSION == 1220 && (CPX_SUBVERSION == 0 || CPX_SUBVERSION == 2)))
      /* Due to CPLEX bug, we always set the thread count to 1. In order to fulfill an assert in lp.c, we have to
       * store the value set by SCIP and return it later instead of the real thread count */
      lpi->pseudonthreads = ival;
      ival = 1;
#else
      ival = MIN(ival, CPX_INT_MAX);
#endif
      setIntParam(lpi, CPX_PARAM_THREADS, ival);
      break;
   default:
      return SCIP_PARAMETERUNKNOWN;
   }  /*lint !e788*/

   return SCIP_OKAY;
}

/** gets floating point parameter of LP */
SCIP_RETCODE SCIPlpiGetRealpar(
   SCIP_LPI*             lpi,                /**< LP interface structure */
   SCIP_LPPARAM          type,               /**< parameter number */
   SCIP_Real*            dval                /**< buffer to store the parameter value */
   )
{
   assert(lpi != NULL);
   assert(lpi->cpxlp != NULL);
   assert(dval != NULL);

   SCIPdebugMessage("getting real parameter %d\n", type);

   switch( type )
   {
   case SCIP_LPPAR_FEASTOL:
      *dval = getDblParam(lpi, CPX_PARAM_EPRHS);
      break;
   case SCIP_LPPAR_DUALFEASTOL:
      *dval = getDblParam(lpi, CPX_PARAM_EPOPT);
      break;
   case SCIP_LPPAR_BARRIERCONVTOL:
      *dval = getDblParam(lpi, CPX_PARAM_BAREPCOMP);
      break;
   case SCIP_LPPAR_LOBJLIM:
      *dval = getDblParam(lpi, CPX_PARAM_OBJLLIM);
      break;
   case SCIP_LPPAR_UOBJLIM:
      *dval = getDblParam(lpi, CPX_PARAM_OBJULIM);
      break;
   case SCIP_LPPAR_LPTILIM:
      *dval = getDblParam(lpi, CPX_PARAM_TILIM);
      break;
   case SCIP_LPPAR_MARKOWITZ:
      *dval = getDblParam(lpi, CPX_PARAM_EPMRK);
      break;
   case SCIP_LPPAR_CONDITIONLIMIT:
      *dval = lpi->conditionlimit;
      break;
   default:
      return SCIP_PARAMETERUNKNOWN;
   }  /*lint !e788*/

   return SCIP_OKAY;
}

/** sets floating point parameter of LP */
SCIP_RETCODE SCIPlpiSetRealpar(
   SCIP_LPI*             lpi,                /**< LP interface structure */
   SCIP_LPPARAM          type,               /**< parameter number */
   SCIP_Real             dval                /**< parameter value */
   )
{
   assert(lpi != NULL);
   assert(lpi->cpxlp != NULL);

   SCIPdebugMessage("setting real parameter %d to %.15g\n", type, dval);

   switch( type )
   {
   case SCIP_LPPAR_FEASTOL:
      setDblParam(lpi, CPX_PARAM_EPRHS, dval);
      lpi->feastol = dval;
      break;
   case SCIP_LPPAR_DUALFEASTOL:
      setDblParam(lpi, CPX_PARAM_EPOPT, dval);
      break;
   case SCIP_LPPAR_BARRIERCONVTOL:
      setDblParam(lpi, CPX_PARAM_BAREPCOMP, dval);
      break;
   case SCIP_LPPAR_LOBJLIM:
      setDblParam(lpi, CPX_PARAM_OBJLLIM, dval);
      break;
   case SCIP_LPPAR_UOBJLIM:
      setDblParam(lpi, CPX_PARAM_OBJULIM, dval);
      break;
   case SCIP_LPPAR_LPTILIM:
      setDblParam(lpi, CPX_PARAM_TILIM, dval);
      break;
   case SCIP_LPPAR_MARKOWITZ:
      setDblParam(lpi, CPX_PARAM_EPMRK, dval);
      break;
   case SCIP_LPPAR_CONDITIONLIMIT:
      lpi->conditionlimit = dval;
      lpi->checkcondition = (dval >= 0);
      break;
   default:
      return SCIP_PARAMETERUNKNOWN;
   }  /*lint !e788*/

   return SCIP_OKAY;
}

/**@} */




/*
 * Numerical Methods
 */

/**@name Numerical Methods */
/**@{ */

/** returns value treated as infinity in the LP solver */
SCIP_Real SCIPlpiInfinity(
   SCIP_LPI*             lpi                 /**< LP interface structure */
   )
{  /*lint --e{715}*/
   return CPX_INFBOUND;
}

/** checks if given value is treated as infinity in the LP solver */
SCIP_Bool SCIPlpiIsInfinity(
   SCIP_LPI*             lpi,                /**< LP interface structure */
   SCIP_Real             val                 /**< value to be checked for infinity */
   )
{  /*lint --e{715}*/
   return (val >= CPX_INFBOUND);
}

/**@} */




/*
 * File Interface Methods
 */

/**@name File Interface Methods */
/**@{ */

/** reads LP from a file */
SCIP_RETCODE SCIPlpiReadLP(
   SCIP_LPI*             lpi,                /**< LP interface structure */
   const char*           fname               /**< file name */
   )
{
   int restat;

   assert(lpi != NULL);
   assert(lpi->cpxlp != NULL);
   assert(lpi->cpxenv != NULL);

   SCIPdebugMessage("reading LP from file <%s>\n", fname);

   restat = CPXreadcopyprob(lpi->cpxenv, lpi->cpxlp, fname, NULL);
   if( restat != 0 )
   {
      SCIPerrorMessage("LP Error: CPLEX returned %d\n", restat);
      return SCIP_READERROR;
   }

   return SCIP_OKAY;
}

/** writes LP to a file */
SCIP_RETCODE SCIPlpiWriteLP(
   SCIP_LPI*             lpi,                /**< LP interface structure */
   const char*           fname               /**< file name */
   )
{
   int restat;

   assert(lpi != NULL);
   assert(lpi->cpxlp != NULL);
   assert(lpi->cpxenv != NULL);

   SCIPdebugMessage("writing LP to file <%s>\n", fname);

   restat = CPXwriteprob(lpi->cpxenv, lpi->cpxlp, fname, NULL);
   if( restat != 0 )
   {
      SCIPerrorMessage("LP Error: CPLEX returned %d\n", restat);
      return SCIP_READERROR;
   }

   return SCIP_OKAY;
}

/**@} */<|MERGE_RESOLUTION|>--- conflicted
+++ resolved
@@ -3417,16 +3417,12 @@
    return SCIP_OKAY;
 }
 
-<<<<<<< HEAD
-/** get row of inverse basis matrix B^-1 */
-=======
 /** get dense row of inverse basis matrix B^-1
  *
  *  @note The LP interface defines slack variables to have coefficient +1. This means that if, internally, the LP solver
  *        uses a -1 coefficient, then rows associated with slacks variables whose coefficient is -1, should be negated;
  *        see also the explanation in lpi.h.
  */
->>>>>>> 8d7bb899
 SCIP_RETCODE SCIPlpiGetBInvRow(
    SCIP_LPI*             lpi,                /**< LP interface structure */
    int                   r,                  /**< row number */
@@ -3491,16 +3487,12 @@
    return SCIP_OKAY;
 }
 
-<<<<<<< HEAD
-/** get column of inverse basis matrix B^-1 */
-=======
 /** get dense column of inverse basis matrix B^-1
  *
  *  @note The LP interface defines slack variables to have coefficient +1. This means that if, internally, the LP solver
  *        uses a -1 coefficient, then rows associated with slacks variables whose coefficient is -1, should be negated;
  *        see also the explanation in lpi.h.
  */
->>>>>>> 8d7bb899
 SCIP_RETCODE SCIPlpiGetBInvCol(
    SCIP_LPI*             lpi,                /**< LP interface structure */
    int                   c,                  /**< column number of B^-1; this is NOT the number of the column in the LP;
@@ -3567,16 +3559,12 @@
    return SCIP_OKAY;
 }
 
-<<<<<<< HEAD
-/** get row of inverse basis matrix times constraint matrix B^-1 * A */
-=======
 /** get dense row of inverse basis matrix times constraint matrix B^-1 * A
  *
  *  @note The LP interface defines slack variables to have coefficient +1. This means that if, internally, the LP solver
  *        uses a -1 coefficient, then rows associated with slacks variables whose coefficient is -1, should be negated;
  *        see also the explanation in lpi.h.
  */
->>>>>>> 8d7bb899
 SCIP_RETCODE SCIPlpiGetBInvARow(
    SCIP_LPI*             lpi,                /**< LP interface structure */
    int                   r,                  /**< row number */
@@ -3642,16 +3630,12 @@
    return SCIP_OKAY;
 }
 
-<<<<<<< HEAD
-/** get column of inverse basis matrix times constraint matrix B^-1 * A */
-=======
 /** get dense column of inverse basis matrix times constraint matrix B^-1 * A
  *
  *  @note The LP interface defines slack variables to have coefficient +1. This means that if, internally, the LP solver
  *        uses a -1 coefficient, then rows associated with slacks variables whose coefficient is -1, should be negated;
  *        see also the explanation in lpi.h.
  */
->>>>>>> 8d7bb899
 SCIP_RETCODE SCIPlpiGetBInvACol(
    SCIP_LPI*             lpi,                /**< LP interface structure */
    int                   c,                  /**< column number */
