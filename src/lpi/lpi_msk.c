--- conflicted
+++ resolved
@@ -1751,11 +1751,7 @@
    assert(lpi != NULL);
    assert(lpi->task != NULL);
 
-<<<<<<< HEAD
-   SCIPdebugMessage("Calling SCIPlpiGetObjsen (%d)\n",lpi->lpid);
-=======
    SCIPdebugMessage("Calling SCIPlpiGetObjsen (%d)\n", lpi->lpid);
->>>>>>> d2c1ad4d
 
    MOSEK_CALL( MSK_getobjsense(lpi->task, &mskobjsen) );
    *objsen = (mskobjsen == MSK_OBJECTIVE_SENSE_MINIMIZE ? SCIP_OBJSEN_MINIMIZE : SCIP_OBJSEN_MAXIMIZE);
