--- conflicted
+++ resolved
@@ -380,11 +380,7 @@
          {
             bk[i] = MSK_BK_LO;
          }
-<<<<<<< HEAD
          else if (lb[i] == ub[i])/*lint !e777*/  /** No epsilon-test since MOSEK will also test for exact equality */
-=======
-         else if (lb[i] == ub[i])/*lint !e777*/  /**@todo is this good idea to compare the bound without any epsilontic? */
->>>>>>> d3fedf7e
          {
             assert(lb[i] - ub[i] == 0);
             assert(ub[i] - lb[i] == 0);
@@ -2746,12 +2742,6 @@
    MSKbooleant exists;
    MSKsolstae solsta;
    MSKrescodee res;
-<<<<<<< HEAD
-=======
-#if MSK_VERSION_MAJOR < 7
-   MSKprostae prosta;
-#endif
->>>>>>> d3fedf7e
 
    assert(MosekEnv != NULL);
    assert(lpi != NULL);
@@ -2763,18 +2753,9 @@
 
    if ( res != MSK_RES_OK || ! exists )
       return FALSE;
-<<<<<<< HEAD
 
    res = MSK_getsolsta(lpi->task, MSK_SOL_BAS, &solsta);
-=======
-
-#if MSK_VERSION_MAJOR >= 7
-   res = MSK_getsolsta(lpi->task, MSK_SOL_BAS, &solsta);
-#else
-   res = MSK_getsolutionstatus(lpi->task, MSK_SOL_BAS, &prosta, &solsta);
-#endif
-
->>>>>>> d3fedf7e
+
    if ( res != MSK_RES_OK )
       return FALSE;
 
