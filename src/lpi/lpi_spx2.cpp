/* * * * * * * * * * * * * * * * * * * * * * * * * * * * * * * * * * * * * * */
/*                                                                           */
/*                  This file is part of the program and library             */
/*         SCIP --- Solving Constraint Integer Programs                      */
/*                                                                           */
/*    Copyright (C) 2002-2016 Konrad-Zuse-Zentrum                            */
/*                            fuer Informationstechnik Berlin                */
/*                                                                           */
/*  SCIP is distributed under the terms of the ZIB Academic License.         */
/*                                                                           */
/*  You should have received a copy of the ZIB Academic License              */
/*  along with SCIP; see the file COPYING. If not email to scip@zib.de.      */
/*                                                                           */
/* * * * * * * * * * * * * * * * * * * * * * * * * * * * * * * * * * * * * * */

/**@file   lpi_spx2.cpp
 * @ingroup LPIS
 * @brief  LP interface for SoPlex version 2.0 and higher
 * @author Matthias Miltenberger
 * @author Ambros Gleixner
 *
 * This is an implementation of SCIP's LP interface for SoPlex using the extended and improved interface of SoPlex 2.0
 *
 * For debugging purposes, the SoPlex results can be double checked with CPLEX if WITH_LPSCHECK is defined. This may
 * yield false positives, since the LP is dumped to a file for transfering it to CPLEX, hence, precision may be lost.
 */

/*--+----1----+----2----+----3----+----4----+----5----+----6----+----7----+----8----+----9----+----0----+----1----+----2*/

#define STRONGBRANCH_RESTOREBASIS            /**< if defined then in SCIPlpiStrongbranch() we restore the basis after the
                                              *   down branch and after the up branch; if false only after the end of a
                                              *   strong branching phase, which however seems to mostly increase strong
                                              *   branching time and iterations */

/* in this case the SoPlex results are double checked using CPLEX */
#ifdef WITH_LPSCHECK
#include <cplex.h>

#define CHECK_SPXSOLVE                  true /**< shall the SoPlex results in spxSolve() be double checked using CPLEX? */
#define CHECK_SPXSTRONGBRANCH           true /**< shall the SoPlex results in SCIPlpStrongbranch() be double checked using CPLEX? */
#define CHECK_START                     0    /**< skip first CHECK_START number of checks */
#define EXIT_AT_WRONG_RESULT            false/**< shall program be exited if CPLEX returns different result than SoPlex? */
#define EXIT_AT_CPXERROR                false/**< shall program be exited if CPLEX returns an error? */

#define CPX_CALL(x)                     do                                                                                  \
                                        {                                                                                   \
                                           int _cpxstat_;               \
                                           if( (_cpxstat_ = (x)) != 0 )                                                     \
                                           {                                                                                \
                                              SCIPmessagePrintWarning(_messagehdlr, "CPLEX error <%d>; SoPlex result unchecked\n", _cpxstat_); \
                                              if( EXIT_AT_CPXERROR )                                                        \
                                              {                                                                             \
                                                 exit(1);                                                                   \
                                              }                                                                             \
                                              else                                                                          \
                                              {                                                                             \
                                                 goto ENDCHECK;                                                             \
                                              }                                                                             \
                                           }                                                                                \
                                        }                                                                                   \
                                        while( false )
#endif

/* check the return value of setParam methods */
#define CHECK_SOPLEX_PARAM(x)                                                           \
   if( !x )                                                                             \
   {                                                                                    \
      SCIPmessagePrintWarning(_messagehdlr, "SoPlex: unsupported parameter value\n");   \
   }

/* remember the original value of the SCIP_DEBUG define and undefine it */
#ifdef SCIP_DEBUG
#define ___DEBUG
#undef SCIP_DEBUG
#endif

/* include SoPlex solver */
#include "soplex.h"

/* define subversion for versions <= 1.5.0.1 */
#ifndef SOPLEX_SUBVERSION
#define SOPLEX_SUBVERSION 0
#endif

/* check version */
#if (SOPLEX_VERSION < 200 || (SOPLEX_VERSION == 200 && SOPLEX_SUBVERSION < 2) || (SOPLEX_VERSION > 200 && SOPLEX_VERSION < 201))
#error "This interface is not compatible with SoPlex versions prior to 2.0.0.2"
#endif

#include "spxgithash.h"

/* reset the SCIP_DEBUG define to its original SCIP value */
#undef SCIP_DEBUG
#ifdef ___DEBUG
#define SCIP_DEBUG
#undef ___DEBUG
#endif

#define SOPLEX_VERBLEVEL                5    /**< verbosity level for LPINFO */

#include "scip/pub_message.h"

/********************************************************************/
/*----------------------------- C++ --------------------------------*/
/********************************************************************/

/* in C++ we have to use "0" instead of "(void*)0" */
#undef NULL
#define NULL 0

#include <cassert>
using namespace soplex;


/** Macro for a single SoPlex call for which exceptions have to be catched - return an LP error. We
 *  make no distinction between different exception types, e.g., between memory allocation and other
 *  exceptions.
 */
#ifndef NDEBUG
#define SOPLEX_TRY(messagehdlr, x)  do                                  \
   {                                                                    \
      try                                                               \
      {                                                                 \
         (x);                                                           \
      }                                                                 \
      catch(const SPxException& E)                                      \
      {                                                                 \
         std::string s = E.what();                                      \
         SCIPmessagePrintWarning((messagehdlr), "SoPlex threw an exception: %s\n", s.c_str()); \
         return SCIP_LPERROR;                                           \
      }                                                                 \
   }                                                                    \
   while( FALSE )

#else
#define SOPLEX_TRY(messagehdlr, x)  do                                  \
   {                                                                    \
      try                                                               \
      {                                                                 \
         (x);                                                           \
      }                                                                 \
      catch(const SPxException& E)                                      \
      {                                                                 \
         return SCIP_LPERROR;                                           \
      }                                                                 \
   }                                                                    \
   while( FALSE )
#endif

/* Macro for a single SoPlex call for which exceptions have to be catched - abort if they
 * arise. SCIP_ABORT() is not accessible here.
 */
#define SOPLEX_TRY_ABORT(x)  do                                         \
   {                                                                    \
      try                                                               \
      {                                                                 \
         (x);                                                           \
      }                                                                 \
      catch(const SPxException& E)                                      \
      {                                                                 \
         std::string s = E.what();                                      \
         SCIPerrorMessage("SoPlex threw an exception: %s\n", s.c_str()); \
         abort();                                                       \
      }                                                                 \
   }                                                                    \
   while( FALSE )



/** SCIP's SoPlex class */
class SPxSCIP : public SoPlex
{
   bool                  _lpinfo;
   bool                  _fromscratch;
   char*                 _probname;
   SPxSolver::VarStatus* _colStat;          /**< column basis status used for strong branching */
   SPxSolver::VarStatus* _rowStat;          /**< row basis status used for strong branching */
#ifdef WITH_LPSCHECK
   int                   _checknum;
   bool                  _doublecheck;
   CPXENVptr             _cpxenv;           /**< CPLEX memory environment */
   CPXLPptr              _cpxlp;            /**< CPLEX lp structure */
#endif
   SCIP_MESSAGEHDLR*     _messagehdlr;      /**< messagehdlr handler for printing messages, or NULL */

public:
   SPxSCIP(
      SCIP_MESSAGEHDLR*  messagehdlr = NULL, /**< message handler */
      const char*        probname = NULL     /**< name of problem */
      )
      : _lpinfo(false),
        _fromscratch(false),
        _probname(NULL),
        _colStat(NULL),
        _rowStat(NULL),
        _messagehdlr(messagehdlr)
   {
      if ( probname != NULL )
         SOPLEX_TRY_ABORT( setProbname(probname) );

#ifdef WITH_LPSCHECK
      int cpxstat;
      _checknum = 0;
      _doublecheck = false;
      _cpxenv = CPXopenCPLEX(&cpxstat);
      assert(_cpxenv != NULL);
      _cpxlp = CPXcreateprob(_cpxenv, &cpxstat, probname != NULL ? probname : "spxcheck");
      (void) CPXsetintparam(_cpxenv, CPX_PARAM_SCRIND, 0);
#endif
   }

   virtual ~SPxSCIP()
   {
      if( _probname != NULL )
         spx_free(_probname); /*lint !e1551*/

      if( _colStat != NULL )
         spx_free(_colStat); /*lint !e1551*/

      if( _rowStat != NULL )
         spx_free(_rowStat); /*lint !e1551*/

      freePreStrongbranchingBasis(); /*lint !e1551*/

#ifdef WITH_LPSCHECK
      (void) CPXfreeprob(_cpxenv, &_cpxlp);
      (void) CPXcloseCPLEX(&_cpxenv);
#endif
   }

   // we might need these methods to return the original values SCIP provided, even if they could not be set
   /** return feastol set by SCIPlpiSetRealpar(), which might be tighter than what SoPlex accepted */
   Real feastol() const
   {
      return realParam(FEASTOL);
   }

   /** set feastol and store value in case SoPlex only accepts a larger tolerance */
   void setFeastol(
      const Real d
      )
   {
      CHECK_SOPLEX_PARAM(setRealParam(FEASTOL, d));
   }

   /** return opttol set by SCIPlpiSetRealpar(), which might be tighter than what SoPlex accepted */
   Real opttol() const
   {
      return realParam(OPTTOL);
   }

   /** set opttol and store value in case SoPlex only accepts a larger tolerance */
   void setOpttol(
      const Real d
      )
   {
      CHECK_SOPLEX_PARAM(setRealParam(OPTTOL, d));
   }

   /** get objective limit according to objective sense */
   Real getObjLimit() const
   {
      return (intParam(SoPlex::OBJSENSE) == SoPlex::OBJSENSE_MINIMIZE)
         ? realParam(SoPlex::OBJLIMIT_UPPER)
         : realParam(SoPlex::OBJLIMIT_LOWER);
   }

   // @todo realize this with a member variable as before
   bool getFromScratch() const
   {
      return _fromscratch;
   }

   void setFromScratch(bool fs)
   {
      _fromscratch = fs;
   }

   // @todo member variable?
   bool getLpInfo() const
   {
      return _lpinfo;
   }

   void setLpInfo(bool lpinfo)
   {
      _lpinfo = lpinfo;
   }

   // @todo member variable?
   void setProbname(const char* probname)
   {
      int len;

      assert(probname != NULL);
      if( _probname != NULL )
         spx_free(_probname);
      len = (int)strlen(probname);
      spx_alloc(_probname, len + 1);
      strncpy(_probname, probname, len); /*lint !e732*/
      _probname[len] = '\0';
   }

   void setRep(SPxSolver::Representation p_rep)
   {
      if( p_rep == SPxSolver::COLUMN && intParam(REPRESENTATION) == REPRESENTATION_ROW )
      {
         SCIPdebugMessage("switching to column representation of the basis\n");
         CHECK_SOPLEX_PARAM(setIntParam(REPRESENTATION, REPRESENTATION_COLUMN));
      }
      else if( (p_rep == SPxSolver::ROW && intParam(REPRESENTATION) == REPRESENTATION_COLUMN) )
      {
         SCIPdebugMessage("switching to row representation of the basis\n");
         CHECK_SOPLEX_PARAM(setIntParam(REPRESENTATION, REPRESENTATION_ROW));
      }
   }

#ifdef WITH_LPSCHECK
   bool getDoubleCheck()
   {
      _checknum++;
      return _doublecheck && _checknum + 1 >= CHECK_START;
   }

   void setDoubleCheck(bool dc)
   {
      _doublecheck = dc;
   }

   const char* spxStatusString(const SPxSolver::Status stat) const
   {
      switch( stat )
      {
      case SPxSolver::ABORT_TIME:
         return "ABORT_TIME";
      case SPxSolver::ABORT_ITER:
         return "ABORT_ITER";
      case SPxSolver::ABORT_VALUE:
         return "ABORT_VALUE";
      case SPxSolver::SINGULAR:
         return "SINGULAR";
      case SPxSolver::REGULAR:
         return "REGULAR";
      case SPxSolver::UNKNOWN:
         return "UNKNOWN";
      case SPxSolver::OPTIMAL:
         return "OPTIMAL";
      case SPxSolver::UNBOUNDED:
         return "UNBOUNDED";
      case SPxSolver::INFEASIBLE:
         return "INFEASIBLE";
      default:
         return "UNKNOWN";
      }  /*lint !e788*/
   }

   const char* cpxStatusString(const int stat) const
   {
      switch( stat )
      {
      case CPX_STAT_ABORT_TIME_LIM:
         return "ABORT_TIME";
      case CPX_STAT_ABORT_IT_LIM:
         return "ABORT_ITER";
      case CPX_STAT_ABORT_OBJ_LIM:
         return "ABORT_VALUE";
      case CPX_STAT_OPTIMAL:
         return "OPTIMAL";
      case CPX_STAT_OPTIMAL_INFEAS:
         return "CPX_STAT_OPTIMAL_INFEAS: OPT SOL INFEASIBLE AFTER UNSCALING";
      case CPX_STAT_UNBOUNDED:
         return "UNBOUNDED";
      case CPX_STAT_INFEASIBLE:
         return "INFEASIBLE";
      case CPX_STAT_INForUNBD:
         return "INFEASIBLE or UNBOUNDED";
      case CPX_STAT_NUM_BEST:
         return "CPX_STAT_NUM_BEST: SOL AVAILABLE BUT NOT PROVEN OPTIMAL DUE TO NUM TROUBLE";
      default:
         return "UNKNOWN";
      }  /*lint !e788*/
   }
#endif

#ifndef NDEBUG
   bool checkConsistentBounds() const
   {
      for( int i = 0; i < numColsReal(); ++i )
      {
<<<<<<< HEAD
         if( lowerReal(i) > upperReal(i) + Param::epsilon() )
=======
         if( lowerReal(i) > upperReal(i) + realParam(SoPlex::EPSILON_ZERO) )
>>>>>>> 4f581a50
         {
            SCIPerrorMessage("inconsistent bounds on column %d: lower=%.17g, upper=%.17g\n",
               i, lowerReal(i), upperReal(i));
            return false;
         }
      }

      return true;
   }

   bool checkConsistentSides() const
   {
      for( int i = 0; i < numRowsReal(); ++i )
      {
<<<<<<< HEAD
         if( lhsReal(i) > rhsReal(i) + Param::epsilon() )
=======
         if( lhsReal(i) > rhsReal(i) + realParam(SoPlex::EPSILON_ZERO) )
>>>>>>> 4f581a50
         {
            SCIPerrorMessage("inconsistent sides on row %d: lhs=%.17g, rhs=%.17g\n",
               i, lhsReal(i), rhsReal(i));
            return false;
         }
      }

      return true;
   }
#endif

   void trySolve(bool printwarning = true)
   {
      Real timespent;
      Real timelimit;

      try
      {
         (void) solve();
      }
      catch(const SPxException& x)
      {
         std::string s = x.what();
         if( printwarning )
         {
            SCIPmessagePrintWarning(_messagehdlr, "SoPlex threw an exception: %s\n", s.c_str());
         }

         /* since it is not clear if the status in SoPlex are set correctly
          * we want to make sure that if an error is thrown the status is
          * not OPTIMAL anymore.
          */
         assert(status() != SPxSolver::OPTIMAL);
      }

      assert(intParam(ITERLIMIT) < 0 || numIterations() <= intParam(ITERLIMIT));

      /* update time limit */
      timespent = solveTime();
      if( timespent > 0 )
      {
         /* get current time limit */
         timelimit = realParam(TIMELIMIT);
         if( timelimit > timespent )
            timelimit -= timespent;
         else
            timelimit = 0;
         /* set new time limit */
         assert(timelimit >= 0);
         CHECK_SOPLEX_PARAM(setRealParam(TIMELIMIT, timelimit));
      }
   }

   SPxSolver::Status doSolve(bool printwarning = true)
   {
      SPxOut::Verbosity verbosity;

      SPxSolver::Status spxStatus;

      /* store and set verbosity */
      verbosity = spxout.getVerbosity();
      spxout.setVerbosity((SPxOut::Verbosity)(getLpInfo() ? SOPLEX_VERBLEVEL : 0));

      assert(checkConsistentBounds());
      assert(checkConsistentSides());

#ifdef WITH_LPSCHECK
      /* dump LP with current basis and settings saved in SoPlex */
      if( getDoubleCheck() )
         writeStateReal("spxcheck", NULL, NULL);
#endif

      trySolve(printwarning);
      spxStatus = status();

      /* for safety reset iteration limit */
//       setTerminationIter(_itlim);

#ifdef WITH_LPSCHECK
      bool minimize = intParam(OBJSENSE) == OBJSENSE_MINIMIZE;
      Real objLimitUpper = realParam(OBJLIMIT_UPPER);
      Real objLimitLower = realParam(OBJLIMIT_LOWER);

      /* if SoPlex gave a definite answer, we double check if it is consistent with CPLEX's answer */
      if( getDoubleCheck() && (spxStatus == SPxSolver::OPTIMAL || spxStatus == SPxSolver::UNBOUNDED || spxStatus == SPxSolver::INFEASIBLE || spxStatus == SPxSolver::ABORT_VALUE) )
      {
         SCIP_Real cpxobj;
         int cpxstat;

         /* read LP with basis */
         CPX_CALL( CPXreadcopyprob(_cpxenv, _cpxlp, "spxcheck.mps", NULL) );
         CPX_CALL( CPXreadcopybase(_cpxenv, _cpxlp, "spxcheck.bas") );

         /* set tolerances */
         CPX_CALL( CPXsetdblparam(_cpxenv, CPX_PARAM_EPOPT, MAX(opttol(), 1e-9)) );
         CPX_CALL( CPXsetdblparam(_cpxenv, CPX_PARAM_EPRHS, MAX(feastol(), 1e-9)) );

         /* solve LP */
         CPX_CALL( CPXlpopt(_cpxenv, _cpxlp) );

         /* get solution status and objective value */
         CPX_CALL( CPXsolution(_cpxenv, _cpxlp, &cpxstat, &cpxobj, NULL, NULL, NULL, NULL) );
         if( !minimize )
            cpxobj *= -1.0;

         /* check for inconsistent statuses */
         if( cpxstat == CPX_STAT_OPTIMAL_INFEAS )
         {
            SCIPerrorMessage("In %s: SoPlex status=%d (%s) while CPLEX status=%d (%s)\n",
               _probname, spxStatus, spxStatusString(spxStatus), cpxstat, cpxStatusString(cpxstat));
            if( EXIT_AT_CPXERROR )
               exit(1);
         }
         else if( (spxStatus == SPxSolver::OPTIMAL && cpxstat != CPX_STAT_OPTIMAL)
            || (spxStatus == SPxSolver::UNBOUNDED && cpxstat != CPX_STAT_UNBOUNDED)
            || (spxStatus == SPxSolver::INFEASIBLE && cpxstat != CPX_STAT_INFEASIBLE) )
         {
            SCIPerrorMessage("In %s: SoPlex status=%d (%s) while CPLEX status=%d (%s) (checknum=%d)\n",
               _probname, spxStatus, spxStatusString(spxStatus), cpxstat, cpxStatusString(cpxstat), _checknum);
            if( EXIT_AT_WRONG_RESULT )
               exit(1);
         }
         else if( spxStatus == SPxSolver::ABORT_VALUE )
         {
            switch( cpxstat )
            {
            case CPX_STAT_OPTIMAL:
               if( (minimize && LTrel(cpxobj, objLimitUpper, 2*opttol()))
                  || (!minimize && GTrel(cpxobj, objLimitLower, 2*opttol())) )
               {
                  SCIPerrorMessage("In %s: SoPlex returned status=%d (%s) while CPLEX claims obj=%.10f %s %.10f=obj.limit (%s) (checknum=%d)\n",
                     _probname, spxStatus, spxStatusString(spxStatus), cpxobj, minimize ? "<" : ">",
                     minimize ? objLimitUpper : objLimitLower, cpxStatusString(cpxstat), _checknum);
                  if( EXIT_AT_WRONG_RESULT )
                     exit(1);
               }
               else if( (minimize && cpxobj < objLimitUpper) || (!minimize && cpxobj > objLimitLower) )
               {
                  SCIPerrorMessage("In %s: SoPlex returned status=%d (%s) while CPLEX claims obj=%.10f %s %.10f=obj.limit (%s) (checknum=%d)\n",
                     _probname, spxStatus, spxStatusString(spxStatus), cpxobj, minimize? "<" : ">",
                     minimize ? objLimitUpper : objLimitLower, cpxStatusString(cpxstat), _checknum);
               }
               break;
            case CPX_STAT_OPTIMAL_INFEAS:
            case CPX_STAT_NUM_BEST:
               if( (minimize && cpxobj < objLimitUpper) || (!minimize && cpxobj > objLimitLower) )
               {
                  SCIPerrorMessage("In %s: SoPlex returned status=%d (%s) while CPLEX claims obj=%.10f %s %.10f=obj.limit (%s) (checknum=%d)\n",
                     _probname, spxStatus, spxStatusString(spxStatus), cpxobj, minimize ? "<" : ">",
                     minimize ? objLimitUpper : objLimitLower, cpxStatusString(cpxstat), _checknum);
               }
               break;
            case CPX_STAT_INFEASIBLE:
               break;
            case CPX_STAT_UNBOUNDED:
               SCIPerrorMessage("In %s: SoPlex status=%d (%s) while CPLEX status=%d (%s) (checknum=%d)\n",
                  _probname, spxStatus, spxStatusString(spxStatus), cpxstat, cpxStatusString(cpxstat), _checknum);
               if( EXIT_AT_WRONG_RESULT )
                  exit(1);
               break;
            case CPX_STAT_INForUNBD:
            default:
               SCIPerrorMessage("In %s: SoPlex status=%d (%s) while CPLEX status=%d (%s) (checknum=%d)\n",
                  _probname, spxStatus, spxStatusString(spxStatus), cpxstat, cpxStatusString(cpxstat), _checknum);
               break;
            }  /*lint !e788*/
         }
         /* check for same objective values */
         else if( spxStatus == SPxSolver::OPTIMAL )
         {
            if( (minimize && LTrel(objValueReal(), cpxobj, 2*opttol()))
               || (!minimize && GTrel(objValueReal(), cpxobj, 2*opttol())) )
            {
               /* SCIPerrorMessage("In %s: LP optimal; SoPlex value=%.10f %s CPLEX value=%.10f too good (checknum=%d)\n", value(),
                  _probname, getSense() == SPxSolver::MINIMIZE ? "<" : ">", cpxobj, _checknum); */
            }
            else if( (minimize && GTrel(objValueReal(), cpxobj, 2*opttol()))
               || (!minimize && LTrel(objValueReal(), cpxobj, 2*opttol())) )
            {
               SCIPerrorMessage("In %s: LP optimal; SoPlex value=%.10f %s CPLEX value=%.10f suboptimal (checknum=%d)\n", objValueReal(),
                  _probname, minimize ? ">" : "<", cpxobj, _checknum);
               if( EXIT_AT_WRONG_RESULT )
                  exit(1);
            }
         }
      }

   ENDCHECK:
#endif

      /* restore verbosity */
      spxout.setVerbosity(verbosity);

      return spxStatus;
   }

   /** save the current basis */
   void savePreStrongbranchingBasis()
   {
      assert(_rowStat == NULL);
      assert(_colStat == NULL);

      spx_alloc(_rowStat, numRowsReal());
      spx_alloc(_colStat, numColsReal());

      try
      {
         getBasis(_rowStat, _colStat);
      }
      catch(const SPxException& x)
      {
#ifndef NDEBUG
         std::string s = x.what();
         SCIPmessagePrintWarning(_messagehdlr, "SoPlex threw an exception: %s\n", s.c_str());

         /* since it is not clear if the status in SoPlex are set correctly
          * we want to make sure that if an error is thrown the status is
          * not OPTIMAL anymore.
          */
         assert(status() != SPxSolver::OPTIMAL);
#endif
      }
   }

   /** restore basis */
   void restorePreStrongbranchingBasis()
   {
      assert(_rowStat != NULL);
      assert(_colStat != NULL);

      try
      {
         setBasis(_rowStat, _colStat);
      }
      catch(const SPxException& x)
      {
#ifndef NDEBUG
         std::string s = x.what();
         SCIPmessagePrintWarning(_messagehdlr, "SoPlex threw an exception: %s\n", s.c_str());
#endif
         /* since it is not clear if the status in SoPlex are set correctly
          * we want to make sure that if an error is thrown the status is
          * not OPTIMAL anymore.
          */
         assert(status() != SPxSolver::OPTIMAL);
      }
   }

   /** if basis is in store, delete it without restoring it */
   void freePreStrongbranchingBasis()
   {
      if( _rowStat != NULL )
         spx_free(_rowStat);
      if( _colStat != NULL )
         spx_free(_colStat);
   }

   /** is pre-strong-branching basis freed? */
   bool preStrongbranchingBasisFreed() const
   {
      return ((_rowStat == NULL ) && (_colStat == NULL));
   }

}; /*lint !e1748*/




/********************************************************************/
/*-----------------------------  C  --------------------------------*/
/********************************************************************/

#include "lpi/lpi.h"
#include "scip/bitencode.h"

typedef SCIP_DUALPACKET COLPACKET;           /* each column needs two bits of information (basic/on_lower/on_upper) */
#define COLS_PER_PACKET SCIP_DUALPACKETSIZE
typedef SCIP_DUALPACKET ROWPACKET;           /* each row needs two bit of information (basic/on_lower/on_upper) */
#define ROWS_PER_PACKET SCIP_DUALPACKETSIZE



/** LP interface */
struct SCIP_LPi
{
   SPxSCIP*              spx;                /**< our SoPlex implementation */
   int*                  cstat;              /**< array for storing column basis status */
   int*                  rstat;              /**< array for storing row basis status */
   int                   cstatsize;          /**< size of cstat array */
   int                   rstatsize;          /**< size of rstat array */
   SCIP_PRICING          pricing;            /**< current pricing strategy */
   SCIP_Bool             solved;             /**< was the current LP solved? */
   SCIP_Real             conditionlimit;     /**< maximum condition number of LP basis counted as stable (-1.0: no limit) */
   SCIP_Bool             checkcondition;     /**< should condition number of LP basis be checked for stability? */
   SCIP_MESSAGEHDLR*     messagehdlr;        /**< messagehdlr handler to printing messages, or NULL */
};

/** LPi state stores basis information */
struct SCIP_LPiState
{
   int                   ncols;              /**< number of LP columns */
   int                   nrows;              /**< number of LP rows */
   COLPACKET*            packcstat;          /**< column basis status in compressed form */
   ROWPACKET*            packrstat;          /**< row basis status in compressed form */
};

/** LPi norms to store dual steepest edge */
struct SCIP_LPiNorms
{
   int                   nrows;              /**< number of stored norms corresponding to rows */
   int                   ncols;              /**< number of stored norms corresponding to cols */
   SCIP_Real*            norms;              /**< norms to be (re)stored */
};



/*
 * dynamic memory arrays
 */

/** resizes cstat array to have at least num entries */
static
SCIP_RETCODE ensureCstatMem(
   SCIP_LPI*             lpi,                /**< LP interface structure */
   int                   num                 /**< minimal number of entries in array */
   )
{
   assert(lpi != NULL);

   if( num > lpi->cstatsize )
   {
      int newsize;

      newsize = MAX(2*lpi->cstatsize, num);
      SCIP_ALLOC( BMSreallocMemoryArray(&lpi->cstat, newsize) );
      lpi->cstatsize = newsize;
   }
   assert(num <= lpi->cstatsize);

   return SCIP_OKAY;
}

/** resizes rstat array to have at least num entries */
static
SCIP_RETCODE ensureRstatMem(
   SCIP_LPI*             lpi,                /**< LP interface structure */
   int                   num                 /**< minimal number of entries in array */
   )
{
   assert(lpi != NULL);

   if( num > lpi->rstatsize )
   {
      int newsize;

      newsize = MAX(2*lpi->rstatsize, num);
      SCIP_ALLOC( BMSreallocMemoryArray(&lpi->rstat, newsize) );
      lpi->rstatsize = newsize;
   }
   assert(num <= lpi->rstatsize);

   return SCIP_OKAY;
}




/*
 * LPi state methods
 */

/** returns the number of packets needed to store column packet information */
static
int colpacketNum(
   int                   ncols               /**< number of columns to store */
   )
{
   return (ncols+(int)COLS_PER_PACKET-1)/(int)COLS_PER_PACKET;
}

/** returns the number of packets needed to store row packet information */
static
int rowpacketNum(
   int                   nrows               /**< number of rows to store */
   )
{
   return (nrows+(int)ROWS_PER_PACKET-1)/(int)ROWS_PER_PACKET;
}

/** store row and column basis status in a packed LPi state object */
static
void lpistatePack(
   SCIP_LPISTATE*       lpistate,            /**< pointer to LPi state data */
   const int*           cstat,               /**< basis status of columns in unpacked format */
   const int*           rstat                /**< basis status of rows in unpacked format */
   )
{
   assert(lpistate != NULL);
   assert(lpistate->packcstat != NULL);
   assert(lpistate->packrstat != NULL);

   SCIPencodeDualBit(cstat, lpistate->packcstat, lpistate->ncols);
   SCIPencodeDualBit(rstat, lpistate->packrstat, lpistate->nrows);
}

/** unpacks row and column basis status from a packed LPi state object */
static
void lpistateUnpack(
   const SCIP_LPISTATE* lpistate,            /**< pointer to LPi state data */
   int*                 cstat,               /**< buffer for storing basis status of columns in unpacked format */
   int*                 rstat                /**< buffer for storing basis status of rows in unpacked format */
   )
{
   assert(lpistate != NULL);
   assert(lpistate->packcstat != NULL);
   assert(lpistate->packrstat != NULL);

   SCIPdecodeDualBit(lpistate->packcstat, cstat, lpistate->ncols);
   SCIPdecodeDualBit(lpistate->packrstat, rstat, lpistate->nrows);
}

/** creates LPi state information object */
static
SCIP_RETCODE lpistateCreate(
   SCIP_LPISTATE**       lpistate,           /**< pointer to LPi state */
   BMS_BLKMEM*           blkmem,             /**< block memory */
   int                   ncols,              /**< number of columns to store */
   int                   nrows               /**< number of rows to store */
   )
{
   assert(lpistate != NULL);
   assert(blkmem != NULL);
   assert(ncols >= 0);
   assert(nrows >= 0);

   int nColPackets = colpacketNum(ncols);
   int nRowPackets = rowpacketNum(nrows);

   SCIP_ALLOC( BMSallocBlockMemory(blkmem, lpistate) );
   SCIP_ALLOC( BMSallocBlockMemoryArray(blkmem, &(*lpistate)->packcstat, nColPackets) );
   SCIP_ALLOC( BMSallocBlockMemoryArray(blkmem, &(*lpistate)->packrstat, nRowPackets) );

   return SCIP_OKAY;
}

/** frees LPi state information */
static
void lpistateFree(
   SCIP_LPISTATE**       lpistate,           /**< pointer to LPi state information (like basis information) */
   BMS_BLKMEM*           blkmem              /**< block memory */
   )
{
   assert(blkmem != NULL);
   assert(lpistate != NULL);
   assert(*lpistate != NULL);

   int nColPackets = colpacketNum((*lpistate)->ncols);
   int nRowPackets = rowpacketNum((*lpistate)->nrows);

   BMSfreeBlockMemoryArray(blkmem, &(*lpistate)->packcstat, nColPackets);
   BMSfreeBlockMemoryArray(blkmem, &(*lpistate)->packrstat, nRowPackets);
   BMSfreeBlockMemory(blkmem, lpistate);
}




/*
 * local methods
 */


/** marks the current LP to be unsolved */
static
void invalidateSolution(SCIP_LPI* lpi)
{
   assert(lpi != NULL);
   lpi->solved = FALSE;
}



/*
 * LP Interface Methods
 */


/*
 * Miscellaneous Methods
 */

static char spxname[100];
static char spxdesc[200];

/**@name Miscellaneous Methods */
/**@{ */

/** gets name and version of LP solver */
const char* SCIPlpiGetSolverName(
   void
   )
{
   SCIPdebugMessage("calling SCIPlpiGetSolverName()\n");

#if (SOPLEX_SUBVERSION > 0)
   sprintf(spxname, "SoPlex %d.%d.%d.%d", SOPLEX_VERSION/100, (SOPLEX_VERSION % 100)/10, SOPLEX_VERSION % 10, SOPLEX_SUBVERSION); /*lint !e778*/
#else
   sprintf(spxname, "SoPlex %d.%d.%d", SOPLEX_VERSION/100, (SOPLEX_VERSION % 100)/10, SOPLEX_VERSION % 10); /*lint !e778*/
#endif
   return spxname;
}

/** gets description of LP solver (developer, webpage, ...) */
const char* SCIPlpiGetSolverDesc(
   void
   )
{
   sprintf(spxdesc, "%s", "Linear Programming Solver developed at Zuse Institute Berlin (soplex.zib.de)");
   sprintf(spxdesc, "%s [GitHash: %s]", spxdesc, getGitHash());
#ifdef WITH_LPSCHECK
   sprintf(spxdesc, "%s %s", spxdesc, "- including CPLEX double check");
#endif
   return spxdesc;
}

/** gets pointer for LP solver - use only with great care */
void* SCIPlpiGetSolverPointer(
   SCIP_LPI*             lpi                 /**< pointer to an LP interface structure */
   )
{
   return (void*) lpi->spx;
}
/**@} */




/*
 * LPI Creation and Destruction Methods
 */

/**@name LPI Creation and Destruction Methods */
/**@{ */

/** creates an LP problem object */
SCIP_RETCODE SCIPlpiCreate(
   SCIP_LPI**            lpi,                /**< pointer to an LP interface structure */
   SCIP_MESSAGEHDLR*     messagehdlr,        /**< message handler to use for printing messages, or NULL */
   const char*           name,               /**< problem name */
   SCIP_OBJSEN           objsen              /**< objective sense */
   )
{
   assert(lpi != NULL);

   /* create SoPlex object */
   SCIP_ALLOC( BMSallocMemory(lpi) );

   /* we use this construction to allocate the memory for the SoPlex class also via the blockmemshell */
   (*lpi)->spx = static_cast<SPxSCIP*>(BMSallocMemoryCPP(sizeof(SPxSCIP)));
   SOPLEX_TRY( messagehdlr, (*lpi)->spx = new ((*lpi)->spx) SPxSCIP(messagehdlr, name) );
   (void) (*lpi)->spx->setIntParam(SoPlex::SYNCMODE, SoPlex::SYNCMODE_ONLYREAL);
   (void) (*lpi)->spx->setIntParam(SoPlex::SOLVEMODE, SoPlex::SOLVEMODE_REAL);
   (void) (*lpi)->spx->setIntParam(SoPlex::REPRESENTATION, SoPlex::REPRESENTATION_AUTO);

   (*lpi)->cstat = NULL;
   (*lpi)->rstat = NULL;
   (*lpi)->cstatsize = 0;
   (*lpi)->rstatsize = 0;
   (*lpi)->pricing = SCIP_PRICING_LPIDEFAULT;
   (*lpi)->conditionlimit = -1.0;
   (*lpi)->checkcondition = FALSE;
   (*lpi)->messagehdlr = messagehdlr;

   invalidateSolution(*lpi);

   /* set objective sense */
   SCIP_CALL( SCIPlpiChgObjsen(*lpi, objsen) );

   /* set default pricing */
   SCIP_CALL( SCIPlpiSetIntpar(*lpi, SCIP_LPPAR_PRICING, (int)(*lpi)->pricing) );

   {
      SPxOut::Verbosity verbosity = (*lpi)->spx->spxout.getVerbosity();
      (*lpi)->spx->spxout.setVerbosity((SPxOut::Verbosity)((*lpi)->spx->getLpInfo() ? SOPLEX_VERBLEVEL : 0));
      (*lpi)->spx->printVersion();
      (*lpi)->spx->spxout.setVerbosity(verbosity);
   }

   return SCIP_OKAY;
}

/** deletes an LP problem object */
SCIP_RETCODE SCIPlpiFree(
   SCIP_LPI**            lpi                 /**< pointer to an LP interface structure */
   )
{
   assert(lpi != NULL);
   assert(*lpi != NULL);
   assert((*lpi)->spx != NULL);

   /* free LP using destructor and free memory via blockmemshell */
   (*lpi)->spx->~SPxSCIP();
   BMSfreeMemory(&((*lpi)->spx));

   /* free memory */
   BMSfreeMemoryArrayNull(&(*lpi)->cstat);
   BMSfreeMemoryArrayNull(&(*lpi)->rstat);
   BMSfreeMemory(lpi);

   return SCIP_OKAY;
}

/**@} */




/*
 * Modification Methods
 */

/**@name Modification Methods */
/**@{ */

/** copies LP data with column matrix into LP solver */
SCIP_RETCODE SCIPlpiLoadColLP(
   SCIP_LPI*             lpi,                /**< LP interface structure */
   SCIP_OBJSEN           objsen,             /**< objective sense */
   int                   ncols,              /**< number of columns */
   const SCIP_Real*      obj,                /**< objective function values of columns */
   const SCIP_Real*      lb,                 /**< lower bounds of columns */
   const SCIP_Real*      ub,                 /**< upper bounds of columns */
   char**                colnames,           /**< column names, or NULL */
   int                   nrows,              /**< number of rows */
   const SCIP_Real*      lhs,                /**< left hand sides of rows */
   const SCIP_Real*      rhs,                /**< right hand sides of rows */
   char**                /*rownames*/,       /**< row names, or NULL */
   int                   nnonz,              /**< number of nonzero elements in the constraint matrix */
   const int*            beg,                /**< start index of each column in ind- and val-array */
   const int*            ind,                /**< row indices of constraint matrix entries */
   const SCIP_Real*      val                 /**< values of constraint matrix entries */
   )
{
   SCIPdebugMessage("calling SCIPlpiLoadColLP()\n");

   assert(lpi != NULL);
   assert(lpi->spx != NULL);
   assert(lhs != NULL);
   assert(rhs != NULL);

   invalidateSolution(lpi);
   assert(lpi->spx->preStrongbranchingBasisFreed());

   try
   {
      SPxSCIP* spx = lpi->spx;
      LPRowSet rows(nrows);
      DSVector emptyVector(0);
      int i;

      spx->clearLPReal();

      /* set objective sense */
      (void) spx->setIntParam(SoPlex::OBJSENSE, (objsen == SCIP_OBJSEN_MINIMIZE ? SoPlex::OBJSENSE_MINIMIZE : SoPlex::OBJSENSE_MAXIMIZE));

      /* create empty rows with given sides */
      for( i = 0; i < nrows; ++i )
         rows.add(lhs[i], emptyVector, rhs[i]);
      spx->addRowsReal(rows);

      /* create column vectors with coefficients and bounds */
      SCIP_CALL( SCIPlpiAddCols(lpi, ncols, obj, lb, ub, colnames, nnonz, beg, ind, val) );
   }
   catch(const SPxException& x)
   {
#ifndef NDEBUG
      std::string s = x.what();
      SCIPmessagePrintWarning(lpi->messagehdlr, "SoPlex threw an exception: %s\n", s.c_str());
#endif
      return SCIP_LPERROR;
   }

   return SCIP_OKAY;
}

/** adds columns to the LP */
SCIP_RETCODE SCIPlpiAddCols(
   SCIP_LPI*             lpi,                /**< LP interface structure */
   int                   ncols,              /**< number of columns to be added */
   const SCIP_Real*      obj,                /**< objective function values of new columns */
   const SCIP_Real*      lb,                 /**< lower bounds of new columns */
   const SCIP_Real*      ub,                 /**< upper bounds of new columns */
   char**                /*colnames*/,       /**< column names, or NULL */
   int                   nnonz,              /**< number of nonzero elements to be added to the constraint matrix */
   const int*            beg,                /**< start index of each column in ind- and val-array, or NULL if nnonz == 0 */
   const int*            ind,                /**< row indices of constraint matrix entries, or NULL if nnonz == 0 */
   const SCIP_Real*      val                 /**< values of constraint matrix entries, or NULL if nnonz == 0 */
   )
{
   SCIPdebugMessage("calling SCIPlpiAddCols()\n");

   assert(lpi != NULL);
   assert(lpi->spx != NULL);
   assert(obj != NULL);
   assert(lb != NULL);
   assert(ub != NULL);
   assert(nnonz == 0 || beg != NULL);
   assert(nnonz == 0 || ind != NULL);
   assert(nnonz == 0 || val != NULL);

   invalidateSolution(lpi);

   assert( lpi->spx->preStrongbranchingBasisFreed() );

   SPxSCIP* spx = lpi->spx;
   try
   {
      LPColSet cols(ncols);
      DSVector colVector(ncols);
      int start;
      int last;
      int i;

      /* create column vectors with coefficients and bounds */
      for( i = 0; i < ncols; ++i )
      {
         colVector.clear();
         if( nnonz > 0 )
         {
            start = beg[i];
            last = (i == ncols-1 ? nnonz : beg[i+1]);
            colVector.add( last-start, &ind[start], &val[start] );
         }
         cols.add(obj[i], lb[i], colVector, ub[i]);
      }
      spx->addColsReal(cols);
   }
   catch(const SPxException& x)
   {
#ifndef NDEBUG
      std::string s = x.what();
      SCIPmessagePrintWarning(lpi->messagehdlr, "SoPlex threw an exception: %s\n", s.c_str());
#endif
      return SCIP_LPERROR;
   }

   return SCIP_OKAY;
}

/** deletes all columns in the given range from LP */
SCIP_RETCODE SCIPlpiDelCols(
   SCIP_LPI*             lpi,                /**< LP interface structure */
   int                   firstcol,           /**< first column to be deleted */
   int                   lastcol             /**< last column to be deleted */
   )
{
   SCIPdebugMessage("calling SCIPlpiDelCols()\n");

   assert(lpi != NULL);
   assert(lpi->spx != NULL);
   assert(0 <= firstcol && firstcol <= lastcol && lastcol < lpi->spx->numColsReal());

   invalidateSolution(lpi);

   assert( lpi->spx->preStrongbranchingBasisFreed() );

   SOPLEX_TRY( lpi->messagehdlr, lpi->spx->removeColRangeReal(firstcol, lastcol) );

   return SCIP_OKAY;
}

/** deletes columns from SCIP_LP; the new position of a column must not be greater that its old position */
SCIP_RETCODE SCIPlpiDelColset(
   SCIP_LPI*             lpi,                /**< LP interface structure */
   int*                  dstat               /**< deletion status of columns
                                              *   input:  1 if column should be deleted, 0 if not
                                              *   output: new position of column, -1 if column was deleted */
   )
{
   int ncols;
   int i;

   SCIPdebugMessage("calling SCIPlpiDelColset()\n");

   assert(lpi != NULL);
   assert(lpi->spx != NULL);

   invalidateSolution(lpi);

   assert( lpi->spx->preStrongbranchingBasisFreed() );

   ncols = lpi->spx->numColsReal();

   /* SoPlex removeCols() method deletes the columns with dstat[i] < 0, so we have to negate the values */
   for( i = 0; i < ncols; ++i )
      dstat[i] *= -1;

   SOPLEX_TRY( lpi->messagehdlr, lpi->spx->removeColsReal(dstat) );

   return SCIP_OKAY;
}

/** adds rows to the LP */
SCIP_RETCODE SCIPlpiAddRows(
   SCIP_LPI*             lpi,                /**< LP interface structure */
   int                   nrows,              /**< number of rows to be added */
   const SCIP_Real*      lhs,                /**< left hand sides of new rows */
   const SCIP_Real*      rhs,                /**< right hand sides of new rows */
   char**                /*rownames*/,       /**< row names, or NULL */
   int                   nnonz,              /**< number of nonzero elements to be added to the constraint matrix */
   const int*            beg,                /**< start index of each row in ind- and val-array, or NULL if nnonz == 0 */
   const int*            ind,                /**< column indices of constraint matrix entries, or NULL if nnonz == 0 */
   const SCIP_Real*      val                 /**< values of constraint matrix entries, or NULL if nnonz == 0 */
   )
{
   SCIPdebugMessage("calling SCIPlpiAddRows()\n");

   assert(lpi != NULL);
   assert(lpi->spx != NULL);
   assert(lhs != NULL);
   assert(rhs != NULL);
   assert(nnonz == 0 || beg != NULL);
   assert(nnonz == 0 || ind != NULL);
   assert(nnonz == 0 || val != NULL);

   invalidateSolution(lpi);

   assert( lpi->spx->preStrongbranchingBasisFreed() );

   try
   {
      SPxSCIP* spx = lpi->spx;
      LPRowSet rows(nrows);
      DSVector rowVector;
      int start;
      int last;
      int i;

      /* create row vectors with given sides */
      for( i = 0; i < nrows; ++i )
      {
         rowVector.clear();
         if( nnonz > 0 )
         {
            start = beg[i];
            last = (i == nrows-1 ? nnonz : beg[i+1]);
            rowVector.add( last-start, &ind[start], &val[start] );
         }
         rows.add(lhs[i], rowVector, rhs[i]);
      }
      spx->addRowsReal(rows);
   }
   catch(const SPxException& x)
   {
#ifndef NDEBUG
      std::string s = x.what();
      SCIPmessagePrintWarning(lpi->messagehdlr, "SoPlex threw an exception: %s\n", s.c_str());
#endif
      return SCIP_LPERROR;
   }

   return SCIP_OKAY;
}

/** deletes all rows in the given range from LP */
SCIP_RETCODE SCIPlpiDelRows(
   SCIP_LPI*             lpi,                /**< LP interface structure */
   int                   firstrow,           /**< first row to be deleted */
   int                   lastrow             /**< last row to be deleted */
   )
{
   SCIPdebugMessage("calling SCIPlpiDelRows()\n");

   assert(lpi != NULL);
   assert(lpi->spx != NULL);
   assert(0 <= firstrow && firstrow <= lastrow && lastrow < lpi->spx->numRowsReal());

   invalidateSolution(lpi);

   assert( lpi->spx->preStrongbranchingBasisFreed() );

   SOPLEX_TRY( lpi->messagehdlr, lpi->spx->removeRowRangeReal(firstrow, lastrow) );

   return SCIP_OKAY;
}

/** deletes rows from SCIP_LP; the new position of a row must not be greater that its old position */
SCIP_RETCODE SCIPlpiDelRowset(
   SCIP_LPI*             lpi,                /**< LP interface structure */
   int*                  dstat               /**< deletion status of rows
                                              *   input:  1 if row should be deleted, 0 if not
                                              *   output: new position of row, -1 if row was deleted */
   )
{
   int nrows;
   int i;

   SCIPdebugMessage("calling SCIPlpiDelRowset()\n");

   assert(lpi != NULL);
   assert(lpi->spx != NULL);

   invalidateSolution(lpi);

   assert( lpi->spx->preStrongbranchingBasisFreed() );

   nrows = lpi->spx->numRowsReal();

   /* SoPlex removeRows() method deletes the rows with dstat[i] < 0, so we have to negate the values */
   for( i = 0; i < nrows; ++i )
      dstat[i] *= -1;

   SOPLEX_TRY( lpi->messagehdlr, lpi->spx->removeRowsReal(dstat) );

   return SCIP_OKAY;
}

/** clears the whole LP */
SCIP_RETCODE SCIPlpiClear(
   SCIP_LPI*             lpi                 /**< LP interface structure */
   )
{
   SCIPdebugMessage("calling SCIPlpiClear()\n");

   assert(lpi != NULL);
   assert(lpi->spx != NULL);

   invalidateSolution(lpi);

   assert( lpi->spx->preStrongbranchingBasisFreed() );
   SOPLEX_TRY( lpi->messagehdlr, lpi->spx->clearLPReal() );

   return SCIP_OKAY;
}

/** changes lower and upper bounds of columns */
SCIP_RETCODE SCIPlpiChgBounds(
   SCIP_LPI*             lpi,                /**< LP interface structure */
   int                   ncols,              /**< number of columns to change bounds for */
   const int*            ind,                /**< column indices */
   const SCIP_Real*      lb,                 /**< values for the new lower bounds */
   const SCIP_Real*      ub                  /**< values for the new upper bounds */
   )
{
   int i;

   SCIPdebugMessage("calling SCIPlpiChgBounds()\n");

   assert(lpi != NULL);
   assert(lpi->spx != NULL);
   assert(ind != NULL);
   assert(lb != NULL);
   assert(ub != NULL);

   invalidateSolution(lpi);

   assert( lpi->spx->preStrongbranchingBasisFreed() );

   try
   {
      for( i = 0; i < ncols; ++i )
      {
         assert(0 <= ind[i] && ind[i] < lpi->spx->numColsReal());
         lpi->spx->changeBoundsReal(ind[i], lb[i], ub[i]);
         assert(lpi->spx->lowerReal(ind[i]) <= lpi->spx->upperReal(ind[i]) + lpi->spx->realParam(SoPlex::EPSILON_ZERO));
      }
   }
   catch(const SPxException& x)
   {
#ifndef NDEBUG
      std::string s = x.what();
      SCIPmessagePrintWarning(lpi->messagehdlr, "SoPlex threw an exception: %s\n", s.c_str());
#endif
      return SCIP_LPERROR;
   }

   return SCIP_OKAY;
}

/** changes left and right hand sides of rows */
SCIP_RETCODE SCIPlpiChgSides(
   SCIP_LPI*             lpi,                /**< LP interface structure */
   int                   nrows,              /**< number of rows to change sides for */
   const int*            ind,                /**< row indices */
   const SCIP_Real*      lhs,                /**< new values for left hand sides */
   const SCIP_Real*      rhs                 /**< new values for right hand sides */
   )
{
   int i;

   SCIPdebugMessage("calling SCIPlpiChgSides()\n");

   assert(lpi != NULL);
   assert(lpi->spx != NULL);
   assert(ind != NULL);
   assert(lhs != NULL);
   assert(rhs != NULL);

   invalidateSolution(lpi);

   assert( lpi->spx->preStrongbranchingBasisFreed() );

   try
   {
      for( i = 0; i < nrows; ++i )
      {
         assert(0 <= ind[i] && ind[i] < lpi->spx->numRowsReal());
         lpi->spx->changeRangeReal(ind[i], lhs[i], rhs[i]);
         assert(lpi->spx->lhsReal(ind[i]) <= lpi->spx->rhsReal(ind[i]) + lpi->spx->realParam(SoPlex::EPSILON_ZERO));
      }
   }
   catch(const SPxException& x)
   {
#ifndef NDEBUG
      std::string s = x.what();
      SCIPmessagePrintWarning(lpi->messagehdlr, "SoPlex threw an exception: %s\n", s.c_str());
#endif
      return SCIP_LPERROR;
   }

   return SCIP_OKAY;
}

/** changes a single coefficient */
SCIP_RETCODE SCIPlpiChgCoef(
   SCIP_LPI*             lpi,                /**< LP interface structure */
   int                   row,                /**< row number of coefficient to change */
   int                   col,                /**< column number of coefficient to change */
   SCIP_Real             newval              /**< new value of coefficient */
   )
{
   SCIPdebugMessage("calling SCIPlpiChgCoef()\n");

   assert(lpi != NULL);
   assert(lpi->spx != NULL);
   assert(0 <= row && row < lpi->spx->numRowsReal());
   assert(0 <= col && col < lpi->spx->numColsReal());

   invalidateSolution(lpi);

   assert( lpi->spx->preStrongbranchingBasisFreed() );

   SOPLEX_TRY( lpi->messagehdlr, lpi->spx->changeElementReal(row, col, newval) );

   return SCIP_OKAY;
}

/** changes the objective sense */
SCIP_RETCODE SCIPlpiChgObjsen(
   SCIP_LPI*             lpi,                /**< LP interface structure */
   SCIP_OBJSEN           objsen              /**< new objective sense */
   )
{
   SCIPdebugMessage("calling SCIPlpiChgObjsen()\n");

   assert(lpi != NULL);
   assert(lpi->spx != NULL);

   invalidateSolution(lpi);

   assert( lpi->spx->preStrongbranchingBasisFreed() );

   SOPLEX_TRY( lpi->messagehdlr, (void) lpi->spx->setIntParam(SoPlex::OBJSENSE, objsen == SCIP_OBJSEN_MINIMIZE ? SoPlex::OBJSENSE_MINIMIZE : SoPlex::OBJSENSE_MAXIMIZE ) );

   return SCIP_OKAY;
}

/** changes objective values of columns in the LP */
SCIP_RETCODE SCIPlpiChgObj(
   SCIP_LPI*             lpi,                /**< LP interface structure */
   int                   ncols,              /**< number of columns to change objective value for */
   int*                  ind,                /**< column indices to change objective value for */
   SCIP_Real*            obj                 /**< new objective values for columns */
   )
{
   int i;

   SCIPdebugMessage("calling SCIPlpiChgObj()\n");

   assert(lpi != NULL);
   assert(lpi->spx != NULL);
   assert(ind != NULL);
   assert(obj != NULL);

   invalidateSolution(lpi);

   assert( lpi->spx->preStrongbranchingBasisFreed() );

   try
   {
      for( i = 0; i < ncols; ++i )
      {
         assert(0 <= ind[i] && ind[i] < lpi->spx->numColsReal());
         lpi->spx->changeObjReal(ind[i], obj[i]);
      }
   }
   catch(const SPxException& x)
   {
#ifndef NDEBUG
      std::string s = x.what();
      SCIPmessagePrintWarning(lpi->messagehdlr, "SoPlex threw an exception: %s\n", s.c_str());
#endif
      return SCIP_LPERROR;
   }

   return SCIP_OKAY;
}

/** multiplies a row with a non-zero scalar; for negative scalars, the row's sense is switched accordingly */
SCIP_RETCODE SCIPlpiScaleRow(
   SCIP_LPI*             lpi,                /**< LP interface structure */
   int                   row,                /**< row number to scale */
   SCIP_Real             scaleval            /**< scaling multiplier */
   )
{
   SCIP_Real lhs;
   SCIP_Real rhs;

   SCIPdebugMessage("calling SCIPlpiScaleRow()\n");

   assert(lpi != NULL);
   assert(lpi->spx != NULL);
   assert(scaleval != 0.0);

   try
   {
      invalidateSolution(lpi);

      assert( lpi->spx->preStrongbranchingBasisFreed() );

      /* get the row vector and the row's sides */
      SVector rowvec = lpi->spx->rowVectorReal(row);
      lhs = lpi->spx->lhsReal(row);
      rhs = lpi->spx->rhsReal(row);

      /* scale the row vector */
      rowvec *= scaleval;

      /* adjust the sides */
      if( lhs > -lpi->spx->realParam(SoPlex::INFTY) )
         lhs *= scaleval;
      else if( scaleval < 0.0 )
         lhs = lpi->spx->realParam(SoPlex::INFTY);
      if( rhs < lpi->spx->realParam(SoPlex::INFTY) )
         rhs *= scaleval;
      else if( scaleval < 0.0 )
         rhs = -lpi->spx->realParam(SoPlex::INFTY);
      if( scaleval < 0.0 )
      {
         SCIP_Real oldlhs = lhs;
         lhs = rhs;
         rhs = oldlhs;
      }

      /* create the new row */
      LPRow lprow(lhs, rowvec, rhs);

      /* change the row in the LP */
      lpi->spx->changeRowReal(row, lprow);
      assert(lpi->spx->lhsReal(row) <= lpi->spx->rhsReal(row));
   }
   catch(const SPxException& x)
   {
#ifndef NDEBUG
      std::string s = x.what();
      SCIPmessagePrintWarning(lpi->messagehdlr, "SoPlex threw an exception: %s\n", s.c_str());
#endif
      return SCIP_LPERROR;
   }

   return SCIP_OKAY;
}

/** multiplies a column with a non-zero scalar; the objective value is multiplied with the scalar, and the bounds
 *  are divided by the scalar; for negative scalars, the column's bounds are switched
 */
SCIP_RETCODE SCIPlpiScaleCol(
   SCIP_LPI*             lpi,                /**< LP interface structure */
   int                   col,                /**< column number to scale */
   SCIP_Real             scaleval            /**< scaling multiplier */
   )
{
   SCIP_Real obj;
   SCIP_Real lb;
   SCIP_Real ub;

   SCIPdebugMessage("calling SCIPlpiScaleCol()\n");

   assert(lpi != NULL);
   assert(lpi->spx != NULL);
   assert(scaleval != 0.0);

   try
   {
      invalidateSolution(lpi);

      assert( lpi->spx->preStrongbranchingBasisFreed() );

      /* get the col vector and the col's bounds and objective value */
      SVector colvec = lpi->spx->colVectorReal(col);
      obj = lpi->spx->objReal(col);
      lb = lpi->spx->lowerReal(col);
      ub = lpi->spx->upperReal(col);

      /* scale the col vector */
      colvec *= scaleval;

      /* scale the objective value */
      obj *= scaleval;

      /* adjust the bounds */
      if( lb > -lpi->spx->realParam(SoPlex::INFTY) )
         lb /= scaleval;
      else if( scaleval < 0.0 )
         lb = lpi->spx->realParam(SoPlex::INFTY);
      if( ub < lpi->spx->realParam(SoPlex::INFTY) )
         ub /= scaleval;
      else if( scaleval < 0.0 )
         ub = -lpi->spx->realParam(SoPlex::INFTY);
      if( scaleval < 0.0 )
      {
         SCIP_Real oldlb = lb;
         lb = ub;
         ub = oldlb;
      }

      /* create the new col (in LPCol's constructor, the upper bound is given first!) */
      LPCol lpcol(obj, colvec, ub, lb);

      /* change the col in the LP */
      lpi->spx->changeColReal(col, lpcol);
      assert(lpi->spx->lowerReal(col) <= lpi->spx->upperReal(col));
   }
   catch(const SPxException& x)
   {
#ifndef NDEBUG
      std::string s = x.what();
      SCIPmessagePrintWarning(lpi->messagehdlr, "SoPlex threw an exception: %s\n", s.c_str());
#endif
      return SCIP_LPERROR;
   }

   return SCIP_OKAY;
}

/**@} */




/*
 * Data Accessing Methods
 */

/**@name Data Accessing Methods */
/**@{ */

/** gets the number of rows in the LP */
SCIP_RETCODE SCIPlpiGetNRows(
   SCIP_LPI*             lpi,                /**< LP interface structure */
   int*                  nrows               /**< pointer to store the number of rows */
   )
{
   SCIPdebugMessage("calling SCIPlpiGetNRows()\n");

   assert(lpi != NULL);
   assert(lpi->spx != NULL);
   assert(nrows != NULL);

   *nrows = lpi->spx->numRowsReal();

   return SCIP_OKAY;
}

/** gets the number of columns in the LP */
SCIP_RETCODE SCIPlpiGetNCols(
   SCIP_LPI*             lpi,                /**< LP interface structure */
   int*                  ncols               /**< pointer to store the number of cols */
   )
{
   SCIPdebugMessage("calling SCIPlpiGetNCols()\n");

   assert(lpi != NULL);
   assert(lpi->spx != NULL);
   assert(ncols != NULL);

   *ncols = lpi->spx->numColsReal();

   return SCIP_OKAY;
}

/** gets the number of nonzero elements in the LP constraint matrix */
SCIP_RETCODE SCIPlpiGetNNonz(
   SCIP_LPI*             lpi,                /**< LP interface structure */
   int*                  nnonz               /**< pointer to store the number of nonzeros */
   )
{
   int i;

   SCIPdebugMessage("calling SCIPlpiGetNNonz()\n");

   assert(lpi != NULL);
   assert(lpi->spx != NULL);
   assert(nnonz != NULL);

   /* SoPlex has no direct method to return the number of nonzeros, so we have to count them manually */
   *nnonz = 0;
   if( lpi->spx->numRowsReal() < lpi->spx->numColsReal() )
   {
      for( i = 0; i < lpi->spx->numRowsReal(); ++i )
         (*nnonz) += lpi->spx->rowVectorReal(i).size();
   }
   else
   {
      for( i = 0; i < lpi->spx->numColsReal(); ++i )
         (*nnonz) += lpi->spx->colVectorReal(i).size();
   }

   return SCIP_OKAY;
}

/** gets columns from LP problem object; the arrays have to be large enough to store all values
 *  Either both, lb and ub, have to be NULL, or both have to be non-NULL,
 *  either nnonz, beg, ind, and val have to be NULL, or all of them have to be non-NULL.
 */
SCIP_RETCODE SCIPlpiGetCols(
   SCIP_LPI*             lpi,                /**< LP interface structure */
   int                   firstcol,           /**< first column to get from LP */
   int                   lastcol,            /**< last column to get from LP */
   SCIP_Real*            lb,                 /**< buffer to store the lower bound vector, or NULL */
   SCIP_Real*            ub,                 /**< buffer to store the upper bound vector, or NULL */
   int*                  nnonz,              /**< pointer to store the number of nonzero elements returned, or NULL */
   int*                  beg,                /**< buffer to store start index of each column in ind- and val-array, or NULL */
   int*                  ind,                /**< buffer to store column indices of constraint matrix entries, or NULL */
   SCIP_Real*            val                 /**< buffer to store values of constraint matrix entries, or NULL */
   )
{
   int i;
   int j;

   SCIPdebugMessage("calling SCIPlpiGetCols()\n");

   assert(lpi != NULL);
   assert(lpi->spx != NULL);
   assert(0 <= firstcol && firstcol <= lastcol && lastcol < lpi->spx->numColsReal());

   if( lb != NULL )
   {
      assert(ub != NULL);

      const Vector& lbvec = lpi->spx->lowerReal();
      const Vector& ubvec = lpi->spx->upperReal();
      for( i = firstcol; i <= lastcol; ++i )
      {
         lb[i-firstcol] = lbvec[i];
         ub[i-firstcol] = ubvec[i];
      }
   }
   else
      assert(ub == NULL);

   if( nnonz != NULL )
   {
      *nnonz = 0;
      for( i = firstcol; i <= lastcol; ++i )
      {
         beg[i-firstcol] = *nnonz;
         const SVector& cvec = lpi->spx->colVectorReal(i);
         for( j = 0; j < cvec.size(); ++j )
         {
            ind[*nnonz] = cvec.index(j);
            val[*nnonz] = cvec.value(j);
            (*nnonz)++;
         }
      }
   }
   else
   {
      assert(beg == NULL);
      assert(ind == NULL);
      assert(val == NULL);
   }

   return SCIP_OKAY;
}

/** gets rows from LP problem object; the arrays have to be large enough to store all values.
 *  Either both, lhs and rhs, have to be NULL, or both have to be non-NULL,
 *  either nnonz, beg, ind, and val have to be NULL, or all of them have to be non-NULL.
 */
SCIP_RETCODE SCIPlpiGetRows(
   SCIP_LPI*             lpi,                /**< LP interface structure */
   int                   firstrow,           /**< first row to get from LP */
   int                   lastrow,            /**< last row to get from LP */
   SCIP_Real*            lhs,                /**< buffer to store left hand side vector, or NULL */
   SCIP_Real*            rhs,                /**< buffer to store right hand side vector, or NULL */
   int*                  nnonz,              /**< pointer to store the number of nonzero elements returned, or NULL */
   int*                  beg,                /**< buffer to store start index of each row in ind- and val-array, or NULL */
   int*                  ind,                /**< buffer to store row indices of constraint matrix entries, or NULL */
   SCIP_Real*            val                 /**< buffer to store values of constraint matrix entries, or NULL */
   )
{
   int i;
   int j;

   SCIPdebugMessage("calling SCIPlpiGetRows()\n");

   assert(lpi != NULL);
   assert(lpi->spx != NULL);
   assert(0 <= firstrow && firstrow <= lastrow && lastrow < lpi->spx->numRowsReal());

   if( lhs != NULL )
   {
      assert(rhs != NULL);

      const Vector& lhsvec = lpi->spx->lhsReal();
      const Vector& rhsvec = lpi->spx->rhsReal();
      for( i = firstrow; i <= lastrow; ++i )
      {
         lhs[i-firstrow] = lhsvec[i];
         rhs[i-firstrow] = rhsvec[i];
      }
   }
   else
      assert(rhs == NULL);

   if( nnonz != NULL )
   {
      *nnonz = 0;
      for( i = firstrow; i <= lastrow; ++i )
      {
         beg[i-firstrow] = *nnonz;
         const SVector& rvec = lpi->spx->rowVectorReal(i);
         for( j = 0; j < rvec.size(); ++j )
         {
            ind[*nnonz] = rvec.index(j);
            val[*nnonz] = rvec.value(j);
            (*nnonz)++;
         }
      }
   }
   else
   {
      assert(beg == NULL);
      assert(ind == NULL);
      assert(val == NULL);
   }

   return SCIP_OKAY;
}

/** gets column names */
SCIP_RETCODE SCIPlpiGetColNames(
   SCIP_LPI*             lpi,                /**< LP interface structure */
   int                   firstcol,           /**< first column to get name from LP */
   int                   lastcol,            /**< last column to get name from LP */
   char**                colnames,           /**< pointers to column names (of size at least lastcol-firstcol+1) */
   char*                 namestorage,        /**< storage for col names */
   int                   namestoragesize,    /**< size of namestorage (if 0, storageleft returns the storage needed) */
   int*                  storageleft         /**< amount of storage left (if < 0 the namestorage was not big enough) */
   )
{
   assert( lpi != NULL );
   assert( lpi->spx != NULL );
   assert( colnames != NULL || namestoragesize == 0 );
   assert( namestorage != NULL || namestoragesize == 0 );
   assert( namestoragesize >= 0 );
   assert( storageleft != NULL );
   assert( 0 <= firstcol && firstcol <= lastcol && lastcol < lpi->spx->numColsReal() );

   SCIPdebugMessage("getting column names %d to %d\n", firstcol, lastcol);

//    lpi->spx->getColNames(firstcol, lastcol, colnames, namestorage, namestoragesize, storageleft);

   return SCIP_OKAY;
}

/** gets row names */
SCIP_RETCODE SCIPlpiGetRowNames(
   SCIP_LPI*             lpi,                /**< LP interface structure */
   int                   firstrow,           /**< first row to get name from LP */
   int                   lastrow,            /**< last row to get name from LP */
   char**                rownames,           /**< pointers to row names (of size at least lastrow-firstrow+1) */
   char*                 namestorage,        /**< storage for row names */
   int                   namestoragesize,    /**< size of namestorage (if 0, -storageleft returns the storage needed) */
   int*                  storageleft         /**< amount of storage left (if < 0 the namestorage was not big enough) */
   )
{
   assert( lpi != NULL );
   assert( lpi->spx != NULL );
   assert( rownames != NULL || namestoragesize == 0 );
   assert( namestorage != NULL || namestoragesize == 0 );
   assert( namestoragesize >= 0 );
   assert( storageleft != NULL );
   assert( 0 <= firstrow && firstrow <= lastrow && lastrow < lpi->spx->numRowsReal() );

   SCIPdebugMessage("getting row names %d to %d\n", firstrow, lastrow);

//    lpi->spx->getRowNames(firstrow, lastrow, rownames, namestorage, namestoragesize, storageleft);

   return SCIP_OKAY;
}

/** gets objective sense of the LP */
SCIP_RETCODE SCIPlpiGetObjsen(
   SCIP_LPI*             lpi,                /**< LP interface structure */
   SCIP_OBJSEN*          objsen              /**< pointer to store objective sense */
   )
{
   SCIPdebugMessage("calling SCIPlpiGetObjsen()\n");

   assert(lpi != NULL);
   assert(lpi->spx != NULL);
   assert(objsen != NULL);

   *objsen = (lpi->spx->intParam(SoPlex::OBJSENSE) == SoPlex::OBJSENSE_MINIMIZE) ? SCIP_OBJSEN_MINIMIZE : SCIP_OBJSEN_MAXIMIZE;

   return SCIP_OKAY;
}

/** gets objective coefficients from LP problem object */
SCIP_RETCODE SCIPlpiGetObj(
   SCIP_LPI*             lpi,                /**< LP interface structure */
   int                   firstcol,           /**< first column to get objective coefficient for */
   int                   lastcol,            /**< last column to get objective coefficient for */
   SCIP_Real*            vals                /**< array to store objective coefficients */
   )
{
   int i;

   SCIPdebugMessage("calling SCIPlpiGetObj()\n");

   assert(lpi != NULL);
   assert(lpi->spx != NULL);
   assert(0 <= firstcol && firstcol <= lastcol && lastcol < lpi->spx->numColsReal());
   assert(vals != NULL);

   for( i = firstcol; i <= lastcol; ++i )
      vals[i-firstcol] = lpi->spx->objReal(i);

   return SCIP_OKAY;
}

/** gets current bounds from LP problem object */
SCIP_RETCODE SCIPlpiGetBounds(
   SCIP_LPI*             lpi,                /**< LP interface structure */
   int                   firstcol,           /**< first column to get objective value for */
   int                   lastcol,            /**< last column to get objective value for */
   SCIP_Real*            lbs,                /**< array to store lower bound values, or NULL */
   SCIP_Real*            ubs                 /**< array to store upper bound values, or NULL */
   )
{
   int i;

   SCIPdebugMessage("calling SCIPlpiGetBounds()\n");

   assert(lpi != NULL);
   assert(lpi->spx != NULL);
   assert(0 <= firstcol && firstcol <= lastcol && lastcol < lpi->spx->numColsReal());

   for( i = firstcol; i <= lastcol; ++i )
   {
      if( lbs != NULL )
         lbs[i-firstcol] = lpi->spx->lowerReal(i);
      if( ubs != NULL )
         ubs[i-firstcol] = lpi->spx->upperReal(i);
   }

   return SCIP_OKAY;
}

/** gets current row sides from LP problem object */
SCIP_RETCODE SCIPlpiGetSides(
   SCIP_LPI*             lpi,                /**< LP interface structure */
   int                   firstrow,           /**< first row to get sides for */
   int                   lastrow,            /**< last row to get sides for */
   SCIP_Real*            lhss,               /**< array to store left hand side values, or NULL */
   SCIP_Real*            rhss                /**< array to store right hand side values, or NULL */
   )
{
   int i;

   SCIPdebugMessage("calling SCIPlpiGetSides()\n");

   assert(lpi != NULL);
   assert(lpi->spx != NULL);
   assert(0 <= firstrow && firstrow <= lastrow && lastrow < lpi->spx->numRowsReal());

   for( i = firstrow; i <= lastrow; ++i )
   {
      if( lhss != NULL )
         lhss[i-firstrow] = lpi->spx->lhsReal(i);
      if( rhss != NULL )
         rhss[i-firstrow] = lpi->spx->rhsReal(i);
   }

   return SCIP_OKAY;
}

/** gets a single coefficient */
SCIP_RETCODE SCIPlpiGetCoef(
   SCIP_LPI*             lpi,                /**< LP interface structure */
   int                   row,                /**< row number of coefficient */
   int                   col,                /**< column number of coefficient */
   SCIP_Real*            val                 /**< pointer to store the value of the coefficient */
   )
{
   SCIPdebugMessage("calling SCIPlpiGetCoef()\n");

   assert(lpi != NULL);
   assert(lpi->spx != NULL);
   assert(0 <= col && col < lpi->spx->numColsReal());
   assert(0 <= row && row < lpi->spx->numRowsReal());
   assert(val != NULL);

   *val = lpi->spx->colVectorReal(col)[row];

   return SCIP_OKAY;
}

/**@} */




/*
 * Solving Methods
 */

/**@name Solving Methods */
/**@{ */

/** solves LP -- used for both, primal and dual simplex, because SoPlex doesn't distinct the two cases */
static
SCIP_RETCODE spxSolve(
   SCIP_LPI*             lpi                 /**< LP interface structure */
   )
{
   assert( lpi != NULL );
   assert( lpi->spx != NULL );

   SPxOut::Verbosity verbosity;
   /* store and set verbosity */
   verbosity = lpi->spx->spxout.getVerbosity();
   lpi->spx->spxout.setVerbosity((SPxOut::Verbosity)(lpi->spx->getLpInfo() ? SOPLEX_VERBLEVEL : 0));

   SCIPdebugMessage("calling SoPlex solve(): %d cols, %d rows\n", lpi->spx->numColsReal(), lpi->spx->numRowsReal());

   invalidateSolution(lpi);

   assert( lpi->spx->preStrongbranchingBasisFreed() );

#ifdef WITH_LPSCHECK
   lpi->spx->setDoubleCheck(CHECK_SPXSOLVE);
#endif

   /* delete starting basis if solving from scratch */
   if( lpi->spx->getFromScratch() )
   {
      try
      {
         lpi->spx->clearBasis();
      }
      catch(const SPxException& x)
      {
#ifndef NDEBUG
         std::string s = x.what();
         SCIPmessagePrintWarning(lpi->messagehdlr, "SoPlex threw an exception: %s\n", s.c_str());
#endif
         assert( lpi->spx->status() != SPxSolver::OPTIMAL );
         return SCIP_LPERROR;
      }
   }
   assert(!lpi->spx->getFromScratch() || lpi->spx->status() == SPxSolver::NO_PROBLEM);

   SPxSolver::Status status = lpi->spx->doSolve();
   SCIPdebugMessage(" -> SoPlex status: %d, basis status: %d\n", lpi->spx->status(), lpi->spx->basisStatus());
   lpi->solved = TRUE;

   /* restore verbosity */
   lpi->spx->spxout.setVerbosity(verbosity);

   switch( status )
   {
   case SPxSolver::ABORT_TIME:
   case SPxSolver::ABORT_ITER:
   case SPxSolver::ABORT_VALUE:
   case SPxSolver::SINGULAR:
   case SPxSolver::REGULAR:
   case SPxSolver::UNKNOWN:
   case SPxSolver::OPTIMAL:
   case SPxSolver::UNBOUNDED:
   case SPxSolver::INFEASIBLE:
      return SCIP_OKAY;
   default:
      return SCIP_LPERROR;
   }  /*lint !e788*/
}

/** calls primal simplex to solve the LP */
SCIP_RETCODE SCIPlpiSolvePrimal(
   SCIP_LPI*             lpi                 /**< LP interface structure */
   )
{
   SCIPdebugMessage("calling SCIPlpiSolvePrimal()\n");

   assert(lpi != NULL);
   assert(lpi->spx != NULL);

   (void) lpi->spx->setIntParam(SoPlex::ALGORITHM, SoPlex::ALGORITHM_PRIMAL);
   return spxSolve(lpi);
}

/** calls dual simplex to solve the LP */
SCIP_RETCODE SCIPlpiSolveDual(
   SCIP_LPI*             lpi                 /**< LP interface structure */
   )
{
   SCIPdebugMessage("calling SCIPlpiSolveDual()\n");

   assert(lpi != NULL);
   assert(lpi->spx != NULL);

   (void) lpi->spx->setIntParam(SoPlex::ALGORITHM, SoPlex::ALGORITHM_DUAL);
   return spxSolve(lpi);
}

/** calls barrier or interior point algorithm to solve the LP with crossover to simplex basis */
SCIP_RETCODE SCIPlpiSolveBarrier(
   SCIP_LPI*             lpi,                /**< LP interface structure */
   SCIP_Bool             crossover           /**< perform crossover */
   )
{  /*lint --e{715}*/
   SCIPdebugMessage("calling SCIPlpiSolveBarrier()\n");

   /* Since SoPlex does not support barrier we switch to DUAL */
   return SCIPlpiSolveDual(lpi);
}

/** start strong branching - call before any strongbranching */
SCIP_RETCODE SCIPlpiStartStrongbranch(
   SCIP_LPI*             lpi                 /**< LP interface structure */
   )
{
   assert( lpi->spx->preStrongbranchingBasisFreed() );
   lpi->spx->savePreStrongbranchingBasis();

   return SCIP_OKAY;
}

/** end strong branching - call after any strongbranching */
SCIP_RETCODE SCIPlpiEndStrongbranch(
   SCIP_LPI*             lpi                 /**< LP interface structure */
   )
{
   assert( ! lpi->spx->preStrongbranchingBasisFreed() );
   lpi->spx->restorePreStrongbranchingBasis();
   lpi->spx->freePreStrongbranchingBasis();

   return SCIP_OKAY;
}

/** performs strong branching iterations on one arbitrary candidate */
static
SCIP_RETCODE lpiStrongbranch(
   SCIP_LPI*             lpi,                /**< LP interface structure */
   int                   col,                /**< column to apply strong branching on */
   SCIP_Real             psol,               /**< current primal solution value of column */
   int                   itlim,              /**< iteration limit for strong branchings */
   SCIP_Real*            down,               /**< stores dual bound after branching column down */
   SCIP_Real*            up,                 /**< stores dual bound after branching column up */
   SCIP_Bool*            downvalid,          /**< stores whether the returned down value is a valid dual bound;
                                              *   otherwise, it can only be used as an estimate value */
   SCIP_Bool*            upvalid,            /**< stores whether the returned up value is a valid dual bound;
                                              *   otherwise, it can only be used as an estimate value */
   int*                  iter                /**< stores total number of strong branching iterations, or -1; may be NULL */
   )
{
   SPxSCIP* spx;
   SPxSolver::Status status;
   SCIP_Real oldlb;
   SCIP_Real oldub;
   SCIP_Real newlb;
   SCIP_Real newub;
   bool fromparentbasis;
   bool error;
   int oldItlim;
   SPxOut::Verbosity verbosity;

   /* store and set verbosity */
   verbosity = lpi->spx->spxout.getVerbosity();
   lpi->spx->spxout.setVerbosity((SPxOut::Verbosity)(lpi->spx->getLpInfo() ? SOPLEX_VERBLEVEL : 0));

   SCIPdebugMessage("calling SCIPlpiStrongbranch() on variable %d (%d iterations)\n", col, itlim);

   assert(lpi != NULL);
   assert(lpi->spx != NULL);
   /*  assert(down != NULL);
    * assert(up != NULL); temporary hack for cloud branching */
   assert(downvalid != NULL);
   assert(upvalid != NULL);

   spx = lpi->spx;
   status = SPxSolver::UNKNOWN;
   fromparentbasis = false;
   error = false;
   oldItlim = spx->intParam(SoPlex::ITERLIMIT);

   /* get current bounds of column */
   oldlb = spx->lowerReal(col);
   oldub = spx->upperReal(col);

   *downvalid = FALSE;
   *upvalid = FALSE;

   if( iter != NULL )
      *iter = 0;

   /* set the algorithm type to use dual simplex */

   (void) spx->setIntParam(SoPlex::ALGORITHM, SoPlex::ALGORITHM_DUAL);


   /* down branch */
   newub = EPSCEIL(psol-1.0, lpi->spx->feastol());
   if( newub >= oldlb - 0.5 && down != NULL )
   {
      SCIPdebugMessage("strong branching down on x%d (%g) with %d iterations\n", col, psol, itlim);

      spx->changeUpperReal(col, newub);
      assert(spx->lowerReal(col) <= spx->upperReal(col));

      (void) spx->setIntParam(SoPlex::ITERLIMIT, itlim);
      do
      {
#ifdef WITH_LPSCHECK
         spx->setDoubleCheck(CHECK_SPXSTRONGBRANCH);
#endif
         status = spx->solve();
         SCIPdebugMessage(" --> Terminate with status %d\n", status);
         switch( status )
         {
         case SPxSolver::OPTIMAL:
            *down = spx->objValueReal();
            *downvalid = TRUE;
            SCIPdebugMessage(" --> Terminate with value %f\n", *down);
            break;
         case SPxSolver::ABORT_TIME: /* SoPlex does not return a proven dual bound, if it is aborted */
         case SPxSolver::ABORT_ITER:
         case SPxSolver::ABORT_CYCLING:
            *down = spx->objValueReal();
            break;
         case SPxSolver::ABORT_VALUE:
         case SPxSolver::INFEASIBLE:
            *down = spx->getObjLimit();
            *downvalid = TRUE;
            break;
         default:
            error = true;
            break;
         }  /*lint !e788*/
         if( iter != NULL )
            (*iter) += spx->numIterations();

#ifdef STRONGBRANCH_RESTOREBASIS
         /* we restore the pre-strong-branching basis by default (and don't solve again) */
         assert( ! spx->preStrongbranchingBasisFreed() );
         spx->restorePreStrongbranchingBasis();
         fromparentbasis = false;
#else
         /* if cycling or singular basis occured and we started not from the pre-strong-branching basis, then we restore the
          * pre-strong-branching basis and try again with reduced iteration limit */
         if( (status == SPxSolver::ABORT_CYCLING || status == SPxSolver::SINGULAR) && !fromparentbasis && spx->numIterations() < itlim )
         {
            SCIPdebugMessage(" --> Repeat strong branching down with %d iterations after restoring basis\n",
                             itlim - spx->numIterations());
            spx->setIntParam(SoPlex::ITERLIMIT, itlim - spx->numIterations());
            assert( ! spx->hasPreStrongbranchingBasis() );
            spx->restorePreStrongbranchingBasis();
            fromparentbasis = true;
            error = false;
         }
         /* otherwise don't solve again */
         else
            fromparentbasis = false;
#endif
      }
      while( fromparentbasis );

      spx->changeUpperReal(col, oldub);
      assert(spx->lowerReal(col) <= spx->upperReal(col));
   }
   else if( down != NULL )
   {
      *down = spx->getObjLimit();
      *downvalid = TRUE;
   }
   else
      *downvalid = TRUE;

   /* up branch */
   if( !error )
   {
      newlb = EPSFLOOR(psol+1.0, lpi->spx->feastol());
      if( newlb <= oldub + 0.5 && up != NULL )
      {
         SCIPdebugMessage("strong branching  up  on x%d (%g) with %d iterations\n", col, psol, itlim);

         spx->changeLowerReal(col, newlb);
         assert(spx->lowerReal(col) <= spx->upperReal(col));

         (void) spx->setIntParam(SoPlex::ITERLIMIT, itlim);
         do
         {
#ifdef WITH_LPSCHECK
            spx->setDoubleCheck(CHECK_SPXSTRONGBRANCH);
#endif
            status = spx->solve();
            SCIPdebugMessage(" --> Terminate with status %d\n", status);
            switch( status )
            {
            case SPxSolver::OPTIMAL:
               *up = spx->objValueReal();
               *upvalid = TRUE;
               SCIPdebugMessage(" --> Terminate with value %f\n", spx->objValueReal());
               break;
            case SPxSolver::ABORT_TIME: /* SoPlex does not return a proven dual bound, if it is aborted */
            case SPxSolver::ABORT_ITER:
            case SPxSolver::ABORT_CYCLING:
               *up = spx->objValueReal();
               break;
            case SPxSolver::ABORT_VALUE:
            case SPxSolver::INFEASIBLE:
               *up = spx->getObjLimit();
               *upvalid = TRUE;
               break;
            default:
               error = true;
               break;
            }  /*lint !e788*/
            if( iter != NULL )
               (*iter) += spx->numIterations();

#ifdef STRONGBRANCH_RESTOREBASIS
            /* we restore the pre-strong-branching basis by default (and don't solve again) */
            assert( ! spx->preStrongbranchingBasisFreed() );
            spx->restorePreStrongbranchingBasis();
            fromparentbasis = false;
#else
            /* if cycling or singular basis occured and we started not from the pre-strong-branching basis, then we restore the
             * pre-strong-branching basis and try again with reduced iteration limit */
            else if( (status == SPxSolver::ABORT_CYCLING || status == SPxSolver::SINGULAR) && !fromparentbasis && spx->numIterations() < itlim )
            {
               SCIPdebugMessage(" --> Repeat strong branching  up  with %d iterations after restoring basis\n", itlim - spx->numIterations());
               assert( ! spx->hasPreStrongbranchingBasis() );
               spx->restorePreStrongbranchingBasis();
               spx->setIntParam(SoPlex::ITERLIMIT, itlim - spx->numIterations());
               error = false;
               fromparentbasis = true;
            }
            /* otherwise don't solve again */
            else
               fromparentbasis = false;
#endif
         }
         while( fromparentbasis );

         spx->changeLowerReal(col, oldlb);
         assert(spx->lowerReal(col) <= spx->upperReal(col));
      }
      else if( up != NULL )
      {
         *up = spx->getObjLimit();
         *upvalid = TRUE;
      }
      else
         *upvalid = TRUE;
   }

   /* reset old iteration limit */
   (void) spx->setIntParam(SoPlex::ITERLIMIT, oldItlim);

   /* restore verbosity */
   lpi->spx->spxout.setVerbosity(verbosity);

   if( error )
   {
      SCIPdebugMessage("SCIPlpiStrongbranch() returned SoPlex status %d\n", int(status));
      return SCIP_LPERROR;
   }

   return SCIP_OKAY;
}

/** performs strong branching iterations on one @b fractional candidate */
SCIP_RETCODE SCIPlpiStrongbranchFrac(
   SCIP_LPI*             lpi,                /**< LP interface structure */
   int                   col,                /**< column to apply strong branching on */
   SCIP_Real             psol,               /**< fractional current primal solution value of column */
   int                   itlim,              /**< iteration limit for strong branchings */
   SCIP_Real*            down,               /**< stores dual bound after branching column down */
   SCIP_Real*            up,                 /**< stores dual bound after branching column up */
   SCIP_Bool*            downvalid,          /**< stores whether the returned down value is a valid dual bound;
                                              *   otherwise, it can only be used as an estimate value */
   SCIP_Bool*            upvalid,            /**< stores whether the returned up value is a valid dual bound;
                                              *   otherwise, it can only be used as an estimate value */
   int*                  iter                /**< stores total number of strong branching iterations, or -1; may be NULL */
   )
{
   SCIP_RETCODE retcode;

   /* pass call on to lpiStrongbranch() */
   retcode = lpiStrongbranch(lpi, col, psol, itlim, down, up, downvalid, upvalid, iter);

   /* pass SCIP_LPERROR to SCIP without a back trace */
   if( retcode == SCIP_LPERROR )
      return SCIP_LPERROR;

   /* evaluate retcode */
   SCIP_CALL( retcode );

   return SCIP_OKAY;
}

/** performs strong branching iterations on given @b fractional candidates */
SCIP_RETCODE SCIPlpiStrongbranchesFrac(
   SCIP_LPI*             lpi,                /**< LP interface structure */
   int*                  cols,               /**< columns to apply strong branching on */
   int                   ncols,              /**< number of columns */
   SCIP_Real*            psols,              /**< fractional current primal solution values of columns */
   int                   itlim,              /**< iteration limit for strong branchings */
   SCIP_Real*            down,               /**< stores dual bounds after branching columns down */
   SCIP_Real*            up,                 /**< stores dual bounds after branching columns up */
   SCIP_Bool*            downvalid,          /**< stores whether the returned down values are valid dual bounds;
                                              *   otherwise, they can only be used as an estimate values */
   SCIP_Bool*            upvalid,            /**< stores whether the returned up values are a valid dual bounds;
                                              *   otherwise, they can only be used as an estimate values */
   int*                  iter                /**< stores total number of strong branching iterations, or -1; may be NULL */
   )
{
   SCIP_RETCODE retcode;

   assert( cols != NULL );
   assert( psols != NULL );
   assert( down != NULL );
   assert( up != NULL );
   assert( downvalid != NULL );
   assert( upvalid != NULL );
   assert( down != NULL );

   if ( iter != NULL )
      *iter = 0;

   for (int j = 0; j < ncols; ++j)
   {
      /* pass call on to lpiStrongbranch() */
      retcode = lpiStrongbranch(lpi, cols[j], psols[j], itlim, &(down[j]), &(up[j]), &(downvalid[j]), &(upvalid[j]), iter);

      /* pass SCIP_LPERROR to SCIP without a back trace */
      if( retcode == SCIP_LPERROR )
         return SCIP_LPERROR;

      /* evaluate retcode */
      SCIP_CALL( retcode );
   }
   return SCIP_OKAY;
}

/** performs strong branching iterations on one candidate with @b integral value */
SCIP_RETCODE SCIPlpiStrongbranchInt(
   SCIP_LPI*             lpi,                /**< LP interface structure */
   int                   col,                /**< column to apply strong branching on */
   SCIP_Real             psol,               /**< current integral primal solution value of column */
   int                   itlim,              /**< iteration limit for strong branchings */
   SCIP_Real*            down,               /**< stores dual bound after branching column down */
   SCIP_Real*            up,                 /**< stores dual bound after branching column up */
   SCIP_Bool*            downvalid,          /**< stores whether the returned down value is a valid dual bound;
                                              *   otherwise, it can only be used as an estimate value */
   SCIP_Bool*            upvalid,            /**< stores whether the returned up value is a valid dual bound;
                                              *   otherwise, it can only be used as an estimate value */
   int*                  iter                /**< stores total number of strong branching iterations, or -1; may be NULL */
   )
{
   SCIP_RETCODE retcode;

   /* pass call on to lpiStrongbranch() */
   retcode = lpiStrongbranch(lpi, col, psol, itlim, down, up, downvalid, upvalid, iter);

   /* pass SCIP_LPERROR to SCIP without a back trace */
   if( retcode == SCIP_LPERROR )
      return SCIP_LPERROR;

   /* evaluate retcode */
   SCIP_CALL( retcode );

   return SCIP_OKAY;
}

/** performs strong branching iterations on given candidates with @b integral values */
SCIP_RETCODE SCIPlpiStrongbranchesInt(
   SCIP_LPI*             lpi,                /**< LP interface structure */
   int*                  cols,               /**< columns to apply strong branching on */
   int                   ncols,              /**< number of columns */
   SCIP_Real*            psols,              /**< current integral primal solution values of columns */
   int                   itlim,              /**< iteration limit for strong branchings */
   SCIP_Real*            down,               /**< stores dual bounds after branching columns down */
   SCIP_Real*            up,                 /**< stores dual bounds after branching columns up */
   SCIP_Bool*            downvalid,          /**< stores whether the returned down values are valid dual bounds;
                                              *   otherwise, they can only be used as an estimate values */
   SCIP_Bool*            upvalid,            /**< stores whether the returned up values are a valid dual bounds;
                                              *   otherwise, they can only be used as an estimate values */
   int*                  iter                /**< stores total number of strong branching iterations, or -1; may be NULL */
   )
{
   SCIP_RETCODE retcode;

   assert( cols != NULL );
   assert( psols != NULL );
   assert( down != NULL );
   assert( up != NULL );
   assert( downvalid != NULL );
   assert( upvalid != NULL );
   assert( down != NULL );

   if ( iter != NULL )
      *iter = 0;

   for (int j = 0; j < ncols; ++j)
   {
      /* pass call on to lpiStrongbranch() */
      retcode = lpiStrongbranch(lpi, cols[j], psols[j], itlim, &(down[j]), &(up[j]), &(downvalid[j]), &(upvalid[j]), iter);

      /* pass SCIP_LPERROR to SCIP without a back trace */
      if( retcode == SCIP_LPERROR )
         return SCIP_LPERROR;

      /* evaluate retcode */
      SCIP_CALL( retcode );
   }

   return SCIP_OKAY;
}
/**@} */




/*
 * Solution Information Methods
 */

/**@name Solution Information Methods */
/**@{ */

/** returns whether a solve method was called after the last modification of the LP */
SCIP_Bool SCIPlpiWasSolved(
   SCIP_LPI*             lpi                 /**< LP interface structure */
   )
{
   assert(lpi != NULL);

   return lpi->solved;
}

/** gets information about primal and dual feasibility of the current LP solution */
SCIP_RETCODE SCIPlpiGetSolFeasibility(
   SCIP_LPI*             lpi,                /**< LP interface structure */
   SCIP_Bool*            primalfeasible,     /**< stores primal feasibility status */
   SCIP_Bool*            dualfeasible        /**< stores dual feasibility status */
   )
{
   SCIPdebugMessage("calling SCIPlpiGetSolFeasibility()\n");

   assert(lpi != NULL);
   assert(primalfeasible != NULL);
   assert(dualfeasible != NULL);

   *primalfeasible = SCIPlpiIsPrimalFeasible(lpi);
   *dualfeasible = SCIPlpiIsDualFeasible(lpi);

   return SCIP_OKAY;
}

/** returns TRUE iff LP is proven to have a primal unbounded ray (but not necessary a primal feasible point);
 *  this does not necessarily mean, that the solver knows and can return the primal ray
 */
SCIP_Bool SCIPlpiExistsPrimalRay(
   SCIP_LPI*             lpi                 /**< LP interface structure */
   )
{
   SCIPdebugMessage("calling SCIPlpiExistsPrimalRay()\n");

   assert(lpi != NULL);
   assert(lpi->spx != NULL);

   return (lpi->spx->status() == SPxSolver::UNBOUNDED);
}

/** returns TRUE iff LP is proven to have a primal unbounded ray (but not necessary a primal feasible point),
 *  and the solver knows and can return the primal ray
 */
SCIP_Bool SCIPlpiHasPrimalRay(
   SCIP_LPI*             lpi                 /**< LP interface structure */
   )
{
   SCIPdebugMessage("calling SCIPlpiHasPrimalRay()\n");

   assert(lpi != NULL);
   assert(lpi->spx != NULL);

   return (lpi->spx->status() == SPxSolver::UNBOUNDED);
}

/** returns TRUE iff LP is proven to be primal unbounded */
SCIP_Bool SCIPlpiIsPrimalUnbounded(
   SCIP_LPI*             lpi                 /**< LP interface structure */
   )
{
   SCIPdebugMessage("calling SCIPlpiIsPrimalUnbounded()\n");

   assert(lpi != NULL);
   assert(lpi->spx != NULL);

   assert(lpi->spx->status() != SPxSolver::UNBOUNDED || lpi->spx->basisStatus() == SPxBasis::UNBOUNDED);

   /* if SoPlex returns unbounded, this may only mean that an unbounded ray is available, not necessarily a primal
    * feasible point; hence we have to check the perturbation
    */
   return lpi->spx->status() == SPxSolver::UNBOUNDED;
}

/** returns TRUE iff LP is proven to be primal infeasible */
SCIP_Bool SCIPlpiIsPrimalInfeasible(
   SCIP_LPI*             lpi                 /**< LP interface structure */
   )
{
   SCIPdebugMessage("calling SCIPlpiIsPrimalInfeasible()\n");

   assert(lpi != NULL);
   assert(lpi->spx != NULL);

   return (lpi->spx->status() == SPxSolver::INFEASIBLE);
}

/** returns TRUE iff LP is proven to be primal feasible */
SCIP_Bool SCIPlpiIsPrimalFeasible(
   SCIP_LPI*             lpi                 /**< LP interface structure */
   )
{
   SPxBasis::SPxStatus basestatus;

   SCIPdebugMessage("calling SCIPlpiIsPrimalFeasible()\n");

   assert(lpi != NULL);
   assert(lpi->spx != NULL);

   basestatus = lpi->spx->basisStatus();

   /* note that the solver status may be ABORT_VALUE and the basis status optimal; if we are optimal, isPerturbed() may
    * still return true as long as perturbation plus violation is within tolerances
    */
   assert(basestatus == SPxBasis::OPTIMAL || lpi->spx->status() != SPxSolver::OPTIMAL);

   return basestatus == SPxBasis::OPTIMAL || basestatus == SPxBasis::PRIMAL;
}

/** returns TRUE iff LP is proven to have a dual unbounded ray (but not necessary a dual feasible point);
 *  this does not necessarily mean, that the solver knows and can return the dual ray
 */
SCIP_Bool SCIPlpiExistsDualRay(
   SCIP_LPI*             lpi                 /**< LP interface structure */
   )
{
   SCIPdebugMessage("calling SCIPlpiExistsDualRay()\n");

   assert(lpi != NULL);
   assert(lpi->spx != NULL);

   return (lpi->spx->status() == SPxSolver::INFEASIBLE);
}

/** returns TRUE iff LP is proven to have a dual unbounded ray (but not necessary a dual feasible point),
 *  and the solver knows and can return the dual ray
 */
SCIP_Bool SCIPlpiHasDualRay(
   SCIP_LPI*             lpi                 /**< LP interface structure */
   )
{
   SCIPdebugMessage("calling SCIPlpiHasDualRay()\n");

   assert(lpi != NULL);
   assert(lpi->spx != NULL);

   return (lpi->spx->status() == SPxSolver::INFEASIBLE);
}

/** returns TRUE iff LP is dual unbounded */
SCIP_Bool SCIPlpiIsDualUnbounded(
   SCIP_LPI*             lpi                 /**< LP interface structure */
   )
{
   SCIPdebugMessage("calling SCIPlpiIsDualUnbounded()\n");

   assert(lpi != NULL);
   assert(lpi->spx != NULL);

   return lpi->spx->status() == SPxSolver::INFEASIBLE && lpi->spx->basisStatus() == SPxBasis::DUAL;
}

/** returns TRUE iff LP is dual infeasible */
SCIP_Bool SCIPlpiIsDualInfeasible(
   SCIP_LPI*             lpi                 /**< LP interface structure */
   )
{
   SCIPdebugMessage("calling SCIPlpiIsDualInfeasible()\n");

   assert(lpi != NULL);
   assert(lpi->spx != NULL);

   return (lpi->spx->status() == SPxSolver::UNBOUNDED);
}

/** returns TRUE iff LP is proven to be dual feasible */
SCIP_Bool SCIPlpiIsDualFeasible(
   SCIP_LPI*             lpi                 /**< LP interface structure */
   )
{
   SCIPdebugMessage("calling SCIPlpiIsDualFeasible()\n");

   assert(lpi != NULL);
   assert(lpi->spx != NULL);

   /* note that the solver status may be ABORT_VALUE and the basis status optimal; if we are optimal, isPerturbed() may
    * still return true as long as perturbation plus violation is within tolerances
    */
   assert(lpi->spx->basisStatus() == SPxBasis::OPTIMAL || lpi->spx->status() != SPxSolver::OPTIMAL);

   return (lpi->spx->basisStatus() == SPxBasis::OPTIMAL) || lpi->spx->basisStatus() == SPxBasis::DUAL;
}

/** returns TRUE iff LP was solved to optimality */
SCIP_Bool SCIPlpiIsOptimal(
   SCIP_LPI*             lpi                 /**< LP interface structure */
   )
{
   SCIPdebugMessage("calling SCIPlpiIsOptimal()\n");

   assert(lpi != NULL);
   assert((lpi->spx->basisStatus() == SPxBasis::OPTIMAL)
      == (SCIPlpiIsPrimalFeasible(lpi) && SCIPlpiIsDualFeasible(lpi)));

   /* note that the solver status may be ABORT_VALUE and the basis status optimal; if we are optimal, isPerturbed() may
    * still return true as long as perturbation plus violation is within tolerances
    */
   return (lpi->spx->basisStatus() == SPxBasis::OPTIMAL);
}

/** returns TRUE iff current LP basis is stable */
SCIP_Bool SCIPlpiIsStable(
   SCIP_LPI*             lpi                 /**< LP interface structure */
   )
{
   SCIPdebugMessage("calling SCIPlpiIsStable()\n");

   assert(lpi != NULL);
   assert(lpi->spx != NULL);

   if( lpi->spx->status() == SPxSolver::ERROR || lpi->spx->status() == SPxSolver::SINGULAR )
      return FALSE;

   /* only if we have a regular basis and the condition limit is set, we compute the condition number of the basis;
    * everything above the specified threshold is then counted as instable
    */
   if( lpi->checkcondition && (SCIPlpiIsOptimal(lpi) || SCIPlpiIsObjlimExc(lpi)) )
   {
      SCIP_RETCODE retcode;
      SCIP_Real kappa;

      retcode = SCIPlpiGetRealSolQuality(lpi, SCIP_LPSOLQUALITY_ESTIMCONDITION, &kappa);
      if( retcode != SCIP_OKAY )
      {
         SCIPABORT();
      }
      assert(kappa != SCIP_INVALID); /*lint !e777*/

      if( kappa > lpi->conditionlimit )
         return FALSE;
   }

   return TRUE;
}

/** returns TRUE iff the objective limit was reached */
SCIP_Bool SCIPlpiIsObjlimExc(
   SCIP_LPI*             lpi                 /**< LP interface structure */
   )
{
   SCIPdebugMessage("calling SCIPlpiIsObjlimExc()\n");

   assert(lpi != NULL);
   assert(lpi->spx != NULL);

   return (lpi->spx->status() == SPxSolver::ABORT_VALUE);
}

/** returns TRUE iff the iteration limit was reached */
SCIP_Bool SCIPlpiIsIterlimExc(
   SCIP_LPI*             lpi                 /**< LP interface structure */
   )
{
   SCIPdebugMessage("calling SCIPlpiIsIterlimExc()\n");

   assert(lpi != NULL);
   assert(lpi->spx != NULL);

   return (lpi->spx->status() == SPxSolver::ABORT_ITER);
}

/** returns TRUE iff the time limit was reached */
SCIP_Bool SCIPlpiIsTimelimExc(
   SCIP_LPI*             lpi                 /**< LP interface structure */
   )
{
   SCIPdebugMessage("calling SCIPlpiIsTimelimExc()\n");

   assert(lpi != NULL);
   assert(lpi->spx != NULL);

   return (lpi->spx->status() == SPxSolver::ABORT_TIME);
}

/** returns the internal solution status of the solver */
int SCIPlpiGetInternalStatus(
   SCIP_LPI*             lpi                 /**< LP interface structure */
   )
{
   SCIPdebugMessage("calling SCIPlpiIsTimelimExc()\n");

   assert(lpi != NULL);
   assert(lpi->spx != NULL);

   return static_cast<int>(lpi->spx->status());
}

/** tries to reset the internal status of the LP solver in order to ignore an instability of the last solving call */
SCIP_RETCODE SCIPlpiIgnoreInstability(
   SCIP_LPI*             lpi,                /**< LP interface structure */
   SCIP_Bool*            success             /**< pointer to store, whether the instability could be ignored */
   )
{  /*lint --e{715}*/
   SCIPdebugMessage("calling SCIPlpiIgnoreInstability()\n");

   assert(lpi != NULL);
   assert(lpi->spx != NULL);

   /* instable situations cannot be ignored */
   *success = FALSE;

   return SCIP_OKAY;
}

/** gets objective value of solution */
SCIP_RETCODE SCIPlpiGetObjval(
   SCIP_LPI*             lpi,                /**< LP interface structure */
   SCIP_Real*            objval              /**< stores the objective value */
   )
{
   SCIPdebugMessage("calling SCIPlpiGetObjval()\n");

   assert(lpi != NULL);
   assert(lpi->spx != NULL);
   assert(objval != NULL);

   *objval = lpi->spx->objValueReal();

   return SCIP_OKAY;
}

/** gets primal and dual solution vectors */
SCIP_RETCODE SCIPlpiGetSol(
   SCIP_LPI*             lpi,                /**< LP interface structure */
   SCIP_Real*            objval,             /**< stores the objective value, may be NULL if not needed */
   SCIP_Real*            primsol,            /**< primal solution vector, may be NULL if not needed */
   SCIP_Real*            dualsol,            /**< dual solution vector, may be NULL if not needed */
   SCIP_Real*            activity,           /**< row activity vector, may be NULL if not needed */
   SCIP_Real*            redcost             /**< reduced cost vector, may be NULL if not needed */
   )
{
   SCIPdebugMessage("calling SCIPlpiGetSol()\n");

   assert(lpi != NULL);
   assert(lpi->spx != NULL);

   bool success = true;

   if( objval != NULL )
      *objval = lpi->spx->objValueReal();

   try
   {
      if( primsol != NULL )
      {
         Vector tmp(lpi->spx->numColsReal(), primsol);
         success &= lpi->spx->getPrimalReal(tmp);
         assert(success);
      }
      if( dualsol != NULL )
      {
         Vector tmp(lpi->spx->numRowsReal(), dualsol);
         success &= lpi->spx->getDualReal(tmp);
         assert(success);
      }
      if( activity != NULL )
      {
         Vector tmp(lpi->spx->numRowsReal(), activity);
         success &= lpi->spx->getSlacksReal(tmp);  /* in SoPlex, the activities are called "slacks" */
         assert(success);
      }
      if( redcost != NULL )
      {
         Vector tmp(lpi->spx->numColsReal(), redcost);
         success &= lpi->spx->getRedCostReal(tmp);
         assert(success);
      }
   }
   catch(const SPxException& x)
   {
#ifndef NDEBUG
      std::string s = x.what();
      SCIPmessagePrintWarning(lpi->messagehdlr, "SoPlex threw an exception: %s\n", s.c_str());
#endif
      return SCIP_LPERROR;
   }

   if( !success )
      return SCIP_INVALIDCALL;

   return SCIP_OKAY;
}

/** gets primal ray for unbounded LPs */
SCIP_RETCODE SCIPlpiGetPrimalRay(
   SCIP_LPI*             lpi,                /**< LP interface structure */
   SCIP_Real*            ray                 /**< primal ray */
   )
{  /*lint --e{715}*/
   SCIPdebugMessage("calling SCIPlpiGetPrimalRay()\n");

   assert(lpi != NULL);
   assert(lpi->spx != NULL);

   try
   {
      Vector tmp(lpi->spx->numColsReal(), ray);
      (void)lpi->spx->getPrimalRayReal(tmp);
   }
   catch(const SPxException& x)
   {
#ifndef NDEBUG
      std::string s = x.what();
      SCIPmessagePrintWarning(lpi->messagehdlr, "SoPlex threw an exception: %s\n", s.c_str());
#endif
      return SCIP_LPERROR;
   }

   return SCIP_OKAY;
}

/** gets dual farkas proof for infeasibility */
SCIP_RETCODE SCIPlpiGetDualfarkas(
   SCIP_LPI*             lpi,                /**< LP interface structure */
   SCIP_Real*            dualfarkas          /**< dual farkas row multipliers */
   )
{
   SCIPdebugMessage("calling SCIPlpiGetDualfarkas()\n");

   assert(lpi != NULL);
   assert(lpi->spx != NULL);

   try
   {
      Vector tmp(lpi->spx->numRowsReal(), dualfarkas);
      (void)lpi->spx->getDualFarkasReal(tmp);
   }
   catch(const SPxException& x)
   {
#ifndef NDEBUG
      std::string s = x.what();
      SCIPmessagePrintWarning(lpi->messagehdlr, "SoPlex threw an exception: %s\n", s.c_str());
#endif
      return SCIP_LPERROR;
   }

   return SCIP_OKAY;
}

/** gets the number of LP iterations of the last solve call */
SCIP_RETCODE SCIPlpiGetIterations(
   SCIP_LPI*             lpi,                /**< LP interface structure */
   int*                  iterations          /**< pointer to store the number of iterations of the last solve call */
   )
{
   SCIPdebugMessage("calling SCIPlpiGetIterations()\n");

   assert(lpi != NULL);
   assert(lpi->spx != NULL);

   *iterations = lpi->spx->numIterations();

   return SCIP_OKAY;
}

/** gets information about the quality of an LP solution
 *
 *  Such information is usually only available, if also a (maybe not optimal) solution is available.
 *  The LPI should return SCIP_INVALID for @p quality, if the requested quantity is not available.
 */
SCIP_RETCODE SCIPlpiGetRealSolQuality(
   SCIP_LPI*             lpi,                /**< LP interface structure */
   SCIP_LPSOLQUALITY     qualityindicator,   /**< indicates which quality should be returned */
   SCIP_Real*            quality             /**< pointer to store quality number */
   )
{
   SCIPdebugMessage("calling SCIPlpiGetRealSolQuality()\n");

   assert(lpi != NULL);
   assert(quality != NULL);

   bool success;

   assert(lpi != NULL);
   assert(quality != NULL);

   SCIPdebugMessage("requesting solution quality from SoPlex: quality %d\n", qualityindicator);

   switch( qualityindicator )
   {
      case SCIP_LPSOLQUALITY_ESTIMCONDITION:
         success = lpi->spx->getEstimatedCondition(*quality);
         break;

      case SCIP_LPSOLQUALITY_EXACTCONDITION:
         success = lpi->spx->getExactCondition(*quality);
         break;

      default:
         SCIPerrorMessage("Solution quality %d unknown.\n", qualityindicator);
         return SCIP_INVALIDDATA;
   }

   if( !success )
   {
      SCIPdebugMessage("problem computing condition number\n");
      *quality = SCIP_INVALID;
   }

   return SCIP_OKAY;
}

/**@} */




/*
 * LP Basis Methods
 */

/**@name LP Basis Methods */
/**@{ */


/** gets current basis status for columns and rows; arrays must be large enough to store the basis status */
SCIP_RETCODE SCIPlpiGetBase(
   SCIP_LPI*             lpi,                /**< LP interface structure */
   int*                  cstat,              /**< array to store column basis status, or NULL */
   int*                  rstat               /**< array to store row basis status, or NULL */
   )
{
   int i;

   SCIPdebugMessage("calling SCIPlpiGetBase()\n");

   assert(lpi != NULL);
   assert(lpi->spx != NULL);

   assert( lpi->spx->preStrongbranchingBasisFreed() );

   if( rstat != NULL && cstat != NULL )
   {
      for( i = 0; i < lpi->spx->numRowsReal(); ++i )
      {
         switch( lpi->spx->basisRowStatus(i) )
         {
         case SPxSolver::BASIC:
            rstat[i] = SCIP_BASESTAT_BASIC; /*lint !e641*/
            break;
         case SPxSolver::FIXED:
         case SPxSolver::ON_LOWER:
            rstat[i] = SCIP_BASESTAT_LOWER; /*lint !e641*/
            break;
         case SPxSolver::ON_UPPER:
            rstat[i] = SCIP_BASESTAT_UPPER; /*lint !e641*/
            break;
         case SPxSolver::ZERO:
            SCIPerrorMessage("slack variable has basis status ZERO (should not occur)\n");
            return SCIP_LPERROR;
         case SPxSolver::UNDEFINED:
         default:
            SCIPerrorMessage("invalid basis status\n");
            SCIPABORT();
            return SCIP_INVALIDDATA; /*lint !e527*/
         }
      }
   }

   if( cstat != NULL )
   {
      for( i = 0; i < lpi->spx->numColsReal(); ++i )
      {
//         SCIP_Real val = 0.0;
         switch( lpi->spx->basisColStatus(i) )
         {
         case SPxSolver::BASIC:
            cstat[i] = SCIP_BASESTAT_BASIC; /*lint !e641*/
            break;
         case SPxSolver::FIXED:
         /* Get reduced cost estimation. If the estimation is not correct this should not hurt:
         * If the basis is loaded into SoPlex again, the status is converted to FIXED again; in
         * this case there is no problem at all. If the basis is saved and/or used in some other
         * solver, it usually is very cheap to perform the pivots necessary to get an optimal
         * basis.
         * @todo implement getRedCostEst()
         * */
//          SCIP_CALL( getRedCostEst(lpi->spx, i, &val) );
//            if( val < 0.0 )  /* reduced costs < 0 => UPPER  else => LOWER */
//               cstat[i] = SCIP_BASESTAT_UPPER; /*lint !e641*/
//            else
            cstat[i] = SCIP_BASESTAT_LOWER; /*lint !e641*/
            break;
         case SPxSolver::ON_LOWER:
            cstat[i] = SCIP_BASESTAT_LOWER; /*lint !e641*/
            break;
         case SPxSolver::ON_UPPER:
            cstat[i] = SCIP_BASESTAT_UPPER; /*lint !e641*/
            break;
         case SPxSolver::ZERO:
            cstat[i] = SCIP_BASESTAT_ZERO; /*lint !e641*/
            break;
         case SPxSolver::UNDEFINED:
         default:
            SCIPerrorMessage("invalid basis status\n");
            SCIPABORT();
            return SCIP_INVALIDDATA; /*lint !e527*/
         }
      }
   }

   return SCIP_OKAY;
}

/** sets current basis status for columns and rows */
SCIP_RETCODE SCIPlpiSetBase(
   SCIP_LPI*             lpi,                /**< LP interface structure */
   int*                  cstat,              /**< array with column basis status */
   int*                  rstat               /**< array with row basis status */
   )
{
   int i;
   int nCols = lpi->spx->numColsReal();
   int nRows = lpi->spx->numRowsReal();

   SCIPdebugMessage("calling SCIPlpiSetBase()\n");

   assert(lpi != NULL);
   assert(lpi->spx != NULL);
   assert(cstat != NULL || nCols == 0);
   assert(rstat != NULL || nRows == 0);

   assert( lpi->spx->preStrongbranchingBasisFreed() );
   invalidateSolution(lpi);

   SPxSolver::VarStatus* spxcstat = NULL;
   SPxSolver::VarStatus* spxrstat = NULL;
   SCIP_ALLOC( BMSallocMemoryArray(&spxcstat, nCols) );
   SCIP_ALLOC( BMSallocMemoryArray(&spxrstat, nRows) );

   for( i = 0; i < nRows; ++i )
   {
      switch( rstat[i] ) /*lint !e613*/
      {
      case SCIP_BASESTAT_LOWER:
         spxrstat[i] = SPxSolver::ON_LOWER;
         break;
      case SCIP_BASESTAT_BASIC:
         spxrstat[i] = SPxSolver::BASIC;
         break;
      case SCIP_BASESTAT_UPPER:
         spxrstat[i] = SPxSolver::ON_UPPER;
         break;
      case SCIP_BASESTAT_ZERO:
         SCIPerrorMessage("slack variable has basis status ZERO (should not occur)\n");
         BMSfreeMemoryArrayNull(&spxcstat);
         BMSfreeMemoryArrayNull(&spxrstat);
         return SCIP_LPERROR; /*lint !e429*/
      default:
         SCIPerrorMessage("invalid basis status\n");
         BMSfreeMemoryArrayNull(&spxcstat);
         BMSfreeMemoryArrayNull(&spxrstat);
         SCIPABORT();
         return SCIP_INVALIDDATA; /*lint !e527*/
      }
   }

   for( i = 0; i < nCols; ++i )
   {
      switch( cstat[i] ) /*lint !e613*/
      {
      case SCIP_BASESTAT_LOWER:
         spxcstat[i] = SPxSolver::ON_LOWER;
         break;
      case SCIP_BASESTAT_BASIC:
         spxcstat[i] = SPxSolver::BASIC;
         break;
      case SCIP_BASESTAT_UPPER:
         spxcstat[i] = SPxSolver::ON_UPPER;
         break;
      case SCIP_BASESTAT_ZERO:
         spxcstat[i] = SPxSolver::ZERO;
         break;
      default:
         SCIPerrorMessage("invalid basis status\n");
         BMSfreeMemoryArrayNull(&spxcstat);
         BMSfreeMemoryArrayNull(&spxrstat);
         SCIPABORT();
         return SCIP_INVALIDDATA; /*lint !e527*/
      }
   }

   SOPLEX_TRY( lpi->messagehdlr, lpi->spx->setBasis(spxrstat, spxcstat) );

   BMSfreeMemoryArrayNull(&spxcstat);
   BMSfreeMemoryArrayNull(&spxrstat);

   return SCIP_OKAY;
}

/** returns the indices of the basic columns and rows; basic column n gives value n, basic row m gives value -1-m */
SCIP_RETCODE SCIPlpiGetBasisInd(
   SCIP_LPI*             lpi,                /**< LP interface structure */
   int*                  bind                /**< pointer to store basis indices ready to keep number of rows entries */
   )
{
   SCIPdebugMessage("calling SCIPlpiGetBasisInd()\n");

   assert(lpi != NULL);
   assert(lpi->spx != NULL);

   assert(lpi->spx->preStrongbranchingBasisFreed());

   lpi->spx->getBasisInd(bind);

   return SCIP_OKAY;
}


/** get dense row of inverse basis matrix B^-1
 *
 *  @note The LP interface defines slack variables to have coefficient +1. This means that if, internally, the LP solver
 *        uses a -1 coefficient, then rows associated with slacks variables whose coefficient is -1, should be negated;
 *        see also the explanation in lpi.h.
 */
SCIP_RETCODE SCIPlpiGetBInvRow(
   SCIP_LPI*             lpi,                /**< LP interface structure */
   int                   r,                  /**< row number */
   SCIP_Real*            coef,               /**< pointer to store the coefficients of the row */
   int*                  inds,               /**< array to store the non-zero indices */
   int*                  ninds               /**< pointer to store the number of non-zero indices
                                               *  (-1: if we do not store sparsity informations) */
   )
{
   SCIPdebugMessage("calling SCIPlpiGetBInvRow()\n");

   assert( lpi != NULL);
   assert(lpi->spx != NULL);
   assert(lpi->spx->preStrongbranchingBasisFreed());

   assert(r >= 0);
   assert(r < lpi->spx->numRowsReal());

   if( ! lpi->spx->getBasisInverseRowReal(r, coef, inds, ninds) )
      return SCIP_LPERROR;

   return SCIP_OKAY;
}

/** get dense column of inverse basis matrix B^-1
 *
 *  @note The LP interface defines slack variables to have coefficient +1. This means that if, internally, the LP solver
 *        uses a -1 coefficient, then rows associated with slacks variables whose coefficient is -1, should be negated;
 *        see also the explanation in lpi.h.
 */
SCIP_RETCODE SCIPlpiGetBInvCol(
   SCIP_LPI*             lpi,                /**< LP interface structure */
   int                   c,                  /**< column number of B^-1; this is NOT the number of the column in the LP;
                                              *   you have to call SCIPlpiGetBasisInd() to get the array which links the
                                              *   B^-1 column numbers to the row and column numbers of the LP!
                                              *   c must be between 0 and nrows-1, since the basis has the size
                                              *   nrows * nrows */
   SCIP_Real*            coef,               /**< pointer to store the coefficients of the column */
   int*                  inds,               /**< array to store the non-zero indices */
   int*                  ninds               /**< pointer to store the number of non-zero indices
                                               *  (-1: if we do not store sparsity informations) */
   )
{
   SCIPdebugMessage("calling SCIPlpiGetBInvCol()\n");

   assert( lpi != NULL );
   assert( lpi->spx != NULL );
   assert( lpi->spx->preStrongbranchingBasisFreed() );

   if( ! lpi->spx->getBasisInverseColReal(c, coef, inds, ninds) )
      return SCIP_LPERROR;

   return SCIP_OKAY;
}

/** get dense row of inverse basis matrix times constraint matrix B^-1 * A
 *
 *  @note The LP interface defines slack variables to have coefficient +1. This means that if, internally, the LP solver
 *        uses a -1 coefficient, then rows associated with slacks variables whose coefficient is -1, should be negated;
 *        see also the explanation in lpi.h.
 */
SCIP_RETCODE SCIPlpiGetBInvARow(
   SCIP_LPI*             lpi,                /**< LP interface structure */
   int                   r,                  /**< row number */
   const SCIP_Real*      binvrow,            /**< row in (A_B)^-1 from prior call to SCIPlpiGetBInvRow(), or NULL */
   SCIP_Real*            coef,               /**< vector to return coefficients */
   int*                  inds,               /**< array to store the non-zero indices */
   int*                  ninds               /**< pointer to store the number of non-zero indices
                                               *  (-1: if we do not store sparsity informations) */
   )
{
   SCIP_Real* buf;
   SCIP_Real* binv;
   int nrows;
   int ncols;
   int c;

   SCIPdebugMessage("calling SCIPlpiGetBInvARow()\n");

   assert(lpi != NULL);
   assert(lpi->spx != NULL);
   assert( lpi->spx->preStrongbranchingBasisFreed() );

   nrows = lpi->spx->numRowsReal();
   ncols = lpi->spx->numColsReal();
   buf = NULL;

   /* get (or calculate) the row in B^-1 */
   if( binvrow == NULL )
   {
      SCIP_ALLOC( BMSallocMemoryArray(&buf, nrows) );
      SCIP_CALL( SCIPlpiGetBInvRow(lpi, r, buf, inds, ninds) );
      binv = buf;
   }
   else
      binv = const_cast<SCIP_Real*>(binvrow);

   assert(binv != NULL);

   /* mark sparsity pattern as invalid */
   if( ninds != NULL )
      *ninds = -1;

   // @todo exploit sparsity in binv by looping over nrows
   /* calculate the scalar product of the row in B^-1 and A */
   Vector binvvec(nrows, binv);
   for( c = 0; c < ncols; ++c )
      coef[c] = binvvec * lpi->spx->colVectorReal(c);  /* scalar product */ /*lint !e1702*/

   /* free memory if it was temporarily allocated */
   BMSfreeMemoryArrayNull(&buf);

   return SCIP_OKAY;
}

/** get dense column of inverse basis matrix times constraint matrix B^-1 * A
 *
 *  @note The LP interface defines slack variables to have coefficient +1. This means that if, internally, the LP solver
 *        uses a -1 coefficient, then rows associated with slacks variables whose coefficient is -1, should be negated;
 *        see also the explanation in lpi.h.
 */
SCIP_RETCODE SCIPlpiGetBInvACol(
   SCIP_LPI*             lpi,                /**< LP interface structure */
   int                   c,                  /**< column number */
   SCIP_Real*            coef,               /**< vector to return coefficients */
   int*                  inds,               /**< array to store the non-zero indices */
   int*                  ninds               /**< pointer to store the number of non-zero indices
                                               *  (-1: if we do not store sparsity informations) */
   )
{  /*lint --e{715}*/
   /* create a new uninitialized full vector */
   DVector col(lpi->spx->numRowsReal());

   SCIPdebugMessage("calling SCIPlpiGetBInvACol()\n");

   assert( lpi != NULL );
   assert( lpi->spx != NULL );
   assert( lpi->spx->preStrongbranchingBasisFreed() );

   /* extract column c of A */
   assert(c >= 0);
   assert(c < lpi->spx->numColsReal());

   /* @todo implement this with sparse vectors */
   /* mark sparsity pattern as invalid */
   if( ninds != NULL )
      *ninds = -1;

   /* col needs to be cleared because copying colVectorReal only regards nonzeros */
   col.clear();
   col = lpi->spx->colVectorReal(c);

   /* solve */
   if( ! lpi->spx->getBasisInverseTimesVecReal(col.get_ptr(), coef) )
      return SCIP_LPERROR;

   return SCIP_OKAY;
}

/**@} */




/*
 * LP State Methods
 */

/**@name LP State Methods */
/**@{ */

/** stores LPi state (like basis information) into lpistate object */
SCIP_RETCODE SCIPlpiGetState(
   SCIP_LPI*             lpi,                /**< LP interface structure */
   BMS_BLKMEM*           blkmem,             /**< block memory */
   SCIP_LPISTATE**       lpistate            /**< pointer to LPi state information (like basis information) */
   )
{
   int ncols;
   int nrows;

   SCIPdebugMessage("calling SCIPlpiGetState()\n");

   assert(blkmem != NULL);
   assert(lpi != NULL);
   assert(lpi->spx != NULL);
   assert(lpistate != NULL);

   assert( lpi->spx->preStrongbranchingBasisFreed() );

   ncols = lpi->spx->numColsReal();
   nrows = lpi->spx->numRowsReal();
   assert(ncols >= 0);
   assert(nrows >= 0);

   /* allocate lpistate data */
   SCIP_CALL( lpistateCreate(lpistate, blkmem, ncols, nrows) );

   /* allocate enough memory for storing uncompressed basis information */
   SCIP_CALL( ensureCstatMem(lpi, ncols) );
   SCIP_CALL( ensureRstatMem(lpi, nrows) );

   /* get unpacked basis information */
   SCIP_CALL( SCIPlpiGetBase(lpi, lpi->cstat, lpi->rstat) );

   /* pack LPi state data */
   (*lpistate)->ncols = ncols;
   (*lpistate)->nrows = nrows;
   lpistatePack(*lpistate, lpi->cstat, lpi->rstat);

   return SCIP_OKAY;
}

/** loads LPi state (like basis information) into solver; note that the LP might have been extended with additional
 *  columns and rows since the state was stored with SCIPlpiGetState()
 */
SCIP_RETCODE SCIPlpiSetState(
   SCIP_LPI*             lpi,                /**< LP interface structure */
   BMS_BLKMEM*           /*blkmem*/,         /**< block memory */
   SCIP_LPISTATE*        lpistate            /**< LPi state information (like basis information) */
   )
{
   int lpncols;
   int lpnrows;
   int i;

   SCIPdebugMessage("calling SCIPlpiSetState()\n");

   assert(lpi != NULL);
   assert(lpi->spx != NULL);
   assert(lpistate != NULL);

   assert( lpi->spx->preStrongbranchingBasisFreed() );

   lpncols = lpi->spx->numColsReal();
   lpnrows = lpi->spx->numRowsReal();
   assert(lpistate->ncols <= lpncols);
   assert(lpistate->nrows <= lpnrows);

   /* allocate enough memory for storing uncompressed basis information */
   SCIP_CALL( ensureCstatMem(lpi, lpncols) );
   SCIP_CALL( ensureRstatMem(lpi, lpnrows) );

   /* unpack LPi state data */
   lpistateUnpack(lpistate, lpi->cstat, lpi->rstat);

   /* extend the basis to the current LP beyond the previously existing columns */
   for( i = lpistate->ncols; i < lpncols; ++i )
   {
      SCIP_Real bnd = lpi->spx->lowerReal(i);
      if ( SCIPlpiIsInfinity(lpi, REALABS(bnd)) )
      {
         /* if lower bound is +/- infinity -> try upper bound */
         bnd = lpi->spx->lowerReal(i);
         if ( SCIPlpiIsInfinity(lpi, REALABS(bnd)) )
            /* variable is free */
            lpi->cstat[i] = SCIP_BASESTAT_ZERO;  /*lint !e641*/
         else
            /* use finite upper bound */
            lpi->cstat[i] = SCIP_BASESTAT_UPPER; /*lint !e641*/
      }
      else
         /* use finite lower bound */
         lpi->cstat[i] = SCIP_BASESTAT_LOWER; /*lint !e641*/
   }
   for( i = lpistate->nrows; i < lpnrows; ++i )
      lpi->rstat[i] = SCIP_BASESTAT_BASIC; /*lint !e641*/

   /* load basis information */
   SCIP_CALL( SCIPlpiSetBase(lpi, lpi->cstat, lpi->rstat) );

   return SCIP_OKAY;
}

/** clears current LPi state (like basis information) of the solver */
SCIP_RETCODE SCIPlpiClearState(
   SCIP_LPI*             lpi                 /**< LP interface structure */
   )
{  /*lint --e{715}*/
   SCIPdebugMessage("calling SCIPlpiClearState()\n");

   assert(lpi != NULL);
   assert(lpi->spx != NULL);

   try
   {
      lpi->spx->clearBasis();
   }
   catch(const SPxException& x)
   {
#ifndef NDEBUG
      std::string s = x.what();
      SCIPmessagePrintWarning(lpi->messagehdlr, "SoPlex threw an exception: %s\n", s.c_str());
#endif
      assert( lpi->spx->status() != SPxSolver::OPTIMAL );
      return SCIP_LPERROR;
   }

   return SCIP_OKAY;
}

/** frees LPi state information */
SCIP_RETCODE SCIPlpiFreeState(
   SCIP_LPI*             lpi,                /**< LP interface structure */
   BMS_BLKMEM*           blkmem,             /**< block memory */
   SCIP_LPISTATE**       lpistate            /**< pointer to LPi state information (like basis information) */
   )
{  /*lint --e{715}*/
   SCIPdebugMessage("calling SCIPlpiFreeState()\n");

   assert(lpi != NULL);
   assert(lpistate != NULL);

   if ( *lpistate != NULL )
      lpistateFree(lpistate, blkmem);

   return SCIP_OKAY;
}

/** checks, whether the given LP state contains simplex basis information */
SCIP_Bool SCIPlpiHasStateBasis(
   SCIP_LPI*             lpi,                /**< LP interface structure */
   SCIP_LPISTATE*        lpistate            /**< LP state information (like basis information) */
   )
{  /*lint --e{715}*/
   return TRUE;
}

/** reads LP state (like basis information from a file */
SCIP_RETCODE SCIPlpiReadState(
   SCIP_LPI*             lpi,               /**< LP interface structure */
   const char*           fname              /**< file name */
   )
{
   SCIPdebugMessage("calling SCIPlpiReadState()\n");

   assert( lpi->spx->preStrongbranchingBasisFreed() );

   bool success;
   SOPLEX_TRY( lpi->messagehdlr, success = lpi->spx->readBasisFile(fname, 0, 0) );

   return success ? SCIP_OKAY : SCIP_LPERROR;
}

/** writes LP state (like basis information) to a file */
SCIP_RETCODE SCIPlpiWriteState(
   SCIP_LPI*             lpi,            /**< LP interface structure */
   const char*           fname           /**< file name */
   )
{
   SCIPdebugMessage("calling SCIPlpiWriteState()\n");

   assert( lpi->spx->preStrongbranchingBasisFreed() );

   bool res;
   SOPLEX_TRY( lpi->messagehdlr, res = lpi->spx->writeBasisFile(fname, 0, 0) );

   if ( ! res )
      return SCIP_LPERROR;

   return SCIP_OKAY;
}

/**@} */




/*
 * LP Pricing Norms Methods
 */

/**@name LP Pricing Norms Methods */
/**@{ */

/** stores LPi pricing norms information
 *  @todo should we store norm information?
 */
SCIP_RETCODE SCIPlpiGetNorms(
   SCIP_LPI*             lpi,                /**< LP interface structure */
   BMS_BLKMEM*           blkmem,             /**< block memory */
   SCIP_LPINORMS**       lpinorms            /**< pointer to LPi pricing norms information */
   )
{  /*lint --e{715}*/
#if ((SOPLEX_VERSION == 201 && SOPLEX_SUBVERSION >= 3) || SOPLEX_VERSION > 201)
   int nrows;
   int ncols;

   assert(blkmem != NULL);
   assert(lpi != NULL);
   assert(lpi->spx != NULL);
   assert(lpinorms != NULL);

   lpi->spx->getNdualNorms(nrows, ncols);

   if( nrows == 0 && ncols == 0)
   {
      (*lpinorms = NULL);
      return SCIP_OKAY;
   }

   /* allocate lpinorms data */
   SCIP_ALLOC( BMSallocBlockMemory(blkmem, lpinorms) );
   SCIP_ALLOC( BMSallocBlockMemoryArray(blkmem, &(*lpinorms)->norms, nrows + ncols) );
   (*lpinorms)->nrows = 0;
   (*lpinorms)->ncols = 0;

   SCIPdebugMessage("storing SoPlex LPi pricing norms in %p (%d rows, %d cols)\n", (void *) *lpinorms, nrows, ncols);

   if( !lpi->spx->getDualNorms((*lpinorms)->nrows, (*lpinorms)->ncols, (*lpinorms)->norms) )
   {
      SCIPdebugMessage("freeing norms at %p\n", (void *) *lpinorms);
      BMSfreeBlockMemoryArray(blkmem, &(*lpinorms)->norms, nrows + ncols);
      BMSfreeBlockMemory(blkmem, lpinorms);
      assert(*lpinorms == NULL);
   }
#ifndef NDEBUG
   else
   {
      assert(nrows == (*lpinorms)->nrows);
      assert(ncols == (*lpinorms)->ncols);
   }
#endif
#else
   (*lpinorms) = NULL;
#endif

   return SCIP_OKAY;
}

/** loads LPi pricing norms into solver; note that the LP might have been extended with additional
 *  columns and rows since the state was stored with SCIPlpiGetNorms()
 */
SCIP_RETCODE SCIPlpiSetNorms(
   SCIP_LPI*             lpi,                /**< LP interface structure */
   BMS_BLKMEM*           blkmem,             /**< block memory */
   SCIP_LPINORMS*        lpinorms            /**< LPi pricing norms information */
   )
{  /*lint --e{715}*/
#if ((SOPLEX_VERSION == 201 && SOPLEX_SUBVERSION >= 3) || SOPLEX_VERSION > 201)
   assert(blkmem != NULL);
   assert(lpi != NULL);
   assert(lpi->spx != NULL);

   /* if there was no pricing norms information available, the LPi norms were not stored */
   if( lpinorms == NULL )
      return SCIP_OKAY;

   assert(lpinorms->nrows <= lpi->spx->numRowsReal());
   assert(lpinorms->ncols <= lpi->spx->numColsReal());

   if( lpinorms->nrows == 0 )
      return SCIP_OKAY;

   SCIPdebugMessage("loading LPi simplex norms %p (%d rows, %d cols) into SoPlex LP with %d rows and %d cols\n",
      (void *) lpinorms, lpinorms->nrows, lpinorms->ncols, lpi->spx->numRowsReal(), lpi->spx->numColsReal());

   (void) lpi->spx->setDualNorms(lpinorms->nrows, lpinorms->ncols, lpinorms->norms);
#endif

   return SCIP_OKAY;
}

/** frees pricing norms information */
SCIP_RETCODE SCIPlpiFreeNorms(
   SCIP_LPI*             lpi,                /**< LP interface structure */
   BMS_BLKMEM*           blkmem,             /**< block memory */
   SCIP_LPINORMS**       lpinorms            /**< pointer to LPi pricing norms information */
   )
{  /*lint --e{715}*/
#if ((SOPLEX_VERSION == 201 && SOPLEX_SUBVERSION >= 3) || SOPLEX_VERSION > 201)
   assert(lpi != NULL);
   assert(lpinorms != NULL);

   SCIPdebugMessage("freeing norms at %p\n", (void *) *lpinorms);

   BMSfreeBlockMemoryArray(blkmem, &(*lpinorms)->norms, (*lpinorms)->nrows + (*lpinorms)->ncols);
   BMSfreeBlockMemory(blkmem, lpinorms);
   assert(*lpinorms == NULL);
#endif

   return SCIP_OKAY;
}

/**@} */




/*
 * Parameter Methods
 */

/**@name Parameter Methods */
/**@{ */

/** gets integer parameter of LP */
SCIP_RETCODE SCIPlpiGetIntpar(
   SCIP_LPI*             lpi,                /**< LP interface structure */
   SCIP_LPPARAM          type,               /**< parameter number */
   int*                  ival                /**< buffer to store the parameter value */
   )
{
   SCIPdebugMessage("calling SCIPlpiGetIntpar()\n");

   assert(lpi != NULL);
   assert(lpi->spx != NULL);
   assert(ival != NULL);

   switch( type )
   {
   case SCIP_LPPAR_FROMSCRATCH:
      *ival = lpi->spx->getFromScratch();
      break;
   case SCIP_LPPAR_LPINFO:
      *ival = lpi->spx->getLpInfo();
      break;
   case SCIP_LPPAR_LPITLIM:
      *ival = lpi->spx->intParam(SoPlex::ITERLIMIT);
      break;
   case SCIP_LPPAR_PRESOLVING:
      *ival = lpi->spx->intParam(SoPlex::SIMPLIFIER) == SoPlex::SIMPLIFIER_AUTO;
      break;
   case SCIP_LPPAR_PRICING:
      *ival = (int) lpi->pricing;
      break;
   case SCIP_LPPAR_SCALING:
      *ival = (int) (lpi->spx->intParam(SoPlex::SCALER) != SoPlex::SCALER_OFF);
      break;
#if SOPLEX_VERSION >= 201
   case SCIP_LPPAR_TIMING:
      *ival = (int) (lpi->spx->intParam(SoPlex::TIMER));
      break;
#endif
#if SOPLEX_VERSION >= 230 || (SOPLEX_VERSION == 220 && SOPLEX_SUBVERSION >= 3)
   case SCIP_LPPAR_RANDOMSEED:
      *ival = (int) lpi->spx->randomSeed();
      break;
#endif
   default:
      return SCIP_PARAMETERUNKNOWN;
   }  /*lint !e788*/

   return SCIP_OKAY;
}

/** sets integer parameter of LP */
SCIP_RETCODE SCIPlpiSetIntpar(
   SCIP_LPI*             lpi,                /**< LP interface structure */
   SCIP_LPPARAM          type,               /**< parameter number */
   int                   ival                /**< parameter value */
   )
{
   SCIPdebugMessage("calling SCIPlpiSetIntpar()\n");

   assert(lpi != NULL);
   assert(lpi->spx != NULL);

   switch( type )
   {
   case SCIP_LPPAR_FROMSCRATCH:
      assert(ival == TRUE || ival == FALSE);
      lpi->spx->setFromScratch(bool(ival));
      break;
   case SCIP_LPPAR_LPINFO:
      assert(ival == TRUE || ival == FALSE);
      lpi->spx->setLpInfo(bool(ival));
      break;
   case SCIP_LPPAR_LPITLIM:
      assert(ival >= -1);
      (void) lpi->spx->setIntParam(SoPlex::ITERLIMIT, ival);
      break;
   case SCIP_LPPAR_PRESOLVING:
      assert(ival == TRUE || ival == FALSE);
      (void) lpi->spx->setIntParam(SoPlex::SIMPLIFIER, (ival ? SoPlex::SIMPLIFIER_AUTO : SoPlex::SIMPLIFIER_OFF));
      break;
   case SCIP_LPPAR_PRICING:
      lpi->pricing = (SCIP_PRICING)ival;
      switch( lpi->pricing )
      {
      case SCIP_PRICING_LPIDEFAULT:
      case SCIP_PRICING_AUTO:
         (void) lpi->spx->setIntParam(SoPlex::PRICER, SoPlex::PRICER_AUTO);
         break;
      case SCIP_PRICING_FULL:
         (void) lpi->spx->setIntParam(SoPlex::PRICER, SoPlex::PRICER_STEEP);
         break;
      case SCIP_PRICING_PARTIAL:
         (void) lpi->spx->setIntParam(SoPlex::PRICER, SoPlex::PRICER_PARMULT);
         break;
      case SCIP_PRICING_STEEP:
         (void) lpi->spx->setIntParam(SoPlex::PRICER, SoPlex::PRICER_STEEP);
         break;
      case SCIP_PRICING_STEEPQSTART:
         (void) lpi->spx->setIntParam(SoPlex::PRICER, SoPlex::PRICER_QUICKSTEEP);
         break;
      case SCIP_PRICING_DEVEX:
         (void) lpi->spx->setIntParam(SoPlex::PRICER, SoPlex::PRICER_DEVEX);
         break;
      default:
         return SCIP_LPERROR;
      }
      break;
   case SCIP_LPPAR_SCALING:
      assert(ival == TRUE || ival == FALSE);
      (void) lpi->spx->setIntParam(SoPlex::SCALER, ( ival ? SoPlex::SCALER_BIEQUI : SoPlex::SCALER_OFF));
      break;
#if SOPLEX_VERSION >= 201
   case SCIP_LPPAR_TIMING:
      assert(ival >= 0 && ival < 3);
      (void) lpi->spx->setIntParam(SoPlex::TIMER, ival);
      break;
#endif
#if SOPLEX_VERSION >= 230 || (SOPLEX_VERSION == 220 && SOPLEX_SUBVERSION >= 3)
   case SCIP_LPPAR_RANDOMSEED:
      lpi->spx->setRandomSeed((unsigned int) ival);
      break;
#endif
   default:
      return SCIP_PARAMETERUNKNOWN;
   }  /*lint !e788*/

   return SCIP_OKAY;
}

/** gets floating point parameter of LP */
SCIP_RETCODE SCIPlpiGetRealpar(
   SCIP_LPI*             lpi,                /**< LP interface structure */
   SCIP_LPPARAM          type,               /**< parameter number */
   SCIP_Real*            dval                /**< buffer to store the parameter value */
   )
{
   SCIPdebugMessage("calling SCIPlpiGetRealpar()\n");

   assert(lpi != NULL);
   assert(lpi->spx != NULL);
   assert(dval != NULL);

   switch( type )
   {
   case SCIP_LPPAR_FEASTOL:
      *dval = lpi->spx->feastol();
      break;
   case SCIP_LPPAR_DUALFEASTOL:
      *dval = lpi->spx->opttol();
      break;
   case SCIP_LPPAR_LOBJLIM:
      *dval = lpi->spx->realParam(SoPlex::OBJLIMIT_LOWER);
      break;
   case SCIP_LPPAR_UOBJLIM:
      *dval = lpi->spx->realParam(SoPlex::OBJLIMIT_UPPER);
      break;
   case SCIP_LPPAR_LPTILIM:
      *dval = lpi->spx->realParam(SoPlex::TIMELIMIT);
      break;
   case SCIP_LPPAR_ROWREPSWITCH:
      *dval = lpi->spx->realParam(SoPlex::REPRESENTATION_SWITCH);
      if( *dval >= SCIPlpiInfinity(lpi) )
         *dval = -1.0;
      break;
   case SCIP_LPPAR_CONDITIONLIMIT:
      *dval = lpi->conditionlimit;
      break;
   default:
      return SCIP_PARAMETERUNKNOWN;
   }  /*lint !e788*/

   return SCIP_OKAY;
}

/** sets floating point parameter of LP */
SCIP_RETCODE SCIPlpiSetRealpar(
   SCIP_LPI*             lpi,                /**< LP interface structure */
   SCIP_LPPARAM          type,               /**< parameter number */
   SCIP_Real             dval                /**< parameter value */
   )
{
   SCIPdebugMessage("calling SCIPlpiSetRealpar()\n");

   assert(lpi != NULL);
   assert(lpi->spx != NULL);

   switch( type )
   {
   case SCIP_LPPAR_FEASTOL:
      lpi->spx->setFeastol(dval);
      break;
   case SCIP_LPPAR_DUALFEASTOL:
      lpi->spx->setOpttol(dval);
      break;
   case SCIP_LPPAR_LOBJLIM:
      (void) lpi->spx->setRealParam(SoPlex::OBJLIMIT_LOWER, dval);
      break;
   case SCIP_LPPAR_UOBJLIM:
      (void) lpi->spx->setRealParam(SoPlex::OBJLIMIT_UPPER, dval);
      break;
   case SCIP_LPPAR_LPTILIM:
      (void) lpi->spx->setRealParam(SoPlex::TIMELIMIT, dval);
      break;
   case SCIP_LPPAR_ROWREPSWITCH:
      assert(dval >= -1.5);
      if( dval < 0.0 )
         (void) lpi->spx->setRealParam(SoPlex::REPRESENTATION_SWITCH, SCIPlpiInfinity(lpi));
      else
         (void) lpi->spx->setRealParam(SoPlex::REPRESENTATION_SWITCH, dval);
      break;
   case SCIP_LPPAR_CONDITIONLIMIT:
      lpi->conditionlimit = dval;
      lpi->checkcondition = (dval >= 0);
      break;
   default:
      return SCIP_PARAMETERUNKNOWN;
   }  /*lint !e788*/

   return SCIP_OKAY;
}

/**@} */




/*
 * Numerical Methods
 */

/**@name Numerical Methods */
/**@{ */

/** returns value treated as infinity in the LP solver */
SCIP_Real SCIPlpiInfinity(
   SCIP_LPI*             lpi                 /**< LP interface structure */
   )
{
   SCIPdebugMessage("calling SCIPlpiInfinity()\n");

   return lpi->spx->realParam(SoPlex::INFTY);
}

/** checks if given value is treated as infinity in the LP solver */
SCIP_Bool SCIPlpiIsInfinity(
   SCIP_LPI*             lpi,                /**< LP interface structure */
   SCIP_Real             val
   )
{
   SCIPdebugMessage("calling SCIPlpiIsInfinity()\n");

   return (val >= lpi->spx->realParam(SoPlex::INFTY));
}

/**@} */




/*
 * File Interface Methods
 */

/**@name File Interface Methods */
/**@{ */

/** returns, whether the given file exists */
static
SCIP_Bool fileExists(
   const char*           filename            /**< file name */
   )
{
   FILE* f;

   f = fopen(filename, "r");
   if( f == NULL )
      return FALSE;

   fclose(f);

   return TRUE;
}

/** reads LP from a file */
SCIP_RETCODE SCIPlpiReadLP(
   SCIP_LPI*             lpi,                /**< LP interface structure */
   const char*           fname               /**< file name */
   )
{
   SCIPdebugMessage("calling SCIPlpiReadLP()\n");

   assert(lpi != NULL);
   assert(lpi->spx != NULL);

   assert( lpi->spx->preStrongbranchingBasisFreed() );

   if( !fileExists(fname) )
      return SCIP_NOFILE;

   try
   {
      assert(lpi->spx->intParam(SoPlex::READMODE) == SoPlex::READMODE_REAL);
      if( !lpi->spx->readFile(fname) )
         return SCIP_READERROR;
   }
   catch(const SPxException& x)
   {
#ifndef NDEBUG
      std::string s = x.what();
      SCIPmessagePrintWarning(lpi->messagehdlr, "SoPlex threw an exception: %s\n", s.c_str());
#endif
      return SCIP_READERROR;
   }

   return SCIP_OKAY;
}

/** writes LP to a file */
SCIP_RETCODE SCIPlpiWriteLP(
   SCIP_LPI*             lpi,                /**< LP interface structure */
   const char*           fname               /**< file name */
   )
{
   SCIPdebugMessage("calling SCIPlpiWriteLP()\n");

   assert(lpi != NULL);
   assert(lpi->spx != NULL);

   try
   {
      (void) lpi->spx->writeFileReal(fname);
   }
   catch(const SPxException& x)
   {
#ifndef NDEBUG
      std::string s = x.what();
      SCIPmessagePrintWarning(lpi->messagehdlr, "SoPlex threw an exception: %s\n", s.c_str());
#endif
      return SCIP_WRITEERROR;
   }

   return SCIP_OKAY;
}

/**@} */<|MERGE_RESOLUTION|>--- conflicted
+++ resolved
@@ -387,11 +387,7 @@
    {
       for( int i = 0; i < numColsReal(); ++i )
       {
-<<<<<<< HEAD
-         if( lowerReal(i) > upperReal(i) + Param::epsilon() )
-=======
          if( lowerReal(i) > upperReal(i) + realParam(SoPlex::EPSILON_ZERO) )
->>>>>>> 4f581a50
          {
             SCIPerrorMessage("inconsistent bounds on column %d: lower=%.17g, upper=%.17g\n",
                i, lowerReal(i), upperReal(i));
@@ -406,11 +402,7 @@
    {
       for( int i = 0; i < numRowsReal(); ++i )
       {
-<<<<<<< HEAD
-         if( lhsReal(i) > rhsReal(i) + Param::epsilon() )
-=======
          if( lhsReal(i) > rhsReal(i) + realParam(SoPlex::EPSILON_ZERO) )
->>>>>>> 4f581a50
          {
             SCIPerrorMessage("inconsistent sides on row %d: lhs=%.17g, rhs=%.17g\n",
                i, lhsReal(i), rhsReal(i));
