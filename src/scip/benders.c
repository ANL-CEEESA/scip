/* * * * * * * * * * * * * * * * * * * * * * * * * * * * * * * * * * * * * * */
/*                                                                           */
/*                  This file is part of the program and library             */
/*         SCIP --- Solving Constraint Integer Programs                      */
/*                                                                           */
/*    Copyright (C) 2002-2017 Konrad-Zuse-Zentrum                            */
/*                            fuer Informationstechnik Berlin                */
/*                                                                           */
/*  SCIP is distributed under the terms of the ZIB Academic License.         */
/*                                                                           */
/*  You should have received a copy of the ZIB Academic License              */
/*  along with SCIP; see the file COPYING. If not email to scip@zib.de.      */
/*                                                                           */
/* * * * * * * * * * * * * * * * * * * * * * * * * * * * * * * * * * * * * * */

/**@file   benders.c
 * @brief  methods for Benders' decomposition
 * @author Stephen J. Maher
 */

/*---+----1----+----2----+----3----+----4----+----5----+----6----+----7----+----8----+----9----+----0----+----1----+----2*/
//#define SCIP_DEBUG
//#define SCIP_MOREDEBUG
#include <assert.h>
#include <string.h>

#include "scip/def.h"
#include "scip/set.h"
#include "scip/clock.h"
#include "scip/paramset.h"
#include "scip/lp.h"
#include "scip/prob.h"
#include "scip/pricestore.h"
#include "scip/scip.h"
#include "scip/benders.h"
#include "scip/pub_message.h"
#include "scip/pub_misc.h"
#include "scip/cons_linear.h"

#include "scip/struct_benders.h"
#include "scip/struct_benderscut.h"

#include "scip/benderscut.h"

/* Defaults for parameters */
#define SCIP_DEFAULT_TRANSFERCUTS          TRUE  /** Should Benders' cuts generated in LNS heuristics be transferred to the main SCIP instance? */
#define SCIP_DEFAULT_CUTSASCONSS           TRUE  /** Should the transferred cuts be added as constraints? */
#define SCIP_DEFAULT_MIPCHECKFREQ             5  /** the number of iterations that the MIP is checked, -1 for always. */
#define SCIP_DEFAULT_LNSCHECK              TRUE  /** should the Benders' decomposition be used in LNS heuristics */
#define SCIP_DEFAULT_LNSMAXDEPTH             -1  /** the maximum depth at which the LNS check is performed */
#define SCIP_DEFAULT_SUBPROBFRAC            1.0  /** the fraction of subproblems that are solved in each iteration */
#define SCIP_DEFAULT_MERGESUBPROBS        FALSE  /** should the subproblems be merged into the master problem if infeasibilities can not be resolved?*/

#define AUXILIARYVAR_NAME     "##bendersauxiliaryvar" /** the name for the Benders' auxiliary variables in the master problem */

/* event handler properties */
#define NODEFOCUS_EVENTHDLR_NAME         "bendersnodefocus"
#define NODEFOCUS_EVENTHDLR_DESC         "node focus event handler for Benders' decomposition"
#define MIPNODEFOCUS_EVENTHDLR_NAME      "bendersmipsolvenodefocus"
#define MIPNODEFOCUS_EVENTHDLR_DESC      "node focus event handler for the MIP solve method for Benders' decomposition"
#define UPPERBOUND_EVENTHDLR_NAME        "bendersupperbound"
#define UPPERBOUND_EVENTHDLR_DESC        "found solution event handler to terminate subproblem solve for a given upper bound"
/* event handler properties */
#define NODESOLVED_EVENTHDLR_NAME        "bendersnodesolved"
#define NODESOLVED_EVENTHDLR_DESC        "node solved event handler for the Benders' integer cuts"



struct SCIP_EventhdlrData
{
   int                   filterpos;          /**< the event filter entry */
   int                   numruns;            /**< the number of times that the problem has been solved */
   SCIP_Real             upperbound;         /**< an upper bound for the problem */
   SCIP_Bool             solvecip;           /**< is the event called from a MIP subproblem solve*/
};


/* ---------------- Local methods for event handlers ---------------- */
/** init method for the event handlers */
static
SCIP_RETCODE initEventhandler(
   SCIP*                 scip,               /**< the SCIP data structure */
   SCIP_EVENTHDLR*       eventhdlr           /**< the event handlers data structure */
   )
{
   SCIP_EVENTHDLRDATA* eventhdlrdata;

   assert(scip != NULL);
   assert(eventhdlr != NULL);

   eventhdlrdata = SCIPeventhdlrGetData(eventhdlr);
   assert(eventhdlrdata != NULL);

   eventhdlrdata->filterpos = -1;
   eventhdlrdata->numruns = 0;
   eventhdlrdata->upperbound = -SCIPinfinity(scip);
   eventhdlrdata->solvecip = FALSE;

   return SCIP_OKAY;
}


/** initsol method for the event handlers */
static
SCIP_RETCODE initsolEventhandler(
   SCIP*                 scip,               /**< the SCIP data structure */
   SCIP_EVENTHDLR*       eventhdlr,          /**< the event handlers data structure */
   SCIP_EVENTTYPE        eventtype           /**< event type mask to select events to catch */
   )
{
   SCIP_EVENTHDLRDATA* eventhdlrdata;

   assert(scip != NULL);
   assert(eventhdlr != NULL);

   eventhdlrdata = SCIPeventhdlrGetData(eventhdlr);

   SCIP_CALL(SCIPcatchEvent(scip, eventtype, eventhdlr, NULL, &eventhdlrdata->filterpos));

   return SCIP_OKAY;
}

/** the exit method for the event handlers */
static
SCIP_RETCODE exitsolEventhandler(
   SCIP*                 scip,               /**< the SCIP data structure */
   SCIP_EVENTHDLR*       eventhdlr,          /**< the event handlers data structure */
   SCIP_EVENTTYPE        eventtype           /**< event type mask to select events to catch */
   )
{
   SCIP_EVENTHDLRDATA* eventhdlrdata;

   assert(scip != NULL);
   assert(eventhdlr != NULL);

   eventhdlrdata = SCIPeventhdlrGetData(eventhdlr);

   if( eventhdlrdata->filterpos >= 0 )
   {
      SCIP_CALL(SCIPdropEvent(scip, eventtype, eventhdlr, NULL, eventhdlrdata->filterpos));
      eventhdlrdata->filterpos = -1;
   }

   return SCIP_OKAY;
}

/** free method for the event handler */
static
SCIP_RETCODE freeEventhandler(
   SCIP*                 scip,               /**< the SCIP data structure */
   SCIP_EVENTHDLR*       eventhdlr           /**< the event handlers data structure */
   )
{
   SCIP_EVENTHDLRDATA* eventhdlrdata;

   assert(scip != NULL);
   assert(eventhdlr != NULL);

   eventhdlrdata = SCIPeventhdlrGetData(eventhdlr);
   assert(eventhdlrdata != NULL);

   SCIPfreeBlockMemory(scip, &eventhdlrdata);

   SCIPeventhdlrSetData(eventhdlr, NULL);

   return SCIP_OKAY;
}



/* ---------------- Callback methods of node focus event handler ---------------- */

/** exec the event handler */
static
SCIP_DECL_EVENTEXEC(eventExecBendersNodefocus)
{  /*lint --e{715}*/
   SCIP_EVENTHDLRDATA* eventhdlrdata;

   assert(scip != NULL);
   assert(eventhdlr != NULL);
   assert(strcmp(SCIPeventhdlrGetName(eventhdlr), NODEFOCUS_EVENTHDLR_NAME) == 0);

   eventhdlrdata = SCIPeventhdlrGetData(eventhdlr);

   /* sending an interrupt solve signal to return the control back to the Benders' decomposition plugin.
    * This will ensure the SCIP stage is SCIP_STAGE_SOLVING, allowing the use of probing mode. */
   SCIP_CALL( SCIPinterruptSolve(scip) );

   SCIP_CALL(SCIPdropEvent(scip, SCIP_EVENTTYPE_NODEFOCUSED, eventhdlr, NULL, eventhdlrdata->filterpos));
   eventhdlrdata->filterpos = -1;

   return SCIP_OKAY;
}

/** initialization method of event handler (called after problem was transformed) */
static
SCIP_DECL_EVENTINIT(eventInitBendersNodefocus)
{
   assert(scip != NULL);
   assert(eventhdlr != NULL);
   assert(strcmp(SCIPeventhdlrGetName(eventhdlr), NODEFOCUS_EVENTHDLR_NAME) == 0);

   SCIP_CALL( initEventhandler(scip, eventhdlr) );

   return SCIP_OKAY;
}

/** solving process initialization method of event handler (called when branch and bound process is about to begin) */
static
SCIP_DECL_EVENTINITSOL(eventInitsolBendersNodefocus)
{
   assert(scip != NULL);
   assert(eventhdlr != NULL);
   assert(strcmp(SCIPeventhdlrGetName(eventhdlr), NODEFOCUS_EVENTHDLR_NAME) == 0);

   SCIP_CALL( initsolEventhandler(scip, eventhdlr, SCIP_EVENTTYPE_NODEFOCUSED) );

   return SCIP_OKAY;
}

/** solving process deinitialization method of event handler (called before branch and bound process data is freed) */
static
SCIP_DECL_EVENTEXITSOL(eventExitsolBendersNodefocus)
{
   assert(scip != NULL);
   assert(eventhdlr != NULL);
   assert(strcmp(SCIPeventhdlrGetName(eventhdlr), NODEFOCUS_EVENTHDLR_NAME) == 0);

   SCIP_CALL( exitsolEventhandler(scip, eventhdlr, SCIP_EVENTTYPE_NODEFOCUSED) );

   return SCIP_OKAY;
}

/** deinitialization method of event handler (called before transformed problem is freed) */
static
SCIP_DECL_EVENTFREE(eventFreeBendersNodefocus)
{
   assert(scip != NULL);
   assert(eventhdlr != NULL);
   assert(strcmp(SCIPeventhdlrGetName(eventhdlr), NODEFOCUS_EVENTHDLR_NAME) == 0);

   SCIP_CALL( freeEventhandler(scip, eventhdlr) );

   return SCIP_OKAY;
}


/* ---------------- Callback methods of MIP solve node focus event handler ---------------- */

/** exec the event handler */
static
SCIP_DECL_EVENTEXEC(eventExecBendersMipnodefocus)
{  /*lint --e{715}*/
   SCIP_EVENTHDLRDATA* eventhdlrdata;

   assert(scip != NULL);
   assert(eventhdlr != NULL);
   assert(strcmp(SCIPeventhdlrGetName(eventhdlr), MIPNODEFOCUS_EVENTHDLR_NAME) == 0);

   eventhdlrdata = SCIPeventhdlrGetData(eventhdlr);

   /* interrupting the solve so that the control is returned back to the Benders' core. */
   if( eventhdlrdata->numruns == 0 && !eventhdlrdata->solvecip )
   {
      SCIP_CALL( SCIPinterruptSolve(scip) );
   }

   SCIP_CALL(SCIPdropEvent(scip, SCIP_EVENTTYPE_NODEFOCUSED, eventhdlr, NULL, eventhdlrdata->filterpos));
   eventhdlrdata->filterpos = -1;

   eventhdlrdata->numruns++;

   return SCIP_OKAY;
}

/** initialization method of event handler (called after problem was transformed) */
static
SCIP_DECL_EVENTINIT(eventInitBendersMipnodefocus)
{
   assert(scip != NULL);
   assert(eventhdlr != NULL);
   assert(strcmp(SCIPeventhdlrGetName(eventhdlr), MIPNODEFOCUS_EVENTHDLR_NAME) == 0);

   SCIP_CALL( initEventhandler(scip, eventhdlr) );

   return SCIP_OKAY;
}

/** solving process initialization method of event handler (called when branch and bound process is about to begin) */
static
SCIP_DECL_EVENTINITSOL(eventInitsolBendersMipnodefocus)
{
   assert(scip != NULL);
   assert(eventhdlr != NULL);
   assert(strcmp(SCIPeventhdlrGetName(eventhdlr), MIPNODEFOCUS_EVENTHDLR_NAME) == 0);

   SCIP_CALL( initsolEventhandler(scip, eventhdlr, SCIP_EVENTTYPE_NODEFOCUSED) );

   return SCIP_OKAY;
}

/** solving process deinitialization method of event handler (called before branch and bound process data is freed) */
static
SCIP_DECL_EVENTEXITSOL(eventExitsolBendersMipnodefocus)
{
   assert(scip != NULL);
   assert(eventhdlr != NULL);
   assert(strcmp(SCIPeventhdlrGetName(eventhdlr), MIPNODEFOCUS_EVENTHDLR_NAME) == 0);

   SCIP_CALL( exitsolEventhandler(scip, eventhdlr, SCIP_EVENTTYPE_NODEFOCUSED) );

   return SCIP_OKAY;
}

/** deinitialization method of event handler (called before transformed problem is freed) */
static
SCIP_DECL_EVENTFREE(eventFreeBendersMipnodefocus)
{
   assert(scip != NULL);
   assert(eventhdlr != NULL);
   assert(strcmp(SCIPeventhdlrGetName(eventhdlr), MIPNODEFOCUS_EVENTHDLR_NAME) == 0);

   SCIP_CALL( freeEventhandler(scip, eventhdlr) );

   return SCIP_OKAY;
}

/* ---------------- Callback methods of solution found event handler ---------------- */

/** exec the event handler */
static
SCIP_DECL_EVENTEXEC(eventExecBendersUpperbound)
{  /*lint --e{715}*/
   SCIP_EVENTHDLRDATA* eventhdlrdata;
   SCIP_SOL* bestsol;

   assert(scip != NULL);
   assert(eventhdlr != NULL);
   assert(strcmp(SCIPeventhdlrGetName(eventhdlr), UPPERBOUND_EVENTHDLR_NAME) == 0);

   eventhdlrdata = SCIPeventhdlrGetData(eventhdlr);
   assert(eventhdlrdata != NULL);

   bestsol = SCIPgetBestSol(scip);

   if( SCIPisLT(scip, SCIPgetSolOrigObj(scip, bestsol), eventhdlrdata->upperbound) )
   {
      SCIP_CALL( SCIPinterruptSolve(scip) );
   }


   return SCIP_OKAY;
}

/** initialization method of event handler (called after problem was transformed) */
static
SCIP_DECL_EVENTINIT(eventInitBendersUpperbound)
{
   assert(scip != NULL);
   assert(eventhdlr != NULL);
   assert(strcmp(SCIPeventhdlrGetName(eventhdlr), UPPERBOUND_EVENTHDLR_NAME) == 0);

   SCIP_CALL( initEventhandler(scip, eventhdlr) );

   return SCIP_OKAY;
}

/** solving process initialization method of event handler (called when branch and bound process is about to begin) */
static
SCIP_DECL_EVENTINITSOL(eventInitsolBendersUpperbound)
{
   assert(scip != NULL);
   assert(eventhdlr != NULL);
   assert(strcmp(SCIPeventhdlrGetName(eventhdlr), UPPERBOUND_EVENTHDLR_NAME) == 0);

   SCIP_CALL( initsolEventhandler(scip, eventhdlr, SCIP_EVENTTYPE_BESTSOLFOUND) );

   return SCIP_OKAY;
}

/** solving process deinitialization method of event handler (called before branch and bound process data is freed) */
static
SCIP_DECL_EVENTEXITSOL(eventExitsolBendersUpperbound)
{
   assert(scip != NULL);
   assert(eventhdlr != NULL);
   assert(strcmp(SCIPeventhdlrGetName(eventhdlr), UPPERBOUND_EVENTHDLR_NAME) == 0);

   SCIP_CALL( exitsolEventhandler(scip, eventhdlr, SCIP_EVENTTYPE_BESTSOLFOUND) );

   return SCIP_OKAY;
}

/** deinitialization method of event handler (called before transformed problem is freed) */
static
SCIP_DECL_EVENTFREE(eventFreeBendersUpperbound)
{
   assert(scip != NULL);
   assert(eventhdlr != NULL);
   assert(strcmp(SCIPeventhdlrGetName(eventhdlr), UPPERBOUND_EVENTHDLR_NAME) == 0);

   SCIP_CALL( freeEventhandler(scip, eventhdlr) );

   return SCIP_OKAY;
}

/** updates the upper bound in the event handler data */
static
SCIP_RETCODE updateEventhdlrUpperbound(
   SCIP_BENDERS*         benders,            /**< Benders' decomposition */
   int                   probnumber,         /**< the subproblem number */
   SCIP_Real             upperbound          /**< the upper bound value */
   )
{
   SCIP_EVENTHDLR* eventhdlr;
   SCIP_EVENTHDLRDATA* eventhdlrdata;

   assert(benders != NULL);
   assert(probnumber >= 0 && probnumber < benders->nsubproblems);

   eventhdlr = SCIPfindEventhdlr(SCIPbendersSubproblem(benders, probnumber), UPPERBOUND_EVENTHDLR_NAME);
   assert(eventhdlr != NULL);

   eventhdlrdata = SCIPeventhdlrGetData(eventhdlr);
   assert(eventhdlrdata != NULL);

   eventhdlrdata->upperbound = upperbound;

   return SCIP_OKAY;
}

/* ---------------- Callback methods of the node solved event handler ---------------- */

/** updates the cut constant of the Benders' cuts data.
 *  This function solves the master problem with only the auxiliary variables in the objective function.
 */
static
SCIP_RETCODE updateSubproblemLowerbound(
   SCIP*                 masterprob,         /**< the SCIP instance of the master problem */
   SCIP_BENDERS*         benders             /**< benders */
   )
{
   SCIP_VAR** vars;
   int nvars;
   int nsubproblems;
   int i;
   SCIP_Bool lperror;
   SCIP_Bool cutoff;

   assert(masterprob != NULL);
   assert(benders != NULL);

   /* don't run in probing or in repropagation */
   if( SCIPinProbing(masterprob) || SCIPinRepropagation(masterprob) || SCIPinDive(masterprob) )
      return SCIP_OKAY;

   nsubproblems = SCIPbendersGetNSubproblems(benders);

   SCIP_CALL( SCIPstartProbing(masterprob) );

   /* change the master problem variables to 0 */
   nvars = SCIPgetNVars(masterprob);
   vars = SCIPgetVars(masterprob);

   /* setting the objective function coefficient to 0 for all variables */
   for( i = 0; i < nvars; i++ )
   {
      if( SCIPvarGetStatus(vars[i]) == SCIP_VARSTATUS_COLUMN )
      {
         SCIP_CALL( SCIPchgVarObjProbing(masterprob, vars[i], 0.0) );
      }
   }

   /* solving an LP for all subproblems to find the lower bound */
   for( i = 0; i < nsubproblems; i++)
   {
      SCIP_VAR* auxiliaryvar;

      auxiliaryvar = SCIPbendersGetAuxiliaryVar(benders, i);

      if( SCIPvarGetStatus(auxiliaryvar) != SCIP_VARSTATUS_COLUMN )
         continue;

      SCIP_CALL( SCIPchgVarObjProbing(masterprob, auxiliaryvar, 1.0) );

      /* solving the probing LP to get a lower bound on the auxiliary variables */
      SCIP_CALL( SCIPsolveProbingLP(masterprob, -1, &lperror, &cutoff) );

      if( SCIPisGT(masterprob, SCIPgetSolTransObj(masterprob, NULL), -SCIPinfinity(masterprob)) )
         SCIPbendersUpdateSubprobLowerbound(benders, i, SCIPgetSolTransObj(masterprob, NULL));

      SCIPdebugMsg(masterprob, "Cut constant for subproblem %d: %g\n", i,
         SCIPbendersGetSubprobLowerbound(benders, i));

      SCIP_CALL( SCIPchgVarObjProbing(masterprob, auxiliaryvar, 0.0) );
   }

   SCIP_CALL( SCIPendProbing(masterprob) );

   return SCIP_OKAY;
}

/** exec the event handler */
static
SCIP_DECL_EVENTEXEC(eventExecBendersNodesolved)
{  /*lint --e{715}*/
   SCIP_BENDERS* benders;

   assert(scip != NULL);
   assert(eventhdlr != NULL);
   assert(strcmp(SCIPeventhdlrGetName(eventhdlr), NODESOLVED_EVENTHDLR_NAME) == 0);

   benders = (SCIP_BENDERS*)SCIPeventhdlrGetData(eventhdlr);   /*lint !e826*/

   if( SCIPbendersGetNSubproblems(benders) > 0
      && SCIPbendersGetNSubproblems(benders) > SCIPbendersGetNConvexSubprobs(benders) )
   {
      SCIP_CALL( updateSubproblemLowerbound(scip, benders) );
   }

   SCIP_CALL( SCIPdropEvent(scip, SCIP_EVENTTYPE_NODESOLVED, eventhdlr, NULL, -1) );

   return SCIP_OKAY;
}

/** solving process initialization method of event handler (called when branch and bound process is about to begin) */
static
SCIP_DECL_EVENTINITSOL(eventInitsolBendersNodesolved)
{
   SCIP_BENDERS* benders;

   assert(scip != NULL);
   assert(eventhdlr != NULL);
   assert(strcmp(SCIPeventhdlrGetName(eventhdlr), NODESOLVED_EVENTHDLR_NAME) == 0);

   /* getting the Benders' decomposition data structure */
   benders = (SCIP_BENDERS*)SCIPeventhdlrGetData(eventhdlr);   /*lint !e826*/

   /* The event is only caught if there is an active Benders' decomposition */
   if( SCIPbendersIsActive(benders) && !SCIPbendersOnlyCheckConvexRelax(benders) )
   {
      SCIP_CALL( SCIPcatchEvent(scip, SCIP_EVENTTYPE_NODESOLVED, eventhdlr, NULL, NULL) );
   }

   return SCIP_OKAY;
}



/* Local methods */

/** A workaround for GCG. This is a temp vardata that is set for the auxiliary variables */
struct SCIP_VarData
{
   int                   vartype;             /**< the variable type. In GCG this indicates whether the variable is a
                                                   master problem or subproblem variable. */
};


/** adds the auxiliary variables to the Benders' decomposition master problem */
static
SCIP_RETCODE addAuxiliaryVariablesToMaster(
   SCIP*                 scip,               /**< SCIP data structure */
   SCIP_BENDERS*         benders,            /**< benders */
   SCIP_Real*            lowerbound          /**< array of lower bounds for the auxiliary variables */
   )
{
   SCIP_BENDERS* topbenders;        /* the highest priority Benders' decomposition */
   SCIP_VAR* auxiliaryvar;
   SCIP_VARDATA* vardata;
   char varname[SCIP_MAXSTRLEN];    /* the name of the auxiliary variable */
   SCIP_Bool shareauxvars;
   int i;

   /* this is a workaround for GCG. GCG expects that the variable has vardata when added. So a dummy vardata is created */
   SCIP_CALL( SCIPallocBlockMemory(scip, &vardata) );
   vardata->vartype = -1;

   /* getting the highest priority Benders' decomposition */
   topbenders = SCIPgetBenders(scip)[0];

   /* if the current Benders is the highest priority Benders, then we need to create the auxiliary variables.
    * Otherwise, if the shareauxvars flag is set, then the auxiliary variables from the highest priority Benders' are
    * stored with this Benders. */
   shareauxvars = FALSE;
   if( topbenders != benders && SCIPbendersShareAuxVars(benders) )
      shareauxvars = TRUE;

   for( i = 0; i < SCIPbendersGetNSubproblems(benders); i++ )
   {
      /* if the auxiliary variables are shared, then a pointer to the variable is retrieved from topbenders,
       * otherwise the auxiliaryvariable is created. */
      if( shareauxvars )
      {
         auxiliaryvar = SCIPbendersGetAuxiliaryVar(topbenders, i);

         SCIP_CALL( SCIPcaptureVar(scip, auxiliaryvar) );
      }
      else
      {
         (void) SCIPsnprintf(varname, SCIP_MAXSTRLEN, "%s_%d_%s", AUXILIARYVAR_NAME, i, SCIPbendersGetName(benders) );
         SCIP_CALL( SCIPcreateVarBasic(scip, &auxiliaryvar, varname, lowerbound[i], SCIPinfinity(scip), 1.0,
               SCIP_VARTYPE_CONTINUOUS) );

         SCIPvarSetData(auxiliaryvar, vardata);

         SCIP_CALL( SCIPaddVar(scip, auxiliaryvar) );
      }

      benders->auxiliaryvars[i] = auxiliaryvar;
   }

   SCIPfreeBlockMemory(scip, &vardata);

   return SCIP_OKAY;
}

/** assigns the copied auxiliary variables in the target SCIP to the target Benders' decomposition data */
static
SCIP_RETCODE assignAuxiliaryVariables(
   SCIP*                 scip,               /**< SCIP data structure, the target scip */
   SCIP_BENDERS*         benders             /**< benders */
   )
{
   SCIP_BENDERS* topbenders;        /* the highest priority Benders' decomposition */
   SCIP_VAR* targetvar;
   SCIP_VARDATA* vardata;
   char varname[SCIP_MAXSTRLEN];    /* the name of the auxiliary variable */
   SCIP_Bool shareauxvars;
   int i;

   assert(scip != NULL);
   assert(benders != NULL);

   /* this is a workaround for GCG. GCG expects that the variable has vardata when added. So a dummy vardata is created */
   SCIP_CALL( SCIPallocBlockMemory(scip, &vardata) );
   vardata->vartype = -1;

   /* getting the highest priority Benders' decomposition */
   topbenders = SCIPgetBenders(scip)[0];

   /* if the auxiliary variable are shared, then the variable name will have a suffix of the highest priority Benders'
    * name. So the shareauxvars flag indicates how to search for the auxiliary variables */
   shareauxvars = FALSE;
   if( topbenders != benders && SCIPbendersShareAuxVars(benders) )
      shareauxvars = TRUE;

   for( i = 0; i < SCIPbendersGetNSubproblems(benders); i++ )
   {
      if( shareauxvars )
         (void) SCIPsnprintf(varname, SCIP_MAXSTRLEN, "%s_%d_%s", AUXILIARYVAR_NAME, i, SCIPbendersGetName(topbenders));
      else
         (void) SCIPsnprintf(varname, SCIP_MAXSTRLEN, "%s_%d_%s", AUXILIARYVAR_NAME, i, SCIPbendersGetName(benders));

      /* finding the variable in the copied problem that has the same name as the auxiliary variable */
      targetvar = SCIPfindVar(scip, varname);
      assert(targetvar != NULL);

      SCIPvarSetData(targetvar, vardata);

      benders->auxiliaryvars[i] = SCIPvarGetTransVar(targetvar);

      SCIP_CALL( SCIPcaptureVar(scip, benders->auxiliaryvars[i]) );
   }

   SCIPfreeBlockMemory(scip, &vardata);

   return SCIP_OKAY;
}

/* sets the subproblem objective value array to -infinity */
static
void resetSubproblemObjectiveValue(
   SCIP_BENDERS*         benders             /**< the Benders' decomposition structure */
   )
{
   SCIP* subproblem;
   int nsubproblems;
   int i;

   assert(benders != NULL);

   nsubproblems = SCIPbendersGetNSubproblems(benders);

   for( i = 0; i < nsubproblems; i++ )
   {
      subproblem = SCIPbendersSubproblem(benders, i);
      SCIPbendersSetSubprobObjval(benders, i, SCIPinfinity(subproblem));
   }
}

/** compares two benders w. r. to their priority */
SCIP_DECL_SORTPTRCOMP(SCIPbendersComp)
{  /*lint --e{715}*/
   return ((SCIP_BENDERS*)elem2)->priority - ((SCIP_BENDERS*)elem1)->priority;
}

/** comparison method for sorting benders w.r.t. to their name */
SCIP_DECL_SORTPTRCOMP(SCIPbendersCompName)
{
   return strcmp(SCIPbendersGetName((SCIP_BENDERS*)elem1), SCIPbendersGetName((SCIP_BENDERS*)elem2));
}

/** method to call, when the priority of a benders was changed */
static
SCIP_DECL_PARAMCHGD(paramChgdBendersPriority)
{  /*lint --e{715}*/
   SCIP_PARAMDATA* paramdata;

   paramdata = SCIPparamGetData(param);
   assert(paramdata != NULL);

   /* use SCIPsetBendersPriority() to mark the Benders' decompositions as unsorted */
   SCIPsetBendersPriority(scip, (SCIP_BENDERS*)paramdata, SCIPparamGetInt(param)); /*lint !e740*/

   return SCIP_OKAY;
}

/** creates a variable mapping between the master problem variables of the source scip and the sub scip */
static
SCIP_RETCODE createMasterVarMapping(
   SCIP_BENDERS*         benders,            /**< Benders' decomposition of the target SCIP instance */
   SCIP_SET*             sourceset,          /**< global SCIP settings from the source SCIP */
   SCIP_HASHMAP*         varmap              /**< a hashmap to store the mapping of source variables corresponding
                                              *   target variables; must not be NULL */
   )
{
   SCIP_VAR** vars;
   SCIP_VAR* targetvar;
   int nvars;
   int i;

   assert(benders != NULL);
   assert(sourceset != NULL);
   assert(benders->iscopy);
   assert(benders->mastervarsmap == NULL);

   /* getting the master problem variable data */
   vars = SCIPgetVars(sourceset->scip);
   nvars = SCIPgetNVars(sourceset->scip);

   /* creating the hashmap for the mapping between the master variable of the target and source scip */
   SCIP_CALL( SCIPhashmapCreate(&benders->mastervarsmap, SCIPblkmem(sourceset->scip), nvars) );

   for( i = 0; i < nvars; i++ )
   {
      /* getting the variable pointer for the target SCIP variables. The variable mapping returns the target SCIP
       * varibale for a given source SCIP variable. */
      targetvar = (SCIP_VAR*) SCIPhashmapGetImage(varmap, vars[i]);
      if( targetvar != NULL )
      {
         SCIP_CALL( SCIPhashmapInsert(benders->mastervarsmap, targetvar, vars[i]) );
         SCIP_CALL( SCIPcaptureVar(sourceset->scip, vars[i]) );
      }
   }

   return SCIP_OKAY;
}

/** copies the given Benders' decomposition to a new SCIP */
SCIP_RETCODE SCIPbendersCopyInclude(
   SCIP_BENDERS*         benders,            /**< benders */
   SCIP_SET*             sourceset,          /**< SCIP_SET of SCIP to copy from */
   SCIP_SET*             targetset,          /**< SCIP_SET of SCIP to copy to */
   SCIP_HASHMAP*         varmap,             /**< a hashmap to store the mapping of source variables corresponding
                                              *   target variables; must not be NULL */
   SCIP_Bool*            valid               /**< was the copying process valid? */
   )
{
   SCIP_BENDERS* targetbenders;  /* the copy of the Benders' decomposition struct in the target set */
   int i;

   assert(benders != NULL);
   assert(targetset != NULL);
   assert(varmap != NULL);
   assert(valid != NULL);
   assert(targetset->scip != NULL);

   (*valid) = FALSE;

   if( benders->benderscopy != NULL && targetset->benders_copybenders && SCIPbendersIsActive(benders) )
   {
      SCIPsetDebugMsg(targetset, "including benders %s in subscip %p\n", SCIPbendersGetName(benders), (void*)targetset->scip);
      SCIP_CALL( benders->benderscopy(targetset->scip, benders) );

      /* copying the Benders' cuts */
      targetbenders = SCIPsetFindBenders(targetset, SCIPbendersGetName(benders));

      /* storing the pointer to the source scip instance */
      targetbenders->sourcescip = sourceset->scip;

      /* the flag is set to indicate that the Benders' decomposition is a copy */
      targetbenders->iscopy = TRUE;

      /* calling the copy method for the Benders' cuts */
      SCIPbendersSortBenderscuts(benders);
      for( i = 0; i < benders->nbenderscuts; i++ )
      {
         SCIP_CALL( SCIPbenderscutCopyInclude(targetbenders, benders->benderscuts[i], targetset) );
      }

      /* When the Benders' decomposition is copied then a variable mapping between the master problem variables is
       * required. This variable mapping is used to transfer the cuts generated in the target SCIP to the source SCIP.
       * The variable map is stored in the target Benders' decomposition. This will be freed when the sub-SCIP is freed.
       */
      SCIP_CALL( createMasterVarMapping(targetbenders, sourceset, varmap) );
   }

   /* if the Benders' decomposition is active, then copy is not valid. */
   (*valid) = !SCIPbendersIsActive(benders);

   return SCIP_OKAY;
}

/** creates a Benders' decomposition structure
 *  To use the Benders' decomposition for solving a problem, it first has to be activated with a call to SCIPactivateBenders().
 */
SCIP_RETCODE SCIPbendersCreate(
   SCIP_BENDERS**        benders,            /**< pointer to Benders' decomposition data structure */
   SCIP_SET*             set,                /**< global SCIP settings */
   SCIP_MESSAGEHDLR*     messagehdlr,        /**< message handler */
   BMS_BLKMEM*           blkmem,             /**< block memory for parameter settings */
   const char*           name,               /**< name of Benders' decomposition */
   const char*           desc,               /**< description of Benders' decomposition */
   int                   priority,           /**< priority of the Benders' decomposition */
   SCIP_Bool             cutlp,              /**< should Benders' cuts be generated for LP solutions */
   SCIP_Bool             cutpseudo,          /**< should Benders' cuts be generated for pseudo solutions */
   SCIP_Bool             cutrelax,           /**< should Benders' cuts be generated for relaxation solutions */
   SCIP_Bool             shareauxvars,       /**< should this Benders' use the highest priority Benders aux vars */
   SCIP_DECL_BENDERSCOPY ((*benderscopy)),   /**< copy method of benders or NULL if you don't want to copy your plugin into sub-SCIPs */
   SCIP_DECL_BENDERSFREE ((*bendersfree)),   /**< destructor of Benders' decomposition */
   SCIP_DECL_BENDERSINIT ((*bendersinit)),   /**< initialize Benders' decomposition */
   SCIP_DECL_BENDERSEXIT ((*bendersexit)),   /**< deinitialize Benders' decomposition */
   SCIP_DECL_BENDERSINITPRE((*bendersinitpre)),/**< presolving initialization method for Benders' decomposition */
   SCIP_DECL_BENDERSEXITPRE((*bendersexitpre)),/**< presolving deinitialization method for Benders' decomposition */
   SCIP_DECL_BENDERSINITSOL((*bendersinitsol)),/**< solving process initialization method of Benders' decomposition */
   SCIP_DECL_BENDERSEXITSOL((*bendersexitsol)),/**< solving process deinitialization method of Benders' decomposition */
   SCIP_DECL_BENDERSGETVAR((*bendersgetvar)),/**< returns the master variable for a given subproblem variable */
   SCIP_DECL_BENDERSCREATESUB((*benderscreatesub)),/**< creates a Benders' decomposition subproblem */
   SCIP_DECL_BENDERSPRESUBSOLVE((*benderspresubsolve)),/**< called prior to the subproblem solving loop */
   SCIP_DECL_BENDERSSOLVESUBCONVEX((*benderssolvesubconvex)),/**< the solving method for convex Benders' decomposition subproblems */
   SCIP_DECL_BENDERSSOLVESUB((*benderssolvesub)),/**< the solving method for the Benders' decomposition subproblems */
   SCIP_DECL_BENDERSPOSTSOLVE((*benderspostsolve)),/**< called after the subproblems are solved. */
   SCIP_DECL_BENDERSFREESUB((*bendersfreesub)),/**< the freeing method for the Benders' decomposition subproblems */
   SCIP_BENDERSDATA*     bendersdata         /**< Benders' decomposition data */
   )
{
   char paramname[SCIP_MAXSTRLEN];
   char paramdesc[SCIP_MAXSTRLEN];

   assert(benders != NULL);
   assert(name != NULL);
   assert(desc != NULL);

   /* Checking whether the benderssolvesub and the bendersfreesub are both implemented or both are not implemented */
   if( (benderssolvesubconvex == NULL && benderssolvesub == NULL && bendersfreesub != NULL)
      || ((benderssolvesubconvex != NULL || benderssolvesub != NULL) && bendersfreesub == NULL) )
   {
      SCIPerrorMessage("Benders' decomposition <%s> requires that if bendersFreesub%s is implemented, then at least "
         "one of bendersSolvesubconvex%s or bendersSolvesub%s are implemented.\n", name, name, name, name);
      return SCIP_INVALIDCALL;
   }

   SCIP_ALLOC( BMSallocMemory(benders) );
   BMSclearMemory(*benders);
   SCIP_ALLOC( BMSduplicateMemoryArray(&(*benders)->name, name, strlen(name)+1) );
   SCIP_ALLOC( BMSduplicateMemoryArray(&(*benders)->desc, desc, strlen(desc)+1) );
   (*benders)->priority = priority;
   (*benders)->cutlp = cutlp;
   (*benders)->cutpseudo = cutpseudo;
   (*benders)->cutrelax = cutrelax;
   (*benders)->shareauxvars = shareauxvars;
   (*benders)->benderscopy = benderscopy;
   (*benders)->bendersfree = bendersfree;
   (*benders)->bendersinit = bendersinit;
   (*benders)->bendersexit = bendersexit;
   (*benders)->bendersinitpre = bendersinitpre;
   (*benders)->bendersexitpre = bendersexitpre;
   (*benders)->bendersinitsol = bendersinitsol;
   (*benders)->bendersexitsol = bendersexitsol;
   (*benders)->bendersgetvar = bendersgetvar;
   (*benders)->benderscreatesub = benderscreatesub;
   (*benders)->benderspresubsolve = benderspresubsolve;
   (*benders)->benderssolvesubconvex = benderssolvesubconvex;
   (*benders)->benderssolvesub = benderssolvesub;
   (*benders)->benderspostsolve = benderspostsolve;
   (*benders)->bendersfreesub = bendersfreesub;
   (*benders)->bendersdata = bendersdata;
   SCIP_CALL( SCIPclockCreate(&(*benders)->setuptime, SCIP_CLOCKTYPE_DEFAULT) );
   SCIP_CALL( SCIPclockCreate(&(*benders)->bendersclock, SCIP_CLOCKTYPE_DEFAULT) );

   /* add parameters */
   (void) SCIPsnprintf(paramname, SCIP_MAXSTRLEN, "benders/%s/priority", name);
   (void) SCIPsnprintf(paramdesc, SCIP_MAXSTRLEN, "priority of benders <%s>", name);
   SCIP_CALL( SCIPsetAddIntParam(set, messagehdlr, blkmem, paramname, paramdesc,
                  &(*benders)->priority, FALSE, priority, INT_MIN/4, INT_MAX/4,
                  paramChgdBendersPriority, (SCIP_PARAMDATA*)(*benders)) ); /*lint !e740*/

   (void) SCIPsnprintf(paramname, SCIP_MAXSTRLEN, "benders/%s/cutlp", name);
   SCIP_CALL( SCIPsetAddBoolParam(set, messagehdlr, blkmem, paramname,
        "should Benders' cuts be generated for LP solutions?", &(*benders)->cutlp, FALSE, cutlp, NULL, NULL) ); /*lint !e740*/

   (void) SCIPsnprintf(paramname, SCIP_MAXSTRLEN, "benders/%s/cutpseudo", name);
   SCIP_CALL( SCIPsetAddBoolParam(set, messagehdlr, blkmem, paramname,
        "should Benders' cuts be generated for pseudo solutions?", &(*benders)->cutpseudo, FALSE, cutpseudo, NULL, NULL) ); /*lint !e740*/

   (void) SCIPsnprintf(paramname, SCIP_MAXSTRLEN, "benders/%s/cutrelax", name);
   SCIP_CALL( SCIPsetAddBoolParam(set, messagehdlr, blkmem, paramname,
        "should Benders' cuts be generated for relaxation solutions?", &(*benders)->cutrelax, FALSE, cutrelax, NULL, NULL) ); /*lint !e740*/

   /* These parameters are left for the user to decide in a settings file. This departs from the usual SCIP convention
    * where the settings available at the creation of the plugin can be set in the function call.
    */
   (void) SCIPsnprintf(paramname, SCIP_MAXSTRLEN, "benders/%s/transfercuts", name);
   SCIP_CALL( SCIPsetAddBoolParam(set, messagehdlr, blkmem, paramname,
        "Should Benders' cuts from LNS heuristics be transferred to the main SCIP instance?", &(*benders)->transfercuts,
        FALSE, SCIP_DEFAULT_TRANSFERCUTS, NULL, NULL) ); /*lint !e740*/

   (void) SCIPsnprintf(paramname, SCIP_MAXSTRLEN, "benders/%s/mipcheckfreq", name);
   SCIP_CALL( SCIPsetAddIntParam(set, messagehdlr, blkmem, paramname,
        "The frequency at which the MIP subproblems are checked, -1 for always", &(*benders)->mipcheckfreq, FALSE,
        SCIP_DEFAULT_MIPCHECKFREQ, -1, INT_MAX, NULL, NULL) ); /*lint !e740*/

   (void) SCIPsnprintf(paramname, SCIP_MAXSTRLEN, "benders/%s/lnscheck", name);
   SCIP_CALL( SCIPsetAddBoolParam(set, messagehdlr, blkmem, paramname,
        "Should Benders' decomposition be used in LNS heurisics?", &(*benders)->lnscheck, FALSE, SCIP_DEFAULT_LNSCHECK,
        NULL, NULL) ); /*lint !e740*/

   (void) SCIPsnprintf(paramname, SCIP_MAXSTRLEN, "benders/%s/lnsmaxdepth", name);
   SCIP_CALL( SCIPsetAddIntParam(set, messagehdlr, blkmem, paramname,
        "maximal depth level at which the LNS check is performed (-1: no limit)", &(*benders)->lnsmaxdepth, TRUE,
        SCIP_DEFAULT_LNSMAXDEPTH, -1, SCIP_MAXTREEDEPTH, NULL, NULL) );

   (void) SCIPsnprintf(paramname, SCIP_MAXSTRLEN, "benders/%s/cutsasconss", name);
   SCIP_CALL( SCIPsetAddBoolParam(set, messagehdlr, blkmem, paramname,
        "Should the transferred cuts be added as constraints?", &(*benders)->cutsasconss, FALSE,
        SCIP_DEFAULT_CUTSASCONSS, NULL, NULL) ); /*lint !e740*/

   (void) SCIPsnprintf(paramname, SCIP_MAXSTRLEN, "benders/%s/subprobfrac", name);
   SCIP_CALL( SCIPsetAddRealParam(set, messagehdlr, blkmem, paramname,
        "The fraction of subproblems that are solved in each iteration.", &(*benders)->subprobfrac, FALSE,
        SCIP_DEFAULT_SUBPROBFRAC, 0.0, 1.0, NULL, NULL) ); /*lint !e740*/

   (void) SCIPsnprintf(paramname, SCIP_MAXSTRLEN, "benders/%s/mergesubprob", name);
   SCIP_CALL( SCIPsetAddBoolParam(set, messagehdlr, blkmem, paramname,
        "Should subproblems be merged into the master problem if infeasibilities can be resolved?",
        &(*benders)->mergesubprobs, FALSE, SCIP_DEFAULT_MERGESUBPROBS, NULL, NULL) ); /*lint !e740*/

   return SCIP_OKAY;
}


/** releases the variables that have been captured in the hashmap */
static
SCIP_RETCODE releaseVarMappingHashmapVars(
   SCIP*                 scip,               /**< the SCIP data structure */
   SCIP_BENDERS*         benders             /**< Benders' decomposition */
   )
{
   int nentries;
   int i;

   assert(scip != NULL);
   assert(benders != NULL);

   assert(benders->mastervarsmap != NULL);

   nentries = SCIPhashmapGetNEntries(benders->mastervarsmap);

   for( i = 0; i < nentries; ++i )
   {
      SCIP_HASHMAPENTRY* entry;
      entry = SCIPhashmapGetEntry(benders->mastervarsmap, i);

      if( entry != NULL )
      {
         SCIP_VAR* var;
         var = (SCIP_VAR*) SCIPhashmapEntryGetImage(entry);

         SCIP_CALL( SCIPreleaseVar(scip, &var) );
      }
   }

   return SCIP_OKAY;
}


<<<<<<< HEAD
=======
/** releases the variables that have been captured in the hashmap */
static
SCIP_RETCODE releaseVarMappingHashmapVars(
   SCIP*                 scip,               /**< the SCIP data structure */
   SCIP_BENDERS*         benders             /**< Benders' decomposition */
   )
{
   int nentries;
   int i;

   assert(scip != NULL);
   assert(benders != NULL);

   assert(benders->mastervarsmap != NULL);

   nentries = SCIPhashmapGetNEntries(benders->mastervarsmap);

   for( i = 0; i < nentries; ++i )
   {
      SCIP_HASHMAPENTRY* entry;
      entry = SCIPhashmapGetEntry(benders->mastervarsmap, i);

      if( entry != NULL )
      {
         SCIP_VAR* var;
         var = (SCIP_VAR*) SCIPhashmapEntryGetImage(entry);

         SCIP_CALL( SCIPreleaseVar(scip, &var) );
      }
   }

   return SCIP_OKAY;
}


>>>>>>> 289a2925
/** calls destructor and frees memory of Benders' decomposition */
SCIP_RETCODE SCIPbendersFree(
   SCIP_BENDERS**        benders,            /**< pointer to Benders' decomposition data structure */
   SCIP_SET*             set                 /**< global SCIP settings */
   )
{
   int i;

   assert(benders != NULL);
   assert(*benders != NULL);
   assert(!(*benders)->initialized);
   assert(set != NULL);

   /* call destructor of Benders' decomposition */
   if( (*benders)->bendersfree != NULL )
   {
      SCIP_CALL( (*benders)->bendersfree(set->scip, *benders) );
   }

   /* if the Benders' decomposition is a copy, then the variable map between the source and the target SCIP needs to be
    * freed.
    */
   if( (*benders)->iscopy )
   {
      SCIP_CALL( releaseVarMappingHashmapVars((*benders)->sourcescip, (*benders)) );
      SCIPhashmapFree(&(*benders)->mastervarsmap);
   }

   /* freeing the Benders' cuts */
   for( i = 0; i < (*benders)->nbenderscuts; i++ )
   {
      SCIP_CALL( SCIPbenderscutFree(&((*benders)->benderscuts[i]), set) );
   }
   BMSfreeMemoryArrayNull(&(*benders)->benderscuts);

   SCIPclockFree(&(*benders)->bendersclock);
   SCIPclockFree(&(*benders)->setuptime);
   BMSfreeMemoryArray(&(*benders)->name);
   BMSfreeMemoryArray(&(*benders)->desc);
   BMSfreeMemory(benders);

   return SCIP_OKAY;
}

/** initialises a MIP subproblem by putting the problem into SCIP_STAGE_SOLVING. This is achieved by calling SCIPsolve
 *  and then interrupting the solve in a node focus event handler.
 *  The LP subproblem is also initialised using this method; however, a different event handler is added. This event
 *  handler will put the LP subproblem into probing mode.
 *  The MIP solving function is called to initialise the subproblem because this function calls SCIPsolve with the
 *  appropriate parameter settings for Benders' decomposition.
 */
static
SCIP_RETCODE initialiseSubproblem(
   SCIP_BENDERS*         benders,            /**< Benders' decomposition */
   int                   probnumber          /**< the subproblem number */
   )
{
   SCIP* subproblem;
   SCIP_Bool infeasible;
   SCIP_Bool cutoff;

   assert(benders != NULL);
   assert(probnumber >= 0 && probnumber < SCIPbendersGetNSubproblems(benders));

   subproblem = SCIPbendersSubproblem(benders, probnumber);
   assert(subproblem != NULL);

   /* Getting the problem into the right SCIP stage for solving */
   SCIP_CALL( SCIPbendersSolveSubproblemCIP(benders, probnumber, &infeasible, SCIP_BENDERSENFOTYPE_LP, FALSE) );

   assert(SCIPgetStage(subproblem) == SCIP_STAGE_SOLVING);

   /* Constructing the LP that can be solved in later iterations */
   SCIP_CALL( SCIPconstructLP(subproblem, &cutoff) );

   return SCIP_OKAY;
}


/** initialises an LP subproblem by putting the problem into probing mode. The probing mode is invoked in a node focus
 *  event handler. This event handler is added just prior to calling the initialise subproblem function.
 */
static
SCIP_RETCODE initialiseLPSubproblem(
   SCIP_BENDERS*         benders,            /**< Benders' decomposition */
   int                   probnumber          /**< the subproblem number */
   )
{
   SCIP* subproblem;
   SCIP_EVENTHDLR* eventhdlr;
   SCIP_EVENTHDLRDATA* eventhdlrdata;

   assert(benders != NULL);
   assert(probnumber >= 0 && probnumber < SCIPbendersGetNSubproblems(benders));

   subproblem = SCIPbendersSubproblem(benders, probnumber);
   assert(subproblem != NULL);

   /* include event handler into SCIP */
   SCIP_CALL( SCIPallocBlockMemory(subproblem, &eventhdlrdata) );
   SCIP_CALL( SCIPincludeEventhdlrBasic(subproblem, &eventhdlr, NODEFOCUS_EVENTHDLR_NAME, NODEFOCUS_EVENTHDLR_DESC,
         eventExecBendersNodefocus, eventhdlrdata) );
   SCIP_CALL( SCIPsetEventhdlrInit(subproblem, eventhdlr, eventInitBendersNodefocus) );
   SCIP_CALL( SCIPsetEventhdlrInitsol(subproblem, eventhdlr, eventInitsolBendersNodefocus) );
   SCIP_CALL( SCIPsetEventhdlrExitsol(subproblem, eventhdlr, eventExitsolBendersNodefocus) );
   SCIP_CALL( SCIPsetEventhdlrFree(subproblem, eventhdlr, eventFreeBendersNodefocus) );
   assert(eventhdlr != NULL);

   /* calling an initial solve to put the problem into probing mode */
   SCIP_CALL( initialiseSubproblem(benders, probnumber) );

   return SCIP_OKAY;
}


/** creates the subproblems and registers it with the Benders' decomposition struct */
static
SCIP_RETCODE createSubproblems(
   SCIP_BENDERS*         benders,            /**< Benders' decomposition */
   SCIP_SET*             set                 /**< global SCIP settings */
   )
{
   SCIP* subproblem;
   SCIP_EVENTHDLR* eventhdlr;
   int nbinvars;
   int nintvars;
   int nimplintvars;
   int nsubproblems;
   int i;

   assert(benders != NULL);
   assert(set != NULL);

   /* if the subproblems have already been created, then they will not be created again. This is the case if the
    * transformed problem has been freed and then retransformed. The subproblems should only be created when the problem
    * is first transformed. */
   if( benders->subprobscreated )
      return SCIP_OKAY;

   nsubproblems = SCIPbendersGetNSubproblems(benders);

   /* creating all subproblems */
   for( i = 0; i < nsubproblems; i++ )
   {
      /* calling the create subproblem call back method */
      SCIP_CALL( benders->benderscreatesub(set->scip, benders, i) );

      subproblem = SCIPbendersSubproblem(benders, i);

      assert(subproblem != NULL);

      /* setting global limits for the subproblems. This overwrites the limits set by the user */
      SCIP_CALL( SCIPsetIntParam(subproblem, "limits/maxorigsol", 0) );

      /* getting the number of integer and binary variables to determine the problem type */
      SCIP_CALL( SCIPgetVarsData(subproblem, NULL, NULL, &nbinvars, &nintvars, &nimplintvars, NULL) );

      /* if there are no binary and integer variables, then the subproblem is an LP.
       * In this case, the SCIP instance is put into probing mode via the use of an event handler. */
      if( nbinvars == 0 && nintvars == 0 && nimplintvars == 0 )
      {
         SCIPbendersSetSubprobIsConvex(benders, i, TRUE);

         /* if the user has not implemented a solve subproblem callback, then the subproblem solves are performed
          * internally. To be more efficient the subproblem is put into probing mode. */
         if( benders->benderssolvesubconvex == NULL && benders->benderssolvesub == NULL
            && SCIPgetStage(subproblem) <= SCIP_STAGE_PROBLEM )
         {
            SCIP_CALL( initialiseLPSubproblem(benders, i) );
         }

      }
      else
      {
         SCIP_EVENTHDLRDATA* eventhdlrdata_mipnodefocus;
         SCIP_EVENTHDLRDATA* eventhdlrdata_upperbound;

         SCIPbendersSetSubprobIsConvex(benders, i, FALSE);

         /* because the subproblems could be reused in the copy, the event handler is not created again.
          * NOTE: This currently works with the benders_default implementation. It may not be very general. */
         if( benders->benderssolvesubconvex == NULL && benders->benderssolvesub == NULL && !benders->iscopy )
         {
            SCIP_CALL( SCIPallocBlockMemory(subproblem, &eventhdlrdata_mipnodefocus) );
            SCIP_CALL( SCIPallocBlockMemory(subproblem, &eventhdlrdata_upperbound) );

            /* include the first LP solved event handler into the subproblem */
            SCIP_CALL( SCIPincludeEventhdlrBasic(subproblem, &eventhdlr, MIPNODEFOCUS_EVENTHDLR_NAME,
                  MIPNODEFOCUS_EVENTHDLR_DESC, eventExecBendersMipnodefocus, eventhdlrdata_mipnodefocus) );
            SCIP_CALL( SCIPsetEventhdlrInit(subproblem, eventhdlr, eventInitBendersMipnodefocus) );
            SCIP_CALL( SCIPsetEventhdlrInitsol(subproblem, eventhdlr, eventInitsolBendersMipnodefocus) );
            SCIP_CALL( SCIPsetEventhdlrExitsol(subproblem, eventhdlr, eventExitsolBendersMipnodefocus) );
            SCIP_CALL( SCIPsetEventhdlrFree(subproblem, eventhdlr, eventFreeBendersMipnodefocus) );
            assert(eventhdlr != NULL);


            /* include the upper bound interrupt event handler into the subproblem */
            SCIP_CALL( SCIPincludeEventhdlrBasic(subproblem, &eventhdlr, UPPERBOUND_EVENTHDLR_NAME,
                  UPPERBOUND_EVENTHDLR_DESC, eventExecBendersUpperbound, eventhdlrdata_upperbound) );
            SCIP_CALL( SCIPsetEventhdlrInit(subproblem, eventhdlr, eventInitBendersUpperbound) );
            SCIP_CALL( SCIPsetEventhdlrInitsol(subproblem, eventhdlr, eventInitsolBendersUpperbound) );
            SCIP_CALL( SCIPsetEventhdlrExitsol(subproblem, eventhdlr, eventExitsolBendersUpperbound) );
            SCIP_CALL( SCIPsetEventhdlrFree(subproblem, eventhdlr, eventFreeBendersUpperbound) );
            assert(eventhdlr != NULL);
         }
      }
   }

   benders->subprobscreated = TRUE;

   return SCIP_OKAY;

}


/** initializes Benders' decomposition */
SCIP_RETCODE SCIPbendersInit(
   SCIP_BENDERS*         benders,            /**< Benders' decomposition */
   SCIP_SET*             set                 /**< global SCIP settings */
   )
{
   int i;

   assert(benders != NULL);
   assert(set != NULL);

   if( benders->initialized )
   {
      SCIPerrorMessage("Benders' decomposition <%s> already initialized\n", benders->name);
      return SCIP_INVALIDCALL;
   }

   if( set->misc_resetstat )
   {
      SCIPclockReset(benders->setuptime);
      SCIPclockReset(benders->bendersclock);

      benders->ncalls = 0;
      benders->ncutsfound = 0;
      benders->ntransferred = 0;
   }

   /* start timing */
   SCIPclockStart(benders->setuptime, set);

   /* creates the subproblems and sets up the probing mode for LP subproblems. This function calls the benderscreatesub
    * callback. */
   SCIP_CALL( createSubproblems(benders, set) );

   if( benders->bendersinit != NULL )
   {
      SCIP_CALL( benders->bendersinit(set->scip, benders) );
   }

   /* initialising the Benders' cuts */
   SCIPbendersSortBenderscuts(benders);
   for( i = 0; i < benders->nbenderscuts; i++ )
   {
      SCIP_CALL( SCIPbenderscutInit(benders->benderscuts[i], set) );
   }

   benders->initialized = TRUE;

   /* stop timing */
   SCIPclockStop(benders->setuptime, set);

   return SCIP_OKAY;
}


/** transfers Benders' cuts that were generated while solving a sub-SCIP to the original SCIP instance. This involves
 *  creating a constraint/cut that is equivalent to the generated cut in the sub-SCIP. This new constraint/cut is then
 *  added to the original SCIP instance.
 */
static
SCIP_RETCODE createAndAddTransferredCut(
   SCIP*                 sourcescip,         /**< the source SCIP from when the Benders' decomposition was copied */
   SCIP_BENDERS*         benders,            /**< the Benders' decomposition structure of the sub SCIP */
   SCIP_VAR**            vars,               /**< the variables from the source constraint */
   SCIP_Real*            vals,               /**< the coefficients of the variables in the source constriant */
   SCIP_Real             lhs,                /**< the LHS of the source constraint */
   SCIP_Real             rhs,                /**< the RHS of the source constraint */
   int                   nvars               /**< the number of variables in the source constraint */
   )
{
   SCIP_BENDERS* sourcebenders;     /* the Benders' decomposition of the source SCIP */
   SCIP_CONSHDLR* consbenders;      /* a helper variable for the Benders' decomposition constraint handler */
   SCIP_CONS* transfercons;         /* the constraint that is generated to transfer the constraints/cuts */
   SCIP_ROW* transfercut;           /* the cut that is generated to transfer the constraints/cuts */
   SCIP_VAR* sourcevar;             /* the source variable that will be added to the transferred cut */
   SCIP_VAR* origvar;
   SCIP_Real scalar;
   SCIP_Real constant;
   char cutname[SCIP_MAXSTRLEN];    /* the name of the transferred cut */
   int i;
   SCIP_Bool fail;

   assert(sourcescip != NULL);
   assert(benders != NULL);
   assert(vars != NULL);
   assert(vals != NULL);

   /* retrieving the source Benders' decomposition structure */
   sourcebenders = SCIPfindBenders(sourcescip, SCIPbendersGetName(benders));

   /* retrieving the Benders' decomposition constraint handler */
   consbenders = SCIPfindConshdlr(sourcescip, "benders");

   /* setting the name of the transferred cut */
   (void) SCIPsnprintf(cutname, SCIP_MAXSTRLEN, "transferredcut_%d",
      SCIPbendersGetNTransferredCuts(sourcebenders) );

   /* TODO: It could be more efficient to pass an updated vars array with the vals array to the
    * SCIPcreateConsBasicLinear/SCIPcreateEmptyRowCons. This should be implemented to improve the performance of the
    * Large Neighbourhood Benders Search.
    */

   /* creating an empty row/constraint for the transferred cut */
   if( sourcebenders->cutsasconss )
   {
      SCIP_CALL( SCIPcreateConsBasicLinear(sourcescip, &transfercons, cutname, 0, NULL, NULL, lhs, rhs) );
      SCIP_CALL( SCIPsetConsRemovable(sourcescip, transfercons, TRUE) );
   }
   else
   {
      SCIP_CALL( SCIPcreateEmptyRowCons(sourcescip, &transfercut, consbenders, cutname, lhs, rhs, FALSE,
            FALSE, TRUE) );
   }

   fail = FALSE;
   for( i = 0; i < nvars; i++ )
   {
      /* getting the original variable for the transformed variable */
      origvar = vars[i];
      scalar = 1.0;
      constant = 0.0;
      SCIP_CALL( SCIPvarGetOrigvarSum(&origvar, &scalar, &constant) );

      /* getting the source var from the hash map */
      sourcevar = (SCIP_VAR*) SCIPhashmapGetImage(benders->mastervarsmap, origvar);

      /* if the source variable is not found, then the mapping in incomplete. So the constraint can not be
       * transferred. */
      if( sourcevar == NULL )
      {
         fail = TRUE;
         break;
      }

      if( sourcebenders->cutsasconss )
      {
         SCIP_CALL( SCIPaddCoefLinear(sourcescip, transfercons, sourcevar, vals[i]) );    /*lint !e644*/
      }
      else
      {
         SCIP_CALL( SCIPaddVarToRow(sourcescip, transfercut, sourcevar, vals[i]) );       /*lint !e644*/
      }
   }

   /* if all of the source variables were found to generate the cut */
   if( !fail )
   {
      if( sourcebenders->cutsasconss )
      {
         SCIP_CALL( SCIPaddCons(sourcescip, transfercons) );
      }
      else
      {
         SCIP_CALL( SCIPaddPoolCut(sourcescip, transfercut) );
      }

      sourcebenders->ntransferred++;
   }

   /* release the row/constraint */
   if( sourcebenders->cutsasconss )
   {
      SCIP_CALL( SCIPreleaseCons(sourcescip, &transfercons) );
   }
   else
   {
      SCIP_CALL( SCIPreleaseRow(sourcescip, &transfercut) );
   }

   return SCIP_OKAY;
}


/** transfers the cuts generated in a subscip to the source scip */
static
SCIP_RETCODE transferBendersCuts(
   SCIP*                 sourcescip,         /**< the source SCIP from when the Benders' decomposition was copied */
   SCIP*                 subscip,            /**< the sub SCIP where the Benders' cuts were generated */
   SCIP_BENDERS*         benders             /**< the Benders' decomposition structure of the sub SCIP */
   )
{
   SCIP_BENDERS* sourcebenders;     /* the Benders' decomposition of the source SCIP */
   SCIP_BENDERSCUT* benderscut;     /* a helper variable for the Benders' cut plugin */
   SCIP_CONS** addedcons;           /* the constraints added by the Benders' cut */
   SCIP_ROW** addedcuts;            /* the cuts added by the Benders' cut */
   SCIP_VAR** vars;                 /* the variables of the added constraint/row */
   SCIP_Real* vals;                 /* the values of the added constraint/row */
   SCIP_Real lhs;                   /* the LHS of the added constraint/row */
   SCIP_Real rhs;                   /* the RHS of the added constraint/row */
   int naddedcons;
   int naddedcuts;
   int nvars;
   int i;
   int j;
   int k;

   assert(subscip != NULL);
   assert(benders != NULL);

   /* retrieving the source Benders' decomposition structure */
   sourcebenders = SCIPfindBenders(sourcescip, SCIPbendersGetName(benders));

   /* exit if the cuts should not be transferred from the sub SCIP to the source SCIP. */
   if( !sourcebenders->transfercuts )
      return SCIP_OKAY;

   for( i = 0; i < benders->nbenderscuts; i++ )
   {
      benderscut = benders->benderscuts[i];

      /* retreiving the Benders' cuts constraints */
      SCIP_CALL( SCIPbenderscutGetAddedConss(benderscut, &addedcons, &naddedcons) );

      /* looping over all added constraints to construct the cut for the source scip */
      for( j = 0; j < naddedcons; j++ )
      {
         SCIP_CONSHDLR* conshdlr;
         const char * conshdlrname;

         conshdlr = SCIPconsGetHdlr(addedcons[j]);
         assert(conshdlr != NULL);
         conshdlrname = SCIPconshdlrGetName(conshdlr);

         /* it is only possible to transfer linear constraints. If the Benders' cut has been added as another
          * constraint, then this will not be transferred to the source SCIP */
         if( strcmp(conshdlrname, "linear") == 0 )
         {
            /* collecting the variable information from the constraint */
            nvars = SCIPgetNVarsLinear(subscip, addedcons[j]);
            vars = SCIPgetVarsLinear(subscip, addedcons[j]);
            vals = SCIPgetValsLinear(subscip, addedcons[j]);

            /* collecting the bounds from the constraint */
            lhs = SCIPgetLhsLinear(subscip, addedcons[j]);
            rhs = SCIPgetRhsLinear(subscip, addedcons[j]);

            /* create and add the cut to be transferred from the sub SCIP to the source SCIP */
            SCIP_CALL( createAndAddTransferredCut(sourcescip, benders, vars, vals, lhs, rhs, nvars) );
         }
      }

      /* retreiving the Benders' cuts added cuts */
      SCIP_CALL( SCIPbenderscutGetAddedCuts(benderscut, &addedcuts, &naddedcuts) );

      /* looping over all added constraints to costruct the cut for the source scip */
      for( j = 0; j < naddedcuts; j++ )
      {
         SCIP_COL** cols;
         int ncols;

         cols = SCIProwGetCols(addedcuts[j]);
         ncols = SCIProwGetNNonz(addedcuts[j]);

         /* get all variables of the row */
         SCIP_CALL( SCIPallocBufferArray(subscip, &vars, ncols) );
         for( k = 0; k < ncols; ++k )
            vars[k] = SCIPcolGetVar(cols[k]);

         /* collecting the variable information from the constraint */
         vals = SCIProwGetVals(addedcuts[j]);

         /* collecting the bounds from the constraint */
         lhs = SCIProwGetLhs(addedcuts[j]) - SCIProwGetConstant(addedcuts[j]);
         rhs = SCIProwGetRhs(addedcuts[j]) - SCIProwGetConstant(addedcuts[j]);

         /* create and add the cut to be transferred from the sub SCIP to the source SCIP */
         SCIP_CALL( createAndAddTransferredCut(sourcescip, benders, vars, vals, lhs, rhs, ncols) );

         SCIPfreeBufferArray(subscip, &vars);
      }
   }

   return SCIP_OKAY;
}


/** calls exit method of Benders' decomposition */
SCIP_RETCODE SCIPbendersExit(
   SCIP_BENDERS*         benders,            /**< Benders' decomposition */
   SCIP_SET*             set                 /**< global SCIP settings */
   )
{
   int nsubproblems;
   int i;

   assert(benders != NULL);
   assert(set != NULL);

   if( !benders->initialized )
   {
      SCIPerrorMessage("Benders' decomposition <%s> not initialized\n", benders->name);
      return SCIP_INVALIDCALL;
   }

   /* start timing */
   SCIPclockStart(benders->setuptime, set);

   if( benders->bendersexit != NULL )
   {
      SCIP_CALL( benders->bendersexit(set->scip, benders) );
   }

   /* if the Benders' decomposition is a copy, then the generated cuts will be transferred to the source scip */
   if( benders->iscopy )
   {
      SCIP_CALL( transferBendersCuts(benders->sourcescip, set->scip, benders) );
   }

   /* releasing all of the auxiliary variables */
   nsubproblems = SCIPbendersGetNSubproblems(benders);
   for( i = 0; i < nsubproblems; i++ )
   {
      SCIP_CALL( SCIPreleaseVar(set->scip, &benders->auxiliaryvars[i]) );
   }

   /* calling the exit method for the Benders' cuts */
   SCIPbendersSortBenderscuts(benders);
   for( i = 0; i < benders->nbenderscuts; i++ )
   {
      SCIP_CALL( SCIPbenderscutExit(benders->benderscuts[i], set) );
   }

   benders->initialized = FALSE;

   /* stop timing */
   SCIPclockStop(benders->setuptime, set);

   return SCIP_OKAY;
}

/** solves an independent subproblem to identify its lower bound. The lower bound is then used to update the bound on
 *  the auxiliary variable
 *  TODO: Infeasibility of the original problem could be detected here. Need to check how to inform SCIP that the
 *  problem is infeasible.
 */
static
SCIP_RETCODE computeSubproblemLowerbound(
   SCIP*                 scip,               /**< the SCIP data structure */
   SCIP_BENDERS*         benders,            /**< Benders' decomposition */
   int                   probnumber,         /**< the subproblem to be evaluated */
   SCIP_Bool             independent,        /**< is the subproblem independent? */
   SCIP_Real*            lowerbound          /**< the lowerbound for the subproblem */
   )
{
   SCIP* subproblem;
   SCIP_Longint totalnodes;
   int disablecutoff;
   int verblevel;

   SCIP_Bool lperror;
   SCIP_Bool cutoff;

   assert(scip != NULL);
   assert(benders != NULL);

   /* getting the subproblem to evaluate */
   subproblem = SCIPbendersSubproblem(benders, probnumber);

   SCIP_CALL( SCIPgetIntParam(subproblem, "display/verblevel", &verblevel) );
   SCIP_CALL( SCIPsetIntParam(subproblem, "display/verblevel", (int)SCIP_VERBLEVEL_NONE) );

   /* if the subproblem is independent, then the default SCIP settings are used. Otherwise, only the root node is solved
    * to compute a lower bound on the subproblem
    */
   SCIP_CALL( SCIPgetLongintParam(subproblem, "limits/totalnodes", &totalnodes) );
   SCIP_CALL( SCIPgetIntParam(subproblem, "lp/disablecutoff", &disablecutoff) );
   if( !independent )
   {
      SCIP_CALL( SCIPsetLongintParam(subproblem, "limits/totalnodes", 1LL) );
      SCIP_CALL( SCIPsetIntParam(subproblem, "lp/disablecutoff", 1) );
   }

   /* if the subproblem not independent and is convex, then the probing LP is solve. Otherwise, the MIP is solved */
   if( !independent && SCIPbendersSubprobIsConvex(benders, probnumber) )
   {
      assert(SCIPisLPConstructed(subproblem));

      SCIP_CALL( SCIPstartProbing(subproblem) );
      SCIP_CALL( SCIPsolveProbingLP(subproblem, -1, &lperror, &cutoff) );
   }
   else
   {
      SCIP_CALL( SCIPsolve(subproblem) );
   }

   /* getting the lower bound value */
   (*lowerbound) = SCIPgetDualbound(subproblem);

   if( !independent )
   {
      SCIP_CALL( SCIPsetLongintParam(subproblem, "limits/totalnodes", totalnodes) );
      SCIP_CALL( SCIPsetIntParam(subproblem, "lp/disablecutoff", disablecutoff) );
   }
   SCIP_CALL( SCIPsetIntParam(subproblem, "display/verblevel", verblevel) );

   /* the subproblem must be freed so that it is reset for the subsequent Benders' decomposition solves. If the
    * subproblems are independent, they are not freed. This is handled in SCIPbendersFreeSubproblem.
    */
   SCIP_CALL( SCIPfreeBendersSubproblem(scip, benders, probnumber) );

   return SCIP_OKAY;
}

/** checks whether a subproblem is independent.
 *  If it is independent, then a lower bounding constraint is added to the master problem
 */
static
SCIP_RETCODE checkSubproblemIndependenceAndLowerbound(
   SCIP*                 scip,               /**< the SCIP data structure */
   SCIP_BENDERS*         benders,            /**< Benders' decomposition */
   SCIP_Real*            lowerbound          /**< an array to store the lower bound for the auxiliary variables */
   )
{
   SCIP_VAR** vars;
   int nvars;
   int nsubproblems;
   int i;
   int j;

   assert(scip != NULL);
   assert(benders != NULL);

   /* retrieving the master problem variables */
   SCIP_CALL( SCIPgetVarsData(scip, &vars, &nvars, NULL, NULL, NULL, NULL) );

   nsubproblems = SCIPbendersGetNSubproblems(benders);

   /* looping over all subproblems to check whether there exists at least one master problem variable */
   for( i = 0; i < nsubproblems; i++ )
   {
      SCIP_Bool independent = TRUE;
      for( j = 0; j < nvars; j++ )
      {
         SCIP_VAR* subprobvar;

         /* getting the subproblem problem variable corresponding to the master problem variable */
         SCIP_CALL( SCIPgetBendersSubproblemVar(scip, benders, vars[j], &subprobvar, i) );

         /* if the subporblem variable is not NULL, then the subproblem depends on the master problem */
         if( subprobvar != NULL )
         {
            independent = FALSE;
            break;
         }
      }

      /* setting the independent flag */
      SCIPbendersSetSubprobIsIndependent(benders, i, independent);

      /* the lower bound is computed for all subproblems. If the subproblem is independent, then the lower bound is the
       * optimal objective of the subproblem
       */
      SCIP_CALL( computeSubproblemLowerbound(scip, benders, i, independent, &lowerbound[i]) );

      /* stores the lower bound for the subproblem */
      SCIPbendersUpdateSubprobLowerbound(benders, i, lowerbound[i]);
   }

   return SCIP_OKAY;
}

/** informs the Benders' decomposition that the presolving process is being started */
SCIP_RETCODE SCIPbendersInitpre(
   SCIP_BENDERS*         benders,            /**< Benders' decomposition */
   SCIP_SET*             set,                /**< global SCIP settings */
   SCIP_STAT*            stat                /**< dynamic problem statistics */
   )
{
   assert(benders != NULL);
   assert(set != NULL);
   assert(stat != NULL);

   if( !benders->iscopy )
   {
      SCIP_Real* lowerbound;
      int nsubproblems;
      int i;

      nsubproblems = SCIPbendersGetNSubproblems(benders);

      /* allocating memory for the auxiliay variables lower bounds array */
      SCIP_CALL( SCIPallocBufferArray(set->scip, &lowerbound, nsubproblems) );

      /* initialising the lower bound array */
      for( i = 0; i < nsubproblems; i++ )
         lowerbound[i] = -SCIPsetInfinity(set);

      /* check the subproblem independence and update the auxiliary variable lower bounds.
       * This check is only performed if the user has not implemented a solve subproblem function.
       */
      if( benders->benderssolvesubconvex == NULL && benders->benderssolvesub == NULL )
        SCIP_CALL( checkSubproblemIndependenceAndLowerbound(set->scip, benders, lowerbound) );

      /* adding the auxiliary variables to the master problem */
      SCIP_CALL( addAuxiliaryVariablesToMaster(set->scip, benders, lowerbound) );

      /* freeing the lower bound array */
      SCIPfreeBufferArray(set->scip, &lowerbound);
   }
   else
   {
      /* the copied auxiliary variables must be assigned to the target benders */
      SCIP_CALL( assignAuxiliaryVariables(set->scip, benders) );
   }


   /* call presolving initialization method of Benders' decomposition */
   if( benders->bendersinitpre != NULL )
   {
      /* start timing */
      SCIPclockStart(benders->setuptime, set);

      SCIP_CALL( benders->bendersinitpre(set->scip, benders) );

      /* stop timing */
      SCIPclockStop(benders->setuptime, set);
   }

   return SCIP_OKAY;
}


/** informs the Benders' decomposition that the presolving process has completed */
SCIP_RETCODE SCIPbendersExitpre(
   SCIP_BENDERS*         benders,            /**< Benders' decomposition */
   SCIP_SET*             set,                /**< global SCIP settings */
   SCIP_STAT*            stat                /**< dynamic problem statistics */
   )
{
   assert(benders != NULL);
   assert(set != NULL);
   assert(stat != NULL);

   /* call presolving  deinitialization method of Benders' decomposition */
   if( benders->bendersexitpre != NULL )
   {
      /* start timing */
      SCIPclockStart(benders->setuptime, set);

      SCIP_CALL( benders->bendersexitpre(set->scip, benders) );

      /* stop timing */
      SCIPclockStop(benders->setuptime, set);
   }

   return SCIP_OKAY;
}

/** informs Benders' decomposition that the branch and bound process is being started */
SCIP_RETCODE SCIPbendersInitsol(
   SCIP_BENDERS*         benders,            /**< Benders' decomposition */
   SCIP_SET*             set                 /**< global SCIP settings */
   )
{
   int i;

   assert(benders != NULL);
   assert(set != NULL);

   /* call solving process initialization method of Benders' decomposition */
   if( benders->bendersinitsol != NULL )
   {
      /* start timing */
      SCIPclockStart(benders->setuptime, set);

      SCIP_CALL( benders->bendersinitsol(set->scip, benders) );

      /* stop timing */
      SCIPclockStop(benders->setuptime, set);
   }

   /* calling the initsol method for the Benders' cuts */
   SCIPbendersSortBenderscuts(benders);
   for( i = 0; i < benders->nbenderscuts; i++ )
   {
      SCIP_CALL( SCIPbenderscutInitsol(benders->benderscuts[i], set) );
   }

   return SCIP_OKAY;
}

/** informs Benders' decomposition that the branch and bound process data is being freed */
SCIP_RETCODE SCIPbendersExitsol(
   SCIP_BENDERS*         benders,            /**< Benders' decomposition */
   SCIP_SET*             set                 /**< global SCIP settings */
   )
{
   int i;

   assert(benders != NULL);
   assert(set != NULL);

   /* call solving process deinitialization method of Benders' decomposition */
   if( benders->bendersexitsol != NULL )
   {
      /* start timing */
      SCIPclockStart(benders->setuptime, set);

      SCIP_CALL( benders->bendersexitsol(set->scip, benders) );

      /* stop timing */
      SCIPclockStop(benders->setuptime, set);
   }

   /* sorting the Benders' decomposition cuts in order of priority. Only a single cut is generated for each subproblem
    * per solving iteration. This is particularly important in the case of the optimality and feasibility cuts. Since
    * these work on two different solutions to the subproblem, it is not necessary to generate both cuts. So, once the
    * feasibility cut is generated, then no other cuts will be generated.
    */
   SCIPbendersSortBenderscuts(benders);

   /* calling the exitsol method for the Benders' cuts */
   for( i = 0; i < benders->nbenderscuts; i++ )
   {
      SCIP_CALL( SCIPbenderscutExitsol(benders->benderscuts[i], set) );
   }

   return SCIP_OKAY;
}

/** activates benders such that it is called in LP solving loop */
SCIP_RETCODE SCIPbendersActivate(
   SCIP_BENDERS*         benders,            /**< the Benders' decomposition structure */
   SCIP_SET*             set,                /**< global SCIP settings */
   int                   nsubproblems        /**< the number subproblems used in this decomposition */
   )
{
   SCIP_EVENTHDLR* eventhdlr;
   SCIP_EVENTHDLRDATA* eventhdlrdata;
   int i;

   assert(benders != NULL);
   assert(set != NULL);
   assert(set->stage == SCIP_STAGE_INIT || set->stage == SCIP_STAGE_PROBLEM);

   if( !benders->active )
   {
      benders->active = TRUE;
      set->nactivebenders++;
      set->benderssorted = FALSE;

      benders->nsubproblems = nsubproblems;

      /* allocating memory for the subproblems arrays */
      SCIP_ALLOC( BMSallocMemoryArray(&benders->subproblems, benders->nsubproblems) );
      SCIP_ALLOC( BMSallocMemoryArray(&benders->auxiliaryvars, benders->nsubproblems) );
      SCIP_ALLOC( BMSallocMemoryArray(&benders->subprobobjval, benders->nsubproblems) );
      SCIP_ALLOC( BMSallocMemoryArray(&benders->bestsubprobobjval, benders->nsubproblems) );
      SCIP_ALLOC( BMSallocMemoryArray(&benders->subproblowerbound, benders->nsubproblems) );
      SCIP_ALLOC( BMSallocMemoryArray(&benders->subprobisconvex, benders->nsubproblems) );
      SCIP_ALLOC( BMSallocMemoryArray(&benders->subprobsetup, benders->nsubproblems) );
      SCIP_ALLOC( BMSallocMemoryArray(&benders->indepsubprob, benders->nsubproblems) );
      SCIP_ALLOC( BMSallocMemoryArray(&benders->subprobenabled, benders->nsubproblems) );
      SCIP_ALLOC( BMSallocMemoryArray(&benders->mastervarscont, benders->nsubproblems) );

      for( i = 0; i < benders->nsubproblems; i++ )
      {
         benders->subproblems[i] = NULL;
         benders->auxiliaryvars[i] = NULL;
         benders->subprobobjval[i] = SCIPsetInfinity(set);
         benders->bestsubprobobjval[i] = SCIPsetInfinity(set);
         benders->subproblowerbound[i] = -SCIPsetInfinity(set);
         benders->subprobisconvex[i] = FALSE;
         benders->subprobsetup[i] = FALSE;
         benders->indepsubprob[i] = FALSE;
         benders->subprobenabled[i] = TRUE;
         benders->mastervarscont[i] = FALSE;
      }

      /* adding an eventhandler for updating the lower bound when the root node is solved. */
      eventhdlrdata = (SCIP_EVENTHDLRDATA*)benders;

      /* include event handler into SCIP */
      SCIP_CALL( SCIPincludeEventhdlrBasic(set->scip, &eventhdlr, NODESOLVED_EVENTHDLR_NAME, NODESOLVED_EVENTHDLR_DESC,
            eventExecBendersNodesolved, eventhdlrdata) );
      SCIP_CALL( SCIPsetEventhdlrInitsol(set->scip, eventhdlr, eventInitsolBendersNodesolved) );
      assert(eventhdlr != NULL);
   }

   return SCIP_OKAY;
}

/** deactivates benders such that it is no longer called in LP solving loop */
void SCIPbendersDeactivate(
   SCIP_BENDERS*         benders,            /**< the Benders' decomposition structure */
   SCIP_SET*             set                 /**< global SCIP settings */
   )
{
   assert(benders != NULL);
   assert(set != NULL);
   assert(set->stage == SCIP_STAGE_INIT || set->stage == SCIP_STAGE_PROBLEM);

   if( benders->active )
   {
#ifndef NDEBUG
      int nsubproblems;
      int i;

      nsubproblems = SCIPbendersGetNSubproblems(benders);

      /* checking whether the auxiliary variables and subproblems are all NULL */
      for( i = 0; i < nsubproblems; i++ )
         assert(benders->auxiliaryvars[i] == NULL);
#endif

      benders->active = FALSE;
      set->nactivebenders--;
      set->benderssorted = FALSE;

      /* freeing the memory allocated during the activation of the Benders' decomposition */
      BMSfreeMemoryArray(&benders->mastervarscont);
      BMSfreeMemoryArray(&benders->subprobenabled);
      BMSfreeMemoryArray(&benders->indepsubprob);
      BMSfreeMemoryArray(&benders->subprobsetup);
      BMSfreeMemoryArray(&benders->subprobisconvex);
      BMSfreeMemoryArray(&benders->subproblowerbound);
      BMSfreeMemoryArray(&benders->bestsubprobobjval);
      BMSfreeMemoryArray(&benders->subprobobjval);
      BMSfreeMemoryArray(&benders->auxiliaryvars);
      BMSfreeMemoryArray(&benders->subproblems);
   }
}

/** returns whether the given Benders decomposition is in use in the current problem */
SCIP_Bool SCIPbendersIsActive(
   SCIP_BENDERS*         benders             /**< the Benders' decomposition structure */
   )
{
   assert(benders != NULL);

   return benders->active;
}

<<<<<<< HEAD
/** merges a subproblem back into the master problem. This process just adds a copy of the subproblem variables and
 *  constraints to the master problem, but keeps the subproblem stored in the Benders data structure. The reason for
 *  keeping the subproblem available is for when it is queried for solutions after the problem is solved.
 *
 *  Once the subproblem is merged back into the master problem, then the subproblem is flagged as disabled. This means
 *  that it will not be solved in the subsequent subproblem solving loops.
 *  Additionally, the auxiliary variable associated with the subproblem is fixed to zero.
 *
 *  TODO: The auxiliary variable could be removed or the objective function coefficient is set to zero.
 */
static
SCIP_RETCODE mergeSubproblemIntoMaster(
   SCIP_BENDERS*         benders,            /**< Benders' decomposition */
   SCIP_SET*             set,                /**< global SCIP settings */
   int                   probnumber          /**< the subproblem number*/
   )
{
   SCIP* subproblem;
   SCIP_HASHMAP* subvartomastervar;
   SCIP_VAR** vars;
   SCIP_VAR* auxiliaryvar;
   SCIP_CONS** conss;
   int nvars;
   int nconss;
   int i;
   char varname[SCIP_MAXSTRLEN];
   const char* origvarname;

   SCIP_VAR* negauxvar;
   SCIP_Real auxvarlb;
   SCIP_Real auxvarub;
   SCIP_Real fixval;
   SCIP_Bool infeasible;
   SCIP_Bool fixed;


   assert(benders != NULL);
   assert(set != NULL);
   assert(probnumber >= 0 && probnumber < benders->nsubproblems);

   SCIPerrorMessage("Infeasibility of subproblem %d can't be resolved. "
     "Subproblem %d is being merged into the master problem.\n", probnumber, probnumber);

   subproblem = SCIPbendersSubproblem(benders, probnumber);

   /* retrieving the subproblem variable to build a subproblem mapping */
   vars = SCIPgetVars(subproblem);
   nvars = SCIPgetNVars(subproblem);

   /* creating the hashmap for the subproblem */
   SCIP_CALL( SCIPhashmapCreate(&subvartomastervar, SCIPblkmem(subproblem), nvars) );

   for( i = 0; i < nvars; i++ )
   {
      SCIP_VAR* mastervar = NULL;
      SCIP_Bool releasevar = FALSE;

      SCIP_CALL( SCIPgetBendersMasterVar(set->scip, benders, vars[i], &mastervar) );
      /* if the master problem variable is not NULL, then there is a corresponding variable in the master problem for
       * the given subproblem variable. In this case, the variable is added to the hashmap. */
      if( mastervar == NULL )
      {
         SCIP_VAR* origvar;
         SCIP_Real scalar;
         SCIP_Real constant;

         /* This is following the same process as in createVariableMappings. The original variable is used to map
          * between the subproblem and the master problem */
         origvar = vars[i];
         SCIP_CALL( SCIPvarGetOrigvarSum(&origvar, &scalar, &constant) );

         /* retreiving the var name */
         origvarname = SCIPvarGetName(origvar);
         (void) SCIPsnprintf(varname, SCIP_MAXSTRLEN, "%s", origvarname);

         /* creating and adding the variable to the Benders' decomposition subproblem */
         SCIP_CALL( SCIPcreateVarBasic(set->scip, &mastervar, varname, SCIPvarGetLbOriginal(origvar),
               SCIPvarGetUbOriginal(origvar), SCIPvarGetObj(origvar), SCIPvarGetType(origvar)) );

         /* adding the variable to the subproblem */
         SCIP_CALL( SCIPaddVar(set->scip, mastervar) );

         SCIP_CALL( SCIPcaptureVar(set->scip, mastervar) );

         /* the variable must be released */
         releasevar = TRUE;
      }

      /* creating the mapping betwen the subproblem var and the master var for the constraint copying */
      SCIP_CALL( SCIPhashmapInsert(subvartomastervar, vars[i], mastervar) );


      /* releasing the variable */
      if( releasevar )
      {
         SCIP_CALL( SCIPreleaseVar(set->scip, &mastervar) );
      }
   }

   /* getting the constraints from the subproblem that will be added to the master problem */
   conss = SCIPgetConss(subproblem);
   nconss = SCIPgetNConss(subproblem);

   /* getting a copy of all constraints and adding it to the master problem */
   for( i = 0; i < nconss; i++ )
   {
      SCIP_CONS* targetcons;
      SCIP_Bool valid;

      SCIP_CALL( SCIPgetConsCopy(subproblem, set->scip, conss[i], &targetcons, SCIPconsGetHdlr(conss[i]),
            subvartomastervar, NULL, NULL, SCIPconsIsInitial(conss[i]), SCIPconsIsSeparated(conss[i]),
            SCIPconsIsEnforced(conss[i]), SCIPconsIsChecked(conss[i]), SCIPconsIsPropagated(conss[i]), FALSE,
            SCIPconsIsModifiable(conss[i]), SCIPconsIsDynamic(conss[i]), SCIPconsIsRemovable(conss[i]),
            FALSE, TRUE, &valid) );
      assert(valid);

      SCIP_CALL( SCIPaddCons(set->scip, targetcons) );
   }

   /* freeing the hashmap */
   SCIPhashmapFree(&subvartomastervar);

   /* since the subproblem has been merged into the master problem, the auxiliary variable must be set to zero. */
   auxiliaryvar = SCIPbendersGetAuxiliaryVar(benders, probnumber);
   auxvarlb = SCIPvarGetLbGlobal(auxiliaryvar);
   auxvarub = SCIPvarGetUbGlobal(auxiliaryvar);

   if( SCIPisPositive(set->scip, auxvarlb) )
   {
      assert(!SCIPisInfinity(set->scip, auxvarlb));
      SCIP_CALL( SCIPcreateVarBasic(set->scip, &negauxvar, varname, auxvarlb, auxvarlb, -1.0, SCIP_VARTYPE_CONTINUOUS) );

      /* adding the variable to the master problem */
      SCIP_CALL( SCIPaddVar(set->scip, negauxvar) );

      /* setting the value to fix the auxiliary variable to */
      fixval = auxvarlb;
   }
   else if( SCIPisNegative(set->scip, auxvarub) )
   {
      assert(!SCIPisInfinity(set->scip, -auxvarub));
      SCIP_CALL( SCIPcreateVarBasic(set->scip, &negauxvar, varname, auxvarub, auxvarub, -1.0, SCIP_VARTYPE_CONTINUOUS) );

      /* adding the variable to the master problem */
      SCIP_CALL( SCIPaddVar(set->scip, negauxvar) );

      /* setting the value to fix the auxiliary variable to */
      fixval = auxvarub;
   }
   else
   {
      /* setting the value to fix the auxiliary variable to */
      fixval = 0.0;
   }
   SCIP_CALL( SCIPfixVar(set->scip, auxiliaryvar, fixval, &infeasible, &fixed) );
   assert(!infeasible);
   assert(fixed);

   /* freeing the subproblem because it will be flagged as independent. Since the subproblem is flagged as independent,
    * it will no longer be solved or freed within the solving loop.
    */
   SCIP_CALL( SCIPbendersFreeSubproblem(benders, set, probnumber) );

   /* the merged subproblem is no longer solved. This is indicated by setting the subproblem as independent. The
    * subproblem still exists, but it is not solved in the solving loop.
    */
   SCIPbendersSetSubprobIsIndependent(benders, probnumber, TRUE);

   return SCIP_OKAY;
}


=======
>>>>>>> 289a2925
/** returns whether only the convex relaxations will be checked in this solve loop
 *  when Benders' is used in the LNS heuristics, only the convex relaxations of the master/subproblems are checked,
 *  i.e. no integer cuts are generated. In this case, then Benders' decomposition is performed under the assumption
 *  that all subproblems are convex relaxations.
 */
SCIP_Bool SCIPbendersOnlyCheckConvexRelax(
   SCIP_BENDERS*         benders             /**< Benders' decomposition */
   )
{
   return benders->iscopy && benders->lnscheck;
}

/** returns the number of subproblems that will be checked in this iteration */
static
int numSubproblemsToCheck(
   SCIP_BENDERS*         benders,            /**< Benders' decomposition */
   SCIP_SET*             set,                /**< global SCIP settings */
   SCIP_BENDERSENFOTYPE  type                /**< the type of solution being enforced */
   )
{
   if( benders->ncalls == 0 || type == SCIP_BENDERSENFOTYPE_CHECK || SCIPbendersOnlyCheckConvexRelax(benders) )
      return SCIPbendersGetNSubproblems(benders);
   else
      return (int) SCIPsetCeil(set, (SCIP_Real) SCIPbendersGetNSubproblems(benders)*benders->subprobfrac);
}

/** solves each of the Benders' decomposition subproblems for the given solution. All, or a fraction, of subproblems are
 *  solved before the Benders' decomposition cuts are generated.
 *  Since a convex relaxation of the subproblem could be solved to generate cuts, a parameter nverified is used to
 *  identified the number of subproblems that have been solved in their "original" form. For example, if the subproblem
 *  is a MIP, then if the LP is solved to generate cuts, this does not constitute a verification. The verification is
 *  only performed when the MIP is solved.
 */
static
SCIP_RETCODE solveBendersSubproblems(
   SCIP_BENDERS*         benders,            /**< Benders' decomposition */
   SCIP_SET*             set,                /**< global SCIP settings */
   SCIP_SOL*             sol,                /**< primal CIP solution */
   SCIP_BENDERSENFOTYPE  type,               /**< the type of solution being enforced */
   SCIP_BENDERSSOLVELOOP solveloop,          /**< the current solve loop */
   SCIP_Bool             checkint,           /**< are the subproblems called during a check/enforce of integer sols? */
   int*                  nchecked,           /**< the number of subproblems checked in this solve loop, they may not be solved */
   int*                  nverified,          /**< the number of subproblems verified in the current loop */
   SCIP_Bool**           subprobsolved,      /**< an array indicating the subproblems that were solved in this loop. */
   SCIP_Bool**           subisinfeas,        /**< array to store whether a subproblem is infeasible */
   SCIP_Bool*            infeasible,         /**< is the master problem infeasible with respect to the Benders' cuts? */
   SCIP_Bool*            optimal             /**< is the current solution optimal? */
   )
{
   SCIP_Bool onlyconvexcheck;
   int nsubproblems;
   int numtocheck;
   int numnotopt;
   int subproblemcount;
   int i;

   assert(benders != NULL);
   assert(set != NULL);

   /* getting the number of subproblems in the Benders' decompsition */
   nsubproblems = SCIPbendersGetNSubproblems(benders);

   /* in the case of an LNS check, only the convex relaxations of the subproblems will be solved. This is a performance
    * feature, since solving the convex relaxation is typically much faster than solving the corresponding CIP. While
    * the CIP is not solved during the LNS check, the solutions are still of higher quality than when Benders' is not
    * employed.
    */
   onlyconvexcheck = SCIPbendersOnlyCheckConvexRelax(benders);

   /* it is possible to only solve a subset of subproblems. This is given by a parameter. */
   numtocheck = numSubproblemsToCheck(benders, set, type);

   SCIPdebugMessage("Performing the subproblem solving process. Number of subproblems to check %d\n", numtocheck);

   SCIPdebugMessage("Benders' decomposition - solve loop %d\n", solveloop);
   numnotopt = 0;
   subproblemcount = 0;

   if( type == SCIP_BENDERSENFOTYPE_CHECK && sol == NULL )
   {
      /* TODO: Check whether this is absolutely necessary. I think that this if statment can be removed. */
      (*infeasible) = TRUE;
   }
   else
   {
      /* solving each of the subproblems for Benders decomposition */
      /* TODO: ensure that the each of the subproblems solve and update the parameters with the correct return values
       */
      i = benders->firstchecked;
      /*for( i = 0; i < nsubproblems; i++ )*/
      while( subproblemcount < nsubproblems && numnotopt < numtocheck )
      {
         SCIP_Bool subinfeas = FALSE;
         SCIP_Bool convexsub = SCIPbendersSubprobIsConvex(benders, i);
         SCIP_Bool solvesub = TRUE;
         SCIP_Bool solved;

         /* the subproblem is initially flagged as not solved for this solving loop */
         (*subprobsolved)[i] = FALSE;

         /* for the second solving loop, if the problem is an LP, it is not solved again. If the problem is a MIP,
          * then the subproblem objective function value is set to infinity. However, if the subproblem is proven
          * infeasible from the LP, then the IP loop is not performed.
          * If the solve loop is SCIP_BENDERSSOLVELOOP_USERCIP, then nothing is done. It is assumed that the user will
          * correctly update the objective function within the user-defined solving function.
          */
         if( solveloop == SCIP_BENDERSSOLVELOOP_CIP )
         {
            if( convexsub || (*subisinfeas)[i] )
               solvesub = FALSE;
            else
               SCIPbendersSetSubprobObjval(benders, i, SCIPinfinity(SCIPbendersSubproblem(benders, i)));
         }

         /* if the subproblem is independent, then it does not need to me solved. In this case, the nverified flag will
          * increase by one.
          * when the subproblem is not independent, then it needs to be checked.
          */
         if( SCIPbendersSubprobIsIndependent(benders, i) )
         {
            /* NOTE: There is no need to update the optimal flag. This is because optimal is always TRUE until a
             * non-optimal subproblem is found. */

            (*subisinfeas)[i] = FALSE;
            (*subprobsolved)[i] = TRUE;

            /* the nverified counter is only increased in the convex solving loop */
            if( solveloop == SCIP_BENDERSSOLVELOOP_CONVEX || solveloop == SCIP_BENDERSSOLVELOOP_USERCONVEX )
               nverified++;
         }
         if( solvesub )
         {
            SCIP_CALL( SCIPbendersExecSubproblemSolve(benders, set, sol, i, solveloop, FALSE, &solved, &subinfeas, type) );

#ifdef SCIP_DEBUG
            if( type == SCIP_BENDERSENFOTYPE_LP )
            {
               SCIPdebugMessage("LP: Subproblem %d (%f < %f)\n", i, SCIPbendersGetAuxiliaryVarVal(benders, set, sol, i),
                  SCIPbendersGetSubprobObjval(benders, i));
            }
#endif
            (*subprobsolved)[i] = solved;

            (*infeasible) = (*infeasible) || subinfeas;
            (*subisinfeas)[i] = subinfeas;

            /* if the subproblems are solved to check integer feasibility, then the optimality check must be performed.
             * This will only be performed if checkint is TRUE and the subproblem was solved. The subproblem may not be
             * solved if the user has defined a solving function
             */
            if( checkint && (*subprobsolved)[i] )
            {
               /* if the subproblem is feasible, then it is necessary to update the value of the auxiliary variable to the
                * objective function value of the subproblem.
                */
               if( !subinfeas )
               {
                  SCIP_Bool subproboptimal = FALSE;

                  SCIP_CALL( SCIPbendersCheckSubprobOptimality(benders, set, sol, i, &subproboptimal) );

                  /* It is only possible to determine the optimality of a solution within a given subproblem in four
                   * different cases:
                   * i) solveloop == SCIP_BENDERSSOLVELOOP_CONVEX or USERCONVEX and the subproblem is convex.
                   * ii) solveloop == SCIP_BENDERSOLVELOOP_CONVEX  and only the convex relaxations will be checked.
                   * iii) solveloop == SCIP_BENDERSSOLVELOOP_USERCIP and the subproblem was solved, since the user has
                   * defined a solve function, it is expected that the solving is correctly executed.
                   * iv) solveloop == SCIP_BENDERSSOLVELOOP_CIP and the MIP for the subproblem has been solved.
                   */
                  if( convexsub || onlyconvexcheck
                     || solveloop == SCIP_BENDERSSOLVELOOP_CIP
                     || solveloop == SCIP_BENDERSSOLVELOOP_USERCIP )
                     (*optimal) = (*optimal) && subproboptimal;

#ifdef SCIP_DEBUG
                  if( convexsub || solveloop >= SCIP_BENDERSSOLVELOOP_CIP )
                  {
                     if( subproboptimal )
                     {
                        SCIPdebugMessage("Subproblem %d is Optimal (%f >= %f)\n", i,
                           SCIPbendersGetAuxiliaryVarVal(benders, set, sol, i), SCIPbendersGetSubprobObjval(benders, i));
                     }
                     else
                     {
                        SCIPdebugMessage("Subproblem %d is NOT Optimal (%f < %f)\n", i,
                           SCIPbendersGetAuxiliaryVarVal(benders, set, sol, i), SCIPbendersGetSubprobObjval(benders, i));
                     }
                  }
#endif

                  /* the nverified variable is only incremented when the original form of the subproblem has been solved.
                   * What is meant by "original" is that the LP relaxation of CIPs are solved to generate valid cuts. So
                   * if the subproblem is defined as a CIP, then it is only classified as checked if the CIP is solved.
                   * There are three cases where the "original" form is solved are:
                   * i) solveloop == SCIP_BENDERSSOLVELOOP_CONVEX or USERCONVEX and the subproblem is an LP
                   *    - the original form has been solved.
                   * ii) solveloop == SCIP_BENDERSSOLVELOOP_CIP or USERCIP and the CIP for the subproblem has been
                   *    solved.
                   * iii) or, only a convex check is performed.
                   */
                  if( ((solveloop == SCIP_BENDERSSOLVELOOP_CONVEX || solveloop == SCIP_BENDERSSOLVELOOP_USERCONVEX)
                        && convexsub)
                     || ((solveloop == SCIP_BENDERSSOLVELOOP_CIP || solveloop == SCIP_BENDERSSOLVELOOP_USERCIP)
                        && !convexsub)
                     || onlyconvexcheck )
                     (*nverified)++;


                  if( !subproboptimal )
                  {
                     numnotopt++;
                     assert(numnotopt <= nsubproblems);
                  }
               }
               else
               {
                  numnotopt++;
                  assert(numnotopt <= nsubproblems);
               }
            }
         }

         subproblemcount++;
         i++;
         if( i >= nsubproblems )
            i = 0;
         benders->lastchecked = i;
      }
   }

   (*nchecked) = subproblemcount;

   return SCIP_OKAY;
}

/** calls the Benders' decompsition cuts for the given solve loop. There are four cases:
 *  i) solveloop == SCIP_BENDERSSOLVELOOP_CONVEX - only the LP Benders' cuts are called
 *  ii) solveloop == SCIP_BENDERSSOLVELOOP_CIP - only the CIP Benders' cuts are called
 *  iii) solveloop == SCIP_BENDERSSOLVELOOP_USERCONVEX - only the LP Benders' cuts are called
 *  iv) solveloop == SCIP_BENDERSSOLVELOOP_USERCIP - only the CIP Benders' cuts are called
 */
static
SCIP_RETCODE generateBendersCuts(
   SCIP_BENDERS*         benders,            /**< Benders' decomposition */
   SCIP_SET*             set,                /**< global SCIP settings */
   SCIP_SOL*             sol,                /**< primal CIP solution */
   SCIP_RESULT*          result,             /**< result of the pricing process */
   SCIP_BENDERSENFOTYPE  type,               /**< the type of solution being enforced */
   SCIP_BENDERSSOLVELOOP solveloop,          /**< the current solve loop */
   SCIP_Bool             checkint,           /**< are the subproblems called during a check/enforce of integer sols? */
   int                   nchecked,           /**< the number of subproblems checked in this solve loop, they may not be solved */
   SCIP_Bool*            subprobsolved,      /**< an array indicating the subproblems that were solved in this loop. */
   SCIP_Bool*            subisinfeas,        /**< array to store whether a subproblem is infeasible */
   int**                 mergecands,         /**< the subproblems that are merge candidates */
   int*                  nmergecands,        /**< the number of merge candidates. */
   int*                  nsolveloops         /**< the number of solve loops, is updated w.r.t added cuts */
   )
{
   SCIP_BENDERSCUT** benderscuts;
   int nbenderscuts;
   int nsubproblems;
   int subproblemcount;
   SCIP_Longint addedcuts = 0;
   int i;
   int j;
   SCIP_Bool onlyconvexcheck;

   assert(benders != NULL);
   assert(set != NULL);

   /* getting the Benders' decomposition cuts */
   benderscuts = SCIPbendersGetBenderscuts(benders);
   nbenderscuts = SCIPbendersGetNBenderscuts(benders);

   /* getting the number of subproblems in the Benders' decomposition */
   nsubproblems = SCIPbendersGetNSubproblems(benders);

   /* in the case of an LNS check, only the convex relaxations of the subproblems will be solved. This is a performance
    * feature, since solving the convex relaxation is typically much faster than solving the corresponding CIP. While
    * the CIP is not solved during the LNS check, the solutions are still of higher quality than when Benders' is not
    * employed.
    */
   onlyconvexcheck = SCIPbendersOnlyCheckConvexRelax(benders);

   /* It is only possible to add cuts to the problem if it has not already been solved */
   if( SCIPsetGetStage(set) < SCIP_STAGE_SOLVED && type != SCIP_BENDERSENFOTYPE_CHECK )
   {
      /* This is done in two loops. The first is by subproblem and the second is by cut type. */
      //for( i = 0; i < nsubproblems; i++ )
      i = benders->firstchecked;
      subproblemcount = 0;
      while( subproblemcount < nchecked )
      {
         SCIP_RESULT cutresult;
         SCIP_Bool convexsub = SCIPbendersSubprobIsConvex(benders, i);

         /* cuts can only be generated if the subproblem is not independent and if it has been solved. The subproblem
          * solved flag is important for the user-defined subproblem solving methods
          */
         if( !SCIPbendersSubprobIsIndependent(benders, i) && subprobsolved[i] )
         {
            cutresult = SCIP_DIDNOTRUN;

            for( j = 0; j < nbenderscuts; j++ )
            {
               SCIP_Longint prevaddedcuts;

               assert(benderscuts[j] != NULL);

               prevaddedcuts = SCIPbenderscutGetNFound(benderscuts[j]);

               /* the result is updated only if a Benders' cut is generated or one was not found. However, if a cut has
                * been found in a previous iteration, then the result is returned as SCIP_CONSADDED or SCIP_SEPARATED.
                * This result is permitted because if a constraint was added, the solution that caused the error in the cut
                * generation will be cutoff from the master problem.
                */
               if( (SCIPbenderscutIsLPCut(benderscuts[j]) && (solveloop == SCIP_BENDERSSOLVELOOP_CONVEX
                        || solveloop == SCIP_BENDERSSOLVELOOP_USERCONVEX))
                  || (!SCIPbenderscutIsLPCut(benderscuts[j]) && ((solveloop == SCIP_BENDERSSOLVELOOP_CIP && !convexsub)
                        || solveloop == SCIP_BENDERSSOLVELOOP_USERCIP)) )
                  SCIP_CALL( SCIPbenderscutExec(benderscuts[j], set, benders, sol, i, type, &cutresult) );

               addedcuts += (SCIPbenderscutGetNFound(benderscuts[j]) - prevaddedcuts);

               /* the result is updated only if a Benders' cut is generated */
               if( cutresult == SCIP_CONSADDED || cutresult == SCIP_SEPARATED )
               {
                  *result = cutresult;

                  benders->ncutsfound++;

                  /* at most a single cut is generated for each subproblem */
                  break;
               }
            }

            /* the result is updated only if a Benders' cut is generated */
            if( cutresult == SCIP_CONSADDED || cutresult == SCIP_SEPARATED )
            {
               *result = cutresult;
            }
            else if( cutresult == SCIP_DIDNOTFIND )
            {
               if( (*result) != SCIP_CONSADDED && (*result) != SCIP_SEPARATED )
                  (*result) = cutresult;
            }
            else if( cutresult == SCIP_DIDNOTRUN )
            {
               /* if the subproblem is infeasible and no cut generation methods were run, then the infeasibility will
                * never be resolved. As such, the subproblem will be merged into the master problem.
                */
               if( subisinfeas[i] )
               {
                  (*mergecands)[(*nmergecands)] = i;
                  (*nmergecands)++;
               }
            }
         }

         subproblemcount++;
         i++;
         if( i >= nsubproblems )
            i = 0;
      }
   }

   /* if no cuts were added, then the number of solve loops is increased */
   if( addedcuts == 0 && SCIPbendersGetNConvexSubprobs(benders) < SCIPbendersGetNSubproblems(benders)
      && checkint && !onlyconvexcheck )
      (*nsolveloops) = 2;

   return SCIP_OKAY;
}

/** solves the subproblem using the current master problem solution.
 *
 *  The checkint flag indicates whether integer feasibility can be assumed. If it is not assumed, i.e. checkint ==
 *  FALSE, then only the convex relaxations of the subproblems are solved. If integer feasibility is assumed, i.e.
 *  checkint == TRUE, then the convex relaxations and the full CIP are solved to generate Benders' cuts and check
 *  solution feasibility.
 *
 *  TODO: consider allowing the possibility to pass solution information back from the subproblems instead of the scip
 *  instance. This would allow the use of different solvers for the subproblems, more importantly allowing the use of an
 *  LP solver for LP subproblems.
 */
SCIP_RETCODE SCIPbendersExec(
   SCIP_BENDERS*         benders,            /**< Benders' decomposition */
   SCIP_SET*             set,                /**< global SCIP settings */
   SCIP_SOL*             sol,                /**< primal CIP solution */
   SCIP_RESULT*          result,             /**< result of the pricing process */
   SCIP_Bool*            infeasible,         /**< is the master problem infeasible with respect to the Benders' cuts? */
   SCIP_Bool*            auxviol,            /**< set to TRUE only if the solution is feasible but the aux vars are violated */
   SCIP_BENDERSENFOTYPE  type,               /**< the type of solution being enforced */
   SCIP_Bool             checkint            /**< should the integer solution be checked by the subproblems */
   )
{
   int nsubproblems;
   int subproblemcount;
   int nchecked;
   int nsolveloops;     /* the number of times the subproblems are solved. An additional loop is required when integer
                           variables are in the subproblem */
   int i;
   int l;
   SCIP_Bool optimal;
   SCIP_Bool allverified;      /* flag to indicate whether all subproblems have been checked */
   int nverified;              /* the number of subproblems that have been checked */
   SCIP_Bool* subprobsolved;
   SCIP_Bool* subisinfeas;
   int* mergecands;
   int nmergecands;

   SCIPsetDebugMsg(set, "Starting Benders' decomposition subproblem solving. type %d checkint %d\n", type, checkint);

   /* start timing */
   SCIPclockStart(benders->bendersclock, set);

   nsubproblems = SCIPbendersGetNSubproblems(benders);

   (*auxviol) = FALSE;
   (*infeasible) = FALSE;

   /* It is assumed that the problem is optimal, until a subproblem is found not to be optimal. However, not all
    * subproblems could be checked in each iteration. As such, it is not possible to state that the problem is optimal
    * if not all subproblems are checked. Situations where this may occur is when a subproblem is a MIP and only the LP
    * is solved. Also, in a distributed computation, then it may be advantageous to only solve some subproblems before
    * resolving the master problem. As such, for a problem to be optimal, then (optimal && allverified) == TRUE
    */
   optimal = TRUE;
   nverified = 0;

   assert(benders != NULL);
   assert(result != NULL);
   assert(infeasible != NULL);
   assert(auxviol != NULL);

   /* if the Benders' decomposition is called from a sub-scip, it is assumed that this is an LNS heuristic. As such, the
    * check is not performed and the solution is assumed to be feasible
    */
   if( benders->iscopy
      && (!benders->lnscheck
         || (benders->lnsmaxdepth > -1 && SCIPgetDepth(benders->sourcescip) > benders->lnsmaxdepth)) )
   {
      (*result) = SCIP_DIDNOTRUN;
      return SCIP_OKAY;
   }

   /* it is not necessary to check all primal solutions by solving the Benders' decomposition subproblems.
    * Only the improving solutions are checked to improve efficiency of the algorithm.
    * If the solution is non-improving, the result FEASIBLE is returned. While this may be incorrect w.r.t to the
    * Benders' subproblems, this solution will never be the optimal solution. A non-improving solution may be used
    * within LNS primal heuristics. If this occurs, the improving solution, if found, will be checked by the solving
    * the Benders' decomposition subproblems.
    * TODO: Add a parameter to control this behaviour.
    */
   if( checkint && SCIPsetIsFeasLE(set, SCIPgetPrimalbound(set->scip), SCIPgetSolOrigObj(set->scip, sol)) )
   {
      (*result) = SCIP_DIDNOTRUN;
      return SCIP_OKAY;
   }

   /* setting the first subproblem to check in this round of subproblem checks */
   benders->firstchecked = benders->lastchecked;

   /* sets the stored objective function values of the subproblems to infinity */
   resetSubproblemObjectiveValue(benders);

   *result = SCIP_DIDNOTRUN;

   if( benders->benderspresubsolve != NULL )
   {
      SCIP_Bool skipsolve;

      skipsolve = FALSE;
      SCIP_CALL( benders->benderspresubsolve(set->scip, benders, sol, type, checkint, &skipsolve, result) );

      /* evaluate result */
      if( (*result) != SCIP_DIDNOTRUN
         && (*result) != SCIP_FEASIBLE
         && (*result) != SCIP_INFEASIBLE
         && (*result) != SCIP_CONSADDED
         && (*result) != SCIP_SEPARATED )
      {
         SCIPerrorMessage("the user-defined pre subproblem solving method for the Benders' decomposition <%s> returned "
            "invalid result <%d>\n", benders->name, *result);
         return SCIP_INVALIDRESULT;
      }

      /* if the solve must be skipped, then the solving loop is exited and the user defined result is returned */
      if( skipsolve )
      {
         SCIPsetDebugMsg(set, "skipping the subproblem solving for Benders' decomposition <%s>. "
            "returning result <%d>\n", benders->name, *result);
         return SCIP_OKAY;
      }
   }

   /* allocating memory for the infeasible subproblem array */
   SCIP_CALL( SCIPallocClearBlockMemoryArray(set->scip, &subprobsolved, nsubproblems) );
   SCIP_CALL( SCIPallocClearBlockMemoryArray(set->scip, &subisinfeas, nsubproblems) );
   SCIP_CALL( SCIPallocClearBlockMemoryArray(set->scip, &mergecands, nsubproblems) );
   nmergecands = 0;

   /* by default the number of solve loops is 1. This is the case if all subproblems are LP or the user has defined a
    * benderssolvesub callback. If there is a subproblem that is not an LP, then 2 solve loops are performed. The first
    * loop is the LP solving loop, the second solves the subproblem to integer optimality.
    */
   nsolveloops = 1;

   for( l = 0; l < nsolveloops; l++ )
   {
      SCIP_BENDERSSOLVELOOP solveloop;    /* identifies what problem type is solve in this solve loop */

      /* if either benderssolvesubconvex or benderssolvesub are implemented, then the user callbacks are invoked */
      if( benders->benderssolvesubconvex != NULL || benders->benderssolvesub != NULL )
      {
         if( l == 0 )
            solveloop = SCIP_BENDERSSOLVELOOP_USERCONVEX;
         else
            solveloop = SCIP_BENDERSSOLVELOOP_USERCIP;
      }
      else
         solveloop = (SCIP_BENDERSSOLVELOOP) l;


      /* solving the subproblems for this round of enforcement/checking. */
      SCIP_CALL( solveBendersSubproblems(benders, set, sol, type, solveloop, checkint, &nchecked, &nverified,
            &subprobsolved, &subisinfeas, infeasible, &optimal) );


      /* Generating cuts for the subproblems. Cuts are only generated when the solution is from primal heuristics,
       * relaxations or the LP
       */
      if( type != SCIP_BENDERSENFOTYPE_PSEUDO )
         SCIP_CALL( generateBendersCuts(benders, set, sol, result, type, solveloop, checkint, nchecked,
               subprobsolved, subisinfeas, &mergecands, &nmergecands, &nsolveloops) );
      else
      {
         /* if the problems are not infeasible, then the */
         if( !(*infeasible) && checkint && !SCIPbendersOnlyCheckConvexRelax(benders)
            && SCIPbendersGetNConvexSubprobs(benders) < SCIPbendersGetNSubproblems(benders))
            nsolveloops = 2;
      }

   }

   allverified = (nverified == nsubproblems);

#ifdef SCIP_DEBUG
   if( (*result) == SCIP_CONSADDED )
   {
      SCIPdebugMessage("Benders decomposition: Cut added\n");
   }
#endif

   if( nmergecands > 0 )
      (*result) = SCIP_CONSADDED;

   /* if the result is SCIP_DIDNOTFIND, then there was a error in generating cuts in all subproblems that are not
    * optimal. This result does not cutoff any solution, so the Benders' decomposition algorithm will fail.
    * TODO: Work out a way to ensure Benders' decomposition does not terminate due to a SCIP_DIDNOTFIND result.
    */
   if( (*result) == SCIP_DIDNOTFIND )
   {
      if( type == SCIP_BENDERSENFOTYPE_PSEUDO )
         (*result) = SCIP_SOLVELP;
      else
         (*result) = SCIP_INFEASIBLE;

      SCIPerrorMessage("An error was found when generating all cuts for non-optimal subproblems of Benders' "
         "decomposition <%s>.\n", SCIPbendersGetName(benders));

      /* TODO: It may be useful to have a SCIPABORT() here to break if an error is found during debug mode. */
<<<<<<< HEAD
=======
      SCIPABORT();
>>>>>>> 289a2925
      goto TERMINATE;
   }

   if( type == SCIP_BENDERSENFOTYPE_PSEUDO )
   {
      if( (*infeasible) || !allverified )
         (*result) = SCIP_SOLVELP;
      else
      {
         (*result) = SCIP_FEASIBLE;

         /* if the subproblems are not infeasible, but they are also not optimal. This means that there is a violation
          * in the auxiliary variable values. In this case, a feasible result is returned with the auxviol flag set to
          * TRUE.
          */
         (*auxviol) = !optimal;
      }
   }
   else if( checkint && (type == SCIP_BENDERSENFOTYPE_CHECK || (*result) != SCIP_CONSADDED) )
   {
      /* if the subproblems are being solved as part of conscheck, then the results flag must be returned after the solving
       * has completed.
       */
      if( (*infeasible) || !allverified )
         (*result) = SCIP_INFEASIBLE;
      else
      {
         (*result) = SCIP_FEASIBLE;

         /* if the subproblems are not infeasible, but they are also not optimal. This means that there is a violation
          * in the auxiliary variable values. In this case, a feasible result is returned with the auxviol flag set to
          * TRUE.
          */
         (*auxviol) = !optimal;
      }
   }

TERMINATE:
   /* calling the post-solve call back for the Benders' decomposition algorithm. This allows the user to work directly
    * with the solved subproblems and the master problem */
   if( benders->benderspostsolve != NULL )
   {
      SCIP_CALL( benders->benderspostsolve(set->scip, benders, sol, type, checkint, (*infeasible)) );
   }

   /* merging all of the subproblems that have been highlighted as merge candidates.
    *
    * TODO: The merging shoudl only occurs if no constraints were added to any subproblem. If a constraint was added to
    * a subproblem, the infeasibility in the other subproblems could be resolved.
    */
   for( i = 0; i < nmergecands; i++ )
   {
      SCIP_CALL( mergeSubproblemIntoMaster(benders, set, mergecands[i]) );
   }

   /* freeing the subproblems after the cuts are generated */
   i = benders->firstchecked;
   subproblemcount = 0;
   while( subproblemcount < nchecked )
   /*for( i = 0; i < benders->nsubproblems; i++ )*/
   {
      SCIP_CALL( SCIPbendersFreeSubproblem(benders, set, i) );

      subproblemcount++;
      i++;
      if( i >= nsubproblems )
         i = 0;
   }

   /* increment the number of calls to the Benders' decomposition subproblem solve */
   benders->ncalls++;

   SCIPsetDebugMsg(set, "End Benders' decomposition subproblem solve. result %d infeasible %d auxviol %d\n", *result,
      *infeasible, *auxviol);

   /* end timing */
   SCIPclockStop(benders->bendersclock, set);

   /* freeing memory */
   SCIPfreeBlockMemoryArray(set->scip, &subisinfeas, nsubproblems);
   SCIPfreeBlockMemoryArray(set->scip, &subprobsolved, nsubproblems);

   return SCIP_OKAY;
}

/** solves the user-defined subproblem solving function */
static
SCIP_RETCODE executeUserDefinedSolvesub(
   SCIP_BENDERS*         benders,            /**< Benders' decomposition */
   SCIP_SET*             set,                /**< global SCIP settings */
   SCIP_SOL*             sol,                /**< primal CIP solution */
   int                   probnumber,         /**< the subproblem number */
   SCIP_BENDERSSOLVELOOP solveloop,          /**< the solve loop iteration. The first iter is for LP, the second for IP */
   SCIP_Bool*            infeasible,         /**< returns whether the current subproblem is infeasible */
   SCIP_Real*            objective,          /**< the objective function value of the subproblem */
   SCIP_RESULT*          result              /**< the result from solving the subproblem */
   )
{
   assert(benders != NULL);
   assert(probnumber >= 0 && probnumber < benders->nsubproblems);
   assert(benders->benderssolvesubconvex != NULL || benders->benderssolvesub != NULL);

   assert(solveloop == SCIP_BENDERSSOLVELOOP_USERCONVEX || solveloop == SCIP_BENDERSSOLVELOOP_USERCIP);

   (*objective) = -SCIPsetInfinity(set);

   /* calls the user defined subproblem solving method. Only the convex relaxations are solved during the Large
    * Neighbourhood Benders' Search. */
   if( solveloop == SCIP_BENDERSSOLVELOOP_USERCONVEX )
   {
      if( benders->benderssolvesubconvex != NULL )
      {
         SCIP_CALL( benders->benderssolvesubconvex(set->scip, benders, sol, probnumber,
               SCIPbendersOnlyCheckConvexRelax(benders), objective, result) );
      }
      else
         (*result) = SCIP_DIDNOTRUN;
   }
   else if( solveloop == SCIP_BENDERSSOLVELOOP_USERCIP )
   {
      if( benders->benderssolvesub != NULL )
      {
         SCIP_CALL( benders->benderssolvesub(set->scip, benders, sol, probnumber, objective, result) );
      }
      else
         (*result) = SCIP_DIDNOTRUN;
   }

   /* evaluate result */
   if( (*result) != SCIP_DIDNOTRUN
      && (*result) != SCIP_FEASIBLE
      && (*result) != SCIP_INFEASIBLE
      && (*result) != SCIP_UNBOUNDED )
   {
      SCIPerrorMessage("the user-defined solving method for the Benders' decomposition <%s> returned invalid result <%d>\n",
         benders->name, *result);
      return SCIP_INVALIDRESULT;
   }

   if( (*result) == SCIP_INFEASIBLE )
      (*infeasible) = TRUE;

   if( (*result) == SCIP_FEASIBLE
      && (SCIPsetIsInfinity(set, -(*objective)) || SCIPsetIsInfinity(set, (*objective))) )
   {
      SCIPerrorMessage("the user-defined solving method for the Benders' decomposition <%s> returned objective value %g\n",
         benders->name, (*objective));
      return SCIP_ERROR;
   }

   /* if the result is SCIP_DIDNOTFIND, then an error is returned and SCIP will terminate. */
   if( (*result) == SCIP_DIDNOTFIND )
      return SCIP_ERROR;
   else
      return SCIP_OKAY;
}

/** solves the subproblems. */
SCIP_RETCODE SCIPbendersExecSubproblemSolve(
   SCIP_BENDERS*         benders,            /**< Benders' decomposition */
   SCIP_SET*             set,                /**< global SCIP settings */
   SCIP_SOL*             sol,                /**< primal CIP solution */
   int                   probnumber,            /**< the subproblem number */
   SCIP_BENDERSSOLVELOOP solveloop,          /**< the solve loop iteration. The first iter is for LP, the second for IP */
   SCIP_Bool             enhancement,        /**< is the solve performed as part of and enhancement? */
   SCIP_Bool*            solved,             /**< flag to indicate whether the subproblem was solved */
   SCIP_Bool*            infeasible,         /**< returns whether the current subproblem is infeasible */
   SCIP_BENDERSENFOTYPE  type                /**< the enforcement type calling this function */
   )
{
   SCIP* subproblem;
   SCIP_SOL* bestsol;
   SCIP_RESULT result;
   SCIP_Real objective;

   assert(benders != NULL);
   assert(probnumber >= 0 && probnumber < benders->nsubproblems);

   SCIPdebugMessage("Benders decomposition: solving subproblem %d\n", probnumber);

   result = SCIP_DIDNOTRUN;
   objective = SCIPsetInfinity(set);

   /* initially setting the solved flag to FALSE */
   (*solved) = FALSE;

   /* if the subproblem solve callback is implemented, then that is used instead of the default setup */
   if( solveloop == SCIP_BENDERSSOLVELOOP_USERCONVEX || solveloop == SCIP_BENDERSSOLVELOOP_USERCIP )
   {
      /* calls the user defined subproblem solving method. Only the convex relaxations are solved during the Large
       * Neighbourhood Benders' Search. */
      SCIP_CALL( executeUserDefinedSolvesub(benders, set, sol, probnumber, solveloop, infeasible, &objective, &result) );

      /* if the result is DIDNOTRUN, then the subproblem was not solved */
      (*solved) = (result != SCIP_DIDNOTRUN);
   }
   else
   {
      /* setting up the subproblem */
      if( solveloop == SCIP_BENDERSSOLVELOOP_CONVEX )
      {
         SCIP_CALL( SCIPbendersSetupSubproblem(benders, set, sol, probnumber) );
      }
      else
      {
         SCIP_CALL( updateEventhdlrUpperbound(benders, probnumber, SCIPbendersGetAuxiliaryVarVal(benders, set, sol, probnumber)) );
      }


      /* solving the subproblem
       * the LP of the subproblem is solved in the first solveloop.
       * In the second solve loop, the MIP problem is solved */
      if( solveloop == SCIP_BENDERSSOLVELOOP_CONVEX || SCIPbendersSubprobIsConvex(benders, probnumber) )
      {
         SCIP_CALL( SCIPbendersSolveSubproblemLP(benders, probnumber, infeasible) );
      }
      else
      {
         SCIP_CALL( SCIPbendersSolveSubproblemCIP(benders, probnumber, infeasible, type, FALSE) );
      }

      /* if the generic subproblem solving methods are used, then the subproblems are always solved. */
      (*solved) = TRUE;
   }

   subproblem = SCIPbendersSubproblem(benders, probnumber);

   bestsol = SCIPgetBestSol(subproblem);

   if( !enhancement )
   {
      /* The following handles the cases when the subproblem is OPTIMAL, INFEASIBLE and UNBOUNDED.
       * If a subproblem is unbounded, then the auxiliary variables are set to -infinity and the unbounded flag is
       * returned as TRUE. No cut will be generated, but the result will be set to SCIP_FEASIBLE.
       */
      if( solveloop == SCIP_BENDERSSOLVELOOP_CONVEX )
      {
         if( SCIPgetLPSolstat(subproblem) == SCIP_LPSOLSTAT_OPTIMAL )
            SCIPbendersSetSubprobObjval(benders, probnumber, SCIPgetSolOrigObj(subproblem, NULL));
         else if( SCIPgetLPSolstat(subproblem) == SCIP_LPSOLSTAT_INFEASIBLE )
            SCIPbendersSetSubprobObjval(benders, probnumber, SCIPsetInfinity(set));
         else if( SCIPgetLPSolstat(subproblem) == SCIP_LPSOLSTAT_UNBOUNDEDRAY )
         {
            SCIPerrorMessage("The LP of Benders' decomposition subproblem %d is unbounded. This should not happen.\n",
               probnumber);
            SCIPABORT();
         }
         else
         {
            SCIPerrorMessage("Invalid status returned from solving the LP of Benders' decomposition subproblem %d. LP status: %d\n",
               probnumber, SCIPgetLPSolstat(subproblem));
            SCIPABORT();
         }
      }
      else if( solveloop == SCIP_BENDERSSOLVELOOP_CIP )
      {
         /* TODO: Consider whether other solutions status should be handled */
         if( SCIPgetStatus(subproblem) == SCIP_STATUS_OPTIMAL )
            SCIPbendersSetSubprobObjval(benders, probnumber, SCIPgetSolOrigObj(subproblem, bestsol));
         else if( SCIPgetStatus(subproblem) == SCIP_STATUS_INFEASIBLE )
            SCIPbendersSetSubprobObjval(benders, probnumber, SCIPsetInfinity(set));
         else if( SCIPgetStatus(subproblem) == SCIP_STATUS_USERINTERRUPT || SCIPgetStatus(subproblem) == SCIP_STATUS_BESTSOLLIMIT )
            SCIPbendersSetSubprobObjval(benders, probnumber, SCIPgetSolOrigObj(subproblem, bestsol));
         else if( SCIPgetStatus(subproblem) == SCIP_STATUS_UNBOUNDED )
         {
            SCIPerrorMessage("The Benders' decomposition subproblem %d is unbounded. This should not happen.\n",
               probnumber);
            SCIPABORT();
         }
         else
         {
            SCIPerrorMessage("Invalid status returned from solving Benders' decomposition subproblem %d. Solution status: %d\n",
               probnumber, SCIPgetStatus(subproblem));
            SCIPABORT();
         }
      }
      else
      {
         assert(solveloop == SCIP_BENDERSSOLVELOOP_USERCONVEX || solveloop == SCIP_BENDERSSOLVELOOP_USERCIP);
         if( result == SCIP_FEASIBLE )
            SCIPbendersSetSubprobObjval(benders, probnumber, objective);
         else if( result == SCIP_INFEASIBLE )
            SCIPbendersSetSubprobObjval(benders, probnumber, SCIPsetInfinity(set));
         else if( result == SCIP_UNBOUNDED )
         {
            SCIPerrorMessage("The Benders' decomposition subproblem %d is unbounded. This should not happen.\n",
               probnumber);
            SCIPABORT();
         }
         else if( result != SCIP_DIDNOTRUN )
         {
            SCIPerrorMessage("Invalid result <%d> from user-defined subproblem solving method. This should not happen.\n",
               result);
         }
      }
   }

   return SCIP_OKAY;
}

/** sets up the subproblem using the solution to the master problem  */
SCIP_RETCODE SCIPbendersSetupSubproblem(
   SCIP_BENDERS*         benders,            /**< variable benders */
   SCIP_SET*             set,                /**< global SCIP settings */
   SCIP_SOL*             sol,                /**< primal CIP solution */
   int                   probnumber          /**< the subproblem number */
   )
{
   SCIP* subproblem;
   SCIP_VAR** vars;
   SCIP_VAR* mastervar;
   SCIP_Real solval;
   int nvars;
   int i;

   assert(benders != NULL);
   assert(set != NULL);
   assert(probnumber >= 0 && probnumber < SCIPbendersGetNSubproblems(benders));

   /* changing all of the master problem variable to continuous. */
   SCIP_CALL( SCIPbendersChgMastervarsToCont(benders, set, probnumber) );

   subproblem = SCIPbendersSubproblem(benders, probnumber);

   /* if the Benders subproblem is an LP, then probing mode must be started.
    * If the subproblem is a MIP, the problem must be initialised, put into SCIP_STAGE_SOLVING to be able to change the
    * variable bounds. The probing mode is entered once the variable bounds are set.
    * In the MIP case, the transformed problem is freed after each subproblem solve round. */
   if( SCIPbendersSubprobIsConvex(benders, probnumber) )
   {
      SCIP_CALL( SCIPstartProbing(subproblem) );
   }
   else
   {
      SCIP_CALL( initialiseSubproblem(benders, probnumber) );
   }

   vars = SCIPgetVars(subproblem);
   nvars = SCIPgetNVars(subproblem);

   /* looping over all variables in the subproblem to find those corresponding to the master problem variables. */
   /* TODO: It should be possible to store the pointers to the master variables to speed up the subproblem setup */
   for( i = 0; i < nvars; i++ )
   {
      SCIP_CALL( SCIPbendersGetVar(benders, set, vars[i], &mastervar, -1) );

      if( mastervar != NULL )
      {
         /** It is possible due to numerics that the solution value exceeds the upper or lower bounds. When this
          * happens, it causes an error in the LP solver as a result of inconsistent bounds. So the following statements
          * are used to ensure that the bounds are not exceeded when applying the fixings for the Benders'
          * decomposition subproblems
          */
         solval = SCIPgetSolVal(set->scip, sol, mastervar);
         if( solval > SCIPvarGetUbLocal(vars[i]) )
            solval = SCIPvarGetUbLocal(vars[i]);
         else if( solval < SCIPvarGetLbLocal(vars[i]) )
            solval = SCIPvarGetLbLocal(vars[i]);

         /* fixing the variable in the subproblem */
         if( !SCIPisEQ(subproblem, SCIPvarGetLbLocal(vars[i]), SCIPvarGetUbLocal(vars[i])) )
         {
            if( SCIPisGT(subproblem, solval, SCIPvarGetLbLocal(vars[i])) )
            {
               SCIP_CALL( SCIPchgVarLb(subproblem, vars[i], solval) );
            }
            if( SCIPisLT(subproblem, solval, SCIPvarGetUbLocal(vars[i])) )
            {
               SCIP_CALL( SCIPchgVarUb(subproblem, vars[i], solval) );
            }
         }

         assert(SCIPisEQ(subproblem, SCIPvarGetLbLocal(vars[i]), SCIPvarGetUbLocal(vars[i])));
      }
   }

   /* if the subproblem is a MIP, the probing mode is entered after setting up the subproblem */
   if( !SCIPbendersSubprobIsConvex(benders, probnumber) )
   {
      SCIP_CALL( SCIPstartProbing(subproblem) );
   }

   /* set the flag to indicate that the subproblems have been set up */
   SCIPbendersSetSubprobIsSetup(benders, probnumber, TRUE);

   return SCIP_OKAY;
}

/** Solve a Benders' decomposition subproblems. This will either call the user defined method or the generic solving
 * methods. If the generic method is called, then the subproblem must be set up before calling this method. */
SCIP_RETCODE SCIPbendersSolveSubproblem(
   SCIP_BENDERS*         benders,            /**< Benders' decomposition */
   SCIP_SET*             set,                /**< global SCIP settings */
   SCIP_SOL*             sol,                /**< primal CIP solution, can be NULL */
   int                   probnumber,         /**< the subproblem number */
   SCIP_Bool*            infeasible,         /**< returns whether the current subproblem is infeasible */
   SCIP_BENDERSENFOTYPE  type,               /**< the enforcement type calling this function */
   SCIP_Bool             solvecip,           /**< directly solve the CIP subproblem */
   SCIP_Real*            objective           /**< the objective function value of the subproblem, can be NULL */
   )
{
   assert(benders != NULL);
   assert(set != NULL);
   assert(probnumber >= 0 && probnumber < SCIPbendersGetNSubproblems(benders));

   /* the subproblem must be set up before this function is called. */
   if( SCIPbendersSubprobIsSetup(benders, probnumber) )
   {
      SCIPerrorMessage("Benders subproblem %d must be set up before calling SCIPbendersSolveSubproblem(). Call SCIPsetupSubproblem() first.\n", probnumber);
      return SCIP_ERROR;
   }

   /* if the subproblem solve callback is implemented, then that is used instead of the default setup */
   if( benders->benderssolvesubconvex != NULL ||  benders->benderssolvesub != NULL)
   {
      SCIP_BENDERSSOLVELOOP solveloop;
      SCIP_RESULT result;
      SCIP_Real subobj;

      if( solvecip )
         solveloop = SCIP_BENDERSSOLVELOOP_USERCIP;
      else
         solveloop = SCIP_BENDERSSOLVELOOP_USERCONVEX;

      SCIP_CALL( executeUserDefinedSolvesub(benders, set, sol, probnumber, solveloop, infeasible, &subobj, &result) );

      if( objective != NULL )
         (*objective) = subobj;
   }
   else
   {
      SCIP* subproblem;

      subproblem = SCIPbendersSubproblem(benders, probnumber);

      /* solving the subproblem */
      if( solvecip )
      {
         SCIP_CALL( SCIPbendersSolveSubproblemCIP(benders, probnumber, infeasible, type, solvecip) );

         if( objective != NULL )
            (*objective) = SCIPgetSolOrigObj(subproblem, SCIPgetBestSol(subproblem));
      }
      else
      {
         /* if the subproblem is an LP, then it should have been initialised and in SCIP_STAGE_SOLVING.
          * in this case, the subproblem only needs to be put into probing mode. */
         if( SCIPbendersSubprobIsConvex(benders, probnumber) )
         {
            /* if the subproblem is not in probing mode, then it must be put into that mode for the LP solve. */
            if( !SCIPinProbing(subproblem) )
            {
               SCIP_CALL( SCIPstartProbing(subproblem) );
            }
         }
         else
         {
            SCIP_CALL( initialiseSubproblem(benders, probnumber) );
         }

         SCIP_CALL( SCIPbendersSolveSubproblemLP(benders, probnumber, infeasible) );

         if( objective != NULL )
            (*objective) = SCIPgetSolOrigObj(subproblem, NULL);
      }
   }

   return SCIP_OKAY;
}

/** stores the original parameters from the subproblem */
static
SCIP_RETCODE storeOrigSubprobParams(
   SCIP*                 scip,               /**< the SCIP data structure */
   SCIP_SUBPROBPARAMS*   origparams          /**< the original subproblem parameters */
   )
{
   assert(scip != NULL);
   assert(origparams != NULL);

   SCIP_CALL( SCIPgetBoolParam(scip, "conflict/enable", &origparams->conflict_enable) );
   SCIP_CALL( SCIPgetIntParam(scip, "lp/disablecutoff", &origparams->lp_disablecutoff) );
   SCIP_CALL( SCIPgetIntParam(scip, "lp/scaling", &origparams->lp_scaling) );
   SCIP_CALL( SCIPgetCharParam(scip, "lp/initalgorithm", &origparams->lp_initalg) );
   SCIP_CALL( SCIPgetCharParam(scip, "lp/resolvealgorithm", &origparams->lp_resolvealg) );
   SCIP_CALL( SCIPgetBoolParam(scip, "misc/alwaysgetduals", &origparams->misc_alwaysgetduals) );
   SCIP_CALL( SCIPgetBoolParam(scip, "misc/scaleobj", &origparams->misc_scaleobj) );
   SCIP_CALL( SCIPgetBoolParam(scip, "misc/catchctrlc", &origparams->misc_catchctrlc) );
   SCIP_CALL( SCIPgetIntParam(scip, "propagating/maxrounds", &origparams->prop_maxrounds) );
   SCIP_CALL( SCIPgetIntParam(scip, "propagating/maxroundsroot", &origparams->prop_maxroundsroot) );
   SCIP_CALL( SCIPgetIntParam(scip, "constraints/linear/propfreq", &origparams->cons_linear_propfreq) );

   return SCIP_OKAY;
}

/** sets the parameters for the subproblem */
static
SCIP_RETCODE setSubprobParams(
   SCIP*                 scip                /**< the SCIP data structure */
   )
{
   assert(scip != NULL);

   /* Do we have to disable presolving? If yes, we have to store all presolving parameters. */
   SCIP_CALL( SCIPsetPresolving(scip, SCIP_PARAMSETTING_OFF, TRUE) );

   /* Disabling heuristics so that the problem is not trivially solved */
   SCIP_CALL( SCIPsetHeuristics(scip, SCIP_PARAMSETTING_OFF, TRUE) );

   /* store parameters that are changed for the generation of the subproblem cuts */
   SCIP_CALL( SCIPsetParam(scip, "conflict/enable", FALSE) );

   SCIP_CALL( SCIPsetIntParam(scip, "lp/disablecutoff", 1) );
   SCIP_CALL( SCIPsetIntParam(scip, "lp/scaling", 0) );

   SCIP_CALL( SCIPsetCharParam(scip, "lp/initalgorithm", 'd') );
   SCIP_CALL( SCIPsetCharParam(scip, "lp/resolvealgorithm", 'd') );

   SCIP_CALL( SCIPsetBoolParam(scip, "misc/alwaysgetduals", TRUE) );
   SCIP_CALL( SCIPsetBoolParam(scip, "misc/scaleobj", FALSE) );

   /* do not abort subproblem on CTRL-C */
   SCIP_CALL( SCIPsetBoolParam(scip, "misc/catchctrlc", FALSE) );

   SCIP_CALL( SCIPsetIntParam(scip, "display/verblevel", (int)SCIP_VERBLEVEL_NONE) );

   SCIP_CALL( SCIPsetIntParam(scip, "propagating/maxrounds", 0) );
   SCIP_CALL( SCIPsetIntParam(scip, "propagating/maxroundsroot", 0) );

   SCIP_CALL( SCIPsetIntParam(scip, "constraints/linear/propfreq", -1) );

   return SCIP_OKAY;
}

/** resets the original parameters from the subproblem */
static
SCIP_RETCODE resetOrigSubprobParams(
   SCIP*                 scip,               /**< the SCIP data structure */
   SCIP_SUBPROBPARAMS*   origparams          /**< the original subproblem parameters */
   )
{
   assert(scip != NULL);
   assert(origparams != NULL);

   SCIP_CALL( SCIPsetBoolParam(scip, "conflict/enable", origparams->conflict_enable) );
   SCIP_CALL( SCIPsetIntParam(scip, "lp/disablecutoff", origparams->lp_disablecutoff) );
   SCIP_CALL( SCIPsetIntParam(scip, "lp/scaling", origparams->lp_scaling) );
   SCIP_CALL( SCIPsetCharParam(scip, "lp/initalgorithm", origparams->lp_initalg) );
   SCIP_CALL( SCIPsetCharParam(scip, "lp/resolvealgorithm", origparams->lp_resolvealg) );
   SCIP_CALL( SCIPsetBoolParam(scip, "misc/alwaysgetduals", origparams->misc_alwaysgetduals) );
   SCIP_CALL( SCIPsetBoolParam(scip, "misc/scaleobj", origparams->misc_scaleobj) );
   SCIP_CALL( SCIPsetBoolParam(scip, "misc/catchctrlc", origparams->misc_catchctrlc) );
   SCIP_CALL( SCIPsetIntParam(scip, "propagating/maxrounds", origparams->prop_maxrounds) );
   SCIP_CALL( SCIPsetIntParam(scip, "propagating/maxroundsroot", origparams->prop_maxroundsroot) );
   SCIP_CALL( SCIPsetIntParam(scip, "constraints/linear/propfreq", origparams->cons_linear_propfreq) );

   return SCIP_OKAY;
}

/** solves the LP of the Benders' decomposition subproblem. This requires that the subproblem is in probing mode */
SCIP_RETCODE SCIPbendersSolveSubproblemLP(
   SCIP_BENDERS*         benders,            /**< the Benders' decomposition data structure */
   int                   probnumber,         /**< the subproblem number */
   SCIP_Bool*            infeasible          /**< a flag to indicate whether all subproblems are feasible */
   )
{
   SCIP* subproblem;
   SCIP_SUBPROBPARAMS* origparams;
   SCIP_Bool lperror;
   SCIP_Bool cutoff;

   assert(benders != NULL);
   assert(infeasible != NULL);
   assert(SCIPbendersSubprobIsSetup(benders, probnumber));

   (*infeasible) = FALSE;


   /* TODO: This should be solved just as an LP, so as a MIP. There is too much overhead with the MIP.
    * Need to change status check for checking the LP. */
   subproblem = SCIPbendersSubproblem(benders, probnumber);

   assert(SCIPisLPConstructed(subproblem));
   assert(SCIPinProbing(subproblem));

   /* allocating memory for the parameter storage */
   SCIP_CALL( SCIPallocBlockMemory(subproblem, &origparams) );

   /* store the original parameters of the subproblem */
   SCIP_CALL( storeOrigSubprobParams(subproblem, origparams) );

   /* setting the subproblem parameters */
   SCIP_CALL( setSubprobParams(subproblem) );

   SCIP_CALL( SCIPsolveProbingLP(subproblem, -1, &lperror, &cutoff) );

   assert(!lperror);

   if( SCIPgetLPSolstat(subproblem) == SCIP_LPSOLSTAT_INFEASIBLE )
      (*infeasible) = TRUE;
   else if( SCIPgetLPSolstat(subproblem) != SCIP_LPSOLSTAT_OPTIMAL
      && SCIPgetLPSolstat(subproblem) != SCIP_LPSOLSTAT_UNBOUNDEDRAY )
   {
      SCIPerrorMessage("Invalid status: %d. Solving the LP relaxation of Benders' decomposition subproblem %d.\n",
         SCIPgetLPSolstat(subproblem), probnumber);
      SCIPABORT();
   }

   /* resetting the subproblem parameters */
   SCIP_CALL( resetOrigSubprobParams(subproblem, origparams) );

   /* freeing the parameter storage */
   SCIPfreeBlockMemory(subproblem, &origparams);

   return SCIP_OKAY;
}

/** solves the Benders' decomposition subproblem. */
SCIP_RETCODE SCIPbendersSolveSubproblemCIP(
   SCIP_BENDERS*         benders,            /**< the Benders' decomposition data structure */
   int                   probnumber,         /**< the subproblem number */
   SCIP_Bool*            infeasible,         /**< returns whether the current subproblem is infeasible */
   SCIP_BENDERSENFOTYPE  type,               /**< the enforcement type calling this function */
   SCIP_Bool             solvecip            /**< directly solve the CIP subproblem */
   )
{
   SCIP* subproblem;
   SCIP_SUBPROBPARAMS* origparams;

   assert(benders != NULL);
   assert(infeasible != NULL);

   (*infeasible) = FALSE;

   subproblem = SCIPbendersSubproblem(benders, probnumber);

   /* allocating memory for the parameter storage */
   SCIP_CALL( SCIPallocBlockMemory(subproblem, &origparams) );

   /* store the original parameters of the subproblem */
   SCIP_CALL( storeOrigSubprobParams(subproblem, origparams) );

   /* If the solve has been stopped for the subproblem, then we need to restart it to complete the solve. The subproblem
    * is stopped when it is a MIP so that LP cuts and IP cuts can be generated. */
   if( SCIPgetStage(subproblem) == SCIP_STAGE_SOLVING )
   {
      /* the subproblem should be in probing mode. Otherwise, the event handler did not work correctly */
      assert( SCIPinProbing(subproblem) );

      /* the probing mode needs to be stopped so that the MIP can be solved */
      SCIP_CALL( SCIPendProbing(subproblem) );

      /* the problem was interrupted in the event handler, so SCIP needs to be informed that the problem is to be restarted */
      SCIP_CALL( SCIPrestartSolve(subproblem) );

      /* if the solve type is for CHECK, then the FEASIBILITY emphasis setting is used. */
      if( type == SCIP_BENDERSENFOTYPE_CHECK )
      {
         SCIP_CALL( SCIPsetHeuristics(subproblem, SCIP_PARAMSETTING_FAST, TRUE) );

         /* the number of solution improvements is limited to try and prove feasibility quickly */
         /* NOTE: This should be a parameter */
         /* SCIP_CALL( SCIPsetIntParam(subproblem, "limits/bestsol", 5) ); */
      }
   }
   else if( solvecip )
   {
      /* if the MIP will be solved directly, then the probing mode needs to be skipped.
       * This is achieved by setting the solvecip flag in the event handler data to TRUE
       */
      SCIP_EVENTHDLR* eventhdlr;
      SCIP_EVENTHDLRDATA* eventhdlrdata;

      eventhdlr = SCIPfindEventhdlr(subproblem, MIPNODEFOCUS_EVENTHDLR_NAME);
      eventhdlrdata = SCIPeventhdlrGetData(eventhdlr);

      eventhdlrdata->solvecip = TRUE;
   }
   else
   {
      /* if the problem is not in probing mode, then we need to solve the LP. That requires all methods that will
       * modify the structure of the problem need to be deactivated */

      /* setting the subproblem parameters */
      SCIP_CALL( setSubprobParams(subproblem) );

#ifdef SCIP_MOREDEBUG
      SCIP_CALL( SCIPsetBoolParam(subproblem, "display/lpinfo", TRUE) );
#endif
   }

#ifdef SCIP_MOREDEBUG
      SCIP_CALL( SCIPsetIntParam(subproblem, "display/verblevel", (int)SCIP_VERBLEVEL_FULL) );
#endif

   SCIP_CALL( SCIPsolve(subproblem) );

   if( SCIPgetStatus(subproblem) == SCIP_STATUS_INFEASIBLE )
      (*infeasible) = TRUE;
   else if( SCIPgetStatus(subproblem) != SCIP_STATUS_OPTIMAL && SCIPgetStatus(subproblem) != SCIP_STATUS_UNBOUNDED
      && SCIPgetStatus(subproblem) != SCIP_STATUS_USERINTERRUPT && SCIPgetStatus(subproblem) != SCIP_STATUS_BESTSOLLIMIT)
   {
      SCIPerrorMessage("Invalid status: %d. Solving the CIP of Benders' decomposition subproblem %d.\n",
         SCIPgetLPSolstat(subproblem), probnumber);
      SCIPABORT();
   }

   /* resetting the subproblem parameters */
   SCIP_CALL( resetOrigSubprobParams(subproblem, origparams) );

   /* freeing the parameter storage */
   SCIPfreeBlockMemory(subproblem, &origparams);

   return SCIP_OKAY;
}

/** frees the subproblems. */
SCIP_RETCODE SCIPbendersFreeSubproblem(
   SCIP_BENDERS*         benders,            /**< Benders' decomposition */
   SCIP_SET*             set,                /**< global SCIP settings */
   int                   probnumber          /**< the subproblem number */
   )
{
   assert(benders != NULL);
   assert(benders->bendersfreesub != NULL
      || (benders->bendersfreesub == NULL && benders->benderssolvesubconvex == NULL && benders->benderssolvesub == NULL));
   assert(probnumber >= 0 && probnumber < benders->nsubproblems);

   if( benders->bendersfreesub != NULL )
   {
      SCIP_CALL( benders->bendersfreesub(set->scip, benders, probnumber) );
   }
   else
   {
      /* the subproblem is only freed if it is not independent */
      if( !SCIPbendersSubprobIsIndependent(benders, probnumber) )
      {
         SCIP* subproblem = SCIPbendersSubproblem(benders, probnumber);

         if( SCIPbendersSubprobIsConvex(benders, probnumber) )
         {
            /* ending probing mode to reset the current node. The probing mode will be restarted at the next solve */
            SCIP_CALL( SCIPendProbing(subproblem) );
         }
         else
         {
            /* if the subproblems were solved as part of an enforcement stage, then they will still be in probing mode. The
             * probing mode must first be finished and then the problem can be freed */
            if( SCIPgetStage(subproblem) >= SCIP_STAGE_TRANSFORMED && SCIPinProbing(subproblem) )
            {
               SCIP_CALL( SCIPendProbing(subproblem) );
            }

            SCIP_CALL( SCIPfreeTransform(subproblem) );
         }
      }
   }

   /* setting the setup flag for the subproblem to FALSE */
   SCIPbendersSetSubprobIsSetup(benders, probnumber, FALSE);
   return SCIP_OKAY;
}

/** compares the subproblem objective value with the auxiliary variable value for optimality */
SCIP_RETCODE SCIPbendersCheckSubprobOptimality(
   SCIP_BENDERS*         benders,            /**< the benders' decomposition structure */
   SCIP_SET*             set,                /**< global SCIP settings */
   SCIP_SOL*             sol,                /**< primal CIP solution */
   int                   probnumber,         /**< the subproblem number */
   SCIP_Bool*            optimal             /**< flag to indicate whether the current subproblem is optimal for the master */
   )
{
   SCIP_Real auxiliaryvarval;
   SCIP_Real soltol;

   assert(benders != NULL);
   assert(set != NULL);
   assert(probnumber >= 0 && probnumber < benders->nsubproblems);

   (*optimal) = FALSE;

   auxiliaryvarval = SCIPbendersGetAuxiliaryVarVal(benders, set, sol, probnumber);

   SCIP_CALL( SCIPsetGetRealParam(set, "benders/solutiontol", &soltol) );

   SCIPsetDebugMsg(set, "Subproblem %d - Auxiliary Variable: %g Subproblem Objective: %g Reldiff: %g Soltol: %g\n",
      probnumber, auxiliaryvarval, SCIPbendersGetSubprobObjval(benders, probnumber),
      SCIPrelDiff(SCIPbendersGetSubprobObjval(benders, probnumber), auxiliaryvarval), soltol);

   if( SCIPrelDiff(SCIPbendersGetSubprobObjval(benders, probnumber), auxiliaryvarval) < soltol )
      (*optimal) = TRUE;

   return SCIP_OKAY;
}

/** returns the value of the auxiliary variable value in a master problem solution */
SCIP_Real SCIPbendersGetAuxiliaryVarVal(
   SCIP_BENDERS*         benders,            /**< the benders' decomposition structure */
   SCIP_SET*             set,                /**< global SCIP settings */
   SCIP_SOL*             sol,                /**< primal CIP solution */
   int                   probnumber          /**< the subproblem number */
   )
{
   SCIP_VAR* auxiliaryvar;

   assert(benders != NULL);
   assert(set != NULL);

   auxiliaryvar = SCIPbendersGetAuxiliaryVar(benders, probnumber);
   assert(auxiliaryvar != NULL);

   return SCIPgetSolVal(set->scip, sol, auxiliaryvar);
}

/** returns the corresponding master or subproblem variable for the given variable.
 * This provides a call back for the variable mapping between the master and subproblems */
SCIP_RETCODE SCIPbendersGetVar(
   SCIP_BENDERS*         benders,            /**< Benders' decomposition */
   SCIP_SET*             set,                /**< global SCIP settings */
   SCIP_VAR*             var,                /**< the variable for which the corresponding variable is desired */
   SCIP_VAR**            mappedvar,          /**< the variable that is mapped to var */
   int                   probnumber          /**< the problem number for the desired variable, -1 for the master problem */
   )
{
   assert(benders != NULL);
   assert(set != NULL);
   assert(var != NULL);
   assert(mappedvar != NULL);
   assert(benders->bendersgetvar != NULL);

   (*mappedvar) = NULL;

   /* if the variable name matches the auxiliary variable, then the master variable is returned as NULL */
   if( strstr(SCIPvarGetName(var), AUXILIARYVAR_NAME) != NULL )
      return SCIP_OKAY;

   SCIP_CALL( benders->bendersgetvar(set->scip, benders, var, mappedvar, probnumber) );

   return SCIP_OKAY;
}

/** gets user data of Benders' decomposition */
SCIP_BENDERSDATA* SCIPbendersGetData(
   SCIP_BENDERS*         benders             /**< Benders' decomposition */
   )
{
   assert(benders != NULL);

   return benders->bendersdata;
}

/** sets user data of Benders' decomposition; user has to free old data in advance! */
void SCIPbendersSetData(
   SCIP_BENDERS*         benders,            /**< Benders' decomposition */
   SCIP_BENDERSDATA*     bendersdata         /**< new Benders' decomposition user data */
   )
{
   assert(benders != NULL);

   benders->bendersdata = bendersdata;
}

/** sets copy callback of benders */
void SCIPbendersSetCopy(
   SCIP_BENDERS*         benders,            /**< Benders' decomposition */
   SCIP_DECL_BENDERSCOPY ((*benderscopy))    /**< copy callback of benders */
   )
{
   assert(benders != NULL);

   benders->benderscopy = benderscopy;
}

/** sets destructor callback of Benders' decomposition */
void SCIPbendersSetFree(
   SCIP_BENDERS*         benders,            /**< Benders' decomposition */
   SCIP_DECL_BENDERSFREE ((*bendersfree))    /**< destructor of Benders' decomposition */
   )
{
   assert(benders != NULL);

   benders->bendersfree = bendersfree;
}

/** sets initialization callback of Benders' decomposition */
void SCIPbendersSetInit(
   SCIP_BENDERS*         benders,            /**< Benders' decomposition */
   SCIP_DECL_BENDERSINIT((*bendersinit))     /**< initialize the Benders' decomposition */
   )
{
   assert(benders != NULL);

   benders->bendersinit = bendersinit;
}

/** sets deinitialization callback of Benders' decomposition */
void SCIPbendersSetExit(
   SCIP_BENDERS*         benders,            /**< Benders' decomposition */
   SCIP_DECL_BENDERSEXIT((*bendersexit))     /**< deinitialize the Benders' decomposition */
   )
{
   assert(benders != NULL);

   benders->bendersexit = bendersexit;
}

/** sets presolving initialization callback of Benders' decomposition */
void SCIPbendersSetInitpre(
   SCIP_BENDERS*         benders,            /**< Benders' decomposition */
   SCIP_DECL_BENDERSINITPRE((*bendersinitpre))/**< initialize presolving for Benders' decomposition */
   )
{
   assert(benders != NULL);

   benders->bendersinitpre = bendersinitpre;
}

/** sets presolving deinitialization callback of Benders' decomposition */
void SCIPbendersSetExitpre(
   SCIP_BENDERS*         benders,            /**< Benders' decomposition */
   SCIP_DECL_BENDERSEXITPRE((*bendersexitpre))/**< deinitialize presolving for Benders' decomposition */
   )
{
   assert(benders != NULL);

   benders->bendersexitpre = bendersexitpre;
}

/** sets solving process initialization callback of Benders' decomposition */
void SCIPbendersSetInitsol(
   SCIP_BENDERS*         benders,            /**< Benders' decomposition */
   SCIP_DECL_BENDERSINITSOL((*bendersinitsol))/**< solving process initialization callback of Benders' decomposition */
   )
{
   assert(benders != NULL);

   benders->bendersinitsol = bendersinitsol;
}

/** sets solving process deinitialization callback of Benders' decomposition */
void SCIPbendersSetExitsol(
   SCIP_BENDERS*         benders,            /**< Benders' decomposition */
   SCIP_DECL_BENDERSEXITSOL((*bendersexitsol))/**< solving process deinitialization callback of Benders' decomposition */
   )
{
   assert(benders != NULL);

   benders->bendersexitsol = bendersexitsol;
}

/** sets the pre subproblem solve callback of Benders' decomposition */
void SCIPbendersSetPresubsolve(
   SCIP_BENDERS*         benders,            /**< Benders' decomposition */
   SCIP_DECL_BENDERSPRESUBSOLVE((*benderspresubsolve))/**< called prior to the subproblem solving loop */
   )
{
   assert(benders != NULL);

   benders->benderspresubsolve = benderspresubsolve;
}

/** sets convex solve callback of Benders' decomposition */
void SCIPbendersSetSolvesubconvex(
   SCIP_BENDERS*         benders,            /**< Benders' decomposition */
   SCIP_DECL_BENDERSSOLVESUBCONVEX((*benderssolvesubconvex))/**< solving method for the convex Benders' decomposition subproblem */
   )
{
   assert(benders != NULL);

   benders->benderssolvesubconvex = benderssolvesubconvex;
}

/** sets solve callback of Benders' decomposition */
void SCIPbendersSetSolvesub(
   SCIP_BENDERS*         benders,            /**< Benders' decomposition */
   SCIP_DECL_BENDERSSOLVESUB((*benderssolvesub))/**< solving method for a Benders' decomposition subproblem */
   )
{
   assert(benders != NULL);

   benders->benderssolvesub = benderssolvesub;
}

/** sets post-solve callback of Benders' decomposition */
void SCIPbendersSetPostsolve(
   SCIP_BENDERS*         benders,            /**< Benders' decomposition */
   SCIP_DECL_BENDERSPOSTSOLVE((*benderspostsolve))/**< solving process deinitialization callback of Benders' decomposition */
   )
{
   assert(benders != NULL);

   benders->benderspostsolve = benderspostsolve;
}

/** sets free subproblem callback of Benders' decomposition */
void SCIPbendersSetFreesub(
   SCIP_BENDERS*         benders,            /**< Benders' decomposition */
   SCIP_DECL_BENDERSFREESUB((*bendersfreesub))/**< the freeing callback for the subproblem */
   )
{
   assert(benders != NULL);

   benders->bendersfreesub = bendersfreesub;
}

/** gets name of Benders' decomposition */
const char* SCIPbendersGetName(
   SCIP_BENDERS*         benders             /**< Benders' decomposition */
   )
{
   assert(benders != NULL);

   return benders->name;
}

/** gets description of Benders' decomposition */
const char* SCIPbendersGetDesc(
   SCIP_BENDERS*         benders             /**< Benders' dnumberecomposition */
   )
{
   assert(benders != NULL);

   return benders->desc;
}

/** gets priority of Benders' decomposition */
int SCIPbendersGetPriority(
   SCIP_BENDERS*         benders             /**< Benders' decomposition */
   )
{
   assert(benders != NULL);

   return benders->priority;
}

/** sets priority of Benders' decomposition */
void SCIPbendersSetPriority(
   SCIP_BENDERS*         benders,            /**< Benders' decomposition */
   SCIP_SET*             set,                /**< global SCIP settings */
   int                   priority            /**< new priority of the Benders' decomposition */
   )
{
   assert(benders != NULL);
   assert(set != NULL);

   benders->priority = priority;
   set->benderssorted = FALSE;
}

/** gets the number of subproblems for the Benders' decomposition */
int SCIPbendersGetNSubproblems(
   SCIP_BENDERS*         benders             /**< the Benders' decomposition data structure */
   )
{
   assert(benders != NULL);

   return benders->nsubproblems;
}

/** returns the SCIP instance for a given subproblem */
SCIP* SCIPbendersSubproblem(
   SCIP_BENDERS*         benders,            /**< the Benders' decomposition data structure */
   int                   probnumber          /**< the subproblem number */
   )
{
   assert(benders != NULL);
   assert(probnumber >= 0 && probnumber < benders->nsubproblems);

   return benders->subproblems[probnumber];
}

/** gets the number of times, the benders was called and tried to find a variable with negative reduced costs */
int SCIPbendersGetNCalls(
   SCIP_BENDERS*         benders             /**< Benders' decomposition */
   )
{
   assert(benders != NULL);

   return benders->ncalls;
}

/** gets the number of optimality cuts found by the collection of Benders' decomposition subproblems */
int SCIPbendersGetNCutsFound(
   SCIP_BENDERS*         benders             /**< Benders' decomposition */
   )
{
   assert(benders != NULL);

   return benders->ncutsfound;
}

/** gets time in seconds used in this benders for setting up for next stages */
SCIP_Real SCIPbendersGetSetupTime(
   SCIP_BENDERS*         benders             /**< Benders' decomposition */
   )
{
   assert(benders != NULL);

   return SCIPclockGetTime(benders->setuptime);
}

/** gets time in seconds used in this Benders' decomposition */
SCIP_Real SCIPbendersGetTime(
   SCIP_BENDERS*         benders             /**< Benders' decomposition */
   )
{
   assert(benders != NULL);

   return SCIPclockGetTime(benders->bendersclock);
}

/** enables or disables all clocks of the Benders' decomposition, depending on the value of the flag */
void SCIPbendersEnableOrDisableClocks(
   SCIP_BENDERS*         benders,            /**< the benders for which all clocks should be enabled or disabled */
   SCIP_Bool             enable              /**< should the clocks of the benders be enabled? */
   )
{
   assert(benders != NULL);

   SCIPclockEnableOrDisable(benders->setuptime, enable);
   SCIPclockEnableOrDisable(benders->bendersclock, enable);
}

/** is Benders' decomposition initialized? */
SCIP_Bool SCIPbendersIsInitialized(
   SCIP_BENDERS*         benders             /**< Benders' decomposition */
   )
{
   assert(benders != NULL);

   return benders->initialized;
}

/** are Benders' cuts generated from the LP solutions? */
SCIP_Bool SCIPbendersCutLP(
   SCIP_BENDERS*         benders             /**< Benders' decomposition */
   )
{
   assert(benders != NULL);

   return benders->cutlp;
}

/** are Benders' cuts generated from the pseudo solutions? */
SCIP_Bool SCIPbendersCutPseudo(
   SCIP_BENDERS*         benders             /**< Benders' decomposition */
   )
{
   assert(benders != NULL);

   return benders->cutpseudo;
}

/** are Benders' cuts generated from the relaxation solutions? */
SCIP_Bool SCIPbendersCutRelaxation(
   SCIP_BENDERS*         benders             /**< Benders' decomposition */
   )
{
   assert(benders != NULL);

   return benders->cutrelax;
}

/** should this Benders' use the auxiliary variables from the highest priority Benders' */
SCIP_Bool SCIPbendersShareAuxVars(
   SCIP_BENDERS*         benders             /**< Benders' decomposition */
   )
{
   assert(benders != NULL);

   return benders->shareauxvars;
}

/** Adds a subproblem to the Benders' decomposition data */
SCIP_RETCODE SCIPbendersAddSubproblem(
   SCIP_BENDERS*         benders,            /**< Benders' decomposition */
   SCIP*                 subproblem          /**< subproblem to be added to the data storage */
   )
{
   assert(benders != NULL);
   assert(subproblem != NULL);
   assert(benders->subproblems != NULL);
   assert(benders->naddedsubprobs + 1 <= benders->nsubproblems);

   benders->subproblems[benders->naddedsubprobs] = subproblem;

   benders->naddedsubprobs++;

   return SCIP_OKAY;
}

/** Removes the subproblems from the Benders' decomposition data */
void SCIPbendersRemoveSubproblems(
   SCIP_BENDERS*         benders             /**< Benders' decomposition */
   )
{
   assert(benders != NULL);
   assert(benders->subproblems != NULL);

   BMSclearMemoryArray(&benders->subproblems, benders->naddedsubprobs);
   benders->naddedsubprobs = 0;
}

/** returns the auxiliary variable for the given subproblem */
SCIP_VAR* SCIPbendersGetAuxiliaryVar(
   SCIP_BENDERS*         benders,            /**< Benders' decomposition */
   int                   probnumber          /**< the subproblem number */
   )
{
   assert(benders != NULL);
   assert(probnumber >= 0 && probnumber < SCIPbendersGetNSubproblems(benders));

   return benders->auxiliaryvars[probnumber];
}

/** returns all auxiliary variables */
SCIP_VAR** SCIPbendersGetAuxiliaryVars(
   SCIP_BENDERS*         benders             /**< Benders' decomposition */
   )
{
   assert(benders != NULL);

   return benders->auxiliaryvars;
}
/** stores the objective function value of the subproblem for use in cut generation */
void SCIPbendersSetSubprobObjval(
   SCIP_BENDERS*         benders,            /**< the Benders' decomposition structure */
   int                   probnumber,         /**< the subproblem number */
   SCIP_Real             objval              /**< the objective function value for the subproblem */
   )
{
   assert(benders != NULL);
   assert(probnumber >= 0 && probnumber < SCIPbendersGetNSubproblems(benders));

   /* updating the best objval */
   if( objval < benders->bestsubprobobjval[probnumber] )
      benders->bestsubprobobjval[probnumber] = objval;

   benders->subprobobjval[probnumber] = objval;
}

/** returns the objective function value of the subproblem for use in cut generation */
SCIP_Real SCIPbendersGetSubprobObjval(
   SCIP_BENDERS*         benders,            /**< variable benders */
   int                   probnumber          /**< the subproblem number */
   )
{
   assert(benders != NULL);
   assert(probnumber >= 0 && probnumber < SCIPbendersGetNSubproblems(benders));

   return benders->subprobobjval[probnumber];
}

/* sets the flag indicating whether a subproblem is convex. It is possible that this can change during the solving
 * process. One example is when the three-phase method is employed, where the first phase solves the convex relaxation
 * of both the master and subproblems, the second phase reintroduces the integrality constraints to the master problem
 * and the third phase then reintroduces integrality constraints to the subproblems.
 */
void SCIPbendersSetSubprobIsConvex(
   SCIP_BENDERS*         benders,            /**< Benders' decomposition */
   int                   probnumber,         /**< the subproblem number */
   SCIP_Bool             isconvex            /**< flag to indicate whether the subproblem is convex */
   )
{
   assert(benders != NULL);
   assert(probnumber >= 0 && probnumber < SCIPbendersGetNSubproblems(benders));

   if( isconvex && !benders->subprobisconvex[probnumber] )
      benders->nconvexsubprobs++;
   else if( !isconvex && benders->subprobisconvex[probnumber] )
      benders->nconvexsubprobs--;

   benders->subprobisconvex[probnumber] = isconvex;

   assert(benders->nconvexsubprobs >= 0 && benders->nconvexsubprobs <= benders->nsubproblems);
}

/* returns whether the subproblem is convex. This means that the dual solution can be used to generate cuts. */
SCIP_Bool SCIPbendersSubprobIsConvex(
   SCIP_BENDERS*         benders,            /**< Benders' decomposition */
   int                   probnumber          /**< the subproblem number */
   )
{
   assert(benders != NULL);
   assert(probnumber >= 0 && probnumber < SCIPbendersGetNSubproblems(benders));

   return benders->subprobisconvex[probnumber];
}

/** returns the number of subproblems that are convex */
int SCIPbendersGetNConvexSubprobs(
   SCIP_BENDERS*         benders             /**< Benders' decomposition */
   )
{
   assert(benders != NULL);

   return benders->nconvexsubprobs;
}

/** changes all of the master problem variables in the given subproblem to continuous */
SCIP_RETCODE SCIPbendersChgMastervarsToCont(
   SCIP_BENDERS*         benders,            /**< Benders' decomposition */
   SCIP_SET*             set,                /**< global SCIP settings */
   int                   probnumber          /**< the subproblem number */
   )
{
   SCIP* subproblem;
   SCIP_VAR** vars;
   int nbinvars;
   int nintvars;
   int nimplvars;
   int chgvarscount;
   int origintvars;
   int i;
   SCIP_Bool infeasible;

   assert(benders != NULL);
   assert(set != NULL);
   assert(probnumber >= 0 && probnumber < SCIPbendersGetNSubproblems(benders));

   subproblem = SCIPbendersSubproblem(benders, probnumber);
   assert(subproblem != NULL);

   /* only set the master problem variable to continuous if they have not already been changed. */
   if( !SCIPbendersGetMastervarsCont(benders, probnumber) )
   {
      /* retrieving the variable data */
      SCIP_CALL( SCIPgetVarsData(subproblem, &vars, NULL, &nbinvars, &nintvars, &nimplvars, NULL) );

      origintvars = nbinvars + nintvars + nimplvars;

      chgvarscount = 0;

      /* looping over all integer variables to change the master variables to continuous */
      i = 0;
      while( i < nbinvars + nintvars + nimplvars )
      {
         SCIP_VAR* mastervar;

         SCIP_CALL( SCIPbendersGetVar(benders, set, vars[i], &mastervar, -1) );

         if( SCIPvarGetType(vars[i]) != SCIP_VARTYPE_CONTINUOUS && mastervar != NULL )
         {
            SCIP_CALL( SCIPchgVarType(subproblem, vars[i], SCIP_VARTYPE_CONTINUOUS, &infeasible) );

            assert(!infeasible);

            chgvarscount++;
            SCIP_CALL( SCIPgetVarsData(subproblem, NULL, NULL, &nbinvars, &nintvars, &nimplvars, NULL) );
         }
         else
            i++;
      }

      /* if all of the integer variables have been changed to continuous, then the subproblem must now be an LP. In this
       * case, the subproblem is initialised and then put into probing mode */
      if( chgvarscount > 0 && chgvarscount == origintvars )
      {
         SCIP_CALL( initialiseLPSubproblem(benders, probnumber) );
         SCIPbendersSetSubprobIsConvex(benders, probnumber, TRUE);
      }

      SCIP_CALL( SCIPbendersSetMastervarsCont(benders, probnumber, TRUE) );
   }

   return SCIP_OKAY;
}

/** sets the subproblem setup flag */
void SCIPbendersSetSubprobIsSetup(
   SCIP_BENDERS*         benders,            /**< Benders' decomposition */
   int                   probnumber,         /**< the subproblem number */
   SCIP_Bool             issetup             /**< flag to indicate whether the subproblem has been setup */
   )
{
   assert(benders != NULL);
   assert(probnumber >= 0 && probnumber < SCIPbendersGetNSubproblems(benders));

   benders->subprobsetup[probnumber] = issetup;
}

/** returns the subproblem setup flag */
SCIP_Bool SCIPbendersSubprobIsSetup(
   SCIP_BENDERS*         benders,            /**< Benders' decomposition */
   int                   probnumber          /**< the subproblem number */
   )
{
   assert(benders != NULL);
   assert(probnumber >= 0 && probnumber < SCIPbendersGetNSubproblems(benders));

   return benders->subprobsetup[probnumber];
}

/** sets the independent subproblem flag */
void SCIPbendersSetSubprobIsIndependent(
   SCIP_BENDERS*         benders,            /**< Benders' decomposition */
   int                   probnumber,         /**< the subproblem number */
   SCIP_Bool             isindep             /**< flag to indicate whether the subproblem is independent */
   )
{
   assert(benders != NULL);
   assert(probnumber >= 0 && probnumber < SCIPbendersGetNSubproblems(benders));

   benders->indepsubprob[probnumber] = isindep;
}

/** returns whether the subproblem is independent */
SCIP_Bool SCIPbendersSubprobIsIndependent(
   SCIP_BENDERS*         benders,            /**< Benders' decomposition */
   int                   probnumber          /**< the subproblem number */
   )
{
   assert(benders != NULL);
   assert(probnumber >= 0 && probnumber < SCIPbendersGetNSubproblems(benders));

   return benders->indepsubprob[probnumber];
}

/** sets whether the subproblem is enabled or disabled. A subproblem is disabled if it has been merged into the master
 * problem
 */
void SCIPbendersSetSubprobEnabled(
   SCIP_BENDERS*         benders,            /**< Benders' decomposition */
   int                   probnumber,         /**< the subproblem number */
   SCIP_Bool             enabled             /**< flag to indicate whether the subproblem is enabled */
   )
{
   assert(benders != NULL);
   assert(probnumber >= 0 && probnumber < SCIPbendersGetNSubproblems(benders));

   benders->subprobenabled[probnumber] = enabled;
}

/** returns whether the subproblem is enabled */
SCIP_Bool SCIPbendersSubprobIsEnabled(
   SCIP_BENDERS*         benders,            /**< Benders' decomposition */
   int                   probnumber          /**< the subproblem number */
   )
{
   assert(benders != NULL);
   assert(probnumber >= 0 && probnumber < SCIPbendersGetNSubproblems(benders));

   return benders->subprobenabled[probnumber];
}

/** sets a flag to indicate whether the master variables are all set to continuous */
SCIP_RETCODE SCIPbendersSetMastervarsCont(
   SCIP_BENDERS*         benders,            /**< Benders' decomposition */
   int                   probnumber,         /**< the subproblem number */
   SCIP_Bool             arecont             /**< flag to indicate whether the master problem variables are continuous */
   )
{
   assert(benders != NULL);
   assert(probnumber >= 0 && probnumber < SCIPbendersGetNSubproblems(benders));

   /* if the master variables were all continuous and now are not, then the subproblem must exit probing mode and be
    * changed to non-LP subproblem */
   if( benders->mastervarscont[probnumber] && !arecont )
   {
      if( SCIPinProbing(SCIPbendersSubproblem(benders, probnumber)) )
      {
         SCIP_CALL( SCIPendProbing(SCIPbendersSubproblem(benders, probnumber)) );
      }

      SCIPbendersSetSubprobIsConvex(benders, probnumber, FALSE);
   }

   benders->mastervarscont[probnumber] = arecont;

   return SCIP_OKAY;
}

/** returns whether the master variables are all set to continuous */
SCIP_Bool SCIPbendersGetMastervarsCont(
   SCIP_BENDERS*         benders,            /**< Benders' decomposition */
   int                   probnumber          /**< the subproblem number */
   )
{
   assert(benders != NULL);
   assert(probnumber >= 0 && probnumber < SCIPbendersGetNSubproblems(benders));

   return benders->mastervarscont[probnumber];
}

/** returns the number of cuts that have been transferred from sub SCIPs to the master SCIP */
int SCIPbendersGetNTransferredCuts(
   SCIP_BENDERS*         benders             /**< the Benders' decomposition data structure */
   )
{
   assert(benders != NULL);

   return benders->ntransferred;
}

/** updates the lower bound for the subproblem. If the lower bound is not greater than the previously stored lowerbound,
 * then no update occurs.
 */
void SCIPbendersUpdateSubprobLowerbound(
   SCIP_BENDERS*         benders,            /**< Benders' decomposition */
   int                   probnumber,         /**< the subproblem number */
   SCIP_Real             lowerbound          /**< the lower bound */
   )
{
   assert(benders != NULL);
   assert(probnumber >= 0 && probnumber < SCIPbendersGetNSubproblems(benders));

   if( lowerbound > benders->subproblowerbound[probnumber] )
      benders->subproblowerbound[probnumber] = lowerbound;
   else
   {
      SCIPdebugMessage("The lowerbound %g for subproblem %d is less than the currently stored lower bound %g\n",
         lowerbound, probnumber, benders->subproblowerbound[probnumber]);
   }
}

/** returns the stored lower bound for the given subproblem */
SCIP_Real SCIPbendersGetSubprobLowerbound(
   SCIP_BENDERS*         benders,            /**< Benders' decomposition */
   int                   probnumber          /**< the subproblem number */
   )
{
   assert(benders != NULL);
   assert(probnumber >= 0 && probnumber < SCIPbendersGetNSubproblems(benders));

   return benders->subproblowerbound[probnumber];
}

/** sets the sorted flags in the Benders' decomposition */
void SCIPbendersSetBenderscutsSorted(
   SCIP_BENDERS*         benders,            /**< Benders' decomposition structure */
   SCIP_Bool             sorted              /**< the value to set the sorted flag to */
   )
{
   assert(benders != NULL);

   benders->benderscutssorted = sorted;
   benders->benderscutsnamessorted = sorted;
}

/** inserts a Benders' cut into the Benders' cuts list */
SCIP_RETCODE SCIPbendersIncludeBenderscut(
   SCIP_BENDERS*         benders,            /**< Benders' decomposition structure */
   SCIP_SET*             set,                /**< global SCIP settings */
   SCIP_BENDERSCUT*      benderscut          /**< Benders' cut */
   )
{
   assert(benders != NULL);
   assert(benderscut != NULL);

   if( benders->nbenderscuts >= benders->benderscutssize )
   {
      benders->benderscutssize = SCIPsetCalcMemGrowSize(set, benders->nbenderscuts+1);
      SCIP_ALLOC( BMSreallocMemoryArray(&benders->benderscuts, benders->benderscutssize) );
   }
   assert(benders->nbenderscuts < benders->benderscutssize);

   benders->benderscuts[benders->nbenderscuts] = benderscut;
   benders->nbenderscuts++;
   benders->benderscutssorted = FALSE;

   return SCIP_OKAY;
}

/** returns the Benders' cut of the given name, or NULL if not existing */
SCIP_BENDERSCUT* SCIPfindBenderscut(
   SCIP_BENDERS*         benders,            /**< Benders' decomposition */
   const char*           name                /**< name of Benderscut' decomposition */
   )
{
   int i;

   assert(benders != NULL);
   assert(name != NULL);

   for( i = 0; i < benders->nbenderscuts; i++ )
   {
      if( strcmp(SCIPbenderscutGetName(benders->benderscuts[i]), name) == 0 )
         return benders->benderscuts[i];
   }

   return NULL;
}

/** returns the array of currently available Benders' cuts; active benders are in the first slots of the array */
SCIP_BENDERSCUT** SCIPbendersGetBenderscuts(
   SCIP_BENDERS*         benders             /**< Benders' decomposition */
   )
{
   assert(benders != NULL);

   if( !benders->benderscutssorted )
   {
      SCIPsortPtr((void**)benders->benderscuts, SCIPbenderscutComp, benders->nbenderscuts);
      benders->benderscutssorted = TRUE;
      benders->benderscutsnamessorted = FALSE;
   }

   return benders->benderscuts;
}

/** returns the number of currently available Benders' cuts */
int SCIPbendersGetNBenderscuts(
   SCIP_BENDERS*         benders             /**< Benders' decomposition */
   )
{
   assert(benders != NULL);

   return benders->nbenderscuts;
}

/** sets the priority of a Benders' decomposition */
SCIP_RETCODE SCIPbendersSetBenderscutPriority(
   SCIP_BENDERS*         benders,            /**< Benders' decomposition */
   SCIP_BENDERSCUT*      benderscut,         /**< Benders' cut */
   int                   priority            /**< new priority of the Benders' decomposition */
   )
{
   assert(benders != NULL);
   assert(benderscut != NULL);

   benderscut->priority = priority;
   benders->benderscutssorted = FALSE;

   return SCIP_OKAY;
}

/** sorts benders cuts by priorities */
void SCIPbendersSortBenderscuts(
   SCIP_BENDERS*         benders             /**< benders */
   )
{
   assert(benders != NULL);

   if( !benders->benderscutssorted )
   {
      SCIPsortPtr((void**)benders->benderscuts, SCIPbenderscutComp, benders->nbenderscuts);
      benders->benderscutssorted = TRUE;
      benders->benderscutsnamessorted = FALSE;
   }
}

/** sorts benders cuts by name */
void SCIPbendersSortBenderscutsName(
   SCIP_BENDERS*         benders             /**< benders */
   )
{
   assert(benders != NULL);

   if( !benders->benderscutsnamessorted )
   {
      SCIPsortPtr((void**)benders->benderscuts, SCIPbenderscutCompName, benders->nbenderscuts);
      benders->benderscutssorted = FALSE;
      benders->benderscutsnamessorted = TRUE;
   }
}<|MERGE_RESOLUTION|>--- conflicted
+++ resolved
@@ -985,8 +985,6 @@
 }
 
 
-<<<<<<< HEAD
-=======
 /** releases the variables that have been captured in the hashmap */
 static
 SCIP_RETCODE releaseVarMappingHashmapVars(
@@ -1022,7 +1020,6 @@
 }
 
 
->>>>>>> 289a2925
 /** calls destructor and frees memory of Benders' decomposition */
 SCIP_RETCODE SCIPbendersFree(
    SCIP_BENDERS**        benders,            /**< pointer to Benders' decomposition data structure */
@@ -1971,25 +1968,7 @@
    return benders->active;
 }
 
-<<<<<<< HEAD
-/** merges a subproblem back into the master problem. This process just adds a copy of the subproblem variables and
- *  constraints to the master problem, but keeps the subproblem stored in the Benders data structure. The reason for
- *  keeping the subproblem available is for when it is queried for solutions after the problem is solved.
  *
- *  Once the subproblem is merged back into the master problem, then the subproblem is flagged as disabled. This means
- *  that it will not be solved in the subsequent subproblem solving loops.
- *  Additionally, the auxiliary variable associated with the subproblem is fixed to zero.
- *
- *  TODO: The auxiliary variable could be removed or the objective function coefficient is set to zero.
- */
-static
-SCIP_RETCODE mergeSubproblemIntoMaster(
-   SCIP_BENDERS*         benders,            /**< Benders' decomposition */
-   SCIP_SET*             set,                /**< global SCIP settings */
-   int                   probnumber          /**< the subproblem number*/
-   )
-{
-   SCIP* subproblem;
    SCIP_HASHMAP* subvartomastervar;
    SCIP_VAR** vars;
    SCIP_VAR* auxiliaryvar;
@@ -2144,8 +2123,6 @@
 }
 
 
-=======
->>>>>>> 289a2925
 /** returns whether only the convex relaxations will be checked in this solve loop
  *  when Benders' is used in the LNS heuristics, only the convex relaxations of the master/subproblems are checked,
  *  i.e. no integer cuts are generated. In this case, then Benders' decomposition is performed under the assumption
@@ -2718,10 +2695,6 @@
          "decomposition <%s>.\n", SCIPbendersGetName(benders));
 
       /* TODO: It may be useful to have a SCIPABORT() here to break if an error is found during debug mode. */
-<<<<<<< HEAD
-=======
-      SCIPABORT();
->>>>>>> 289a2925
       goto TERMINATE;
    }
 
