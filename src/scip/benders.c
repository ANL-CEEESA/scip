/* * * * * * * * * * * * * * * * * * * * * * * * * * * * * * * * * * * * * * */
/*                                                                           */
/*                  This file is part of the program and library             */
/*         SCIP --- Solving Constraint Integer Programs                      */
/*                                                                           */
/*    Copyright (C) 2002-2017 Konrad-Zuse-Zentrum                            */
/*                            fuer Informationstechnik Berlin                */
/*                                                                           */
/*  SCIP is distributed under the terms of the ZIB Academic License.         */
/*                                                                           */
/*  You should have received a copy of the ZIB Academic License              */
/*  along with SCIP; see the file COPYING. If not email to scip@zib.de.      */
/*                                                                           */
/* * * * * * * * * * * * * * * * * * * * * * * * * * * * * * * * * * * * * * */

/**@file   benders.c
 * @brief  methods for Benders' decomposition
 * @author Stephen J. Maher
 */

/*---+----1----+----2----+----3----+----4----+----5----+----6----+----7----+----8----+----9----+----0----+----1----+----2*/
//#define SCIP_DEBUG
//#define SCIP_MOREDEBUG
#include <assert.h>
#include <string.h>

#include "scip/def.h"
#include "scip/set.h"
#include "scip/clock.h"
#include "scip/paramset.h"
#include "scip/lp.h"
#include "scip/prob.h"
#include "scip/pricestore.h"
#include "scip/scip.h"
#include "scip/benders.h"
#include "scip/pub_message.h"
#include "scip/pub_misc.h"
#include "scip/cons_linear.h"

#include "scip/struct_benders.h"

/* Defaults for parameters */
#define SCIP_DEFAULT_TRANSFERCUTS          TRUE  /** Should Benders' cuts generated in LNS heuristics be transferred to the main SCIP instance? */
#define SCIP_DEFAULT_CUTSASCONSS           TRUE  /** Should the transferred cuts be added as constraints? */
#define SCIP_DEFAULT_MIPCHECKFREQ             5  /** the number of iterations that the MIP is checked, -1 for always. */
#define SCIP_DEFAULT_LNSCHECK              TRUE  /** should the Benders' decomposition be used in LNS heuristics */
#define SCIP_DEFAULT_LNSMAXDEPTH             -1  /** the maximum depth at which the LNS check is performed */
#define SCIP_DEFAULT_SUBPROBFRAC            1.0  /** the fraction of subproblems that are solved in each iteration */

#define AUXILIARYVAR_NAME     "##bendersauxiliaryvar" /** the name for the Benders' auxiliary variables in the master problem */

/* event handler properties */
#define NODEFOCUS_EVENTHDLR_NAME         "bendersnodefocus"
#define NODEFOCUS_EVENTHDLR_DESC         "node focus event handler for Benders' decomposition"
#define MIPNODEFOCUS_EVENTHDLR_NAME      "bendersmipsolvenodefocus"
#define MIPNODEFOCUS_EVENTHDLR_DESC      "node focus event handler for the MIP solve method for Benders' decomposition"
#define UPPERBOUND_EVENTHDLR_NAME        "bendersupperbound"
#define UPPERBOUND_EVENTHDLR_DESC        "found solution event handler to terminate subproblem solve for a given upper bound"


struct SCIP_EventhdlrData
{
   int                   filterpos;          /**< the event filter entry */
   int                   numruns;            /**< the number of times that the problem has been solved */
   SCIP_Real             upperbound;         /**< an upper bound for the problem */
   SCIP_Bool             solvemip;           /**< is the event called from a MIP subproblem solve*/
};


/* ---------------- Local methods for event handlers ---------------- */
/** init method for the event handlers */
static
SCIP_RETCODE initEventhandler(
   SCIP*                 scip,               /**< the SCIP data structure */
   SCIP_EVENTHDLR*       eventhdlr           /**< the event handlers data structure */
   )
{
   SCIP_EVENTHDLRDATA* eventhdlrdata;

   assert(scip != NULL);
   assert(eventhdlr != NULL);
   assert(strcmp(SCIPeventhdlrGetName(eventhdlr), MIPNODEFOCUS_EVENTHDLR_NAME) == 0);

   eventhdlrdata = SCIPeventhdlrGetData(eventhdlr);
   assert(eventhdlrdata != NULL);

   eventhdlrdata->filterpos = -1;
   eventhdlrdata->numruns = 0;
   eventhdlrdata->upperbound = -SCIPinfinity(scip);
   eventhdlrdata->solvemip = FALSE;

   return SCIP_OKAY;
}


/** initsol method for the event handlers */
static
SCIP_RETCODE initsolEventhandler(
   SCIP*                 scip,               /**< the SCIP data structure */
   SCIP_EVENTHDLR*       eventhdlr,          /**< the event handlers data structure */
   SCIP_EVENTTYPE        eventtype           /**< event type mask to select events to catch */
   )
{
   SCIP_EVENTHDLRDATA eventhdlrdata;

   assert(scip != NULL);
   assert(eventhdlr != NULL);

   eventhdlrdata = SCIPeventhdlrGetData(eventhdlr);

   SCIP_CALL(SCIPcatchEvent(scip, eventtype, eventhdlr, NULL, &eventhdlrdata->filterpos));

   return SCIP_OKAY;
}

/** the exit method for the event handlers */
static
SCIP_RETCODE exitsolEventhandler(
   SCIP*                 scip,               /**< the SCIP data structure */
   SCIP_EVENTHDLR*       eventhdlr,          /**< the event handlers data structure */
   SCIP_EVENTTYPE        eventtype           /**< event type mask to select events to catch */
   )
{
   SCIP_EVENTHDLRDATA eventhdlrdata;

   assert(scip != NULL);
   assert(eventhdlr != NULL);

   eventhdlrdata = SCIPeventhdlrGetData(eventhdlr);

   if( eventhdlrdata->filterpos >= 0 )
   {
      SCIP_CALL(SCIPdropEvent(scip, eventtype, eventhdlr, NULL, eventhdlrdata->filterpos));
      eventhdlrdata->filterpos = -1;
   }

   return SCIP_OKAY;
}

/** free method for the event handler */
static
SCIP_RETCODE freeEventhandler(
   SCIP*                 scip,               /**< the SCIP data structure */
   SCIP_EVENTHDLR*       eventhdlr           /**< the event handlers data structure */
   )
{
   SCIP_EVENTHDLRDATA* eventhdlrdata;

   assert(scip != NULL);
   assert(eventhdlr != NULL);

   eventhdlrdata = SCIPeventhdlrGetData(eventhdlr);
   assert(eventhdlrdata != NULL);

   SCIPfreeBlockMemory(scip, &eventhdlrdata);

   return SCIP_OKAY;
}



/* ---------------- Callback methods of node focus event handler ---------------- */

/** exec the event handler */
static
SCIP_DECL_EVENTEXEC(eventExecBendersNodefocus)
{  /*lint --e{715}*/
   SCIP_EVENTHDLRDATA eventhdlrdata;

   assert(scip != NULL);
   assert(eventhdlr != NULL);
   assert(strcmp(SCIPeventhdlrGetName(eventhdlr), NODEFOCUS_EVENTHDLR_NAME) == 0);

   eventhdlrdata = SCIPeventhdlrGetData(eventhdlr);

   /* sending an interrupt solve signal to return the control back to the Benders' decomposition plugin.
    * This will ensure the SCIP stage is SCIP_STAGE_SOLVING, allowing the use of probing mode. */
   SCIP_CALL( SCIPinterruptSolve(scip) );

   SCIP_CALL(SCIPdropEvent(scip, SCIP_EVENTTYPE_NODEFOCUSED, eventhdlr, NULL, eventhdlrdata->filterpos));
   eventhdlrdata->filterpos = -1;

   return SCIP_OKAY;
}

/** initialization method of event handler (called after problem was transformed) */
static
SCIP_DECL_EVENTINIT(eventInitBendersNodefocus)
{
   assert(scip != NULL);
   assert(eventhdlr != NULL);
   assert(strcmp(SCIPeventhdlrGetName(eventhdlr), NODEFOCUS_EVENTHDLR_NAME) == 0);

   SCIP_CALL( initEventhandler(scip, eventhdlr) );

   return SCIP_OKAY;
}

/** solving process initialization method of event handler (called when branch and bound process is about to begin) */
static
SCIP_DECL_EVENTINITSOL(eventInitsolBendersNodefocus)
{
   assert(scip != NULL);
   assert(eventhdlr != NULL);
   assert(strcmp(SCIPeventhdlrGetName(eventhdlr), NODEFOCUS_EVENTHDLR_NAME) == 0);

   SCIP_CALL( initsolEventhandler(scip, eventhdlr, SCIP_EVENTTYPE_NODEFOCUSED) );

   return SCIP_OKAY;
}

/** solving process deinitialization method of event handler (called before branch and bound process data is freed) */
static
SCIP_DECL_EVENTEXITSOL(eventExitsolBendersNodefocus)
{
   assert(scip != NULL);
   assert(eventhdlr != NULL);
   assert(strcmp(SCIPeventhdlrGetName(eventhdlr), NODEFOCUS_EVENTHDLR_NAME) == 0);

   SCIP_CALL( exitsolEventhandler(scip, eventhdlr, SCIP_EVENTTYPE_NODEFOCUSED) );

   return SCIP_OKAY;
}

/** deinitialization method of event handler (called before transformed problem is freed) */
static
SCIP_DECL_EVENTFREE(eventFreeBendersNodefocus)
{
   assert(scip != NULL);
   assert(eventhdlr != NULL);
   assert(strcmp(SCIPeventhdlrGetName(eventhdlr), NODEFOCUS_EVENTHDLR_NAME) == 0);

   SCIP_CALL( freeEventhandler(scip, eventhandler) );

   return SCIP_OKAY;
}


/* ---------------- Callback methods of MIP solve node focus event handler ---------------- */

/** exec the event handler */
static
SCIP_DECL_EVENTEXEC(eventExecBendersMipnodefocus)
{  /*lint --e{715}*/
   SCIP_EVENTHDLRDATA* eventhdlrdata;

   assert(scip != NULL);
   assert(eventhdlr != NULL);
   assert(strcmp(SCIPeventhdlrGetName(eventhdlr), MIPNODEFOCUS_EVENTHDLR_NAME) == 0);

   eventhdlrdata = SCIPeventhdlrGetData(eventhdlr);

   /* interrupting the solve so that the control is returned back to the Benders' core. */
   if( eventhdlrdata->numruns == 0 && !eventhdlrdata->solvemip )
      SCIP_CALL( SCIPinterruptSolve(scip) );

   SCIP_CALL(SCIPdropEvent(scip, SCIP_EVENTTYPE_NODEFOCUSED, eventhdlr, NULL, eventhdlrdata->filterpos));
   eventhdlrdata->filterpos = -1;

   eventhdlrdata->numruns++;

   return SCIP_OKAY;
}

/** initialization method of event handler (called after problem was transformed) */
static
SCIP_DECL_EVENTINIT(eventInitBendersMipnodefocus)
{
   assert(scip != NULL);
   assert(eventhdlr != NULL);
   assert(strcmp(SCIPeventhdlrGetName(eventhdlr), MIPNODEFOCUS_EVENTHDLR_NAME) == 0);

   SCIP_CALL( initEventhandler(scip, eventhdlr) );

   return SCIP_OKAY;
}

/** solving process initialization method of event handler (called when branch and bound process is about to begin) */
static
SCIP_DECL_EVENTINITSOL(eventInitsolBendersMipnodefocus)
{
   assert(scip != NULL);
   assert(eventhdlr != NULL);
   assert(strcmp(SCIPeventhdlrGetName(eventhdlr), MIPNODEFOCUS_EVENTHDLR_NAME) == 0);

   SCIP_CALL( initsolEventhandler(scip, eventhdlr, SCIP_EVENTTYPE_NODEFOCUSED) );

   return SCIP_OKAY;
}

/** solving process deinitialization method of event handler (called before branch and bound process data is freed) */
static
SCIP_DECL_EVENTEXITSOL(eventExitsolBendersMipnodefocus)
{
   assert(scip != NULL);
   assert(eventhdlr != NULL);
   assert(strcmp(SCIPeventhdlrGetName(eventhdlr), MIPNODEFOCUS_EVENTHDLR_NAME) == 0);

   SCIP_CALL( exitEventhandler(scip, eventhdlr, SCIP_EVENTTYPE_NODEFOCUSED) );

   return SCIP_OKAY;
}

/** deinitialization method of event handler (called before transformed problem is freed) */
static
SCIP_DECL_EVENTFREE(eventFreeBendersMipnodefocus)
{
   assert(scip != NULL);
   assert(eventhdlr != NULL);
   assert(strcmp(SCIPeventhdlrGetName(eventhdlr), MIPNODEFOCUS_EVENTHDLR_NAME) == 0);

   SCIP_CALL( freeEventhandler(scip, eventhandler) );

   return SCIP_OKAY;
}

/* ---------------- Callback methods of solution found event handler ---------------- */

/** exec the event handler */
static
SCIP_DECL_EVENTEXEC(eventExecBendersUpperbound)
{  /*lint --e{715}*/
   SCIP_EVENTHDLRDATA* eventhdlrdata;
   SCIP_SOL* bestsol;

   assert(scip != NULL);
   assert(eventhdlr != NULL);
   assert(strcmp(SCIPeventhdlrGetName(eventhdlr), UPPERBOUND_EVENTHDLR_NAME) == 0);

   eventhdlrdata = SCIPeventhdlrGetData(eventhdlr);
   assert(eventhdlrdata != NULL);

   bestsol = SCIPgetBestSol(scip);

   if( SCIPisLT(scip, SCIPgetSolOrigObj(scip, bestsol), eventhdlrdata->upperbound) )
      SCIP_CALL( SCIPinterruptSolve(scip) );

   return SCIP_OKAY;
}

/** initialization method of event handler (called after problem was transformed) */
static
SCIP_DECL_EVENTINIT(eventInitBendersUpperbound)
{
   assert(scip != NULL);
   assert(eventhdlr != NULL);
   assert(strcmp(SCIPeventhdlrGetName(eventhdlr), UPPERBOUND_EVENTHDLR_NAME) == 0);

   SCIP_CALL( initEventhandler(scip, eventhdlr) );

   return SCIP_OKAY;
}

/** solving process initialization method of event handler (called when branch and bound process is about to begin) */
static
SCIP_DECL_EVENTINITSOL(eventInitsolBendersUpperbound)
{
   assert(scip != NULL);
   assert(eventhdlr != NULL);
   assert(strcmp(SCIPeventhdlrGetName(eventhdlr), UPPERBOUND_EVENTHDLR_NAME) == 0);

   SCIP_CALL( initsolEventhdlr(scip, eventhdlr, SCIP_EVENTTYPE_BESTSOLFOUND) );

   return SCIP_OKAY;
}

/** solving process deinitialization method of event handler (called before branch and bound process data is freed) */
static
SCIP_DECL_EVENTEXITSOL(eventExitsolBendersUpperbound)
{
   assert(scip != NULL);
   assert(eventhdlr != NULL);
   assert(strcmp(SCIPeventhdlrGetName(eventhdlr), UPPERBOUND_EVENTHDLR_NAME) == 0);

   SCIP_CALL( exitsolEventhandler(scip, eventhdlr, SCIP_EVENTTYPE_BESTSOLFOUND) );

   return SCIP_OKAY;
}

/** deinitialization method of event handler (called before transformed problem is freed) */
static
SCIP_DECL_EVENTFREE(eventFreeBendersUpperbound)
{
   assert(scip != NULL);
   assert(eventhdlr != NULL);
   assert(strcmp(SCIPeventhdlrGetName(eventhdlr), UPPERBOUND_EVENTHDLR_NAME) == 0);

   SCIP_CALL( freeEventhandler(scip, eventhdlr) );

   return SCIP_OKAY;
}

/** updates the upper bound in the event handler data */
static
SCIP_RETCODE updateEventhdlrUpperbound(
   SCIP_BENDERS*         benders,            /**< Benders' decomposition */
   int                   probnumber,         /**< the subproblem number */
   SCIP_Real             upperbound          /**< the upper bound value */
   )
{
   SCIP_EVENTHDLR* eventhdlr;
   SCIP_EVENTHDLRDATA* eventhdlrdata;

   assert(benders != NULL);
   assert(probnumber >= 0 && probnumber < benders->nsubproblems);

   eventhdlr = SCIPfindEventhdlr(SCIPbendersSubproblem(benders, probnumber), UPPERBOUND_EVENTHDLR_NAME);
   assert(eventhdlr != NULL);

   eventhdlrdata = SCIPeventhdlrGetData(eventhdlr);
   assert(eventhdlrdata != NULL);

   eventhdlrdata->upperbound = upperbound;

   return SCIP_OKAY;
}

/* Local methods */

/** A workaround for GCG. This is a temp vardata that is set for the auxiliary variables */
struct SCIP_VarData
{
   int                   vartype;             /**< the variable type. In GCG this indicates whether the variable is a
                                                   master problem or subproblem variable. */
};


/** adds the auxiliary variables to the Benders' decomposition master problem */
static
SCIP_RETCODE addAuxiliaryVariablesToMaster(
   SCIP*                 scip,               /**< SCIP data structure */
   SCIP_BENDERS*         benders             /**< benders */
   )
{
   SCIP_VAR* auxiliaryvar;
   SCIP_VARDATA* vardata;
   char varname[SCIP_MAXSTRLEN];    /* the name of the auxiliary variable */
   int i;

   /* this is a workaround for GCG. GCG expects that the variable has vardata when added. So a dummy vardata is created */
   SCIP_CALL( SCIPallocBlockMemory(scip, &vardata) );
   vardata->vartype = -1;

   for( i = 0; i < SCIPbendersGetNSubproblems(benders); i++ )
   {
      /* if no optimality cuts have been added for this subproblem, then the auxiliary variable will be created and
       * added */
      (void) SCIPsnprintf(varname, SCIP_MAXSTRLEN, "%s_%d", AUXILIARYVAR_NAME, i );
      SCIP_CALL( SCIPcreateVarBasic(scip, &auxiliaryvar, varname, -SCIPinfinity(scip), SCIPinfinity(scip), 1.0,
            SCIP_VARTYPE_CONTINUOUS) );

      SCIPvarSetData(auxiliaryvar, vardata);

      SCIP_CALL( SCIPaddVar(scip, auxiliaryvar) );

      benders->auxiliaryvars[i] = auxiliaryvar;

      SCIP_CALL( SCIPreleaseVar(scip, &auxiliaryvar) );
   }

   SCIPfreeBlockMemory(scip, &vardata);

   return SCIP_OKAY;
}

/* sets the subproblem objective value array to -infinity */
static
void resetSubproblemObjectiveValue(
   SCIP_BENDERS*         benders             /**< the Benders' decomposition structure */
   )
{
   SCIP* subproblem;
   int nsubproblems;
   int i;

   assert(benders != NULL);

   nsubproblems = SCIPbendersGetNSubproblems(benders);

   for( i = 0; i < nsubproblems; i++ )
   {
      subproblem = SCIPbendersSubproblem(benders, i);
      SCIPbendersSetSubprobObjval(benders, i, SCIPinfinity(subproblem));
   }
}


/** compares two benders w. r. to their priority */
SCIP_DECL_SORTPTRCOMP(SCIPbendersComp)
{  /*lint --e{715}*/
   return ((SCIP_BENDERS*)elem2)->priority - ((SCIP_BENDERS*)elem1)->priority;
}

/** comparison method for sorting benders w.r.t. to their name */
SCIP_DECL_SORTPTRCOMP(SCIPbendersCompName)
{
   return strcmp(SCIPbendersGetName((SCIP_BENDERS*)elem1), SCIPbendersGetName((SCIP_BENDERS*)elem2));
}

/** method to call, when the priority of a benders was changed */
static
SCIP_DECL_PARAMCHGD(paramChgdBendersPriority)
{  /*lint --e{715}*/
   SCIP_PARAMDATA* paramdata;

   paramdata = SCIPparamGetData(param);
   assert(paramdata != NULL);

   /* use SCIPsetBendersPriority() to mark the benderss unsorted */
   SCIPsetBendersPriority(scip, (SCIP_BENDERS*)paramdata, SCIPparamGetInt(param)); /*lint !e740*/

   return SCIP_OKAY;
}

/** copies the given benders to a new scip */
SCIP_RETCODE SCIPbendersCopyInclude(
   SCIP_BENDERS*         benders,            /**< benders */
   SCIP_SET*             sourceset,          /**< SCIP_SET of SCIP to copy from */
   SCIP_SET*             targetset,          /**< SCIP_SET of SCIP to copy to */
   SCIP_Bool*            valid               /**< was the copying process valid? */
   )
{
   SCIP_BENDERS* targetbenders;  /* the copy of the Benders' decomposition struct in the target set */

   assert(benders != NULL);
   assert(targetset != NULL);
   assert(valid != NULL);
   assert(targetset->scip != NULL);

   (*valid) = FALSE;

   if( benders->benderscopy != NULL && targetset->benders_copybenders )
   {
      SCIPsetDebugMsg(targetset, "including benders %s in subscip %p\n", SCIPbendersGetName(benders), (void*)targetset->scip);
      SCIP_CALL( benders->benderscopy(targetset->scip, benders) );

      /* if the Benders' decomposition is active, then copy is not valid. */
      (*valid) = !SCIPbendersIsActive(benders);

      /* copying the Benders' cuts */
      targetbenders = SCIPsetFindBenders(targetset, SCIPbendersGetName(benders));

      /* storing the pointer to the source scip instance */
      targetbenders->sourcescip = sourceset->scip;

      /* the flag is set to indicate that the Benders' decomposition is a copy */
      targetbenders->iscopy = TRUE;
   }

   return SCIP_OKAY;
}

/** creates a Benders' decomposition structure
 *  To use the Benders' decomposition for solving a problem, it first has to be activated with a call to SCIPactivateBenders().
 */
SCIP_RETCODE SCIPbendersCreate(
   SCIP_BENDERS**        benders,            /**< pointer to Benders' decomposition data structure */
   SCIP_SET*             set,                /**< global SCIP settings */
   SCIP_MESSAGEHDLR*     messagehdlr,        /**< message handler */
   BMS_BLKMEM*           blkmem,             /**< block memory for parameter settings */
   const char*           name,               /**< name of Benders' decomposition */
   const char*           desc,               /**< description of Benders' decomposition */
   int                   priority,           /**< priority of the Benders' decomposition */
   SCIP_Bool             cutlp,              /**< should Benders' cuts be generated for LP solutions */
   SCIP_Bool             cutpseudo,          /**< should Benders' cuts be generated for pseudo solutions */
   SCIP_Bool             cutrelax,           /**< should Benders' cuts be generated for relaxation solutions */
   SCIP_DECL_BENDERSCOPY ((*benderscopy)),   /**< copy method of benders or NULL if you don't want to copy your plugin into sub-SCIPs */
   SCIP_DECL_BENDERSFREE ((*bendersfree)),   /**< destructor of Benders' decomposition */
   SCIP_DECL_BENDERSINIT ((*bendersinit)),   /**< initialize Benders' decomposition */
   SCIP_DECL_BENDERSEXIT ((*bendersexit)),   /**< deinitialize Benders' decomposition */
   SCIP_DECL_BENDERSINITPRE((*bendersinitpre)),/**< presolving initialization method for Benders' decomposition */
   SCIP_DECL_BENDERSEXITPRE((*bendersexitpre)),/**< presolving deinitialization method for Benders' decomposition */
   SCIP_DECL_BENDERSINITSOL((*bendersinitsol)),/**< solving process initialization method of Benders' decomposition */
   SCIP_DECL_BENDERSEXITSOL((*bendersexitsol)),/**< solving process deinitialization method of Benders' decomposition */
   SCIP_DECL_BENDERSGETVAR((*bendersgetvar)),/**< returns the master variable for a given subproblem variable */
   SCIP_DECL_BENDERSCREATESUB((*benderscreatesub)),/**< creates a Benders' decomposition subproblem */
   SCIP_DECL_BENDERSPRESUBSOLVE((*benderspresubsolve)),/**< called prior to the subproblem solving loop */
   SCIP_DECL_BENDERSSOLVESUB((*benderssolvesub)),/**< the solving method for the Benders' decomposition subproblems */
   SCIP_DECL_BENDERSPOSTSOLVE((*benderspostsolve)),/**< called after the subproblems are solved. */
   SCIP_DECL_BENDERSFREESUB((*bendersfreesub)),/**< the freeing method for the Benders' decomposition subproblems */
   SCIP_BENDERSDATA*     bendersdata         /**< Benders' decomposition data */
   )
{
   char paramname[SCIP_MAXSTRLEN];
   char paramdesc[SCIP_MAXSTRLEN];

   assert(benders != NULL);
   assert(name != NULL);
   assert(desc != NULL);

   /* Checking whether the benderssolvesub and the bendersfreesub are both implemented or both are not implemented */
   if( (benderssolvesub == NULL && bendersfreesub != NULL) || (benderssolvesub != NULL && bendersfreesub == NULL) )
   {
      SCIPerrorMessage("Benders' decomposition <%s> requires that both bendersSolvesub%s and bendersFreesub%s are \
         implemented or neither\n", name, name, name);
      return SCIP_INVALIDCALL;
   }

   SCIP_ALLOC( BMSallocMemory(benders) );
   BMSclearMemory(benders);
   SCIP_ALLOC( BMSduplicateMemoryArray(&(*benders)->name, name, strlen(name)+1) );
   SCIP_ALLOC( BMSduplicateMemoryArray(&(*benders)->desc, desc, strlen(desc)+1) );
   (*benders)->priority = priority;
   (*benders)->cutlp = cutlp;
   (*benders)->cutpseudo = cutpseudo;
   (*benders)->cutrelax = cutrelax;
   (*benders)->benderscopy = benderscopy;
   (*benders)->bendersfree = bendersfree;
   (*benders)->bendersinit = bendersinit;
   (*benders)->bendersexit = bendersexit;
   (*benders)->bendersinitpre = bendersinitpre;
   (*benders)->bendersexitpre = bendersexitpre;
   (*benders)->bendersinitsol = bendersinitsol;
   (*benders)->bendersexitsol = bendersexitsol;
   (*benders)->bendersgetvar = bendersgetvar;
   (*benders)->benderscreatesub = benderscreatesub;
   (*benders)->benderspresubsolve = benderspresubsolve;
   (*benders)->benderssolvesub = benderssolvesub;
   (*benders)->benderspostsolve = benderspostsolve;
   (*benders)->bendersfreesub = bendersfreesub;
   (*benders)->bendersdata = bendersdata;
   SCIP_CALL( SCIPclockCreate(&(*benders)->setuptime, SCIP_CLOCKTYPE_DEFAULT) );
   SCIP_CALL( SCIPclockCreate(&(*benders)->bendersclock, SCIP_CLOCKTYPE_DEFAULT) );

   /* add parameters */
   (void) SCIPsnprintf(paramname, SCIP_MAXSTRLEN, "benders/%s/priority", name);
   (void) SCIPsnprintf(paramdesc, SCIP_MAXSTRLEN, "priority of benders <%s>", name);
   SCIP_CALL( SCIPsetAddIntParam(set, messagehdlr, blkmem, paramname, paramdesc,
                  &(*benders)->priority, FALSE, priority, INT_MIN/4, INT_MAX/4,
                  paramChgdBendersPriority, (SCIP_PARAMDATA*)(*benders)) ); /*lint !e740*/

   (void) SCIPsnprintf(paramname, SCIP_MAXSTRLEN, "benders/%s/cutlp", name);
   SCIP_CALL( SCIPsetAddBoolParam(set, messagehdlr, blkmem, paramname,
        "should Benders' cuts be generated for LP solutions?", &(*benders)->cutlp, FALSE, cutlp, NULL, NULL) ); /*lint !e740*/

   (void) SCIPsnprintf(paramname, SCIP_MAXSTRLEN, "benders/%s/cutpseudo", name);
   SCIP_CALL( SCIPsetAddBoolParam(set, messagehdlr, blkmem, paramname,
        "should Benders' cuts be generated for pseudo solutions?", &(*benders)->cutpseudo, FALSE, cutpseudo, NULL, NULL) ); /*lint !e740*/

   (void) SCIPsnprintf(paramname, SCIP_MAXSTRLEN, "benders/%s/cutrelax", name);
   SCIP_CALL( SCIPsetAddBoolParam(set, messagehdlr, blkmem, paramname,
        "should Benders' cuts be generated for relaxation solutions?", &(*benders)->cutrelax, FALSE, cutrelax, NULL, NULL) ); /*lint !e740*/

   /* These parameters are left for the user to decide in a settings file. This departs from the usual SCIP convention
    * where the settings available at the creation of the plugin can be set in the function call. */
   (void) SCIPsnprintf(paramname, SCIP_MAXSTRLEN, "benders/%s/transfercuts", name);
   SCIP_CALL( SCIPsetAddBoolParam(set, messagehdlr, blkmem, paramname,
        "Should Benders' cuts from LNS heuristics be transferred to the main SCIP instance?", &(*benders)->transfercuts,
        FALSE, SCIP_DEFAULT_TRANSFERCUTS, NULL, NULL) ); /*lint !e740*/

   (void) SCIPsnprintf(paramname, SCIP_MAXSTRLEN, "benders/%s/mipcheckfreq", name);
   SCIP_CALL( SCIPsetAddIntParam(set, messagehdlr, blkmem, paramname,
        "The frequency at which the MIP subproblems are checked, -1 for always", &(*benders)->mipcheckfreq, FALSE,
        SCIP_DEFAULT_MIPCHECKFREQ, -1, INT_MAX, NULL, NULL) ); /*lint !e740*/

   (void) SCIPsnprintf(paramname, SCIP_MAXSTRLEN, "benders/%s/lnscheck", name);
   SCIP_CALL( SCIPsetAddBoolParam(set, messagehdlr, blkmem, paramname,
        "Should Benders' decomposition be used in LNS heurisics?", &(*benders)->lnscheck, FALSE, SCIP_DEFAULT_LNSCHECK,
        NULL, NULL) ); /*lint !e740*/

   (void) SCIPsnprintf(paramname, SCIP_MAXSTRLEN, "benders/%s/lnsmaxdepth", name);
   SCIP_CALL( SCIPsetAddIntParam(set, messagehdlr, blkmem, paramname,
        "maximal depth level at which the LNS check is performed (-1: no limit)", &(*benders)->lnsmaxdepth, TRUE,
        SCIP_DEFAULT_LNSMAXDEPTH, -1, SCIP_MAXTREEDEPTH, NULL, NULL) );

   (void) SCIPsnprintf(paramname, SCIP_MAXSTRLEN, "benders/%s/cutsasconss", name);
   SCIP_CALL( SCIPsetAddBoolParam(set, messagehdlr, blkmem, paramname,
        "Should the transferred cuts be added as constraints?", &(*benders)->cutsasconss, FALSE,
        SCIP_DEFAULT_CUTSASCONSS, NULL, NULL) ); /*lint !e740*/

   (void) SCIPsnprintf(paramname, SCIP_MAXSTRLEN, "benders/%s/subprobfrac", name);
   SCIP_CALL( SCIPsetAddRealParam(set, messagehdlr, blkmem, paramname,
        "The fraction of subproblems that are solved in each iteration.", &(*benders)->subprobfrac, FALSE,
        SCIP_DEFAULT_SUBPROBFRAC, 0.0, 1.0, NULL, NULL) ); /*lint !e740*/

   return SCIP_OKAY;
}

/** calls destructor and frees memory of Benders' decomposition */
SCIP_RETCODE SCIPbendersFree(
   SCIP_BENDERS**        benders,            /**< pointer to Benders' decomposition data structure */
   SCIP_SET*             set                 /**< global SCIP settings */
   )
{
   assert(benders != NULL);
   assert(*benders != NULL);
   assert(!(*benders)->initialized);
   assert(set != NULL);

   /* call destructor of Benders' decomposition */
   if( (*benders)->bendersfree != NULL )
   {
      SCIP_CALL( (*benders)->bendersfree(set->scip, *benders) );
   }

   SCIPclockFree(&(*benders)->bendersclock);
   SCIPclockFree(&(*benders)->setuptime);
   BMSfreeMemoryArray(&(*benders)->name);
   BMSfreeMemoryArray(&(*benders)->desc);
   BMSfreeMemory(benders);

   return SCIP_OKAY;
}

/** initialises a MIP subproblem by putting the problem into SCIP_STAGE_SOLVING. This is achieved by calling SCIPsolve
 *  and then interrupting the solve in a node focus event handler.
 *  The LP subproblem is also initialised using this method; however, a different event handler is added. This event
 *  handler will put the LP subproblem into probing mode.
 *  The MIP solving function is called to initialise the subproblem because this function calls SCIPsolve with the
 *  appropriate parameter settings for Benders' decomposition.
 */
static
SCIP_RETCODE initialiseSubproblem(
   SCIP_BENDERS*         benders,            /**< Benders' decomposition */
   int                   probnumber          /**< the subproblem number */
   )
{
   SCIP* subproblem;
   SCIP_Bool infeasible;
   SCIP_Bool cutoff;

   assert(benders != NULL);
   assert(probnumber >= 0 && probnumber < SCIPbendersGetNSubproblems(benders));

   subproblem = SCIPbendersSubproblem(benders, probnumber);
   assert(subproblem != NULL);

   /* Getting the problem into the right SCIP stage for solving */
   SCIP_CALL( SCIPbendersSolveSubproblemMIP(benders, probnumber, &infeasible, SCIP_BENDERSENFOTYPE_LP, FALSE) );

   assert(SCIPgetStage(subproblem) == SCIP_STAGE_SOLVING);

   /* Constructing the LP that can be solved in later iterations */
   SCIP_CALL( SCIPconstructLP(subproblem, &cutoff) );

   return SCIP_OKAY;
}


/** initialises an LP subproblem by putting the problem into probing mode. The probing mode is envoked in a node focus
 *  event handler. This event handler is added just prior to calling the initialise subproblem function.
 */
static
SCIP_RETCODE initialiseLPSubproblem(
   SCIP_BENDERS*         benders,            /**< Benders' decomposition */
   int                   probnumber          /**< the subproblem number */
   )
{
   SCIP* subproblem;
   SCIP_EVENTHDLR* eventhdlr;
   SCIP_EVENTHDLRDATA* eventhdlrdata;
   SCIP_Bool infeasible;
   SCIP_Bool cutoff;

   assert(benders != NULL);
   assert(probnumber >= 0 && probnumber < SCIPbendersGetNSubproblems(benders));

   subproblem = SCIPbendersSubproblem(benders, probnumber);
   assert(subproblem != NULL);

   /* include event handler into SCIP */
   SCIP_CALL( SCIPallocBlockMemory(subproblem, &eventhdlrdata) );
   SCIP_CALL( SCIPincludeEventhdlrBasic(subproblem, &eventhdlr, NODEFOCUS_EVENTHDLR_NAME, NODEFOCUS_EVENTHDLR_DESC,
         eventExecBendersNodefocus, eventhdlrdata) );
   SCIP_CALL( SCIPsetEventhdlrInit(subproblem, eventhdlr, eventInitBendersNodefocus) );
   SCIP_CALL( SCIPsetEventhdlrInitsol(subproblem, eventhdlr, eventInitsolBendersNodefocus) );
   SCIP_CALL( SCIPsetEventhdlrExitsol(subproblem, eventhdlr, eventExitsolBendersNodefocus) );
   SCIP_CALL( SCIPsetEventhdlrFree(subproblem, eventhdlr, eventFreeBendersNodefocus) );
   assert(eventhdlr != NULL);

   /* calling an initial solve to put the problem into probing mode */
   SCIP_CALL( initialiseSubproblem(benders, probnumber) );

   return SCIP_OKAY;
}


/** creates the subproblems and registers it with the Benders' decomposition struct */
static
SCIP_RETCODE createSubproblems(
   SCIP_BENDERS*         benders,            /**< Benders' decomposition */
   SCIP_SET*             set                 /**< global SCIP settings */
   )
{
   SCIP* subproblem;
   SCIP_EVENTHDLR* eventhdlr;
   int nbinvars;
   int nintvars;
   int nimplintvars;
   int nsubproblems;
   int i;

   assert(benders != NULL);
   assert(set != NULL);

   /* if the subproblems have already been created, then they will not be created again. This is the case if the
    * transformed problem has been freed and then retransformed. The subproblems should only be created when the problem
    * is first transformed. */
   if( benders->subprobscreated )
      return SCIP_OKAY;

   nsubproblems = SCIPbendersGetNSubproblems(benders);

   /* creating all subproblems */
   for( i = 0; i < nsubproblems; i++ )
   {
      /* calling the create subproblem call back method */
      SCIP_CALL( benders->benderscreatesub(set->scip, benders, i) );

      subproblem = SCIPbendersSubproblem(benders, i);

      assert(subproblem != NULL);

      /* setting global limits for the subproblems. This overwrites the limits set by the user */
      SCIP_CALL( SCIPsetIntParam(subproblem, "limits/maxorigsol", 0) );

      /* getting the number of integer and binary variables to determine the problem type */
      SCIP_CALL( SCIPgetVarsData(subproblem, NULL, NULL, &nbinvars, &nintvars, &nimplintvars, NULL) );

      /* if there are no binary and integer variables, then the subproblem is an LP.
       * In this case, the SCIP instance is put into probing mode via the use of an event handler. */
      if( nbinvars == 0 && nintvars == 0 && nimplintvars == 0 )
      {
         SCIPbendersSetSubprobIsLP(benders, i, TRUE);

         /* if the user has not implemented a solve subproblem callback, then the subproblem solves are performed
          * internally. To be more efficient the subproblem is put into probing mode. */
         if( benders->benderssolvesub == NULL && SCIPgetStage(subproblem) <= SCIP_STAGE_PROBLEM )
            SCIP_CALL( initialiseLPSubproblem(benders, i) );
      }
      else
      {
         SCIP_EVENTHDLRDATA* eventhdlrdata_mipnodefocus;
         SCIP_EVENTHDLRDATA* eventhdlrdata_upperbound;

         SCIPbendersSetSubprobIsLP(benders, i, FALSE);

         /* because the subproblems could be reused in the copy, the event handler is not created again.
          * NOTE: This currently works with the benders_default implementation. It may not be very general. */
         if( benders->benderssolvesub == NULL && !benders->iscopy )
         {
            SCIP_CALL( SCIPallocBlockMemory(subproblem, &eventhdlrdata_mipnodefocus) );
            SCIP_CALL( SCIPallocBlockMemory(subproblem, &eventhdlrdata_upperbound) );

            /* include the first LP solved event handler into the subproblem */
            SCIP_CALL( SCIPincludeEventhdlrBasic(subproblem, &eventhdlr, MIPNODEFOCUS_EVENTHDLR_NAME,
                  MIPNODEFOCUS_EVENTHDLR_DESC, eventExecBendersMipnodefocus, eventhdlrdata_mipnodefocus) );
            SCIP_CALL( SCIPsetEventhdlrInit(subproblem, eventhdlr, eventInitBendersMipnodefocus) );
            SCIP_CALL( SCIPsetEventhdlrInitsol(subproblem, eventhdlr, eventInitsolBendersMipnodefocus) );
            SCIP_CALL( SCIPsetEventhdlrExitsol(subproblem, eventhdlr, eventExitsolBendersMipnodefocus) );
            SCIP_CALL( SCIPsetEventhdlrFree(subproblem, eventhdlr, eventFreeBendersMipnodefocus) );
            assert(eventhdlr != NULL);


            /* include the upper bound interrupt event handler into the subproblem */
            SCIP_CALL( SCIPincludeEventhdlrBasic(subproblem, &eventhdlr, UPPERBOUND_EVENTHDLR_NAME,
                  UPPERBOUND_EVENTHDLR_DESC, eventExecBendersUpperbound, eventhdlrdata_upperbound) );
            SCIP_CALL( SCIPsetEventhdlrInit(subproblem, eventhdlr, eventInitBendersUpperbound) );
            SCIP_CALL( SCIPsetEventhdlrInitsol(subproblem, eventhdlr, eventInitsolBendersUpperbound) );
            SCIP_CALL( SCIPsetEventhdlrExitsol(subproblem, eventhdlr, eventExitsolBendersUpperbound) );
            SCIP_CALL( SCIPsetEventhdlrFree(subproblem, eventhdlr, eventFreeBendersUpperbound) );
            assert(eventhdlr != NULL);
         }
      }
   }

   benders->subprobscreated = TRUE;

   return SCIP_OKAY;

}


/** initializes Benders' decomposition */
SCIP_RETCODE SCIPbendersInit(
   SCIP_BENDERS*         benders,            /**< Benders' decomposition */
   SCIP_SET*             set                 /**< global SCIP settings */
   )
{
   assert(benders != NULL);
   assert(set != NULL);

   if( benders->initialized )
   {
      SCIPerrorMessage("Benders' decomposition <%s> already initialized\n", benders->name);
      return SCIP_INVALIDCALL;
   }

   if( set->misc_resetstat )
   {
      SCIPclockReset(benders->setuptime);
      SCIPclockReset(benders->bendersclock);

      benders->ncalls = 0;
      benders->ncutsfound = 0;
      benders->ntransferred = 0;
   }

   /* start timing */
   SCIPclockStart(benders->setuptime, set);

   /* creates the subproblems and sets up the probing mode for LP subproblems. This function calls the benderscreatesub
    * callback. */
   SCIP_CALL( createSubproblems(benders, set) );

   if( benders->bendersinit != NULL )
      SCIP_CALL( benders->bendersinit(set->scip, benders) );

   benders->initialized = TRUE;

   /* stop timing */
   SCIPclockStop(benders->setuptime, set);

   return SCIP_OKAY;
}


/** calls exit method of Benders' decomposition */
SCIP_RETCODE SCIPbendersExit(
   SCIP_BENDERS*         benders,            /**< Benders' decomposition */
   SCIP_SET*             set                 /**< global SCIP settings */
   )
{
   assert(benders != NULL);
   assert(set != NULL);

   if( !benders->initialized )
   {
      SCIPerrorMessage("Benders' decomposition <%s> not initialized\n", benders->name);
      return SCIP_INVALIDCALL;
   }

   /* start timing */
   SCIPclockStart(benders->setuptime, set);

   if( benders->bendersexit != NULL )
      SCIP_CALL( benders->bendersexit(set->scip, benders) );

   benders->initialized = FALSE;

   /* stop timing */
   SCIPclockStop(benders->setuptime, set);

   return SCIP_OKAY;
}

/** informs the Benders' decomposition that the presolving process is being started */
SCIP_RETCODE SCIPbendersInitpre(
   SCIP_BENDERS*         benders,            /**< Benders' decomposition */
   SCIP_SET*             set,                /**< global SCIP settings */
   SCIP_STAT*            stat                /**< dynamic problem statistics */
   )
{
   assert(benders != NULL);
   assert(set != NULL);
   assert(stat != NULL);

   if( !benders->iscopy )
   {
      /* adding the auxiliary variables to the master problem */
      SCIP_CALL( addAuxiliaryVariablesToMaster(set->scip, benders) );
   }

   /* call presolving initialization method of Benders' decomposition */
   if( benders->bendersinitpre != NULL )
   {
      /* start timing */
      SCIPclockStart(benders->setuptime, set);

      SCIP_CALL( benders->bendersinitpre(set->scip, benders) );

      /* stop timing */
      SCIPclockStop(benders->setuptime, set);
   }

   return SCIP_OKAY;
}


/** informs the Benders' decomposition that the presolving process has completed */
SCIP_RETCODE SCIPbendersExitpre(
   SCIP_BENDERS*         benders,            /**< Benders' decomposition */
   SCIP_SET*             set,                /**< global SCIP settings */
   SCIP_STAT*            stat                /**< dynamic problem statistics */
   )
{
   assert(benders != NULL);
   assert(set != NULL);
   assert(stat != NULL);

   /* call presolving  deinitialization method of Benders' decomposition */
   if( benders->bendersexitpre != NULL )
   {
      /* start timing */
      SCIPclockStart(benders->setuptime, set);

      SCIP_CALL( benders->bendersexitpre(set->scip, benders) );

      /* stop timing */
      SCIPclockStop(benders->setuptime, set);
   }

   return SCIP_OKAY;
}

/** informs Benders' decomposition that the branch and bound process is being started */
SCIP_RETCODE SCIPbendersInitsol(
   SCIP_BENDERS*         benders,            /**< Benders' decomposition */
   SCIP_SET*             set                 /**< global SCIP settings */
   )
{
   assert(benders != NULL);
   assert(set != NULL);

   /* call solving process initialization method of Benders' decomposition */
   if( benders->bendersinitsol != NULL )
   {
      /* start timing */
      SCIPclockStart(benders->setuptime, set);

      SCIP_CALL( benders->bendersinitsol(set->scip, benders) );

      /* stop timing */
      SCIPclockStop(benders->setuptime, set);
   }

   return SCIP_OKAY;
}

/** informs Benders' decomposition that the branch and bound process data is being freed */
SCIP_RETCODE SCIPbendersExitsol(
   SCIP_BENDERS*         benders,            /**< Benders' decomposition */
   SCIP_SET*             set                 /**< global SCIP settings */
   )
{
   assert(benders != NULL);
   assert(set != NULL);

   /* call solving process deinitialization method of Benders' decomposition */
   if( benders->bendersexitsol != NULL )
   {
      /* start timing */
      SCIPclockStart(benders->setuptime, set);

      SCIP_CALL( benders->bendersexitsol(set->scip, benders) );

      /* stop timing */
      SCIPclockStop(benders->setuptime, set);
   }

   return SCIP_OKAY;
}

/** activates benders such that it is called in LP solving loop */
SCIP_RETCODE SCIPbendersActivate(
   SCIP_BENDERS*         benders,            /**< the Benders' decomposition structure */
   SCIP_SET*             set,                /**< global SCIP settings */
   int                   nsubproblems        /**< the number subproblems used in this decomposition */
   )
{
   int i;

   assert(benders != NULL);
   assert(set != NULL);
   assert(set->stage == SCIP_STAGE_INIT || set->stage == SCIP_STAGE_PROBLEM);

   if( !benders->active )
   {
      benders->active = TRUE;
      set->nactivebenders++;
      set->benderssorted = FALSE;

      benders->nsubproblems = nsubproblems;

      /* allocating memory for the subproblems arrays */
      SCIP_ALLOC( BMSallocMemoryArray(&benders->subproblems, benders->nsubproblems) );
      SCIP_ALLOC( BMSallocMemoryArray(&benders->auxiliaryvars, benders->nsubproblems) );
      SCIP_ALLOC( BMSallocMemoryArray(&benders->subprobobjval, benders->nsubproblems) );
      SCIP_ALLOC( BMSallocMemoryArray(&benders->bestsubprobobjval, benders->nsubproblems) );
      SCIP_ALLOC( BMSallocMemoryArray(&benders->subprobislp, benders->nsubproblems) );
      SCIP_ALLOC( BMSallocMemoryArray(&benders->mastervarscont, benders->nsubproblems) );

      for( i = 0; i < benders->nsubproblems; i++ )
      {
         benders->subproblems[i] = NULL;
         benders->auxiliaryvars[i] = NULL;
         benders->subprobobjval[i] = SCIPsetInfinity(set);
         benders->bestsubprobobjval[i] = SCIPsetInfinity(set);
         benders->subprobislp[i] = FALSE;
         benders->mastervarscont[i] = FALSE;
      }
   }

   return SCIP_OKAY;
}

/** deactivates benders such that it is no longer called in LP solving loop */
void SCIPbendersDeactivate(
   SCIP_BENDERS*         benders,            /**< the Benders' decomposition structure */
   SCIP_SET*             set                 /**< global SCIP settings */
   )
{
   assert(benders != NULL);
   assert(set != NULL);
   assert(set->stage == SCIP_STAGE_INIT || set->stage == SCIP_STAGE_PROBLEM);

   if( benders->active )
   {
#ifndef NDEBUG
      /* checking whether the auxiliary variables and subproblems are all NULL */
      int nsubproblems;
      int i;

      nsubproblems = SCIPbendersGetNSubproblems(benders);

      for( i = 0; i < nsubproblems; i++ )
      {
         assert(benders->auxiliaryvars[i] == NULL);
         assert(benders->subproblems[i] == NULL);
      }
#endif

      benders->active = FALSE;
      set->nactivebenders--;
      set->benderssorted = FALSE;

      /* freeing the memory allocated during the activation of the Benders' decomposition */
      BMSfreeMemoryArray(&benders->mastervarscont);
      BMSfreeMemoryArray(&benders->subprobislp);
      BMSfreeMemoryArray(&benders->bestsubprobobjval);
      BMSfreeMemoryArray(&benders->subprobobjval);
      BMSfreeMemoryArray(&benders->auxiliaryvars);
      BMSfreeMemoryArray(&benders->subproblems);
   }
}

/** returns whether the given Benders decomposition is in use in the current problem */
SCIP_Bool SCIPbendersIsActive(
   SCIP_BENDERS*         benders             /**< the Benders' decomposition structure */
   )
{
   assert(benders != NULL);

   return benders->active;
}

/** solves the subproblem using the current master problem solution. */
/*  TODO: consider allowing the possibility to pass solution information back from the subproblems instead of the scip
 *  instance. This would allow the use of different solvers for the subproblems, more importantly allowing the use of an
 *  LP solver for LP subproblems. */
SCIP_RETCODE SCIPbendersExec(
   SCIP_BENDERS*         benders,            /**< Benders' decomposition */
   SCIP_SET*             set,                /**< global SCIP settings */
   SCIP_SOL*             sol,                /**< primal CIP solution */
   SCIP_RESULT*          result,             /**< result of the pricing process */
   SCIP_Bool*            infeasible,         /**< is the master problem infeasible with respect to the Benders' cuts? */
   SCIP_Bool*            auxviol,            /**< set to TRUE only if the solution is feasible but the aux vars are violated */
   SCIP_BENDERSENFOTYPE  type,               /**< the type of solution being enforced */
   SCIP_Bool             checkint            /**< should the integer solution be checked by the subproblems */
   )
{
   int nsubproblems;
   int subproblemcount;
   int subprobssolved;
   int nbenderscuts;
   int nsolveloops;     /* the number of times the subproblems are solved. An additional loop is required when integer
                           variables are in the subproblem */
   int numnotopt;
   int numtocheck;
   int i;
   int j;
   int l;
   SCIP_Bool optimal;
   SCIP_Bool allchecked;      /* flag to indicate whether all subproblems have been checked */
   int nchecked;              /* the number of subproblems that have been checked */
   SCIP_Bool* subisinfeas;
   SCIP_Bool onlylpcheck;     /* should only the LP be checked in the presence of integer subproblems */

   /* start timing */
   SCIPclockStart(benders->bendersclock, set);

   (*auxviol) = FALSE;
   (*infeasible) = FALSE;

   /* It is assumed that the problem is optimal, until a subproblem is found not to be optimal. However, not all
    * subproblems could be checked in each iteration. As such, it is not possible to state that the problem is optimal
    * if not all subproblems are checked. Situations where this may occur is when a subproblem is a MIP and only the LP
    * is solved. Also, in a distributed computation, then it may be advantageous to only solve some subproblems before
    * resolving the master problem. As such, for a problem to be optimal, then (optimal && allchecked) == TRUE
    */
   optimal = TRUE;
   nchecked = 0;

   assert(benders != NULL);
   assert(result != NULL);

   /* if the Benders' decomposition is called from a sub-scip, it is assumed that this is an LNS heuristic. As such, the
    * check is not performed and the solution is assumed to be feasible
    */
   if( benders->iscopy
      && (!benders->lnscheck
         || (benders->lnsmaxdepth > -1 && SCIPgetDepth(benders->sourcescip) > benders->lnsmaxdepth)) )
   {
      (*result) = SCIP_DIDNOTRUN;
      return SCIP_OKAY;
   }

   /* it is not necessary to check all primal solutions by solving the Benders' decomposition subproblems.
    * Only the improving solutions are checked to improve efficiency of the algorithm.
    * If the solution is non-improving, the result FEASIBLE is returned. While this may be incorrect w.r.t to the
    * Benders' subproblems, this solution will never be the optimal solution. A non-improving solution may be used
    * within LNS primal heuristics. If this occurs, the improving solution, if found, will be checked by the solving
    * the Benders' decomposition subproblems.
    * TODO: Add a parameter to control this behaviour.
    */
   if( checkint && SCIPsetIsFeasLE(set, SCIPgetPrimalbound(set->scip), SCIPgetSolOrigObj(set->scip, sol)) )
   {
      (*result) = SCIP_DIDNOTRUN;
      return SCIP_OKAY;
   }

   /* when Benders' is used in the LNS heuristics, only the LP of the master/subproblems is checked, i.e. no integer
    * cuts are generated. In this case, then Benders' decomposition is performed under the assumption that all
    * subproblems are linear programs.
    */
   onlylpcheck = benders->iscopy && benders->lnscheck;

   nsubproblems = SCIPbendersGetNSubproblems(benders);
   if( benders->ncalls == 0 || type == SCIP_BENDERSENFOTYPE_CHECK || onlylpcheck )
      numtocheck = nsubproblems;
   else
      numtocheck = (int) SCIPsetCeil(set, (SCIP_Real) nsubproblems*benders->subprobfrac);
   benders->firstchecked = benders->lastchecked;

   /* allocating memory for the infeasible subproblem array */
   SCIP_CALL( SCIPsetAllocBufferArray(set, &subisinfeas, nsubproblems) );
   SCIP_CALL( SCIPsetAllocCleanBufferArray(set, &subisinfeas, nsubproblems) );

   /* sets the stored objective function values of the subproblems to infinity */
   resetSubproblemObjectiveValue(benders);

   SCIPdebugMessage("Performing the subproblem solving process. Number of subproblems to check %d\n", numtocheck);

   if( benders->benderspresubsolve != NULL )
      SCIP_CALL( benders->benderspresubsolve(set->scip, benders) );

   *result = SCIP_DIDNOTRUN;

   /* by default the number of solve loops is 1. This is the case if all subproblems are LP or the user has defined a
    * benderssolvesub callback. If there is a subproblem that is not an LP, then 2 solve loops are performed. The first
    * loop is the LP solving loop, the second solves the subproblem to integer optimality.
    */
   nsolveloops = 1;

   for( l = 0; l < nsolveloops; l++ )
   {
      SCIP_BENDERSSOLVELOOP solveloop;    /* identifies what problem type is solve in this solve loop */

      if( benders->benderssolvesub != NULL )
         solveloop = SCIP_BENDERSSOLVELOOP_USER;
      else
         solveloop = l;

      SCIPdebugMessage("Benders' decomposition - solve loop %d\n", solveloop);
      numnotopt = 0;
      subproblemcount = 0;

      if( type == SCIP_BENDERSENFOTYPE_CHECK && sol == NULL )
      {
         /* TODO: Check whether this is absolutely necessary. I think that this if statment can be removed. */
         (*infeasible) = TRUE;
      }
      else
      {
         /* solving each of the subproblems for Benders decomposition */
         /* TODO: ensure that the each of the subproblems solve and update the parameters with the correct return values */
         i = benders->firstchecked;
         /*for( i = 0; i < nsubproblems; i++ )*/
         while( subproblemcount < nsubproblems && numnotopt < numtocheck )
         {
            SCIP_Bool subinfeas = FALSE;
            SCIP_Bool lpsub = SCIPbendersSubprobIsLP(benders, i);
            SCIP_Bool solvesub = TRUE;

            /* for the second solving loop, if the problem is an LP, it is not solved again. If the problem is a MIP,
             * then the subproblem objective function value is set to infinity. However, if the subproblem is proven
             * infeasible from the LP, then the IP loop is not performed. */
            if( solveloop >= SCIP_BENDERSSOLVELOOP_CIP )
            {
               if( lpsub || subisinfeas[i] )
                  solvesub = FALSE;
               else
                  SCIPbendersSetSubprobObjval(benders, i, SCIPinfinity(SCIPbendersSubproblem(benders, i)));
            }

            if( solvesub )
            {
               SCIP_CALL( SCIPbendersExecSubproblemSolve(benders, set, sol, i, solveloop, FALSE, &subinfeas, type) );

#ifdef SCIP_DEBUG
               if( type == SCIP_BENDERSENFOTYPE_LP )
               {
                  SCIPdebugMessage("LP: Subproblem %d (%f < %f)\n", i, SCIPbendersGetAuxiliaryVarVal(benders, set, sol, i),
                     SCIPbendersGetSubprobObjval(benders, i));
               }
#endif
               (*infeasible) = (*infeasible) || subinfeas;
               subisinfeas[i] = subinfeas;

               /* if the subproblems are being solved as part of the conscheck, then we break once an infeasibility is found.
                * The result pointer is set to (*infeasible) and the execution is halted.
                */
               if( checkint )
               {
                  /* if the subproblem is feasible, then it is necessary to update the value of the auxiliary variable to the
                   * objective function value of the subproblem.
                   */
                  if( !subinfeas )
                  {
                     SCIP_Bool subproboptimal;

                     SCIP_CALL( SCIPbendersCheckSubprobOptimality(benders, set, sol, i, &subproboptimal) );

                     /* It is only possible to determine the optimality of a solution within a given subproblem in four
                      * different cases:
                      * i) solveloop == SCIP_BENDERSSOLVELOOP_LP and the subproblem is an LP.
                      * ii) solveloop == SCIP_BENDERSOLVELOOP_LP and only the LP relaxations will be checked.
                      * iii) solveloop == SCIP_BENDERSSOLVELOOP_USER, since the user has defined a solve function
                      * iv) solveloop == SCIP_BENDERSSOLVELOOP_CIP and the MIP for the subproblem has been solved.
                      */
                     if( lpsub || onlylpcheck
                        || solveloop == SCIP_BENDERSSOLVELOOP_CIP
                        || solveloop == SCIP_BENDERSSOLVELOOP_USER )
                        optimal = optimal && subproboptimal;

#ifdef SCIP_DEBUG
                     if( lpsub || solveloop >= SCIP_BENDERSSOLVELOOP_CIP )
                     {
                        if( subproboptimal )
                        {
                           SCIPdebugMessage("Subproblem %d is Optimal (%f >= %f)\n", i,
                              SCIPbendersGetAuxiliaryVarVal(benders, set, sol, i), SCIPbendersGetSubprobObjval(benders, i));
                        }
                        else
                        {
                           SCIPdebugMessage("Subproblem %d is NOT Optimal (%f < %f)\n", i,
                              SCIPbendersGetAuxiliaryVarVal(benders, set, sol, i), SCIPbendersGetSubprobObjval(benders, i));
                        }
                     }
#endif

                     /* only increment the checked count if the subproblem is not an LP, or the solve loop is the MIP
                      * solving loop. Hence, the LP are solved once and the MIPs are solved twice, one for the LP
                      * relaxation of the MIP and the other to solve the MIP itself.
                      * If the user has implemented a solving function, then it is expected that the user has
                      * completely checked a subproblem in the solving callback. So in this case, the check count is
                      * increased.
                      */
                     if( (solveloop == SCIP_BENDERSSOLVELOOP_LP && lpsub)
                        || (solveloop == SCIP_BENDERSSOLVELOOP_CIP && !lpsub)
                        || solveloop == SCIP_BENDERSSOLVELOOP_USER || onlylpcheck )
                        nchecked++;


                     if( !subproboptimal )
                     {
                        numnotopt++;
                        assert(numnotopt <= nsubproblems);
                     }
                  }
                  else
                  {
                     numnotopt++;
                     assert(numnotopt <= nsubproblems);
                  }
               }
            }

            subproblemcount++;
            i++;
            if( i >= nsubproblems )
               i = 0;
            benders->lastchecked = i;
         }
      }

      subprobssolved = subproblemcount;


      /* Generating cuts for the subproblems. */
      /* TODO: The cut generating loop will be added for later merge requests */
   }

   allchecked = (nchecked == nsubproblems);

#ifndef NDEBUG
   if( (*result) == SCIP_CONSADDED )
   {
      SCIPdebugMessage("Benders decomposition: Cut added\n");
   }
#endif

   if( checkint && (type == SCIP_BENDERSENFOTYPE_CHECK || (*result) != SCIP_CONSADDED) )
   {
      /* if the subproblems are being solved as part of conscheck, then the results flag must be returned after the solving
       * has completed.
       */
      if( (*infeasible) || !allchecked )
         (*result) = SCIP_INFEASIBLE;
      else
      {
         (*result) = SCIP_FEASIBLE;

         /* if the subproblems are not infeasible, but they are also not optimal. This means that there is a violation
          * in the auxiliary variable values. In this case, a feasible result is returned with the auxviol flag set to
          * TRUE.
          */
         (*auxviol) = !optimal;
      }
   }
#if 0
   /* The else branch existed when the if statement checked for type == CHECK. I think that the else is not needed.
    * Keeping it here to check whether it was needed  */
   else if( type == PSEUDO )
   {
      if( (*infeasible) || !(optimal && allchecked) )
         (*result) = SCIP_INFEASIBLE;
      else
         (*result) = SCIP_FEASIBLE;
   }
#endif

   /* calling the post-solve call back for the Benders' decomposition algorithm. This allows the user to work directly
    * with the solved subproblems and the master problem */
   if( benders->benderspostsolve != NULL )
   {
      SCIP_CALL( benders->benderspostsolve(set->scip, benders, sol, (*infeasible)) );
   }

   /* freeing the subproblems after the cuts are generated */
   i = benders->firstchecked;
   subproblemcount = 0;
   while( subproblemcount < subprobssolved )
   /*for( i = 0; i < benders->nsubproblems; i++ )*/
   {
      SCIP_CALL( SCIPbendersFreeSubproblem(benders, set, i) );

      subproblemcount++;
      i++;
      if( i >= nsubproblems )
         i = 0;
   }

   /* increment the number of calls to the Benders' decomposition subproblem solve */
   benders->ncalls++;

   /* end timing */
   SCIPclockStop(benders->bendersclock, set);

   /* freeing memory */
   SCIPsetFreeBufferArray(set, &subisinfeas);

   return SCIP_OKAY;
}

/** solves the subproblems. */
SCIP_RETCODE SCIPbendersExecSubproblemSolve(
   SCIP_BENDERS*         benders,            /**< Benders' decomposition */
   SCIP_SET*             set,                /**< global SCIP settings */
   SCIP_SOL*             sol,                /**< primal CIP solution */
   int                   probnum,            /**< the subproblem number */
   SCIP_BENDERSSOLVELOOP solveloop,          /**< the solve loop iteration. The first iter is for LP, the second for IP */
   SCIP_Bool             enhancement,        /**< is the solve performed as part of and enhancement? */
   SCIP_Bool*            infeasible,         /**< returns whether the current subproblem is infeasible */
   SCIP_BENDERSENFOTYPE  type                /**< the enforcement type calling this function */
   )
{
   /* This calls either the user defined solve method or the inbuilt solve methods.
    * The details of this function have been removed for the merge request. */

   return SCIP_OKAY;
}

/** frees the subproblems. */
SCIP_RETCODE SCIPbendersFreeSubproblem(
   SCIP_BENDERS*         benders,            /**< Benders' decomposition */
   SCIP_SET*             set,                /**< global SCIP settings */
   int                   probnumber          /**< the subproblem number */
   )
{
   assert(benders != NULL);
   assert(benders->bendersfreesub != NULL || (benders->bendersfreesub == NULL && benders->benderssolvesub == NULL));
   assert(probnumber >= 0 && probnum < benders->nsubproblems);

   if( benders->bendersfreesub != NULL )
      SCIP_CALL( benders->bendersfreesub(set->scip, benders, probnumber) );
   else
   {
   }

   return SCIP_OKAY;
}

/** compares the subproblem objective value with the auxiliary variable value for optimality */
SCIP_RETCODE SCIPbendersCheckSubprobOptimality(
   SCIP_BENDERS*         benders,            /**< the benders' decomposition structure */
   SCIP_SET*             set,                /**< global SCIP settings */
   SCIP_SOL*             sol,                /**< primal CIP solution */
   int                   probnumber,         /**< the subproblem number */
   SCIP_Bool*            optimal             /**< flag to indicate whether the current subproblem is optimal for the master */
   )
{
   SCIP_Real auxiliaryvarval;
   SCIP_Real soltol;

   assert(benders != NULL);
   assert(set != NULL);
   assert(probnumber >= 0 && probnumber < benders->nsubproblems);

   (*optimal) = FALSE;

   auxiliaryvarval = SCIPbendersGetAuxiliaryVarVal(benders, set, sol, probnumber);

   SCIP_CALL( SCIPsetGetRealParam(set, "benders/solutiontol", &soltol) );

   SCIPsetDebugMsg(set, "Subproblem %d - Auxiliary Variable: %g Subproblem Objective: %g\n", probnumber, auxiliaryvarval,
      SCIPbendersGetSubprobObjval(benders, probnumber));

   if( SCIPrelDiff(SCIPbendersGetSubprobObjval(benders, probnumber), auxiliaryvarval) < soltol )
      (*optimal) = TRUE;

   return SCIP_OKAY;
}

/** returns the value of the auxiliary variable value in a master problem solution */
SCIP_Real SCIPbendersGetAuxiliaryVarVal(
   SCIP_BENDERS*         benders,            /**< the benders' decomposition structure */
   SCIP_SET*             set,                /**< global SCIP settings */
   SCIP_SOL*             sol,                /**< primal CIP solution */
   int                   probnumber          /**< the subproblem number */
   )
{
   SCIP_VAR* auxiliaryvar;

   assert(benders != NULL);
   assert(set != NULL);

   auxiliaryvar = SCIPbendersGetAuxiliaryVar(benders, probnumber);
   assert(auxiliaryvar != NULL);

   return SCIPgetSolVal(set->scip, sol, auxiliaryvar);
}

/** returns the corresponding master or subproblem variable for the given variable.
 * This provides a call back for the variable mapping between the master and subproblems */
SCIP_RETCODE SCIPbendersGetVar(
   SCIP_BENDERS*         benders,            /**< Benders' decomposition */
   SCIP_SET*             set,                /**< global SCIP settings */
   SCIP_VAR*             var,                /**< the variable for which the corresponding variable is desired */
   SCIP_VAR**            mappedvar,          /**< the variable that is mapped to var */
   int                   probnumber          /**< the problem number for the desired variable, -1 for the master problem */
   )
{
   assert(benders != NULL);
   assert(set != NULL);
   assert(var != NULL);
   assert(mappedvar != NULL);
   assert(benders->bendersgetvar != NULL);

   (*mappedvar) = NULL;

   /* if the variable name matches the auxiliary variable, then the master variable is returned as NULL */
   if( strstr(SCIPvarGetName(var), AUXILIARYVAR_NAME) != NULL )
      return SCIP_OKAY;

   SCIP_CALL( benders->bendersgetvar(set->scip, benders, var, mappedvar, probnumber) );

   return SCIP_OKAY;
}

/** gets user data of Benders' decomposition */
SCIP_BENDERSDATA* SCIPbendersGetData(
   SCIP_BENDERS*         benders             /**< Benders' decomposition */
   )
{
   assert(benders != NULL);

   return benders->bendersdata;
}

/** sets user data of Benders' decomposition; user has to free old data in advance! */
void SCIPbendersSetData(
   SCIP_BENDERS*         benders,            /**< Benders' decomposition */
   SCIP_BENDERSDATA*     bendersdata         /**< new Benders' decomposition user data */
   )
{
   assert(benders != NULL);

   benders->bendersdata = bendersdata;
}

/** stores the original parameters from the subproblem */
static
SCIP_RETCODE storeOrigSubprobParams(
   SCIP*                 scip,               /**< the SCIP data structure */
   SCIP_SUBPROBPARAMS*   origparams          /**< the original subproblem parameters */
   )
{
   assert(scip != NULL);
   assert(origparams != NULL);

   SCIP_CALL( SCIPgetBoolParam(scip, "conflict/enable", &origparams->conflict_enable) );
   SCIP_CALL( SCIPgetIntParam(scip, "lp/disablecutoff", &origparams->lp_disablecutoff) );
   SCIP_CALL( SCIPgetIntParam(scip, "lp/scaling", &origparams->lp_scaling) );
   SCIP_CALL( SCIPgetCharParam(scip, "lp/initalgorithm", &origparams->lp_initalg) );
   SCIP_CALL( SCIPgetCharParam(scip, "lp/resolvealgorithm", &origparams->lp_resolvealg) );
   SCIP_CALL( SCIPgetBoolParam(scip, "misc/alwaysgetduals", &origparams->misc_alwaysgetduals) );
   SCIP_CALL( SCIPgetBoolParam(scip, "misc/scaleobj", &origparams->misc_scaleobj) );
   SCIP_CALL( SCIPgetBoolParam(scip, "misc/catchctrlc", &origparams->misc_catchctrlc) );
   SCIP_CALL( SCIPgetIntParam(scip, "propagating/maxrounds", &origparams->prop_maxrounds) );
   SCIP_CALL( SCIPgetIntParam(scip, "propagating/maxroundsroot", &origparams->prop_maxroundsroot) );
   SCIP_CALL( SCIPgetIntParam(scip, "constraints/linear/propfreq", &origparams->cons_linear_propfreq) );

   return SCIP_OKAY;
}

/** sets the parameters for the subproblem */
static
SCIP_RETCODE setSubprobParams(
   SCIP*                 scip                /**< the SCIP data structure */
   )
{
   assert(scip != NULL);

   /* Do we have to disable presolving? If yes, we have to store all presolving parameters. */
   SCIP_CALL( SCIPsetPresolving(scip, SCIP_PARAMSETTING_OFF, TRUE) );

   /* Disabling heuristics so that the problem is not trivially solved */
   SCIP_CALL( SCIPsetHeuristics(scip, SCIP_PARAMSETTING_OFF, TRUE) );

   /* store parameters that are changed for the generation of the subproblem cuts */
   SCIP_CALL( SCIPsetParam(scip, "conflict/enable", FALSE) );

   SCIP_CALL( SCIPsetIntParam(scip, "lp/disablecutoff", 1) );
   SCIP_CALL( SCIPsetIntParam(scip, "lp/scaling", 0) );

   SCIP_CALL( SCIPsetCharParam(scip, "lp/initalgorithm", 'd') );
   SCIP_CALL( SCIPsetCharParam(scip, "lp/resolvealgorithm", 'd') );

   SCIP_CALL( SCIPsetBoolParam(scip, "misc/alwaysgetduals", TRUE) );
   SCIP_CALL( SCIPsetBoolParam(scip, "misc/scaleobj", FALSE) );

   /* do not abort subproblem on CTRL-C */
   SCIP_CALL( SCIPsetBoolParam(scip, "misc/catchctrlc", FALSE) );

   SCIP_CALL( SCIPsetIntParam(scip, "display/verblevel", (int)SCIP_VERBLEVEL_NONE) );

   SCIP_CALL( SCIPsetIntParam(scip, "propagating/maxrounds", 0) );
   SCIP_CALL( SCIPsetIntParam(scip, "propagating/maxroundsroot", 0) );

   SCIP_CALL( SCIPsetIntParam(scip, "constraints/linear/propfreq", -1) );

   return SCIP_OKAY;
}

/** resets the original parameters from the subproblem */
static
SCIP_RETCODE resetOrigSubprobParams(
   SCIP*                 scip,               /**< the SCIP data structure */
   SCIP_SUBPROBPARAMS*   origparams          /**< the original subproblem parameters */
   )
{
   assert(scip != NULL);
   assert(origparams != NULL);

   SCIP_CALL( SCIPsetBoolParam(scip, "conflict/enable", origparams->conflict_enable) );
   SCIP_CALL( SCIPsetIntParam(scip, "lp/disablecutoff", origparams->lp_disablecutoff) );
   SCIP_CALL( SCIPsetIntParam(scip, "lp/scaling", origparams->lp_scaling) );
   SCIP_CALL( SCIPsetCharParam(scip, "lp/initalgorithm", origparams->lp_initalg) );
   SCIP_CALL( SCIPsetCharParam(scip, "lp/resolvealgorithm", origparams->lp_resolvealg) );
   SCIP_CALL( SCIPsetBoolParam(scip, "misc/alwaysgetduals", origparams->misc_alwaysgetduals) );
   SCIP_CALL( SCIPsetBoolParam(scip, "misc/scaleobj", origparams->misc_scaleobj) );
   SCIP_CALL( SCIPsetBoolParam(scip, "misc/catchctrlc", origparams->misc_catchctrlc) );
   SCIP_CALL( SCIPsetIntParam(scip, "propagating/maxrounds", origparams->prop_maxrounds) );
   SCIP_CALL( SCIPsetIntParam(scip, "propagating/maxroundsroot", origparams->prop_maxroundsroot) );
   SCIP_CALL( SCIPsetIntParam(scip, "constraints/linear/propfreq", origparams->cons_linear_propfreq) );

   return SCIP_OKAY;
}

/** solves the Benders' decomposition subproblem. */
SCIP_RETCODE SCIPbendersSolveSubproblemMIP(
   SCIP_BENDERS*         benders,            /**< the Benders' decomposition data structure */
   int                   probnumber,         /**< the subproblem number */
   SCIP_Bool*            infeasible,         /**< returns whether the current subproblem is infeasible */
   SCIP_BENDERSENFOTYPE  type,               /**< the enforcement type calling this function */
   SCIP_Bool             solvemip            /**< directly solve the MIP subproblem */
   )
{
   SCIP* subproblem;
   SCIP_SUBPROBPARAMS* origparams;
   SCIP_Bool mipchecksolve;         /* flag to indicate whether the MIP problem is solved during the CHECK.
                                       In this case, the subproblems may be interrupted because of the upper bound. */

   assert(benders != NULL);
   assert(infeasible != NULL);

   (*infeasible) = FALSE;

   subproblem = SCIPbendersSubproblem(benders, probnumber);

   /* allocating memory for the parameter storage */
   SCIP_CALL( SCIPallocBlockMemory(subproblem, &origparams) );

   /* store the original parameters of the subproblem */
   SCIP_CALL( storeOrigSubprobParams(subproblem, origparams) );

   /* If the solve has been stopped for the subproblem, then we need to restart it to complete the solve. The subproblem
    * is stopped when it is a MIP so that LP cuts and IP cuts can be generated. */
   if( SCIPgetStage(subproblem) == SCIP_STAGE_SOLVING )
   {
      /* the subproblem should be in probing mode. Otherwise, the eventhandler did not work correctly */
      assert( SCIPinProbing(subproblem) );

      /* the probing mode needs to be stopped so that the MIP can be solved */
      SCIP_CALL( SCIPendProbing(subproblem) );

      /* the problem was interrupted in the event handler, so SCIP needs to be informed that the problem is to be restarted */
      SCIP_CALL( SCIPrestartSolve(subproblem) );

      /* if the solve type is for CHECK, then the FEASIBILITY emphasis setting is used. */
      if( type == SCIP_BENDERSENFOTYPE_CHECK )
      {
         SCIP_CALL( SCIPsetHeuristics(subproblem, SCIP_PARAMSETTING_FAST, TRUE) );

         /* the number of solution improvements is limited to try and prove feasibility quickly */
         /* NOTE: This should be a parameter */
         /* SCIP_CALL( SCIPsetIntParam(subproblem, "limits/bestsol", 5) ); */
      }

      mipchecksolve = TRUE;
   }
   else if( solvemip )
   {
      /* if the MIP will be solved directly, then the probing mode needs to be skipped.
       * This is achieved by setting the solvemip flag in the event handler data to TRUE
       */
      SCIP_EVENTHDLR* eventhdlr;
      SCIP_EVENTHDLRDATA* eventhdlrdata;

      eventhdlr = SCIPfindEventhdlr(subproblem, MIPNODEFOCUS_EVENTHDLR_NAME);
      eventhdlrdata = SCIPeventhdlrGetData(eventhdlr);

      eventhdlrdata->solvemip = TRUE;
   }
   else
   {
      /* if the problem is not in probing mode, then we need to solve the LP. That requires all methods that will
       * modify the structure of the problem need to be deactivated */

      /* setting the subproblem parameters */
      SCIP_CALL( setSubprobParams(subproblem) );

#ifdef SCIP_MOREDEBUG
      SCIP_CALL( SCIPsetBoolParam(subproblem, "display/lpinfo", TRUE) );
#endif
   }

#ifdef SCIP_MOREDEBUG
      SCIP_CALL( SCIPsetIntParam(subproblem, "display/verblevel", (int)SCIP_VERBLEVEL_FULL) );
#endif

   SCIP_CALL( SCIPsolve(subproblem) );

   assert(SCIPgetStatus(subproblem) == SCIP_STATUS_INFEASIBLE || SCIPgetStatus(subproblem) == SCIP_STATUS_OPTIMAL
      || SCIPgetStatus(subproblem) == SCIP_STATUS_USERINTERRUPT || SCIPgetStatus(subproblem) === SCIP_STATUS_BESTSOLLIMIT)

   if( SCIPgetStatus(subproblem) == SCIP_STATUS_INFEASIBLE )
      (*infeasible) = TRUE;

   /* resetting the subproblem parameters */
   SCIP_CALL( resetOrigSubprobParams(subproblem, origparams) );

   /* freeing the parameter storage */
   SCIPfreeBlockMemory(subproblem, &origparams);

   return SCIP_OKAY;
}

/** sets copy callback of benders */
void SCIPbendersSetCopy(
   SCIP_BENDERS*         benders,            /**< Benders' decomposition */
   SCIP_DECL_BENDERSCOPY ((*benderscopy))    /**< copy callback of benders */
   )
{
   assert(benders != NULL);

   benders->benderscopy = benderscopy;
}

/** sets destructor callback of Benders' decomposition */
void SCIPbendersSetFree(
   SCIP_BENDERS*         benders,            /**< Benders' decomposition */
   SCIP_DECL_BENDERSFREE ((*bendersfree))    /**< destructor of Benders' decomposition */
   )
{
   assert(benders != NULL);

   benders->bendersfree = bendersfree;
}

/** sets initialization callback of Benders' decomposition */
void SCIPbendersSetInit(
   SCIP_BENDERS*         benders,            /**< Benders' decomposition */
   SCIP_DECL_BENDERSINIT((*bendersinit))     /**< initialize the Benders' decomposition */
   )
{
   assert(benders != NULL);

   benders->bendersinit = bendersinit;
}

/** sets deinitialization callback of Benders' decomposition */
void SCIPbendersSetExit(
   SCIP_BENDERS*         benders,            /**< Benders' decomposition */
   SCIP_DECL_BENDERSEXIT((*bendersexit))     /**< deinitialize the Benders' decomposition */
   )
{
   assert(benders != NULL);

   benders->bendersexit = bendersexit;
}

/** sets presolving initialization callback of Benders' decomposition */
void SCIPbendersSetInitpre(
   SCIP_BENDERS*         benders,            /**< Benders' decomposition */
   SCIP_DECL_BENDERSINITPRE((*bendersinitpre))/**< initialize presolving for Benders' decomposition */
   )
{
   assert(benders != NULL);

   benders->bendersinitpre = bendersinitpre;
}

/** sets presolving deinitialization callback of Benders' decomposition */
void SCIPbendersSetExitpre(
   SCIP_BENDERS*         benders,            /**< Benders' decomposition */
   SCIP_DECL_BENDERSEXITPRE((*bendersexitpre))/**< deinitialize presolving for Benders' decomposition */
   )
{
   assert(benders != NULL);

   benders->bendersexitpre = bendersexitpre;
}

/** sets solving process initialization callback of Benders' decomposition */
void SCIPbendersSetInitsol(
   SCIP_BENDERS*         benders,            /**< Benders' decomposition */
   SCIP_DECL_BENDERSINITSOL((*bendersinitsol))/**< solving process initialization callback of Benders' decomposition */
   )
{
   assert(benders != NULL);

   benders->bendersinitsol = bendersinitsol;
}

/** sets solving process deinitialization callback of Benders' decomposition */
void SCIPbendersSetExitsol(
   SCIP_BENDERS*         benders,            /**< Benders' decomposition */
   SCIP_DECL_BENDERSEXITSOL((*bendersexitsol))/**< solving process deinitialization callback of Benders' decomposition */
   )
{
   assert(benders != NULL);

   benders->bendersexitsol = bendersexitsol;
}

/** sets the pre subproblem solve callback of Benders' decomposition */
void SCIPbendersSetPresubsolve(
   SCIP_BENDERS*         benders,            /**< Benders' decomposition */
   SCIP_DECL_BENDERSPRESUBSOLVE((*benderspresubsolve))/**< called prior to the subproblem solving loop */
   )
{
   assert(benders != NULL);

   benders->benderspresubsolve = benderspresubsolve;
}

/** sets solve callback of Benders' decomposition */
void SCIPbendersSetSolvesub(
   SCIP_BENDERS*         benders,            /**< Benders' decomposition */
   SCIP_DECL_BENDERSSOLVESUB((*benderssolvesub))/**< solving method for a Benders' decomposition subproblem */
   )
{
   assert(benders != NULL);

   benders->benderssolvesub = benderssolvesub;
}

/** sets post-solve callback of Benders' decomposition */
void SCIPbendersSetPostsolve(
   SCIP_BENDERS*         benders,            /**< Benders' decomposition */
   SCIP_DECL_BENDERSPOSTSOLVE((*benderspostsolve))/**< solving process deinitialization callback of Benders' decomposition */
   )
{
   assert(benders != NULL);

   benders->benderspostsolve = benderspostsolve;
}

/** sets free subproblem callback of Benders' decomposition */
void SCIPbendersSetFreesub(
   SCIP_BENDERS*         benders,            /**< Benders' decomposition */
   SCIP_DECL_BENDERSFREESUB((*bendersfreesub))/**< the freeing callback for the subproblem */
   )
{
   assert(benders != NULL);

   benders->bendersfreesub = bendersfreesub;
}

/** gets name of Benders' decomposition */
const char* SCIPbendersGetName(
   SCIP_BENDERS*         benders             /**< Benders' decomposition */
   )
{
   assert(benders != NULL);

   return benders->name;
}

/** gets description of Benders' decomposition */
const char* SCIPbendersGetDesc(
   SCIP_BENDERS*         benders             /**< Benders' decomposition */
   )
{
   assert(benders != NULL);

   return benders->desc;
}

/** gets priority of Benders' decomposition */
int SCIPbendersGetPriority(
   SCIP_BENDERS*         benders             /**< Benders' decomposition */
   )
{
   assert(benders != NULL);

   return benders->priority;
}

/** sets priority of Benders' decomposition */
void SCIPbendersSetPriority(
   SCIP_BENDERS*         benders,            /**< Benders' decomposition */
   SCIP_SET*             set,                /**< global SCIP settings */
   int                   priority            /**< new priority of the Benders' decomposition */
   )
{
   assert(benders != NULL);
   assert(set != NULL);

   benders->priority = priority;
   set->benderssorted = FALSE;
}

/** gets the number of subproblems for the Benders' decomposition */
int SCIPbendersGetNSubproblems(
   SCIP_BENDERS*         benders             /**< the Benders' decomposition data structure */
   )
{
   assert(benders != NULL);

   return benders->nsubproblems;
}

/** returns the SCIP instance for a given subproblem */
SCIP* SCIPbendersSubproblem(
   SCIP_BENDERS*         benders,            /**< the Benders' decomposition data structure */
   int                   probnumber          /**< the subproblem number */
   )
{
   assert(benders != NULL);
   assert(probnumber >= 0 && probnumber < benders->nsubproblems);

   return benders->subproblems[probnumber];
}

/** gets the number of times, the benders was called and tried to find a variable with negative reduced costs */
int SCIPbendersGetNCalls(
   SCIP_BENDERS*         benders             /**< Benders' decomposition */
   )
{
   assert(benders != NULL);

   return benders->ncalls;
}

/** gets the number of optimality cuts found by the collection of Benders' decomposition subproblems */
int SCIPbendersGetNCutsFound(
   SCIP_BENDERS*         benders             /**< Benders' decomposition */
   )
{
   assert(benders != NULL);

   return benders->ncutsfound;
}

/** gets time in seconds used in this benders for setting up for next stages */
SCIP_Real SCIPbendersGetSetupTime(
   SCIP_BENDERS*         benders             /**< Benders' decomposition */
   )
{
   assert(benders != NULL);

   return SCIPclockGetTime(benders->setuptime);
}

/** gets time in seconds used in this benders */
SCIP_Real SCIPbendersGetTime(
   SCIP_BENDERS*         benders             /**< Benders' decomposition */
   )
{
   assert(benders != NULL);

   return SCIPclockGetTime(benders->bendersclock);
}

/** enables or disables all clocks of \p benders, depending on the value of the flag */
void SCIPbendersEnableOrDisableClocks(
   SCIP_BENDERS*         benders,            /**< the benders for which all clocks should be enabled or disabled */
   SCIP_Bool             enable              /**< should the clocks of the benders be enabled? */
   )
{
   assert(benders != NULL);

   SCIPclockEnableOrDisable(benders->setuptime, enable);
   SCIPclockEnableOrDisable(benders->bendersclock, enable);
}

/** is Benders' decomposition initialized? */
SCIP_Bool SCIPbendersIsInitialized(
   SCIP_BENDERS*         benders             /**< Benders' decomposition */
   )
{
   assert(benders != NULL);

   return benders->initialized;
}

/** are Benders' cuts generated from the LP solutions? */
SCIP_Bool SCIPbendersCutLP(
   SCIP_BENDERS*         benders             /**< Benders' decomposition */
   )
{
   assert(benders != NULL);

   return benders->cutlp;
}

/** are Benders' cuts generated from the pseudo solutions? */
SCIP_Bool SCIPbendersCutPseudo(
   SCIP_BENDERS*         benders             /**< Benders' decomposition */
   )
{
   assert(benders != NULL);

   return benders->cutpseudo;
}

/** are Benders' cuts generated from the relaxation solutions? */
SCIP_Bool SCIPbendersCutRelaxation(
   SCIP_BENDERS*         benders             /**< Benders' decomposition */
   )
{
   assert(benders != NULL);

   return benders->cutrelax;
}

<<<<<<< HEAD
/** returns the auxiliary variable for the given subproblem */
SCIP_VAR* SCIPbendersGetAuxiliaryVar(
   SCIP_BENDERS*         benders,            /**< Benders' decomposition */
   int                   probnumber          /**< the subproblem number */
   )
{
   assert(benders != NULL);
   assert(probnumber >= 0 && probnumber < SCIPbendersGetNSubproblems(benders));

   return benders->auxiliaryvars[probnumber];
}

/** returns all auxiliary variables */
SCIP_VAR** SCIPbendersGetAuxiliaryVars(
   SCIP_BENDERS*         benders             /**< Benders' decomposition */
   )
{
   assert(benders != NULL);

   return benders->auxiliaryvars;
}
/** stores the objective function value of the subproblem for use in cut generation */
void SCIPbendersSetSubprobObjval(
   SCIP_BENDERS*         benders,            /**< variable benders */
   int                   probnumber,         /**< the subproblem number */
   SCIP_Real             objval              /**< the objective function value for the subproblem */
   )
{
   assert(benders != NULL);
   assert(probnumber >= 0 && probnumber < SCIPbendersGetNSubproblems(benders));

   /* updating the best objval */
   if( objval < benders->bestsubprobobjval[probnumber] )
      benders->bestsubprobobjval[probnumber] = objval;

   benders->subprobobjval[probnumber] = objval;
}

/** returns the objective function value of the subproblem for use in cut generation */
SCIP_Real SCIPbendersGetSubprobObjval(
   SCIP_BENDERS*         benders,            /**< variable benders */
   int                   probnumber          /**< the subproblem number */
=======
/* sets the flag indicating whether a subproblem is an LP. It is possible that this can change during the solving
 * process. One example is when the three-phase method is employed, where the first phase solves the of both the master
 * and subproblems and by the third phase the integer subproblem is solved. */
void SCIPbendersSetSubprobIsLP(
   SCIP_BENDERS*         benders,            /**< Benders' decomposition */
   int                   probnumber,         /**< the subproblem number */
   SCIP_Bool             islp                /**< flag to indicate whether the subproblem is an LP */
>>>>>>> 0fee7646
   )
{
   assert(benders != NULL);
   assert(probnumber >= 0 && probnumber < SCIPbendersGetNSubproblems(benders));

<<<<<<< HEAD
   return benders->subprobobjval[probnumber];
}

/* returns whether the subproblem is an LP. This means that the dual solution can be trusted. */
SCIP_Bool SCIPbendersSubprobIsLP(
   SCIP_BENDERS*         benders,            /**< Benders' decomposition */
   int                   probnumber          /**< the subproblem number */
   )
{
   assert(benders != NULL);
   assert(probnumber >= 0 && probnumber < SCIPbendersGetNSubproblems(benders));

   return benders->subprobislp[probnumber];
=======
   if( islp && !benders->subprobislp[probnumber] )
      benders->nlpsubprobs++;
   else if( !islp && benders->subprobislp[probnumber] )
      benders->nlpsubprobs--;

   benders->subprobislp[probnumber] = islp;

   assert(benders->nlpsubprobs >= 0 && benders->nlpsubprobs <= benders->nsubproblems);
>>>>>>> 0fee7646
}<|MERGE_RESOLUTION|>--- conflicted
+++ resolved
@@ -2077,7 +2077,7 @@
    return benders->cutrelax;
 }
 
-<<<<<<< HEAD
+
 /** returns the auxiliary variable for the given subproblem */
 SCIP_VAR* SCIPbendersGetAuxiliaryVar(
    SCIP_BENDERS*         benders,            /**< Benders' decomposition */
@@ -2120,7 +2120,26 @@
 SCIP_Real SCIPbendersGetSubprobObjval(
    SCIP_BENDERS*         benders,            /**< variable benders */
    int                   probnumber          /**< the subproblem number */
-=======
+   )
+{
+   assert(benders != NULL);
+   assert(probnumber >= 0 && probnumber < SCIPbendersGetNSubproblems(benders));
+
+   return benders->subprobobjval[probnumber];
+}
+
+/* returns whether the subproblem is an LP. This means that the dual solution can be trusted. */
+SCIP_Bool SCIPbendersSubprobIsLP(
+   SCIP_BENDERS*         benders,            /**< Benders' decomposition */
+   int                   probnumber          /**< the subproblem number */
+   )
+{
+   assert(benders != NULL);
+   assert(probnumber >= 0 && probnumber < SCIPbendersGetNSubproblems(benders));
+
+   return benders->subprobislp[probnumber];
+}
+
 /* sets the flag indicating whether a subproblem is an LP. It is possible that this can change during the solving
  * process. One example is when the three-phase method is employed, where the first phase solves the of both the master
  * and subproblems and by the third phase the integer subproblem is solved. */
@@ -2128,27 +2147,11 @@
    SCIP_BENDERS*         benders,            /**< Benders' decomposition */
    int                   probnumber,         /**< the subproblem number */
    SCIP_Bool             islp                /**< flag to indicate whether the subproblem is an LP */
->>>>>>> 0fee7646
    )
 {
    assert(benders != NULL);
    assert(probnumber >= 0 && probnumber < SCIPbendersGetNSubproblems(benders));
 
-<<<<<<< HEAD
-   return benders->subprobobjval[probnumber];
-}
-
-/* returns whether the subproblem is an LP. This means that the dual solution can be trusted. */
-SCIP_Bool SCIPbendersSubprobIsLP(
-   SCIP_BENDERS*         benders,            /**< Benders' decomposition */
-   int                   probnumber          /**< the subproblem number */
-   )
-{
-   assert(benders != NULL);
-   assert(probnumber >= 0 && probnumber < SCIPbendersGetNSubproblems(benders));
-
-   return benders->subprobislp[probnumber];
-=======
    if( islp && !benders->subprobislp[probnumber] )
       benders->nlpsubprobs++;
    else if( !islp && benders->subprobislp[probnumber] )
@@ -2157,5 +2160,4 @@
    benders->subprobislp[probnumber] = islp;
 
    assert(benders->nlpsubprobs >= 0 && benders->nlpsubprobs <= benders->nsubproblems);
->>>>>>> 0fee7646
 }