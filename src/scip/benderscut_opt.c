/* * * * * * * * * * * * * * * * * * * * * * * * * * * * * * * * * * * * * * */
/*                                                                           */
/*                  This file is part of the program and library             */
/*         SCIP --- Solving Constraint Integer Programs                      */
/*                                                                           */
/*    Copyright (C) 2002-2018 Konrad-Zuse-Zentrum                            */
/*                            fuer Informationstechnik Berlin                */
/*                                                                           */
/*  SCIP is distributed under the terms of the ZIB Academic License.         */
/*                                                                           */
/*  You should have received a copy of the ZIB Academic License              */
/*  along with SCIP; see the file COPYING. If not visit scip.zib.de.         */
/*                                                                           */
/* * * * * * * * * * * * * * * * * * * * * * * * * * * * * * * * * * * * * * */

/**@file   benderscut_opt.c
 * @brief  Generates a standard Benders' decomposition optimality cut
 * @author Stephen J. Maher
 */

/*---+----1----+----2----+----3----+----4----+----5----+----6----+----7----+----8----+----9----+----0----+----1----+----2*/

#include "nlpi/exprinterpret.h"
#include "nlpi/pub_expr.h"
#include "scip/benderscut_opt.h"
#include "scip/cons_linear.h"
#include "scip/pub_benderscut.h"
#include "scip/pub_benders.h"
#include "scip/pub_lp.h"
#include "scip/pub_nlp.h"
#include "scip/pub_message.h"
#include "scip/pub_misc.h"
#include "scip/pub_misc_linear.h"
#include "scip/pub_var.h"
#include "scip/scip_benders.h"
#include "scip/scip_cons.h"
#include "scip/scip_cut.h"
#include "scip/scip_general.h"
#include "scip/scip_lp.h"
#include "scip/scip_mem.h"
#include "scip/scip_message.h"
#include "scip/scip_nlp.h"
#include "scip/scip_numerics.h"
#include "scip/scip_param.h"
#include "scip/scip_prob.h"
#include "scip/scip_probing.h"
#include "scip/scip_var.h"
#include <string.h>

#define BENDERSCUT_NAME             "optimality"
#define BENDERSCUT_DESC             "Standard Benders' decomposition optimality cut"
#define BENDERSCUT_PRIORITY      5000
#define BENDERSCUT_LPCUT            TRUE

#define SCIP_DEFAULT_ADDCUTS             FALSE  /** Should cuts be generated, instead of constraints */

/*
 * Data structures
 */

/** Benders' decomposition cuts data */
struct SCIP_BenderscutData
{
   SCIP_Bool             addcuts;            /**< should cuts be generated instead of constraints */
};


/*
 * Local methods
 */

/** in the case of numerical troubles, the LP is resolved with solution polishing activated */
static
SCIP_RETCODE polishSolution(
   SCIP*                 subproblem,         /**< the SCIP data structure */
   SCIP_Bool*            success             /**< TRUE is the resolving of the LP was successful */
   )
{
   int oldpolishing;
   SCIP_Bool lperror;
   SCIP_Bool cutoff;

   assert(subproblem != NULL);
   assert(SCIPinProbing(subproblem));

   (*success) = FALSE;

   /* setting the solution polishing parameter */
   SCIP_CALL( SCIPgetIntParam(subproblem, "lp/solutionpolishing", &oldpolishing) );
   SCIP_CALL( SCIPsetIntParam(subproblem, "lp/solutionpolishing", 2) );

   /* resolving the probing LP */
   SCIP_CALL( SCIPsolveProbingLP(subproblem, -1, &lperror, &cutoff) );

   if( SCIPgetLPSolstat(subproblem) == SCIP_LPSOLSTAT_OPTIMAL )
      (*success) = TRUE;

   /* resetting the solution polishing parameter */
   SCIP_CALL( SCIPsetIntParam(subproblem, "lp/solutionpolishing", oldpolishing) );

   return SCIP_OKAY;
}

/** adds a variable and value to the constraint/row arrays */
static
SCIP_RETCODE addVariableToArray(
   SCIP*                 masterprob,         /**< the SCIP instance of the master problem */
   SCIP_VAR**            vars,               /**< the variables in the generated cut with non-zero coefficient */
   SCIP_Real*            vals,               /**< the coefficients of the variables in the generated cut */
   SCIP_VAR*             addvar,             /**< the variable that will be added to the array */
   SCIP_Real             addval,             /**< the value that will be added to the array */
   int*                  nvars,              /**< the number of variables in the variable array */
   int*                  varssize            /**< the length of the variable size */
   )
{
   assert(masterprob != NULL);
   assert(vars != NULL);
   assert(vals != NULL);
   assert(addvar != NULL);
   assert(nvars != NULL);
   assert(varssize != NULL);

   if( *nvars >= *varssize )
   {
      *varssize = SCIPcalcMemGrowSize(masterprob, *varssize + 1);
      SCIP_CALL( SCIPreallocBufferArray(masterprob, &vars, *varssize) );
      SCIP_CALL( SCIPreallocBufferArray(masterprob, &vals, *varssize) );
   }
   assert(*nvars < *varssize);

   vars[*nvars] = addvar;
   vals[*nvars] = addval;
   (*nvars)++;

   return SCIP_OKAY;
}

/** computes a standard Benders' optimality cut from the dual solutions of the LP */
static
SCIP_RETCODE computeStandardLPOptimalityCut(
   SCIP*                 masterprob,         /**< the SCIP instance of the master problem */
   SCIP*                 subproblem,         /**< the SCIP instance of the subproblem */
   SCIP_BENDERS*         benders,            /**< the benders' decomposition structure */
   SCIP_VAR**            vars,               /**< the variables in the generated cut with non-zero coefficient */
   SCIP_Real*            vals,               /**< the coefficients of the variables in the generated cut */
   SCIP_Real*            lhs,                /**< the left hand side of the cut */
   SCIP_Real*            rhs,                /**< the right hand side of the cut */
   int*                  nvars,              /**< the number of variables in the cut */
   int*                  varssize,           /**< the number of variables in the array */
   SCIP_Real*            checkobj,           /**< stores the objective function computed from the dual solution */
   SCIP_Bool*            success             /**< was the cut generation successful? */
   )
{
   SCIP_VAR** subvars;
   SCIP_VAR** fixedvars;
   int nsubvars;
   int nfixedvars;
   SCIP_Real dualsol;
   SCIP_Real addval;
   int nrows;
   int i;

   (*checkobj) = 0;

   assert(masterprob != NULL);
   assert(subproblem != NULL);
   assert(benders != NULL);
   assert(vars != NULL);
   assert(vals != NULL);

   (*success) = FALSE;

   /* looping over all LP rows and setting the coefficients of the cut */
   nrows = SCIPgetNLPRows(subproblem);
   for( i = 0; i < nrows; i++ )
   {
      SCIP_ROW* lprow;

      lprow = SCIPgetLPRows(subproblem)[i];
      assert(lprow != NULL);

      dualsol = SCIProwGetDualsol(lprow);
      assert( !SCIPisInfinity(subproblem, dualsol) && !SCIPisInfinity(subproblem, -dualsol) );

      if( SCIPisZero(subproblem, dualsol) )
         continue;

      if( dualsol > 0.0 )
         addval = dualsol*SCIProwGetLhs(lprow);
      else
         addval = dualsol*SCIProwGetRhs(lprow);

      (*lhs) += addval;

      /* if the bound becomes infinite, then the cut generation terminates. */
      if( SCIPisInfinity(masterprob, (*lhs)) || SCIPisInfinity(masterprob, -(*lhs))
         || SCIPisInfinity(masterprob, addval) || SCIPisInfinity(masterprob, -addval))
      {
         (*success) = FALSE;
         SCIPdebugMsg(masterprob, "Infinite bound when generating optimality cut. lhs = %g addval = %g.\n", (*lhs), addval);
         return SCIP_OKAY;
      }
   }

   nsubvars = SCIPgetNVars(subproblem);
   subvars = SCIPgetVars(subproblem);
   nfixedvars = SCIPgetNFixedVars(subproblem);
   fixedvars = SCIPgetFixedVars(subproblem);

   /* looping over all variables to update the coefficients in the computed cut. */
   for( i = 0; i < nsubvars + nfixedvars; i++ )
   {
      SCIP_VAR* var;
      SCIP_VAR* mastervar;
      SCIP_Real redcost;

      if( i < nsubvars )
         var = subvars[i];
      else
         var = fixedvars[i - nsubvars];

      /* retrieving the master problem variable for the given subproblem variable. */
      SCIP_CALL( SCIPgetBendersMasterVar(masterprob, benders, var, &mastervar) );

      redcost = SCIPgetVarRedcost(subproblem, var);

      (*checkobj) += SCIPvarGetUnchangedObj(var)*SCIPvarGetSol(var, TRUE);

      /* checking whether the subproblem variable has a corresponding master variable. */
      if( mastervar != NULL )
      {
         SCIP_Real coef;

         coef = -1.0*(SCIPvarGetObj(var) + redcost);

         if( !SCIPisZero(masterprob, coef) )
         {
            /* adding the variable to the storage */
            SCIP_CALL( addVariableToArray(masterprob, vars, vals, mastervar, coef, nvars, varssize) );
         }
      }
      else
      {
         if( !SCIPisZero(subproblem, redcost) )
         {
            addval = 0;

            if( SCIPisPositive(subproblem, redcost) )
               addval = redcost*SCIPvarGetLbLocal(var);
            else if( SCIPisNegative(subproblem, redcost) )
               addval = redcost*SCIPvarGetUbLocal(var);

            (*lhs) += addval;

            /* if the bound becomes infinite, then the cut generation terminates. */
            if( SCIPisInfinity(masterprob, (*lhs)) || SCIPisInfinity(masterprob, -(*lhs))
               || SCIPisInfinity(masterprob, addval) || SCIPisInfinity(masterprob, -addval))
            {
               (*success) = FALSE;
               SCIPdebugMsg(masterprob, "Infinite bound when generating optimality cut.\n");
               return SCIP_OKAY;
            }
         }
      }
   }

   assert(SCIPisInfinity(masterprob, (*rhs)));
   /* the rhs should be infinite. If it changes, then there is an error */
   if( !SCIPisInfinity(masterprob, (*rhs)) )
   {
      (*success) = FALSE;
      SCIPdebugMsg(masterprob, "RHS is not infinite. rhs = %g.\n", (*rhs));
      return SCIP_OKAY;
   }

   (*success) = TRUE;

   return SCIP_OKAY;
}

/** computes a standard Benders' optimality cut from the dual solutions of the NLP */
static
SCIP_RETCODE computeStandardNLPOptimalityCut(
   SCIP*                 masterprob,         /**< the SCIP instance of the master problem */
   SCIP*                 subproblem,         /**< the SCIP instance of the subproblem */
   SCIP_BENDERS*         benders,            /**< the benders' decomposition structure */
   SCIP_VAR**            vars,               /**< the variables in the generated cut with non-zero coefficient */
   SCIP_Real*            vals,               /**< the coefficients of the variables in the generated cut */
   SCIP_Real*            lhs,                /**< the left hand side of the cut */
   SCIP_Real*            rhs,                /**< the right hand side of the cut */
   int*                  nvars,              /**< the number of variables in the cut */
   int*                  varssize,           /**< the number of variables in the array */
   SCIP_Real*            checkobj,           /**< stores the objective function computed from the dual solution */
   SCIP_Bool*            success             /**< was the cut generation successful? */
   )
{
   SCIP_EXPRINT* exprinterpreter;
   SCIP_VAR** subvars;
   SCIP_VAR** fixedvars;
   int nsubvars;
   int nfixedvars;
   SCIP_Real dirderiv;
   SCIP_Real dualsol;
   int nrows;
   int i;

   (*checkobj) = 0;

   assert(masterprob != NULL);
   assert(subproblem != NULL);
   assert(benders != NULL);
   assert(SCIPisNLPConstructed(subproblem));
   assert(SCIPgetNLPSolstat(subproblem) <= SCIP_NLPSOLSTAT_LOCOPT);
   assert(SCIPhasNLPSolution(subproblem));

   (*success) = FALSE;

   nsubvars = SCIPgetNNLPVars(subproblem);
   subvars = SCIPgetNLPVars(subproblem);
   nfixedvars = SCIPgetNFixedVars(subproblem);
   fixedvars = SCIPgetFixedVars(subproblem);

   /* our optimality cut implementation assumes that SCIP did not modify the objective function and sense,
    * that is, that the objective function value of the NLP corresponds to the value of the auxiliary variable
    * if that wouldn't be the case, then the scaling and offset may have to be considered when adding the
    * auxiliary variable to the cut (cons/row)?
    */
   assert(SCIPgetTransObjoffset(subproblem) == 0.0);
   assert(SCIPgetTransObjscale(subproblem) == 1.0);
   assert(SCIPgetObjsense(subproblem) == SCIP_OBJSENSE_MINIMIZE);

   (*lhs) = SCIPgetNLPObjval(subproblem);
   assert(!SCIPisInfinity(subproblem, REALABS(*lhs)));

   (*rhs) = SCIPinfinity(masterprob);

   dirderiv = 0.0;

   SCIP_CALL( SCIPexprintCreate(SCIPblkmem(subproblem), &exprinterpreter) );

   /* looping over all NLP rows and setting the corresponding coefficients of the cut */
   nrows = SCIPgetNNLPNlRows(subproblem);
   for( i = 0; i < nrows; i++ )
   {
      SCIP_NLROW* nlrow;

      nlrow = SCIPgetNLPNlRows(subproblem)[i];
      assert(nlrow != NULL);

      dualsol = SCIPnlrowGetDualsol(nlrow);
      assert( !SCIPisInfinity(subproblem, dualsol) && !SCIPisInfinity(subproblem, -dualsol) );

      if( SCIPisZero(subproblem, dualsol) )
         continue;

      SCIP_CALL( SCIPaddNlRowGradientBenderscutOpt(masterprob, subproblem, benders, nlrow, exprinterpreter,
            -dualsol, &dirderiv, vars, vals, nvars, varssize) );
   }

   SCIP_CALL( SCIPexprintFree(&exprinterpreter) );

   /* looping over all variable bounds and updating the corresponding coefficients of the cut; compute checkobj */
   for( i = 0; i < nsubvars; i++ )
   {
      SCIP_VAR* var;
      SCIP_VAR* mastervar;
      SCIP_Real coef;

      var = subvars[i];

      (*checkobj) += SCIPvarGetUnchangedObj(var) * SCIPvarGetNLPSol(var);

      /* retrieving the master problem variable for the given subproblem variable. */
      SCIP_CALL( SCIPgetBendersMasterVar(masterprob, benders, var, &mastervar) );

      dualsol = SCIPgetNLPVarsUbDualsol(subproblem)[i] - SCIPgetNLPVarsLbDualsol(subproblem)[i];

      /* checking whether the subproblem variable has a corresponding master variable. */
      if( mastervar == NULL || dualsol == 0.0 )
         continue;

      coef = -dualsol;

      /* adding the variable to the storage */
      SCIP_CALL( addVariableToArray(masterprob, vars, vals, mastervar, coef, nvars, varssize) );

      dirderiv += coef * SCIPvarGetNLPSol(var);
   }

   for( i = 0; i < nfixedvars; i++ )
      *checkobj += SCIPvarGetUnchangedObj(fixedvars[i]) * SCIPvarGetNLPSol(fixedvars[i]);

   *lhs += dirderiv;

   /* if the side became infinite or dirderiv was infinite, then the cut generation terminates. */
   if( SCIPisInfinity(masterprob, *lhs) || SCIPisInfinity(masterprob, -*lhs)
      || SCIPisInfinity(masterprob, dirderiv) || SCIPisInfinity(masterprob, -dirderiv))
   {
      (*success) = FALSE;
      SCIPdebugMsg(masterprob, "Infinite bound when generating optimality cut. lhs = %g dirderiv = %g.\n", lhs, dirderiv);
      return SCIP_OKAY;
   }

   (*success) = TRUE;

   return SCIP_OKAY;
}


/** Adds the auxiliary variable to the generated cut. If this is the first optimality cut for the subproblem, then the
 *  auxiliary variable is first created and added to the master problem.
 */
static
SCIP_RETCODE addAuxiliaryVariableToCut(
   SCIP*                 masterprob,         /**< the SCIP instance of the master problem */
   SCIP_BENDERS*         benders,            /**< the benders' decomposition structure */
   SCIP_VAR**            vars,               /**< the variables in the generated cut with non-zero coefficient */
   SCIP_Real*            vals,               /**< the coefficients of the variables in the generated cut */
   int*                  nvars,              /**< the number of variables in the cut */
   int                   probnumber          /**< the number of the pricing problem */
   )
{
   SCIP_VAR* auxiliaryvar;

   assert(masterprob != NULL);
   assert(benders != NULL);
   assert(vars != NULL);
   assert(vals != NULL);

   auxiliaryvar = SCIPbendersGetAuxiliaryVar(benders, probnumber);

   vars[(*nvars)] = auxiliaryvar;
   vals[(*nvars)] = 1.0;
   (*nvars)++;

   return SCIP_OKAY;
}


/** generates and applies Benders' cuts */
static
SCIP_RETCODE generateAndApplyBendersCuts(
   SCIP*                 masterprob,         /**< the SCIP instance of the master problem */
   SCIP*                 subproblem,         /**< the SCIP instance of the pricing problem */
   SCIP_BENDERS*         benders,            /**< the benders' decomposition */
   SCIP_BENDERSCUT*      benderscut,         /**< the benders' decomposition cut method */
   SCIP_SOL*             sol,                /**< primal CIP solution */
   int                   probnumber,         /**< the number of the pricing problem */
   SCIP_BENDERSENFOTYPE  type,               /**< the enforcement type calling this function */
   SCIP_RESULT*          result              /**< the result from solving the subproblems */
   )
{
   SCIP_BENDERSCUTDATA* benderscutdata;
   SCIP_CONSHDLR* consbenders;
   SCIP_CONS* cons;
   SCIP_ROW* row;
   SCIP_VAR** vars;
   SCIP_Real* vals;
   SCIP_Real lhs;
   SCIP_Real rhs;
   int nvars;
   int varssize;
   int nmastervars;
   char cutname[SCIP_MAXSTRLEN];
   SCIP_Bool optimal;
   SCIP_Bool addcut;
   SCIP_Bool success;

   SCIP_Real checkobj;
   SCIP_Real verifyobj;

   assert(masterprob != NULL);
   assert(subproblem != NULL);
   assert(benders != NULL);
   assert(benderscut != NULL);
   assert(result != NULL);

   row = NULL;
   cons = NULL;

   /* retrieving the Benders' cut data */
   benderscutdata = SCIPbenderscutGetData(benderscut);

   /* if the cuts are generated prior to the solving stage, then rows can not be generated. So constraints must be
    * added to the master problem.
    */
   if( SCIPgetStage(masterprob) < SCIP_STAGE_INITSOLVE )
      addcut = FALSE;
   else
      addcut = benderscutdata->addcuts;

   /* retrieving the Benders' decomposition constraint handler */
   consbenders = SCIPfindConshdlr(masterprob, "benders");

   /* checking the optimality of the original problem with a comparison between the auxiliary variable and the
    * objective value of the subproblem */
   SCIP_CALL( SCIPcheckBendersSubproblemOptimality(masterprob, benders, sol, probnumber, &optimal) );

   if( optimal )
   {
      (*result) = SCIP_FEASIBLE;
      SCIPdebugMsg(masterprob, "No cut added for subproblem %d\n", probnumber);
      return SCIP_OKAY;
   }

   /* allocating memory for the variable and values arrays */
   nmastervars = SCIPgetNVars(masterprob) + SCIPgetNFixedVars(masterprob);
   SCIP_CALL( SCIPallocClearBufferArray(masterprob, &vars, nmastervars) );
   SCIP_CALL( SCIPallocClearBufferArray(masterprob, &vals, nmastervars) );
   lhs = 0.0;
   rhs = SCIPinfinity(masterprob);
   nvars = 0;
   varssize = nmastervars;

   /* setting the name of the generated cut */
   (void) SCIPsnprintf(cutname, SCIP_MAXSTRLEN, "optimalitycut_%d_%d", probnumber,
      SCIPbenderscutGetNFound(benderscut) );

   if( SCIPisNLPConstructed(subproblem) && SCIPgetNNlpis(subproblem) )
   {
<<<<<<< HEAD
      SCIP_CALL( SCIPcreateEmptyRowConshdlr(masterprob, &row, consbenders, cutname, 0.0, SCIPinfinity(masterprob), FALSE,
            FALSE, TRUE) );
=======
      /* computing the coefficients of the optimality cut */
      SCIP_CALL( computeStandardNLPOptimalityCut(masterprob, subproblem, benders, vars, vals, &lhs, &rhs, &nvars,
            &varssize, &checkobj, &success) );
>>>>>>> fd1dd69d
   }
   else
   {
      /* computing the coefficients of the optimality cut */
      SCIP_CALL( computeStandardLPOptimalityCut(masterprob, subproblem, benders, vars, vals, &lhs, &rhs, &nvars,
            &varssize, &checkobj, &success) );
   }

   /* if success is FALSE, then there was an error in generating the optimality cut. No cut will be added to the master
    * problem. Otherwise, the constraint is added to the master problem.
    */
   if( !success )
   {
      (*result) = SCIP_DIDNOTFIND;
      SCIPdebugMsg(masterprob, "Error in generating Benders' optimality cut for problem %d.\n", probnumber);
   }
   else
   {
      /* creating an empty row or constraint for the Benders' cut */
      if( addcut )
      {
         SCIP_CALL( SCIPcreateEmptyRowCons(masterprob, &row, consbenders, cutname, lhs, rhs, FALSE, FALSE, TRUE) );
         SCIP_CALL( SCIPaddVarsToRow(masterprob, row, nvars, vars, vals) );
      }
      else
      {
         SCIP_CALL( SCIPcreateConsBasicLinear(masterprob, &cons, cutname, nvars, vars, vals, lhs, rhs) );
         SCIP_CALL( SCIPsetConsDynamic(masterprob, cons, TRUE) );
         SCIP_CALL( SCIPsetConsRemovable(masterprob, cons, TRUE) );
      }

      /* computing the objective function from the cut activity to verify the accuracy of the constraint */
      verifyobj = 0.0;
      if( addcut )
      {
         verifyobj += SCIProwGetLhs(row) - SCIPgetRowSolActivity(masterprob, row, sol);
      }
      else
      {
         verifyobj += SCIPgetLhsLinear(masterprob, cons) - SCIPgetActivityLinear(masterprob, cons, sol);
      }

      /* it is possible that numerics will cause the generated cut to be invalid. This cut should not be added to the
       * master problem, since its addition could cut off feasible solutions. The success flag is set of false, indicating
       * that the Benders' cut could not find a valid cut.
       */
      if( !SCIPisFeasEQ(masterprob, checkobj, verifyobj) )
      {
         success = FALSE;
         SCIPdebugMsg(masterprob, "The objective function and cut activity are not equal (%g != %g).\n", checkobj,
            verifyobj);
#ifdef SCIP_DEBUG
         SCIPABORT();
#endif
      }

      if( success )
      {
         /* adding the auxiliary variable to the optimality cut */
         SCIP_CALL( addAuxiliaryVariableToCut(masterprob, benders, vars, vals, &nvars, probnumber) );

         /* adding the constraint to the master problem */
         if( addcut )
         {
            SCIP_Bool infeasible;

            /* adding the auxiliary variable coefficient to the row */
            SCIP_CALL( SCIPaddVarToRow(masterprob, row, vars[nvars - 1], vals[nvars - 1]) );

            if( type == SCIP_BENDERSENFOTYPE_LP || type == SCIP_BENDERSENFOTYPE_RELAX )
            {
               SCIP_CALL( SCIPaddRow(masterprob, row, FALSE, &infeasible) );
               assert(!infeasible);
            }
            else
            {
               assert(type == SCIP_BENDERSENFOTYPE_CHECK || type == SCIP_BENDERSENFOTYPE_PSEUDO);
               SCIP_CALL( SCIPaddPoolCut(masterprob, row) );
            }

            (*result) = SCIP_SEPARATED;
         }
         else
         {
            /* adding the auxiliary variable coefficient to the constraint */
            SCIP_CALL( SCIPaddCoefLinear(masterprob, cons, vars[nvars - 1], vals[nvars - 1]) );

            SCIP_CALL( SCIPaddCons(masterprob, cons) );

            SCIPdebugPrintCons(masterprob, cons, NULL);

            (*result) = SCIP_CONSADDED;
         }

         /* storing the data that is used to create the cut */
         SCIP_CALL( SCIPstoreBendersCut(masterprob, benders, vars, vals, lhs, rhs, nvars) );
      }

      /* releasing the row or constraint */
      if( addcut )
      {
         /* release the row */
         SCIP_CALL( SCIPreleaseRow(masterprob, &row) );
      }
      else
      {
         /* release the constraint */
         SCIP_CALL( SCIPreleaseCons(masterprob, &cons) );
      }
   }

   SCIPfreeBufferArray(masterprob, &vals);
   SCIPfreeBufferArray(masterprob, &vars);

   return SCIP_OKAY;
}

/*
 * Callback methods of Benders' decomposition cuts
 */

/** destructor of Benders' decomposition cuts to free user data (called when SCIP is exiting) */
static
SCIP_DECL_BENDERSCUTFREE(benderscutFreeOpt)
{  /*lint --e{715}*/
   SCIP_BENDERSCUTDATA* benderscutdata;

   assert( benderscut != NULL );
   assert( strcmp(SCIPbenderscutGetName(benderscut), BENDERSCUT_NAME) == 0 );

   /* free Benders' cut data */
   benderscutdata = SCIPbenderscutGetData(benderscut);
   assert( benderscutdata != NULL );

   SCIPfreeBlockMemory(scip, &benderscutdata);

   SCIPbenderscutSetData(benderscut, NULL);

   return SCIP_OKAY;
}


/** execution method of Benders' decomposition cuts */
static
SCIP_DECL_BENDERSCUTEXEC(benderscutExecOpt)
{  /*lint --e{715}*/
   SCIP* subproblem;
   SCIP_Bool nlprelaxation;

   assert(scip != NULL);
   assert(benders != NULL);
   assert(benderscut != NULL);
   assert(result != NULL);
   assert(probnumber >= 0 && probnumber < SCIPbendersGetNSubproblems(benders));

   subproblem = SCIPbendersSubproblem(benders, probnumber);

   /* setting a flag to indicate whether the NLP relaxation should be used to generate cuts */
   nlprelaxation = SCIPisNLPConstructed(subproblem) && SCIPgetNNlpis(subproblem);

   /* only generate optimality cuts if the subproblem LP or NLP is optimal,
    * since we use the dual solution of the LP/NLP to construct the optimality cut
    */
   if( SCIPgetStage(subproblem) == SCIP_STAGE_SOLVING &&
      ((!nlprelaxation && SCIPgetLPSolstat(subproblem) == SCIP_LPSOLSTAT_OPTIMAL) ||
       (nlprelaxation && SCIPgetNLPSolstat(subproblem) <= SCIP_NLPSOLSTAT_LOCOPT)) )
   {
      /* generating a cut for a given subproblem */
      SCIP_CALL( generateAndApplyBendersCuts(scip, subproblem, benders, benderscut,
            sol, probnumber, type, result) );

      /* if it was not possible to generate a cut, this could be due to numerical issues. So the solution to the LP is
       * resolved and the generation of the cut is reattempted. For NLPs, we do not have such a polishing yet.
       */
      if( (*result) == SCIP_DIDNOTFIND && !nlprelaxation )
      {
         SCIP_Bool success;

         SCIPinfoMessage(scip, NULL, "Numerical trouble generating optimality cut for subproblem %d. Attempting to "
            "polish the LP solution to find an alternative dual extreme point.\n", probnumber);

         SCIP_CALL( polishSolution(subproblem, &success) );

         /* only attempt to generate a cut if the solution polishing was successful */
         if( success )
         {
            SCIP_CALL( generateAndApplyBendersCuts(scip, subproblem, benders, benderscut,
                  sol, probnumber, type, result) );
         }
      }
   }

   return SCIP_OKAY;
}


/*
 * Benders' decomposition cuts specific interface methods
 */

/** creates the opt Benders' decomposition cuts and includes it in SCIP */
SCIP_RETCODE SCIPincludeBenderscutOpt(
   SCIP*                 scip,               /**< SCIP data structure */
   SCIP_BENDERS*         benders             /**< Benders' decomposition */
   )
{
   SCIP_BENDERSCUTDATA* benderscutdata;
   SCIP_BENDERSCUT* benderscut;
   char paramname[SCIP_MAXSTRLEN];

   assert(benders != NULL);

   /* create opt Benders' decomposition cuts data */
   SCIP_CALL( SCIPallocBlockMemory(scip, &benderscutdata) );

   benderscut = NULL;

   /* include Benders' decomposition cuts */
   SCIP_CALL( SCIPincludeBenderscutBasic(scip, benders, &benderscut, BENDERSCUT_NAME, BENDERSCUT_DESC,
         BENDERSCUT_PRIORITY, BENDERSCUT_LPCUT, benderscutExecOpt, benderscutdata) );

   assert(benderscut != NULL);

   /* setting the non fundamental callbacks via setter functions */
   SCIP_CALL( SCIPsetBenderscutFree(scip, benderscut, benderscutFreeOpt) );

   /* add opt Benders' decomposition cuts parameters */
   (void) SCIPsnprintf(paramname, SCIP_MAXSTRLEN, "benders/%s/benderscut/%s/addcuts",
      SCIPbendersGetName(benders), BENDERSCUT_NAME);
   SCIP_CALL( SCIPaddBoolParam(scip, paramname,
         "should cuts be generated and added to the cutpool instead of global constraints directly added to the problem.",
         &benderscutdata->addcuts, FALSE, SCIP_DEFAULT_ADDCUTS, NULL, NULL) );

   return SCIP_OKAY;
}

/** adds the gradient of a nonlinear row in the current NLP solution of a subproblem to a linear row or constraint in the master problem
 *
 * Only computes gradient w.r.t. master problem variables.
 * Computes also the directional derivative, that is, mult times gradient times solution.
 */
SCIP_RETCODE SCIPaddNlRowGradientBenderscutOpt(
   SCIP*                 masterprob,         /**< the SCIP instance of the master problem */
   SCIP*                 subproblem,         /**< the SCIP instance of the subproblem */
   SCIP_BENDERS*         benders,            /**< the benders' decomposition structure */
   SCIP_NLROW*           nlrow,              /**< nonlinear row */
   SCIP_EXPRINT*         exprint,            /**< expressions interpreter */
   SCIP_Real             mult,               /**< multiplier */
   SCIP_Real*            dirderiv,           /**< storage to add directional derivative */
   SCIP_VAR**            vars,               /**< the variables in the generated cut with non-zero coefficient */
   SCIP_Real*            vals,               /**< the coefficients of the variables in the generated cut */
   int*                  nvars,              /**< the number of variables in the cut */
   int*                  varssize            /**< the number of variables in the array */
   )
{
   SCIP_EXPRTREE* tree;
   SCIP_VAR* var;
   SCIP_VAR* mastervar;
   SCIP_Real coef;
   int i;

   assert(masterprob != NULL);
   assert(subproblem != NULL);
   assert(benders != NULL);
   assert(nlrow != NULL);
   assert(exprint != NULL);
   assert(mult != 0.0);
   assert(dirderiv != NULL);

   /* linear part */
   for( i = 0; i < SCIPnlrowGetNLinearVars(nlrow); i++ )
   {
      var = SCIPnlrowGetLinearVars(nlrow)[i];
      assert(var != NULL);

      /* retrieving the master problem variable for the given subproblem variable. */
      SCIP_CALL( SCIPgetBendersMasterVar(masterprob, benders, var, &mastervar) );
      if( mastervar == NULL )
         continue;

      coef = mult * SCIPnlrowGetLinearCoefs(nlrow)[i];

      /* adding the variable to the storage */
      SCIP_CALL( addVariableToArray(masterprob, vars, vals, mastervar, coef, nvars, varssize) );

      *dirderiv += coef * SCIPvarGetNLPSol(var);
   }

   /* quadratic part */
   for( i = 0; i < SCIPnlrowGetNQuadElems(nlrow); i++ )
   {
      SCIP_VAR* var1;
      SCIP_VAR* var2;
      SCIP_VAR* mastervar1;
      SCIP_VAR* mastervar2;
      SCIP_Real coef1;
      SCIP_Real coef2;

      assert(SCIPnlrowGetQuadElems(nlrow)[i].idx1 < SCIPnlrowGetNQuadVars(nlrow));
      assert(SCIPnlrowGetQuadElems(nlrow)[i].idx2 < SCIPnlrowGetNQuadVars(nlrow));

      var1  = SCIPnlrowGetQuadVars(nlrow)[SCIPnlrowGetQuadElems(nlrow)[i].idx1];
      var2  = SCIPnlrowGetQuadVars(nlrow)[SCIPnlrowGetQuadElems(nlrow)[i].idx2];

      /* retrieving the master problem variables for the given subproblem variables. */
      SCIP_CALL( SCIPgetBendersMasterVar(masterprob, benders, var1, &mastervar1) );
      SCIP_CALL( SCIPgetBendersMasterVar(masterprob, benders, var2, &mastervar2) );

      coef1 = mult * SCIPnlrowGetQuadElems(nlrow)[i].coef * SCIPvarGetNLPSol(var2);
      coef2 = mult * SCIPnlrowGetQuadElems(nlrow)[i].coef * SCIPvarGetNLPSol(var1);

      /* adding the variable to the storage */
      if( mastervar1 != NULL )
      {
         SCIP_CALL( addVariableToArray(masterprob, vars, vals, mastervar1, coef1, nvars, varssize) );
      }
      if( mastervar2 != NULL )
      {
         SCIP_CALL( addVariableToArray(masterprob, vars, vals, mastervar2, coef2, nvars, varssize) );
      }

      if( mastervar1 != NULL )
         *dirderiv += coef1 * SCIPvarGetNLPSol(var1);

      if( mastervar2 != NULL )
         *dirderiv += coef2 * SCIPvarGetNLPSol(var2);
   }

   /* tree part */
   tree = SCIPnlrowGetExprtree(nlrow);
   if( tree != NULL )
   {
      SCIP_Real* treegrad;
      SCIP_Real* x;
      SCIP_Real val;

      SCIP_CALL( SCIPallocBufferArray(subproblem, &x, SCIPexprtreeGetNVars(tree)) );
      SCIP_CALL( SCIPallocBufferArray(subproblem, &treegrad, SCIPexprtreeGetNVars(tree)) );

      /* compile expression tree, if not done before */
      if( SCIPexprtreeGetInterpreterData(tree) == NULL )
      {
         SCIP_CALL( SCIPexprintCompile(exprint, tree) );
      }

      /* sets the solution value */
      for( i = 0; i < SCIPexprtreeGetNVars(tree); ++i )
         x[i] = SCIPvarGetNLPSol(SCIPexprtreeGetVars(tree)[i]);

      SCIP_CALL( SCIPexprintGrad(exprint, tree, x, TRUE, &val, treegrad) );

      /* update corresponding gradient entry */
      for( i = 0; i < SCIPexprtreeGetNVars(tree); ++i )
      {
         var = SCIPexprtreeGetVars(tree)[i];
         assert(var != NULL);

         /* retrieving the master problem variable for the given subproblem variable. */
         SCIP_CALL( SCIPgetBendersMasterVar(masterprob, benders, var, &mastervar) );
         if( mastervar == NULL )
            continue;

         coef = mult * treegrad[i];

         /* adding the variable to the storage */
         SCIP_CALL( addVariableToArray(masterprob, vars, vals, mastervar, coef, nvars, varssize) );

         *dirderiv += coef * SCIPvarGetNLPSol(var);
      }

      SCIPfreeBufferArray(subproblem, &treegrad);
      SCIPfreeBufferArray(subproblem, &x);
   }

   return SCIP_OKAY;
}<|MERGE_RESOLUTION|>--- conflicted
+++ resolved
@@ -518,14 +518,9 @@
 
    if( SCIPisNLPConstructed(subproblem) && SCIPgetNNlpis(subproblem) )
    {
-<<<<<<< HEAD
-      SCIP_CALL( SCIPcreateEmptyRowConshdlr(masterprob, &row, consbenders, cutname, 0.0, SCIPinfinity(masterprob), FALSE,
-            FALSE, TRUE) );
-=======
       /* computing the coefficients of the optimality cut */
       SCIP_CALL( computeStandardNLPOptimalityCut(masterprob, subproblem, benders, vars, vals, &lhs, &rhs, &nvars,
             &varssize, &checkobj, &success) );
->>>>>>> fd1dd69d
    }
    else
    {
@@ -547,7 +542,7 @@
       /* creating an empty row or constraint for the Benders' cut */
       if( addcut )
       {
-         SCIP_CALL( SCIPcreateEmptyRowCons(masterprob, &row, consbenders, cutname, lhs, rhs, FALSE, FALSE, TRUE) );
+         SCIP_CALL( SCIPcreateEmptyRowConshdlr(masterprob, &row, consbenders, cutname, lhs, rhs, FALSE, FALSE, TRUE) );
          SCIP_CALL( SCIPaddVarsToRow(masterprob, row, nvars, vars, vals) );
       }
       else
