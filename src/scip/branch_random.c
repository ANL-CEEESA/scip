--- conflicted
+++ resolved
@@ -163,11 +163,7 @@
 
    /* create a random number generator */
    SCIP_CALL( SCIPcreateRandom(scip, &branchruledata->randnumgen,
-<<<<<<< HEAD
-         branchruledata->initseed) );
-=======
          (unsigned int)branchruledata->initseed) );
->>>>>>> beed1758
 
    return SCIP_OKAY;
 }
