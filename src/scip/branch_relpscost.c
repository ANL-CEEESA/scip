/* * * * * * * * * * * * * * * * * * * * * * * * * * * * * * * * * * * * * * */
/*                                                                           */
/*                  This file is part of the program and library             */
/*         SCIP --- Solving Constraint Integer Programs                      */
/*                                                                           */
/*    Copyright (C) 2002-2017 Konrad-Zuse-Zentrum                            */
/*                            fuer Informationstechnik Berlin                */
/*                                                                           */
/*  SCIP is distributed under the terms of the ZIB Academic License.         */
/*                                                                           */
/*  You should have received a copy of the ZIB Academic License              */
/*  along with SCIP; see the file COPYING. If not email to scip@zib.de.      */
/*                                                                           */
/* * * * * * * * * * * * * * * * * * * * * * * * * * * * * * * * * * * * * * */

/**@file   branch_relpscost.c
 * @brief  reliable pseudo costs branching rule
 * @author Tobias Achterberg
 * @author Timo Berthold
 * @author Gerald Gamrath
 */

/*---+----1----+----2----+----3----+----4----+----5----+----6----+----7----+----8----+----9----+----0----+----1----+----2*/

#include <assert.h>
#include <string.h>

#include "scip/branch_relpscost.h"
#include "scip/cons_and.h"
#include "scip/pub_misc.h"

#define BRANCHRULE_NAME          "relpscost"
#define BRANCHRULE_DESC          "reliability branching on pseudo cost values"
#define BRANCHRULE_PRIORITY      10000
#define BRANCHRULE_MAXDEPTH      -1
#define BRANCHRULE_MAXBOUNDDIST  1.0

#define DEFAULT_CONFLICTWEIGHT   0.01        /**< weight in score calculations for conflict score */
#define DEFAULT_CONFLENGTHWEIGHT 0.0         /**< weight in score calculations for conflict length score*/
#define DEFAULT_INFERENCEWEIGHT  0.0001      /**< weight in score calculations for inference score */
#define DEFAULT_CUTOFFWEIGHT     0.0001      /**< weight in score calculations for cutoff score */
#define DEFAULT_PSCOSTWEIGHT     1.0         /**< weight in score calculations for pseudo cost score */
#define DEFAULT_NLSCOREWEIGHT    0.1         /**< weight in score calculations for nlcount score */
#define DEFAULT_MINRELIABLE      1.0         /**< minimal value for minimum pseudo cost size to regard pseudo cost value as reliable */
#define DEFAULT_MAXRELIABLE      5.0         /**< maximal value for minimum pseudo cost size to regard pseudo cost value as reliable */
#define DEFAULT_SBITERQUOT       0.5         /**< maximal fraction of strong branching LP iterations compared to normal iterations */
#define DEFAULT_SBITEROFS        100000      /**< additional number of allowed strong branching LP iterations */
#define DEFAULT_MAXLOOKAHEAD     9           /**< maximal number of further variables evaluated without better score */
#define DEFAULT_INITCAND         100         /**< maximal number of candidates initialized with strong branching per node */
#define DEFAULT_INITITER         0           /**< iteration limit for strong branching initialization of pseudo cost entries (0: auto) */
#define DEFAULT_MAXBDCHGS        5           /**< maximal number of bound tightenings before the node is reevaluated (-1: unlimited) */
#define DEFAULT_MAXPROPROUNDS   -2           /**< maximum number of propagation rounds to be performed during strong branching
                                              *   before solving the LP (-1: no limit, -2: parameter settings) */
#define DEFAULT_PROBINGBOUNDS    TRUE        /**< should valid bounds be identified in a probing-like fashion during strong
                                              *   branching (only with propagation)? */
#define DEFAULT_USERELERRORFORRELIABILITY FALSE /**< should reliability be based on relative errors? */
#define DEFAULT_LOWERRORTOL      0.05        /**< lowest tolerance beneath which relative errors are reliable */
#define DEFAULT_HIGHERRORTOL     1.0         /**< highest tolerance beneath which relative errors are reliable */
#define DEFAULT_USEHYPTESTFORRELIABILITY FALSE /**< should the strong branching decision be based on a hypothesis test? */
#define DEFAULT_USEDYNAMICCONFIDENCE FALSE   /**< should the confidence level be adjusted dynamically? */
#define DEFAULT_STORESEMIINITCOSTS FALSE     /**< should strong branching result be considered for pseudo costs if the other direction was infeasible? */
#define DEFAULT_USESBLOCALINFO   FALSE       /**< should the scoring function use only local cutoff and inference information obtained for strong branching candidates? */
#define DEFAULT_CONFIDENCELEVEL  2           /**< The confidence level for statistical methods, between 0 (Min) and 4 (Max). */
#define DEFAULT_SKIPBADINITCANDS TRUE        /**< should branching rule skip candidates that have a low probability to be
                                              *  better than the best strong-branching or pseudo-candidate? */
#define DEFAULT_STARTRANDSEED    5           /**< start random seed for random number generation */
#define DEFAULT_RANDINITORDER    FALSE       /**< should slight perturbation of scores be used to break ties in the prior scores? */
#define DEFAULT_USESMALLWEIGHTSITLIM FALSE   /**< should smaller weights be used for pseudo cost updates after hitting the LP iteration limit? */
#define DEFAULT_DYNAMICWEIGHTS   TRUE        /**< should the weights of the branching rule be adjusted dynamically during solving based
                                              *   infeasible and objective leaf counters? */

/** branching rule data */
struct SCIP_BranchruleData
{
   SCIP_Real             conflictweight;     /**< weight in score calculations for conflict score */
   SCIP_Real             conflengthweight;   /**< weight in score calculations for conflict length score */
   SCIP_Real             inferenceweight;    /**< weight in score calculations for inference score */
   SCIP_Real             cutoffweight;       /**< weight in score calculations for cutoff score */
   SCIP_Real             pscostweight;       /**< weight in score calculations for pseudo cost score */
   SCIP_Real             nlscoreweight;      /**< weight in score calculations for nlcount score */
   SCIP_Real             minreliable;        /**< minimal value for minimum pseudo cost size to regard pseudo cost value as reliable */
   SCIP_Real             maxreliable;        /**< maximal value for minimum pseudo cost size to regard pseudo cost value as reliable */
   SCIP_Real             sbiterquot;         /**< maximal fraction of strong branching LP iterations compared to normal iterations */
   int                   sbiterofs;          /**< additional number of allowed strong branching LP iterations */
   int                   maxlookahead;       /**< maximal number of further variables evaluated without better score */
   int                   initcand;           /**< maximal number of candidates initialized with strong branching per node */
   int                   inititer;           /**< iteration limit for strong branching initialization of pseudo cost entries (0: auto) */
   int                   maxbdchgs;          /**< maximal number of bound tightenings before the node is reevaluated (-1: unlimited) */
   int                   maxproprounds;      /**< maximum number of propagation rounds to be performed during strong branching
                                              *   before solving the LP (-1: no limit, -2: parameter settings) */
   SCIP_Bool             probingbounds;      /**< should valid bounds be identified in a probing-like fashion during strong
                                              *   branching (only with propagation)? */
   SCIP_Bool             userelerrorforreliability; /**< should reliability be based on relative errors? */
   SCIP_Real             lowerrortol;        /**< lowest tolerance beneath which relative errors are reliable */
   SCIP_Real             higherrortol;       /**< highest tolerance beneath which relative errors are reliable */
   SCIP_Bool             usehyptestforreliability; /**< should the strong branching decision be based on a hypothesis test? */
   SCIP_Bool             usedynamicconfidence; /**< should the confidence level be adjusted dynamically? */
   SCIP_Bool             storesemiinitcosts; /**< should strong branching result be considered for pseudo costs if the other direction was infeasible? */
   SCIP_Bool             usesblocalinfo;     /**< should the scoring function disregard cutoffs for variable if sb-lookahead was feasible ? */
   SCIP_Bool             skipbadinitcands;   /**< should branching rule skip candidates that have a low probability to be
                                               *  better than the best strong-branching or pseudo-candidate? */
   SCIP_Bool             dynamicweights;     /**< should the weights of the branching rule be adjusted dynamically during solving based on objective and infeasible leaf counters? */
   int                   confidencelevel;    /**< The confidence level for statistical methods, between 0 (Min) and 4 (Max). */
   int*                  nlcount;            /**< array to store nonlinear count values */
   int                   nlcountsize;        /**< length of nlcount array */
   int                   nlcountmax;         /**< maximum entry in nlcount array or 1 if NULL */
   SCIP_Bool             randinitorder;      /**< should slight perturbation of scores be used to break ties in the prior scores? */
   SCIP_RANDNUMGEN*      randnumgen;         /**< random number generator */
   int                   startrandseed;      /**< start random seed for random number generation */
   SCIP_Bool             usesmallweightsitlim; /**< should smaller weights be used for pseudo cost updates after hitting the LP iteration limit? */
};

/*
 * local methods
 */

/** return probindex of variable or corresponding active variable (if negated or aggregated) or -1 (if multiaggregated) */
static
SCIP_RETCODE binvarGetActiveProbindex(
   SCIP*                 scip,               /**< SCIP data structure */
   SCIP_VAR*             var,                /**< binary variable */
   int*                  probindex           /**< buffer to store probindex */
   )
{
   assert(scip != NULL);
   assert(var != NULL);
   assert(SCIPvarIsBinary(var));
   assert(probindex != NULL);

   *probindex = SCIPvarGetProbindex(var);

   /* if variable is not active, try to find active representative */
   if( *probindex == -1 )
   {
      SCIP_VAR* repvar;
      SCIP_Bool negated;

      SCIP_CALL( SCIPgetBinvarRepresentative(scip, var, &repvar, &negated) );
      assert(repvar != NULL);
      assert(SCIPvarGetStatus(repvar) != SCIP_VARSTATUS_FIXED);

      if( SCIPvarIsActive(repvar) )
         *probindex = SCIPvarGetProbindex(repvar);
      else if( SCIPvarIsNegated(repvar) )
         *probindex = SCIPvarGetProbindex(SCIPvarGetNegationVar(repvar));
   }

   return SCIP_OKAY;
}

/** counts number of nonlinear constraints in which each variable appears */
static
SCIP_RETCODE countNonlinearities(
   SCIP*                 scip,               /**< SCIP data structure */
   int*                  nlcount,            /**< pointer to array for storing count values */
   int                   nlcountsize,        /**< buffer for storing length of nlcount array */
   int*                  nlcountmax          /**< buffer for storing maximum value in nlcount array */
   )
{
   SCIP_CONSHDLR* andconshdlr;
   SCIP_VAR** vars;
   int nvars;
   int i;

   assert(scip != NULL);
   assert(nlcount != NULL);
   assert(nlcountmax != NULL);

   SCIP_CALL( SCIPgetVarsData(scip, &vars, &nvars, NULL, NULL, NULL, NULL) );
   assert(nlcountsize >= nvars);

   /* get nonlinearity for constraints in NLP */
   if( SCIPisNLPConstructed(scip) )
   {
      assert(SCIPgetNNLPVars(scip) == nvars);
      SCIP_CALL( SCIPgetNLPVarsNonlinearity(scip, nlcount) );
   }
   else
   {
      BMSclearMemoryArray(nlcount, nvars);
   }

   /* increase counters for and constraints */
   andconshdlr = SCIPfindConshdlr(scip, "and");
   if( andconshdlr != NULL )
   {
      int c;

      for( c = 0; c < SCIPconshdlrGetNActiveConss(andconshdlr); c++ )
      {
         SCIP_CONS* andcons;
         SCIP_VAR** andvars;
         SCIP_VAR* andres;
         int probindex;
         int nandvars;
         int v;

         /* get constraint and variables */
         andcons = SCIPconshdlrGetConss(andconshdlr)[c];
         nandvars = SCIPgetNVarsAnd(scip, andcons);
         andvars = SCIPgetVarsAnd(scip, andcons);
         andres = SCIPgetResultantAnd(scip, andcons);

         probindex = -1;
         for( v = 0; v < nandvars; v++ )
         {
            /* don't rely on the and conshdlr removing fixed variables
             * @todo fix the and conshdlr in that respect
             */
            if( SCIPvarGetStatus(andvars[v]) != SCIP_VARSTATUS_FIXED )
            {
               SCIP_CALL( binvarGetActiveProbindex(scip, andvars[v], &probindex) );
               if( probindex >= 0 )
                  nlcount[probindex]++;
            }
         }

         SCIP_CALL( binvarGetActiveProbindex(scip, andres, &probindex) );
         if( probindex >= 0 )
            nlcount[probindex]++;
      }
   }

   /* compute maximum count value */
   *nlcountmax = 1;
   for( i = 0; i < nvars; i++ )
   {
      if( *nlcountmax < nlcount[i] )
         *nlcountmax = nlcount[i];
   }

   return SCIP_OKAY;
}

static
SCIP_RETCODE branchruledataEnsureNlcount(
   SCIP*                 scip,               /**< SCIP data structure */
   SCIP_BRANCHRULEDATA*  branchruledata      /**< branching rule data */
   )
{
   int nvars;

   assert(scip != NULL);
   assert(branchruledata != NULL);

   nvars = SCIPgetNVars(scip);

   /**@todo test whether we want to apply this as if problem has only and constraints */
   /**@todo update changes in and constraints */
   if( branchruledata->nlscoreweight > 0.0 ) /*  && SCIPisNLPConstructed(scip) */
   {
      if( branchruledata->nlcount == NULL )
      {
         SCIP_CALL( SCIPallocBlockMemoryArray(scip, &branchruledata->nlcount, nvars) );
         branchruledata->nlcountsize = nvars;

         SCIP_CALL( countNonlinearities(scip, branchruledata->nlcount, branchruledata->nlcountsize, &branchruledata->nlcountmax) );
      }
      else if( branchruledata->nlcountsize < nvars )
      {
         SCIP_CALL( SCIPreallocBlockMemoryArray(scip, &branchruledata->nlcount, branchruledata->nlcountsize, nvars) );
         /**@todo should we update nlcounts for new variables? */
         BMSclearMemoryArray(&(branchruledata->nlcount[branchruledata->nlcountsize]), nvars - branchruledata->nlcountsize); /*lint !e866*/
         branchruledata->nlcountsize = nvars;
      }
      assert(branchruledata->nlcount != NULL);
      assert(branchruledata->nlcountsize == nvars);
      assert(branchruledata->nlcountmax >= 1);
   }
   else
   {
      SCIPfreeBlockMemoryArrayNull(scip, &branchruledata->nlcount, branchruledata->nlcountsize);
      branchruledata->nlcountsize = 0;
      branchruledata->nlcountmax = 1;
   }

   return SCIP_OKAY;
}


/** calculates nlscore value between 0 and 1 */
static
SCIP_Real calcNlscore(
   SCIP*                 scip,               /**< SCIP data structure */
   int*                  nlcount,            /**< array to store count values */
   int                   nlcountmax,         /**< maximum value in nlcount array */
   int                   probindex           /**< index of branching candidate */
   )
{
   if( nlcountmax >= 1 && nlcount != NULL )
   {
      SCIP_Real nlscore;

      assert(scip != NULL);
      assert(probindex >= 0);
      assert(probindex < SCIPgetNVars(scip));

      nlscore = nlcount[probindex] / (SCIP_Real)nlcountmax;

      assert(nlscore >= 0.0);
      assert(nlscore <= 1.0);
      return nlscore;
   }
   else
      return 0.0;
}

/** calculates an overall score value for the given individual score values */
static
SCIP_Real calcScore(
   SCIP*                 scip,               /**< SCIP data structure */
   SCIP_BRANCHRULEDATA*  branchruledata,     /**< branching rule data */
   SCIP_Real             conflictscore,      /**< conflict score of current variable */
   SCIP_Real             avgconflictscore,   /**< average conflict score */
   SCIP_Real             conflengthscore,    /**< conflict length score of current variable */
   SCIP_Real             avgconflengthscore, /**< average conflict length score */
   SCIP_Real             inferencescore,     /**< inference score of current variable */
   SCIP_Real             avginferencescore,  /**< average inference score */
   SCIP_Real             cutoffscore,        /**< cutoff score of current variable */
   SCIP_Real             avgcutoffscore,     /**< average cutoff score */
   SCIP_Real             pscostscore,        /**< pscost score of current variable */
   SCIP_Real             avgpscostscore,     /**< average pscost score */
   SCIP_Real             nlscore,            /**< nonlinear score of current variable between 0 and 1 */
   SCIP_Real             frac                /**< fractional value of variable in current solution */
   )
{
   SCIP_Real score;
   SCIP_Real dynamicfactor;

   assert(branchruledata != NULL);
   assert(0.0 < frac && frac < 1.0);

   if( branchruledata->dynamicweights )
   {
      dynamicfactor = (SCIPgetNInfeasibleLeaves(scip) + 1.0) / (SCIPgetNObjlimLeaves(scip) + 1.0);
   }
   else
      dynamicfactor = 1.0;

   score = dynamicfactor * (branchruledata->conflictweight * (1.0 - 1.0/(1.0+conflictscore/avgconflictscore))
            + branchruledata->conflengthweight * (1.0 - 1.0/(1.0+conflengthscore/avgconflengthscore))
            + branchruledata->inferenceweight * (1.0 - 1.0/(1.0+inferencescore/avginferencescore))
            + branchruledata->cutoffweight * (1.0 - 1.0/(1.0+cutoffscore/avgcutoffscore)))
         + branchruledata->pscostweight / dynamicfactor * (1.0 - 1.0/(1.0+pscostscore/avgpscostscore))
         + branchruledata->nlscoreweight * nlscore;

   /* avoid close to integral variables */
   if( MIN(frac, 1.0 - frac) < 10.0 * SCIPfeastol(scip) )
      score *= 1e-6;

   return score;
}

/** adds given index and direction to bound change arrays */
static
SCIP_RETCODE addBdchg(
   SCIP*                 scip,               /**< SCIP data structure */
   int**                 bdchginds,          /**< pointer to bound change index array */
   SCIP_BOUNDTYPE**      bdchgtypes,         /**< pointer to bound change types array */
   SCIP_Real**           bdchgbounds,        /**< pointer to bound change new bounds array */
   int*                  nbdchgs,            /**< pointer to number of bound changes */
   int                   ind,                /**< index to store in bound change index array */
   SCIP_BOUNDTYPE        type,               /**< type of the bound change to store in bound change type array */
   SCIP_Real             bound               /**< new bound to store in bound change new bounds array */
   )
{
   assert(bdchginds != NULL);
   assert(bdchgtypes != NULL);
   assert(bdchgbounds != NULL);
   assert(nbdchgs != NULL);

   SCIP_CALL( SCIPreallocBufferArray(scip, bdchginds, (*nbdchgs) + 1) );
   SCIP_CALL( SCIPreallocBufferArray(scip, bdchgtypes, (*nbdchgs) + 1) );
   SCIP_CALL( SCIPreallocBufferArray(scip, bdchgbounds, (*nbdchgs) + 1) );
   assert(*bdchginds != NULL);
   assert(*bdchgtypes != NULL);
   assert(*bdchgbounds != NULL);

   (*bdchginds)[*nbdchgs] = ind;
   (*bdchgtypes)[*nbdchgs] = type;
   (*bdchgbounds)[*nbdchgs] = bound;
   (*nbdchgs)++;

   return SCIP_OKAY;
}

/** frees bound change arrays */
static
void freeBdchgs(
   SCIP*                 scip,               /**< SCIP data structure */
   int**                 bdchginds,          /**< pointer to bound change index array */
   SCIP_BOUNDTYPE**      bdchgtypes,         /**< pointer to bound change types array */
   SCIP_Real**           bdchgbounds,        /**< pointer to bound change new bounds array */
   int*                  nbdchgs             /**< pointer to number of bound changes */
   )
{
   assert(bdchginds != NULL);
   assert(bdchgtypes != NULL);
   assert(bdchgbounds != NULL);
   assert(nbdchgs != NULL);

   SCIPfreeBufferArrayNull(scip, bdchgbounds);
   SCIPfreeBufferArrayNull(scip, bdchgtypes);
   SCIPfreeBufferArrayNull(scip, bdchginds);
   *nbdchgs = 0;
}

/** applies bound changes stored in bound change arrays */
static
SCIP_RETCODE applyBdchgs(
   SCIP*                 scip,               /**< SCIP data structure */
   SCIP_VAR**            vars,               /**< problem variables */
   int*                  bdchginds,          /**< bound change index array */
   SCIP_BOUNDTYPE*       bdchgtypes,         /**< bound change types array */
   SCIP_Real*            bdchgbounds,        /**< bound change new bound array */
   int                   nbdchgs,            /**< number of bound changes */
   SCIP_RESULT*          result              /**< result pointer */
   )
{
#ifndef NDEBUG
   SCIP_BRANCHRULE* branchrule;
   SCIP_BRANCHRULEDATA* branchruledata;
#endif
   SCIP_Bool infeasible;
   SCIP_Bool tightened;
   int i;

   assert(vars != NULL);

#ifndef NDEBUG
   /* find branching rule */
   branchrule = SCIPfindBranchrule(scip, BRANCHRULE_NAME);
   assert(branchrule != NULL);

   /* get branching rule data */
   branchruledata = SCIPbranchruleGetData(branchrule);
   assert(branchruledata != NULL);
#endif

   SCIPdebugMsg(scip, "applying %d bound changes\n", nbdchgs);

   for( i = 0; i < nbdchgs; ++i )
   {
      int v;

      v = bdchginds[i];

      SCIPdebugMsg(scip, " -> <%s> [%g,%g]\n",
         SCIPvarGetName(vars[v]), SCIPvarGetLbLocal(vars[v]), SCIPvarGetUbLocal(vars[v]));

      if( bdchgtypes[i] == SCIP_BOUNDTYPE_LOWER )
      {
         /* change lower bound of variable to given bound */
         SCIP_CALL( SCIPtightenVarLb(scip, vars[v], bdchgbounds[i], TRUE, &infeasible, &tightened) );
         if( infeasible )
         {
            *result = SCIP_CUTOFF;
            return SCIP_OKAY;
         }

         /* if we did propagation, the bound change might already have been added */
         assert(tightened || (branchruledata->maxproprounds != 0));
      }
      else
      {
         assert(bdchgtypes[i] == SCIP_BOUNDTYPE_UPPER);

         /* change upper bound of variable to given bound */
         SCIP_CALL( SCIPtightenVarUb(scip, vars[v], bdchgbounds[i], TRUE, &infeasible, &tightened) );
         if( infeasible )
         {
            *result = SCIP_CUTOFF;
            return SCIP_OKAY;
         }

         /* if we did propagation, the bound change might already have been added */
         assert(tightened || (branchruledata->maxproprounds != 0));
      }
      SCIPdebugMsg(scip, "  -> [%g,%g]\n", SCIPvarGetLbLocal(vars[v]), SCIPvarGetUbLocal(vars[v]));
   }

   return SCIP_OKAY;
}

/** execute reliability pseudo cost branching */
static
SCIP_RETCODE execRelpscost(
   SCIP*                 scip,               /**< SCIP data structure */
   SCIP_BRANCHRULE*      branchrule,         /**< branching rule */
   SCIP_VAR**            branchcands,        /**< branching candidates */
   SCIP_Real*            branchcandssol,     /**< solution value for the branching candidates */
   SCIP_Real*            branchcandsfrac,    /**< fractional part of the branching candidates */
   int                   nbranchcands,       /**< number of branching candidates */
   SCIP_Bool             executebranch,      /**< execute a branching step or run probing only */
   SCIP_RESULT*          result              /**< pointer to the result of the execution */
   )
{  /*lint --e{715}*/
   SCIP_BRANCHRULEDATA* branchruledata;
   SCIP_Real lpobjval;
   SCIP_Real bestsbdown;
   SCIP_Real bestsbup;
   SCIP_Real provedbound;
   SCIP_Bool bestsbdownvalid;
   SCIP_Bool bestsbupvalid;
   SCIP_Bool bestsbdowncutoff;
   SCIP_Bool bestsbupcutoff;
   SCIP_Bool bestisstrongbranch;
   SCIP_Bool allcolsinlp;
   SCIP_Bool exactsolve;
   int ninitcands;
   int bestcand;

   *result = SCIP_DIDNOTRUN;

   assert(SCIPgetLPSolstat(scip) == SCIP_LPSOLSTAT_OPTIMAL);

   /* get branching rule data */
   branchruledata = SCIPbranchruleGetData(branchrule);
   assert(branchruledata != NULL);

   /* get current LP objective bound of the local sub problem and global cutoff bound */
   lpobjval = SCIPgetLPObjval(scip);

   /* check, if we want to solve the problem exactly, meaning that strong branching information is not useful
    * for cutting off sub problems and improving lower bounds of children
    */
   exactsolve = SCIPisExactSolve(scip);

   /* check, if all existing columns are in LP, and thus the strong branching results give lower bounds */
   allcolsinlp = SCIPallColsInLP(scip);

   bestcand = -1;
   bestisstrongbranch = FALSE;
   bestsbdown = SCIP_INVALID;
   bestsbup = SCIP_INVALID;
   bestsbdownvalid = FALSE;
   bestsbupvalid = FALSE;
   bestsbdowncutoff = FALSE;
   bestsbupcutoff = FALSE;
   provedbound = lpobjval;

   if( nbranchcands == 1 )
   {
      /* only one candidate: nothing has to be done */
      bestcand = 0;
      SCIPdebug(ninitcands = 0);
   }
   else
   {
      SCIP_VAR** vars;
      int* initcands;
      SCIP_Real* initcandscores;
      SCIP_Real* newlbs = NULL;
      SCIP_Real* newubs = NULL;
      int* bdchginds;
      SCIP_BOUNDTYPE* bdchgtypes;
      SCIP_Real* bdchgbounds;
      int maxninitcands;
      int nuninitcands;
      int nbdchgs;
      int nbdconflicts;
      SCIP_Real avgconflictscore;
      SCIP_Real avgconflengthscore;
      SCIP_Real avginferencescore;
      SCIP_Real avgcutoffscore;
      SCIP_Real avgpscostscore;
      SCIP_Real bestpsscore;
      SCIP_Real bestpsfracscore;
      SCIP_Real bestpsdomainscore;
      SCIP_Real bestsbscore;
      SCIP_Real bestuninitsbscore;
      SCIP_Real bestsbfracscore;
      SCIP_Real bestsbdomainscore;
      SCIP_Real prio;
      SCIP_Real reliable;
      SCIP_Real maxlookahead;
      SCIP_Real lookahead;
      SCIP_Real relerrorthreshold;
      SCIP_Bool initstrongbranching;
      SCIP_Bool propagate;
      SCIP_Bool probingbounds;
      SCIP_Longint nodenum;
      SCIP_Longint nlpiterationsquot;
      SCIP_Longint nsblpiterations;
      SCIP_Longint maxnsblpiterations;
      int bestsolidx;
      int maxbdchgs;
      int bestpscand;
      int bestsbcand;
      int bestuninitsbcand;
      int inititer;
      int nvars;
      int i;
      int c;
      SCIP_CONFIDENCELEVEL clevel;

      vars = SCIPgetVars(scip);
      nvars = SCIPgetNVars(scip);

      bestsolidx = SCIPgetBestSol(scip) == NULL ? -1 : SCIPsolGetIndex(SCIPgetBestSol(scip));

      /* get average conflict, inference, and pseudocost scores */
      avgconflictscore = SCIPgetAvgConflictScore(scip);
      avgconflictscore = MAX(avgconflictscore, 0.1);
      avgconflengthscore = SCIPgetAvgConflictlengthScore(scip);
      avgconflengthscore = MAX(avgconflengthscore, 0.1);
      avginferencescore = SCIPgetAvgInferenceScore(scip);
      avginferencescore = MAX(avginferencescore, 0.1);
      avgcutoffscore = SCIPgetAvgCutoffScore(scip);
      avgcutoffscore = MAX(avgcutoffscore, 0.1);
      avgpscostscore = SCIPgetAvgPseudocostScore(scip);
      avgpscostscore = MAX(avgpscostscore, 0.1);

      /* get nonlinear counts according to parameters */
      SCIP_CALL( branchruledataEnsureNlcount(scip, branchruledata) );

      initstrongbranching = FALSE;

      /* check whether propagation should be performed */
      propagate = (branchruledata->maxproprounds != 0);

      /* check whether valid bounds should be identified in probing-like fashion */
      probingbounds = propagate && branchruledata->probingbounds;

      /* get maximal number of candidates to initialize with strong branching; if the current solutions is not basic,
       * we cannot warmstart the simplex algorithm and therefore don't initialize any candidates
       */
      maxninitcands = MIN(nbranchcands, branchruledata->initcand);
      if( !SCIPisLPSolBasic(scip) )
         maxninitcands = 0;

      /* calculate maximal number of strong branching LP iterations; if we used too many, don't apply strong branching
       * any more
       */
      nlpiterationsquot = (SCIP_Longint)(branchruledata->sbiterquot * SCIPgetNNodeLPIterations(scip));
      maxnsblpiterations = nlpiterationsquot + branchruledata->sbiterofs + SCIPgetNRootStrongbranchLPIterations(scip);
      nsblpiterations = SCIPgetNStrongbranchLPIterations(scip);
      if( nsblpiterations > maxnsblpiterations )
         maxninitcands = 0;

      /* get buffer for storing the unreliable candidates */
      SCIP_CALL( SCIPallocBufferArray(scip, &initcands, maxninitcands+1) ); /* allocate one additional slot for convenience */
      SCIP_CALL( SCIPallocBufferArray(scip, &initcandscores, maxninitcands+1) );
      ninitcands = 0;

      /* get current node number */
      nodenum = SCIPgetNNodes(scip);

      /* initialize bound change arrays */
      bdchginds = NULL;
      bdchgtypes = NULL;
      bdchgbounds = NULL;
      nbdchgs = 0;
      nbdconflicts = 0;
      maxbdchgs = branchruledata->maxbdchgs;
      if( maxbdchgs == -1 )
         maxbdchgs = INT_MAX;

      /* calculate value used as reliability */
      prio = (maxnsblpiterations - nsblpiterations)/(nsblpiterations + 1.0);
      prio = MIN(prio, 1.0);
      prio = MAX(prio, (nlpiterationsquot - nsblpiterations)/(nsblpiterations + 1.0));
      reliable = (1.0-prio) * branchruledata->minreliable + prio * branchruledata->maxreliable;

      /* calculate the threshold for the relative error in the same way; low tolerance is more strict than higher tolerance */
      relerrorthreshold = (1.0 - prio) * branchruledata->higherrortol + prio * branchruledata->lowerrortol;

      clevel = (SCIP_CONFIDENCELEVEL)branchruledata->confidencelevel;
      /* determine the confidence level for hypothesis testing based on value of prio */
      if( branchruledata->usedynamicconfidence )
      {
         /* with decreasing priority, use a less strict confidence level */
         if( prio >= 0.9 )
            clevel = SCIP_CONFIDENCELEVEL_MAX;
         else if( prio >= 0.7 )
            clevel = SCIP_CONFIDENCELEVEL_HIGH;
         else if( prio >= 0.5 )
            clevel = SCIP_CONFIDENCELEVEL_MEDIUM;
         else if( prio >= 0.3 )
            clevel = SCIP_CONFIDENCELEVEL_LOW;
         else
            clevel = SCIP_CONFIDENCELEVEL_MIN;
      }

      /* search for the best pseudo cost candidate, while remembering unreliable candidates in a sorted buffer */
      nuninitcands = 0;
      bestpscand = -1;
      bestpsscore = -SCIPinfinity(scip);
      bestpsfracscore = -SCIPinfinity(scip);
      bestpsdomainscore = -SCIPinfinity(scip);

      /* search for the best candidate first */
      if( branchruledata->usehyptestforreliability )
      {
         for( c = 0; c < nbranchcands; ++c )
         {
            SCIP_Real conflictscore;
            SCIP_Real conflengthscore;
            SCIP_Real inferencescore;
            SCIP_Real cutoffscore;
            SCIP_Real pscostscore;
            SCIP_Real nlscore;
            SCIP_Real score;

            conflictscore = SCIPgetVarConflictScore(scip, branchcands[c]);
            conflengthscore = SCIPgetVarConflictlengthScore(scip, branchcands[c]);
            inferencescore = SCIPgetVarAvgInferenceScore(scip, branchcands[c]);
            cutoffscore = SCIPgetVarAvgCutoffScore(scip, branchcands[c]);
            nlscore = calcNlscore(scip, branchruledata->nlcount, branchruledata->nlcountmax, SCIPvarGetProbindex(branchcands[c]));
            pscostscore = SCIPgetVarPseudocostScore(scip, branchcands[c], branchcandssol[c]);

            /* replace the pseudo cost score with the already calculated one;
             * @todo: use old data for strong branching with propagation?
             */
            if( SCIPgetVarStrongbranchNode(scip, branchcands[c]) == nodenum )
            {
               SCIP_Real down;
               SCIP_Real up;
               SCIP_Real lastlpobjval;
               SCIP_Real downgain;
               SCIP_Real upgain;

               /* use the score of the strong branching call at the current node */
               SCIP_CALL( SCIPgetVarStrongbranchLast(scip, branchcands[c], &down, &up, NULL, NULL, NULL, &lastlpobjval) );
               downgain = MAX(down - lastlpobjval, 0.0);
               upgain = MAX(up - lastlpobjval, 0.0);
               pscostscore = SCIPgetBranchScore(scip, branchcands[c], downgain, upgain);

               SCIPdebugMsg(scip, " -> strong branching on variable <%s> already performed (down=%g (%+g), up=%g (%+g), pscostscore=%g)\n",
                  SCIPvarGetName(branchcands[c]), down, downgain, up, upgain, pscostscore);
            }

            score = calcScore(scip, branchruledata, conflictscore, avgconflictscore, conflengthscore, avgconflengthscore,
               inferencescore, avginferencescore, cutoffscore, avgcutoffscore, pscostscore, avgpscostscore, nlscore, branchcandsfrac[c]);

            /* check for better score of candidate */
            if( SCIPisSumGE(scip, score, bestpsscore) )
            {
               SCIP_Real fracscore;
               SCIP_Real domainscore;

               fracscore = MIN(branchcandsfrac[c], 1.0 - branchcandsfrac[c]);
               domainscore = -(SCIPvarGetUbLocal(branchcands[c]) - SCIPvarGetLbLocal(branchcands[c]));
               if( SCIPisSumGT(scip, score, bestpsscore)
                     || SCIPisSumGT(scip, fracscore, bestpsfracscore)
                     || (SCIPisSumGE(scip, fracscore, bestpsfracscore) && domainscore > bestpsdomainscore) )
               {
                  bestpscand = c;
                  bestpsscore = score;
                  bestpsfracscore = fracscore;
                  bestpsdomainscore = domainscore;
               }
            }
         }
      }

      for( c = 0; c < nbranchcands; ++c )
      {
         SCIP_Real conflictscore;
         SCIP_Real conflengthscore;
         SCIP_Real inferencescore;
         SCIP_Real cutoffscore;
         SCIP_Real pscostscore;
         SCIP_Real nlscore;
         SCIP_Real score;
         SCIP_Bool usesb;

         assert(branchcands[c] != NULL);
         assert(!SCIPisFeasIntegral(scip, branchcandssol[c]));

         /* get conflict, inference, cutoff, nonlinear, and pseudo cost scores for candidate */
         conflictscore = SCIPgetVarConflictScore(scip, branchcands[c]);
         conflengthscore = SCIPgetVarConflictlengthScore(scip, branchcands[c]);
         inferencescore = SCIPgetVarAvgInferenceScore(scip, branchcands[c]);
         cutoffscore = SCIPgetVarAvgCutoffScore(scip, branchcands[c]);
         nlscore = calcNlscore(scip, branchruledata->nlcount, branchruledata->nlcountmax, SCIPvarGetProbindex(branchcands[c]));
         pscostscore = SCIPgetVarPseudocostScore(scip, branchcands[c], branchcandssol[c]);
         usesb = FALSE;

         /* don't use strong branching on variables that have already been initialized at the current node;
          * instead replace the pseudo cost score with the already calculated one;
          * @todo: use old data for strong branching with propagation?
          */
         if( SCIPgetVarStrongbranchNode(scip, branchcands[c]) == nodenum )
         {
            SCIP_Real down;
            SCIP_Real up;
            SCIP_Real lastlpobjval;
            SCIP_Real downgain;
            SCIP_Real upgain;

            /* use the score of the strong branching call at the current node */
            SCIP_CALL( SCIPgetVarStrongbranchLast(scip, branchcands[c], &down, &up, NULL, NULL, NULL, &lastlpobjval) );
            downgain = MAX(down - lastlpobjval, 0.0);
            upgain = MAX(up - lastlpobjval, 0.0);
            pscostscore = SCIPgetBranchScore(scip, branchcands[c], downgain, upgain);

            SCIPdebugMsg(scip, " -> strong branching on variable <%s> already performed (down=%g (%+g), up=%g (%+g), pscostscore=%g)\n",
               SCIPvarGetName(branchcands[c]), down, downgain, up, upgain, pscostscore);
         }
         else if( maxninitcands > 0 )
         {
            SCIP_Real downsize;
            SCIP_Real upsize;
            SCIP_Real size;

            /* check, if the pseudo cost score of the variable is reliable */
            downsize = SCIPgetVarPseudocostCountCurrentRun(scip, branchcands[c], SCIP_BRANCHDIR_DOWNWARDS);
            upsize = SCIPgetVarPseudocostCountCurrentRun(scip, branchcands[c], SCIP_BRANCHDIR_UPWARDS);
            size = MIN(downsize, upsize);

            /* determine if variable is considered reliable based on the current reliability setting */
            /* check fixed number threshold (aka original) reliability first */
            assert(!branchruledata->usehyptestforreliability || bestpscand >= 0);
            usesb = FALSE;
            if( size < reliable )
               usesb = TRUE;
            else if( branchruledata->userelerrorforreliability && branchruledata->usehyptestforreliability )
            {
               if( !SCIPisVarPscostRelerrorReliable(scip, branchcands[c], relerrorthreshold, clevel) &&
                     !SCIPsignificantVarPscostDifference(scip, branchcands[bestpscand], branchcandsfrac[bestpscand],
                        branchcands[c], branchcandsfrac[c], SCIP_BRANCHDIR_DOWNWARDS, clevel, TRUE) &&
                     !SCIPsignificantVarPscostDifference(scip, branchcands[bestpscand], 1 - branchcandsfrac[bestpscand],
                        branchcands[c], 1 - branchcandsfrac[c], SCIP_BRANCHDIR_UPWARDS, clevel, TRUE) )
                  usesb = TRUE;
            }
            /* check if relative error is tolerable */
            else if( branchruledata->userelerrorforreliability &&
                  !SCIPisVarPscostRelerrorReliable(scip, branchcands[c], relerrorthreshold, clevel))
               usesb = TRUE;
            /* check if best pseudo-candidate is significantly better in both directions, use strong-branching otherwise */
            else if( branchruledata->usehyptestforreliability &&
                  !SCIPsignificantVarPscostDifference(scip, branchcands[bestpscand], branchcandsfrac[bestpscand],
                        branchcands[c], branchcandsfrac[c], SCIP_BRANCHDIR_DOWNWARDS, clevel, TRUE) &&
                  !SCIPsignificantVarPscostDifference(scip, branchcands[bestpscand], 1 - branchcandsfrac[bestpscand],
                        branchcands[c], 1 - branchcandsfrac[c], SCIP_BRANCHDIR_UPWARDS, clevel, TRUE))
               usesb = TRUE;

            /* count the number of variables that are completely uninitialized */
            if( size < 0.1 )
               nuninitcands++;
         }

         /* combine the five score values */
         score = calcScore(scip, branchruledata, conflictscore, avgconflictscore, conflengthscore, avgconflengthscore,
            inferencescore, avginferencescore, cutoffscore, avgcutoffscore, pscostscore, avgpscostscore, nlscore, branchcandsfrac[c]);

         if( usesb )
         {
            int j;

            /* assign a random score to this uninitialized candidate */
            if( branchruledata->randinitorder )
               score += SCIPrandomGetReal(branchruledata->randnumgen, 0.0, 1e-4);

            /* pseudo cost of variable is not reliable: insert candidate in initcands buffer */
            for( j = ninitcands; j > 0 && score > initcandscores[j-1]; --j )
            {
               initcands[j] = initcands[j-1];
               initcandscores[j] = initcandscores[j-1];
            }
            initcands[j] = c;
            initcandscores[j] = score;
            ninitcands++;
            ninitcands = MIN(ninitcands, maxninitcands);
         }
         /* in the case of hypothesis reliability, the best pseudo candidate has been determined already */
         else if( !branchruledata->usehyptestforreliability )
         {
            /* variable will keep it's pseudo cost value: check for better score of candidate */
            if( SCIPisSumGE(scip, score, bestpsscore) )
            {
               SCIP_Real fracscore;
               SCIP_Real domainscore;

               fracscore = MIN(branchcandsfrac[c], 1.0 - branchcandsfrac[c]);
               domainscore = -(SCIPvarGetUbLocal(branchcands[c]) - SCIPvarGetLbLocal(branchcands[c]));
               if( SCIPisSumGT(scip, score, bestpsscore)
                  || SCIPisSumGT(scip, fracscore, bestpsfracscore)
                  || (SCIPisSumGE(scip, fracscore, bestpsfracscore) && domainscore > bestpsdomainscore) )
               {
                  bestpscand = c;
                  bestpsscore = score;
                  bestpsfracscore = fracscore;
                  bestpsdomainscore = domainscore;
               }
            }
         }
      }

      /* in the special case that only the best pseudo candidate was selected for strong branching, skip the strong branching */
      if( branchruledata->usehyptestforreliability && ninitcands == 1 )
      {
         ninitcands = 0;
         SCIPdebugMsg(scip, "Only one single candidate for initialization-->Skipping strong branching\n");
      }

      /* initialize unreliable candidates with strong branching until maxlookahead is reached,
       * search best strong branching candidate
       */
      maxlookahead = (SCIP_Real)branchruledata->maxlookahead * (1.0 + (SCIP_Real)nuninitcands/(SCIP_Real)nbranchcands);
      inititer = branchruledata->inititer;
      if( inititer == 0 )
      {
         SCIP_Longint nlpiterations;
         SCIP_Longint nlps;

         /* iteration limit is set to twice the average number of iterations spent to resolve a dual feasible SCIP_LP;
          * at the first few nodes, this average is not very exact, so we better increase the iteration limit on
          * these very important nodes
          */
         nlpiterations = SCIPgetNDualResolveLPIterations(scip);
         nlps = SCIPgetNDualResolveLPs(scip);
         if( nlps == 0 )
         {
            nlpiterations = SCIPgetNNodeInitLPIterations(scip);
            nlps = SCIPgetNNodeInitLPs(scip);
            if( nlps == 0 )
            {
               nlpiterations = 1000;
               nlps = 1;
            }
         }
         assert(nlps >= 1);
         inititer = (int)(2*nlpiterations / nlps);
         inititer = (int)((SCIP_Real)inititer * (1.0 + 20.0/nodenum));
         inititer = MAX(inititer, 10);
         inititer = MIN(inititer, 500);
      }

      SCIPdebugMsg(scip, "strong branching (reliable=%g, %d/%d cands, %d uninit, maxcands=%d, maxlookahead=%g, maxbdchgs=%d, inititer=%d, iterations:%" SCIP_LONGINT_FORMAT "/%" SCIP_LONGINT_FORMAT ", basic:%u)\n",
         reliable, ninitcands, nbranchcands, nuninitcands, maxninitcands, maxlookahead, maxbdchgs, inititer,
         SCIPgetNStrongbranchLPIterations(scip), maxnsblpiterations, SCIPisLPSolBasic(scip));

      bestsbcand = -1;
      bestsbscore = -SCIPinfinity(scip);
      bestsbfracscore = -SCIPinfinity(scip);
      bestsbdomainscore = -SCIPinfinity(scip);
      bestuninitsbscore = -SCIPinfinity(scip);
      bestuninitsbcand = -1;
      lookahead = 0.0;
      for( i = 0; i < ninitcands && lookahead < maxlookahead && nbdchgs + nbdconflicts < maxbdchgs
              && (i < (int) maxlookahead || SCIPgetNStrongbranchLPIterations(scip) < maxnsblpiterations); ++i )
      {
         SCIP_Real down;
         SCIP_Real up;
         SCIP_Real downgain;
         SCIP_Real upgain;
         SCIP_Bool downvalid;
         SCIP_Bool upvalid;
         SCIP_Longint ndomredsdown;
         SCIP_Longint ndomredsup;
         SCIP_Bool lperror;
         SCIP_Bool downinf;
         SCIP_Bool upinf;
         SCIP_Bool downconflict;
         SCIP_Bool upconflict;

         /* get candidate number to initialize */
         c = initcands[i];
         assert(!SCIPisFeasIntegral(scip, branchcandssol[c]));

         if( branchruledata->skipbadinitcands )
         {
            SCIP_Bool skipsb = FALSE;
            /* if the current best candidate is a candidate found by strong branching, determine if candidate pseudo-costs are
             * significantly smaller in at least one direction, in which case we safe the execution of strong-branching for now
             */
            if( bestsbscore > bestpsscore && bestsbscore > bestuninitsbscore && bestsbupvalid && bestsbdownvalid )
            {
               assert(bestsbcand != -1);
               assert(bestsbup != SCIP_INVALID && bestsbdown != SCIP_INVALID); /*lint !e777 lint doesn't like comparing floats */

               /* test if the variable is unlikely to produce a better gain than the currently best one. Skip strong-branching
                * in such a case
                */
               if( SCIPpscostThresholdProbabilityTest(scip, branchcands[c], branchcandsfrac[c], bestsbdown,
                     SCIP_BRANCHDIR_DOWNWARDS, clevel)
                     || SCIPpscostThresholdProbabilityTest(scip, branchcands[c], 1.0 - branchcandsfrac[c], bestsbup,
                           SCIP_BRANCHDIR_UPWARDS, clevel) )
                  skipsb = TRUE;
            }
            /* the currently best candidate is also a pseudo-candidate; apply significance test and skip candidate if it
             * is significantly worse in at least one direction
             */
            else if( bestpscand != -1 && bestpsscore > bestuninitsbscore )
            {
               if( SCIPsignificantVarPscostDifference(scip, branchcands[bestpscand], branchcandsfrac[bestpscand],
                     branchcands[c], branchcandsfrac[c], SCIP_BRANCHDIR_DOWNWARDS, clevel, TRUE)
                     || SCIPsignificantVarPscostDifference(scip, branchcands[bestpscand], 1.0 - branchcandsfrac[bestpscand],
                           branchcands[c], 1.0 - branchcandsfrac[c], SCIP_BRANCHDIR_UPWARDS, clevel, TRUE) )
                  skipsb = TRUE;
            }
            /* compare against the best init cand that has been skipped already */
            else if( bestuninitsbcand != -1 )
            {
               if( SCIPsignificantVarPscostDifference(scip, branchcands[bestuninitsbcand], branchcandsfrac[bestuninitsbcand],
                     branchcands[c], branchcandsfrac[c], SCIP_BRANCHDIR_DOWNWARDS, clevel, TRUE)
                     || SCIPsignificantVarPscostDifference(scip, branchcands[bestuninitsbcand], 1.0 - branchcandsfrac[bestuninitsbcand],
                           branchcands[c], 1.0 - branchcandsfrac[c], SCIP_BRANCHDIR_UPWARDS, clevel, TRUE) )
                  skipsb = TRUE;
            }

            /* skip candidate, update the best score of an unitialized candidate */
            if( skipsb )
            {
               if( bestuninitsbcand == -1 )
               {
                  bestuninitsbcand = c;
                  bestuninitsbscore = initcandscores[i];
               }
               continue;
            }
         }
         SCIPdebugMsg(scip, "init pseudo cost (%g/%g) of <%s> at %g (score:%g) with strong branching (%d iterations) -- %" SCIP_LONGINT_FORMAT "/%" SCIP_LONGINT_FORMAT " iterations\n",
            SCIPgetVarPseudocostCountCurrentRun(scip, branchcands[c], SCIP_BRANCHDIR_DOWNWARDS),
            SCIPgetVarPseudocostCountCurrentRun(scip, branchcands[c], SCIP_BRANCHDIR_UPWARDS),
            SCIPvarGetName(branchcands[c]), branchcandssol[c], initcandscores[i],
            inititer, SCIPgetNStrongbranchLPIterations(scip), maxnsblpiterations);

         /* use strong branching on candidate */
         if( !initstrongbranching )
         {
            initstrongbranching = TRUE;

            SCIP_CALL( SCIPstartStrongbranch(scip, propagate) );

            /* create arrays for probing-like bound tightening */
            if( probingbounds )
            {
               SCIP_CALL( SCIPallocBufferArray(scip, &newlbs, nvars) );
               SCIP_CALL( SCIPallocBufferArray(scip, &newubs, nvars) );
            }
         }

         if( propagate )
         {
            /* apply strong branching */
            SCIP_CALL( SCIPgetVarStrongbranchWithPropagation(scip, branchcands[c], branchcandssol[c], lpobjval, inititer,
                  branchruledata->maxproprounds, &down, &up, &downvalid, &upvalid, &ndomredsdown, &ndomredsup, &downinf, &upinf,
                  &downconflict, &upconflict, &lperror, newlbs, newubs) );
         }
         else
         {
            /* apply strong branching */
            SCIP_CALL( SCIPgetVarStrongbranchFrac(scip, branchcands[c], inititer,
                  &down, &up, &downvalid, &upvalid, &downinf, &upinf, &downconflict, &upconflict, &lperror) );

            ndomredsdown = ndomredsup = 0;
         }

         /* check for an error in strong branching */
         if( lperror )
         {
            if( !SCIPisStopped(scip) )
            {
               SCIPverbMessage(scip, SCIP_VERBLEVEL_HIGH, NULL,
                  "(node %" SCIP_LONGINT_FORMAT ") error in strong branching call for variable <%s> with solution %g\n",
                  SCIPgetNNodes(scip), SCIPvarGetName(branchcands[c]), branchcandssol[c]);
            }
            break;
         }

         /* Strong branching might have found a new primal solution which updated the cutoff bound. In this case, the
          * provedbound computed before can be higher than the cutoffbound and the current node can be cut off.
          * Additionally, also if the value for the current best candidate is valid and exceeds the new cutoff bound,
          * we want to change the domain of this variable rather than branching on it.
          */
         if( SCIPgetBestSol(scip) != NULL && SCIPsolGetIndex(SCIPgetBestSol(scip)) != bestsolidx )
         {
            bestsolidx = SCIPsolGetIndex(SCIPgetBestSol(scip));

            SCIPdebugMsg(scip, " -> strong branching on variable <%s> lead to a new incumbent\n",
               SCIPvarGetName(branchcands[c]));

            /* proved bound for current node is larger than new cutoff bound -> cut off current node */
            if( SCIPisGE(scip, provedbound, SCIPgetCutoffbound(scip)) )
            {
               SCIPdebugMsg(scip, " -> node can be cut off (provedbound=%g, cutoff=%g)\n", provedbound, SCIPgetCutoffbound(scip));

               *result = SCIP_CUTOFF;
               break; /* terminate initialization loop, because node is infeasible */
            }
            /* proved bound for down child of best candidate is larger than cutoff bound
             *  -> increase lower bound of best candidate
             * we must only do this if the LP is complete, i.e., we are not doing column generation
             */

            else if( bestsbcand != -1  && allcolsinlp )
            {
               if( !bestsbdowncutoff && bestsbdownvalid && SCIPisGE(scip, bestsbdown, SCIPgetCutoffbound(scip)) )
               {
                  bestsbdowncutoff = TRUE;

                  SCIPdebugMsg(scip, " -> valid dual bound for down child of best candidate <%s> is higher than new cutoff bound (valid=%u, bestsbdown=%g, cutoff=%g)\n",
                     SCIPvarGetName(branchcands[bestsbcand]), bestsbdownvalid, bestsbdown, SCIPgetCutoffbound(scip));

                  SCIPdebugMsg(scip, " -> increase lower bound of best candidate <%s> to %g\n",
                     SCIPvarGetName(branchcands[bestsbcand]), SCIPfeasCeil(scip, branchcandssol[bestsbcand]));

                  SCIP_CALL( addBdchg(scip, &bdchginds, &bdchgtypes, &bdchgbounds, &nbdchgs, SCIPvarGetProbindex(branchcands[bestsbcand]),
                        SCIP_BOUNDTYPE_LOWER, SCIPfeasCeil(scip, branchcandssol[bestsbcand])) );
               }
               /* proved bound for up child of best candidate is larger than cutoff bound -> decrease upper bound of best candidate */
               else if( !bestsbupcutoff && bestsbupvalid && SCIPisGE(scip, bestsbup, SCIPgetCutoffbound(scip)) )
               {
                  bestsbupcutoff = TRUE;

                  SCIPdebugMsg(scip, " -> valid dual bound for up child of best candidate <%s> is higher than new cutoff bound (valid=%u, bestsbup=%g, cutoff=%g)\n",
                     SCIPvarGetName(branchcands[bestsbcand]), bestsbupvalid, bestsbup, SCIPgetCutoffbound(scip));

                  SCIPdebugMsg(scip, " -> decrease upper bound of best candidate <%s> to %g\n",
                     SCIPvarGetName(branchcands[bestsbcand]), SCIPfeasFloor(scip, branchcandssol[bestsbcand]));

                  SCIP_CALL( addBdchg(scip, &bdchginds, &bdchgtypes, &bdchgbounds, &nbdchgs, SCIPvarGetProbindex(branchcands[bestsbcand]),
                        SCIP_BOUNDTYPE_UPPER, SCIPfeasFloor(scip, branchcandssol[bestsbcand])) );
               }
            }
         }

         /* evaluate strong branching */
         down = MAX(down, lpobjval);
         up = MAX(up, lpobjval);
         downgain = down - lpobjval;
         upgain = up - lpobjval;
         assert(!allcolsinlp || exactsolve || !downvalid || downinf == SCIPisGE(scip, down, SCIPgetCutoffbound(scip)));
         assert(!allcolsinlp || exactsolve || !upvalid || upinf == SCIPisGE(scip, up, SCIPgetCutoffbound(scip)));
         assert(downinf || !downconflict);
         assert(upinf || !upconflict);

         /* @todo: store pseudo cost only for valid bounds?
          * depending on the user parameter choice of storesemiinitcosts, pseudo costs are also updated in single directions,
          * if the node in the other direction was infeasible or cut off
          */
         if( !downinf
#ifdef WITH_LPSOLSTAT
               && SCIPgetLastStrongbranchLPSolStat(scip, SCIP_BRANCHDIR_DOWNWARDS) != SCIP_LPSOLSTAT_ITERLIMIT
#endif
               && (!upinf || branchruledata->storesemiinitcosts) )
         {
            SCIP_Real weight;

            /* smaller weights are given if the strong branching hit the time limit in the corresponding direction */
            if( branchruledata->usesmallweightsitlim )
               weight = SCIPgetLastStrongbranchLPSolStat(scip, SCIP_BRANCHDIR_DOWNWARDS) != SCIP_LPSOLSTAT_ITERLIMIT ? 1.0 : 0.5;
            else
               weight = 1.0;

            /* update pseudo cost values */
            SCIP_CALL( SCIPupdateVarPseudocost(scip, branchcands[c], 0.0 - branchcandsfrac[c], downgain, weight) );
         }
         if( !upinf
#ifdef WITH_LPSOLSTAT
               && SCIPgetLastStrongbranchLPSolStat(scip, SCIP_BRANCHDIR_UPWARDS) != SCIP_LPSOLSTAT_ITERLIMIT
#endif
               && (!downinf || branchruledata->storesemiinitcosts)  )
         {
            SCIP_Real weight;

            /* smaller weights are given if the strong branching hit the time limit in the corresponding direction */
            if( branchruledata->usesmallweightsitlim )
               weight = SCIPgetLastStrongbranchLPSolStat(scip, SCIP_BRANCHDIR_UPWARDS) != SCIP_LPSOLSTAT_ITERLIMIT ? 1.0 : 0.5;
            else
               weight = 1.0;

            SCIP_CALL( SCIPupdateVarPseudocost(scip, branchcands[c], 1.0 - branchcandsfrac[c], upgain, weight) );
         }

         /* the minimal lower bound of both children is a proved lower bound of the current subtree */
         if( allcolsinlp && !exactsolve && downvalid && upvalid )
         {
            SCIP_Real minbound;

            minbound = MIN(down, up);
            provedbound = MAX(provedbound, minbound);
            assert((downinf && upinf) || SCIPisLT(scip, provedbound, SCIPgetCutoffbound(scip)));

            /* save probing-like bounds detected during strong branching */
            if( probingbounds )
            {
               int v;

               assert(newlbs != NULL);
               assert(newubs != NULL);

               for( v = 0; v < nvars; ++v )
               {
                  if( SCIPisGT(scip, newlbs[v], SCIPvarGetLbLocal(vars[v])) )
                  {
                     SCIPdebugMsg(scip, "better lower bound for variable <%s>: %.9g -> %.9g (by strongbranching on <%s>)\n",
                        SCIPvarGetName(vars[v]), SCIPvarGetLbLocal(vars[v]), newlbs[v], SCIPvarGetName(branchcands[c]));

                     SCIP_CALL( addBdchg(scip, &bdchginds, &bdchgtypes, &bdchgbounds, &nbdchgs, v,
                           SCIP_BOUNDTYPE_LOWER, newlbs[v]) );
                  }
                  if( SCIPisLT(scip, newubs[v], SCIPvarGetUbLocal(vars[v])) )
                  {
                     SCIPdebugMsg(scip, "better upper bound for variable <%s>: %.9g -> %.9g (by strongbranching on <%s>)\n",
                        SCIPvarGetName(vars[v]), SCIPvarGetUbLocal(vars[v]), newubs[v], SCIPvarGetName(branchcands[c]));

                     SCIP_CALL( addBdchg(scip, &bdchginds, &bdchgtypes, &bdchgbounds, &nbdchgs, v,
                           SCIP_BOUNDTYPE_UPPER, newubs[v]) );
                  }
               }
            }
         }

         /* check if there are infeasible roundings */
         if( downinf || upinf )
         {
            assert(allcolsinlp || propagate);
            assert(!exactsolve);

            if( downinf && upinf )
            {
               /* both roundings are infeasible -> node is infeasible */
               SCIPdebugMsg(scip, " -> variable <%s> is infeasible in both directions (conflict: %u/%u)\n",
                  SCIPvarGetName(branchcands[c]), downconflict, upconflict);
               *result = SCIP_CUTOFF;
               break; /* terminate initialization loop, because node is infeasible */
            }
            else
            {
               /* rounding is infeasible in one direction -> round variable in other direction */
               SCIPdebugMsg(scip, " -> variable <%s> is infeasible in %s branch (conflict: %u/%u)\n",
                  SCIPvarGetName(branchcands[c]), downinf ? "downward" : "upward", downconflict, upconflict);
               SCIP_CALL( addBdchg(scip, &bdchginds, &bdchgtypes, &bdchgbounds, &nbdchgs, SCIPvarGetProbindex(branchcands[c]),
                     (downinf ? SCIP_BOUNDTYPE_LOWER : SCIP_BOUNDTYPE_UPPER),
                     (downinf ? SCIPfeasCeil(scip, branchcandssol[c]) : SCIPfeasFloor(scip, branchcandssol[c]))) );
               if( nbdchgs + nbdconflicts >= maxbdchgs )
                  break; /* terminate initialization loop, because enough roundings are performed */
            }
         }
         else
         {
            SCIP_Real conflictscore;
            SCIP_Real conflengthscore;
            SCIP_Real inferencescore;
            SCIP_Real cutoffscore;
            SCIP_Real pscostscore;
            SCIP_Real nlscore;
            SCIP_Real score;

            /* check for a better score */
            conflictscore = SCIPgetVarConflictScore(scip, branchcands[c]);
            conflengthscore = SCIPgetVarConflictlengthScore(scip, branchcands[c]);
            nlscore = calcNlscore(scip, branchruledata->nlcount, branchruledata->nlcountmax, SCIPvarGetProbindex(branchcands[c]));

            /* optionally, use only local information obtained via strong branching for this candidate, i.e., local
             * domain reductions and no cutoff score
             */
            inferencescore = branchruledata->usesblocalinfo ? SCIPgetBranchScore(scip, branchcands[c], (SCIP_Real)ndomredsdown, (SCIP_Real)ndomredsup)
                  : SCIPgetVarAvgInferenceScore(scip, branchcands[c]);
            cutoffscore = branchruledata->usesblocalinfo ? 0.0 : SCIPgetVarAvgCutoffScore(scip, branchcands[c]);
            pscostscore = SCIPgetBranchScore(scip, branchcands[c], downgain, upgain);

            score = calcScore(scip, branchruledata, conflictscore, avgconflictscore, conflengthscore, avgconflengthscore,
               inferencescore, avginferencescore, cutoffscore, avgcutoffscore, pscostscore, avgpscostscore, nlscore, branchcandsfrac[c]);

            if( SCIPisSumGE(scip, score, bestsbscore) )
            {
               SCIP_Real fracscore;
               SCIP_Real domainscore;

               fracscore = MIN(branchcandsfrac[c], 1.0 - branchcandsfrac[c]);
               domainscore = -(SCIPvarGetUbLocal(branchcands[c]) - SCIPvarGetLbLocal(branchcands[c]));
               if( SCIPisSumGT(scip, score, bestsbscore)
                  || SCIPisSumGT(scip, fracscore, bestsbfracscore)
                  || (SCIPisSumGE(scip, fracscore, bestsbfracscore) && domainscore > bestsbdomainscore) )
               {
                  bestsbcand = c;
                  bestsbscore = score;
                  bestsbdown = down;
                  bestsbup = up;
                  bestsbdownvalid = downvalid;
                  bestsbupvalid = upvalid;
                  bestsbdowncutoff = FALSE;
                  bestsbupcutoff = FALSE;
                  bestsbfracscore = fracscore;
                  bestsbdomainscore = domainscore;
                  lookahead = 0.0;
               }
               else
                  lookahead += 0.5;
            }
            else
               lookahead += 1.0;

            SCIPdebugMsg(scip, " -> variable <%s> (solval=%g, down=%g (%+g,valid=%u), up=%g (%+g,valid=%u), score=%g/ %g/%g %g/%g -> %g)\n",
               SCIPvarGetName(branchcands[c]), branchcandssol[c], down, downgain, downvalid, up, upgain, upvalid,
               pscostscore, conflictscore, conflengthscore, inferencescore, cutoffscore,  score);
         }
      }
#ifdef SCIP_DEBUG
      if( bestsbcand >= 0 )
      {
         SCIPdebugMsg(scip, " -> best: <%s> (%g / %g / %g), lookahead=%g/%g\n",
            SCIPvarGetName(branchcands[bestsbcand]), bestsbscore, bestsbfracscore, bestsbdomainscore,
            lookahead, maxlookahead);
      }
#endif

      if( initstrongbranching )
      {
         if( probingbounds )
         {
            assert(newlbs != NULL);
            assert(newubs != NULL);

            SCIPfreeBufferArray(scip, &newubs);
            SCIPfreeBufferArray(scip, &newlbs);
         }

         SCIP_CALL( SCIPendStrongbranch(scip) );

         if( SCIPgetLPSolstat(scip) == SCIP_LPSOLSTAT_OBJLIMIT || SCIPgetLPSolstat(scip) == SCIP_LPSOLSTAT_INFEASIBLE )
         {
            assert(SCIPhasCurrentNodeLP(scip));
            *result = SCIP_CUTOFF;
         }
      }

      if( *result != SCIP_CUTOFF )
      {
         /* get the score of the best uninitialized strong branching candidate */
         if( i < ninitcands && bestuninitsbcand == -1 )
            bestuninitsbscore = initcandscores[i];

         /* if the best pseudo cost candidate is better than the best uninitialized strong branching candidate,
          * compare it to the best initialized strong branching candidate
          */
         if( bestpsscore > bestuninitsbscore && SCIPisSumGT(scip, bestpsscore, bestsbscore) )
         {
            bestcand = bestpscand;
            bestisstrongbranch = FALSE;
         }
         else if( bestsbcand >= 0 )
         {
            bestcand = bestsbcand;
            bestisstrongbranch = TRUE;
         }
         else
         {
            /* no candidate was initialized, and the best score is the one of the first candidate in the initialization
             * queue
             */
            assert(ninitcands >= 1);
            bestcand = initcands[0];
            bestisstrongbranch = FALSE;
         }

         /* update lower bound of current node */
         if( allcolsinlp && !exactsolve )
         {
            assert(SCIPisLT(scip, provedbound, SCIPgetCutoffbound(scip)));
            SCIP_CALL( SCIPupdateNodeLowerbound(scip, SCIPgetCurrentNode(scip), provedbound) );
         }
      }

      /* apply domain reductions */
      if( nbdchgs > 0 )
      {
         if( *result != SCIP_CUTOFF )
         {
            SCIP_CALL( applyBdchgs(scip, vars, bdchginds, bdchgtypes, bdchgbounds, nbdchgs, result) );
            if( *result != SCIP_CUTOFF )
               *result = SCIP_REDUCEDDOM;
         }
         freeBdchgs(scip, &bdchginds, &bdchgtypes, &bdchgbounds, &nbdchgs);
      }

      /* free buffer for the unreliable candidates */
      SCIPfreeBufferArray(scip, &initcandscores);
      SCIPfreeBufferArray(scip, &initcands);
   }

   /* if no domain could be reduced, create the branching */
   if( *result != SCIP_CUTOFF && *result != SCIP_REDUCEDDOM && *result != SCIP_CONSADDED && executebranch )
   {
      SCIP_NODE* downchild;
      SCIP_NODE* upchild;
      SCIP_VAR* var;
      SCIP_Real val;

      assert(*result == SCIP_DIDNOTRUN);
      assert(0 <= bestcand && bestcand < nbranchcands);
      assert(!SCIPisFeasIntegral(scip, branchcandssol[bestcand]));
      assert(SCIPisLT(scip, provedbound, SCIPgetCutoffbound(scip)));
      assert(!bestsbdowncutoff && !bestsbupcutoff);

      var = branchcands[bestcand];
      val = branchcandssol[bestcand];

      /* perform the branching */
      SCIPdebugMsg(scip, " -> %d (%d) cands, sel cand %d: var <%s> (sol=%g, down=%g (%+g), up=%g (%+g), sb=%u, psc=%g/%g [%g])\n",
         nbranchcands, ninitcands, bestcand, SCIPvarGetName(var), branchcandssol[bestcand],
         bestsbdown, bestsbdown - lpobjval, bestsbup, bestsbup - lpobjval, bestisstrongbranch,
         SCIPgetVarPseudocostCurrentRun(scip, var, SCIP_BRANCHDIR_DOWNWARDS),
         SCIPgetVarPseudocostCurrentRun(scip, var, SCIP_BRANCHDIR_UPWARDS),
         SCIPgetVarPseudocostScoreCurrentRun(scip, var, branchcandssol[bestcand]));
      SCIP_CALL( SCIPbranchVarVal(scip, var, val, &downchild, NULL, &upchild) );
      assert(downchild != NULL);
      assert(upchild != NULL);

      /* update the lower bounds in the children */
      if( bestisstrongbranch && allcolsinlp && !exactsolve )
      {
         if( bestsbdownvalid )
         {
            assert(SCIPisLT(scip, bestsbdown, SCIPgetCutoffbound(scip)));
            SCIP_CALL( SCIPupdateNodeLowerbound(scip, downchild, bestsbdown) );
            assert(SCIPisGE(scip, SCIPgetNodeLowerbound(scip, downchild), provedbound));
         }
         if( bestsbupvalid )
         {
            assert(SCIPisLT(scip, bestsbup, SCIPgetCutoffbound(scip)));
            SCIP_CALL( SCIPupdateNodeLowerbound(scip, upchild, bestsbup) );
            assert(SCIPisGE(scip, SCIPgetNodeLowerbound(scip, upchild), provedbound));
         }
      }

      SCIPdebugMsg(scip, " -> down child's lowerbound: %g\n", SCIPnodeGetLowerbound(downchild));
      SCIPdebugMsg(scip, " -> up child's lowerbound  : %g\n", SCIPnodeGetLowerbound(upchild));

      assert(SCIPgetLPSolstat(scip) != SCIP_LPSOLSTAT_INFEASIBLE && SCIPgetLPSolstat(scip) != SCIP_LPSOLSTAT_OBJLIMIT);

      *result = SCIP_BRANCHED;
   }

   return SCIP_OKAY;
}


/*
 * Callback methods
 */

/** copy method for branchrule plugins (called when SCIP copies plugins) */
static
SCIP_DECL_BRANCHCOPY(branchCopyRelpscost)
{  /*lint --e{715}*/
   assert(scip != NULL);
   assert(branchrule != NULL);
   assert(strcmp(SCIPbranchruleGetName(branchrule), BRANCHRULE_NAME) == 0);

   /* call inclusion method of branchrule */
   SCIP_CALL( SCIPincludeBranchruleRelpscost(scip) );

   return SCIP_OKAY;
}

/** destructor of branching rule to free user data (called when SCIP is exiting) */
static
SCIP_DECL_BRANCHFREE(branchFreeRelpscost)
{  /*lint --e{715}*/
   SCIP_BRANCHRULEDATA* branchruledata;

   /* free branching rule data */
   branchruledata = SCIPbranchruleGetData(branchrule);
   SCIPfreeBlockMemory(scip, &branchruledata);
   SCIPbranchruleSetData(branchrule, NULL);

   return SCIP_OKAY;
}


/** solving process initialization method of branching rule (called when branch and bound process is about to begin) */
static
SCIP_DECL_BRANCHINITSOL(branchInitsolRelpscost)
{  /*lint --e{715}*/
   SCIP_BRANCHRULEDATA* branchruledata;

   /* initialize branching rule data */
   branchruledata = SCIPbranchruleGetData(branchrule);
   branchruledata->nlcount = NULL;
   branchruledata->nlcountsize = 0;
   branchruledata->nlcountmax = 1;
   assert(branchruledata->startrandseed >= 0);

   /* create a random number generator */
   SCIP_CALL( SCIPcreateRandom(scip, &branchruledata->randnumgen,
         (unsigned int)branchruledata->startrandseed) );

   return SCIP_OKAY;
}


/** solving process deinitialization method of branching rule (called before branch and bound process data is freed) */
static
SCIP_DECL_BRANCHEXITSOL(branchExitsolRelpscost)
{  /*lint --e{715}*/
   SCIP_BRANCHRULEDATA* branchruledata;

   /* free memory in branching rule data */
   branchruledata = SCIPbranchruleGetData(branchrule);
   SCIPfreeBlockMemoryArrayNull(scip, &branchruledata->nlcount, branchruledata->nlcountsize);

   /* free random number generator */
   SCIPfreeRandom(scip, &branchruledata->randnumgen);

   return SCIP_OKAY;
}


/** branching execution method for fractional LP solutions */
static
SCIP_DECL_BRANCHEXECLP(branchExeclpRelpscost)
{  /*lint --e{715}*/
   SCIP_VAR** tmplpcands;
   SCIP_VAR** lpcands;
   SCIP_Real* tmplpcandssol;
   SCIP_Real* lpcandssol;
   SCIP_Real* tmplpcandsfrac;
   SCIP_Real* lpcandsfrac;
   int nlpcands;

   assert(branchrule != NULL);
   assert(strcmp(SCIPbranchruleGetName(branchrule), BRANCHRULE_NAME) == 0);
   assert(scip != NULL);
   assert(result != NULL);

   SCIPdebugMsg(scip, "Execlp method of relpscost branching in node %llu\n", SCIPnodeGetNumber(SCIPgetCurrentNode(scip)));

   if( SCIPgetLPSolstat(scip) != SCIP_LPSOLSTAT_OPTIMAL )
   {
<<<<<<< HEAD
      SCIPdebugMsg(scip, "Could not apply relpscost branching, as the current LP was not solved to optimality.\n");
   }
   else
   {
      /* get branching candidates */
      SCIP_CALL( SCIPgetLPBranchCands(scip, &tmplpcands, &tmplpcandssol, &tmplpcandsfrac, NULL, &nlpcands, NULL) );
      assert(nlpcands > 0);
=======
      *result = SCIP_DIDNOTRUN;
      SCIPdebugMsg(scip, "Could not apply relpscost branching, as the current LP was not solved to optimality.\n");

      return SCIP_OKAY;
   }

   /* get branching candidates */
   SCIP_CALL( SCIPgetLPBranchCands(scip, &tmplpcands, &tmplpcandssol, &tmplpcandsfrac, NULL, &nlpcands, NULL) );
   assert(nlpcands > 0);
>>>>>>> 4b8a6328

      /* copy LP banching candidates and solution values, because they will be updated w.r.t. the strong branching LP
       * solution
       */
      SCIP_CALL( SCIPduplicateBufferArray(scip, &lpcands, tmplpcands, nlpcands) );
      SCIP_CALL( SCIPduplicateBufferArray(scip, &lpcandssol, tmplpcandssol, nlpcands) );
      SCIP_CALL( SCIPduplicateBufferArray(scip, &lpcandsfrac, tmplpcandsfrac, nlpcands) );

<<<<<<< HEAD
      /* execute branching rule */
      SCIP_CALL( execRelpscost(scip, branchrule, allowaddcons, lpcands, lpcandssol, lpcandsfrac, nlpcands, TRUE, result) );
=======
   /* execute branching rule */
   SCIP_CALL( execRelpscost(scip, branchrule, lpcands, lpcandssol, lpcandsfrac, nlpcands, TRUE, result) );
>>>>>>> 4b8a6328

      SCIPfreeBufferArray(scip, &lpcandsfrac);
      SCIPfreeBufferArray(scip, &lpcandssol);
      SCIPfreeBufferArray(scip, &lpcands);
   }

   return SCIP_OKAY;
}


/*
 * branching specific interface methods
 */

/** creates the reliable pseudo cost branching rule and includes it in SCIP */
SCIP_RETCODE SCIPincludeBranchruleRelpscost(
   SCIP*                 scip                /**< SCIP data structure */
   )
{
   SCIP_BRANCHRULEDATA* branchruledata;
   SCIP_BRANCHRULE* branchrule;

   /* create relpscost branching rule data */
   SCIP_CALL( SCIPallocBlockMemory(scip, &branchruledata) );

   /* include branching rule */
   SCIP_CALL( SCIPincludeBranchruleBasic(scip, &branchrule, BRANCHRULE_NAME, BRANCHRULE_DESC, BRANCHRULE_PRIORITY,
         BRANCHRULE_MAXDEPTH, BRANCHRULE_MAXBOUNDDIST, branchruledata) );

   assert(branchrule != NULL);

   /* set non-fundamental callbacks via specific setter functions*/
   SCIP_CALL( SCIPsetBranchruleCopy(scip, branchrule, branchCopyRelpscost) );
   SCIP_CALL( SCIPsetBranchruleFree(scip, branchrule, branchFreeRelpscost) );
   SCIP_CALL( SCIPsetBranchruleInitsol(scip, branchrule, branchInitsolRelpscost) );
   SCIP_CALL( SCIPsetBranchruleExitsol(scip, branchrule, branchExitsolRelpscost) );
   SCIP_CALL( SCIPsetBranchruleExecLp(scip, branchrule, branchExeclpRelpscost) );

   /* relpscost branching rule parameters */
   SCIP_CALL( SCIPaddRealParam(scip,
         "branching/relpscost/conflictweight",
         "weight in score calculations for conflict score",
         &branchruledata->conflictweight, TRUE, DEFAULT_CONFLICTWEIGHT, SCIP_REAL_MIN, SCIP_REAL_MAX, NULL, NULL) );
   SCIP_CALL( SCIPaddRealParam(scip,
         "branching/relpscost/conflictlengthweight",
         "weight in score calculations for conflict length score",
         &branchruledata->conflengthweight, TRUE, DEFAULT_CONFLENGTHWEIGHT, SCIP_REAL_MIN, SCIP_REAL_MAX, NULL, NULL) );
   SCIP_CALL( SCIPaddRealParam(scip,
         "branching/relpscost/inferenceweight",
         "weight in score calculations for inference score",
         &branchruledata->inferenceweight, TRUE, DEFAULT_INFERENCEWEIGHT, SCIP_REAL_MIN, SCIP_REAL_MAX, NULL, NULL) );
   SCIP_CALL( SCIPaddRealParam(scip,
         "branching/relpscost/cutoffweight",
         "weight in score calculations for cutoff score",
         &branchruledata->cutoffweight, TRUE, DEFAULT_CUTOFFWEIGHT, SCIP_REAL_MIN, SCIP_REAL_MAX, NULL, NULL) );
   SCIP_CALL( SCIPaddRealParam(scip,
         "branching/relpscost/pscostweight",
         "weight in score calculations for pseudo cost score",
         &branchruledata->pscostweight, TRUE, DEFAULT_PSCOSTWEIGHT, SCIP_REAL_MIN, SCIP_REAL_MAX, NULL, NULL) );
   SCIP_CALL( SCIPaddRealParam(scip,
         "branching/relpscost/nlscoreweight",
         "weight in score calculations for nlcount score",
         &branchruledata->nlscoreweight, TRUE, DEFAULT_NLSCOREWEIGHT, SCIP_REAL_MIN, SCIP_REAL_MAX, NULL, NULL) );
   SCIP_CALL( SCIPaddRealParam(scip,
         "branching/relpscost/minreliable",
         "minimal value for minimum pseudo cost size to regard pseudo cost value as reliable",
         &branchruledata->minreliable, TRUE, DEFAULT_MINRELIABLE, 0.0, SCIP_REAL_MAX, NULL, NULL) );
   SCIP_CALL( SCIPaddRealParam(scip,
         "branching/relpscost/maxreliable",
         "maximal value for minimum pseudo cost size to regard pseudo cost value as reliable",
         &branchruledata->maxreliable, TRUE, DEFAULT_MAXRELIABLE, 0.0, SCIP_REAL_MAX, NULL, NULL) );
   SCIP_CALL( SCIPaddRealParam(scip,
         "branching/relpscost/sbiterquot",
         "maximal fraction of strong branching LP iterations compared to node relaxation LP iterations",
         &branchruledata->sbiterquot, FALSE, DEFAULT_SBITERQUOT, 0.0, SCIP_REAL_MAX, NULL, NULL) );
   SCIP_CALL( SCIPaddIntParam(scip,
         "branching/relpscost/sbiterofs",
         "additional number of allowed strong branching LP iterations",
         &branchruledata->sbiterofs, FALSE, DEFAULT_SBITEROFS, 0, INT_MAX, NULL, NULL) );
   SCIP_CALL( SCIPaddIntParam(scip,
         "branching/relpscost/maxlookahead",
         "maximal number of further variables evaluated without better score",
         &branchruledata->maxlookahead, TRUE, DEFAULT_MAXLOOKAHEAD, 1, INT_MAX, NULL, NULL) );
   SCIP_CALL( SCIPaddIntParam(scip,
         "branching/relpscost/initcand",
         "maximal number of candidates initialized with strong branching per node",
         &branchruledata->initcand, FALSE, DEFAULT_INITCAND, 0, INT_MAX, NULL, NULL) );
   SCIP_CALL( SCIPaddIntParam(scip,
         "branching/relpscost/inititer",
         "iteration limit for strong branching initializations of pseudo cost entries (0: auto)",
         &branchruledata->inititer, FALSE, DEFAULT_INITITER, 0, INT_MAX, NULL, NULL) );
   SCIP_CALL( SCIPaddIntParam(scip,
         "branching/relpscost/maxbdchgs",
         "maximal number of bound tightenings before the node is reevaluated (-1: unlimited)",
         &branchruledata->maxbdchgs, TRUE, DEFAULT_MAXBDCHGS, -1, INT_MAX, NULL, NULL) );
   SCIP_CALL( SCIPaddIntParam(scip,
         "branching/relpscost/maxproprounds",
         "maximum number of propagation rounds to be performed during strong branching before solving the LP (-1: no limit, -2: parameter settings)",
         &branchruledata->maxproprounds, TRUE, DEFAULT_MAXPROPROUNDS, -2, INT_MAX, NULL, NULL) );
   SCIP_CALL( SCIPaddBoolParam(scip,
         "branching/relpscost/probingbounds",
         "should valid bounds be identified in a probing-like fashion during strong branching (only with propagation)?",
         &branchruledata->probingbounds, TRUE, DEFAULT_PROBINGBOUNDS, NULL, NULL) );

   SCIP_CALL( SCIPaddBoolParam(scip, "branching/relpscost/userelerrorreliability",
         "should reliability be based on relative errors?", &branchruledata->userelerrorforreliability, TRUE, DEFAULT_USERELERRORFORRELIABILITY,
         NULL, NULL) );

   SCIP_CALL( SCIPaddRealParam(scip, "branching/relpscost/lowerrortol", "low relative error tolerance for reliability",
         &branchruledata->lowerrortol, TRUE, DEFAULT_LOWERRORTOL, 0.0, SCIP_REAL_MAX, NULL, NULL) );

   SCIP_CALL( SCIPaddRealParam(scip, "branching/relpscost/higherrortol", "high relative error tolerance for reliability",
         &branchruledata->higherrortol, TRUE, DEFAULT_HIGHERRORTOL, 0.0, SCIP_REAL_MAX, NULL, NULL) );

   SCIP_CALL( SCIPaddBoolParam(scip, "branching/relpscost/storesemiinitcosts",
         "should strong branching result be considered for pseudo costs if the other direction was infeasible?",
         &branchruledata->storesemiinitcosts, TRUE, DEFAULT_STORESEMIINITCOSTS,
         NULL, NULL) );

   SCIP_CALL( SCIPaddBoolParam(scip, "branching/relpscost/usesblocalinfo",
         "should the scoring function use only local cutoff and inference information obtained for strong branching candidates?",
         &branchruledata->usesblocalinfo, TRUE, DEFAULT_USESBLOCALINFO,
         NULL, NULL) );

   SCIP_CALL( SCIPaddBoolParam(scip, "branching/relpscost/usehyptestforreliability",
         "should the strong branching decision be based on a hypothesis test?",
         &branchruledata->usehyptestforreliability, TRUE, DEFAULT_USEHYPTESTFORRELIABILITY,
         NULL, NULL) );

   SCIP_CALL( SCIPaddBoolParam(scip, "branching/relpscost/usedynamicconfidence",
         "should the confidence level be adjusted dynamically?",
         &branchruledata->usedynamicconfidence, TRUE, DEFAULT_USEDYNAMICCONFIDENCE,
         NULL, NULL) );
   SCIP_CALL( SCIPaddBoolParam(scip, "branching/relpscost/skipbadinitcands",
         "should branching rule skip candidates that have a low probability to "
         "be better than the best strong-branching or pseudo-candidate?",
         &branchruledata->skipbadinitcands, TRUE, DEFAULT_SKIPBADINITCANDS,
         NULL, NULL) );
   SCIP_CALL( SCIPaddIntParam(scip,
         "branching/relpscost/confidencelevel",
         "the confidence level for statistical methods, between 0 (Min) and 4 (Max).",
         &branchruledata->confidencelevel, TRUE, DEFAULT_CONFIDENCELEVEL, 0, 4, NULL, NULL) );

   SCIP_CALL( SCIPaddBoolParam(scip, "branching/relpscost/randinitorder",
         "should candidates be initialized in randomized order?",
         &branchruledata->randinitorder, TRUE, DEFAULT_RANDINITORDER,
         NULL, NULL) );

   SCIP_CALL( SCIPaddBoolParam(scip, "branching/relpscost/usesmallweightsitlim",
         "should smaller weights be used for pseudo cost updates after hitting the LP iteration limit?",
         &branchruledata->usesmallweightsitlim, TRUE, DEFAULT_USESMALLWEIGHTSITLIM,
         NULL, NULL) );

   SCIP_CALL( SCIPaddBoolParam(scip, "branching/relpscost/dynamicweights",
         "should the weights of the branching rule be adjusted dynamically during solving based on objective and infeasible leaf counters?",
         &branchruledata->dynamicweights, TRUE, DEFAULT_DYNAMICWEIGHTS,
         NULL, NULL) );
   SCIP_CALL( SCIPaddIntParam(scip, "branching/relpscost/startrandseed", "start seed for random number generation",
         &branchruledata->startrandseed, TRUE, DEFAULT_STARTRANDSEED, 0, INT_MAX, NULL, NULL) );

   return SCIP_OKAY;
}

/** execution reliability pseudo cost branching with the given branching candidates */
SCIP_RETCODE SCIPexecRelpscostBranching(
   SCIP*                 scip,               /**< SCIP data structure */
   SCIP_VAR**            branchcands,        /**< branching candidates */
   SCIP_Real*            branchcandssol,     /**< solution value for the branching candidates */
   SCIP_Real*            branchcandsfrac,    /**< fractional part of the branching candidates */
   int                   nbranchcands,       /**< number of branching candidates */
   SCIP_Bool             executebranching,   /**< perform a branching step after probing */
   SCIP_RESULT*          result              /**< pointer to the result of the execution */
   )
{
   SCIP_BRANCHRULE* branchrule;

   assert(scip != NULL);
   assert(result != NULL);

   /* find branching rule */
   branchrule = SCIPfindBranchrule(scip, BRANCHRULE_NAME);
   assert(branchrule != NULL);

   /* execute branching rule */
   SCIP_CALL( execRelpscost(scip, branchrule, branchcands, branchcandssol, branchcandsfrac, nbranchcands, executebranching, result) );

   return SCIP_OKAY;
}<|MERGE_RESOLUTION|>--- conflicted
+++ resolved
@@ -1523,15 +1523,6 @@
 
    if( SCIPgetLPSolstat(scip) != SCIP_LPSOLSTAT_OPTIMAL )
    {
-<<<<<<< HEAD
-      SCIPdebugMsg(scip, "Could not apply relpscost branching, as the current LP was not solved to optimality.\n");
-   }
-   else
-   {
-      /* get branching candidates */
-      SCIP_CALL( SCIPgetLPBranchCands(scip, &tmplpcands, &tmplpcandssol, &tmplpcandsfrac, NULL, &nlpcands, NULL) );
-      assert(nlpcands > 0);
-=======
       *result = SCIP_DIDNOTRUN;
       SCIPdebugMsg(scip, "Could not apply relpscost branching, as the current LP was not solved to optimality.\n");
 
@@ -1541,27 +1532,20 @@
    /* get branching candidates */
    SCIP_CALL( SCIPgetLPBranchCands(scip, &tmplpcands, &tmplpcandssol, &tmplpcandsfrac, NULL, &nlpcands, NULL) );
    assert(nlpcands > 0);
->>>>>>> 4b8a6328
-
-      /* copy LP banching candidates and solution values, because they will be updated w.r.t. the strong branching LP
-       * solution
-       */
-      SCIP_CALL( SCIPduplicateBufferArray(scip, &lpcands, tmplpcands, nlpcands) );
-      SCIP_CALL( SCIPduplicateBufferArray(scip, &lpcandssol, tmplpcandssol, nlpcands) );
-      SCIP_CALL( SCIPduplicateBufferArray(scip, &lpcandsfrac, tmplpcandsfrac, nlpcands) );
-
-<<<<<<< HEAD
-      /* execute branching rule */
-      SCIP_CALL( execRelpscost(scip, branchrule, allowaddcons, lpcands, lpcandssol, lpcandsfrac, nlpcands, TRUE, result) );
-=======
+
+   /* copy LP banching candidates and solution values, because they will be updated w.r.t. the strong branching LP
+    * solution
+    */
+   SCIP_CALL( SCIPduplicateBufferArray(scip, &lpcands, tmplpcands, nlpcands) );
+   SCIP_CALL( SCIPduplicateBufferArray(scip, &lpcandssol, tmplpcandssol, nlpcands) );
+   SCIP_CALL( SCIPduplicateBufferArray(scip, &lpcandsfrac, tmplpcandsfrac, nlpcands) );
+
    /* execute branching rule */
    SCIP_CALL( execRelpscost(scip, branchrule, lpcands, lpcandssol, lpcandsfrac, nlpcands, TRUE, result) );
->>>>>>> 4b8a6328
-
-      SCIPfreeBufferArray(scip, &lpcandsfrac);
-      SCIPfreeBufferArray(scip, &lpcandssol);
-      SCIPfreeBufferArray(scip, &lpcands);
-   }
+
+   SCIPfreeBufferArray(scip, &lpcandsfrac);
+   SCIPfreeBufferArray(scip, &lpcandssol);
+   SCIPfreeBufferArray(scip, &lpcands);
 
    return SCIP_OKAY;
 }
