/* * * * * * * * * * * * * * * * * * * * * * * * * * * * * * * * * * * * * * */
/*                                                                           */
/*                  This file is part of the program and library             */
/*         SCIP --- Solving Constraint Integer Programs                      */
/*                                                                           */
/*    Copyright (C) 2002-2018 Konrad-Zuse-Zentrum                            */
/*                            fuer Informationstechnik Berlin                */
/*                                                                           */
/*  SCIP is distributed under the terms of the ZIB Academic License.         */
/*                                                                           */
/*  You should have received a copy of the ZIB Academic License              */
/*  along with SCIP; see the file COPYING. If not visit scip.zib.de.         */
/*                                                                           */
/* * * * * * * * * * * * * * * * * * * * * * * * * * * * * * * * * * * * * * */

/**@file   concsolver_scip.c
 * @ingroup PARALLEL
 * @brief  implementation of concurrent solver interface for SCIP
 * @author Robert Lion Gottwald
 */

/*---+----1----+----2----+----3----+----4----+----5----+----6----+----7----+----8----+----9----+----0----+----1----+----2*/

#include "blockmemshell/memory.h"
#include "scip/boundstore.h"
#include "scip/concsolver.h"
#include "scip/concsolver_scip.h"
#include "scip/concurrent.h"
#include "scip/pub_event.h"
#include "scip/pub_heur.h"
#include "scip/pub_message.h"
#include "scip/pub_misc.h"
#include "scip/pub_paramset.h"
#include "scip/pub_sol.h"
#include "scip/pub_var.h"
#include "scip/scip_concurrent.h"
#include "scip/scip_copy.h"
#include "scip/scip_event.h"
#include "scip/scip_general.h"
#include "scip/scip_heur.h"
#include "scip/scip_mem.h"
#include "scip/scip_message.h"
#include "scip/scip_numerics.h"
#include "scip/scip_param.h"
#include "scip/scip_prob.h"
#include "scip/scip_sol.h"
#include "scip/scip_solve.h"
#include "scip/scip_solvingstats.h"
#include "scip/scip_timing.h"
#include "scip/syncstore.h"
#include <string.h>

/* event handler for synchronization */
#define EVENTHDLR_NAME         "sync"
#define EVENTHDLR_DESC         "event handler for synchronization of concurrent scip sovlers"

/*
 * Data structures
 */

/** event handler data */
struct SCIP_EventhdlrData
{
   int             filterpos;
};

/*
 * Callback methods of event handler
 */

/** destructor of event handler to free user data (called when SCIP is exiting) */
static
SCIP_DECL_EVENTFREE(eventFreeSync)
{  /*lint --e{715}*/
   SCIP_EVENTHDLRDATA* eventhdlrdata;

   assert(scip != NULL);
   assert(eventhdlr != NULL);
   assert(strcmp(SCIPeventhdlrGetName(eventhdlr), EVENTHDLR_NAME) == 0);

   eventhdlrdata = SCIPeventhdlrGetData(eventhdlr);
   assert(eventhdlrdata != NULL);

   SCIPfreeBlockMemory(scip, &eventhdlrdata);

   SCIPeventhdlrSetData(eventhdlr, NULL);

   return SCIP_OKAY;
}

/** initialization method of event handler (called after problem was transformed) */
static
SCIP_DECL_EVENTINIT(eventInitSync)
{  /*lint --e{715}*/
   SCIP_EVENTHDLRDATA* eventhdlrdata;
   SCIP_SYNCSTORE*  syncstore;

   assert(scip != NULL);
   assert(eventhdlr != NULL);
   assert(strcmp(SCIPeventhdlrGetName(eventhdlr), EVENTHDLR_NAME) == 0);

   eventhdlrdata = SCIPeventhdlrGetData(eventhdlr);
   assert(eventhdlrdata != NULL);

   syncstore = SCIPgetSyncstore(scip);
   assert(syncstore != NULL);

   if( eventhdlrdata->filterpos < 0 && SCIPsyncstoreIsInitialized(syncstore) )
   {
      /* notify SCIP that your event handler wants to react on synchronization events */
      SCIP_CALL( SCIPcatchEvent(scip, SCIP_EVENTTYPE_SYNC, eventhdlr, NULL, &eventhdlrdata->filterpos) );
   }

   return SCIP_OKAY;
}

/** deinitialization method of event handler (called before transformed problem is freed) */
static
SCIP_DECL_EVENTEXIT(eventExitSync)
{  /*lint --e{715}*/
   SCIP_EVENTHDLRDATA* eventhdlrdata;

   assert(scip != NULL);
   assert(eventhdlr != NULL);
   assert(strcmp(SCIPeventhdlrGetName(eventhdlr), EVENTHDLR_NAME) == 0);

   eventhdlrdata = SCIPeventhdlrGetData(eventhdlr);
   assert(eventhdlrdata != NULL);

   /* notify SCIP that your event handler wants to drop the event type synchronization found */
   if( eventhdlrdata->filterpos >= 0 )
   {
      SCIP_CALL( SCIPdropEvent(scip, SCIP_EVENTTYPE_SYNC, eventhdlr, NULL, eventhdlrdata->filterpos) );
      eventhdlrdata->filterpos = -1;
   }

   return SCIP_OKAY;
}

/** execution method of event handler */
static
SCIP_DECL_EVENTEXEC(eventExecSync)
{  /*lint --e{715}*/
   assert(eventhdlr != NULL);
   assert(strcmp(SCIPeventhdlrGetName(eventhdlr), EVENTHDLR_NAME) == 0);
   assert(event != NULL);
   assert(scip != NULL);

   SCIP_CALL( SCIPsynchronize(scip) );

   return SCIP_OKAY;
}


/** includes event handler for synchronization found */
static
SCIP_RETCODE includeEventHdlrSync(
   SCIP*                 scip                /**< SCIP data structure */
   )
{
   SCIP_EVENTHDLR*     eventhdlr;
   SCIP_EVENTHDLRDATA* eventhdlrdata;

   SCIP_CALL( SCIPallocBlockMemory(scip, &eventhdlrdata) );
   eventhdlrdata->filterpos = -1;

   /* create event handler for events on watched variables */
   SCIP_CALL( SCIPincludeEventhdlrBasic(scip, &eventhdlr, EVENTHDLR_NAME, EVENTHDLR_DESC, eventExecSync, eventhdlrdata) );
   assert(eventhdlr != NULL);

   SCIP_CALL( SCIPsetEventhdlrFree(scip, eventhdlr, eventFreeSync) );
   SCIP_CALL( SCIPsetEventhdlrInit(scip, eventhdlr, eventInitSync) );
   SCIP_CALL( SCIPsetEventhdlrExit(scip, eventhdlr, eventExitSync) );

   return SCIP_OKAY;
}

/** data for a concurrent solver type */
struct SCIP_ConcSolverTypeData
{
   SCIP_Bool             loademphasis;       /**< should emphasis settings be loaded whe ncreatig an instance of this concurrent solver */
   SCIP_PARAMEMPHASIS    emphasis;           /**< parameter emphasis that will be loaded if loademphasis is true */
};

/** data for a concurrent solver */
struct SCIP_ConcSolverData
{
   SCIP*                 solverscip;         /**< the concurrent solvers private scip datastructure */
   SCIP_VAR**            vars;               /**< array of variables in the order of the main SCIP's variable array */
   int                   nvars;              /**< number of variables in the above arrays */
};

/** Disable dual reductions that might cut off optimal solutions. Although they keep at least
 *  one optimal solution intact, communicating these bounds may cut off all optimal solutions,
 *  if different optimal solutions were kept in different concurrent solvers. */
static
SCIP_RETCODE disableConflictingDualReductions(
   SCIP*                 scip                /**< SCIP datastructure */
   )
{
   SCIP_Bool commvarbnds;

   SCIP_CALL( SCIPgetBoolParam(scip, "concurrent/commvarbnds", &commvarbnds) );

   if( !commvarbnds )
      return SCIP_OKAY;

<<<<<<< HEAD
   SCIP_CALL( SCIPsetBoolParam(scip, "misc/allowstrongdualreds", FALSE) );
=======
   SCIP_CALL( SCIPsetBoolParam(scip, "misc/allowdualreds", FALSE) );

>>>>>>> 243c8256
   return SCIP_OKAY;
}

/** sets the child selection rule based on the index of the concurrent solver */
static
SCIP_RETCODE setChildSelRule(
   SCIP_CONCSOLVER*      concsolver          /**< the concurrent solver */
   )
{
   SCIP_CONCSOLVERDATA*  data;
   static char childsel[] = { 'h', 'i', 'p', 'r', 'l', 'd', 'u' };

   assert(concsolver != NULL);

   data = SCIPconcsolverGetData(concsolver);
   assert(data != NULL);

   SCIP_CALL( SCIPsetCharParam(data->solverscip, "nodeselection/childsel", childsel[SCIPconcsolverGetIdx(concsolver) % 7]) );

   return SCIP_OKAY;
}

/** initialize the concurrent SCIP solver, i.e. setup the copy of the problem and the
 *  mapping of the variables */
static
SCIP_RETCODE initConcsolver(
   SCIP*                 scip,               /**< the main SCIP instance */
   SCIP_CONCSOLVER*      concsolver          /**< the concurrent solver to set up */
   )
{
   int                 i;
   SCIP_VAR**          vars;
   SCIP_Bool           valid;
   SCIP_HASHMAP*       varmapfw;
   SCIP_CONCSOLVERDATA* data;
   int* varperm;

   assert(scip != NULL);
   assert(concsolver != NULL);

   data = SCIPconcsolverGetData(concsolver);
   assert(data != NULL);

   data->nvars = SCIPgetNVars(scip);
   vars = SCIPgetVars(scip);

   /* create the concurrent solver's SCIP instance and set up the problem */
   SCIP_CALL( SCIPcreate(&data->solverscip) );
   SCIP_CALL( SCIPhashmapCreate(&varmapfw, SCIPblkmem(data->solverscip), data->nvars) );
   SCIP_CALL( SCIPcopy(scip, data->solverscip, varmapfw, NULL, SCIPconcsolverGetName(concsolver), TRUE, FALSE, FALSE, &valid) );
   assert(valid);

   /* allocate memory for the arrays to store the variable mapping */
   SCIP_CALL( SCIPallocBlockMemoryArray(data->solverscip, &data->vars, data->nvars) );
   SCIP_CALL( SCIPallocBufferArray(data->solverscip, &varperm, data->nvars) );

   /* set up the arrays for the variable mapping */
   for( i = 0; i < data->nvars; i++ )
   {
      SCIP_VAR* var;
      var = (SCIP_VAR*) SCIPhashmapGetImage(varmapfw, vars[i]);
      varperm[SCIPvarGetIndex(var)] = i;
      data->vars[i] = var;
   }

   /* create the concurrent data structure for the concurrent solver's SCIP */
   /* this assert fails on check/instances/Orbitope/packorb_1-FullIns_3.cip
    * assert(SCIPgetNOrigVars(data->solverscip) == data->nvars);
    * also fails on check/instances/Orbitope/partorb_1-FullIns_3.cip
    * TODO: test if this leads to any problems
    */
   SCIP_CALL( SCIPcreateConcurrent(data->solverscip, concsolver, varperm) );
   SCIPfreeBufferArray(data->solverscip, &varperm);

   /* free the hashmap */
   SCIPhashmapFree(&varmapfw);

   return SCIP_OKAY;
}

/** creates an instance of a concurrent SCIP solver */
static
SCIP_DECL_CONCSOLVERCREATEINST(concsolverScipCreateInstance)
{
   SCIP_CONCSOLVERDATA*     data;
   SCIP_CONCSOLVERTYPEDATA* typedata;
   char*                    prefix;
   char                     filename[SCIP_MAXSTRLEN];
   SCIP_Bool                changechildsel;

   assert(scip != NULL);
   assert(concsolvertype != NULL);
   assert(concsolver != NULL);

   typedata = SCIPconcsolverTypeGetData(concsolvertype);

   SCIP_ALLOC( BMSallocMemory(&data) );
   SCIPconcsolverSetData(concsolver, data);

   SCIP_CALL( initConcsolver(scip, concsolver) );

   /* check if emphasis setting should be loaded */
   if( typedata->loademphasis )
   {
      SCIP_PARAM** params;
      SCIP_PARAM** fixedparams;
      int          nparams;
      int          nfixedparams;
      int          i;

      params = SCIPgetParams(data->solverscip);
      nparams = SCIPgetNParams(data->solverscip);
      SCIP_CALL( SCIPallocBufferArray(data->solverscip, &fixedparams, nparams) );
      nfixedparams = 0;

      /* fix certain parameters before loading emphasis to avoid setting them to default values */
      for( i = 0; i < nparams; ++i )
      {
         const char* paramname;

         paramname = SCIPparamGetName(params[i]);

         if( strncmp(paramname, "limits/", 7) == 0 ||
             strncmp(paramname, "numerics/", 9) == 0 ||
             strncmp(paramname, "memory/", 7) == 0 ||
             strncmp(paramname, "concurrent/sync/", 16) == 0 ||
             strncmp(paramname, "heuristics/sync/", 16) == 0 ||
             strncmp(paramname, "propagating/sync/", 17) == 0 )
         {
            fixedparams[nfixedparams++] = params[i];
            SCIP_CALL( SCIPfixParam(data->solverscip, paramname) );
         }
      }

      SCIP_CALL( SCIPsetEmphasis(data->solverscip, typedata->emphasis, TRUE) );

      for( i = 0; i < nfixedparams; ++i )
         SCIP_CALL( SCIPunfixParam(data->solverscip, SCIPparamGetName(fixedparams[i])) );

      SCIPfreeBufferArray(data->solverscip, &fixedparams);
   }

   /* load settings file if it exists */
   SCIP_CALL( SCIPgetStringParam(scip, "concurrent/paramsetprefix", &prefix) );
   (void) SCIPsnprintf(filename, SCIP_MAXSTRLEN, "%s%s.set", prefix, SCIPconcsolverGetName(concsolver));

   if( SCIPfileExists(filename) )
   {
      /* load settings file and print info message */
      SCIPinfoMessage(scip, NULL, "reading parameter file <%s> for concurrent solver <%s>\n", filename, SCIPconcsolverGetName(concsolver));
      SCIP_CALL( SCIPreadParams(data->solverscip, filename) );
   }
   else
   {
      /* print message about missing setting files only in verblevel full */
      SCIPverbMessage(scip, SCIP_VERBLEVEL_FULL, NULL, "skipping non existent parameter file <%s> for concurrent solver <%s>\n",
                      filename, SCIPconcsolverGetName(concsolver));
   }

   /* include eventhandler for synchronization */
   SCIP_CALL( includeEventHdlrSync(data->solverscip) );

   /* disable output for subscip */
   SCIP_CALL( SCIPsetIntParam(data->solverscip, "display/verblevel", 0) );

   /* use wall clock time in subscips */
   SCIP_CALL( SCIPsetIntParam(data->solverscip, "timing/clocktype", (int)SCIP_CLOCKTYPE_WALL) );

   /* don't catch ctrlc since already caught in main scip */
   SCIP_CALL( SCIPsetBoolParam(data->solverscip, "misc/catchctrlc", FALSE) );

   /* one solver can do all dual reductions and share them with the other solvers */
   if( SCIPconcsolverGetIdx(concsolver) != 0 )
   {
      SCIP_CALL( disableConflictingDualReductions(data->solverscip) );
   }

   /* set different child selection rules if corresponding parameter is TRUE */
   SCIP_CALL( SCIPgetBoolParam(scip, "concurrent/changechildsel", &changechildsel) );
   if( changechildsel )
   {
      SCIP_CALL( setChildSelRule(concsolver) );
   }

   return SCIP_OKAY;
}

/** destroys an instance of a concurrent SCIP solver */
static
SCIP_DECL_CONCSOLVERDESTROYINST(concsolverScipDestroyInstance)
{
   SCIP_CONCSOLVERDATA* data;

   assert(concsolver != NULL);

   data = SCIPconcsolverGetData(concsolver);
   assert(data != NULL);
   assert(data->solverscip != NULL);

   /* free the array with the variable mapping */
   SCIPfreeBlockMemoryArray(data->solverscip, &data->vars, data->nvars);

   /* free subscip */
   SCIP_CALL( SCIPfree(&data->solverscip) );
   BMSfreeMemory(&data);
   SCIPconcsolverSetData(concsolver, NULL);

   return SCIP_OKAY;
}

/** frees the data of a concurrent solver type */
static
SCIP_DECL_CONCSOLVERTYPEFREEDATA(concsolverTypeScipFreeData)
{
   BMSfreeMemory(data);
}

/** initializes the random and permutation seeds with the given one
 *  and enables permutation of constraints and variables
 */
static
SCIP_DECL_CONCSOLVERINITSEEDS(concsolverScipInitSeeds)
{
   SCIP_CONCSOLVERDATA* data;

   assert(concsolver != NULL);

   data = SCIPconcsolverGetData(concsolver);
   assert(data != NULL);

   SCIPinfoMessage(data->solverscip, NULL, "initializing seeds to %d in concurrent solver '%s'\n", (int) seed, SCIPconcsolverGetName(concsolver));

   SCIP_CALL( SCIPsetIntParam(data->solverscip, "randomization/randomseedshift", (int) seed) );
   SCIP_CALL( SCIPsetIntParam(data->solverscip, "randomization/permutationseed", (int) seed) );
   SCIP_CALL( SCIPsetBoolParam(data->solverscip, "randomization/permutevars", TRUE) );
   SCIP_CALL( SCIPsetBoolParam(data->solverscip, "randomization/permuteconss", TRUE) );

   return SCIP_OKAY;
}

/** installs the solving status of this concurrent solver and the solving statistics
 *  into the given SCIP instance
 */
static
SCIP_DECL_CONCSOLVERCOPYSOLVINGDATA(concsolverGetSolvingData)
{
   SCIP_CONCSOLVERDATA* data;
   SCIP_VAR** vars;
   int nvars;
   int nsols;
   SCIP_SOL** sols;
   SCIP_Real* solvals;
   SCIP_HEUR* heur;
   int i;

   assert(concsolver != NULL);

   data = SCIPconcsolverGetData(concsolver);
   assert(data != NULL);
   assert(data->solverscip != NULL);

   assert(scip != NULL);
   vars = SCIPgetVars(scip);
   nvars = SCIPgetNVars(scip);

   nsols = SCIPgetNSols(data->solverscip);
   sols = SCIPgetSols(data->solverscip);

   assert(nvars == data->nvars);

   /* allocate buffer array used for translating the solution to the given SCIP */
   SCIP_CALL( SCIPallocBufferArray(scip, &solvals, nvars) );

   /* add the solutions to the given SCIP */
   for( i = 0; i < nsols; ++i )
   {
      SCIP_SOL* sol;
      SCIP_Bool stored;
      SCIP_CALL( SCIPgetSolVals(data->solverscip, sols[i], nvars, data->vars, solvals) );

      heur = SCIPsolGetHeur(sols[i]);

      if( heur != NULL )
         heur = SCIPfindHeur(scip, SCIPheurGetName(heur));

      SCIP_CALL( SCIPcreateSol(scip, &sol, heur) );
      SCIP_CALL( SCIPsetSolVals(scip, sol, nvars, vars, solvals) );

      SCIP_CALL( SCIPcopySolStats(sols[i], sol) );

      SCIP_CALL( SCIPaddSolFree(scip, &sol, &stored) );
   }

   /* free the buffer array */
   SCIPfreeBufferArray(scip, &solvals);

   /* copy solving statistics and status from the solver SCIP to the given SCIP */
   SCIP_CALL( SCIPcopyConcurrentSolvingStats(data->solverscip, scip) );

   return SCIP_OKAY;
}

/** start solving the problem until the solving reaches a limit, gets interrupted, or
 *  just finished successfully
 */
static
SCIP_DECL_CONCSOLVEREXEC(concsolverScipExec)
{
   SCIP_CONCSOLVERDATA* data;

   assert(concsolver != NULL);

   data = SCIPconcsolverGetData(concsolver);
   assert(data != NULL);

   /* print info message that solving has started */
   SCIPinfoMessage(data->solverscip, NULL, "starting solve in concurrent solver '%s'\n", SCIPconcsolverGetName(concsolver));

   /* solve */
   SCIP_CALL( SCIPsolve(data->solverscip) );

   /* print info message with status */
   SCIPinfoMessage(data->solverscip, NULL, "concurrent solver '%s' stopped with status ", SCIPconcsolverGetName(concsolver));
   SCIP_CALL( SCIPprintStatus(data->solverscip, NULL) );
   SCIPinfoMessage(data->solverscip, NULL, "\n");

   /* set solving statistics */
   *solvingtime = SCIPgetSolvingTime(data->solverscip);
   *nlpiterations = SCIPgetNLPIterations(data->solverscip);
   *nnodes = SCIPgetNNodes(data->solverscip);

   return SCIP_OKAY;
}

/** stops the concurrent solver as soon as possible */
static
SCIP_DECL_CONCSOLVERSTOP(concsolverScipStop)
{
   SCIP_CONCSOLVERDATA* data;
   assert(concsolver != NULL);

   data = SCIPconcsolverGetData(concsolver);
   assert(data != NULL);

   SCIP_CALL( SCIPinterruptSolve(data->solverscip) );

   return SCIP_OKAY;
}

/** writes new solutions and global boundchanges to the iven synchronization data */
static
SCIP_DECL_CONCSOLVERSYNCWRITE(concsolverScipSyncWrite)
{
   int                    i;
   int                    nsols;
   SCIP_SOL**             sols;
   SCIP_CONCSOLVERDATA*   data;
   SCIP_BOUNDSTORE*       boundstore;
   int                    concsolverid;
   SCIP_STATUS            solverstatus;

   data = SCIPconcsolverGetData(concsolver);
   assert(data != NULL);
   concsolverid = SCIPconcsolverGetIdx(concsolver);
   solverstatus = SCIPgetStatus(data->solverscip);

   SCIPsyncdataSetStatus(syncdata, solverstatus, concsolverid);
   SCIPsyncdataSetLowerbound(syncdata, SCIPgetDualbound(data->solverscip));
   SCIPsyncdataSetUpperbound(syncdata, SCIPgetPrimalbound(data->solverscip));

   *nsolsshared = 0;

   if( SCIPsyncdataGetStatus(syncdata) != SCIP_STATUS_UNKNOWN )
      return SCIP_OKAY;

   SCIPdebugMessage("syncing in concurrent solver %s\n", SCIPconcsolverGetName(concsolver));

   /* consider at most maxcandsols many solutions, and since
    * the solution array is sorted, we will cosider the best
    * solutions
    */
   nsols = SCIPgetNSols(data->solverscip);
   nsols = MIN(nsols, maxcandsols);
   sols = SCIPgetSols(data->solverscip);

   for( i = 0; i < nsols; ++i )
   {
      if( SCIPIsConcurrentSolNew(data->solverscip, sols[i]) )
      {
         SCIP_Real solobj;
         SCIP_Real* solvals;

         solobj = SCIPgetSolOrigObj(data->solverscip, sols[i]);

         SCIPdebugMessage("adding sol to spi in concurrent solver %s\n", SCIPconcsolverGetName(concsolver));
         SCIPsyncdataGetSolutionBuffer(syncstore, syncdata, solobj, concsolverid, &solvals);

         /* if syncstore has no place for this solution we can stop since the next solution will have
          * a worse objective value and thus won't be accepted either
          */
         if( solvals == NULL )
            break;

         ++(*nsolsshared);
         SCIP_CALL( SCIPgetSolVals(data->solverscip, sols[i], data->nvars, data->vars, solvals) );

         /* if we have added the maximum number of solutions we can also stop */
         if( *nsolsshared == maxsharedsols )
            break;
      }
   }

   boundstore = SCIPgetConcurrentGlobalBoundChanges(data->solverscip);

   if( boundstore != NULL )
      SCIP_CALL( SCIPsyncdataAddBoundChanges(syncstore, syncdata, boundstore) );

   SCIPsyncdataAddMemTotal(syncdata, SCIPgetMemTotal(data->solverscip));

   return SCIP_OKAY;
}

/** reads the solutions and bounds from the given synchronization data */
static
SCIP_DECL_CONCSOLVERSYNCREAD(concsolverScipSyncRead)
{  /*lint --e{715}*/
   int                    i;
   int                    nsols;
   SCIP_Real**            solvals;
   SCIP_CONCSOLVERDATA*   data;
   SCIP_BOUNDSTORE*       boundstore;
   int*                   concsolverids;
   int                    concsolverid;
   int                    nbndchgs;

   data = SCIPconcsolverGetData(concsolver);
   assert(data != NULL);

   concsolverid = SCIPconcsolverGetIdx(concsolver);

   /* get solutions from synchronization data */
   SCIPsyncdataGetSolutions(syncdata, &solvals, &concsolverids, &nsols);
   *nsolsrecvd = 0;

   for( i = 0; i < nsols; ++i )
   {
      SCIP_SOL* newsol;

      /* do not add own solutions */
      if( concsolverids[i] == concsolverid )
         continue;

      /* solution is from other solver so translate to this solvers variable space
       * and add it to the SCIP
       */
      ++(*nsolsrecvd);
      SCIP_CALL( SCIPcreateOrigSol(data->solverscip, &newsol, NULL) );

      SCIP_CALL( SCIPsetSolVals(data->solverscip, newsol, data->nvars, data->vars, solvals[i]) );
      SCIPdebugMessage("adding solution in concurrent solver %s\n", SCIPconcsolverGetName(concsolver));
      SCIP_CALL( SCIPaddConcurrentSol(data->solverscip, newsol) );
   }

   /* get bound changes from the synchronization data and add it to this
    * concurrent solvers SCIP
    */
   *ntighterbnds = 0;
   *ntighterintbnds = 0;
   boundstore = SCIPsyncdataGetBoundChgs(syncdata);
   nbndchgs = SCIPboundstoreGetNChgs(boundstore);

   for( i = 0; i < nbndchgs; ++i )
   {
      SCIP_VAR*   var;
      SCIP_BOUNDTYPE boundtype;
      SCIP_Real newbound;

      var = data->vars[SCIPboundstoreGetChgVaridx(boundstore, i)];
      boundtype = SCIPboundstoreGetChgType(boundstore, i);
      newbound = SCIPboundstoreGetChgVal(boundstore, i);

      SCIP_CALL( SCIPvarGetProbvarBound(&var, &newbound, &boundtype) );

      /* cannot change bounds of multi-aggregated variables so dont pass this bound-change to the propagator */
      if( SCIPvarGetStatus(var) == SCIP_VARSTATUS_MULTAGGR )
         return SCIP_OKAY;

      /* if bound is not better than also don't pass this bound to the propagator and
       * don't waste memory for storing this boundchange
       */
      if( boundtype == SCIP_BOUNDTYPE_LOWER && SCIPisGE(data->solverscip, SCIPvarGetLbGlobal(var), newbound) )
         return SCIP_OKAY;

      if( boundtype == SCIP_BOUNDTYPE_UPPER && SCIPisLE(data->solverscip, SCIPvarGetUbGlobal(var), newbound) )
         return SCIP_OKAY;

      /* bound is better so incremented counters for statistics and pass it to the sync propagator */
      ++(*ntighterbnds);

      if( SCIPvarGetType(var) <= SCIP_VARTYPE_INTEGER )
         ++(*ntighterintbnds);

      SCIP_CALL( SCIPaddConcurrentBndchg(data->solverscip, var, newbound, boundtype) );
   }

   return SCIP_OKAY;
}


/** creates the concurrent SCIP solver plugins and includes them in SCIP */
SCIP_RETCODE SCIPincludeConcurrentScipSolvers(
   SCIP*                 scip                /**< SCIP datastructure */
   )
{
   SCIP_CONCSOLVERTYPEDATA* data;

   assert(scip != NULL);

   /* include concurrent solvers for SCIP for all emphasis settings and without an emphasis setting.
    * For the SCIP without an emphasis setting we set the default preferred priority to 1 and for the other types to 0
    * so that the default concurent solve will use multiple SCIP's using settings as specified by the user in the main SCIP
    */
   SCIP_CALL( SCIPallocMemory(scip, &data) );
   data->loademphasis = FALSE;
   SCIP_CALL( SCIPincludeConcsolverType(scip, "scip", 1.0, concsolverScipCreateInstance, concsolverScipDestroyInstance, concsolverScipInitSeeds,
                                        concsolverScipExec, concsolverGetSolvingData, concsolverScipStop, concsolverScipSyncWrite,
                                        concsolverScipSyncRead, concsolverTypeScipFreeData, data) );

   SCIP_CALL( SCIPallocMemory(scip, &data) );
   data->loademphasis = TRUE;
   data->emphasis = SCIP_PARAMEMPHASIS_DEFAULT;
   SCIP_CALL( SCIPincludeConcsolverType(scip, "scip-default", 0.0, concsolverScipCreateInstance, concsolverScipDestroyInstance, concsolverScipInitSeeds,
                                        concsolverScipExec, concsolverGetSolvingData, concsolverScipStop, concsolverScipSyncWrite,
                                        concsolverScipSyncRead, concsolverTypeScipFreeData, data) );

   SCIP_CALL( SCIPallocMemory(scip, &data) );
   data->loademphasis = TRUE;
   data->emphasis = SCIP_PARAMEMPHASIS_CPSOLVER;
   SCIP_CALL( SCIPincludeConcsolverType(scip, "scip-cpsolver", 0.0, concsolverScipCreateInstance, concsolverScipDestroyInstance, concsolverScipInitSeeds,
                                        concsolverScipExec, concsolverGetSolvingData, concsolverScipStop, concsolverScipSyncWrite,
                                        concsolverScipSyncRead, concsolverTypeScipFreeData, data) );

   SCIP_CALL( SCIPallocMemory(scip, &data) );
   data->loademphasis = TRUE;
   data->emphasis = SCIP_PARAMEMPHASIS_EASYCIP;
   SCIP_CALL( SCIPincludeConcsolverType(scip, "scip-easycip", 0.0, concsolverScipCreateInstance, concsolverScipDestroyInstance, concsolverScipInitSeeds,
                                        concsolverScipExec, concsolverGetSolvingData, concsolverScipStop, concsolverScipSyncWrite,
                                        concsolverScipSyncRead, concsolverTypeScipFreeData, data) );

   SCIP_CALL( SCIPallocMemory(scip, &data) );
   data->loademphasis = TRUE;
   data->emphasis = SCIP_PARAMEMPHASIS_FEASIBILITY;
   SCIP_CALL( SCIPincludeConcsolverType(scip, "scip-feas", 0.0, concsolverScipCreateInstance, concsolverScipDestroyInstance, concsolverScipInitSeeds,
                                        concsolverScipExec, concsolverGetSolvingData, concsolverScipStop, concsolverScipSyncWrite,
                                        concsolverScipSyncRead, concsolverTypeScipFreeData, data) );

   SCIP_CALL( SCIPallocMemory(scip, &data) );
   data->loademphasis = TRUE;
   data->emphasis = SCIP_PARAMEMPHASIS_HARDLP;
   SCIP_CALL( SCIPincludeConcsolverType(scip, "scip-hardlp", 0.0, concsolverScipCreateInstance, concsolverScipDestroyInstance, concsolverScipInitSeeds,
                                        concsolverScipExec, concsolverGetSolvingData, concsolverScipStop, concsolverScipSyncWrite,
                                        concsolverScipSyncRead, concsolverTypeScipFreeData, data) );

   SCIP_CALL( SCIPallocMemory(scip, &data) );
   data->loademphasis = TRUE;
   data->emphasis = SCIP_PARAMEMPHASIS_OPTIMALITY;
   SCIP_CALL( SCIPincludeConcsolverType(scip, "scip-opti", 0.0, concsolverScipCreateInstance, concsolverScipDestroyInstance, concsolverScipInitSeeds,
                                        concsolverScipExec, concsolverGetSolvingData, concsolverScipStop, concsolverScipSyncWrite,
                                        concsolverScipSyncRead, concsolverTypeScipFreeData, data) );

   SCIP_CALL( SCIPallocMemory(scip, &data) );
   data->loademphasis = TRUE;
   data->emphasis = SCIP_PARAMEMPHASIS_COUNTER;
   SCIP_CALL( SCIPincludeConcsolverType(scip, "scip-counter", 0.0,  concsolverScipCreateInstance, concsolverScipDestroyInstance, concsolverScipInitSeeds,
                                        concsolverScipExec, concsolverGetSolvingData, concsolverScipStop, concsolverScipSyncWrite,
                                        concsolverScipSyncRead, concsolverTypeScipFreeData, data) );

   return SCIP_OKAY;
}<|MERGE_RESOLUTION|>--- conflicted
+++ resolved
@@ -205,12 +205,7 @@
    if( !commvarbnds )
       return SCIP_OKAY;
 
-<<<<<<< HEAD
    SCIP_CALL( SCIPsetBoolParam(scip, "misc/allowstrongdualreds", FALSE) );
-=======
-   SCIP_CALL( SCIPsetBoolParam(scip, "misc/allowdualreds", FALSE) );
-
->>>>>>> 243c8256
    return SCIP_OKAY;
 }
 
