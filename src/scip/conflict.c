/* * * * * * * * * * * * * * * * * * * * * * * * * * * * * * * * * * * * * * */
/*                                                                           */
/*                  This file is part of the program and library             */
/*         SCIP --- Solving Constraint Integer Programs                      */
/*                                                                           */
/*    Copyright (C) 2002-2017 Konrad-Zuse-Zentrum                            */
/*                            fuer Informationstechnik Berlin                */
/*                                                                           */
/*  SCIP is distributed under the terms of the ZIB Academic License.         */
/*                                                                           */
/*  You should have received a copy of the ZIB Academic License              */
/*  along with SCIP; see the file COPYING. If not email to scip@zib.de.      */
/*                                                                           */
/* * * * * * * * * * * * * * * * * * * * * * * * * * * * * * * * * * * * * * */

/**@file   conflict.c
 * @brief  methods and datastructures for conflict analysis
 * @author Tobias Achterberg
 * @author Timo Berthold
 * @author Stefan Heinz
 * @author Marc Pfetsch
 * @author Michael Winkler
 * @author Jakob Witzig
 *
 * This file implements a conflict analysis method like the one used in modern
 * SAT solvers like zchaff. The algorithm works as follows:
 *
 * Given is a set of bound changes that are not allowed being applied simultaneously, because they
 * render the current node infeasible (e.g. because a single constraint is infeasible in the these
 * bounds, or because the LP relaxation is infeasible).  The goal is to deduce a clause on variables
 * -- a conflict clause -- representing the "reason" for this conflict, i.e., the branching decisions
 * or the deductions (applied e.g. in domain propagation) that lead to the conflict. This clause can
 * then be added to the constraint set to help cutting off similar parts of the branch and bound
 * tree, that would lead to the same conflict.  A conflict clause can also be generated, if the
 * conflict was detected by a locally valid constraint. In this case, the resulting conflict clause
 * is also locally valid in the same depth as the conflict detecting constraint. If all involved
 * variables are binary, a linear (set covering) constraint can be generated, otherwise a bound
 * disjunction constraint is generated. Details are given in
 *
 * Tobias Achterberg, Conflict Analysis in Mixed Integer Programming@n
 * Discrete Optimization, 4, 4-20 (2007)
 *
 * See also @ref CONF. Here is an outline of the algorithm:
 *
 * -#  Put all the given bound changes to a priority queue, which is ordered,
 *     such that the bound change that was applied last due to branching or deduction
 *     is at the top of the queue. The variables in the queue are always active
 *     problem variables. Because binary variables are preferred over general integer
 *     variables, integer variables are put on the priority queue prior to the binary
 *     variables. Create an empty conflict set.
 * -#  Remove the top bound change b from the priority queue.
 * -#  Perform the following case distinction:
 *     -#  If the remaining queue is non-empty, and bound change b' (the one that is now
 *         on the top of the queue) was applied at the same depth level as b, and if
 *         b was a deduction with known inference reason, and if the inference constraint's
 *         valid depth is smaller or equal to the conflict detecting constraint's valid
 *         depth:
 *          - Resolve bound change b by asking the constraint that inferred the
 *            bound change to put all the bound changes on the priority queue, that
 *            lead to the deduction of b.
 *            Note that these bound changes have at most the same inference depth
 *            level as b, and were deduced earlier than b.
 *     -#  Otherwise, the bound change b was a branching decision or a deduction with
 *         missing inference reason, or the inference constraint's validity is more local
 *         than the one of the conflict detecting constraint.
 *          - If a the bound changed corresponds to a binary variable, add it or its
 *            negation to the conflict set, depending on which of them is currently fixed to
 *            FALSE (i.e., the conflict set consists of literals that cannot be FALSE
 *            altogether at the same time).
 *          - Otherwise put the bound change into the conflict set.
 *         Note that if the bound change was a branching, all deduced bound changes
 *         remaining in the priority queue have smaller inference depth level than b,
 *         since deductions are always applied after the branching decisions. However,
 *         there is the possibility, that b was a deduction, where the inference
 *         reason was not given or the inference constraint was too local.
 *         With this lack of information, we must treat the deduced bound change like
 *         a branching, and there may exist other deduced bound changes of the same
 *         inference depth level in the priority queue.
 * -#  If priority queue is non-empty, goto step 2.
 * -#  The conflict set represents the conflict clause saying that at least one
 *     of the conflict variables must take a different value. The conflict set is then passed
 *     to the conflict handlers, that may create a corresponding constraint (e.g. a logicor
 *     constraint or bound disjunction constraint) out of these conflict variables and
 *     add it to the problem.
 *
 * If all deduced bound changes come with (global) inference information, depending on
 * the conflict analyzing strategy, the resulting conflict set has the following property:
 *  - 1-FirstUIP: In the depth level where the conflict was found, at most one variable
 *    assigned at that level is member of the conflict set. This conflict variable is the
 *    first unique implication point of its depth level (FUIP).
 *  - All-FirstUIP: For each depth level, at most one variable assigned at that level is
 *    member of the conflict set. This conflict variable is the first unique implication
 *    point of its depth level (FUIP).
 *
 * The user has to do the following to get the conflict analysis running in its
 * current implementation:
 *  - A constraint handler or propagator supporting the conflict analysis must implement
 *    the CONSRESPROP/PROPRESPROP call, that processes a bound change inference b and puts all
 *    the reason bounds leading to the application of b with calls to
 *    SCIPaddConflictBound() on the conflict queue (algorithm step 3.(a)).
 *  - If the current bounds lead to a deduction of a bound change (e.g. in domain
 *    propagation), a constraint handler should call SCIPinferVarLbCons() or
 *    SCIPinferVarUbCons(), thus providing the constraint that infered the bound change.
 *    A propagator should call SCIPinferVarLbProp() or SCIPinferVarUbProp() instead,
 *    thus providing a pointer to itself.
 *  - If (in the current bounds) an infeasibility is detected, the constraint handler or
 *    propagator should
 *     1. call SCIPinitConflictAnalysis() to initialize the conflict queue,
 *     2. call SCIPaddConflictBound() for each bound that lead to the conflict,
 *     3. call SCIPanalyzeConflictCons() or SCIPanalyzeConflict() to analyze the conflict
 *        and add an appropriate conflict constraint.
 */

/*---+----1----+----2----+----3----+----4----+----5----+----6----+----7----+----8----+----9----+----0----+----1----+----2*/

#include <assert.h>
#include <string.h>

#include "scip/def.h"
#include "scip/set.h"
#include "scip/stat.h"
#include "scip/clock.h"
#include "scip/visual.h"
#include "scip/history.h"
#include "scip/paramset.h"
#include "scip/lp.h"
#include "scip/var.h"
#include "scip/prob.h"
#include "scip/tree.h"
#include "scip/sol.h"
#include "scip/scip.h"
#include "scip/conflict.h"
#include "scip/cons.h"
#include "scip/prop.h"
#include "scip/presolve.h"
#include "scip/debug.h"
#include "scip/pub_message.h"
#include "scip/pub_misc.h"
#include "scip/cuts.h"
#include "lpi/lpi.h"

#include "scip/struct_conflict.h"
#include "scip/cons_linear.h"

#define BOUNDSWITCH                0.51 /**< threshold for bound switching - see cuts.c */
#define POSTPROCESS               FALSE /**< apply postprocessing to the cut - see cuts.c */
#define USEVBDS                   FALSE /**< use variable bounds - see cuts.c */
#define ALLOWLOCAL                FALSE /**< allow to generate local cuts - see cuts. */
#define MINFRAC                   0.05  /**< minimal fractionality of floor(rhs) - see cuts.c */
#define MAXFRAC                   0.999 /**< maximal fractionality of floor(rhs) - see cuts.c */

/*#define SCIP_CONFGRAPH*/


#ifdef SCIP_CONFGRAPH
/*
 * Output of Conflict Graph
 */

#include <stdio.h>

static FILE*             confgraphfile = NULL;              /**< output file for current conflict graph */
static SCIP_BDCHGINFO*   confgraphcurrentbdchginfo = NULL;  /**< currently resolved bound change */
static int               confgraphnconflictsets = 0;        /**< number of conflict sets marked in the graph */

/** writes a node section to the conflict graph file */
static
void confgraphWriteNode(
   void*                 idptr,              /**< id of the node */
   const char*           label,              /**< label of the node */
   const char*           nodetype,           /**< type of the node */
   const char*           fillcolor,          /**< color of the node's interior */
   const char*           bordercolor         /**< color of the node's border */
   )
{
   assert(confgraphfile != NULL);

   SCIPgmlWriteNode(confgraphfile, (unsigned int)(size_t)idptr, label, nodetype, fillcolor, bordercolor);
}

/** writes an edge section to the conflict graph file */
static
void confgraphWriteEdge(
   void*                 source,             /**< source node of the edge */
   void*                 target,             /**< target node of the edge */
   const char*           color               /**< color of the edge */
   )
{
   assert(confgraphfile != NULL);

#ifndef SCIP_CONFGRAPH_EDGE
   SCIPgmlWriteArc(confgraphfile, (unsigned int)(size_t)source, (unsigned int)(size_t)target, NULL, color);
#else
   SCIPgmlWriteEdge(confgraphfile, (unsigned int)(size_t)source, (unsigned int)(size_t)target, NULL, color);
#endif
}

/** creates a file to output the current conflict graph into; adds the conflict vertex to the graph */
static
SCIP_RETCODE confgraphCreate(
   SCIP_SET*             set,                /**< global SCIP settings */
   SCIP_CONFLICT*        conflict            /**< conflict analysis data */
   )
{
   char fname[SCIP_MAXSTRLEN];

   assert(conflict != NULL);
   assert(confgraphfile == NULL);

   (void) SCIPsnprintf(fname, SCIP_MAXSTRLEN, "conf%p%d.gml", conflict, conflict->count);
   SCIPinfoMessage(set->scip, NULL, "storing conflict graph in file <%s>\n", fname);

   confgraphfile = fopen(fname, "w");

   if( confgraphfile == NULL )
   {
      SCIPerrorMessage("cannot open graph file <%s>\n", fname);
      SCIPABORT(); /*lint !e527*/
      return SCIP_WRITEERROR;
   }

   SCIPgmlWriteOpening(confgraphfile, TRUE);

   confgraphWriteNode(NULL, "conflict", "ellipse", "#ff0000", "#000000");

   confgraphcurrentbdchginfo = NULL;

   return SCIP_OKAY;
}

/** closes conflict graph file */
static
void confgraphFree(
   void
   )
{
   if( confgraphfile != NULL )
   {
      SCIPgmlWriteClosing(confgraphfile);

      fclose(confgraphfile);

      confgraphfile = NULL;
      confgraphnconflictsets = 0;
   }
}

/** adds a bound change node to the conflict graph and links it to the currently resolved bound change */
static
void confgraphAddBdchg(
   SCIP_BDCHGINFO*       bdchginfo           /**< bound change to add to the conflict graph */
   )
{
   const char* colors[] = {
      "#8888ff", /* blue for constraint resolving */
      "#ffff00", /* yellow for propagator resolving */
      "#55ff55"  /* green branching decision */
   };
   char label[SCIP_MAXSTRLEN];
   char depth[SCIP_MAXSTRLEN];
   int col;


   switch( SCIPbdchginfoGetChgtype(bdchginfo) )
   {
   case SCIP_BOUNDCHGTYPE_BRANCHING:
      col = 2;
      break;
   case SCIP_BOUNDCHGTYPE_CONSINFER:
      col = 0;
      break;
   case SCIP_BOUNDCHGTYPE_PROPINFER:
      col = (SCIPbdchginfoGetInferProp(bdchginfo) == NULL ? 1 : 0);
      break;
   default:
      SCIPerrorMessage("invalid bound change type\n");
      col = 0;
      SCIPABORT();
      break;
   }

   if( SCIPbdchginfoGetDepth(bdchginfo) == INT_MAX )
      (void) SCIPsnprintf(depth, SCIP_MAXSTRLEN, "dive");
   else
      (void) SCIPsnprintf(depth, SCIP_MAXSTRLEN, "%d", SCIPbdchginfoGetDepth(bdchginfo));
   (void) SCIPsnprintf(label, SCIP_MAXSTRLEN, "%s %s %g\n[%s:%d]", SCIPvarGetName(SCIPbdchginfoGetVar(bdchginfo)),
      SCIPbdchginfoGetBoundtype(bdchginfo) == SCIP_BOUNDTYPE_LOWER ? ">=" : "<=",
      SCIPbdchginfoGetNewbound(bdchginfo), depth, SCIPbdchginfoGetPos(bdchginfo));
   confgraphWriteNode(bdchginfo, label, "ellipse", colors[col], "#000000");
   confgraphWriteEdge(bdchginfo, confgraphcurrentbdchginfo, "#000000");
}

/** links the already existing bound change node to the currently resolved bound change */
static
void confgraphLinkBdchg(
   SCIP_BDCHGINFO*       bdchginfo           /**< bound change to add to the conflict graph */
   )
{
   confgraphWriteEdge(bdchginfo, confgraphcurrentbdchginfo, "#000000");
}

/** marks the given bound change to be the currently resolved bound change */
static
void confgraphSetCurrentBdchg(
   SCIP_BDCHGINFO*       bdchginfo           /**< bound change to add to the conflict graph */
   )
{
   confgraphcurrentbdchginfo = bdchginfo;
}

/** marks given conflict set in the conflict graph */
static
void confgraphMarkConflictset(
   SCIP_CONFLICTSET*     conflictset         /**< conflict set */
   )
{
   char label[SCIP_MAXSTRLEN];
   int i;

   assert(conflictset != NULL);

   confgraphnconflictsets++;
   (void) SCIPsnprintf(label, SCIP_MAXSTRLEN, "conf %d (%d)", confgraphnconflictsets, conflictset->validdepth);
   confgraphWriteNode((void*)(size_t)confgraphnconflictsets, label, "rectangle", "#ff00ff", "#000000");
   for( i = 0; i < conflictset->nbdchginfos; ++i )
      confgraphWriteEdge((void*)(size_t)confgraphnconflictsets, conflictset->bdchginfos[i], "#ff00ff");
}

#endif

/*
 * Conflict Handler
 */

/** compares two conflict handlers w. r. to their priority */
SCIP_DECL_SORTPTRCOMP(SCIPconflicthdlrComp)
{  /*lint --e{715}*/
   return ((SCIP_CONFLICTHDLR*)elem2)->priority - ((SCIP_CONFLICTHDLR*)elem1)->priority;
}

/** comparison method for sorting conflict handler w.r.t. to their name */
SCIP_DECL_SORTPTRCOMP(SCIPconflicthdlrCompName)
{
   return strcmp(SCIPconflicthdlrGetName((SCIP_CONFLICTHDLR*)elem1), SCIPconflicthdlrGetName((SCIP_CONFLICTHDLR*)elem2));
}

/** method to call, when the priority of a conflict handler was changed */
static
SCIP_DECL_PARAMCHGD(paramChgdConflicthdlrPriority)
{  /*lint --e{715}*/
   SCIP_PARAMDATA* paramdata;

   paramdata = SCIPparamGetData(param);
   assert(paramdata != NULL);

   /* use SCIPsetConflicthdlrPriority() to mark the conflicthdlrs unsorted */
   SCIP_CALL( SCIPsetConflicthdlrPriority(scip, (SCIP_CONFLICTHDLR*)paramdata, SCIPparamGetInt(param)) ); /*lint !e740*/

   return SCIP_OKAY;
}

/** copies the given conflict handler to a new scip */
SCIP_RETCODE SCIPconflicthdlrCopyInclude(
   SCIP_CONFLICTHDLR*    conflicthdlr,       /**< conflict handler */
   SCIP_SET*             set                 /**< SCIP_SET of SCIP to copy to */
   )
{
   assert(conflicthdlr != NULL);
   assert(set != NULL);
   assert(set->scip != NULL);

   if( conflicthdlr->conflictcopy != NULL )
   {
      SCIPsetDebugMsg(set, "including conflict handler %s in subscip %p\n", SCIPconflicthdlrGetName(conflicthdlr), (void*)set->scip);
      SCIP_CALL( conflicthdlr->conflictcopy(set->scip, conflicthdlr) );
   }

   return SCIP_OKAY;
}

/** creates a conflict handler */
SCIP_RETCODE SCIPconflicthdlrCreate(
   SCIP_CONFLICTHDLR**   conflicthdlr,       /**< pointer to conflict handler data structure */
   SCIP_SET*             set,                /**< global SCIP settings */
   SCIP_MESSAGEHDLR*     messagehdlr,        /**< message handler */
   BMS_BLKMEM*           blkmem,             /**< block memory for parameter settings */
   const char*           name,               /**< name of conflict handler */
   const char*           desc,               /**< description of conflict handler */
   int                   priority,           /**< priority of the conflict handler */
   SCIP_DECL_CONFLICTCOPY((*conflictcopy)),  /**< copy method of conflict handler or NULL if you don't want to copy your plugin into sub-SCIPs */
   SCIP_DECL_CONFLICTFREE((*conflictfree)),  /**< destructor of conflict handler */
   SCIP_DECL_CONFLICTINIT((*conflictinit)),  /**< initialize conflict handler */
   SCIP_DECL_CONFLICTEXIT((*conflictexit)),  /**< deinitialize conflict handler */
   SCIP_DECL_CONFLICTINITSOL((*conflictinitsol)),/**< solving process initialization method of conflict handler */
   SCIP_DECL_CONFLICTEXITSOL((*conflictexitsol)),/**< solving process deinitialization method of conflict handler */
   SCIP_DECL_CONFLICTEXEC((*conflictexec)),  /**< conflict processing method of conflict handler */
   SCIP_CONFLICTHDLRDATA* conflicthdlrdata   /**< conflict handler data */
   )
{
   char paramname[SCIP_MAXSTRLEN];
   char paramdesc[SCIP_MAXSTRLEN];

   assert(conflicthdlr != NULL);
   assert(name != NULL);
   assert(desc != NULL);

   SCIP_ALLOC( BMSallocMemory(conflicthdlr) );
   SCIP_ALLOC( BMSduplicateMemoryArray(&(*conflicthdlr)->name, name, strlen(name)+1) );
   SCIP_ALLOC( BMSduplicateMemoryArray(&(*conflicthdlr)->desc, desc, strlen(desc)+1) );
   (*conflicthdlr)->priority = priority;
   (*conflicthdlr)->conflictcopy = conflictcopy;
   (*conflicthdlr)->conflictfree = conflictfree;
   (*conflicthdlr)->conflictinit = conflictinit;
   (*conflicthdlr)->conflictexit = conflictexit;
   (*conflicthdlr)->conflictinitsol = conflictinitsol;
   (*conflicthdlr)->conflictexitsol = conflictexitsol;
   (*conflicthdlr)->conflictexec = conflictexec;
   (*conflicthdlr)->conflicthdlrdata = conflicthdlrdata;
   (*conflicthdlr)->initialized = FALSE;

   SCIP_CALL( SCIPclockCreate(&(*conflicthdlr)->setuptime, SCIP_CLOCKTYPE_DEFAULT) );
   SCIP_CALL( SCIPclockCreate(&(*conflicthdlr)->conflicttime, SCIP_CLOCKTYPE_DEFAULT) );

   /* add parameters */
   (void) SCIPsnprintf(paramname, SCIP_MAXSTRLEN, "conflict/%s/priority", name);
   (void) SCIPsnprintf(paramdesc, SCIP_MAXSTRLEN, "priority of conflict handler <%s>", name);
   SCIP_CALL( SCIPsetAddIntParam(set, messagehdlr, blkmem, paramname, paramdesc, &(*conflicthdlr)->priority, TRUE, \
         priority, INT_MIN, INT_MAX, paramChgdConflicthdlrPriority, (SCIP_PARAMDATA*)(*conflicthdlr)) ); /*lint !e740*/

   return SCIP_OKAY;
}

/** calls destructor and frees memory of conflict handler */
SCIP_RETCODE SCIPconflicthdlrFree(
   SCIP_CONFLICTHDLR**   conflicthdlr,       /**< pointer to conflict handler data structure */
   SCIP_SET*             set                 /**< global SCIP settings */
   )
{
   assert(conflicthdlr != NULL);
   assert(*conflicthdlr != NULL);
   assert(!(*conflicthdlr)->initialized);
   assert(set != NULL);

   /* call destructor of conflict handler */
   if( (*conflicthdlr)->conflictfree != NULL )
   {
      SCIP_CALL( (*conflicthdlr)->conflictfree(set->scip, *conflicthdlr) );
   }

   SCIPclockFree(&(*conflicthdlr)->conflicttime);
   SCIPclockFree(&(*conflicthdlr)->setuptime);

   BMSfreeMemoryArray(&(*conflicthdlr)->name);
   BMSfreeMemoryArray(&(*conflicthdlr)->desc);
   BMSfreeMemory(conflicthdlr);

   return SCIP_OKAY;
}

/** calls initialization method of conflict handler */
SCIP_RETCODE SCIPconflicthdlrInit(
   SCIP_CONFLICTHDLR*    conflicthdlr,       /**< conflict handler */
   SCIP_SET*             set                 /**< global SCIP settings */
   )
{
   assert(conflicthdlr != NULL);
   assert(set != NULL);

   if( conflicthdlr->initialized )
   {
      SCIPerrorMessage("conflict handler <%s> already initialized\n", conflicthdlr->name);
      return SCIP_INVALIDCALL;
   }

   if( set->misc_resetstat )
   {
      SCIPclockReset(conflicthdlr->setuptime);
      SCIPclockReset(conflicthdlr->conflicttime);
   }

   /* call initialization method of conflict handler */
   if( conflicthdlr->conflictinit != NULL )
   {
      /* start timing */
      SCIPclockStart(conflicthdlr->setuptime, set);

      SCIP_CALL( conflicthdlr->conflictinit(set->scip, conflicthdlr) );

      /* stop timing */
      SCIPclockStop(conflicthdlr->setuptime, set);
   }
   conflicthdlr->initialized = TRUE;

   return SCIP_OKAY;
}

/** calls exit method of conflict handler */
SCIP_RETCODE SCIPconflicthdlrExit(
   SCIP_CONFLICTHDLR*    conflicthdlr,       /**< conflict handler */
   SCIP_SET*             set                 /**< global SCIP settings */
   )
{
   assert(conflicthdlr != NULL);
   assert(set != NULL);

   if( !conflicthdlr->initialized )
   {
      SCIPerrorMessage("conflict handler <%s> not initialized\n", conflicthdlr->name);
      return SCIP_INVALIDCALL;
   }

   /* call deinitialization method of conflict handler */
   if( conflicthdlr->conflictexit != NULL )
   {
      /* start timing */
      SCIPclockStart(conflicthdlr->setuptime, set);

      SCIP_CALL( conflicthdlr->conflictexit(set->scip, conflicthdlr) );

      /* stop timing */
      SCIPclockStop(conflicthdlr->setuptime, set);
   }
   conflicthdlr->initialized = FALSE;

   return SCIP_OKAY;
}

/** informs conflict handler that the branch and bound process is being started */
SCIP_RETCODE SCIPconflicthdlrInitsol(
   SCIP_CONFLICTHDLR*    conflicthdlr,       /**< conflict handler */
   SCIP_SET*             set                 /**< global SCIP settings */
   )
{
   assert(conflicthdlr != NULL);
   assert(set != NULL);

   /* call solving process initialization method of conflict handler */
   if( conflicthdlr->conflictinitsol != NULL )
   {
      /* start timing */
      SCIPclockStart(conflicthdlr->setuptime, set);

      SCIP_CALL( conflicthdlr->conflictinitsol(set->scip, conflicthdlr) );

      /* stop timing */
      SCIPclockStop(conflicthdlr->setuptime, set);
   }

   return SCIP_OKAY;
}

/** informs conflict handler that the branch and bound process data is being freed */
SCIP_RETCODE SCIPconflicthdlrExitsol(
   SCIP_CONFLICTHDLR*    conflicthdlr,       /**< conflict handler */
   SCIP_SET*             set                 /**< global SCIP settings */
   )
{
   assert(conflicthdlr != NULL);
   assert(set != NULL);

   /* call solving process deinitialization method of conflict handler */
   if( conflicthdlr->conflictexitsol != NULL )
   {
      /* start timing */
      SCIPclockStart(conflicthdlr->setuptime, set);

      SCIP_CALL( conflicthdlr->conflictexitsol(set->scip, conflicthdlr) );

      /* stop timing */
      SCIPclockStop(conflicthdlr->setuptime, set);
   }

   return SCIP_OKAY;
}

/** calls execution method of conflict handler */
SCIP_RETCODE SCIPconflicthdlrExec(
   SCIP_CONFLICTHDLR*    conflicthdlr,       /**< conflict handler */
   SCIP_SET*             set,                /**< global SCIP settings */
   SCIP_NODE*            node,               /**< node to add conflict constraint to */
   SCIP_NODE*            validnode,          /**< node at which the constraint is valid */
   SCIP_BDCHGINFO**      bdchginfos,         /**< bound change resembling the conflict set */
   SCIP_Real*            relaxedbds,         /**< array with relaxed bounds which are efficient to create a valid conflict */
   int                   nbdchginfos,        /**< number of bound changes in the conflict set */
   SCIP_CONFTYPE         conftype,           /**< type of the conflict */
   SCIP_Bool             usescutoffbound,    /**< depends the conflict on the cutoff bound? */
   SCIP_Bool             resolved,           /**< was the conflict set already used to create a constraint? */
   SCIP_RESULT*          result              /**< pointer to store the result of the callback method */
   )
{

   assert(conflicthdlr != NULL);
   assert(set != NULL);
   assert(bdchginfos != NULL || nbdchginfos == 0);
   assert(result != NULL);

   /* call solution start method of conflict handler */
   *result = SCIP_DIDNOTRUN;
   if( conflicthdlr->conflictexec != NULL )
   {
      /* start timing */
      SCIPclockStart(conflicthdlr->conflicttime, set);

      SCIP_CALL( conflicthdlr->conflictexec(set->scip, conflicthdlr, node, validnode, bdchginfos, relaxedbds, nbdchginfos,
            conftype, usescutoffbound, set->conf_separate, (SCIPnodeGetDepth(validnode) > 0), set->conf_dynamic,
            set->conf_removable, resolved, result) );

      /* stop timing */
      SCIPclockStop(conflicthdlr->conflicttime, set);

      if( *result != SCIP_CONSADDED
         && *result != SCIP_DIDNOTFIND
         && *result != SCIP_DIDNOTRUN )
      {
         SCIPerrorMessage("execution method of conflict handler <%s> returned invalid result <%d>\n",
            conflicthdlr->name, *result);
         return SCIP_INVALIDRESULT;
      }
   }

   return SCIP_OKAY;
}

/** gets user data of conflict handler */
SCIP_CONFLICTHDLRDATA* SCIPconflicthdlrGetData(
   SCIP_CONFLICTHDLR*    conflicthdlr        /**< conflict handler */
   )
{
   assert(conflicthdlr != NULL);

   return conflicthdlr->conflicthdlrdata;
}

/** sets user data of conflict handler; user has to free old data in advance! */
void SCIPconflicthdlrSetData(
   SCIP_CONFLICTHDLR*    conflicthdlr,       /**< conflict handler */
   SCIP_CONFLICTHDLRDATA* conflicthdlrdata   /**< new conflict handler user data */
   )
{
   assert(conflicthdlr != NULL);

   conflicthdlr->conflicthdlrdata = conflicthdlrdata;
}

/** set copy method of conflict handler */
void SCIPconflicthdlrSetCopy(
   SCIP_CONFLICTHDLR*    conflicthdlr,       /**< conflict handler */
   SCIP_DECL_CONFLICTCOPY((*conflictcopy))   /**< copy method of the conflict handler */
   )
{
   assert(conflicthdlr != NULL);

   conflicthdlr->conflictcopy = conflictcopy;
}

/** set destructor of conflict handler */
void SCIPconflicthdlrSetFree(
   SCIP_CONFLICTHDLR*    conflicthdlr,       /**< conflict handler */
   SCIP_DECL_CONFLICTFREE((*conflictfree))   /**< destructor of conflict handler */
   )
{
   assert(conflicthdlr != NULL);

   conflicthdlr->conflictfree = conflictfree;
}

/** set initialization method of conflict handler */
void SCIPconflicthdlrSetInit(
   SCIP_CONFLICTHDLR*    conflicthdlr,       /**< conflict handler */
   SCIP_DECL_CONFLICTINIT((*conflictinit))   /**< initialization method conflict handler */
   )
{
   assert(conflicthdlr != NULL);

   conflicthdlr->conflictinit = conflictinit;
}

/** set deinitialization method of conflict handler */
void SCIPconflicthdlrSetExit(
   SCIP_CONFLICTHDLR*    conflicthdlr,       /**< conflict handler */
   SCIP_DECL_CONFLICTEXIT((*conflictexit))   /**< deinitialization method conflict handler */
   )
{
   assert(conflicthdlr != NULL);

   conflicthdlr->conflictexit = conflictexit;
}

/** set solving process initialization method of conflict handler */
void SCIPconflicthdlrSetInitsol(
   SCIP_CONFLICTHDLR*    conflicthdlr,       /**< conflict handler */
   SCIP_DECL_CONFLICTINITSOL((*conflictinitsol))/**< solving process initialization method of conflict handler */
   )
{
   assert(conflicthdlr != NULL);

   conflicthdlr->conflictinitsol = conflictinitsol;
}

/** set solving process deinitialization method of conflict handler */
void SCIPconflicthdlrSetExitsol(
   SCIP_CONFLICTHDLR*    conflicthdlr,       /**< conflict handler */
   SCIP_DECL_CONFLICTEXITSOL((*conflictexitsol))/**< solving process deinitialization method of conflict handler */
   )
{
   assert(conflicthdlr != NULL);

   conflicthdlr->conflictexitsol = conflictexitsol;
}

/** gets name of conflict handler */
const char* SCIPconflicthdlrGetName(
   SCIP_CONFLICTHDLR*    conflicthdlr        /**< conflict handler */
   )
{
   assert(conflicthdlr != NULL);

   return conflicthdlr->name;
}

/** gets description of conflict handler */
const char* SCIPconflicthdlrGetDesc(
   SCIP_CONFLICTHDLR*    conflicthdlr        /**< conflict handler */
   )
{
   assert(conflicthdlr != NULL);

   return conflicthdlr->desc;
}

/** gets priority of conflict handler */
int SCIPconflicthdlrGetPriority(
   SCIP_CONFLICTHDLR*    conflicthdlr        /**< conflict handler */
   )
{
   assert(conflicthdlr != NULL);

   return conflicthdlr->priority;
}

/** sets priority of conflict handler */
void SCIPconflicthdlrSetPriority(
   SCIP_CONFLICTHDLR*    conflicthdlr,       /**< conflict handler */
   SCIP_SET*             set,                /**< global SCIP settings */
   int                   priority            /**< new priority of the conflict handler */
   )
{
   assert(conflicthdlr != NULL);
   assert(set != NULL);

   conflicthdlr->priority = priority;
   set->conflicthdlrssorted = FALSE;
}

/** is conflict handler initialized? */
SCIP_Bool SCIPconflicthdlrIsInitialized(
   SCIP_CONFLICTHDLR*    conflicthdlr        /**< conflict handler */
   )
{
   assert(conflicthdlr != NULL);

   return conflicthdlr->initialized;
}

/** enables or disables all clocks of \p conflicthdlr, depending on the value of the flag */
void SCIPconflicthdlrEnableOrDisableClocks(
   SCIP_CONFLICTHDLR*    conflicthdlr,       /**< the conflict handler for which all clocks should be enabled or disabled */
   SCIP_Bool             enable              /**< should the clocks of the conflict handler be enabled? */
   )
{
   assert(conflicthdlr != NULL);

   SCIPclockEnableOrDisable(conflicthdlr->setuptime, enable);
   SCIPclockEnableOrDisable(conflicthdlr->conflicttime, enable);
}

/** gets time in seconds used in this conflict handler for setting up for next stages */
SCIP_Real SCIPconflicthdlrGetSetupTime(
   SCIP_CONFLICTHDLR*    conflicthdlr        /**< conflict handler */
   )
{
   assert(conflicthdlr != NULL);

   return SCIPclockGetTime(conflicthdlr->setuptime);
}

/** gets time in seconds used in this conflict handler */
SCIP_Real SCIPconflicthdlrGetTime(
   SCIP_CONFLICTHDLR*    conflicthdlr        /**< conflict handler */
   )
{
   assert(conflicthdlr != NULL);

   return SCIPclockGetTime(conflicthdlr->conflicttime);
}

/*
 * Conflict LP Bound Changes
 */


/** create conflict LP bound change data structure */
static
SCIP_RETCODE lpbdchgsCreate(
   SCIP_LPBDCHGS**       lpbdchgs,           /**< pointer to store the conflict LP bound change data structure */
   SCIP_SET*             set,                /**< global SCIP settings */
   int                   ncols               /**< number of columns */
   )
{
   SCIP_CALL( SCIPsetAllocBuffer(set, lpbdchgs) );

   SCIP_CALL( SCIPsetAllocBufferArray(set, &(*lpbdchgs)->bdchginds, ncols) );
   SCIP_CALL( SCIPsetAllocBufferArray(set, &(*lpbdchgs)->bdchglbs, ncols) );
   SCIP_CALL( SCIPsetAllocBufferArray(set, &(*lpbdchgs)->bdchgubs, ncols) );
   SCIP_CALL( SCIPsetAllocBufferArray(set, &(*lpbdchgs)->bdchgcolinds, ncols) );
   SCIP_CALL( SCIPsetAllocBufferArray(set, &(*lpbdchgs)->usedcols, ncols) );
   BMSclearMemoryArray((*lpbdchgs)->usedcols, ncols);

   (*lpbdchgs)->nbdchgs = 0;

   return SCIP_OKAY;
}

/** reset conflict LP bound change data structure */
static
void lpbdchgsReset(
   SCIP_LPBDCHGS*        lpbdchgs,           /**< conflict LP bound change data structure */
   int                   ncols               /**< number of columns */
   )
{
   assert(lpbdchgs != NULL);

   BMSclearMemoryArray(lpbdchgs->usedcols, ncols);
   lpbdchgs->nbdchgs = 0;
}

/** free conflict LP bound change data structure */
static
void lpbdchgsFree(
   SCIP_LPBDCHGS**       lpbdchgs,           /**< pointer to store the conflict LP bound change data structure */
   SCIP_SET*             set                 /**< global SCIP settings */
   )
{
   SCIPsetFreeBufferArray(set, &(*lpbdchgs)->usedcols);
   SCIPsetFreeBufferArray(set, &(*lpbdchgs)->bdchgcolinds);
   SCIPsetFreeBufferArray(set, &(*lpbdchgs)->bdchgubs);
   SCIPsetFreeBufferArray(set, &(*lpbdchgs)->bdchglbs);
   SCIPsetFreeBufferArray(set, &(*lpbdchgs)->bdchginds);

   SCIPsetFreeBuffer(set, lpbdchgs);
}

/*
 * Proof Sets
 */

/** resets the data structure of a proofset */
static
void proofsetClear(
   SCIP_PROOFSET*        proofset,           /**< proof set */
   BMS_BLKMEM*           blkmem              /**< block memory of transformed problem */
   )
{
   assert(proofset != NULL);

   proofset->nnz = 0;
   proofset->rhs = 0.0;
   proofset->conflicttype = SCIP_CONFTYPE_UNKNOWN;
}

/** creates a proofset */
static
SCIP_RETCODE proofsetCreate(
   SCIP_PROOFSET**       proofset,           /**< proof set */
   BMS_BLKMEM*           blkmem              /**< block memory of transformed problem */
   )
{
   assert(proofset != NULL);

   SCIP_ALLOC( BMSallocBlockMemory(blkmem, proofset) );
   (*proofset)->vals = NULL;
   (*proofset)->inds = NULL;
   (*proofset)->rhs = 0.0;
   (*proofset)->nnz = 0;
   (*proofset)->size = 0;
   (*proofset)->conflicttype = SCIP_CONFTYPE_UNKNOWN;

   return SCIP_OKAY;
}

/** creates and clears the proofset */
static
SCIP_RETCODE conflictInitProofset(
   SCIP_CONFLICT*        conflict,           /**< conflict analysis data */
   BMS_BLKMEM*           blkmem              /**< block memory of transformed problem */
   )
{
   assert(conflict != NULL);
   assert(blkmem != NULL);

   SCIP_CALL( proofsetCreate(&conflict->proofset, blkmem) );

   return SCIP_OKAY;
}

/** frees a proofset */
static
void proofsetFree(
   SCIP_PROOFSET**       proofset,           /**< proof set */
   BMS_BLKMEM*           blkmem              /**< block memory */
   )
{
   assert(proofset != NULL);
   assert(*proofset != NULL);
   assert(blkmem != NULL);

   BMSfreeBlockMemoryArray(blkmem, &(*proofset)->vals, (*proofset)->size);
   BMSfreeBlockMemoryArray(blkmem, &(*proofset)->inds, (*proofset)->size);
   BMSfreeBlockMemory(blkmem, proofset);
   (*proofset) = NULL;
}

//#ifdef SCIP_DEBUG
static
void proofsetPrint(
   SCIP_PROOFSET*        proofset,
   SCIP_SET*             set,
   SCIP_PROB*            transprob
   )
{
   SCIP_VAR** vars;
   int i;

   assert(proofset != NULL);

   vars = SCIPprobGetVars(transprob);
   assert(vars != NULL);

   printf("proofset: ");
   for( i = 0; i < proofset->nnz; i++ )
      printf("%+.15g <%s> ", proofset->vals[i], SCIPvarGetName(vars[proofset->inds[i]]));
   printf(" <= %.15g\n", proofset->rhs);
}
//#endif

/** return the indices of variables in the proofset */
static
int* proofsetGetInds(
   SCIP_PROOFSET*        proofset            /**< proof set */
   )
{
   assert(proofset != NULL);

   return proofset->inds;
}

/** return coefficient of variable in the proofset with given probindex */
static
SCIP_Real* proofsetGetVals(
   SCIP_PROOFSET*        proofset            /**< proof set */
   )
{
   assert(proofset != NULL);

   return proofset->vals;
}

/** return the right-hand side if a proofset */
static
SCIP_Real proofsetGetRhs(
   SCIP_PROOFSET*        proofset            /**< proof set */
   )
{
   assert(proofset != NULL);

   return proofset->rhs;
}

/** returns the number of variables in the proofset */
static
int proofsetGetNVars(
   SCIP_PROOFSET*        proofset            /**< proof set */
   )
{
   assert(proofset != NULL);

   return proofset->nnz;
}

/** returns the number of variables in the proofset */
static
SCIP_CONFTYPE proofsetGetConftype(
   SCIP_PROOFSET*        proofset            /**< proof set */
   )
{
   assert(proofset != NULL);

   return proofset->conflicttype;
}

/** adds given data as aggregation row to the proofset */
static
SCIP_RETCODE proofsetAddSparseData(
   SCIP_PROOFSET*        proofset,           /**< proof set */
   BMS_BLKMEM*           blkmem,             /**< block memory */
   SCIP_Real*            vals,               /**< variable coefficients */
   int*                  inds,               /**< variable array */
   int                   nnz,                /**< size of variable and coefficient array */
   SCIP_Real             rhs                 /**< right-hand side of the aggregation row */
   )
{
   assert(proofset != NULL);
   assert(blkmem != NULL);

   if( proofset->size == 0 )
   {
      assert(proofset->vals == NULL);
      assert(proofset->inds == NULL);

      SCIP_ALLOC( BMSduplicateBlockMemoryArray(blkmem, &proofset->vals, vals, nnz) );
      SCIP_ALLOC( BMSduplicateBlockMemoryArray(blkmem, &proofset->inds, inds, nnz) );

      proofset->size = nnz;
   }
   else
   {
      int i;

      assert(proofset->vals != NULL);
      assert(proofset->inds != NULL);

      if( proofset->size < nnz )
      {
         SCIP_ALLOC( BMSreallocBlockMemoryArray(blkmem, &proofset->vals, proofset->size, nnz) );
         SCIP_ALLOC( BMSreallocBlockMemoryArray(blkmem, &proofset->inds, proofset->size, nnz) );
         proofset->size = nnz;
      }

      for( i = 0; i < nnz; i++ )
      {
         proofset->vals[i] = vals[i];
         proofset->inds[i] = inds[i];
      }
   }

   proofset->rhs = rhs;
   proofset->nnz = nnz;

   return SCIP_OKAY;
}

/** adds an aggregation row to the proofset */
static
SCIP_RETCODE proofsetAddAggrrow(
   SCIP_PROOFSET*        proofset,           /**< proof set */
   SCIP_SET*             set,                /**< global SCIP settings */
   BMS_BLKMEM*           blkmem,             /**< block memory */
   SCIP_AGGRROW*         aggrrow             /**< aggregation row to add */
   )
{
   SCIP_Real* vals;
   int* inds;
   int nnz;
   int i;

   assert(proofset != NULL);
   assert(set != NULL);

   inds = SCIPaggrRowGetInds(aggrrow);
   assert(inds != NULL);

   nnz = SCIPaggrRowGetNNz(aggrrow);
   assert(nnz > 0);

   SCIP_CALL( SCIPsetAllocBufferArray(set, &vals, nnz) );

   for( i = 0; i < nnz; i++ )
   {
      vals[i] = SCIPaggrRowGetProbvarValue(aggrrow, inds[i]);
   }

   SCIP_CALL( proofsetAddSparseData(proofset, blkmem, vals, inds, nnz, SCIPaggrRowGetRhs(aggrrow)) );

   SCIPsetFreeBufferArray(set, &vals);

   return SCIP_OKAY;
}

/** Removes a given variable @p var from position @p pos from the proofset and updates the right-hand side according
 *  to sign of the coefficient, i.e., rhs -= coef * bound, where bound = lb if coef >= 0 and bound = ub, otherwise.
 *
 *  @note: The list of non-zero indices and coefficients will be updated by swapping the last non-zero index to @p pos.
 */
static
void proofsetCancelVarWithBound(
   SCIP_PROOFSET*        proofset,
   SCIP_SET*             set,
   SCIP_VAR*             var,
   int                   pos,
   SCIP_Bool*            valid
   )
{
   assert(proofset != NULL);
   assert(var != NULL);
   assert(pos >= 0 && pos < proofset->nnz);
   assert(valid != NULL);

   *valid = TRUE;

   /* cancel with lower bound */
   if( proofset->vals[pos] > 0.0 )
   {
      proofset->rhs -= proofset->vals[pos] * SCIPvarGetLbGlobal(var);
   }
   /* cancel with upper bound */
   else
   {
      assert(proofset->vals[pos] < 0.0);
      proofset->rhs -= proofset->vals[pos] * SCIPvarGetUbGlobal(var);
   }

   --proofset->nnz;

   proofset->vals[pos] = proofset->vals[proofset->nnz];
   proofset->inds[pos] = proofset->inds[proofset->nnz];
   proofset->vals[proofset->nnz] = 0.0;
   proofset->inds[proofset->nnz] = 0;

   if( SCIPsetIsInfinity(set, proofset->rhs) )
      *valid = FALSE;
}

/*
 * Conflict Sets
 */

/** resizes the array of the temporary bound change informations to be able to store at least num bound change entries */
static
SCIP_RETCODE conflictEnsureTmpbdchginfosMem(
   SCIP_CONFLICT*        conflict,           /**< conflict analysis data */
   SCIP_SET*             set,                /**< global SCIP settings */
   int                   num                 /**< minimal number of slots in arrays */
   )
{
   assert(conflict != NULL);
   assert(set != NULL);

   if( num > conflict->tmpbdchginfossize )
   {
      int newsize;

      newsize = SCIPsetCalcMemGrowSize(set, num);
      SCIP_ALLOC( BMSreallocMemoryArray(&conflict->tmpbdchginfos, newsize) );
      conflict->tmpbdchginfossize = newsize;
   }
   assert(num <= conflict->tmpbdchginfossize);

   return SCIP_OKAY;
}

/** creates a temporary bound change information object that is destroyed after the conflict sets are flushed */
static
SCIP_RETCODE conflictCreateTmpBdchginfo(
   SCIP_CONFLICT*        conflict,           /**< conflict analysis data */
   BMS_BLKMEM*           blkmem,             /**< block memory */
   SCIP_SET*             set,                /**< global SCIP settings */
   SCIP_VAR*             var,                /**< active variable that changed the bounds */
   SCIP_BOUNDTYPE        boundtype,          /**< type of bound for var: lower or upper bound */
   SCIP_Real             oldbound,           /**< old value for bound */
   SCIP_Real             newbound,           /**< new value for bound */
   SCIP_BDCHGINFO**      bdchginfo           /**< pointer to store bound change information */
   )
{
   assert(conflict != NULL);

   SCIP_CALL( conflictEnsureTmpbdchginfosMem(conflict, set, conflict->ntmpbdchginfos+1) );
   SCIP_CALL( SCIPbdchginfoCreate(&conflict->tmpbdchginfos[conflict->ntmpbdchginfos], blkmem,
         var, boundtype, oldbound, newbound) );
   *bdchginfo = conflict->tmpbdchginfos[conflict->ntmpbdchginfos];
   conflict->ntmpbdchginfos++;

   return SCIP_OKAY;
}

/** frees all temporarily created bound change information data */
static
void conflictFreeTmpBdchginfos(
   SCIP_CONFLICT*        conflict,           /**< conflict analysis data */
   BMS_BLKMEM*           blkmem              /**< block memory */
   )
{
   int i;

   assert(conflict != NULL);

   for( i = 0; i < conflict->ntmpbdchginfos; ++i )
      SCIPbdchginfoFree(&conflict->tmpbdchginfos[i], blkmem);
   conflict->ntmpbdchginfos = 0;
}

/** clears the given conflict set */
static
void conflictsetClear(
   SCIP_CONFLICTSET*     conflictset         /**< conflict set */
   )
{
   assert(conflictset != NULL);

   conflictset->nbdchginfos = 0;
   conflictset->validdepth = 0;
   conflictset->insertdepth = 0;
   conflictset->conflictdepth = 0;
   conflictset->repropdepth = 0;
   conflictset->repropagate = TRUE;
   conflictset->usescutoffbound = FALSE;
   conflictset->conflicttype = SCIP_CONFTYPE_UNKNOWN;
}

/** creates an empty conflict set */
static
SCIP_RETCODE conflictsetCreate(
   SCIP_CONFLICTSET**    conflictset,        /**< pointer to store the conflict set */
   BMS_BLKMEM*           blkmem              /**< block memory of transformed problem */
   )
{
   assert(conflictset != NULL);

   SCIP_ALLOC( BMSallocBlockMemory(blkmem, conflictset) );
   (*conflictset)->bdchginfos = NULL;
   (*conflictset)->relaxedbds = NULL;
   (*conflictset)->sortvals = NULL;
   (*conflictset)->bdchginfossize = 0;

   conflictsetClear(*conflictset);

   return SCIP_OKAY;
}

/** creates a copy of the given conflict set, allocating an additional amount of memory */
static
SCIP_RETCODE conflictsetCopy(
   SCIP_CONFLICTSET**    targetconflictset,  /**< pointer to store the conflict set */
   BMS_BLKMEM*           blkmem,             /**< block memory of transformed problem */
   SCIP_CONFLICTSET*     sourceconflictset,  /**< source conflict set */
   int                   nadditionalelems    /**< number of additional elements to allocate memory for */
   )
{
   int targetsize;

   assert(targetconflictset != NULL);
   assert(sourceconflictset != NULL);

   targetsize = sourceconflictset->nbdchginfos + nadditionalelems;
   SCIP_ALLOC( BMSallocBlockMemory(blkmem, targetconflictset) );
   SCIP_ALLOC( BMSallocBlockMemoryArray(blkmem, &(*targetconflictset)->bdchginfos, targetsize) );
   SCIP_ALLOC( BMSallocBlockMemoryArray(blkmem, &(*targetconflictset)->relaxedbds, targetsize) );
   SCIP_ALLOC( BMSallocBlockMemoryArray(blkmem, &(*targetconflictset)->sortvals, targetsize) );
   (*targetconflictset)->bdchginfossize = targetsize;

   BMScopyMemoryArray((*targetconflictset)->bdchginfos, sourceconflictset->bdchginfos, sourceconflictset->nbdchginfos);
   BMScopyMemoryArray((*targetconflictset)->relaxedbds, sourceconflictset->relaxedbds, sourceconflictset->nbdchginfos);
   BMScopyMemoryArray((*targetconflictset)->sortvals, sourceconflictset->sortvals, sourceconflictset->nbdchginfos);

   (*targetconflictset)->nbdchginfos = sourceconflictset->nbdchginfos;
   (*targetconflictset)->validdepth = sourceconflictset->validdepth;
   (*targetconflictset)->insertdepth = sourceconflictset->insertdepth;
   (*targetconflictset)->conflictdepth = sourceconflictset->conflictdepth;
   (*targetconflictset)->repropdepth = sourceconflictset->repropdepth;
   (*targetconflictset)->usescutoffbound = sourceconflictset->usescutoffbound;
   (*targetconflictset)->conflicttype = sourceconflictset->conflicttype;

   return SCIP_OKAY;
}

/** frees a conflict set */
static
void conflictsetFree(
   SCIP_CONFLICTSET**    conflictset,        /**< pointer to the conflict set */
   BMS_BLKMEM*           blkmem              /**< block memory of transformed problem */
   )
{
   assert(conflictset != NULL);
   assert(*conflictset != NULL);

   BMSfreeBlockMemoryArrayNull(blkmem, &(*conflictset)->bdchginfos, (*conflictset)->bdchginfossize);
   BMSfreeBlockMemoryArrayNull(blkmem, &(*conflictset)->relaxedbds, (*conflictset)->bdchginfossize);
   BMSfreeBlockMemoryArrayNull(blkmem, &(*conflictset)->sortvals, (*conflictset)->bdchginfossize);
   BMSfreeBlockMemory(blkmem, conflictset);
}

/** resizes the arrays of the conflict set to be able to store at least num bound change entries */
static
SCIP_RETCODE conflictsetEnsureBdchginfosMem(
   SCIP_CONFLICTSET*     conflictset,        /**< conflict set */
   BMS_BLKMEM*           blkmem,             /**< block memory of transformed problem */
   SCIP_SET*             set,                /**< global SCIP settings */
   int                   num                 /**< minimal number of slots in arrays */
   )
{
   assert(conflictset != NULL);
   assert(set != NULL);

   if( num > conflictset->bdchginfossize )
   {
      int newsize;

      newsize = SCIPsetCalcMemGrowSize(set, num);
      SCIP_ALLOC( BMSreallocBlockMemoryArray(blkmem, &conflictset->bdchginfos, conflictset->bdchginfossize, newsize) );
      SCIP_ALLOC( BMSreallocBlockMemoryArray(blkmem, &conflictset->relaxedbds, conflictset->bdchginfossize, newsize) );
      SCIP_ALLOC( BMSreallocBlockMemoryArray(blkmem, &conflictset->sortvals, conflictset->bdchginfossize, newsize) );
      conflictset->bdchginfossize = newsize;
   }
   assert(num <= conflictset->bdchginfossize);

   return SCIP_OKAY;
}

/** calculates the score of the conflict set
 *
 *  the score is weighted sum of number of bound changes, repropagation depth, and valid depth
 */
static
SCIP_Real conflictsetCalcScore(
   SCIP_CONFLICTSET*     conflictset,        /**< conflict set */
   SCIP_SET*             set                 /**< global SCIP settings */
   )
{
   assert(conflictset != NULL);

   return -(set->conf_weightsize * conflictset->nbdchginfos
         + set->conf_weightrepropdepth * conflictset->repropdepth
         + set->conf_weightvaliddepth * conflictset->validdepth);
}

/** calculates the score of a bound change within a conflict */
static
SCIP_Real calcBdchgScore(
   SCIP_Real             prooflhs,           /**< lhs of proof constraint */
   SCIP_Real             proofact,           /**< activity of the proof constraint */
   SCIP_Real             proofactdelta,      /**< activity change */
   SCIP_Real             proofcoef,          /**< coefficient in proof constraint */
   int                   depth,              /**< bound change depth */
   int                   currentdepth,       /**< current depth */
   SCIP_VAR*             var,                /**< variable corresponding to bound change */
   SCIP_SET*             set                 /**< global SCIP settings */
   )
{
   SCIP_COL* col;
   SCIP_Real score;

   score = set->conf_proofscorefac * (1.0 - proofactdelta/(prooflhs - proofact));
   score = MAX(score, 0.0);
   score += set->conf_depthscorefac * (SCIP_Real)(depth+1)/(SCIP_Real)(currentdepth+1);

   if( SCIPvarGetStatus(var) == SCIP_VARSTATUS_COLUMN )
      col = SCIPvarGetCol(var);
   else
      col = NULL;

   if( proofcoef > 0.0 )
   {
      if( col != NULL && SCIPcolGetNNonz(col) > 0 )
         score += set->conf_uplockscorefac * (SCIP_Real)(SCIPvarGetNLocksUp(var))/(SCIP_Real)(SCIPcolGetNNonz(col));
      else
         score += set->conf_uplockscorefac * SCIPvarGetNLocksUp(var);
   }
   else
   {
      if( col != NULL && SCIPcolGetNNonz(col) > 0 )
         score += set->conf_downlockscorefac * (SCIP_Real)(SCIPvarGetNLocksDown(var))/(SCIP_Real)(SCIPcolGetNNonz(col));
      else
         score += set->conf_downlockscorefac * SCIPvarGetNLocksDown(var);
   }

   return score;
}

/** check if the bound change info (which is the potential next candidate which is queued) is valid for the current
 *  conflict analysis; a bound change info can get invalid if after this one was added to the queue, a weaker bound
 *  change was added to the queue (due the bound widening idea) which immediately makes this bound change redundant; due
 *  to the priority we did not removed that bound change info since that cost O(log(n)); hence we have to skip/ignore it
 *  now
 *
 *  The following situations can occur before for example the bound change info (x >= 3) is potentially popped from the
 *  queue.
 *
 *  Postcondition: the reason why (x >= 3) was queued is that at this time point no lower bound of x was involved yet in
 *                 the current conflict or the lower bound which was involved until then was stronger, e.g., (x >= 2).
 *
 *  1) during the time until (x >= 3) gets potentially popped no weaker lower bound was added to the queue, in that case
 *     the conflictlbcount is valid and conflictlb is 3; that is (var->conflictlbcount == conflict->count &&
 *     var->conflictlb == 3)
 *
 *  2) a weaker bound change info gets queued (e.g., x >= 4); this bound change is popped before (x >= 3) since it has
 *     higher priority (which is the time stamp of the bound change info and (x >= 4) has to be done after (x >= 3)
 *     during propagation or branching)
 *
 *    a) if (x >= 4) is popped and added to the conflict set the conflictlbcount is still valid and conflictlb is at
 *      most 4; that is (var->conflictlbcount == conflict->count && var->conflictlb >= 4); it follows that any bound
 *      change info which is stronger than (x >= 4) gets ignored (for example x >= 2)
 *
 *    b) if (x >= 4) is popped and resolved without introducing a new lower bound on x until (x >= 3) is a potentially
 *       candidate the conflictlbcount indicates that bound change is currently not present; that is
 *       (var->conflictlbcount != conflict->count)
 *
 *    c) if (x >= 4) is popped and resolved and a new lower bound on x (e.g., x >= 2) is introduced until (x >= 3) is
 *       pooped, the conflictlbcount indicates that bound change is currently present; that is (var->conflictlbcount ==
 *       conflict->count); however the (x >= 3) only has be explained if conflictlb matches that one; that is
 *       (var->conflictlb == bdchginfo->newbound); otherwise it redundant/invalid.
 */
static
SCIP_Bool bdchginfoIsInvalid(
   SCIP_CONFLICT*        conflict,           /**< conflict analysis data */
   SCIP_BDCHGINFO*       bdchginfo           /**< bound change information */
   )
{
   SCIP_VAR* var;

   assert(bdchginfo != NULL);

   var = SCIPbdchginfoGetVar(bdchginfo);
   assert(var != NULL);

   /* the bound change info of a binary (domained) variable can never be invalid since the concepts of relaxed bounds
    * and bound widening do not make sense for these type of variables
    */
   if( SCIPvarIsBinary(var) )
      return FALSE;

   /* check if the bdchginfo is invaild since a tight/weaker bound change was already explained */
   if( SCIPbdchginfoGetBoundtype(bdchginfo) == SCIP_BOUNDTYPE_LOWER )
   {
      if( var->conflictlbcount != conflict->count || var->conflictlb != SCIPbdchginfoGetNewbound(bdchginfo) ) /*lint !e777*/
      {
         assert(!SCIPvarIsBinary(var));
         return TRUE;
      }
   }
   else
   {
      assert(SCIPbdchginfoGetBoundtype(bdchginfo) == SCIP_BOUNDTYPE_UPPER);

      if( var->conflictubcount != conflict->count || var->conflictub != SCIPbdchginfoGetNewbound(bdchginfo) ) /*lint !e777*/
      {
         assert(!SCIPvarIsBinary(var));
         return TRUE;
      }
   }

   return FALSE;
}

/** adds a bound change to a conflict set */
static
SCIP_RETCODE conflictsetAddBound(
   SCIP_CONFLICTSET*     conflictset,        /**< conflict set */
   BMS_BLKMEM*           blkmem,             /**< block memory of transformed problem */
   SCIP_SET*             set,                /**< global SCIP settings */
   SCIP_BDCHGINFO*       bdchginfo,          /**< bound change to add to the conflict set */
   SCIP_Real             relaxedbd           /**< relaxed bound */
   )
{
   SCIP_BDCHGINFO** bdchginfos;
   SCIP_Real* relaxedbds;
   int* sortvals;
   SCIP_VAR* var;
   SCIP_BOUNDTYPE boundtype;
   int idx;
   int sortval;
   int pos;

   assert(conflictset != NULL);
   assert(bdchginfo != NULL);

   /* allocate memory for additional element */
   SCIP_CALL( conflictsetEnsureBdchginfosMem(conflictset, blkmem, set, conflictset->nbdchginfos+1) );

   /* insert the new bound change in the arrays sorted by increasing variable index and by bound type */
   bdchginfos = conflictset->bdchginfos;
   relaxedbds = conflictset->relaxedbds;
   sortvals = conflictset->sortvals;
   var = SCIPbdchginfoGetVar(bdchginfo);
   boundtype = SCIPbdchginfoGetBoundtype(bdchginfo);
   idx = SCIPvarGetIndex(var);
   assert(idx < INT_MAX/2);
   assert((int)boundtype == 0 || (int)boundtype == 1);
   sortval = 2*idx + (int)boundtype; /* first sorting criteria: variable index, second criteria: boundtype */

   /* insert new element into the sorted arrays; if an element exits with the same value insert the new element afterwards
    *
    * @todo check if it better (faster) to first search for the position O(log n) and compare the sort values and if
    *       they are equal just replace the element and if not run the insert method O(n)
    */

   SCIPsortedvecInsertIntPtrReal(sortvals, (void**)bdchginfos, relaxedbds, sortval, (void*)bdchginfo, relaxedbd, &conflictset->nbdchginfos, &pos);
   assert(pos == conflictset->nbdchginfos - 1 || sortval < sortvals[pos+1]);

   /* merge multiple bound changes */
   if( pos > 0 && sortval == sortvals[pos-1] )
   {
      /* this is a multiple bound change */
      if( SCIPbdchginfoIsTighter(bdchginfo, bdchginfos[pos-1]) )
      {
         /* remove the "old" bound change since the "new" one in tighter */
         SCIPsortedvecDelPosIntPtrReal(sortvals, (void**)bdchginfos, relaxedbds, pos-1, &conflictset->nbdchginfos);
      }
      else if( SCIPbdchginfoIsTighter(bdchginfos[pos-1], bdchginfo) )
      {
         /* remove the "new"  bound change since the "old" one is tighter */
         SCIPsortedvecDelPosIntPtrReal(sortvals, (void**)bdchginfos, relaxedbds, pos, &conflictset->nbdchginfos);
      }
      else
      {
         /* both bound change are equivalent; hence, keep the worse relaxed bound and remove one of them */
         relaxedbds[pos-1] = boundtype == SCIP_BOUNDTYPE_LOWER ? MAX(relaxedbds[pos-1], relaxedbd) : MIN(relaxedbds[pos-1], relaxedbd);
         SCIPsortedvecDelPosIntPtrReal(sortvals, (void**)bdchginfos, relaxedbds, pos, &conflictset->nbdchginfos);
      }
   }

   return SCIP_OKAY;
}

/** adds given bound changes to a conflict set */
static
SCIP_RETCODE conflictsetAddBounds(
   SCIP_CONFLICT*        conflict,           /**< conflict analysis data */
   SCIP_CONFLICTSET*     conflictset,        /**< conflict set */
   BMS_BLKMEM*           blkmem,             /**< block memory of transformed problem */
   SCIP_SET*             set,                /**< global SCIP settings */
   SCIP_BDCHGINFO**      bdchginfos,         /**< bound changes to add to the conflict set */
   int                   nbdchginfos         /**< number of bound changes to add */
   )
{
   SCIP_BDCHGINFO** confbdchginfos;
   SCIP_BDCHGINFO* bdchginfo;
   SCIP_Real* confrelaxedbds;
   int* confsortvals;
   int confnbdchginfos;
   int idx;
   int sortval;
   int i;
   SCIP_BOUNDTYPE boundtype;

   assert(conflict != NULL);
   assert(conflictset != NULL);
   assert(blkmem != NULL);
   assert(set != NULL);
   assert(bdchginfos != NULL || nbdchginfos == 0);

   /* nothing to add */
   if( nbdchginfos == 0 )
      return SCIP_OKAY;

   assert(bdchginfos != NULL);

   /* only one element to add, use the single insertion method */
   if( nbdchginfos == 1 )
   {
      bdchginfo = bdchginfos[0];
      assert(bdchginfo != NULL);

      if( !bdchginfoIsInvalid(conflict, bdchginfo) )
      {
         SCIP_CALL( conflictsetAddBound(conflictset, blkmem, set, bdchginfo, SCIPbdchginfoGetRelaxedBound(bdchginfo)) );
      }
      else
      {
         SCIPsetDebugMsg(set, "-> bound change info [%d:<%s> %s %g] is invaild -> ignore it\n", SCIPbdchginfoGetDepth(bdchginfo),
            SCIPvarGetName(SCIPbdchginfoGetVar(bdchginfo)),
            SCIPbdchginfoGetBoundtype(bdchginfo) == SCIP_BOUNDTYPE_LOWER ? ">=" : "<=",
            SCIPbdchginfoGetNewbound(bdchginfo));
      }

      return SCIP_OKAY;
   }

   confnbdchginfos = conflictset->nbdchginfos;

   /* allocate memory for additional element */
   SCIP_CALL( conflictsetEnsureBdchginfosMem(conflictset, blkmem, set, confnbdchginfos + nbdchginfos) );

   confbdchginfos = conflictset->bdchginfos;
   confrelaxedbds = conflictset->relaxedbds;
   confsortvals = conflictset->sortvals;

   assert(SCIP_BOUNDTYPE_LOWER == FALSE);/*lint !e641*/
   assert(SCIP_BOUNDTYPE_UPPER == TRUE);/*lint !e641*/

   for( i = 0; i < nbdchginfos; ++i )
   {
      bdchginfo = bdchginfos[i];
      assert(bdchginfo != NULL);

      /* add only valid bound change infos */
      if( !bdchginfoIsInvalid(conflict, bdchginfo) )
      {
         /* calculate sorting value */
         boundtype = SCIPbdchginfoGetBoundtype(bdchginfo);
         assert(SCIPbdchginfoGetVar(bdchginfo) != NULL);

         idx = SCIPvarGetIndex(SCIPbdchginfoGetVar(bdchginfo));
         assert(idx < INT_MAX/2);

         assert((int)boundtype == 0 || (int)boundtype == 1);
         sortval = 2*idx + (int)boundtype; /* first sorting criteria: variable index, second criteria: boundtype */

         /* add new element */
         confbdchginfos[confnbdchginfos] = bdchginfo;
         confrelaxedbds[confnbdchginfos] = SCIPbdchginfoGetRelaxedBound(bdchginfo);
         confsortvals[confnbdchginfos] = sortval;
         ++confnbdchginfos;
      }
      else
      {
         SCIPsetDebugMsg(set, "-> bound change info [%d:<%s> %s %g] is invaild -> ignore it\n", SCIPbdchginfoGetDepth(bdchginfo),
            SCIPvarGetName(SCIPbdchginfoGetVar(bdchginfo)),
            SCIPbdchginfoGetBoundtype(bdchginfo) == SCIP_BOUNDTYPE_LOWER ? ">=" : "<=",
            SCIPbdchginfoGetNewbound(bdchginfo));
      }
   }
   assert(confnbdchginfos <= conflictset->nbdchginfos + nbdchginfos);

   /* sort and merge the new conflict set */
   if( confnbdchginfos > conflictset->nbdchginfos )
   {
      int k = 0;

      /* sort array */
      SCIPsortIntPtrReal(confsortvals, (void**)confbdchginfos, confrelaxedbds, confnbdchginfos);

      i = 1;
      /* merge multiple bound changes */
      while( i < confnbdchginfos )
      {
         assert(i > k);

         /* is this a multiple bound change */
         if( confsortvals[k] == confsortvals[i] )
         {
            if( SCIPbdchginfoIsTighter(confbdchginfos[k], confbdchginfos[i]) )
               ++i;
            else if( SCIPbdchginfoIsTighter(confbdchginfos[i], confbdchginfos[k]) )
            {
               /* replace worse bound change info by tighter bound change info */
               confbdchginfos[k] = confbdchginfos[i];
               confrelaxedbds[k] = confrelaxedbds[i];
               confsortvals[k] = confsortvals[i];
               ++i;
            }
            else
            {
               assert(confsortvals[k] == confsortvals[i]);

               /* both bound change are equivalent; hence, keep the worse relaxed bound and remove one of them */
               confrelaxedbds[k] = (confsortvals[k] % 2 == 0) ? MAX(confrelaxedbds[k], confrelaxedbds[i]) : MIN(confrelaxedbds[k], confrelaxedbds[i]);
               ++i;
            }
         }
         else
         {
            /* all bound change infos must be valid */
            assert(!bdchginfoIsInvalid(conflict, confbdchginfos[k]));

            ++k;
            /* move next comparison element to the correct position */
            if( k != i )
            {
               confbdchginfos[k] = confbdchginfos[i];
               confrelaxedbds[k] = confrelaxedbds[i];
               confsortvals[k] = confsortvals[i];
            }
            ++i;
         }
      }
      /* last bound change infos must also be valid */
      assert(!bdchginfoIsInvalid(conflict, confbdchginfos[k]));
      /* the number of bound change infos cannot be decreased, it would mean that the conflict set was not merged
       * before
       */
      assert(conflictset->nbdchginfos <= k + 1 );
      assert(k + 1 <= confnbdchginfos);

      conflictset->nbdchginfos = k + 1;
   }

   return SCIP_OKAY;
}

/** calculates the conflict and the repropagation depths of the conflict set */
static
void conflictsetCalcConflictDepth(
   SCIP_CONFLICTSET*     conflictset         /**< conflict set */
   )
{
   int maxdepth[2];
   int i;

   assert(conflictset != NULL);
   assert(conflictset->validdepth <= conflictset->insertdepth);

   /* get the depth of the last and last but one bound change */
   maxdepth[0] = conflictset->validdepth;
   maxdepth[1] = conflictset->validdepth;
   for( i = 0; i < conflictset->nbdchginfos; ++i )
   {
      int depth;

      depth = SCIPbdchginfoGetDepth(conflictset->bdchginfos[i]);
      assert(depth >= 0);
      if( depth > maxdepth[0] )
      {
         maxdepth[1] = maxdepth[0];
         maxdepth[0] = depth;
      }
      else if( depth > maxdepth[1] )
         maxdepth[1] = depth;
   }
   assert(maxdepth[0] >= maxdepth[1]);

   conflictset->conflictdepth = maxdepth[0];
   conflictset->repropdepth = maxdepth[1];
}

/** identifies the depth, at which the conflict set should be added:
 *  - if the branching rule operates on variables only, and if all branching variables up to a certain
 *    depth level are member of the conflict, the conflict constraint can only be violated in the subtree
 *    of the node at that depth, because in all other nodes, at least one of these branching variables
 *    violates its conflicting bound, such that the conflict constraint is feasible
 *  - if there is at least one branching variable in a node, we assume, that this branching was performed
 *    on variables, and that the siblings of this node are disjunct w.r.t. the branching variables' fixings
 *  - we have to add the conflict set at least in the valid depth of the initial conflict set,
 *    so we start searching at the first branching after this depth level, i.e. validdepth+1
 */
static
SCIP_RETCODE conflictsetCalcInsertDepth(
   SCIP_CONFLICTSET*     conflictset,        /**< conflict set */
   SCIP_SET*             set,                /**< global SCIP settings */
   SCIP_TREE*            tree                /**< branch and bound tree */
   )
{
   SCIP_Bool* branchingincluded;
   int currentdepth;
   int i;

   assert(conflictset != NULL);
   assert(set != NULL);
   assert(tree != NULL);

   /* the conflict set must not be inserted prior to its valid depth */
   conflictset->insertdepth = conflictset->validdepth;
   assert(conflictset->insertdepth >= 0);

   currentdepth = SCIPtreeGetCurrentDepth(tree);
   assert(currentdepth == tree->pathlen-1);

   /* mark the levels for which a branching variable is included in the conflict set */
   SCIP_CALL( SCIPsetAllocBufferArray(set, &branchingincluded, currentdepth+2) );
   BMSclearMemoryArray(branchingincluded, currentdepth+2);
   for( i = 0; i < conflictset->nbdchginfos; ++i )
   {
      int depth;

      depth = SCIPbdchginfoGetDepth(conflictset->bdchginfos[i]);
      depth = MIN(depth, currentdepth+1); /* put diving/probing/strong branching changes in this depth level */
      branchingincluded[depth] = TRUE;
   }

   /* skip additional depth levels where branching on the conflict variables was applied */
   while( conflictset->insertdepth < currentdepth && branchingincluded[conflictset->insertdepth+1] )
      conflictset->insertdepth++;

   /* free temporary memory */
   SCIPsetFreeBufferArray(set, &branchingincluded);

   assert(conflictset->validdepth <= conflictset->insertdepth && conflictset->insertdepth <= currentdepth);

   return SCIP_OKAY;
}

/** checks whether the first conflict set is redundant to the second one */
static
SCIP_Bool conflictsetIsRedundant(
   SCIP_CONFLICTSET*     conflictset1,       /**< first conflict conflict set */
   SCIP_CONFLICTSET*     conflictset2        /**< second conflict conflict set */
   )
{
   int i1;
   int i2;

   assert(conflictset1 != NULL);
   assert(conflictset2 != NULL);

   /* if conflictset1 has smaller validdepth, it is definitely not redundant to conflictset2 */
   if( conflictset1->validdepth < conflictset2->validdepth )
      return FALSE;

   /* check, if all bound changes in conflictset2 are also present at least as tight in conflictset1;
    * we can stop immediately, if more bound changes are remaining in conflictset2 than in conflictset1
    */
   for( i1 = 0, i2 = 0; i2 < conflictset2->nbdchginfos && conflictset1->nbdchginfos - i1 >= conflictset2->nbdchginfos - i2;
        ++i1, ++i2 )
   {
      int sortval;

      assert(i2 == 0 || conflictset2->sortvals[i2-1] < conflictset2->sortvals[i2]);

      sortval = conflictset2->sortvals[i2];
      for( ; i1 < conflictset1->nbdchginfos && conflictset1->sortvals[i1] < sortval; ++i1 )
      {
         /* while scanning conflictset1, check consistency */
         assert(i1 == 0 || conflictset1->sortvals[i1-1] < conflictset1->sortvals[i1]);
      }
      if( i1 >= conflictset1->nbdchginfos || conflictset1->sortvals[i1] > sortval
         || SCIPbdchginfoIsTighter(conflictset2->bdchginfos[i2], conflictset1->bdchginfos[i1]) )
         return FALSE;
   }

   return (i2 == conflictset2->nbdchginfos);
}

#ifdef SCIP_DEBUG
/** prints a conflict set to the screen */
static
void conflictsetPrint(
   SCIP_CONFLICTSET*     conflictset         /**< conflict set */
   )
{
   int i;

   assert(conflictset != NULL);
   for( i = 0; i < conflictset->nbdchginfos; ++i )
   {
      SCIPdebugPrintf(" [%d:<%s> %s %g(%g)]", SCIPbdchginfoGetDepth(conflictset->bdchginfos[i]),
         SCIPvarGetName(SCIPbdchginfoGetVar(conflictset->bdchginfos[i])),
         SCIPbdchginfoGetBoundtype(conflictset->bdchginfos[i]) == SCIP_BOUNDTYPE_LOWER ? ">=" : "<=",
         SCIPbdchginfoGetNewbound(conflictset->bdchginfos[i]), conflictset->relaxedbds[i]);
   }
   SCIPdebugPrintf("\n");
}
#endif

/** resizes proofsets array to be able to store at least num entries */
static
SCIP_RETCODE conflictEnsureProofsetsMem(
   SCIP_CONFLICT*        conflict,           /**< conflict analysis data */
   SCIP_SET*             set,                /**< global SCIP settings */
   int                   num                 /**< minimal number of slots in array */
   )
{
   assert(conflict != NULL);
   assert(set != NULL);

   if( num > conflict->proofsetssize )
   {
      int newsize;

      newsize = SCIPsetCalcMemGrowSize(set, num);
      SCIP_ALLOC( BMSreallocMemoryArray(&conflict->proofsets, newsize) );
      conflict->proofsetssize = newsize;
   }
   assert(num <= conflict->proofsetssize);

   return SCIP_OKAY;
}

/** resizes conflictsets array to be able to store at least num entries */
static
SCIP_RETCODE conflictEnsureConflictsetsMem(
   SCIP_CONFLICT*        conflict,           /**< conflict analysis data */
   SCIP_SET*             set,                /**< global SCIP settings */
   int                   num                 /**< minimal number of slots in array */
   )
{
   assert(conflict != NULL);
   assert(set != NULL);

   if( num > conflict->conflictsetssize )
   {
      int newsize;

      newsize = SCIPsetCalcMemGrowSize(set, num);
      SCIP_ALLOC( BMSreallocMemoryArray(&conflict->conflictsets, newsize) );
      SCIP_ALLOC( BMSreallocMemoryArray(&conflict->conflictsetscores, newsize) );
      conflict->conflictsetssize = newsize;
   }
   assert(num <= conflict->conflictsetssize);

   return SCIP_OKAY;
}

/** add a proofset to the list of all proofsets */
static
SCIP_RETCODE conflictInsertProofset(
   SCIP_CONFLICT*        conflict,           /**< conflict analysis data */
   SCIP_SET*             set,                /**< global SCIP settings */
   SCIP_PROOFSET*        proofset            /**< proof set to add */
   )
{
   assert(conflict != NULL);
   assert(proofset != NULL);

   /* insert proofset into the sorted proofsets array */
   SCIP_CALL( conflictEnsureProofsetsMem(conflict, set, conflict->nproofsets + 1) );

   conflict->proofsets[conflict->nproofsets] = proofset;
   ++conflict->nproofsets;

   return SCIP_OKAY;
}

/** inserts conflict set into sorted conflictsets array and deletes the conflict set pointer */
static
SCIP_RETCODE conflictInsertConflictset(
   SCIP_CONFLICT*        conflict,           /**< conflict analysis data */
   BMS_BLKMEM*           blkmem,             /**< block memory of transformed problem */
   SCIP_SET*             set,                /**< global SCIP settings */
   SCIP_CONFLICTSET**    conflictset         /**< pointer to conflict set to insert */
   )
{
   SCIP_Real score;
   int pos;
   int i;
   int j;

   assert(conflict != NULL);
   assert(set != NULL);
   assert(conflictset != NULL);
   assert(*conflictset != NULL);
   assert((*conflictset)->validdepth <= (*conflictset)->insertdepth);
   assert(set->conf_allowlocal || (*conflictset)->validdepth == 0);

   /* calculate conflict and repropagation depth */
   conflictsetCalcConflictDepth(*conflictset);

   /* if we apply repropagations, the conflict set should be inserted at most at its repropdepth */
   if( set->conf_repropagate )
      (*conflictset)->insertdepth = MIN((*conflictset)->insertdepth, (*conflictset)->repropdepth);
   else
      (*conflictset)->repropdepth = INT_MAX;
   assert((*conflictset)->insertdepth <= (*conflictset)->repropdepth);

   SCIPsetDebugMsg(set, "inserting conflict set (valid: %d, insert: %d, conf: %d, reprop: %d):\n",
      (*conflictset)->validdepth, (*conflictset)->insertdepth, (*conflictset)->conflictdepth, (*conflictset)->repropdepth);
   SCIPdebug(conflictsetPrint(*conflictset));

   /* get the score of the conflict set */
   score = conflictsetCalcScore(*conflictset, set);

   /* check, if conflict set is redundant to a better conflict set */
   for( pos = 0; pos < conflict->nconflictsets && score < conflict->conflictsetscores[pos]; ++pos )
   {
      /* check if conflict set is redundant with respect to conflictsets[pos] */
      if( conflictsetIsRedundant(*conflictset, conflict->conflictsets[pos]) )
      {
         SCIPsetDebugMsg(set, " -> conflict set is redundant to: ");
         SCIPdebug(conflictsetPrint(conflict->conflictsets[pos]));
         conflictsetFree(conflictset, blkmem);
         return SCIP_OKAY;
      }

      /**@todo like in sepastore.c: calculate overlap between conflictsets -> large overlap reduces score */

   }

   /* insert conflictset into the sorted conflictsets array */
   SCIP_CALL( conflictEnsureConflictsetsMem(conflict, set, conflict->nconflictsets + 1) );
   for( i = conflict->nconflictsets; i > pos; --i )
   {
      assert(score >= conflict->conflictsetscores[i-1]);
      conflict->conflictsets[i] = conflict->conflictsets[i-1];
      conflict->conflictsetscores[i] = conflict->conflictsetscores[i-1];
   }
   conflict->conflictsets[pos] = *conflictset;
   conflict->conflictsetscores[pos] = score;
   conflict->nconflictsets++;

   /* remove worse conflictsets that are redundant to the new conflictset */
   for( i = pos+1, j = pos+1; i < conflict->nconflictsets; ++i )
   {
      if( conflictsetIsRedundant(conflict->conflictsets[i], *conflictset) )
      {
         SCIPsetDebugMsg(set, " -> conflict set dominates: ");
         SCIPdebug(conflictsetPrint(conflict->conflictsets[i]));
         conflictsetFree(&conflict->conflictsets[i], blkmem);
      }
      else
      {
         assert(j <= i);
         conflict->conflictsets[j] = conflict->conflictsets[i];
         conflict->conflictsetscores[j] = conflict->conflictsetscores[i];
         j++;
      }
   }
   assert(j <= conflict->nconflictsets);
   conflict->nconflictsets = j;

#ifdef SCIP_CONFGRAPH
   confgraphMarkConflictset(*conflictset);
#endif

   *conflictset = NULL; /* ownership of pointer is now in the conflictsets array */

   return SCIP_OKAY;
}

/** calculates the maximal size of conflict sets to be used */
static
int conflictCalcMaxsize(
   SCIP_SET*             set,                /**< global SCIP settings */
   SCIP_PROB*            prob                /**< problem data */
   )
{
   int maxsize;

   assert(set != NULL);
   assert(prob != NULL);

   maxsize = (int)(set->conf_maxvarsfac * (prob->nvars - prob->ncontvars));
   maxsize = MAX(maxsize, set->conf_minmaxvars);

   return maxsize;
}

/** increases the conflict score of the variable in the given direction */
static
SCIP_RETCODE incVSIDS(
   SCIP_VAR*             var,                /**< problem variable */
   BMS_BLKMEM*           blkmem,             /**< block memory */
   SCIP_SET*             set,                /**< global SCIP settings */
   SCIP_STAT*            stat,               /**< dynamic problem statistics */
   SCIP_BOUNDTYPE        boundtype,          /**< type of bound for which the score should be increased */
   SCIP_Real             value,              /**< value of the bound */
   SCIP_Real             weight              /**< weight of this VSIDS updates */
   )
{
   SCIP_BRANCHDIR branchdir;

   assert(var != NULL);
   assert(stat != NULL);

   /* weight the VSIDS by the given weight */
   weight *= stat->vsidsweight;

   if( SCIPsetIsZero(set, weight) )
      return SCIP_OKAY;

   branchdir = (boundtype == SCIP_BOUNDTYPE_LOWER ? SCIP_BRANCHDIR_UPWARDS : SCIP_BRANCHDIR_DOWNWARDS); /*lint !e641*/
   SCIP_CALL( SCIPvarIncVSIDS(var, blkmem, set, stat, branchdir, value, weight) );
   SCIPhistoryIncVSIDS(stat->glbhistory, branchdir,  weight);
   SCIPhistoryIncVSIDS(stat->glbhistorycrun, branchdir,  weight);

   return SCIP_OKAY;
}

/** update conflict statistics */
static
SCIP_RETCODE updateStatistics(
   SCIP_CONFLICT*        conflict,           /**< conflict analysis data */
   BMS_BLKMEM*           blkmem,             /**< block memory */
   SCIP_SET*             set,                /**< global SCIP settings */
   SCIP_STAT*            stat,               /**< dynamic problem statistics */
   SCIP_CONFLICTSET*     conflictset,        /**< conflict set to add to the tree */
   int                   insertdepth         /**< depth level at which the conflict set should be added */
   )
{
   if( insertdepth > 0 )
   {
      conflict->nappliedlocconss++;
      conflict->nappliedlocliterals += conflictset->nbdchginfos;
   }
   else
   {
      int i;
      int conflictlength;
      conflictlength = conflictset->nbdchginfos;

      for( i = 0; i < conflictlength; i++ )
      {
         SCIP_VAR* var;
         SCIP_BRANCHDIR branchdir;
         SCIP_BOUNDTYPE boundtype;
         SCIP_Real bound;

         assert(stat != NULL);

         var = conflictset->bdchginfos[i]->var;
         boundtype = SCIPbdchginfoGetBoundtype(conflictset->bdchginfos[i]);
         bound = conflictset->relaxedbds[i];

         branchdir = (boundtype == SCIP_BOUNDTYPE_LOWER ? SCIP_BRANCHDIR_UPWARDS : SCIP_BRANCHDIR_DOWNWARDS); /*lint !e641*/

         SCIP_CALL( SCIPvarIncNActiveConflicts(var, blkmem, set, stat,  branchdir, bound, (SCIP_Real)conflictlength) );
         SCIPhistoryIncNActiveConflicts(stat->glbhistory, branchdir, (SCIP_Real)conflictlength);
         SCIPhistoryIncNActiveConflicts(stat->glbhistorycrun, branchdir, (SCIP_Real)conflictlength);

         /* each variable which is part of the conflict gets an increase in the VSIDS */
         SCIP_CALL( incVSIDS(var, blkmem, set, stat, boundtype, bound, set->conf_conflictweight) );
      }
      conflict->nappliedglbconss++;
      conflict->nappliedglbliterals += conflictset->nbdchginfos;
   }

   return SCIP_OKAY;
}


/** check conflict set for redundancy, other conflicts in the same conflict analysis could have led to global reductions
 *  an made this conflict set redundant
 */
static
SCIP_Bool checkRedundancy(
   SCIP_SET*             set,                /**< global SCIP settings */
   SCIP_CONFLICTSET*     conflictset         /**< conflict set */
   )
{
   SCIP_BDCHGINFO** bdchginfos;
   SCIP_VAR* var;
   SCIP_Real* relaxedbds;
   SCIP_Real bound;
   int v;

   assert(set != NULL);
   assert(conflictset != NULL);

   bdchginfos = conflictset->bdchginfos;
   relaxedbds = conflictset->relaxedbds;
   assert(bdchginfos != NULL);
   assert(relaxedbds != NULL);

   /* check all boundtypes and bounds for redundancy */
   for( v = conflictset->nbdchginfos - 1; v >= 0; --v )
   {
      var = SCIPbdchginfoGetVar(bdchginfos[v]);
      assert(var != NULL);
      assert(SCIPvarGetProbindex(var) >= 0);

      /* check if the relaxed bound is really a relaxed bound */
      assert(SCIPbdchginfoGetBoundtype(bdchginfos[v]) == SCIP_BOUNDTYPE_LOWER || SCIPsetIsGE(set, relaxedbds[v], SCIPbdchginfoGetNewbound(bdchginfos[v])));
      assert(SCIPbdchginfoGetBoundtype(bdchginfos[v]) == SCIP_BOUNDTYPE_UPPER || SCIPsetIsLE(set, relaxedbds[v], SCIPbdchginfoGetNewbound(bdchginfos[v])));

      bound = relaxedbds[v];

      if( SCIPbdchginfoGetBoundtype(bdchginfos[v]) == SCIP_BOUNDTYPE_UPPER )
      {
         if( SCIPvarGetType(var) != SCIP_VARTYPE_CONTINUOUS )
         {
            assert(SCIPsetIsIntegral(set, bound));
            bound += 1.0;
         }

         /* check if the bound is already fulfilled globally */
         if( SCIPsetIsFeasGE(set, SCIPvarGetLbGlobal(var), bound) )
            return TRUE;
      }
      else
      {
         assert(SCIPbdchginfoGetBoundtype(bdchginfos[v]) == SCIP_BOUNDTYPE_LOWER);

         if( SCIPvarGetType(var) != SCIP_VARTYPE_CONTINUOUS )
         {
            assert(SCIPsetIsIntegral(set, bound));
            bound -= 1.0;
         }

         /* check if the bound is already fulfilled globally */
         if( SCIPsetIsFeasLE(set, SCIPvarGetUbGlobal(var), bound) )
            return TRUE;
      }
   }

   return FALSE;
}

/** find global fixings which can be derived from the new conflict set */
static
SCIP_RETCODE detectImpliedBounds(
   SCIP_SET*             set,                /**< global SCIP settings */
   SCIP_PROB*            prob,               /**< transformed problem after presolve */
   SCIP_CONFLICTSET*     conflictset,        /**< conflict set to add to the tree */
   int*                  nbdchgs,            /**< number of global deducted bound changes due to the conflict set */
   int*                  nredvars,           /**< number of redundant and removed variables from conflict set */
   SCIP_Bool*            redundant           /**< did we found a global reduction on a conflict set variable, which makes this conflict redundant */
   )
{
   SCIP_BDCHGINFO** bdchginfos;
   SCIP_Real* relaxedbds;
   SCIP_VAR* var;
   SCIP_Bool* boundtypes;
   SCIP_Real* bounds;
   SCIP_Longint* nbinimpls;
   int* sortvals;
   SCIP_Real bound;
   SCIP_Bool isupper;
   int ntrivialredvars;
   int nbdchginfos;
   int nzeroimpls;
   int v;

   assert(set != NULL);
   assert(prob != NULL);
   assert(SCIPprobIsTransformed(prob));
   assert(conflictset != NULL);
   assert(nbdchgs != NULL);
   assert(nredvars != NULL);
   /* only check conflict sets with more than one variable */
   assert(conflictset->nbdchginfos > 1);

   *nbdchgs = 0;
   *nredvars = 0;

   /* due to other conflict in the same conflict analysis, this conflict set might have become redundant */
   *redundant = checkRedundancy(set, conflictset);

   if( *redundant )
      return SCIP_OKAY;

   bdchginfos = conflictset->bdchginfos;
   relaxedbds = conflictset->relaxedbds;
   nbdchginfos = conflictset->nbdchginfos;
   sortvals = conflictset->sortvals;

   assert(bdchginfos != NULL);
   assert(relaxedbds != NULL);
   assert(sortvals != NULL);

   /* check if the boolean representation of boundtypes matches the 'standard' definition */
   assert(SCIP_BOUNDTYPE_LOWER == FALSE); /*lint !e641*/
   assert(SCIP_BOUNDTYPE_UPPER == TRUE); /*lint !e641*/

   ntrivialredvars = 0;

   /* due to multiple conflict sets for one conflict, it can happen, that we already have redundant information in the
    * conflict set
    */
   for( v = nbdchginfos - 1; v >= 0; --v )
   {
      var = SCIPbdchginfoGetVar(bdchginfos[v]);
      bound = relaxedbds[v];
      isupper = (SCIP_Bool) SCIPboundtypeOpposite(SCIPbdchginfoGetBoundtype(bdchginfos[v]));

      /* for integral variable we can increase/decrease the conflicting bound */
      if( SCIPvarIsIntegral(var) )
         bound += (isupper ? -1.0 : +1.0);

      /* if conflict variable cannot fulfill the conflict we can remove it */
      if( (isupper && SCIPsetIsFeasLT(set, bound, SCIPvarGetLbGlobal(var))) ||
         (!isupper && SCIPsetIsFeasGT(set, bound, SCIPvarGetUbGlobal(var))) )
      {
         SCIPsetDebugMsg(set, "remove redundant variable <%s> from conflict set\n", SCIPvarGetName(var));

         bdchginfos[v] = bdchginfos[nbdchginfos - 1];
         relaxedbds[v] = relaxedbds[nbdchginfos - 1];
         sortvals[v] = sortvals[nbdchginfos - 1];

         --nbdchginfos;
         ++ntrivialredvars;
      }
   }
   assert(ntrivialredvars + nbdchginfos == conflictset->nbdchginfos);

   SCIPsetDebugMsg(set, "trivially removed %d redundant of %d variables from conflictset (%p)\n", ntrivialredvars, conflictset->nbdchginfos, (void*)conflictset);
   conflictset->nbdchginfos = nbdchginfos;

   /* all variables where removed, the conflict cannot be fulfilled, i.e., we have an infeasibility proof */
   if( conflictset->nbdchginfos == 0 )
      return SCIP_OKAY;

   /* do not check to big or trivial conflicts */
   if( conflictset->nbdchginfos > set->conf_maxvarsdetectimpliedbounds || conflictset->nbdchginfos == 1 )
   {
      *nredvars = ntrivialredvars;
      return SCIP_OKAY;
   }

   /* create array of boundtypes, and bound values in conflict set */
   SCIP_CALL( SCIPsetAllocBufferArray(set, &boundtypes, nbdchginfos) );
   SCIP_CALL( SCIPsetAllocBufferArray(set, &bounds, nbdchginfos) );
   /* memory for the estimates for binary implications used for sorting */
   SCIP_CALL( SCIPsetAllocBufferArray(set, &nbinimpls, nbdchginfos) );

   nzeroimpls = 0;

   /* collect estimates and initialize variables, boundtypes, and bounds array */
   for( v = 0; v < nbdchginfos; ++v )
   {
      var = SCIPbdchginfoGetVar(bdchginfos[v]);
      boundtypes[v] = (SCIP_Bool) SCIPboundtypeOpposite(SCIPbdchginfoGetBoundtype(bdchginfos[v]));
      bounds[v] = relaxedbds[v];

      assert(SCIPvarGetProbindex(var) >= 0);

      /* check if the relaxed bound is really a relaxed bound */
      assert(SCIPbdchginfoGetBoundtype(bdchginfos[v]) == SCIP_BOUNDTYPE_LOWER || SCIPsetIsGE(set, relaxedbds[v], SCIPbdchginfoGetNewbound(bdchginfos[v])));
      assert(SCIPbdchginfoGetBoundtype(bdchginfos[v]) == SCIP_BOUNDTYPE_UPPER || SCIPsetIsLE(set, relaxedbds[v], SCIPbdchginfoGetNewbound(bdchginfos[v])));

      /* for continuous variables, we can only use the relaxed version of the bounds negation: !(x <= u) -> x >= u */
      if( SCIPvarIsBinary(var) )
      {
         if( !boundtypes[v] )
         {
            assert(SCIPsetIsZero(set, bounds[v]));
            bounds[v] = 1.0;
            nbinimpls[v] = (SCIP_Longint)SCIPvarGetNCliques(var, TRUE) * 2;
         }
         else
         {
            assert(SCIPsetIsEQ(set, bounds[v], 1.0));
            bounds[v] = 0.0;
            nbinimpls[v] = (SCIP_Longint)SCIPvarGetNCliques(var, FALSE) * 2;
         }
      }
      else if( SCIPvarIsIntegral(var) )
      {
         assert(SCIPsetIsIntegral(set, bounds[v]));

         bounds[v] += ((!boundtypes[v]) ? +1.0 : -1.0);
         nbinimpls[v] = (boundtypes[v] ? SCIPvarGetNVlbs(var) : SCIPvarGetNVubs(var));
      }
      else if( ((!boundtypes[v]) && SCIPsetIsFeasEQ(set, SCIPvarGetLbGlobal(var), bounds[v]))
         || ((boundtypes[v]) && SCIPsetIsFeasEQ(set, SCIPvarGetUbGlobal(var), bounds[v])) )
      {
         /* the literal is satisfied in global bounds (may happen due to weak "negation" of continuous variables)
          * -> discard the conflict constraint
          */
         break;
      }
      else
      {
         nbinimpls[v] = (boundtypes[v] ? SCIPvarGetNVlbs(var) : SCIPvarGetNVubs(var));
      }

      if( nbinimpls[v] == 0 )
         ++nzeroimpls;
   }

   /* starting to derive global bound changes */
   if( v == nbdchginfos && ((!set->conf_fullshortenconflict && nzeroimpls < 2) || (set->conf_fullshortenconflict && nzeroimpls < nbdchginfos)) )
   {
      SCIP_VAR** vars;
      SCIP_Bool* redundants;
      SCIP_Bool glbinfeas;

      /* sort variables in increasing order of binary implications to gain speed later on */
      SCIPsortLongPtrRealRealBool(nbinimpls, (void**)bdchginfos, relaxedbds, bounds, boundtypes, v);

      SCIPsetDebugMsg(set, "checking for global reductions and redundant conflict variables(in %s) on conflict:\n", SCIPprobGetName(prob));
      SCIPsetDebugMsg(set, "[");
      for( v = 0; v < nbdchginfos; ++v )
      {
         SCIPsetDebugMsgPrint(set, "%s %s %g", SCIPvarGetName(SCIPbdchginfoGetVar(bdchginfos[v])), (!boundtypes[v]) ? ">=" : "<=", bounds[v]);
         if( v < nbdchginfos - 1 )
            SCIPsetDebugMsgPrint(set, ", ");
      }
      SCIPsetDebugMsgPrint(set, "]\n");

      SCIP_CALL( SCIPsetAllocBufferArray(set, &vars, v) );
      SCIP_CALL( SCIPsetAllocCleanBufferArray(set, &redundants, v) );

      /* initialize conflict variable data */
      for( v = 0; v < nbdchginfos; ++v )
         vars[v] = SCIPbdchginfoGetVar(bdchginfos[v]);

      SCIP_CALL( SCIPshrinkDisjunctiveVarSet(set->scip, vars, bounds, boundtypes, redundants, nbdchginfos, nredvars, \
            nbdchgs, redundant, &glbinfeas, set->conf_fullshortenconflict) );

      if( glbinfeas )
      {
         SCIPsetDebugMsg(set, "conflict set (%p) led to global infeasibility\n", (void*) conflictset);
         goto TERMINATE;
      }

#ifdef SCIP_DEBUG
      if( *nbdchgs > 0 )
      {
         SCIPsetDebugMsg(set, "conflict set (%p) led to %d global bound reductions\n", (void*) conflictset, *nbdchgs);
      }
#endif

      /* remove as redundant marked variables */
      if( *redundant )
      {
         SCIPsetDebugMsg(set, "conflict set (%p) is redundant because at least one global reduction, fulfills the conflict constraint\n", (void*)conflictset);

         BMSclearMemoryArray(redundants, nbdchginfos);
      }
      else if( *nredvars > 0 )
      {
         assert(bdchginfos == conflictset->bdchginfos);
         assert(relaxedbds == conflictset->relaxedbds);
         assert(sortvals == conflictset->sortvals);

         for( v = nbdchginfos - 1; v >= 0; --v )
         {
            /* if conflict variable was marked to be redundant remove it */
            if( redundants[v] )
            {
               SCIPsetDebugMsg(set, "remove redundant variable <%s> from conflict set\n", SCIPvarGetName(SCIPbdchginfoGetVar(bdchginfos[v])));

               bdchginfos[v] = bdchginfos[nbdchginfos - 1];
               relaxedbds[v] = relaxedbds[nbdchginfos - 1];
               sortvals[v] = sortvals[nbdchginfos - 1];

               /* reset redundants[v] to 0 */
               redundants[v] = 0;

               --nbdchginfos;
            }
         }
         assert((*nredvars) + nbdchginfos == conflictset->nbdchginfos);

         SCIPsetDebugMsg(set, "removed %d redundant of %d variables from conflictset (%p)\n", (*nredvars), conflictset->nbdchginfos, (void*)conflictset);
         conflictset->nbdchginfos = nbdchginfos;
      }

     TERMINATE:
      SCIPsetFreeCleanBufferArray(set, &redundants);
      SCIPsetFreeBufferArray(set, &vars);
   }

   /* free temporary memory */
   SCIPsetFreeBufferArray(set, &nbinimpls);
   SCIPsetFreeBufferArray(set, &bounds);
   SCIPsetFreeBufferArray(set, &boundtypes);

   *nredvars += ntrivialredvars;

   return SCIP_OKAY;
}

/** tighten the bound of a singleton variable in a constraint
 *
 *  if the bound is contradicting with a global bound we cannot tighten the bound directly.
 *  in this case we need to create and add a constraint of size one such that propagating this constraint will
 *  enforce the infeasibility.
 */
static
SCIP_RETCODE tightenSingleVar(
   SCIP_CONFLICT*        conflict,           /**< conflict analysis data */
   SCIP_SET*             set,                /**< global SCIP settings */
   SCIP_STAT*            stat,               /**< dynamic SCIP statistics */
   SCIP_TREE*            tree,               /**< tree data */
   BMS_BLKMEM*           blkmem,             /**< block memory */
   SCIP_PROB*            origprob,           /**< original problem */
   SCIP_PROB*            transprob,          /**< transformed problem */
   SCIP_REOPT*           reopt,              /**< reoptimization data */
   SCIP_LP*              lp,                 /**< LP data */
   SCIP_BRANCHCAND*      branchcand,         /**< branching candidates */
   SCIP_EVENTQUEUE*      eventqueue,         /**< event queue */
   SCIP_CLIQUETABLE*     cliquetable,        /**< clique table */
   SCIP_VAR*             var,                /**< problem variable */
   SCIP_Real             val,                /**< coefficient of the variable */
   SCIP_Real             rhs,                /**< rhs of the constraint */
   SCIP_CONFTYPE         prooftype            /**< type of the proof */
   )
{
   SCIP_Real newbound;
   SCIP_BOUNDTYPE boundtype;

   assert(tree != NULL);

   /* if variable and coefficient are integral the rhs can be rounded down */
   if( SCIPvarIsIntegral(var) && SCIPsetIsIntegral(set, val) )
   {
      newbound = SCIPsetFeasFloor(set, rhs)/val;
      boundtype = (val > 0.0 ? SCIP_BOUNDTYPE_UPPER : SCIP_BOUNDTYPE_LOWER);
      SCIPvarAdjustBd(var, set, boundtype, &newbound);
   }
   else
   {
      newbound = rhs/val;
      boundtype = (val > 0.0 ? SCIP_BOUNDTYPE_UPPER : SCIP_BOUNDTYPE_LOWER);
      SCIPvarAdjustBd(var, set, boundtype, &newbound);
   }

   /* skip numerical unstable bound changes */
   if( (boundtype == SCIP_BOUNDTYPE_LOWER && SCIPsetIsLE(set, newbound, SCIPvarGetLbGlobal(var)))
      || (boundtype == SCIP_BOUNDTYPE_UPPER && SCIPsetIsGE(set, newbound, SCIPvarGetUbGlobal(var))) )
   {
      return SCIP_OKAY;
   }

   /* the new bound contradicts a global bound, we can cutoff the root node immediately */
   if( (boundtype == SCIP_BOUNDTYPE_LOWER && SCIPsetIsGT(set, newbound, SCIPvarGetUbGlobal(var)))
      || (boundtype == SCIP_BOUNDTYPE_UPPER && SCIPsetIsLT(set, newbound, SCIPvarGetLbGlobal(var))) )
   {
      SCIPsetDebugMsg(set, "detect global infeasibility at var <%s>: locdom=[%g,%g] glbdom=[%g,%g] new %s bound=%g\n",
            SCIPvarGetName(var), SCIPvarGetLbLocal(var), SCIPvarGetUbLocal(var), SCIPvarGetLbGlobal(var),
            SCIPvarGetUbGlobal(var), (boundtype == SCIP_BOUNDTYPE_LOWER ? "lower" : "upper"), newbound);

      SCIP_CALL( SCIPnodeCutoff(tree->path[0], set, stat, tree, transprob, origprob, reopt, lp, blkmem) );
   }
   else
   {
      SCIPsetDebugMsg(set, "change %s bound of <%s>: %g -> %g\n", (boundtype == SCIP_BOUNDTYPE_LOWER ? "lower" : "upper"),
            SCIPvarGetName(var), (boundtype == SCIP_BOUNDTYPE_LOWER ? SCIPvarGetLbGlobal(var) : SCIPvarGetUbGlobal(var)),
            newbound);

      SCIP_CALL( SCIPnodeAddBoundchg(tree->root, blkmem, set, stat, transprob, origprob, tree, reopt, lp, branchcand, \
            eventqueue, cliquetable, var, newbound, boundtype, FALSE) );

      /* mark the node in the repropdepth to be propagated again */
      SCIPnodePropagateAgain(tree->path[0], set, stat, tree);
   }

   ++conflict->nglbchgbds;

   if( prooftype == SCIP_CONFTYPE_INFEASLP || prooftype == SCIP_CONFTYPE_ALTINFPROOF )
   {
      ++conflict->dualrayinfnnonzeros; /* we count a global bound reduction as size 1 */
      ++conflict->ndualrayinfsuccess;
      ++conflict->ndualrayinfglobal;
      ++conflict->ninflpsuccess;
   }
   else
   {
      ++conflict->dualraybndnnonzeros; /* we count a global bound reduction as size 1 */
      ++conflict->ndualraybndsuccess;
      ++conflict->ndualraybndglobal;
      ++conflict->nboundlpsuccess;
   }

   return SCIP_OKAY;
}

/** calculates the minimal activity of a given aggregation row */
static
SCIP_Real aggrRowGetMinActivity(
   SCIP_PROB*            transprob,          /** transformed problem data */
   SCIP_AGGRROW*         aggrrow,
   SCIP_Real*            curvarlbs,          /**< current lower bounds of active problem variables (or NULL for global bounds) */
   SCIP_Real*            curvarubs           /**< current upper bounds of active problem variables (or NULL for global bounds) */
   )
{
   SCIP_VAR** vars;
   SCIP_Real minact = 0.0;
   int* inds;
   int nnz;
   int i;

   vars = SCIPprobGetVars(transprob);
   assert(vars != NULL);

   nnz = SCIPaggrRowGetNNz(aggrrow);
   inds = SCIPaggrRowGetInds(aggrrow);

   for( i = 0; i < nnz; i++ )
   {
      SCIP_Real val;
      int v = inds[i];

      assert(SCIPvarGetProbindex(vars[v]) == v);

      val = SCIPaggrRowGetProbvarValue(aggrrow, v);

      /* calculate the minimal activity */
      if( val > 0.0 )
         minact += val * (curvarlbs == NULL ? SCIPvarGetLbGlobal(vars[v]) : curvarlbs[v]);
      else
         minact += val * (curvarubs == NULL ? SCIPvarGetUbGlobal(vars[v]) : curvarubs[v]);
   }

   return minact;
}

/** calculates the minimal activity of a given set of bounds and coefficients */
static
SCIP_Real getMinActivity(
   SCIP_PROB*            transprob,          /** transformed problem data */
   SCIP_Real*            coefs,
   int*                  inds,
   int                   nnz,
   SCIP_Real*            curvarlbs,          /**< current lower bounds of active problem variables (or NULL for global bounds) */
   SCIP_Real*            curvarubs           /**< current upper bounds of active problem variables (or NULL for global bounds) */
   )
{
   SCIP_VAR** vars;
   SCIP_Real minact = 0.0;
   int i;

   assert(coefs != NULL);
   assert(inds != NULL);

   vars = SCIPprobGetVars(transprob);
   assert(vars != NULL);

   for( i = 0; i < nnz; i++ )
   {
      SCIP_Real val;
      int v = inds[i];

      assert(SCIPvarGetProbindex(vars[v]) == v);

      val = coefs[i];

      /* calculate the minimal activity */
      if( val > 0.0 )
         minact += val * (curvarlbs == NULL ? SCIPvarGetLbGlobal(vars[v]) : curvarlbs[v]);
      else
         minact += val * (curvarubs == NULL ? SCIPvarGetUbGlobal(vars[v]) : curvarubs[v]);
   }

   return minact;
}

/** calculates the minimal activity of a given set of bounds and coefficients */
static
SCIP_Real getMaxActivity(
   SCIP_PROB*            transprob,          /** transformed problem data */
   SCIP_Real*            coefs,
   int*                  inds,
   int                   nnz,
   SCIP_Real*            curvarlbs,          /**< current lower bounds of active problem variables (or NULL for global bounds) */
   SCIP_Real*            curvarubs           /**< current upper bounds of active problem variables (or NULL for global bounds) */
   )
{
   SCIP_VAR** vars;
   SCIP_Real maxact = 0.0;
   int i;

   assert(coefs != NULL);
   assert(inds != NULL);

   vars = SCIPprobGetVars(transprob);
   assert(vars != NULL);

   for( i = 0; i < nnz; i++ )
   {
      SCIP_Real val;
      int v = inds[i];

      assert(SCIPvarGetProbindex(vars[v]) == v);

      val = coefs[i];

      /* calculate the minimal activity */
      if( val < 0.0 )
         maxact += val * (curvarlbs == NULL ? SCIPvarGetLbGlobal(vars[v]) : curvarlbs[v]);
      else
         maxact += val * (curvarubs == NULL ? SCIPvarGetUbGlobal(vars[v]) : curvarubs[v]);
   }

   return maxact;
}

static
SCIP_RETCODE propagateLongProof(
   SCIP_CONFLICT*        conflict,           /**< conflict analysis data */
   SCIP_SET*             set,                /**< global SCIP settings */
   SCIP_STAT*            stat,               /**< dynamic SCIP statistics */
   SCIP_REOPT*           reopt,              /**< reoptimization data */
   SCIP_TREE*            tree,               /**< tree data */
   BMS_BLKMEM*           blkmem,             /**< block memory */
   SCIP_PROB*            origprob,           /**< original problem */
   SCIP_PROB*            transprob,          /**< transformed problem */
   SCIP_LP*              lp,                 /**< LP data */
   SCIP_BRANCHCAND*      branchcand,         /**< branching candidate storage */
   SCIP_EVENTQUEUE*      eventqueue,         /**< event queue */
   SCIP_CLIQUETABLE*     cliquetable,        /**< clique table data structure */
   SCIP_Real*            coefs,
   int*                  inds,
   int                   nnz,
   SCIP_Real             rhs,
   SCIP_CONFTYPE         conflicttype
   )
{
   SCIP_VAR** vars;
   SCIP_Real minact;
   int i;

   assert(coefs != NULL);
   assert(inds != NULL);
   assert(nnz >= 0);

   vars = SCIPprobGetVars(transprob);
   minact = getMinActivity(transprob, coefs, inds, nnz, NULL, NULL);

   for( i = 0; i < nnz; i++ )
   {
      SCIP_VAR* var;
      SCIP_Real val;
      SCIP_Real resminact;
      SCIP_Real lb;
      SCIP_Real ub;
      int pos;

      pos = inds[i];
      val = coefs[i];
      var = vars[pos];
      lb = SCIPvarGetLbGlobal(var);
      ub = SCIPvarGetUbGlobal(var);

      assert(!SCIPsetIsZero(set, val));

      resminact = minact;

      /* we got a potential new upper bound */
      if( val > 0.0 )
      {
         SCIP_Real newub;

         resminact -= (val * lb);
         newub = (rhs - resminact)/val;

         /* we cannot tighten the upper bound */
         if( SCIPsetIsGE(set, newub, ub) )
            continue;

         SCIP_CALL( tightenSingleVar(conflict, set, stat, tree, blkmem, origprob, transprob, reopt, lp, branchcand, \
               eventqueue, cliquetable, var, val, rhs-resminact, conflicttype) );
      }
      /* we got a potential new lower bound */
      else
      {
         SCIP_Real newlb;

         resminact -= (val * ub);
         newlb = (rhs - resminact)/val;

         /* we cannot tighten the lower bound */
         if( SCIPsetIsLE(set, newlb, lb) )
            continue;

         SCIP_CALL( tightenSingleVar(conflict, set, stat, tree, blkmem, origprob, transprob, reopt, lp, branchcand, \
            eventqueue, cliquetable, var, val, rhs-resminact, conflicttype) );
      }
      assert(minact == getMinActivity(transprob, coefs, inds, nnz, NULL, NULL));
   }

   return SCIP_OKAY;
}


/** creates a proof constraint and tries to add it to the storage */
static
SCIP_RETCODE createAndAddProofcons(
   SCIP_CONFLICT*        conflict,           /**< conflict analysis data */
   SCIP_CONFLICTSTORE*   conflictstore,      /**< conflict pool data */
   SCIP_PROOFSET*        proofset,           /**< proof set */
   SCIP_SET*             set,                /**< global SCIP settings */
   SCIP_STAT*            stat,               /**< dynamic SCIP statistics */
   SCIP_PROB*            origprob,           /**< original problem */
   SCIP_PROB*            transprob,          /**< transformed problem */
   SCIP_TREE*            tree,               /**< tree data */
   SCIP_REOPT*           reopt,              /**< reoptimization data */
   SCIP_LP*              lp,                 /**< LP data */
   SCIP_BRANCHCAND*      branchcand,         /**< branching candidate storage */
   SCIP_EVENTQUEUE*      eventqueue,         /**< event queue */
   SCIP_CLIQUETABLE*     cliquetable,        /**< clique table data structure */
   BMS_BLKMEM*           blkmem              /**< block memory */
   )
{
   SCIP_CONS* cons;
   SCIP_CONS* upgdcons;
   SCIP_VAR** vars;
   SCIP_Real* coefs;
   int* inds;
   SCIP_Real rhs;
   SCIP_Real fillin;
   SCIP_Real globalminactivity;
   SCIP_Bool toolong;
   SCIP_CONFTYPE conflicttype;
   char name[SCIP_MAXSTRLEN];
   int nnz;
   int i;

   assert(conflict != NULL);
   assert(conflictstore != NULL);
   assert(proofset != NULL);

   nnz = proofsetGetNVars(proofset);

   if( nnz == 0 )
      return SCIP_OKAY;

   vars = SCIPprobGetVars(transprob);

   rhs = proofsetGetRhs(proofset);
   assert(!SCIPsetIsInfinity(set, rhs));

   coefs = proofsetGetVals(proofset);
   assert(coefs != NULL);

   inds = proofsetGetInds(proofset);
   assert(inds != NULL);

   conflicttype = proofsetGetConftype(proofset);

   if( conflicttype == SCIP_CONFTYPE_ALTINFPROOF || conflicttype == SCIP_CONFTYPE_ALTBNDPROOF )
   {
      SCIP_Real globalmaxactivity = getMaxActivity(transprob, coefs, inds, nnz, NULL, NULL);

      /* check whether the alternative proof is redundant */
      if( SCIPsetIsLE(set, globalmaxactivity, rhs) )
         return SCIP_OKAY;
   }

   /* check whether the constraint proves global infeasibility */
   globalminactivity = getMinActivity(transprob, coefs, inds, nnz, NULL, NULL);
   if( SCIPsetIsGT(set, globalminactivity, rhs) )
   {
      SCIPsetDebugMsg(set, "detect global infeasibility: minactivity=%g, rhs=%g\n", globalminactivity, rhs);

      SCIP_CALL( SCIPnodeCutoff(tree->path[0], set, stat, tree, transprob, origprob, reopt, lp, blkmem) );

      goto UPDATESTATISTICS;
   }

   if( set->conf_minmaxvars >= nnz  )
      toolong = FALSE;
   else
   {
      SCIP_Real maxnnz;

      if( transprob->startnconss < 100 )
         maxnnz = 0.85 * transprob->nvars;
      else
         maxnnz = (SCIP_Real)transprob->nvars;

      fillin = nnz;
      if( conflicttype == SCIP_CONFTYPE_INFEASLP || conflicttype == SCIP_CONFTYPE_ALTINFPROOF )
      {
         fillin += SCIPconflictstoreGetNDualInfProofs(conflictstore) * SCIPconflictstoreGetAvgNnzDualInfProofs(conflictstore);
         fillin /= (SCIPconflictstoreGetNDualInfProofs(conflictstore) + 1.0);
         toolong = (fillin > MIN(2.0 * stat->avgnnz, maxnnz));
      }
      else
      {
         assert(conflicttype == SCIP_CONFTYPE_BNDEXCEEDING || conflicttype == SCIP_CONFTYPE_ALTBNDPROOF);

         fillin += SCIPconflictstoreGetNDualBndProofs(conflictstore) * SCIPconflictstoreGetAvgNnzDualBndProofs(conflictstore);
         fillin /= (SCIPconflictstoreGetNDualBndProofs(conflictstore) + 1.0);
         toolong = (fillin > MIN(1.5 * stat->avgnnz, maxnnz));
      }

      toolong = (toolong && (nnz > set->conf_maxvarsfac * transprob->nvars));
   }

   /* don't store global dual proofs that are to long / have to much non-zeros */
   if( toolong )
   {
      SCIP_CALL( propagateLongProof(conflict, set, stat, reopt, tree, blkmem, origprob, transprob, lp, branchcand,
            eventqueue, cliquetable, coefs, inds, nnz, rhs, conflicttype) );
      return SCIP_OKAY;
   }

   if( conflicttype == SCIP_CONFTYPE_INFEASLP || conflicttype == SCIP_CONFTYPE_ALTINFPROOF )
      (void)SCIPsnprintf(name, SCIP_MAXSTRLEN, "dualproof_inf_%d", conflict->ndualrayinfsuccess);
   else if( conflicttype == SCIP_CONFTYPE_BNDEXCEEDING || conflicttype == SCIP_CONFTYPE_ALTBNDPROOF )
      (void)SCIPsnprintf(name, SCIP_MAXSTRLEN, "dualproof_bnd_%d", conflict->ndualraybndsuccess);
   else
      return SCIP_INVALIDCALL;

   SCIP_CALL( SCIPcreateConsLinear(set->scip, &cons, name, 0, NULL, NULL, -SCIPsetInfinity(set), rhs,
         FALSE, FALSE, FALSE, FALSE, TRUE, FALSE, FALSE, TRUE, TRUE, FALSE) );

   for( i = 0; i < nnz; i++ )
   {
      int v = inds[i];
      SCIP_CALL( SCIPaddCoefLinear(set->scip, cons, vars[v], coefs[i]) );
   }

   /* do not upgrade linear constraints of size 1 */
   if( nnz > 1 )
   {
      upgdcons = NULL;
      /* try to automatically convert a linear constraint into a more specific and more specialized constraint */
      SCIP_CALL( SCIPupgradeConsLinear(set->scip, cons, &upgdcons) );
      if( upgdcons != NULL )
      {
         SCIP_CALL( SCIPreleaseCons(set->scip, &cons) );
         cons = upgdcons;

         if( conflicttype == SCIP_CONFTYPE_INFEASLP )
            conflicttype = SCIP_CONFTYPE_ALTINFPROOF;
         else
            conflicttype = SCIP_CONFTYPE_ALTBNDPROOF;

      }
   }

   /* mark constraint to be a conflict */
   SCIPconsMarkConflict(cons);

   /* add constraint to storage */
   if( conflicttype == SCIP_CONFTYPE_INFEASLP || conflicttype == SCIP_CONFTYPE_ALTINFPROOF )
   {
      /* add constraint based on dual ray to storage */
      SCIP_CALL( SCIPconflictstoreAddDualraycons(conflictstore, cons, blkmem, set, stat, transprob, reopt) );
   }
   else
   {
      SCIP_Real scale = 1.0;
      SCIP_Bool updateside = FALSE;

      /* In some cases the constraint could not be updated to a more special type. However, it is possible that
       * constraint got scaled. Therefore, we need to be very careful when updating the lhs/rhs after the incumbent
       * solution has improved.
       */
      if( conflicttype == SCIP_CONFTYPE_BNDEXCEEDING )
      {
         SCIP_Real side;

#ifndef NDEBUG
         SCIP_CONSHDLR* conshdlr = SCIPconsGetHdlr(cons);

         assert(conshdlr != NULL);
         assert(strcmp(SCIPconshdlrGetName(conshdlr), "linear") == 0);
#endif
         side = SCIPgetLhsLinear(set->scip, cons);

         if( !SCIPsetIsInfinity(set, -side) )
         {
<<<<<<< HEAD
            scale = rhs / side;
            assert(SCIPsetIsNegative(set, scale));
=======
            if( SCIPsetIsZero(set, side) )
            {
               scale = 1.0;
            }
            else
            {
               scale = SCIPaggrRowGetRhs(proofset->aggrrow) / side;
               assert(SCIPsetIsNegative(set, scale));
            }
>>>>>>> 1d3bf869
         }
         else
         {
            side = SCIPgetRhsLinear(set->scip, cons);
            assert(!SCIPsetIsInfinity(set, side));

<<<<<<< HEAD
            scale = rhs / side;
            assert(SCIPsetIsPositive(set, scale));
=======
            if( SCIPsetIsZero(set, side) )
            {
               scale = 1.0;
            }
            else
            {
               scale = SCIPaggrRowGetRhs(proofset->aggrrow) / side;
               assert(SCIPsetIsPositive(set, scale));
            }
>>>>>>> 1d3bf869
         }
         updateside = TRUE;
      }

      /* add constraint based on dual solution to storage */
      SCIP_CALL( SCIPconflictstoreAddDualsolcons(conflictstore, cons, blkmem, set, stat, transprob, reopt, scale, updateside) );
   }

   /* add the constraint to the global problem */
   SCIP_CALL( SCIPprobAddCons(transprob, set, stat, cons) );

   SCIPsetDebugMsg(set, "added proof-constraint to node %p in depth 0 (nproofconss %d)\n", (void*)tree->path[0],
         SCIPconflictstoreGetNDualInfProofs(conflictstore));

   /* release the constraint */
   SCIP_CALL( SCIPreleaseCons(set->scip, &cons) );

  UPDATESTATISTICS:
   /* update statistics */
   if( conflicttype == SCIP_CONFTYPE_INFEASLP || conflicttype == SCIP_CONFTYPE_ALTINFPROOF )
   {
      conflict->dualrayinfnnonzeros += nnz;
      ++conflict->ndualrayinfglobal;
      ++conflict->ndualrayinfsuccess;
   }
   else
   {
      assert(conflicttype == SCIP_CONFTYPE_BNDEXCEEDING || conflicttype == SCIP_CONFTYPE_ALTBNDPROOF);
      conflict->dualraybndnnonzeros += nnz;
      ++conflict->ndualraybndglobal;
      ++conflict->ndualraybndsuccess;
   }
   return SCIP_OKAY;
}

/* create proof constraints out of proof sets */
static
SCIP_RETCODE conflictFlushProofset(
   SCIP_CONFLICT*        conflict,           /**< conflict analysis data */
   SCIP_CONFLICTSTORE*   conflictstore,      /**< conflict store */
   BMS_BLKMEM*           blkmem,             /**< block memory */
   SCIP_SET*             set,                /**< global SCIP settings */
   SCIP_STAT*            stat,               /**< dynamic problem statistics */
   SCIP_PROB*            transprob,          /**< transformed problem after presolve */
   SCIP_PROB*            origprob,           /**< original problem */
   SCIP_TREE*            tree,               /**< branch and bound tree */
   SCIP_REOPT*           reopt,              /**< reoptimization data structure */
   SCIP_LP*              lp,                 /**< current LP data */
   SCIP_BRANCHCAND*      branchcand,         /**< branching candidate storage */
   SCIP_EVENTQUEUE*      eventqueue,         /**< event queue */
   SCIP_CLIQUETABLE*     cliquetable         /**< clique table data structure */
   )
{
   assert(conflict != NULL);

   if( proofsetGetConftype(conflict->proofset) != SCIP_CONFTYPE_UNKNOWN )
   {
      /* only one variable has a coefficient different to zero, we add this bound change instead of a constraint */
      if( proofsetGetNVars(conflict->proofset) == 1 )
      {
         SCIP_VAR** vars;
         SCIP_Real* coefs;
         int* inds;
         SCIP_Real rhs;

         vars = SCIPprobGetVars(transprob);

         coefs = proofsetGetVals(conflict->proofset);
         inds = proofsetGetInds(conflict->proofset);
         rhs = proofsetGetRhs(conflict->proofset);

         SCIP_CALL( tightenSingleVar(conflict, set, stat, tree, blkmem, origprob, transprob, reopt, lp, \
               branchcand, eventqueue, cliquetable, vars[inds[0]], coefs[0], rhs, conflict->proofset->conflicttype) );
      }
      else
      {
         SCIP_Bool skipinitialproof = FALSE;

         /* prefer an infeasibility proof
          *
          * todo: check whether this is really what we want
          */
         if( set->conf_prefinfproof && proofsetGetConftype(conflict->proofset) == SCIP_CONFTYPE_BNDEXCEEDING )
         {
            int i;

            for( i = 0; i < conflict->nproofsets; i++ )
            {
               if( proofsetGetConftype(conflict->proofsets[i]) == SCIP_CONFTYPE_INFEASLP )
               {
                  skipinitialproof = TRUE;
                  break;
               }
            }
         }

         if( !skipinitialproof )
         {
            /* create and add the original proof */
            SCIP_CALL( createAndAddProofcons(conflict, conflictstore, conflict->proofset, set, stat, origprob, transprob, \
                  tree, reopt, lp, branchcand, eventqueue, cliquetable, blkmem) );
         }
      }

      /* clear the proof set anyway */
      proofsetClear(conflict->proofset, blkmem);
   }

   if( conflict->nproofsets > 0 )
   {
      int i;

      for( i = 0; i < conflict->nproofsets; i++ )
      {
         assert(conflict->proofsets[i] != NULL);
         assert(proofsetGetConftype(conflict->proofsets[i]) != SCIP_CONFTYPE_UNKNOWN);

         /* only one variable has a coefficient different to zero, we add this bound change instead of a constraint */
         if( proofsetGetNVars(conflict->proofsets[i]) == 1 )
         {
            SCIP_VAR** vars;
            SCIP_Real* coefs;
            int* inds;
            SCIP_Real rhs;

            vars = SCIPprobGetVars(transprob);

            coefs = proofsetGetVals(conflict->proofsets[i]);
            inds = proofsetGetInds(conflict->proofsets[i]);
            rhs = proofsetGetRhs(conflict->proofsets[i]);

            SCIP_CALL( tightenSingleVar(conflict, set, stat, tree, blkmem, origprob, transprob, reopt, lp,
                  branchcand, eventqueue, cliquetable, vars[inds[0]], coefs[0], rhs,
                  conflict->proofsets[i]->conflicttype) );
         }
         else
         {
            /* create and add proof constraint */
            SCIP_CALL( createAndAddProofcons(conflict, conflictstore, conflict->proofsets[i], set, stat, origprob, \
                  transprob, tree, reopt, lp, branchcand, eventqueue, cliquetable, blkmem) );
         }
      }

      /* free all proofsets */
      for( i = 0; i < conflict->nproofsets; i++ )
         proofsetFree(&conflict->proofsets[i], blkmem);

      conflict->nproofsets = 0;
   }

   return SCIP_OKAY;
}

/** adds the given conflict set as conflict constraint to the problem */
static
SCIP_RETCODE conflictAddConflictCons(
   SCIP_CONFLICT*        conflict,           /**< conflict analysis data */
   BMS_BLKMEM*           blkmem,             /**< block memory */
   SCIP_SET*             set,                /**< global SCIP settings */
   SCIP_STAT*            stat,               /**< dynamic problem statistics */
   SCIP_PROB*            transprob,          /**< transformed problem after presolve */
   SCIP_PROB*            origprob,           /**< original problem */
   SCIP_TREE*            tree,               /**< branch and bound tree */
   SCIP_REOPT*           reopt,              /**< reoptimization data structure */
   SCIP_LP*              lp,                 /**< current LP data */
   SCIP_BRANCHCAND*      branchcand,         /**< branching candidate storage */
   SCIP_EVENTQUEUE*      eventqueue,         /**< event queue */
   SCIP_CLIQUETABLE*     cliquetable,        /**< clique table data structure */
   SCIP_CONFLICTSET*     conflictset,        /**< conflict set to add to the tree */
   int                   insertdepth,        /**< depth level at which the conflict set should be added */
   SCIP_Bool*            success             /**< pointer to store whether the addition was successful */
   )
{
   SCIP_Bool redundant;
   int h;

   assert(conflict != NULL);
   assert(tree != NULL);
   assert(tree->path != NULL);
   assert(conflictset != NULL);
   assert(conflictset->validdepth <= insertdepth);
   assert(success != NULL);

   *success = FALSE;
   redundant = FALSE;

   /* try to derive global bound changes and shorten the conflictset by using implication and clique and variable bound
    * information
    */
   if( conflictset->nbdchginfos > 1 && insertdepth == 0 )
   {
      int nbdchgs;
      int nredvars;
#ifdef SCIP_DEBUG
      int oldnbdchginfos = conflictset->nbdchginfos;
#endif
      assert(conflictset->validdepth == 0);

      SCIPclockStart(conflict->dIBclock, set);

      /* find global bound changes which can be derived from the new conflict set */
      SCIP_CALL( detectImpliedBounds(set, transprob, conflictset, &nbdchgs, &nredvars, &redundant) );

      /* all variables where removed, we have an infeasibility proof */
      if( conflictset->nbdchginfos == 0 )
         return SCIP_OKAY;

      /* debug check for reduced conflict set */
      if( nredvars > 0 )
      {
         /* check conflict set on debugging solution */
         SCIP_CALL( SCIPdebugCheckConflict(blkmem, set, tree->root, conflictset->bdchginfos, conflictset->relaxedbds, conflictset->nbdchginfos) ); /*lint !e506 !e774*/
      }

#ifdef SCIP_DEBUG
      SCIPsetDebugMsg(set, " -> conflict set removed %d redundant variables (old nvars %d, new nvars = %d)\n", nredvars, oldnbdchginfos, conflictset->nbdchginfos);
      SCIPsetDebugMsg(set, " -> conflict set led to %d global bound changes %s(cdpt:%d, fdpt:%d, confdpt:%d, len:%d):\n",
         nbdchgs, redundant ? "(conflict became redundant) " : "", SCIPtreeGetCurrentDepth(tree), SCIPtreeGetFocusDepth(tree),
         conflictset->conflictdepth, conflictset->nbdchginfos);
      conflictsetPrint(conflictset);
#endif

      SCIPclockStop(conflict->dIBclock, set);

      if( redundant )
      {
         if( nbdchgs > 0 )
            *success = TRUE;

         return SCIP_OKAY;
      }
   }

   /* in case the conflict set contains only one bound change which is globally valid we apply that bound change
    * directly (except if we are in strong branching or diving - in this case a bound change would yield an unflushed LP
    * and is not handled when restoring the information)
    *
    * @note A bound change can only be applied if it is are related to the active node or if is a global bound
    *       change. Bound changes which are related to any other node cannot be handled at point due to the internal
    *       data structure
    */
   if( conflictset->nbdchginfos == 1 && insertdepth == 0 && !lp->strongbranching && !lp->diving )
   {
      SCIP_VAR* var;
      SCIP_Real bound;
      SCIP_BOUNDTYPE boundtype;

      var = conflictset->bdchginfos[0]->var;
      assert(var != NULL);

      boundtype = SCIPboundtypeOpposite((SCIP_BOUNDTYPE) conflictset->bdchginfos[0]->boundtype);
      bound = conflictset->relaxedbds[0];

      /* for continuous variables, we can only use the relaxed version of the bounds negation: !(x <= u) -> x >= u */
      if( SCIPvarIsIntegral(var) )
      {
         assert(SCIPsetIsIntegral(set, bound));
         bound += (boundtype == SCIP_BOUNDTYPE_LOWER ? +1.0 : -1.0);
      }

      SCIPsetDebugMsg(set, " -> apply global bound change: <%s> %s %g\n",
         SCIPvarGetName(var), boundtype == SCIP_BOUNDTYPE_LOWER ? ">=" : "<=", bound);

      SCIP_CALL( SCIPnodeAddBoundchg(tree->path[conflictset->validdepth], blkmem, set, stat, transprob, origprob, tree,
            reopt, lp, branchcand, eventqueue, cliquetable, var, bound, boundtype, FALSE) );

      *success = TRUE;
      SCIP_CALL( updateStatistics(conflict, blkmem, set, stat, conflictset, insertdepth) );
   }
   else
   {
      /* sort conflict handlers by priority */
      SCIPsetSortConflicthdlrs(set);

      /* call conflict handlers to create a conflict constraint */
      for( h = 0; h < set->nconflicthdlrs; ++h )
      {
         SCIP_RESULT result;

         assert(conflictset->conflicttype != SCIP_CONFTYPE_UNKNOWN);

         SCIP_CALL( SCIPconflicthdlrExec(set->conflicthdlrs[h], set, tree->path[insertdepth],
               tree->path[conflictset->validdepth], conflictset->bdchginfos, conflictset->relaxedbds,
               conflictset->nbdchginfos, conflictset->conflicttype, conflictset->usescutoffbound, *success, &result) );
         if( result == SCIP_CONSADDED )
         {
            *success = TRUE;
            SCIP_CALL( updateStatistics(conflict, blkmem, set, stat, conflictset, insertdepth) );
         }

         SCIPsetDebugMsg(set, " -> call conflict handler <%s> (prio=%d) to create conflict set with %d bounds returned result %d\n",
            SCIPconflicthdlrGetName(set->conflicthdlrs[h]), SCIPconflicthdlrGetPriority(set->conflicthdlrs[h]),
            conflictset->nbdchginfos, result);
      }
   }

   return SCIP_OKAY;
}

/** adds the collected conflict constraints to the corresponding nodes; the best set->conf_maxconss conflict constraints
 *  are added to the node of their validdepth; additionally (if not yet added, and if repropagation is activated), the
 *  conflict constraint that triggers the earliest repropagation is added to the node of its validdepth
 */
SCIP_RETCODE SCIPconflictFlushConss(
   SCIP_CONFLICT*        conflict,           /**< conflict analysis data */
   BMS_BLKMEM*           blkmem,             /**< block memory of transformed problem */
   SCIP_SET*             set,                /**< global SCIP settings */
   SCIP_STAT*            stat,               /**< dynamic problem statistics */
   SCIP_PROB*            transprob,          /**< transformed problem */
   SCIP_PROB*            origprob,           /**< original problem */
   SCIP_TREE*            tree,               /**< branch and bound tree */
   SCIP_REOPT*           reopt,              /**< reoptimization data structure */
   SCIP_LP*              lp,                 /**< current LP data */
   SCIP_BRANCHCAND*      branchcand,         /**< branching candidate storage */
   SCIP_EVENTQUEUE*      eventqueue,         /**< event queue */
   SCIP_CLIQUETABLE*     cliquetable         /**< clique table data structure */
   )
{
   assert(conflict != NULL);
   assert(set != NULL);
   assert(stat != NULL);
   assert(transprob != NULL);
   assert(tree != NULL);

   /* is there anything to do? */
   if( conflict->nconflictsets > 0 )
   {
      SCIP_CONFLICTSET* repropconflictset;
      int nconflictsetsused;
      int focusdepth;
#ifndef NDEBUG
      int currentdepth;
#endif
      int cutoffdepth;
      int repropdepth;
      int maxconflictsets;
      int maxsize;
      int i;

      /* calculate the maximal number of conflict sets to accept, and the maximal size of each accepted conflict set */
      maxconflictsets = (set->conf_maxconss == -1 ? INT_MAX : set->conf_maxconss);
      maxsize = conflictCalcMaxsize(set, transprob);

      focusdepth = SCIPtreeGetFocusDepth(tree);
#ifndef NDEBUG
      currentdepth = SCIPtreeGetCurrentDepth(tree);
      assert(focusdepth <= currentdepth);
      assert(currentdepth == tree->pathlen-1);
#endif

      SCIPsetDebugMsg(set, "flushing %d conflict sets at focus depth %d (maxconflictsets: %d, maxsize: %d)\n",
         conflict->nconflictsets, focusdepth, maxconflictsets, maxsize);

      /* mark the focus node to have produced conflict sets in the visualization output */
      SCIPvisualFoundConflict(stat->visual, stat, tree->path[focusdepth]);

      /* insert the conflict sets at the corresponding nodes */
      nconflictsetsused = 0;
      cutoffdepth = INT_MAX;
      repropdepth = INT_MAX;
      repropconflictset = NULL;
      for( i = 0; i < conflict->nconflictsets && nconflictsetsused < maxconflictsets; ++i )
      {
         SCIP_CONFLICTSET* conflictset;

         conflictset = conflict->conflictsets[i];
         assert(conflictset != NULL);
         assert(0 <= conflictset->validdepth);
         assert(conflictset->validdepth <= conflictset->insertdepth);
         assert(conflictset->insertdepth <= focusdepth);
         assert(conflictset->insertdepth <= conflictset->repropdepth);
         assert(conflictset->repropdepth <= currentdepth || conflictset->repropdepth == INT_MAX); /* INT_MAX for dive/probing/strong */
         assert(conflictset->conflictdepth <= currentdepth || conflictset->conflictdepth == INT_MAX); /* INT_MAX for dive/probing/strong */

         /* ignore conflict sets that are only valid at a node that was already cut off */
         if( conflictset->insertdepth >= cutoffdepth )
         {
            SCIPsetDebugMsg(set, " -> ignoring conflict set with insertdepth %d >= cutoffdepth %d\n",
               conflictset->validdepth, cutoffdepth);
            continue;
         }

         /* if no conflict bounds exist, the node and its sub tree in the conflict set's valid depth can be
          * cut off completely
          */
         if( conflictset->nbdchginfos == 0 )
         {
            SCIPsetDebugMsg(set, " -> empty conflict set in depth %d cuts off sub tree at depth %d\n",
               focusdepth, conflictset->validdepth);

            SCIP_CALL( SCIPnodeCutoff(tree->path[conflictset->validdepth], set, stat, tree, transprob, origprob, reopt, lp, blkmem) );
            cutoffdepth = conflictset->validdepth;
            continue;
         }

         /* if the conflict set is too long, use the conflict set only if it decreases the repropagation depth */
         if( conflictset->nbdchginfos > maxsize )
         {
            SCIPsetDebugMsg(set, " -> conflict set is too long: %d > %d literals\n", conflictset->nbdchginfos, maxsize);
            if( set->conf_keepreprop && conflictset->repropagate && conflictset->repropdepth < repropdepth )
            {
               repropdepth = conflictset->repropdepth;
               repropconflictset = conflictset;
            }
         }
         else
         {
            SCIP_Bool success;

            /* call conflict handlers to create a conflict constraint */
            SCIP_CALL( conflictAddConflictCons(conflict, blkmem, set, stat, transprob, origprob, tree, reopt, lp, \
                  branchcand, eventqueue, cliquetable, conflictset, conflictset->insertdepth, &success) );

            /* if no conflict bounds exist, the node and its sub tree in the conflict set's valid depth can be
             * cut off completely
             */
            if( conflictset->nbdchginfos == 0 )
            {
               assert(!success);

               SCIPsetDebugMsg(set, " -> empty conflict set in depth %d cuts off sub tree at depth %d\n",
                  focusdepth, conflictset->validdepth);

               SCIP_CALL( SCIPnodeCutoff(tree->path[conflictset->validdepth], set, stat, tree, transprob, origprob, \
                     reopt, lp, blkmem) );
               cutoffdepth = conflictset->validdepth;
               continue;
            }

            if( success )
            {
               SCIPsetDebugMsg(set, " -> conflict set %d/%d added (cdpt:%d, fdpt:%d, insert:%d, valid:%d, conf:%d, reprop:%d, len:%d):\n",
                  nconflictsetsused+1, maxconflictsets, SCIPtreeGetCurrentDepth(tree), SCIPtreeGetFocusDepth(tree),
                  conflictset->insertdepth, conflictset->validdepth, conflictset->conflictdepth, conflictset->repropdepth,
                  conflictset->nbdchginfos);
               SCIPdebug(conflictsetPrint(conflictset));

               if( conflictset->repropagate && conflictset->repropdepth <= repropdepth )
               {
                  repropdepth = conflictset->repropdepth;
                  repropconflictset = NULL;
               }
               nconflictsetsused++;
            }
         }
      }

      /* reactivate propagation on the first node where one of the new conflict sets trigger a deduction */
      if( set->conf_repropagate && repropdepth < cutoffdepth && repropdepth < tree->pathlen )
      {
         assert(0 <= repropdepth && repropdepth < tree->pathlen);
         assert((int) tree->path[repropdepth]->depth == repropdepth);

         /* if the conflict constraint of smallest repropagation depth was not yet added, insert it now */
         if( repropconflictset != NULL )
         {
            SCIP_Bool success;

            assert(repropconflictset->repropagate);
            assert(repropconflictset->repropdepth == repropdepth);

            SCIP_CALL( conflictAddConflictCons(conflict, blkmem, set, stat, transprob, origprob, tree, reopt, lp, \
                  branchcand, eventqueue, cliquetable, repropconflictset, repropdepth, &success) );

            /* if no conflict bounds exist, the node and its sub tree in the conflict set's valid depth can be
             * cut off completely
             */
            if( repropconflictset->nbdchginfos == 0 )
            {
               assert(!success);

               SCIPsetDebugMsg(set, " -> empty reprop conflict set in depth %d cuts off sub tree at depth %d\n",
                  focusdepth, repropconflictset->validdepth);

               SCIP_CALL( SCIPnodeCutoff(tree->path[repropconflictset->validdepth], set, stat, tree, transprob, \
                     origprob, reopt, lp, blkmem) );
            }

#ifdef SCIP_DEBUG
            if( success )
            {
               SCIPsetDebugMsg(set, " -> additional reprop conflict set added (cdpt:%d, fdpt:%d, insert:%d, valid:%d, conf:%d, reprop:%d, len:%d):\n",
                  SCIPtreeGetCurrentDepth(tree), SCIPtreeGetFocusDepth(tree),
                  repropconflictset->insertdepth, repropconflictset->validdepth, repropconflictset->conflictdepth,
                  repropconflictset->repropdepth, repropconflictset->nbdchginfos);
               SCIPdebug(conflictsetPrint(repropconflictset));
            }
#endif
         }

         /* mark the node in the repropdepth to be propagated again */
         SCIPnodePropagateAgain(tree->path[repropdepth], set, stat, tree);

         SCIPsetDebugMsg(set, "marked node %p in depth %d to be repropagated due to conflicts found in depth %d\n",
            (void*)tree->path[repropdepth], repropdepth, focusdepth);
      }

      /* free the conflict store */
      for( i = 0; i < conflict->nconflictsets; ++i )
      {
         conflictsetFree(&conflict->conflictsets[i], blkmem);
      }
      conflict->nconflictsets = 0;
   }

   /* free all temporarily created bound change information data */
   conflictFreeTmpBdchginfos(conflict, blkmem);

   return SCIP_OKAY;
}

/** returns the current number of conflict sets in the conflict set storage */
int SCIPconflictGetNConflicts(
   SCIP_CONFLICT*        conflict            /**< conflict analysis data */
   )
{
   assert(conflict != NULL);

   return conflict->nconflictsets;
}

/** returns the total number of conflict constraints that were added to the problem */
SCIP_Longint SCIPconflictGetNAppliedConss(
   SCIP_CONFLICT*        conflict            /**< conflict analysis data */
   )
{
   assert(conflict != NULL);

   return conflict->nappliedglbconss + conflict->nappliedlocconss;
}

/** returns the total number of literals in conflict constraints that were added to the problem */
SCIP_Longint SCIPconflictGetNAppliedLiterals(
   SCIP_CONFLICT*        conflict            /**< conflict analysis data */
   )
{
   assert(conflict != NULL);

   return conflict->nappliedglbliterals + conflict->nappliedlocliterals;
}

/** returns the total number of global bound changes applied by the conflict analysis */
SCIP_Longint SCIPconflictGetNGlobalChgBds(
   SCIP_CONFLICT*        conflict            /**< conflict analysis data */
   )
{
   assert(conflict != NULL);

   return conflict->nglbchgbds;
}

/** returns the total number of conflict constraints that were added globally to the problem */
SCIP_Longint SCIPconflictGetNAppliedGlobalConss(
   SCIP_CONFLICT*        conflict            /**< conflict analysis data */
   )
{
   assert(conflict != NULL);

   return conflict->nappliedglbconss;
}

/** returns the total number of literals in conflict constraints that were added globally to the problem */
SCIP_Longint SCIPconflictGetNAppliedGlobalLiterals(
   SCIP_CONFLICT*        conflict            /**< conflict analysis data */
   )
{
   assert(conflict != NULL);

   return conflict->nappliedglbliterals;
}

/** returns the total number of local bound changes applied by the conflict analysis */
SCIP_Longint SCIPconflictGetNLocalChgBds(
   SCIP_CONFLICT*        conflict            /**< conflict analysis data */
   )
{
   assert(conflict != NULL);

   return conflict->nlocchgbds;
}

/** returns the total number of conflict constraints that were added locally to the problem */
SCIP_Longint SCIPconflictGetNAppliedLocalConss(
   SCIP_CONFLICT*        conflict            /**< conflict analysis data */
   )
{
   assert(conflict != NULL);

   return conflict->nappliedlocconss;
}

/** returns the total number of literals in conflict constraints that were added locally to the problem */
SCIP_Longint SCIPconflictGetNAppliedLocalLiterals(
   SCIP_CONFLICT*        conflict            /**< conflict analysis data */
   )
{
   assert(conflict != NULL);

   return conflict->nappliedlocliterals;
}




/*
 * Propagation Conflict Analysis
 */

/** returns whether bound change has a valid reason that can be resolved in conflict analysis */
static
SCIP_Bool bdchginfoIsResolvable(
   SCIP_BDCHGINFO*       bdchginfo           /**< bound change information */
   )
{
   assert(bdchginfo != NULL);
   assert(!SCIPbdchginfoIsRedundant(bdchginfo));

   return (SCIPbdchginfoGetChgtype(bdchginfo) == SCIP_BOUNDCHGTYPE_CONSINFER
      || (SCIPbdchginfoGetChgtype(bdchginfo) == SCIP_BOUNDCHGTYPE_PROPINFER
         && SCIPbdchginfoGetInferProp(bdchginfo) != NULL));
}

/** compares two conflict set entries, such that bound changes infered later are
 *  ordered prior to ones that were infered earlier
 */
static
SCIP_DECL_SORTPTRCOMP(conflictBdchginfoComp)
{  /*lint --e{715}*/
   SCIP_BDCHGINFO* bdchginfo1;
   SCIP_BDCHGINFO* bdchginfo2;

   bdchginfo1 = (SCIP_BDCHGINFO*)elem1;
   bdchginfo2 = (SCIP_BDCHGINFO*)elem2;
   assert(bdchginfo1 != NULL);
   assert(bdchginfo2 != NULL);
   assert(!SCIPbdchginfoIsRedundant(bdchginfo1));
   assert(!SCIPbdchginfoIsRedundant(bdchginfo2));

   if( !SCIPbdchgidxIsEarlierNonNull(SCIPbdchginfoGetIdx(bdchginfo1), SCIPbdchginfoGetIdx(bdchginfo2)) )
      return -1;
   else
      return +1;
}

/** return TRUE if conflict analysis is applicable; In case the function return FALSE there is no need to initialize the
 *  conflict analysis since it will not be applied
 */
SCIP_Bool SCIPconflictApplicable(
   SCIP_SET*             set                 /**< global SCIP settings */
   )
{
   /* check, if propagation conflict analysis is enabled */
   if( !set->conf_enable || !set->conf_useprop )
      return FALSE;

   /* check, if there are any conflict handlers to use a conflict set */
   if( set->nconflicthdlrs == 0 )
      return FALSE;

   return TRUE;
}

/** creates conflict analysis data for propagation conflicts */
SCIP_RETCODE SCIPconflictCreate(
   SCIP_CONFLICT**       conflict,           /**< pointer to conflict analysis data */
   BMS_BLKMEM*           blkmem,             /**< block memory of transformed problem */
   SCIP_SET*             set                 /**< global SCIP settings */
   )
{
   assert(conflict != NULL);

   SCIP_ALLOC( BMSallocMemory(conflict) );

   SCIP_CALL( SCIPclockCreate(&(*conflict)->dIBclock, SCIP_CLOCKTYPE_DEFAULT) );
   SCIP_CALL( SCIPclockCreate(&(*conflict)->propanalyzetime, SCIP_CLOCKTYPE_DEFAULT) );
   SCIP_CALL( SCIPclockCreate(&(*conflict)->inflpanalyzetime, SCIP_CLOCKTYPE_DEFAULT) );
   SCIP_CALL( SCIPclockCreate(&(*conflict)->boundlpanalyzetime, SCIP_CLOCKTYPE_DEFAULT) );
   SCIP_CALL( SCIPclockCreate(&(*conflict)->sbanalyzetime, SCIP_CLOCKTYPE_DEFAULT) );
   SCIP_CALL( SCIPclockCreate(&(*conflict)->pseudoanalyzetime, SCIP_CLOCKTYPE_DEFAULT) );

   /* enable or disable timing depending on the parameter statistic timing */
   SCIPconflictEnableOrDisableClocks((*conflict), set->time_statistictiming);

   SCIP_CALL( SCIPpqueueCreate(&(*conflict)->bdchgqueue, set->mem_arraygrowinit, set->mem_arraygrowfac,
         conflictBdchginfoComp) );
   SCIP_CALL( SCIPpqueueCreate(&(*conflict)->forcedbdchgqueue, set->mem_arraygrowinit, set->mem_arraygrowfac,
         conflictBdchginfoComp) );
   SCIP_CALL( conflictsetCreate(&(*conflict)->conflictset, blkmem) );
   (*conflict)->conflictsets = NULL;
   (*conflict)->conflictsetscores = NULL;
   (*conflict)->tmpbdchginfos = NULL;
   (*conflict)->conflictsetssize = 0;
   (*conflict)->nconflictsets = 0;
   (*conflict)->proofsets = NULL;
   (*conflict)->proofsetssize = 0;
   (*conflict)->nproofsets = 0;
   (*conflict)->tmpbdchginfossize = 0;
   (*conflict)->ntmpbdchginfos = 0;
   (*conflict)->count = 0;
   (*conflict)->nglbchgbds = 0;
   (*conflict)->nappliedglbconss = 0;
   (*conflict)->nappliedglbliterals = 0;
   (*conflict)->nlocchgbds = 0;
   (*conflict)->nappliedlocconss = 0;
   (*conflict)->nappliedlocliterals = 0;
   (*conflict)->npropcalls = 0;
   (*conflict)->npropsuccess = 0;
   (*conflict)->npropconfconss = 0;
   (*conflict)->npropconfliterals = 0;
   (*conflict)->npropreconvconss = 0;
   (*conflict)->npropreconvliterals = 0;
   (*conflict)->ninflpcalls = 0;
   (*conflict)->ninflpsuccess = 0;
   (*conflict)->ninflpconfconss = 0;
   (*conflict)->ninflpconfliterals = 0;
   (*conflict)->ninflpreconvconss = 0;
   (*conflict)->ninflpreconvliterals = 0;
   (*conflict)->ninflpiterations = 0;
   (*conflict)->nboundlpcalls = 0;
   (*conflict)->nboundlpsuccess = 0;
   (*conflict)->nboundlpconfconss = 0;
   (*conflict)->nboundlpconfliterals = 0;
   (*conflict)->nboundlpreconvconss = 0;
   (*conflict)->nboundlpreconvliterals = 0;
   (*conflict)->nboundlpiterations = 0;
   (*conflict)->nsbcalls = 0;
   (*conflict)->nsbsuccess = 0;
   (*conflict)->nsbconfconss = 0;
   (*conflict)->nsbconfliterals = 0;
   (*conflict)->nsbreconvconss = 0;
   (*conflict)->nsbreconvliterals = 0;
   (*conflict)->nsbiterations = 0;
   (*conflict)->npseudocalls = 0;
   (*conflict)->npseudosuccess = 0;
   (*conflict)->npseudoconfconss = 0;
   (*conflict)->npseudoconfliterals = 0;
   (*conflict)->npseudoreconvconss = 0;
   (*conflict)->npseudoreconvliterals = 0;
   (*conflict)->ndualrayinfglobal = 0;
   (*conflict)->ndualrayinfsuccess = 0;
   (*conflict)->dualrayinfnnonzeros = 0;
   (*conflict)->ndualraybndglobal = 0;
   (*conflict)->ndualraybndsuccess = 0;
   (*conflict)->dualraybndnnonzeros = 0;

   SCIP_CALL( conflictInitProofset((*conflict), blkmem) );

   return SCIP_OKAY;
}

/** frees conflict analysis data for propagation conflicts */
SCIP_RETCODE SCIPconflictFree(
   SCIP_CONFLICT**       conflict,           /**< pointer to conflict analysis data */
   SCIP_SET*             set,                /**< global SCIP settings */
   BMS_BLKMEM*           blkmem              /**< block memory of transformed problem */
   )
{
   assert(conflict != NULL);
   assert(*conflict != NULL);
   assert((*conflict)->nconflictsets == 0);
   assert((*conflict)->ntmpbdchginfos == 0);

#ifdef SCIP_CONFGRAPH
   confgraphFree();
#endif

   SCIPclockFree(&(*conflict)->dIBclock);
   SCIPclockFree(&(*conflict)->propanalyzetime);
   SCIPclockFree(&(*conflict)->inflpanalyzetime);
   SCIPclockFree(&(*conflict)->boundlpanalyzetime);
   SCIPclockFree(&(*conflict)->sbanalyzetime);
   SCIPclockFree(&(*conflict)->pseudoanalyzetime);
   SCIPpqueueFree(&(*conflict)->bdchgqueue);
   SCIPpqueueFree(&(*conflict)->forcedbdchgqueue);
   conflictsetFree(&(*conflict)->conflictset, blkmem);
   proofsetFree(&(*conflict)->proofset, blkmem);

   BMSfreeMemoryArrayNull(&(*conflict)->conflictsets);
   BMSfreeMemoryArrayNull(&(*conflict)->conflictsetscores);
   BMSfreeMemoryArrayNull(&(*conflict)->proofsets);
   BMSfreeMemoryArrayNull(&(*conflict)->tmpbdchginfos);
   BMSfreeMemory(conflict);

   return SCIP_OKAY;
}

/** clears the conflict queue and the current conflict set */
static
void conflictClear(
   SCIP_CONFLICT*        conflict            /**< conflict analysis data */
   )
{
   assert(conflict != NULL);

   SCIPpqueueClear(conflict->bdchgqueue);
   SCIPpqueueClear(conflict->forcedbdchgqueue);
   conflictsetClear(conflict->conflictset);
}

/** initializes the propagation conflict analysis by clearing the conflict candidate queue */
SCIP_RETCODE SCIPconflictInit(
   SCIP_CONFLICT*        conflict,           /**< conflict analysis data */
   SCIP_SET*             set,                /**< global SCIP settings */
   SCIP_STAT*            stat,               /**< problem statistics */
   SCIP_PROB*            prob,               /**< problem data */
   SCIP_CONFTYPE         conftype,           /**< type of the conflict */
   SCIP_Bool             usescutoffbound     /**< depends the conflict on a cutoff bound? */
   )
{
   assert(conflict != NULL);
   assert(set != NULL);
   assert(stat != NULL);
   assert(prob != NULL);

   SCIPsetDebugMsg(set, "initializing conflict analysis\n");

   /* clear the conflict candidate queue and the conflict set */
   conflictClear(conflict);

   /* set conflict type */
   assert(conftype == SCIP_CONFTYPE_BNDEXCEEDING || conftype == SCIP_CONFTYPE_INFEASLP
       || conftype == SCIP_CONFTYPE_PROPAGATION);
   conflict->conflictset->conflicttype = conftype;

   /* set whether a cutoff bound is involved */
   conflict->conflictset->usescutoffbound = usescutoffbound;

   /* increase the conflict counter, such that binary variables of new conflict set and new conflict queue are labeled
    * with this new counter
    */
   conflict->count++;
   if( conflict->count == 0 ) /* make sure, 0 is not a valid conflict counter (may happen due to integer overflow) */
      conflict->count = 1;

   /* increase the conflict score weight for history updates of future conflict reasons */
   if( stat->nnodes > stat->lastconflictnode )
   {
      assert(0.0 < set->conf_scorefac && set->conf_scorefac <= 1.0);
      stat->vsidsweight /= set->conf_scorefac;
      assert(stat->vsidsweight > 0.0);

      /* if the conflict score for the next conflict exceeds 1000.0, rescale all history conflict scores */
      if( stat->vsidsweight >= 1000.0 )
      {
         int v;

         for( v = 0; v < prob->nvars; ++v )
         {
            SCIP_CALL( SCIPvarScaleVSIDS(prob->vars[v], 1.0/stat->vsidsweight) );
         }
         SCIPhistoryScaleVSIDS(stat->glbhistory, 1.0/stat->vsidsweight);
         SCIPhistoryScaleVSIDS(stat->glbhistorycrun, 1.0/stat->vsidsweight);
         stat->vsidsweight = 1.0;
      }
      stat->lastconflictnode = stat->nnodes;
   }

#ifdef SCIP_CONFGRAPH
   confgraphFree();
   SCIP_CALL( confgraphCreate(set, conflict) );
#endif

   return SCIP_OKAY;
}

/** marks bound to be present in the current conflict and returns whether a bound which is at least as tight was already
 *  member of the current conflict (i.e., the given bound change does not need to be added)
 */
static
SCIP_Bool conflictMarkBoundCheckPresence(
   SCIP_CONFLICT*        conflict,           /**< conflict analysis data */
   SCIP_SET*             set,                /**< global SCIP settings */
   SCIP_BDCHGINFO*       bdchginfo,          /**< bound change to add to the conflict set */
   SCIP_Real             relaxedbd           /**< relaxed bound */
   )
{
   SCIP_VAR* var;
   SCIP_Real newbound;

   assert(conflict != NULL);

   var = SCIPbdchginfoGetVar(bdchginfo);
   newbound = SCIPbdchginfoGetNewbound(bdchginfo);
   assert(var != NULL);

   switch( SCIPbdchginfoGetBoundtype(bdchginfo) )
   {
   case SCIP_BOUNDTYPE_LOWER:
      /* check if the variables lower bound is already member of the conflict */
      if( var->conflictlbcount == conflict->count )
      {
         /* the variable is already member of the conflict; hence check if the new bound is redundant */
         if( var->conflictlb > newbound )
         {
            SCIPsetDebugMsg(set, "ignoring redundant bound change <%s> >= %g since a stronger lower bound exist <%s> >= %g\n",
               SCIPvarGetName(var), newbound, SCIPvarGetName(var), var->conflictlb);
            return TRUE;
         }
         else if( var->conflictlb == newbound ) /*lint !e777*/
         {
            SCIPsetDebugMsg(set, "ignoring redundant bound change <%s> >= %g since this lower bound is already present\n", SCIPvarGetName(var), newbound);
            SCIPsetDebugMsg(set, "adjust relaxed lower bound <%g> -> <%g>\n", var->conflictlb, relaxedbd);
            var->conflictrelaxedlb = MAX(var->conflictrelaxedlb, relaxedbd);
            return TRUE;
         }
      }

      /* add the variable lower bound to the current conflict */
      var->conflictlbcount = conflict->count;

      /* remember the lower bound and relaxed bound to allow only better/tighter lower bounds for that variables
       * w.r.t. this conflict
       */
      var->conflictlb = newbound;
      var->conflictrelaxedlb = relaxedbd;

      return FALSE;

   case SCIP_BOUNDTYPE_UPPER:
      /* check if the variables upper bound is already member of the conflict */
      if( var->conflictubcount == conflict->count )
      {
         /* the variable is already member of the conflict; hence check if the new bound is redundant */
         if( var->conflictub < newbound )
         {
            SCIPsetDebugMsg(set, "ignoring redundant bound change <%s> <= %g since a stronger upper bound exist <%s> <= %g\n",
               SCIPvarGetName(var), newbound, SCIPvarGetName(var), var->conflictub);
            return TRUE;
         }
         else if( var->conflictub == newbound ) /*lint !e777*/
         {
            SCIPsetDebugMsg(set, "ignoring redundant bound change <%s> <= %g since this upper bound is already present\n", SCIPvarGetName(var), newbound);
            SCIPsetDebugMsg(set, "adjust relaxed upper bound <%g> -> <%g>\n", var->conflictub, relaxedbd);
            var->conflictrelaxedub = MIN(var->conflictrelaxedub, relaxedbd);
            return TRUE;
         }
      }

      /* add the variable upper bound to the current conflict */
      var->conflictubcount = conflict->count;

      /* remember the upper bound and relaxed bound to allow only better/tighter upper bounds for that variables
       * w.r.t. this conflict
       */
      var->conflictub = newbound;
      var->conflictrelaxedub = relaxedbd;

      return FALSE;

   default:
      SCIPerrorMessage("invalid bound type %d\n", SCIPbdchginfoGetBoundtype(bdchginfo));
      SCIPABORT();
      return FALSE; /*lint !e527*/
   }
}

/** puts bound change into the current conflict set */
static
SCIP_RETCODE conflictAddConflictBound(
   SCIP_CONFLICT*        conflict,           /**< conflict analysis data */
   BMS_BLKMEM*           blkmem,             /**< block memory of transformed problem */
   SCIP_SET*             set,                /**< global SCIP settings */
   SCIP_BDCHGINFO*       bdchginfo,          /**< bound change to add to the conflict set */
   SCIP_Real             relaxedbd           /**< relaxed bound */
   )
{
   assert(conflict != NULL);
   assert(!SCIPbdchginfoIsRedundant(bdchginfo));

   /* check if the relaxed bound is really a relaxed bound */
   assert(SCIPbdchginfoGetBoundtype(bdchginfo) == SCIP_BOUNDTYPE_LOWER || SCIPsetIsGE(set, relaxedbd, SCIPbdchginfoGetNewbound(bdchginfo)));
   assert(SCIPbdchginfoGetBoundtype(bdchginfo) == SCIP_BOUNDTYPE_UPPER || SCIPsetIsLE(set, relaxedbd, SCIPbdchginfoGetNewbound(bdchginfo)));

   SCIPsetDebugMsg(set, "putting bound change <%s> %s %g(%g) at depth %d to current conflict set\n",
      SCIPvarGetName(SCIPbdchginfoGetVar(bdchginfo)),
      SCIPbdchginfoGetBoundtype(bdchginfo) == SCIP_BOUNDTYPE_LOWER ? ">=" : "<=", SCIPbdchginfoGetNewbound(bdchginfo),
      relaxedbd, SCIPbdchginfoGetDepth(bdchginfo));

   /* mark the bound to be member of the conflict and check if a bound which is at least as tight is already member of
    * the conflict
    */
   if( !conflictMarkBoundCheckPresence(conflict, set, bdchginfo, relaxedbd) )
   {
      /* add the bound change to the current conflict set */
      SCIP_CALL( conflictsetAddBound(conflict->conflictset, blkmem, set, bdchginfo, relaxedbd) );

#ifdef SCIP_CONFGRAPH
      if( bdchginfo != confgraphcurrentbdchginfo )
         confgraphAddBdchg(bdchginfo);
#endif
   }
#ifdef SCIP_CONFGRAPH
   else
      confgraphLinkBdchg(bdchginfo);
#endif

   return SCIP_OKAY;
}

/** returns whether the negation of the given bound change would lead to a globally valid literal */
static
SCIP_Bool isBoundchgUseless(
   SCIP_SET*             set,                /**< global SCIP settings */
   SCIP_BDCHGINFO*       bdchginfo           /**< bound change information */
   )
{
   SCIP_VAR* var;
   SCIP_BOUNDTYPE boundtype;
   SCIP_Real bound;

   var = SCIPbdchginfoGetVar(bdchginfo);
   boundtype = SCIPbdchginfoGetBoundtype(bdchginfo);
   bound = SCIPbdchginfoGetNewbound(bdchginfo);

   return (SCIPvarGetType(var) == SCIP_VARTYPE_CONTINUOUS
      && ((boundtype == SCIP_BOUNDTYPE_LOWER && SCIPsetIsFeasGE(set, bound, SCIPvarGetUbGlobal(var)))
         || (boundtype == SCIP_BOUNDTYPE_UPPER && SCIPsetIsFeasLE(set, bound, SCIPvarGetLbGlobal(var)))));
}

/** adds given bound change information to the conflict candidate queue */
static
SCIP_RETCODE conflictQueueBound(
   SCIP_CONFLICT*        conflict,           /**< conflict analysis data */
   SCIP_SET*             set,                /**< global SCIP settings */
   SCIP_BDCHGINFO*       bdchginfo,          /**< bound change information */
   SCIP_Real             relaxedbd           /**< relaxed bound */
   )
{
   assert(conflict != NULL);
   assert(set != NULL);
   assert(bdchginfo != NULL);
   assert(!SCIPbdchginfoIsRedundant(bdchginfo));

   /* check if the relaxed bound is really a relaxed bound */
   assert(SCIPbdchginfoGetBoundtype(bdchginfo) == SCIP_BOUNDTYPE_LOWER || SCIPsetIsGE(set, relaxedbd, SCIPbdchginfoGetNewbound(bdchginfo)));
   assert(SCIPbdchginfoGetBoundtype(bdchginfo) == SCIP_BOUNDTYPE_UPPER || SCIPsetIsLE(set, relaxedbd, SCIPbdchginfoGetNewbound(bdchginfo)));

   /* mark the bound to be member of the conflict and check if a bound which is at least as tight is already member of
    * the conflict
    */
   if( !conflictMarkBoundCheckPresence(conflict, set, bdchginfo, relaxedbd) )
   {
      /* insert the bound change into the conflict queue */
      if( (!set->conf_preferbinary || SCIPvarIsBinary(SCIPbdchginfoGetVar(bdchginfo)))
         && !isBoundchgUseless(set, bdchginfo) )
      {
         SCIP_CALL( SCIPpqueueInsert(conflict->bdchgqueue, (void*)bdchginfo) );
      }
      else
      {
         SCIP_CALL( SCIPpqueueInsert(conflict->forcedbdchgqueue, (void*)bdchginfo) );
      }

#ifdef SCIP_CONFGRAPH
      confgraphAddBdchg(bdchginfo);
#endif
   }
#ifdef SCIP_CONFGRAPH
   else
      confgraphLinkBdchg(bdchginfo);
#endif

   return SCIP_OKAY;
}

/** convert variable and bound change to active variable */
static
SCIP_RETCODE convertToActiveVar(
   SCIP_VAR**            var,                /**< pointer to variable */
   SCIP_SET*             set,                /**< global SCIP settings */
   SCIP_BOUNDTYPE*       boundtype,          /**< pointer to type of bound that was changed: lower or upper bound */
   SCIP_Real*            bound               /**< pointer to bound to convert, or NULL */
   )
{
   SCIP_Real scalar;
   SCIP_Real constant;

   scalar = 1.0;
   constant = 0.0;

   /* transform given varibale to active varibale */
   SCIP_CALL( SCIPvarGetProbvarSum(var, set, &scalar, &constant) );
   assert(SCIPvarGetStatus(*var) == SCIP_VARSTATUS_FIXED || scalar != 0.0); /*lint !e777*/

   if( SCIPvarGetStatus(*var) == SCIP_VARSTATUS_FIXED )
      return SCIP_OKAY;

   /* if the scalar of the aggregation is negative, we have to switch the bound type */
   if( scalar < 0.0 )
      (*boundtype) = SCIPboundtypeOpposite(*boundtype);

   if( bound != NULL )
   {
      (*bound) -= constant;
      (*bound) /= scalar;
   }

   return SCIP_OKAY;
}

/** adds variable's bound to conflict candidate queue */
static
SCIP_RETCODE conflictAddBound(
   SCIP_CONFLICT*        conflict,           /**< conflict analysis data */
   BMS_BLKMEM*           blkmem,             /**< block memory */
   SCIP_SET*             set,                /**< global SCIP settings */
   SCIP_STAT*            stat,               /**< dynamic problem statistics */
   SCIP_VAR*             var,                /**< problem variable */
   SCIP_BOUNDTYPE        boundtype,          /**< type of bound that was changed: lower or upper bound */
   SCIP_BDCHGINFO*       bdchginfo,          /**< bound change info, or NULL */
   SCIP_Real             relaxedbd           /**< relaxed bound */
   )
{
   assert(SCIPvarIsActive(var));
   assert(bdchginfo != NULL);
   assert(!SCIPbdchginfoIsRedundant(bdchginfo));

   SCIPsetDebugMsg(set, " -> adding bound <%s> %s %.15g(%.15g) [status:%d, type:%d, depth:%d, pos:%d, reason:<%s>, info:%d] to candidates\n",
      SCIPvarGetName(var),
      boundtype == SCIP_BOUNDTYPE_LOWER ? ">=" : "<=",
      SCIPbdchginfoGetNewbound(bdchginfo), relaxedbd,
      SCIPvarGetStatus(var), SCIPvarGetType(var),
      SCIPbdchginfoGetDepth(bdchginfo), SCIPbdchginfoGetPos(bdchginfo),
      SCIPbdchginfoGetChgtype(bdchginfo) == SCIP_BOUNDCHGTYPE_BRANCHING ? "branch"
      : (SCIPbdchginfoGetChgtype(bdchginfo) == SCIP_BOUNDCHGTYPE_CONSINFER
         ? SCIPconsGetName(SCIPbdchginfoGetInferCons(bdchginfo))
         : (SCIPbdchginfoGetInferProp(bdchginfo) != NULL ? SCIPpropGetName(SCIPbdchginfoGetInferProp(bdchginfo))
            : "none")),
      SCIPbdchginfoGetChgtype(bdchginfo) != SCIP_BOUNDCHGTYPE_BRANCHING ? SCIPbdchginfoGetInferInfo(bdchginfo) : -1);

   /* the local bound change may be resolved and has to be put on the candidate queue;
    * we even put bound changes without inference information on the queue in order to automatically
    * eliminate multiple insertions of the same bound change
    */
   assert(SCIPbdchginfoGetVar(bdchginfo) == var);
   assert(SCIPbdchginfoGetBoundtype(bdchginfo) == boundtype);
   assert(SCIPbdchginfoGetDepth(bdchginfo) >= 0);
   assert(SCIPbdchginfoGetPos(bdchginfo) >= 0);

   /* the relaxed bound should be a relaxation */
   assert(boundtype == SCIP_BOUNDTYPE_LOWER ? SCIPsetIsLE(set, relaxedbd, SCIPbdchginfoGetNewbound(bdchginfo)) : SCIPsetIsGE(set, relaxedbd, SCIPbdchginfoGetNewbound(bdchginfo)));

   /* the relaxed bound should be worse then the old bound of the bound change info */
   assert(boundtype == SCIP_BOUNDTYPE_LOWER ? SCIPsetIsGT(set, relaxedbd, SCIPbdchginfoGetOldbound(bdchginfo)) : SCIPsetIsLT(set, relaxedbd, SCIPbdchginfoGetOldbound(bdchginfo)));

   /* put bound change information into priority queue */
   SCIP_CALL( conflictQueueBound(conflict, set, bdchginfo, relaxedbd) );

   /* each variable which is add to the conflict graph gets an increase in the VSIDS
    *
    * @note That is different to the VSIDS preseted in the literature
    */
   SCIP_CALL( incVSIDS(var, blkmem, set, stat, boundtype, relaxedbd, set->conf_conflictgraphweight) );

   return SCIP_OKAY;
}

/** adds variable's bound to conflict candidate queue */
SCIP_RETCODE SCIPconflictAddBound(
   SCIP_CONFLICT*        conflict,           /**< conflict analysis data */
   BMS_BLKMEM*           blkmem,             /**< block memory */
   SCIP_SET*             set,                /**< global SCIP settings */
   SCIP_STAT*            stat,               /**< dynamic problem statistics */
   SCIP_VAR*             var,                /**< problem variable */
   SCIP_BOUNDTYPE        boundtype,          /**< type of bound that was changed: lower or upper bound */
   SCIP_BDCHGIDX*        bdchgidx            /**< bound change index (time stamp of bound change), or NULL for current time */
   )
{
   SCIP_BDCHGINFO* bdchginfo;

   assert(conflict != NULL);
   assert(stat != NULL);
   assert(var != NULL);

   /* convert bound to active problem variable */
   SCIP_CALL( convertToActiveVar(&var, set, &boundtype, NULL) );

   /* we can ignore fixed variables */
   if( SCIPvarGetStatus(var) == SCIP_VARSTATUS_FIXED )
      return SCIP_OKAY;

   /* if the variable is multi-aggregated, add the bounds of all aggregation variables */
   if( SCIPvarGetStatus(var) == SCIP_VARSTATUS_MULTAGGR )
   {
      SCIP_VAR** vars;
      SCIP_Real* scalars;
      int nvars;
      int i;

      vars = SCIPvarGetMultaggrVars(var);
      scalars = SCIPvarGetMultaggrScalars(var);
      nvars = SCIPvarGetMultaggrNVars(var);
      for( i = 0; i < nvars; ++i )
      {
         SCIP_CALL( SCIPconflictAddBound(conflict, blkmem, set, stat, vars[i],
               (scalars[i] < 0.0 ? SCIPboundtypeOpposite(boundtype) : boundtype), bdchgidx) );
      }

      return SCIP_OKAY;
   }
   assert(SCIPvarIsActive(var));

   /* get bound change information */
   bdchginfo = SCIPvarGetBdchgInfo(var, boundtype, bdchgidx, FALSE);

   /* if bound of variable was not changed (this means it is still the global bound), we can ignore the conflicting
    * bound
    */
   if( bdchginfo == NULL )
      return SCIP_OKAY;

   assert(SCIPbdchgidxIsEarlier(SCIPbdchginfoGetIdx(bdchginfo), bdchgidx));

   SCIP_CALL( conflictAddBound(conflict, blkmem, set, stat, var, boundtype, bdchginfo, SCIPbdchginfoGetNewbound(bdchginfo)) );

   return SCIP_OKAY;
}

/** adds variable's bound to conflict candidate queue */
SCIP_RETCODE SCIPconflictAddRelaxedBound(
   SCIP_CONFLICT*        conflict,           /**< conflict analysis data */
   BMS_BLKMEM*           blkmem,             /**< block memory */
   SCIP_SET*             set,                /**< global SCIP settings */
   SCIP_STAT*            stat,               /**< dynamic problem statistics */
   SCIP_VAR*             var,                /**< problem variable */
   SCIP_BOUNDTYPE        boundtype,          /**< type of bound that was changed: lower or upper bound */
   SCIP_BDCHGIDX*        bdchgidx,           /**< bound change index (time stamp of bound change), or NULL for current time */
   SCIP_Real             relaxedbd           /**< the relaxed bound */
   )
{
   SCIP_BDCHGINFO* bdchginfo;
   int nbdchgs;

   assert(conflict != NULL);
   assert(stat != NULL);
   assert(var != NULL);

   if( !SCIPvarIsActive(var) )
   {
      /* convert bound to active problem variable */
      SCIP_CALL( convertToActiveVar(&var, set, &boundtype, &relaxedbd) );

      /* we can ignore fixed variables */
      if( SCIPvarGetStatus(var) == SCIP_VARSTATUS_FIXED )
         return SCIP_OKAY;

      /* if the variable is multi-aggregated, add the bounds of all aggregation variables */
      if(SCIPvarGetStatus(var) == SCIP_VARSTATUS_MULTAGGR )
      {
         SCIPsetDebugMsg(set, "ignoring relaxed bound information since variable <%s> is multi-aggregated active\n", SCIPvarGetName(var));

         SCIP_CALL( SCIPconflictAddBound(conflict, blkmem, set, stat, var, boundtype, bdchgidx) );

         return SCIP_OKAY;
      }
   }
   assert(SCIPvarIsActive(var));

   /* get bound change information */
   bdchginfo = SCIPvarGetBdchgInfo(var, boundtype, bdchgidx, FALSE);

   /* if bound of variable was not changed (this means it is still the global bound), we can ignore the conflicting
    * bound
    */
   if( bdchginfo == NULL )
      return SCIP_OKAY;

   /* check that the bound change info is not a temporary one */
   assert(SCIPbdchgidxGetPos(&bdchginfo->bdchgidx) >= 0);

   /* get the position of the bound change information within the bound change array of the variable */
   nbdchgs = (int) bdchginfo->pos;
   assert(nbdchgs >= 0);

   /* if the relaxed bound should be ignored, set the relaxed bound to the bound given by the bdchgidx; that ensures
    * that the loop(s) below will be skipped
    */
   if( set->conf_ignorerelaxedbd )
      relaxedbd = SCIPbdchginfoGetNewbound(bdchginfo);

   /* search for the bound change information which includes the relaxed bound */
   if( boundtype == SCIP_BOUNDTYPE_LOWER )
   {
      SCIP_Real newbound;

      /* adjust relaxed lower bound w.r.t. variable type */
      SCIPvarAdjustLb(var, set, &relaxedbd);

      /* due to numericis we compare the relaxed lower bound to the one present at the particular time point and take
       * the better one
       */
      newbound = SCIPbdchginfoGetNewbound(bdchginfo);
      relaxedbd = MIN(relaxedbd, newbound);

      /* check if relaxed lower bound is smaller or equal to global lower bound; if so we can ignore the conflicting
       * bound
       */
      if( SCIPsetIsLE(set, relaxedbd, SCIPvarGetLbGlobal(var)) )
         return SCIP_OKAY;

      while( nbdchgs > 0 )
      {
         assert(SCIPsetIsLE(set, relaxedbd, SCIPbdchginfoGetNewbound(bdchginfo)));

         /* check if the old lower bound is greater than or equal to relaxed lower bound; if not we found the bound
          * change info which we need to report
          */
         if( SCIPsetIsGT(set, relaxedbd, SCIPbdchginfoGetOldbound(bdchginfo)) )
            break;

         bdchginfo = SCIPvarGetBdchgInfoLb(var, nbdchgs-1);

         SCIPsetDebugMsg(set, "lower bound change %d oldbd=%.15g, newbd=%.15g, depth=%d, pos=%d, redundant=%u\n",
            nbdchgs, SCIPbdchginfoGetOldbound(bdchginfo), SCIPbdchginfoGetNewbound(bdchginfo),
            SCIPbdchginfoGetDepth(bdchginfo), SCIPbdchginfoGetPos(bdchginfo),
            SCIPbdchginfoIsRedundant(bdchginfo));

         /* if bound change is redundant (this means it now a global bound), we can ignore the conflicting bound */
         if( SCIPbdchginfoIsRedundant(bdchginfo) )
            return SCIP_OKAY;

         nbdchgs--;
      }
      assert(SCIPsetIsGT(set, relaxedbd, SCIPbdchginfoGetOldbound(bdchginfo)));
   }
   else
   {
      SCIP_Real newbound;

      assert(boundtype == SCIP_BOUNDTYPE_UPPER);

      /* adjust relaxed upper bound w.r.t. variable type */
      SCIPvarAdjustUb(var, set, &relaxedbd);

      /* due to numericis we compare the relaxed upper bound to the one present at the particular time point and take
       * the better one
       */
      newbound = SCIPbdchginfoGetNewbound(bdchginfo);
      relaxedbd = MAX(relaxedbd, newbound);

      /* check if relaxed upper bound is greater or equal to global upper bound; if so we can ignore the conflicting
       * bound
       */
      if( SCIPsetIsGE(set, relaxedbd, SCIPvarGetUbGlobal(var)) )
         return SCIP_OKAY;

      while( nbdchgs > 0 )
      {
         assert(SCIPsetIsGE(set, relaxedbd, SCIPbdchginfoGetNewbound(bdchginfo)));

         /* check if the old upper bound is smaller than or equal to the relaxed upper bound; if not we found the
          * bound change info which we need to report
          */
         if( SCIPsetIsLT(set, relaxedbd, SCIPbdchginfoGetOldbound(bdchginfo)) )
            break;

         bdchginfo = SCIPvarGetBdchgInfoUb(var, nbdchgs-1);

         SCIPsetDebugMsg(set, "upper bound change %d oldbd=%.15g, newbd=%.15g, depth=%d, pos=%d, redundant=%u\n",
            nbdchgs, SCIPbdchginfoGetOldbound(bdchginfo), SCIPbdchginfoGetNewbound(bdchginfo),
            SCIPbdchginfoGetDepth(bdchginfo), SCIPbdchginfoGetPos(bdchginfo),
            SCIPbdchginfoIsRedundant(bdchginfo));

         /* if bound change is redundant (this means it now a global bound), we can ignore the conflicting bound */
         if( SCIPbdchginfoIsRedundant(bdchginfo) )
            return SCIP_OKAY;

         nbdchgs--;
      }
      assert(SCIPsetIsLT(set, relaxedbd, SCIPbdchginfoGetOldbound(bdchginfo)));
   }

   assert(SCIPbdchgidxIsEarlier(SCIPbdchginfoGetIdx(bdchginfo), bdchgidx));

   /* put bound change information into priority queue */
   SCIP_CALL( conflictAddBound(conflict, blkmem, set, stat, var, boundtype, bdchginfo, relaxedbd) );

   return SCIP_OKAY;
}

/** checks if the given variable is already part of the current conflict set or queued for resolving with the same or
 *  even stronger bound
 */
SCIP_RETCODE SCIPconflictIsVarUsed(
   SCIP_CONFLICT*        conflict,           /**< conflict analysis data */
   SCIP_VAR*             var,                /**< problem variable */
   SCIP_SET*             set,                /**< global SCIP settings */
   SCIP_BOUNDTYPE        boundtype,          /**< type of bound for which the score should be increased */
   SCIP_BDCHGIDX*        bdchgidx,           /**< bound change index (time stamp of bound change), or NULL for current time */
   SCIP_Bool*            used                /**< pointer to store if the variable is already used */
   )
{
   SCIP_Real newbound;

   /* convert bound to active problem variable */
   SCIP_CALL( convertToActiveVar(&var, set, &boundtype, NULL) );

   if( SCIPvarGetStatus(var) == SCIP_VARSTATUS_FIXED || SCIPvarGetStatus(var) == SCIP_VARSTATUS_MULTAGGR )
      *used = FALSE;
   else
   {
      assert(SCIPvarIsActive(var));
      assert(var != NULL);

      switch( boundtype )
      {
      case SCIP_BOUNDTYPE_LOWER:

         newbound = SCIPgetVarLbAtIndex(set->scip, var, bdchgidx, FALSE);

         if( var->conflictlbcount == conflict->count && var->conflictlb >= newbound )
         {
            SCIPsetDebugMsg(set, "already queued bound change <%s> >= %g\n", SCIPvarGetName(var), newbound);
            *used = TRUE;
         }
         else
            *used = FALSE;
         break;
      case SCIP_BOUNDTYPE_UPPER:

         newbound = SCIPgetVarUbAtIndex(set->scip, var, bdchgidx, FALSE);

         if( var->conflictubcount == conflict->count && var->conflictub <= newbound )
         {
            SCIPsetDebugMsg(set, "already queued bound change <%s> <= %g\n", SCIPvarGetName(var), newbound);
            *used = TRUE;
         }
         else
            *used = FALSE;
         break;
      default:
         SCIPerrorMessage("invalid bound type %d\n", boundtype);
         SCIPABORT();
         *used = FALSE; /*lint !e527*/
      }
   }

   return SCIP_OKAY;
}

/** returns the conflict lower bound if the variable is present in the current conflict set; otherwise the global lower
 *  bound
 */
SCIP_Real SCIPconflictGetVarLb(
   SCIP_CONFLICT*        conflict,           /**< conflict analysis data */
   SCIP_VAR*             var                 /**< problem variable */
   )
{
   if( var->conflictlbcount == conflict->count )
   {
      assert(EPSGE(var->conflictlb, var->conflictrelaxedlb, 1e-09));
      return var->conflictrelaxedlb;
   }

   return SCIPvarGetLbGlobal(var);
}

/** returns the conflict upper bound if the variable is present in the current conflict set; otherwise the global upper
 *  bound
 */
SCIP_Real SCIPconflictGetVarUb(
   SCIP_CONFLICT*        conflict,           /**< conflict analysis data */
   SCIP_VAR*             var                 /**< problem variable */
   )
{
   if( var->conflictubcount == conflict->count )
   {
      assert(EPSLE(var->conflictub, var->conflictrelaxedub, 1e-09));
      return var->conflictrelaxedub;
   }

   return SCIPvarGetUbGlobal(var);
}

/** removes and returns next conflict analysis candidate from the candidate queue */
static
SCIP_BDCHGINFO* conflictRemoveCand(
   SCIP_CONFLICT*        conflict            /**< conflict analysis data */
   )
{
   SCIP_BDCHGINFO* bdchginfo;
   SCIP_VAR* var;

   assert(conflict != NULL);

   if( SCIPpqueueNElems(conflict->forcedbdchgqueue) > 0 )
      bdchginfo = (SCIP_BDCHGINFO*)(SCIPpqueueRemove(conflict->forcedbdchgqueue));
   else
      bdchginfo = (SCIP_BDCHGINFO*)(SCIPpqueueRemove(conflict->bdchgqueue));

   assert(!SCIPbdchginfoIsRedundant(bdchginfo));

   /* if we have a candidate this one should be valid for the current conflict analysis */
   assert(!bdchginfoIsInvalid(conflict, bdchginfo));

   /* mark the bound change to be no longer in the conflict (it will be either added again to the conflict set or
    * replaced by resolving, which might add a weaker change on the same bound to the queue)
    */
   var = SCIPbdchginfoGetVar(bdchginfo);
   if( SCIPbdchginfoGetBoundtype(bdchginfo) == SCIP_BOUNDTYPE_LOWER )
   {
      var->conflictlbcount = 0;
      var->conflictrelaxedlb = SCIP_REAL_MIN;
   }
   else
   {
      assert(SCIPbdchginfoGetBoundtype(bdchginfo) == SCIP_BOUNDTYPE_UPPER);
      var->conflictubcount = 0;
      var->conflictrelaxedub = SCIP_REAL_MAX;
   }

#ifdef SCIP_CONFGRAPH
   confgraphSetCurrentBdchg(bdchginfo);
#endif

   return bdchginfo;
}

/** returns next conflict analysis candidate from the candidate queue without removing it */
static
SCIP_BDCHGINFO* conflictFirstCand(
   SCIP_CONFLICT*        conflict            /**< conflict analysis data */
   )
{
   SCIP_BDCHGINFO* bdchginfo;

   assert(conflict != NULL);

   if( SCIPpqueueNElems(conflict->forcedbdchgqueue) > 0 )
   {
      /* get next potetioal candidate */
      bdchginfo = (SCIP_BDCHGINFO*)(SCIPpqueueFirst(conflict->forcedbdchgqueue));

      /* check if this candidate is valid */
      if( bdchginfoIsInvalid(conflict, bdchginfo) )
      {
         SCIPdebugMessage("bound change info [%d:<%s> %s %g] is invaild -> pop it from the force queue\n", SCIPbdchginfoGetDepth(bdchginfo),
            SCIPvarGetName(SCIPbdchginfoGetVar(bdchginfo)),
            SCIPbdchginfoGetBoundtype(bdchginfo) == SCIP_BOUNDTYPE_LOWER ? ">=" : "<=",
            SCIPbdchginfoGetNewbound(bdchginfo));

         /* pop the invalid bound change info from the queue */
         (void)(SCIPpqueueRemove(conflict->forcedbdchgqueue));

         /* call method recursively to get next conflict analysis candidate */
         bdchginfo = conflictFirstCand(conflict);
      }
   }
   else
   {
      bdchginfo = (SCIP_BDCHGINFO*)(SCIPpqueueFirst(conflict->bdchgqueue));

      /* check if this candidate is valid */
      if( bdchginfo != NULL && bdchginfoIsInvalid(conflict, bdchginfo) )
      {
         SCIPdebugMessage("bound change info [%d:<%s> %s %g] is invaild -> pop it from the queue\n", SCIPbdchginfoGetDepth(bdchginfo),
            SCIPvarGetName(SCIPbdchginfoGetVar(bdchginfo)),
            SCIPbdchginfoGetBoundtype(bdchginfo) == SCIP_BOUNDTYPE_LOWER ? ">=" : "<=",
            SCIPbdchginfoGetNewbound(bdchginfo));

         /* pop the invalid bound change info from the queue */
         (void)(SCIPpqueueRemove(conflict->bdchgqueue));

         /* call method recursively to get next conflict analysis candidate */
         bdchginfo = conflictFirstCand(conflict);
      }
   }
   assert(bdchginfo == NULL || !SCIPbdchginfoIsRedundant(bdchginfo));

   return bdchginfo;
}

/** adds the current conflict set (extended by all remaining bound changes in the queue) to the pool of conflict sets */
static
SCIP_RETCODE conflictAddConflictset(
   SCIP_CONFLICT*        conflict,           /**< conflict analysis data */
   BMS_BLKMEM*           blkmem,             /**< block memory of transformed problem */
   SCIP_SET*             set,                /**< global SCIP settings */
   SCIP_STAT*            stat,               /**< dynamic problem statistics */
   SCIP_TREE*            tree,               /**< branch and bound tree */
   int                   validdepth,         /**< minimal depth level at which the conflict set is valid */
   SCIP_Bool             diving,             /**< are we in strong branching or diving mode? */
   SCIP_Bool             repropagate,        /**< should the constraint trigger a repropagation? */
   SCIP_Bool*            success,            /**< pointer to store whether the conflict set is valid */
   int*                  nliterals           /**< pointer to store the number of literals in the generated conflictset */
   )
{
   SCIP_CONFLICTSET* conflictset;
   SCIP_BDCHGINFO** bdchginfos;
   int nbdchginfos;
   int currentdepth;
   int focusdepth;

   assert(conflict != NULL);
   assert(conflict->conflictset != NULL);
   assert(set != NULL);
   assert(stat != NULL);
   assert(tree != NULL);
   assert(success != NULL);
   assert(nliterals != NULL);
   assert(SCIPpqueueNElems(conflict->forcedbdchgqueue) == 0);

   *success = FALSE;
   *nliterals = 0;

   /* check, whether local conflicts are allowed */
   validdepth = MAX(validdepth, conflict->conflictset->validdepth);
   if( !set->conf_allowlocal && validdepth > 0 )
      return SCIP_OKAY;

   focusdepth = SCIPtreeGetFocusDepth(tree);
   currentdepth = SCIPtreeGetCurrentDepth(tree);
   assert(currentdepth == tree->pathlen-1);
   assert(focusdepth <= currentdepth);
   assert(0 <= conflict->conflictset->validdepth && conflict->conflictset->validdepth <= currentdepth);
   assert(0 <= validdepth && validdepth <= currentdepth);

   /* get the elements of the bound change queue */
   bdchginfos = (SCIP_BDCHGINFO**)SCIPpqueueElems(conflict->bdchgqueue);
   nbdchginfos = SCIPpqueueNElems(conflict->bdchgqueue);

   /* create a copy of the current conflict set, allocating memory for the additional elements of the queue */
   SCIP_CALL( conflictsetCopy(&conflictset, blkmem, conflict->conflictset, nbdchginfos) );
   conflictset->validdepth = validdepth;
   conflictset->repropagate = repropagate;

   /* add the valid queue elements to the conflict set  */
   SCIPsetDebugMsg(set, "adding %d variables from the queue as temporary conflict variables\n", nbdchginfos);
   SCIP_CALL( conflictsetAddBounds(conflict, conflictset, blkmem, set, bdchginfos, nbdchginfos) );

   /* calculate the depth, at which the conflictset should be inserted */
   SCIP_CALL( conflictsetCalcInsertDepth(conflictset, set, tree) );
   assert(conflictset->validdepth <= conflictset->insertdepth && conflictset->insertdepth <= currentdepth);
   SCIPsetDebugMsg(set, " -> conflict with %d literals found at depth %d is active in depth %d and valid in depth %d\n",
      conflictset->nbdchginfos, currentdepth, conflictset->insertdepth, conflictset->validdepth);

   /* if all branching variables are in the conflict set, the conflict set is of no use;
    * don't use conflict sets that are only valid in the probing path but not in the problem tree
    */
   if( (diving || conflictset->insertdepth < currentdepth) && conflictset->insertdepth <= focusdepth )
   {
      /* if the conflict should not be located only in the subtree where it is useful, put it to its valid depth level */
      if( !set->conf_settlelocal )
         conflictset->insertdepth = conflictset->validdepth;

      *nliterals = conflictset->nbdchginfos;
      SCIPsetDebugMsg(set, " -> final conflict set has %d literals\n", *nliterals);

      /* check conflict set on debugging solution */
      SCIP_CALL( SCIPdebugCheckConflict(blkmem, set, tree->path[validdepth], \
            conflictset->bdchginfos, conflictset->relaxedbds, conflictset->nbdchginfos) ); /*lint !e506 !e774*/

      /* move conflictset to the conflictset storage */
      SCIP_CALL( conflictInsertConflictset(conflict, blkmem, set, &conflictset) );
      *success = TRUE;
   }
   else
   {
      /* free the temporary conflict set */
      conflictsetFree(&conflictset, blkmem);
   }

   return SCIP_OKAY;
}

/** tries to resolve given bound change
 *   - resolutions on local constraints are only applied, if the constraint is valid at the
 *     current minimal valid depth level, because this depth level is the topmost level to add the conflict
 *     constraint to anyways
 *
 *  @note it is sufficient to explain the relaxed bound change
 */
static
SCIP_RETCODE conflictResolveBound(
   SCIP_CONFLICT*        conflict,           /**< conflict analysis data */
   SCIP_SET*             set,                /**< global SCIP settings */
   SCIP_BDCHGINFO*       bdchginfo,          /**< bound change to resolve */
   SCIP_Real             relaxedbd,          /**< the relaxed bound */
   int                   validdepth,         /**< minimal depth level at which the conflict is valid */
   SCIP_Bool*            resolved            /**< pointer to store whether the bound change was resolved */
   )
{
   SCIP_VAR* actvar;
   SCIP_CONS* infercons;
   SCIP_PROP* inferprop;
   SCIP_RESULT result;

#ifndef NDEBUG
   int nforcedbdchgqueue;
   int nbdchgqueue;

   /* store the current size of the conflict queues */
   assert(conflict != NULL);
   nforcedbdchgqueue = SCIPpqueueNElems(conflict->forcedbdchgqueue);
   nbdchgqueue = SCIPpqueueNElems(conflict->bdchgqueue);
#else
   assert(conflict != NULL);
#endif

   assert(resolved != NULL);
   assert(!SCIPbdchginfoIsRedundant(bdchginfo));

   *resolved = FALSE;

   actvar = SCIPbdchginfoGetVar(bdchginfo);
   assert(actvar != NULL);
   assert(SCIPvarIsActive(actvar));

#ifdef SCIP_DEBUG
   {
      int i;
      SCIPsetDebugMsg(set, "processing next conflicting bound (depth: %d, valid depth: %d, bdchgtype: %s [%s], vartype: %d): [<%s> %s %g(%g)]\n",
         SCIPbdchginfoGetDepth(bdchginfo), validdepth,
         SCIPbdchginfoGetChgtype(bdchginfo) == SCIP_BOUNDCHGTYPE_BRANCHING ? "branch"
            : SCIPbdchginfoGetChgtype(bdchginfo) == SCIP_BOUNDCHGTYPE_CONSINFER ? "cons" : "prop",
               SCIPbdchginfoGetChgtype(bdchginfo) == SCIP_BOUNDCHGTYPE_BRANCHING ? "-"
                        : SCIPbdchginfoGetChgtype(bdchginfo) == SCIP_BOUNDCHGTYPE_CONSINFER
                          ? SCIPconsGetName(SCIPbdchginfoGetInferCons(bdchginfo))
                                : SCIPbdchginfoGetInferProp(bdchginfo) == NULL ? "-"
                                      : SCIPpropGetName(SCIPbdchginfoGetInferProp(bdchginfo)),
                                        SCIPvarGetType(actvar), SCIPvarGetName(actvar),
                                        SCIPbdchginfoGetBoundtype(bdchginfo) == SCIP_BOUNDTYPE_LOWER ? ">=" : "<=",
                                              SCIPbdchginfoGetNewbound(bdchginfo), relaxedbd);
      SCIPsetDebugMsg(set, " - conflict set       :");

      for( i = 0; i < conflict->conflictset->nbdchginfos; ++i )
      {
         SCIPsetDebugMsgPrint(set, " [%d:<%s> %s %g(%g)]", SCIPbdchginfoGetDepth(conflict->conflictset->bdchginfos[i]),
               SCIPvarGetName(SCIPbdchginfoGetVar(conflict->conflictset->bdchginfos[i])),
               SCIPbdchginfoGetBoundtype(conflict->conflictset->bdchginfos[i]) == SCIP_BOUNDTYPE_LOWER ? ">=" : "<=",
                     SCIPbdchginfoGetNewbound(conflict->conflictset->bdchginfos[i]), conflict->conflictset->relaxedbds[i]);
      }
      SCIPsetDebugMsgPrint(set, "\n");
      SCIPsetDebugMsg(set, " - forced candidates  :");

      for( i = 0; i < SCIPpqueueNElems(conflict->forcedbdchgqueue); ++i )
      {
         SCIP_BDCHGINFO* info = (SCIP_BDCHGINFO*)(SCIPpqueueElems(conflict->forcedbdchgqueue)[i]);
         SCIPsetDebugMsgPrint(set, " [%d:<%s> %s %g(%g)]", SCIPbdchginfoGetDepth(info), SCIPvarGetName(SCIPbdchginfoGetVar(info)),
               bdchginfoIsInvalid(conflict, info) ? "<!>" : SCIPbdchginfoGetBoundtype(info) == SCIP_BOUNDTYPE_LOWER ? ">=" : "<=",
                     SCIPbdchginfoGetNewbound(info), SCIPbdchginfoGetRelaxedBound(info));
      }
      SCIPsetDebugMsgPrint(set, "\n");
      SCIPsetDebugMsg(set, " - optional candidates:");

      for( i = 0; i < SCIPpqueueNElems(conflict->bdchgqueue); ++i )
      {
         SCIP_BDCHGINFO* info = (SCIP_BDCHGINFO*)(SCIPpqueueElems(conflict->bdchgqueue)[i]);
         SCIPsetDebugMsgPrint(set, " [%d:<%s> %s %g(%g)]", SCIPbdchginfoGetDepth(info), SCIPvarGetName(SCIPbdchginfoGetVar(info)),
               bdchginfoIsInvalid(conflict, info) ? "<!>" : SCIPbdchginfoGetBoundtype(info) == SCIP_BOUNDTYPE_LOWER ? ">=" : "<=",
                     SCIPbdchginfoGetNewbound(info), SCIPbdchginfoGetRelaxedBound(info));
      }
      SCIPsetDebugMsgPrint(set, "\n");
   }
#endif

   /* check, if the bound change can and should be resolved:
    *  - resolutions on local constraints should only be applied, if the constraint is valid at the
    *    current minimal valid depth level (which is initialized with the valid depth level of the initial
    *    conflict set), because this depth level is the topmost level to add the conflict constraint to anyways
    */
   switch( SCIPbdchginfoGetChgtype(bdchginfo) )
   {
   case SCIP_BOUNDCHGTYPE_CONSINFER:
      infercons = SCIPbdchginfoGetInferCons(bdchginfo);
      assert(infercons != NULL);

      if( SCIPconsIsGlobal(infercons) || SCIPconsGetValidDepth(infercons) <= validdepth )
      {
         SCIP_VAR* infervar;
         int inferinfo;
         SCIP_BOUNDTYPE inferboundtype;
         SCIP_BDCHGIDX* bdchgidx;

         /* resolve bound change by asking the constraint that infered the bound to put all bounds that were
          * the reasons for the conflicting bound change on the priority queue
          */
         infervar = SCIPbdchginfoGetInferVar(bdchginfo);
         inferinfo = SCIPbdchginfoGetInferInfo(bdchginfo);
         inferboundtype = SCIPbdchginfoGetInferBoundtype(bdchginfo);
         bdchgidx = SCIPbdchginfoGetIdx(bdchginfo);
         assert(infervar != NULL);

         SCIPsetDebugMsg(set, "resolving bound <%s> %s %g(%g) [status:%d, type:%d, depth:%d, pos:%d]: <%s> %s %g [cons:<%s>(%s), info:%d]\n",
            SCIPvarGetName(actvar),
            SCIPbdchginfoGetBoundtype(bdchginfo) == SCIP_BOUNDTYPE_LOWER ? ">=" : "<=",
            SCIPbdchginfoGetNewbound(bdchginfo), relaxedbd,
            SCIPvarGetStatus(actvar), SCIPvarGetType(actvar),
            SCIPbdchginfoGetDepth(bdchginfo), SCIPbdchginfoGetPos(bdchginfo),
            SCIPvarGetName(infervar),
            inferboundtype == SCIP_BOUNDTYPE_LOWER ? ">=" : "<=",
            SCIPgetVarBdAtIndex(set->scip, infervar, inferboundtype, bdchgidx, TRUE),
            SCIPconsGetName(infercons),
            SCIPconsIsGlobal(infercons) ? "global" : "local",
            inferinfo);

         /* in case the inference variables is not an active variables, we need to transform the relaxed bound */
         if( actvar != infervar )
         {
            SCIP_VAR* var;
            SCIP_Real scalar;
            SCIP_Real constant;

            assert(SCIPvarGetStatus(infervar) == SCIP_VARSTATUS_AGGREGATED
               || SCIPvarGetStatus(infervar) == SCIP_VARSTATUS_NEGATED
               || (SCIPvarGetStatus(infervar) == SCIP_VARSTATUS_MULTAGGR && SCIPvarGetMultaggrNVars(infervar) == 1));

            scalar = 1.0;
            constant = 0.0;

            var = infervar;

            /* transform given varibale to active varibale */
            SCIP_CALL( SCIPvarGetProbvarSum(&var, set, &scalar, &constant) );
            assert(var == actvar);

            relaxedbd *= scalar;
            relaxedbd += constant;
         }

         SCIP_CALL( SCIPconsResolvePropagation(infercons, set, infervar, inferinfo, inferboundtype, bdchgidx, relaxedbd, &result) );
         *resolved = (result == SCIP_SUCCESS);
      }
      break;

   case SCIP_BOUNDCHGTYPE_PROPINFER:
      inferprop = SCIPbdchginfoGetInferProp(bdchginfo);
      if( inferprop != NULL )
      {
         SCIP_VAR* infervar;
         int inferinfo;
         SCIP_BOUNDTYPE inferboundtype;
         SCIP_BDCHGIDX* bdchgidx;

         /* resolve bound change by asking the propagator that infered the bound to put all bounds that were
          * the reasons for the conflicting bound change on the priority queue
          */
         infervar = SCIPbdchginfoGetInferVar(bdchginfo);
         inferinfo = SCIPbdchginfoGetInferInfo(bdchginfo);
         inferboundtype = SCIPbdchginfoGetInferBoundtype(bdchginfo);
         bdchgidx = SCIPbdchginfoGetIdx(bdchginfo);
         assert(infervar != NULL);

         SCIPsetDebugMsg(set, "resolving bound <%s> %s %g(%g) [status:%d, depth:%d, pos:%d]: <%s> %s %g [prop:<%s>, info:%d]\n",
            SCIPvarGetName(actvar),
            SCIPbdchginfoGetBoundtype(bdchginfo) == SCIP_BOUNDTYPE_LOWER ? ">=" : "<=",
            SCIPbdchginfoGetNewbound(bdchginfo), relaxedbd,
            SCIPvarGetStatus(actvar), SCIPbdchginfoGetDepth(bdchginfo), SCIPbdchginfoGetPos(bdchginfo),
            SCIPvarGetName(infervar),
            inferboundtype == SCIP_BOUNDTYPE_LOWER ? ">=" : "<=",
            SCIPgetVarBdAtIndex(set->scip, infervar, inferboundtype, bdchgidx, TRUE),
            SCIPpropGetName(inferprop), inferinfo);

         SCIP_CALL( SCIPpropResolvePropagation(inferprop, set, infervar, inferinfo, inferboundtype, bdchgidx, relaxedbd, &result) );
         *resolved = (result == SCIP_SUCCESS);
      }
      break;

   case SCIP_BOUNDCHGTYPE_BRANCHING:
      assert(!(*resolved));
      break;

   default:
      SCIPerrorMessage("invalid bound change type <%d>\n", SCIPbdchginfoGetChgtype(bdchginfo));
      return SCIP_INVALIDDATA;
   }

   SCIPsetDebugMsg(set, "resolving status: %u\n", *resolved);

#ifndef NDEBUG
   /* subtract the size of the conflicq queues */
   nforcedbdchgqueue -= SCIPpqueueNElems(conflict->forcedbdchgqueue);
   nbdchgqueue -= SCIPpqueueNElems(conflict->bdchgqueue);

   /* in case the bound change was not resolved, the conflict queues should have the same size (contents) */
   assert((*resolved) || (nforcedbdchgqueue == 0 && nbdchgqueue == 0));
#endif

   return SCIP_OKAY;
}

/** if only one conflicting bound change of the last depth level was used, and if this can be resolved,
 *  creates GRASP-like reconvergence conflict constraints in the conflict graph up to the branching variable of this
 *  depth level
 */
static
SCIP_RETCODE conflictCreateReconvergenceConss(
   SCIP_CONFLICT*        conflict,           /**< conflict analysis data */
   BMS_BLKMEM*           blkmem,             /**< block memory of transformed problem */
   SCIP_SET*             set,                /**< global SCIP settings */
   SCIP_STAT*            stat,               /**< problem statistics */
   SCIP_PROB*            prob,               /**< problem data */
   SCIP_TREE*            tree,               /**< branch and bound tree */
   SCIP_Bool             diving,             /**< are we in strong branching or diving mode? */
   int                   validdepth,         /**< minimal depth level at which the initial conflict set is valid */
   SCIP_BDCHGINFO*       firstuip,           /**< first UIP of conflict graph */
   int*                  nreconvconss,       /**< pointer to store the number of generated reconvergence constraints */
   int*                  nreconvliterals     /**< pointer to store the number of literals generated reconvergence constraints */
   )
{
   SCIP_BDCHGINFO* uip;
   SCIP_CONFTYPE conftype;
   SCIP_Bool usescutoffbound;
   int firstuipdepth;
   int focusdepth;
   int currentdepth;
   int maxvaliddepth;

   assert(conflict != NULL);
   assert(firstuip != NULL);
   assert(nreconvconss != NULL);
   assert(nreconvliterals != NULL);
   assert(!SCIPbdchginfoIsRedundant(firstuip));

   focusdepth = SCIPtreeGetFocusDepth(tree);
   currentdepth = SCIPtreeGetCurrentDepth(tree);
   assert(currentdepth == tree->pathlen-1);
   assert(focusdepth <= currentdepth);

   /* check, whether local constraints are allowed; however, don't generate reconvergence constraints that are only valid
    * in the probing path and not in the problem tree (i.e. that exceed the focusdepth)
    */
   maxvaliddepth = (set->conf_allowlocal ? MIN(currentdepth-1, focusdepth) : 0);
   if( validdepth > maxvaliddepth )
      return SCIP_OKAY;

   firstuipdepth = SCIPbdchginfoGetDepth(firstuip);

   conftype = conflict->conflictset->conflicttype;
   usescutoffbound = conflict->conflictset->usescutoffbound;

   /* for each succeeding UIP pair of the last depth level, create one reconvergence constraint */
   uip = firstuip;
   while( uip != NULL && SCIPbdchginfoGetDepth(uip) == SCIPbdchginfoGetDepth(firstuip) && bdchginfoIsResolvable(uip) )
   {
      SCIP_BDCHGINFO* oppositeuip;
      SCIP_BDCHGINFO* bdchginfo;
      SCIP_BDCHGINFO* nextuip;
      SCIP_VAR* uipvar;
      SCIP_Real oppositeuipbound;
      SCIP_BOUNDTYPE oppositeuipboundtype;
      int nresolutions;

      assert(!SCIPbdchginfoIsRedundant(uip));

      SCIPsetDebugMsg(set, "creating reconvergence constraint for UIP <%s> %s %g in depth %d pos %d\n",
         SCIPvarGetName(SCIPbdchginfoGetVar(uip)), SCIPbdchginfoGetBoundtype(uip) == SCIP_BOUNDTYPE_LOWER ? ">=" : "<=",
         SCIPbdchginfoGetNewbound(uip), SCIPbdchginfoGetDepth(uip), SCIPbdchginfoGetPos(uip));

      /* initialize conflict data */
      SCIP_CALL( SCIPconflictInit(conflict, set, stat, prob, conftype, usescutoffbound) );

      conflict->conflictset->conflicttype = conftype;
      conflict->conflictset->usescutoffbound = usescutoffbound;

      /* create a temporary bound change information for the negation of the UIP's bound change;
       * this bound change information is freed in the SCIPconflictFlushConss() call;
       * for reconvergence constraints for continuous variables we can only use the "negation" !(x <= u) == (x >= u);
       * during conflict analysis, we treat a continuous bound "x >= u" in the conflict set as "x > u", and in the
       * generated constraint this is negated again to "x <= u" which is correct.
       */
      uipvar = SCIPbdchginfoGetVar(uip);
      oppositeuipboundtype = SCIPboundtypeOpposite(SCIPbdchginfoGetBoundtype(uip));
      oppositeuipbound = SCIPbdchginfoGetNewbound(uip);
      if( SCIPvarIsIntegral(uipvar) )
      {
         assert(SCIPsetIsIntegral(set, oppositeuipbound));
         oppositeuipbound += (oppositeuipboundtype == SCIP_BOUNDTYPE_LOWER ? +1.0 : -1.0);
      }
      SCIP_CALL( conflictCreateTmpBdchginfo(conflict, blkmem, set, uipvar, oppositeuipboundtype, \
            oppositeuipboundtype == SCIP_BOUNDTYPE_LOWER ? SCIP_REAL_MIN : SCIP_REAL_MAX, oppositeuipbound, &oppositeuip) );

      /* put the negated UIP into the conflict set */
      SCIP_CALL( conflictAddConflictBound(conflict, blkmem, set, oppositeuip, oppositeuipbound) );

      /* put positive UIP into priority queue */
      SCIP_CALL( conflictQueueBound(conflict, set, uip, SCIPbdchginfoGetNewbound(uip) ) );

      /* resolve the queue until the next UIP is reached */
      bdchginfo = conflictFirstCand(conflict);
      nextuip = NULL;
      nresolutions = 0;
      while( bdchginfo != NULL && validdepth <= maxvaliddepth )
      {
         SCIP_BDCHGINFO* nextbdchginfo;
         SCIP_Real relaxedbd;
         SCIP_Bool forceresolve;
         int bdchgdepth;

         /* check if the next bound change must be resolved in every case */
         forceresolve = (SCIPpqueueNElems(conflict->forcedbdchgqueue) > 0);

         /* remove currently processed candidate and get next conflicting bound from the conflict candidate queue before
          * we remove the candidate we have to collect the relaxed bound since removing the candidate from the queue
          * invalidates the relaxed bound
          */
         assert(bdchginfo == conflictFirstCand(conflict));
         relaxedbd = SCIPbdchginfoGetRelaxedBound(bdchginfo);
         bdchginfo = conflictRemoveCand(conflict);
         nextbdchginfo = conflictFirstCand(conflict);
         bdchgdepth = SCIPbdchginfoGetDepth(bdchginfo);
         assert(bdchginfo != NULL);
         assert(!SCIPbdchginfoIsRedundant(bdchginfo));
         assert(nextbdchginfo == NULL || SCIPbdchginfoGetDepth(bdchginfo) >= SCIPbdchginfoGetDepth(nextbdchginfo)
            || forceresolve);
         assert(bdchgdepth <= firstuipdepth);

         /* bound changes that are higher in the tree than the valid depth of the conflict can be ignored;
          * multiple insertions of the same bound change can be ignored
          */
         if( bdchgdepth > validdepth && bdchginfo != nextbdchginfo )
         {
            SCIP_VAR* actvar;
            SCIP_Bool resolved;

            actvar = SCIPbdchginfoGetVar(bdchginfo);
            assert(actvar != NULL);
            assert(SCIPvarIsActive(actvar));

            /* check if we have to resolve the bound change in this depth level
             *  - the starting uip has to be resolved
             *  - a bound change should be resolved, if it is in the fuip's depth level and not the
             *    next uip (i.e., if it is not the last bound change in the fuip's depth level)
             *  - a forced bound change must be resolved in any case
             */
            resolved = FALSE;
            if( bdchginfo == uip
               || (bdchgdepth == firstuipdepth
                  && nextbdchginfo != NULL
                  && SCIPbdchginfoGetDepth(nextbdchginfo) == bdchgdepth)
               || forceresolve )
            {
               SCIP_CALL( conflictResolveBound(conflict, set, bdchginfo, relaxedbd, validdepth, &resolved) );
            }

            if( resolved )
               nresolutions++;
            else if( forceresolve )
            {
               /* variable cannot enter the conflict clause: we have to make the conflict clause local, s.t.
                * the unresolved bound change is active in the whole sub tree of the conflict clause
                */
               assert(bdchgdepth >= validdepth);
               validdepth = bdchgdepth;

               SCIPsetDebugMsg(set, "couldn't resolve forced bound change on <%s> -> new valid depth: %d\n",
                  SCIPvarGetName(actvar), validdepth);
            }
            else if( bdchginfo != uip )
            {
               assert(conflict->conflictset != NULL);
               assert(conflict->conflictset->nbdchginfos >= 1); /* starting UIP is already member of the conflict set */

               /* if this is the first variable of the conflict set besides the current starting UIP, it is the next
                * UIP (or the first unresolvable bound change)
                */
               if( bdchgdepth == firstuipdepth && conflict->conflictset->nbdchginfos == 1 )
               {
                  assert(nextuip == NULL);
                  nextuip = bdchginfo;
               }

               /* put bound change into the conflict set */
               SCIP_CALL( conflictAddConflictBound(conflict, blkmem, set, bdchginfo, relaxedbd) );
               assert(conflict->conflictset->nbdchginfos >= 2);
            }
            else
               assert(conflictFirstCand(conflict) == NULL); /* the starting UIP was not resolved */
         }

         /* get next conflicting bound from the conflict candidate queue (this does not need to be nextbdchginfo, because
          * due to resolving the bound changes, a variable could be added to the queue which must be
          * resolved before nextbdchginfo)
          */
         bdchginfo = conflictFirstCand(conflict);
      }
      assert(nextuip != uip);

      /* if only one propagation was resolved, the reconvergence constraint is already member of the constraint set
       * (it is exactly the constraint that produced the propagation)
       */
      if( nextuip != NULL && nresolutions >= 2 && bdchginfo == NULL && validdepth <= maxvaliddepth )
      {
         int nlits;
         SCIP_Bool success;

         assert(SCIPbdchginfoGetDepth(nextuip) == SCIPbdchginfoGetDepth(uip));

         /* check conflict graph frontier on debugging solution */
         SCIP_CALL( SCIPdebugCheckConflictFrontier(blkmem, set, tree->path[validdepth], \
               bdchginfo, conflict->conflictset->bdchginfos, conflict->conflictset->relaxedbds, \
               conflict->conflictset->nbdchginfos, conflict->bdchgqueue, conflict->forcedbdchgqueue) ); /*lint !e506 !e774*/

         SCIPsetDebugMsg(set, "creating reconvergence constraint from UIP <%s> to UIP <%s> in depth %d with %d literals after %d resolutions\n",
            SCIPvarGetName(SCIPbdchginfoGetVar(uip)), SCIPvarGetName(SCIPbdchginfoGetVar(nextuip)),
            SCIPbdchginfoGetDepth(uip), conflict->conflictset->nbdchginfos, nresolutions);

         /* call the conflict handlers to create a conflict set */
         SCIP_CALL( conflictAddConflictset(conflict, blkmem, set, stat, tree, validdepth, diving, FALSE, &success, &nlits) );
         if( success )
         {
            (*nreconvconss)++;
            (*nreconvliterals) += nlits;
         }
      }

      /* clear the conflict candidate queue and the conflict set (to make sure, oppositeuip is not referenced anymore) */
      conflictClear(conflict);

      uip = nextuip;
   }

   conflict->conflictset->conflicttype = conftype;
   conflict->conflictset->usescutoffbound = usescutoffbound;


   return SCIP_OKAY;
}

/** analyzes conflicting bound changes that were added with calls to SCIPconflictAddBound() and
 *  SCIPconflictAddRelaxedBound(), and on success, calls the conflict handlers to create a conflict constraint out of
 *  the resulting conflict set; afterwards the conflict queue and the conflict set is cleared
 */
static
SCIP_RETCODE conflictAnalyze(
   SCIP_CONFLICT*        conflict,           /**< conflict analysis data */
   BMS_BLKMEM*           blkmem,             /**< block memory of transformed problem */
   SCIP_SET*             set,                /**< global SCIP settings */
   SCIP_STAT*            stat,               /**< problem statistics */
   SCIP_PROB*            prob,               /**< problem data */
   SCIP_TREE*            tree,               /**< branch and bound tree */
   SCIP_Bool             diving,             /**< are we in strong branching or diving mode? */
   int                   validdepth,         /**< minimal depth level at which the initial conflict set is valid */
   SCIP_Bool             mustresolve,        /**< should the conflict set only be used, if a resolution was applied? */
   int*                  nconss,             /**< pointer to store the number of generated conflict constraints */
   int*                  nliterals,          /**< pointer to store the number of literals in generated conflict constraints */
   int*                  nreconvconss,       /**< pointer to store the number of generated reconvergence constraints */
   int*                  nreconvliterals     /**< pointer to store the number of literals generated reconvergence constraints */
   )
{
   SCIP_BDCHGINFO* bdchginfo;
   SCIP_BDCHGINFO** firstuips;
   int nfirstuips;
   int focusdepth;
   int currentdepth;
   int maxvaliddepth;
   int resolvedepth;
   int nresolutions;
   int lastconsnresolutions;
   int lastconsresoldepth;

   assert(conflict != NULL);
   assert(conflict->conflictset != NULL);
   assert(conflict->conflictset->nbdchginfos >= 0);
   assert(set != NULL);
   assert(stat != NULL);
   assert(0 <= validdepth && validdepth <= SCIPtreeGetCurrentDepth(tree));
   assert(nconss != NULL);
   assert(nliterals != NULL);
   assert(nreconvconss != NULL);
   assert(nreconvliterals != NULL);

   focusdepth = SCIPtreeGetFocusDepth(tree);
   currentdepth = SCIPtreeGetCurrentDepth(tree);
   assert(currentdepth == tree->pathlen-1);
   assert(focusdepth <= currentdepth);

   resolvedepth = ((set->conf_fuiplevels >= 0 && set->conf_fuiplevels <= currentdepth)
      ? currentdepth - set->conf_fuiplevels + 1 : 0);
   assert(0 <= resolvedepth && resolvedepth <= currentdepth + 1);

   /* if we must resolve at least one bound change, find the first UIP at least in the last depth level */
   if( mustresolve )
      resolvedepth = MIN(resolvedepth, currentdepth);

   SCIPsetDebugMsg(set, "analyzing conflict with %d+%d conflict candidates and starting conflict set of size %d in depth %d (resolvedepth=%d)\n",
      SCIPpqueueNElems(conflict->forcedbdchgqueue), SCIPpqueueNElems(conflict->bdchgqueue),
      conflict->conflictset->nbdchginfos, currentdepth, resolvedepth);

   *nconss = 0;
   *nliterals = 0;
   *nreconvconss = 0;
   *nreconvliterals = 0;

   /* check, whether local conflicts are allowed; however, don't generate conflict constraints that are only valid in the
    * probing path and not in the problem tree (i.e. that exceed the focusdepth)
    */
   maxvaliddepth = (set->conf_allowlocal ? MIN(currentdepth-1, focusdepth) : 0);
   if( validdepth > maxvaliddepth )
      return SCIP_OKAY;

   /* allocate temporary memory for storing first UIPs (in each depth level, at most two bound changes can be flagged
    * as UIP, namely a binary and a non-binary bound change)
    */
   SCIP_CALL( SCIPsetAllocBufferArray(set, &firstuips, 2*(currentdepth+1)) ); /*lint !e647*/

   /* process all bound changes in the conflict candidate queue */
   nresolutions = 0;
   lastconsnresolutions = (mustresolve ? 0 : -1);
   lastconsresoldepth = (mustresolve ? currentdepth : INT_MAX);
   bdchginfo = conflictFirstCand(conflict);
   nfirstuips = 0;

   /* check if the initial reason on debugging solution */
   SCIP_CALL( SCIPdebugCheckConflictFrontier(blkmem, set, tree->path[validdepth], \
         NULL, conflict->conflictset->bdchginfos, conflict->conflictset->relaxedbds, conflict->conflictset->nbdchginfos, \
         conflict->bdchgqueue, conflict->forcedbdchgqueue) ); /*lint !e506 !e774*/

   while( bdchginfo != NULL && validdepth <= maxvaliddepth )
   {
      SCIP_BDCHGINFO* nextbdchginfo;
      SCIP_Real relaxedbd;
      SCIP_Bool forceresolve;
      int bdchgdepth;

      assert(!SCIPbdchginfoIsRedundant(bdchginfo));

      /* check if the next bound change must be resolved in every case */
      forceresolve = (SCIPpqueueNElems(conflict->forcedbdchgqueue) > 0);

      /* resolve next bound change in queue */
      bdchgdepth = SCIPbdchginfoGetDepth(bdchginfo);
      assert(0 <= bdchgdepth && bdchgdepth <= currentdepth);
      assert(SCIPvarIsActive(SCIPbdchginfoGetVar(bdchginfo)));
      assert(bdchgdepth < tree->pathlen);
      assert(tree->path[bdchgdepth] != NULL);
      assert(tree->path[bdchgdepth]->domchg != NULL);
      assert(SCIPbdchginfoGetPos(bdchginfo) < (int)tree->path[bdchgdepth]->domchg->domchgbound.nboundchgs);
      assert(tree->path[bdchgdepth]->domchg->domchgbound.boundchgs[SCIPbdchginfoGetPos(bdchginfo)].var
         == SCIPbdchginfoGetVar(bdchginfo));
      assert(tree->path[bdchgdepth]->domchg->domchgbound.boundchgs[SCIPbdchginfoGetPos(bdchginfo)].newbound
         == SCIPbdchginfoGetNewbound(bdchginfo)
         || (SCIPbdchginfoGetBoundtype(bdchginfo) == SCIP_BOUNDTYPE_LOWER
            ? SCIPvarGetLbGlobal(SCIPbdchginfoGetVar(bdchginfo)) : SCIPvarGetUbGlobal(SCIPbdchginfoGetVar(bdchginfo)))
         == SCIPbdchginfoGetNewbound(bdchginfo)); /*lint !e777*/
      assert((SCIP_BOUNDTYPE)tree->path[bdchgdepth]->domchg->domchgbound.boundchgs[SCIPbdchginfoGetPos(bdchginfo)].boundtype
         == SCIPbdchginfoGetBoundtype(bdchginfo));

      /* create intermediate conflict constraint */
      assert(nresolutions >= lastconsnresolutions);
      if( !forceresolve )
      {
         if( nresolutions == lastconsnresolutions )
            lastconsresoldepth = bdchgdepth; /* all intermediate depth levels consisted of only unresolved bound changes */
         else if( bdchgdepth < lastconsresoldepth && (set->conf_interconss == -1 || *nconss < set->conf_interconss) )
         {
            int nlits;
            SCIP_Bool success;

            /* call the conflict handlers to create a conflict set */
            SCIPsetDebugMsg(set, "creating intermediate conflictset after %d resolutions up to depth %d (valid at depth %d): %d conflict bounds, %d bounds in queue\n",
               nresolutions, bdchgdepth, validdepth, conflict->conflictset->nbdchginfos,
               SCIPpqueueNElems(conflict->bdchgqueue));

            SCIP_CALL( conflictAddConflictset(conflict, blkmem, set, stat, tree, validdepth, diving, TRUE, &success, &nlits) );
            lastconsnresolutions = nresolutions;
            lastconsresoldepth = bdchgdepth;
            if( success )
            {
               (*nconss)++;
               (*nliterals) += nlits;
            }
         }
      }

      /* remove currently processed candidate and get next conflicting bound from the conflict candidate queue before
       * we remove the candidate we have to collect the relaxed bound since removing the candidate from the queue
       * invalidates the relaxed bound
       */
      assert(bdchginfo == conflictFirstCand(conflict));
      relaxedbd = SCIPbdchginfoGetRelaxedBound(bdchginfo);
      bdchginfo = conflictRemoveCand(conflict);
      nextbdchginfo = conflictFirstCand(conflict);
      assert(bdchginfo != NULL);
      assert(!SCIPbdchginfoIsRedundant(bdchginfo));
      assert(nextbdchginfo == NULL || SCIPbdchginfoGetDepth(bdchginfo) >= SCIPbdchginfoGetDepth(nextbdchginfo)
         || forceresolve);

      /* we don't need to resolve bound changes that are already active in the valid depth of the current conflict set,
       * because the conflict set can only be added locally at the valid depth, and all bound changes applied in this
       * depth or earlier can be removed from the conflict constraint, since they are already applied in the constraint's
       * subtree;
       * if the next bound change on the remaining queue is equal to the current bound change,
       * this is a multiple insertion in the conflict candidate queue and we can ignore the current
       * bound change
       */
      if( bdchgdepth > validdepth && bdchginfo != nextbdchginfo )
      {
         SCIP_VAR* actvar;
         SCIP_Bool resolved;

         actvar = SCIPbdchginfoGetVar(bdchginfo);
         assert(actvar != NULL);
         assert(SCIPvarIsActive(actvar));

         /* check if we want to resolve the bound change in this depth level
          *  - bound changes should be resolved, if
          *     (i)   we must apply at least one resolution and didn't resolve a bound change yet, or
          *     (ii)  their depth level is at least equal to the minimal resolving depth, and
          *           they are not the last remaining conflicting bound change in their depth level
          *     (iii) the bound change resolving is forced (i.e., the forced queue was non-empty)
          */
         resolved = FALSE;
         if( (mustresolve && nresolutions == 0)
            || (bdchgdepth >= resolvedepth
               && nextbdchginfo != NULL
               && SCIPbdchginfoGetDepth(nextbdchginfo) == bdchgdepth)
            || forceresolve )
         {
            SCIP_CALL( conflictResolveBound(conflict, set, bdchginfo, relaxedbd, validdepth, &resolved) );
         }

         if( resolved )
            nresolutions++;
         else if( forceresolve )
         {
            /* variable cannot enter the conflict clause: we have to make the conflict clause local, s.t.
             * the unresolved bound change is active in the whole sub tree of the conflict clause
             */
            assert(bdchgdepth >= validdepth);
            validdepth = bdchgdepth;

            SCIPsetDebugMsg(set, "couldn't resolve forced bound change on <%s> -> new valid depth: %d\n",
               SCIPvarGetName(actvar), validdepth);
         }
         else
         {
            /* if this is a UIP (the last bound change in its depth level), it can be used to generate a
             * UIP reconvergence constraint
             */
            if( nextbdchginfo == NULL || SCIPbdchginfoGetDepth(nextbdchginfo) != bdchgdepth )
            {
               assert(nfirstuips < 2*(currentdepth+1));
               firstuips[nfirstuips] = bdchginfo;
               nfirstuips++;
            }

            /* put variable into the conflict set, using the literal that is currently fixed to FALSE */
            SCIP_CALL( conflictAddConflictBound(conflict, blkmem, set, bdchginfo, relaxedbd) );
         }
      }

      /* check conflict graph frontier on debugging solution */
      SCIP_CALL( SCIPdebugCheckConflictFrontier(blkmem, set, tree->path[validdepth], \
            bdchginfo, conflict->conflictset->bdchginfos, conflict->conflictset->relaxedbds, conflict->conflictset->nbdchginfos, \
            conflict->bdchgqueue, conflict->forcedbdchgqueue) ); /*lint !e506 !e774*/

      /* get next conflicting bound from the conflict candidate queue (this needs not to be nextbdchginfo, because
       * due to resolving the bound changes, a bound change could be added to the queue which must be
       * resolved before nextbdchginfo)
       */
      bdchginfo = conflictFirstCand(conflict);
   }

   /* check, if a valid conflict set was found */
   if( bdchginfo == NULL
      && nresolutions > lastconsnresolutions
      && validdepth <= maxvaliddepth
      && (!mustresolve || nresolutions > 0 || conflict->conflictset->nbdchginfos == 0)
      && SCIPpqueueNElems(conflict->forcedbdchgqueue) == 0 )
   {
      int nlits;
      SCIP_Bool success;

      /* call the conflict handlers to create a conflict set */
      SCIP_CALL( conflictAddConflictset(conflict, blkmem, set, stat, tree, validdepth, diving, TRUE, &success, &nlits) );
      if( success )
      {
         (*nconss)++;
         (*nliterals) += nlits;
      }
   }

   /* produce reconvergence constraints defined by succeeding UIP's of the last depth level */
   if( set->conf_reconvlevels != 0 && validdepth <= maxvaliddepth )
   {
      int reconvlevels;
      int i;

      reconvlevels = (set->conf_reconvlevels == -1 ? INT_MAX : set->conf_reconvlevels);
      for( i = 0; i < nfirstuips; ++i )
      {
         if( SCIPbdchginfoHasInferenceReason(firstuips[i])
            && currentdepth - SCIPbdchginfoGetDepth(firstuips[i]) < reconvlevels )
         {
            SCIP_CALL( conflictCreateReconvergenceConss(conflict, blkmem, set, stat, prob, tree, diving, \
                  validdepth, firstuips[i], nreconvconss, nreconvliterals) );
         }
      }
   }

   /* free the temporary memory */
   SCIPsetFreeBufferArray(set, &firstuips);

   /* clear the conflict candidate queue and the conflict set */
   conflictClear(conflict);

   return SCIP_OKAY;
}

/** analyzes conflicting bound changes that were added with calls to SCIPconflictAddBound(), and on success, calls the
 *  conflict handlers to create a conflict constraint out of the resulting conflict set;
 *  updates statistics for propagation conflict analysis
 */
SCIP_RETCODE SCIPconflictAnalyze(
   SCIP_CONFLICT*        conflict,           /**< conflict analysis data */
   BMS_BLKMEM*           blkmem,             /**< block memory of transformed problem */
   SCIP_SET*             set,                /**< global SCIP settings */
   SCIP_STAT*            stat,               /**< problem statistics */
   SCIP_PROB*            prob,               /**< problem data */
   SCIP_TREE*            tree,               /**< branch and bound tree */
   int                   validdepth,         /**< minimal depth level at which the initial conflict set is valid */
   SCIP_Bool*            success             /**< pointer to store whether a conflict constraint was created, or NULL */
   )
{
   int nconss;
   int nliterals;
   int nreconvconss;
   int nreconvliterals;

   assert(conflict != NULL);
   assert(conflict->conflictset != NULL);
   assert(set != NULL);
   assert(prob != NULL);

   if( success != NULL )
      *success = FALSE;

   /* check if the conflict analysis is applicable */
   if( !SCIPconflictApplicable(set) )
      return SCIP_OKAY;

   /* check, if the conflict set will get too large with high probability */
   if( conflict->conflictset->nbdchginfos + SCIPpqueueNElems(conflict->bdchgqueue)
      + SCIPpqueueNElems(conflict->forcedbdchgqueue) >= 2*conflictCalcMaxsize(set, prob) )
      return SCIP_OKAY;

   SCIPsetDebugMsg(set, "analyzing conflict after infeasible propagation in depth %d\n", SCIPtreeGetCurrentDepth(tree));

   /* start timing */
   SCIPclockStart(conflict->propanalyzetime, set);

   conflict->npropcalls++;

   /* analyze the conflict set, and create a conflict constraint on success */
   SCIP_CALL( conflictAnalyze(conflict, blkmem, set, stat, prob, tree, FALSE, validdepth, TRUE, &nconss, &nliterals, \
         &nreconvconss, &nreconvliterals) );
   conflict->npropsuccess += (nconss > 0 ? 1 : 0);
   conflict->npropconfconss += nconss;
   conflict->npropconfliterals += nliterals;
   conflict->npropreconvconss += nreconvconss;
   conflict->npropreconvliterals += nreconvliterals;
   if( success != NULL )
      *success = (nconss > 0);

   /* stop timing */
   SCIPclockStop(conflict->propanalyzetime, set);

   return SCIP_OKAY;
}

/** gets time in seconds used for preprocessing global conflict constraint before appliance */
SCIP_Real SCIPconflictGetGlobalApplTime(
   SCIP_CONFLICT*        conflict            /**< conflict analysis data */
   )
{
   assert(conflict != NULL);

   return SCIPclockGetTime(conflict->dIBclock);
}

/** gets time in seconds used for analyzing propagation conflicts */
SCIP_Real SCIPconflictGetPropTime(
   SCIP_CONFLICT*        conflict            /**< conflict analysis data */
   )
{
   assert(conflict != NULL);

   return SCIPclockGetTime(conflict->propanalyzetime);
}

/** gets number of calls to propagation conflict analysis */
SCIP_Longint SCIPconflictGetNPropCalls(
   SCIP_CONFLICT*        conflict            /**< conflict analysis data */
   )
{
   assert(conflict != NULL);

   return conflict->npropcalls;
}

/** gets number of calls to propagation conflict analysis that yield at least one conflict constraint */
SCIP_Longint SCIPconflictGetNPropSuccess(
   SCIP_CONFLICT*        conflict            /**< conflict analysis data */
   )
{
   assert(conflict != NULL);

   return conflict->npropsuccess;
}

/** gets number of conflict constraints detected in propagation conflict analysis */
SCIP_Longint SCIPconflictGetNPropConflictConss(
   SCIP_CONFLICT*        conflict            /**< conflict analysis data */
   )
{
   assert(conflict != NULL);

   return conflict->npropconfconss;
}

/** gets total number of literals in conflict constraints created in propagation conflict analysis */
SCIP_Longint SCIPconflictGetNPropConflictLiterals(
   SCIP_CONFLICT*        conflict            /**< conflict analysis data */
   )
{
   assert(conflict != NULL);

   return conflict->npropconfliterals;
}

/** gets number of reconvergence constraints detected in propagation conflict analysis */
SCIP_Longint SCIPconflictGetNPropReconvergenceConss(
   SCIP_CONFLICT*        conflict            /**< conflict analysis data */
   )
{
   assert(conflict != NULL);

   return conflict->npropreconvconss;
}

/** gets total number of literals in reconvergence constraints created in propagation conflict analysis */
SCIP_Longint SCIPconflictGetNPropReconvergenceLiterals(
   SCIP_CONFLICT*        conflict            /**< conflict analysis data */
   )
{
   assert(conflict != NULL);

   return conflict->npropreconvliterals;
}




/*
 * Infeasible LP Conflict Analysis
 */

/** ensures, that side change arrays can store at least num entries */
static
SCIP_RETCODE ensureSidechgsSize(
   SCIP_SET*             set,                /**< global SCIP settings */
   int**                 sidechginds,        /**< pointer to side change index array */
   SCIP_Real**           sidechgoldlhss,     /**< pointer to side change old left hand sides array */
   SCIP_Real**           sidechgoldrhss,     /**< pointer to side change old right hand sides array */
   SCIP_Real**           sidechgnewlhss,     /**< pointer to side change new left hand sides array */
   SCIP_Real**           sidechgnewrhss,     /**< pointer to side change new right hand sides array */
   int*                  sidechgssize,       /**< pointer to size of side change arrays */
   int                   num                 /**< minimal number of entries to be able to store in side change arrays */
   )
{
   assert(sidechginds != NULL);
   assert(sidechgoldlhss != NULL);
   assert(sidechgoldrhss != NULL);
   assert(sidechgnewlhss != NULL);
   assert(sidechgnewrhss != NULL);
   assert(sidechgssize != NULL);

   if( num > *sidechgssize )
   {
      int newsize;

      newsize = SCIPsetCalcMemGrowSize(set, num);
      SCIP_CALL( SCIPsetReallocBufferArray(set, sidechginds, newsize) );
      SCIP_CALL( SCIPsetReallocBufferArray(set, sidechgoldlhss, newsize) );
      SCIP_CALL( SCIPsetReallocBufferArray(set, sidechgoldrhss, newsize) );
      SCIP_CALL( SCIPsetReallocBufferArray(set, sidechgnewlhss, newsize) );
      SCIP_CALL( SCIPsetReallocBufferArray(set, sidechgnewrhss, newsize) );
      *sidechgssize = newsize;
   }
   assert(num <= *sidechgssize);

   return SCIP_OKAY;
}

/** adds removal of row's side to side change arrays; finite sides are only replaced by near infinite sides, such
 *  that the row's sense in the LP solver is not changed
 */
static
SCIP_RETCODE addSideRemoval(
   SCIP_SET*             set,                /**< global SCIP settings */
   SCIP_ROW*             row,                /**< LP row to change the sides for */
   SCIP_Real             lpiinfinity,        /**< value treated as infinity in LP solver */
   int**                 sidechginds,        /**< pointer to side change index array */
   SCIP_Real**           sidechgoldlhss,     /**< pointer to side change old left hand sides array */
   SCIP_Real**           sidechgoldrhss,     /**< pointer to side change old right hand sides array */
   SCIP_Real**           sidechgnewlhss,     /**< pointer to side change new left hand sides array */
   SCIP_Real**           sidechgnewrhss,     /**< pointer to side change new right hand sides array */
   int*                  sidechgssize,       /**< pointer to size of side change arrays */
   int*                  nsidechgs           /**< pointer to number of used slots in side change arrays */
   )
{
   SCIP_Real lhs;
   SCIP_Real rhs;
   SCIP_Real constant;

   assert(sidechginds != NULL);
   assert(sidechgoldlhss != NULL);
   assert(sidechgoldrhss != NULL);
   assert(sidechgnewlhss != NULL);
   assert(sidechgnewrhss != NULL);
   assert(sidechgssize != NULL);
   assert(nsidechgs != NULL);

   lhs = SCIProwGetLhs(row);
   rhs = SCIProwGetRhs(row);
   constant = SCIProwGetConstant(row);
   assert(!SCIPsetIsInfinity(set, -lhs) || !SCIPsetIsInfinity(set, rhs));

   /* get memory to store additional side change */
   SCIP_CALL( ensureSidechgsSize(set, sidechginds, sidechgoldlhss, sidechgoldrhss, sidechgnewlhss, sidechgnewrhss, \
         sidechgssize, (*nsidechgs)+1) );
   assert(*nsidechgs < *sidechgssize);
   assert(*sidechginds != NULL);
   assert(*sidechgoldlhss != NULL);
   assert(*sidechgoldrhss != NULL);
   assert(*sidechgnewlhss != NULL);
   assert(*sidechgnewrhss != NULL);

   /* store side change */
   (*sidechginds)[*nsidechgs] = SCIProwGetLPPos(row);
   if( SCIPsetIsInfinity(set, -lhs) )
   {
      (*sidechgoldlhss)[*nsidechgs] = -lpiinfinity;
      (*sidechgnewlhss)[*nsidechgs] = -lpiinfinity;
   }
   else
   {
      (*sidechgoldlhss)[*nsidechgs] = lhs - constant;
      (*sidechgnewlhss)[*nsidechgs] = -lpiinfinity;
   }
   if( SCIPsetIsInfinity(set, rhs) )
   {
      (*sidechgoldrhss)[*nsidechgs] = lpiinfinity;
      (*sidechgnewrhss)[*nsidechgs] = lpiinfinity;
   }
   else
   {
      (*sidechgoldrhss)[*nsidechgs] = rhs - constant;
      (*sidechgnewrhss)[*nsidechgs] = lpiinfinity;
   }
   (*nsidechgs)++;

   return SCIP_OKAY;
}

/** inserts variable's new bounds into bound change arrays */
static
SCIP_RETCODE addBdchg(
   SCIP_SET*             set,                /**< global SCIP settings */
   SCIP_VAR*             var,                /**< variable to change the LP bounds for */
   SCIP_Real             newlb,              /**< new lower bound */
   SCIP_Real             newub,              /**< new upper bound */
   SCIP_LPBDCHGS*        oldlpbdchgs,        /**< old LP bound changes used for reset the LP bound change */
   SCIP_LPBDCHGS*        relaxedlpbdchgs,    /**< relaxed LP bound changes used for reset the LP bound change */
   SCIP_LPI*             lpi                 /**< pointer to LPi to access infinity of LP solver; necessary to set correct value */
   )
{
   assert(newlb <= newub);
   assert(oldlpbdchgs != NULL);
   assert(relaxedlpbdchgs != NULL);

   if( SCIPvarGetStatus(var) == SCIP_VARSTATUS_COLUMN )
   {
      SCIP_COL* col;
      int idx;
      int c;

      col = SCIPvarGetCol(var);
      c = SCIPcolGetLPPos(col);

      if( c >= 0 )
      {
         /* store old bound change for resetting the LP later */
         if( !oldlpbdchgs->usedcols[c] )
         {
            idx = oldlpbdchgs->nbdchgs;
            oldlpbdchgs->usedcols[c] = TRUE;
            oldlpbdchgs->bdchgcolinds[c] = idx;
            oldlpbdchgs->nbdchgs++;

            oldlpbdchgs->bdchginds[idx] = c;
            oldlpbdchgs->bdchglbs[idx] = SCIPvarGetLbLP(var, set);
            oldlpbdchgs->bdchgubs[idx] = SCIPvarGetUbLP(var, set);
         }
         assert(oldlpbdchgs->bdchginds[oldlpbdchgs->bdchgcolinds[c]] == c);
         assert((SCIPlpiIsInfinity(lpi, -oldlpbdchgs->bdchglbs[oldlpbdchgs->bdchgcolinds[c]]) && SCIPsetIsInfinity(set, -SCIPvarGetLbLP(var, set))) ||
            SCIPsetIsEQ(set, oldlpbdchgs->bdchglbs[oldlpbdchgs->bdchgcolinds[c]], SCIPvarGetLbLP(var, set)));
         assert((SCIPlpiIsInfinity(lpi, oldlpbdchgs->bdchgubs[oldlpbdchgs->bdchgcolinds[c]]) && SCIPsetIsInfinity(set, SCIPvarGetUbLP(var, set))) ||
            SCIPsetIsEQ(set, oldlpbdchgs->bdchgubs[oldlpbdchgs->bdchgcolinds[c]], SCIPvarGetUbLP(var, set)));

         /* store bound change for conflict analysis */
         if( !relaxedlpbdchgs->usedcols[c] )
         {
            idx = relaxedlpbdchgs->nbdchgs;
            relaxedlpbdchgs->usedcols[c] = TRUE;
            relaxedlpbdchgs->bdchgcolinds[c] = idx;
            relaxedlpbdchgs->nbdchgs++;

            /* remember the positive for later further bound widenings */
            relaxedlpbdchgs->bdchginds[idx] = c;
         }
         else
         {
            idx = relaxedlpbdchgs->bdchgcolinds[c];
            assert(relaxedlpbdchgs->bdchginds[idx] == c);

            /* the new bound should be the same or more relaxed */
            assert(relaxedlpbdchgs->bdchglbs[idx] >= newlb ||
               (SCIPlpiIsInfinity(lpi, -relaxedlpbdchgs->bdchglbs[idx]) && SCIPsetIsInfinity(set, -newlb)));
            assert(relaxedlpbdchgs->bdchgubs[idx] <= newub ||
               (SCIPlpiIsInfinity(lpi, relaxedlpbdchgs->bdchgubs[idx]) && SCIPsetIsInfinity(set, newub)));
         }

         /* set the new bounds for the LP with the correct infinity value */
         relaxedlpbdchgs->bdchglbs[idx] = SCIPsetIsInfinity(set, -newlb) ? -SCIPlpiInfinity(lpi) : newlb;
         relaxedlpbdchgs->bdchgubs[idx] = SCIPsetIsInfinity(set, newub) ? SCIPlpiInfinity(lpi) : newub;
         if( SCIPsetIsInfinity(set, -oldlpbdchgs->bdchglbs[idx]) )
            oldlpbdchgs->bdchglbs[idx] = -SCIPlpiInfinity(lpi);
         if( SCIPsetIsInfinity(set, oldlpbdchgs->bdchgubs[idx]) )
            oldlpbdchgs->bdchgubs[idx] = SCIPlpiInfinity(lpi);
      }
   }

   return SCIP_OKAY;
}

/** ensures, that candidate array can store at least num entries */
static
SCIP_RETCODE ensureCandsSize(
   SCIP_SET*             set,                /**< global SCIP settings */
   SCIP_VAR***           cands,              /**< pointer to candidate array */
   SCIP_Real**           candscores,         /**< pointer to candidate score array */
   SCIP_Real**           newbounds,          /**< pointer to candidate new bounds array */
   SCIP_Real**           proofactdeltas,     /**< pointer to candidate proof delta array */
   int*                  candssize,          /**< pointer to size of array */
   int                   num                 /**< minimal number of candidates to store in array */
   )
{
   assert(cands != NULL);
   assert(candssize != NULL);

   if( num > *candssize )
   {
      int newsize;

      newsize = SCIPsetCalcMemGrowSize(set, num);
      SCIP_CALL( SCIPsetReallocBufferArray(set, cands, newsize) );
      SCIP_CALL( SCIPsetReallocBufferArray(set, candscores, newsize) );
      SCIP_CALL( SCIPsetReallocBufferArray(set, newbounds, newsize) );
      SCIP_CALL( SCIPsetReallocBufferArray(set, proofactdeltas, newsize) );
      *candssize = newsize;
   }
   assert(num <= *candssize);

   return SCIP_OKAY;
}

/** adds variable to candidate list, if the current best bound corresponding to the proof coefficient is local;
 *  returns the array position in the candidate list, where the new candidate was inserted, or -1 if the
 *  variable can relaxed to global bounds immediately without increasing the proof's activity;
 *  the candidates are sorted with respect to the following two criteria:
 *  - prefer bound changes that have been applied deeper in the tree, to get a more global conflict
 *  - prefer variables with small Farkas coefficient to get rid of as many bound changes as possible
 */
static
SCIP_RETCODE addCand(
   SCIP_SET*             set,                /**< global SCIP settings */
   int                   currentdepth,       /**< current depth in the tree */
   SCIP_VAR*             var,                /**< variable to add to candidate array */
   int                   lbchginfopos,       /**< positions of currently active lower bound change information in variable's array */
   int                   ubchginfopos,       /**< positions of currently active upper bound change information in variable's array */
   SCIP_Real             proofcoef,          /**< coefficient of variable in infeasibility/bound proof */
   SCIP_Real             prooflhs,           /**< left hand side of infeasibility/bound proof */
   SCIP_Real             proofact,           /**< activity of infeasibility/bound proof row */
   SCIP_VAR***           cands,              /**< pointer to candidate array for undoing bound changes */
   SCIP_Real**           candscores,         /**< pointer to candidate score array for undoing bound changes */
   SCIP_Real**           newbounds,          /**< pointer to candidate new bounds array for undoing bound changes */
   SCIP_Real**           proofactdeltas,     /**< pointer to proof activity increase array for undoing bound changes */
   int*                  candssize,          /**< pointer to size of cands arrays */
   int*                  ncands,             /**< pointer to count number of candidates in bound change list */
   int                   firstcand           /**< position of first unprocessed bound change candidate */
   )
{
   SCIP_Real oldbound;
   SCIP_Real newbound;
   SCIP_Real proofactdelta;
   SCIP_Real score;
   int depth;
   int i;
   SCIP_Bool resolvable;

   assert(set != NULL);
   assert(var != NULL);
   assert(-1 <= lbchginfopos && lbchginfopos <= var->nlbchginfos);
   assert(-1 <= ubchginfopos && ubchginfopos <= var->nubchginfos);
   assert(!SCIPsetIsZero(set, proofcoef));
   assert(SCIPsetIsGT(set, prooflhs, proofact));
   assert(cands != NULL);
   assert(candscores != NULL);
   assert(newbounds != NULL);
   assert(proofactdeltas != NULL);
   assert(candssize != NULL);
   assert(ncands != NULL);
   assert(*ncands <= *candssize);
   assert(0 <= firstcand && firstcand <= *ncands);

   /* in the infeasibility or dual bound proof, the variable's bound is chosen to maximize the proof's activity */
   if( proofcoef > 0.0 )
   {
      assert(ubchginfopos >= 0); /* otherwise, undoBdchgsProof() should already have relaxed the local bound */

      /* calculate the difference of current bound to the previous bound the variable was set to */
      if( ubchginfopos == var->nubchginfos )
      {
         /* current bound is the strong branching or diving bound */
         oldbound = SCIPvarGetUbLP(var, set);
         newbound = SCIPvarGetUbLocal(var);
         depth = currentdepth+1;
         resolvable = FALSE;
      }
      else
      {
         /* current bound is the result of a local bound change */
         resolvable = bdchginfoIsResolvable(&var->ubchginfos[ubchginfopos]);
         depth = var->ubchginfos[ubchginfopos].bdchgidx.depth;
         oldbound = var->ubchginfos[ubchginfopos].newbound;
         newbound = var->ubchginfos[ubchginfopos].oldbound;
      }
   }
   else
   {
      assert(lbchginfopos >= 0); /* otherwise, undoBdchgsProof() should already have relaxed the local bound */

      /* calculate the difference of current bound to the previous bound the variable was set to */
      if( lbchginfopos == var->nlbchginfos )
      {
         /* current bound is the strong branching or diving bound */
         oldbound = SCIPvarGetLbLP(var, set);
         newbound = SCIPvarGetLbLocal(var);
         depth = currentdepth+1;
         resolvable = FALSE;
      }
      else
      {
         /* current bound is the result of a local bound change */
         resolvable = bdchginfoIsResolvable(&var->lbchginfos[lbchginfopos]);
         depth = var->lbchginfos[lbchginfopos].bdchgidx.depth;
         oldbound = var->lbchginfos[lbchginfopos].newbound;
         newbound = var->lbchginfos[lbchginfopos].oldbound;
      }
   }

   /* calculate the increase in the proof's activity */
   proofactdelta = (newbound - oldbound)*proofcoef;
   assert(proofactdelta > 0.0);


   /* calculate score for undoing the bound change */
   score = calcBdchgScore(prooflhs, proofact, proofactdelta, proofcoef, depth, currentdepth, var, set);

   if( !resolvable )
   {
      score += 10.0;
      if( !SCIPvarIsBinary(var) )
         score += 10.0;
   }

   /* get enough memory to store new candidate */
   SCIP_CALL( ensureCandsSize(set, cands, candscores, newbounds, proofactdeltas, candssize, (*ncands)+1) );
   assert(*cands != NULL);
   assert(*candscores != NULL);
   assert(*newbounds != NULL);
   assert(*proofactdeltas != NULL);

   SCIPsetDebugMsg(set, " -> local <%s> %s %g, relax <%s> %s %g, proofcoef=%g, dpt=%d, resolve=%u, delta=%g, score=%g\n",
      SCIPvarGetName(var), proofcoef > 0.0 ? "<=" : ">=", oldbound,
      SCIPvarGetName(var), proofcoef > 0.0 ? "<=" : ">=", newbound,
      proofcoef, depth, resolvable, proofactdelta, score);

   /* insert variable in candidate list without touching the already processed candidates */
   for( i = *ncands; i > firstcand && score > (*candscores)[i-1]; --i )
   {
      (*cands)[i] = (*cands)[i-1];
      (*candscores)[i] = (*candscores)[i-1];
      (*newbounds)[i] = (*newbounds)[i-1];
      (*proofactdeltas)[i] = (*proofactdeltas)[i-1];
   }
   (*cands)[i] = var;
   (*candscores)[i] = score;
   (*newbounds)[i] = newbound;
   (*proofactdeltas)[i] = proofactdelta;
   (*ncands)++;

   return SCIP_OKAY;
}

/** after changing the global bound of a variable, the bdchginfos that are now redundant are replaced with
 *  oldbound = newbound = global bound; if the current bdchginfo is of such kind, the bound is equal to the
 *  global bound and we can ignore it by installing a -1 as the corresponding bound change info position
 */
static
void skipRedundantBdchginfos(
   SCIP_VAR*             var,                /**< problem variable */
   int*                  lbchginfopos,       /**< pointer to lower bound change information position */
   int*                  ubchginfopos        /**< pointer to upper bound change information position */
   )
{
   assert(var != NULL);
   assert(lbchginfopos != NULL);
   assert(ubchginfopos != NULL);
   assert(-1 <= *lbchginfopos && *lbchginfopos <= var->nlbchginfos);
   assert(-1 <= *ubchginfopos && *ubchginfopos <= var->nubchginfos);
   assert(*lbchginfopos == -1 || *lbchginfopos == var->nlbchginfos
      || var->lbchginfos[*lbchginfopos].redundant
      == (var->lbchginfos[*lbchginfopos].oldbound == var->lbchginfos[*lbchginfopos].newbound)); /*lint !e777*/
   assert(*ubchginfopos == -1 || *ubchginfopos == var->nubchginfos
      || var->ubchginfos[*ubchginfopos].redundant
      == (var->ubchginfos[*ubchginfopos].oldbound == var->ubchginfos[*ubchginfopos].newbound)); /*lint !e777*/

   if( *lbchginfopos >= 0 && *lbchginfopos < var->nlbchginfos && var->lbchginfos[*lbchginfopos].redundant )
   {
      assert(SCIPvarGetLbGlobal(var) == var->lbchginfos[*lbchginfopos].oldbound); /*lint !e777*/
      *lbchginfopos = -1;
   }
   if( *ubchginfopos >= 0 && *ubchginfopos < var->nubchginfos && var->ubchginfos[*ubchginfopos].redundant )
   {
      assert(SCIPvarGetUbGlobal(var) == var->ubchginfos[*ubchginfopos].oldbound); /*lint !e777*/
      *ubchginfopos = -1;
   }
}

/** undoes bound changes on variables, still leaving the given infeasibility proof valid */
static
SCIP_RETCODE undoBdchgsProof(
   SCIP_SET*             set,                /**< global SCIP settings */
   SCIP_PROB*            prob,               /**< problem data */
   int                   currentdepth,       /**< current depth in the tree */
   SCIP_Real*            proofcoefs,         /**< coefficients in infeasibility proof */
   SCIP_Real             prooflhs,           /**< left hand side of proof */
   SCIP_Real*            proofact,           /**< current activity of proof */
   SCIP_Real*            curvarlbs,          /**< current lower bounds of active problem variables */
   SCIP_Real*            curvarubs,          /**< current upper bounds of active problem variables */
   int*                  lbchginfoposs,      /**< positions of currently active lower bound change information in variables' arrays */
   int*                  ubchginfoposs,      /**< positions of currently active upper bound change information in variables' arrays */
   SCIP_LPBDCHGS*        oldlpbdchgs,        /**< old LP bound changes used for reset the LP bound change, or NULL */
   SCIP_LPBDCHGS*        relaxedlpbdchgs,    /**< relaxed LP bound changes used for reset the LP bound change, or NULL */
   SCIP_Bool*            resolve,            /**< pointer to store whether the changed LP should be resolved again, or NULL */
   SCIP_LPI*             lpi                 /**< pointer to LPi to access infinity of LP solver; necessary to set correct values */
   )
{
   SCIP_VAR** vars;
   SCIP_VAR** cands;
   SCIP_Real* candscores;
   SCIP_Real* newbounds;
   SCIP_Real* proofactdeltas;
   int nvars;
   int ncands;
   int candssize;
   int v;
   int i;

   assert(prob != NULL);
   assert(proofcoefs != NULL);
   assert(SCIPsetIsFeasGT(set, prooflhs, (*proofact)));
   assert(curvarlbs != NULL);
   assert(curvarubs != NULL);
   assert(lbchginfoposs != NULL);
   assert(ubchginfoposs != NULL);

   if( resolve != NULL )
      *resolve = FALSE;

   vars = prob->vars;
   nvars = prob->nvars;
   assert(nvars == 0 || vars != NULL);

   /* calculate the order in which the bound changes are tried to be undone, and relax all bounds if this doesn't
    * increase the proof's activity
    */
   SCIP_CALL( SCIPsetAllocBufferArray(set, &cands, nvars) );
   SCIP_CALL( SCIPsetAllocBufferArray(set, &candscores, nvars) );
   SCIP_CALL( SCIPsetAllocBufferArray(set, &newbounds, nvars) );
   SCIP_CALL( SCIPsetAllocBufferArray(set, &proofactdeltas, nvars) );
   ncands = 0;
   candssize = nvars;
   for( v = 0; v < nvars; ++v )
   {
      SCIP_VAR* var;
      SCIP_Bool relaxed;

      var = vars[v];

      /* after changing the global bound of a variable, the bdchginfos that are now redundant are replaced with
       * oldbound = newbound = global bound; if the current bdchginfo is of such kind, the bound is equal to the
       * global bound and we can ignore it
       */
      skipRedundantBdchginfos(var, &lbchginfoposs[v], &ubchginfoposs[v]);

      /* ignore variables already relaxed to global bounds */
      if( (lbchginfoposs[v] == -1 && ubchginfoposs[v] == -1) )
      {
         proofcoefs[v] = 0.0;
         continue;
      }

      /* relax bounds that are not used in the proof to the global bounds */
      relaxed = FALSE;
      if( !SCIPsetIsNegative(set, proofcoefs[v]) )
      {
         /* the lower bound is not used */
         if( lbchginfoposs[v] >= 0 )
         {
            SCIPsetDebugMsg(set, " -> relaxing variable <%s>[%g,%g] to [%g,%g]: proofcoef=%g, %g <= %g\n",
               SCIPvarGetName(var), curvarlbs[v], curvarubs[v], SCIPvarGetLbGlobal(var), curvarubs[v],
               proofcoefs[v], prooflhs, (*proofact));
            curvarlbs[v] = SCIPvarGetLbGlobal(var);
            lbchginfoposs[v] = -1;
            relaxed = TRUE;
         }
      }
      if( !SCIPsetIsPositive(set, proofcoefs[v]) )
      {
         /* the upper bound is not used */
         if( ubchginfoposs[v] >= 0 )
         {
            SCIPsetDebugMsg(set, " -> relaxing variable <%s>[%g,%g] to [%g,%g]: proofcoef=%g, %g <= %g\n",
               SCIPvarGetName(var), curvarlbs[v], curvarubs[v], curvarlbs[v], SCIPvarGetUbGlobal(var),
               proofcoefs[v], prooflhs, (*proofact));
            curvarubs[v] = SCIPvarGetUbGlobal(var);
            ubchginfoposs[v] = -1;
            relaxed = TRUE;
         }
      }
      if( relaxed && oldlpbdchgs != NULL )
      {
         SCIP_CALL( addBdchg(set, var, curvarlbs[v], curvarubs[v], oldlpbdchgs, relaxedlpbdchgs, lpi) );
      }

      /* add bound to candidate list */
      if( lbchginfoposs[v] >= 0 || ubchginfoposs[v] >= 0 )
      {
         SCIP_CALL( addCand(set, currentdepth, var, lbchginfoposs[v], ubchginfoposs[v], proofcoefs[v],
               prooflhs, (*proofact), &cands, &candscores, &newbounds, &proofactdeltas, &candssize, &ncands, 0) );
      }
      /* we can set the proof coefficient to zero, because the variable is not needed */
      else
         proofcoefs[v] = 0.0;
   }

   /* try to undo remaining local bound changes while still keeping the proof row violated:
    * bound changes can be undone, if prooflhs > proofact + proofactdelta;
    * afterwards, the current proof activity has to be updated
    */
   for( i = 0; i < ncands; ++i )
   {
      assert(proofactdeltas[i] > 0.0);
      assert((lbchginfoposs[SCIPvarGetProbindex(cands[i])] >= 0) != (ubchginfoposs[SCIPvarGetProbindex(cands[i])] >= 0));

      /* when relaxing a constraint we still need to stay infeasible; therefore we need to do the comparison in
       * feasibility tolerance because if 'prooflhs' is (feas-))equal to 'proofact + proofactdeltas[i]' it would mean
       * that there is no violation
       */
      if( SCIPsetIsFeasGT(set, prooflhs, (*proofact) + proofactdeltas[i]) )
      {
         v = SCIPvarGetProbindex(cands[i]);
         assert(0 <= v && v < nvars);
         assert((lbchginfoposs[v] >= 0) != (ubchginfoposs[v] >= 0));

         SCIPsetDebugMsg(set, " -> relaxing variable <%s>[%g,%g] to [%g,%g]: proofcoef=%g, %g <= %g + %g\n",
            SCIPvarGetName(cands[i]), curvarlbs[v], curvarubs[v],
            proofcoefs[v] > 0.0 ? curvarlbs[v] : newbounds[i],
            proofcoefs[v] > 0.0 ? newbounds[i] : curvarubs[v],
            proofcoefs[v], prooflhs, (*proofact), proofactdeltas[i]);

         assert((SCIPsetIsPositive(set, proofcoefs[v]) && SCIPsetIsGT(set, newbounds[i], curvarubs[v]))
            || (SCIPsetIsNegative(set, proofcoefs[v]) && SCIPsetIsLT(set, newbounds[i], curvarlbs[v])));
         assert((SCIPsetIsPositive(set, proofcoefs[v])
               && SCIPsetIsEQ(set, proofactdeltas[i], (newbounds[i] - curvarubs[v])*proofcoefs[v]))
            || (SCIPsetIsNegative(set, proofcoefs[v])
               && SCIPsetIsEQ(set, proofactdeltas[i], (newbounds[i] - curvarlbs[v])*proofcoefs[v])));
         assert(!SCIPsetIsZero(set, proofcoefs[v]));

         if( proofcoefs[v] > 0.0 )
         {
            assert(ubchginfoposs[v] >= 0);
            assert(lbchginfoposs[v] == -1);
            curvarubs[v] = newbounds[i];
            ubchginfoposs[v]--;
         }
         else
         {
            assert(lbchginfoposs[v] >= 0);
            assert(ubchginfoposs[v] == -1);
            curvarlbs[v] = newbounds[i];
            lbchginfoposs[v]--;
         }
         if( oldlpbdchgs != NULL )
         {
            SCIP_CALL( addBdchg(set, cands[i], curvarlbs[v], curvarubs[v], oldlpbdchgs, relaxedlpbdchgs, lpi) );
         }
         (*proofact) += proofactdeltas[i];
         if( resolve != NULL && SCIPvarIsInLP(cands[i]) )
            *resolve = TRUE;

         /* after changing the global bound of a variable, the bdchginfos that are now redundant are replaced with
          * oldbound = newbound = global bound; if the current bdchginfo is of such kind, the bound is equal to the
          * global bound and we can ignore it
          */
         skipRedundantBdchginfos(cands[i], &lbchginfoposs[v], &ubchginfoposs[v]);

         /* insert the new local bound of the variable into the candidate list */
         if( lbchginfoposs[v] >= 0 || ubchginfoposs[v] >= 0 )
         {
            SCIP_CALL( addCand(set, currentdepth, cands[i], lbchginfoposs[v], ubchginfoposs[v], proofcoefs[v],
                  prooflhs, (*proofact), &cands, &candscores, &newbounds, &proofactdeltas, &candssize, &ncands, i+1) );
         }
         else
            proofcoefs[v] = 0.0;
      }
   }

   /* free the buffer for the sorted bound change candidates */
   SCIPsetFreeBufferArray(set, &proofactdeltas);
   SCIPsetFreeBufferArray(set, &newbounds);
   SCIPsetFreeBufferArray(set, &candscores);
   SCIPsetFreeBufferArray(set, &cands);

   return SCIP_OKAY;
}

/* because calculations might cancel out some values, we stop the infeasibility analysis if a value is bigger than
 * 2^53 = 9007199254740992
 */
#define NUMSTOP 9007199254740992.0

/** analyzes an infeasible LP and undoes additional bound changes while staying infeasible */
static
SCIP_RETCODE undoBdchgsDualfarkas(
   SCIP_SET*             set,                /**< global SCIP settings */
   SCIP_PROB*            prob,               /**< problem data */
   SCIP_LP*              lp,                 /**< LP data */
   int                   currentdepth,       /**< current depth in the tree */
   SCIP_Real*            curvarlbs,          /**< current lower bounds of active problem variables */
   SCIP_Real*            curvarubs,          /**< current upper bounds of active problem variables */
   int*                  lbchginfoposs,      /**< positions of currently active lower bound change information in variables' arrays */
   int*                  ubchginfoposs,      /**< positions of currently active upper bound change information in variables' arrays */
   SCIP_LPBDCHGS*        oldlpbdchgs,        /**< old LP bound changes used for reset the LP bound change, or NULL */
   SCIP_LPBDCHGS*        relaxedlpbdchgs,    /**< relaxed LP bound changes used for reset the LP bound change, or NULL */
   SCIP_Bool*            valid,              /**< pointer to store whether the unfixings are valid */
   SCIP_Bool*            resolve,            /**< pointer to store whether the changed LP should be resolved again */
   SCIP_Real*            farkascoefs,        /**< coefficients in the proof constraint */
   SCIP_Real             farkaslhs,          /**< lhs of the proof constraint */
   SCIP_Real*            farkasactivity      /**< maximal activity of the proof constraint */
   )
{
   SCIP_LPI* lpi;

   assert(prob != NULL);
   assert(lp != NULL);
   assert(lp->flushed);
   assert(lp->solved);
   assert(curvarlbs != NULL);
   assert(curvarubs != NULL);
   assert(lbchginfoposs != NULL);
   assert(ubchginfoposs != NULL);
   assert(valid != NULL);
   assert(resolve != NULL);

   SCIPsetDebugMsg(set, "undoing bound changes in infeasible LP: cutoff=%g\n", lp->cutoffbound);

   *valid = FALSE;
   *resolve = FALSE;

   lpi = SCIPlpGetLPI(lp);

   /* check, if the Farkas row is still violated (using current bounds and ignoring local rows) */
   if( SCIPsetIsFeasGT(set, farkaslhs, *farkasactivity) )
   {
      /* undo bound changes while keeping the infeasibility proof valid */
      SCIP_CALL( undoBdchgsProof(set, prob, currentdepth, farkascoefs, farkaslhs, farkasactivity, \
            curvarlbs, curvarubs, lbchginfoposs, ubchginfoposs, oldlpbdchgs, relaxedlpbdchgs, resolve, lpi) );

      *valid = TRUE;

      /* resolving does not make sense: the old dual ray is still valid -> resolving will not change the solution */
      *resolve = FALSE;
   }

   return SCIP_OKAY;
}

/** analyzes an LP exceeding the objective limit and undoes additional bound changes while staying beyond the
 *  objective limit
 */
static
SCIP_RETCODE undoBdchgsDualsol(
   SCIP_SET*             set,                /**< global SCIP settings */
   SCIP_PROB*            prob,               /**< problem data */
   SCIP_LP*              lp,                 /**< LP data */
   int                   currentdepth,       /**< current depth in the tree */
   SCIP_Real*            curvarlbs,          /**< current lower bounds of active problem variables */
   SCIP_Real*            curvarubs,          /**< current upper bounds of active problem variables */
   int*                  lbchginfoposs,      /**< positions of currently active lower bound change information in variables' arrays */
   int*                  ubchginfoposs,      /**< positions of currently active upper bound change information in variables' arrays */
   SCIP_LPBDCHGS*        oldlpbdchgs,        /**< old LP bound changes used for reset the LP bound change, or NULL */
   SCIP_LPBDCHGS*        relaxedlpbdchgs,    /**< relaxed LP bound changes used for reset the LP bound change, or NULL */
   SCIP_Bool*            valid,              /**< pointer to store whether the unfixings are valid */
   SCIP_Bool*            resolve,            /**< pointer to store whether the changed LP should be resolved again */
   SCIP_Real*            dualcoefs,          /**< coefficients in the proof constraint */
   SCIP_Real             duallhs,            /**< lhs of the proof constraint */
   SCIP_Real*            dualactivity        /**< maximal activity of the proof constraint */
   )
{
   SCIP_LPI* lpi;

   assert(set != NULL);
   assert(prob != NULL);
   assert(lp != NULL);
   assert(lp->flushed);
   assert(lp->solved);
   assert(curvarlbs != NULL);
   assert(curvarubs != NULL);
   assert(lbchginfoposs != NULL);
   assert(ubchginfoposs != NULL);
   assert(valid != NULL);
   assert(resolve != NULL);

   *valid = FALSE;
   *resolve = FALSE;

   SCIPsetDebugMsg(set, "undoing bound changes in LP exceeding cutoff: cutoff=%g\n", lp->cutoffbound);

   /* get LP solver interface */
   lpi = SCIPlpGetLPI(lp);

   /* check, if the dual row is still violated (using current bounds and ignoring local rows) */
   if( SCIPsetIsFeasGT(set, duallhs, *dualactivity) )
   {
      /* undo bound changes while keeping the infeasibility proof valid */
      SCIP_CALL( undoBdchgsProof(set, prob, currentdepth, dualcoefs, duallhs, dualactivity, curvarlbs, curvarubs, \
            lbchginfoposs, ubchginfoposs, oldlpbdchgs, relaxedlpbdchgs, resolve, lpi) );

      *valid = TRUE;
   }

   return SCIP_OKAY;
}

/** applies conflict analysis starting with given bound changes, that could not be undone during previous
 *  infeasibility analysis
 */
static
SCIP_RETCODE conflictAnalyzeRemainingBdchgs(
   SCIP_CONFLICT*        conflict,           /**< conflict analysis data */
   BMS_BLKMEM*           blkmem,             /**< block memory of transformed problem */
   SCIP_SET*             set,                /**< global SCIP settings */
   SCIP_STAT*            stat,               /**< problem statistics */
   SCIP_PROB*            prob,               /**< problem data */
   SCIP_TREE*            tree,               /**< branch and bound tree */
   SCIP_Bool             diving,             /**< are we in strong branching or diving mode? */
   int*                  lbchginfoposs,      /**< positions of currently active lower bound change information in variables' arrays */
   int*                  ubchginfoposs,      /**< positions of currently active upper bound change information in variables' arrays */
   int*                  nconss,             /**< pointer to store the number of generated conflict constraints */
   int*                  nliterals,          /**< pointer to store the number of literals in generated conflict constraints */
   int*                  nreconvconss,       /**< pointer to store the number of generated reconvergence constraints */
   int*                  nreconvliterals     /**< pointer to store the number of literals generated reconvergence constraints */
   )
{
   SCIP_VAR** vars;
   SCIP_VAR* var;
   SCIP_CONFTYPE conftype;
   SCIP_Bool usescutoffbound;
   int nvars;
   int v;
   int nbdchgs;
   int maxsize;

   assert(prob != NULL);
   assert(lbchginfoposs != NULL);
   assert(ubchginfoposs != NULL);
   assert(nconss != NULL);
   assert(nliterals != NULL);
   assert(nreconvconss != NULL);
   assert(nreconvliterals != NULL);

   *nconss = 0;
   *nliterals = 0;
   *nreconvconss = 0;
   *nreconvliterals = 0;

   vars = prob->vars;
   nvars = prob->nvars;
   assert(nvars == 0 || vars != NULL);

   maxsize = 2*conflictCalcMaxsize(set, prob);

   /* initialize conflict data */
   conftype = conflict->conflictset->conflicttype;
   usescutoffbound = conflict->conflictset->usescutoffbound;

   SCIP_CALL( SCIPconflictInit(conflict, set, stat, prob, conftype, usescutoffbound) );

   conflict->conflictset->conflicttype = conftype;
   conflict->conflictset->usescutoffbound = usescutoffbound;

   /* add remaining bound changes to conflict queue */
   SCIPsetDebugMsg(set, "initial conflict set after undoing bound changes:\n");

   nbdchgs = 0;
   for( v = 0; v < nvars && nbdchgs < maxsize; ++v )
   {
      var = vars[v];
      assert(var != NULL);
      assert(var->nlbchginfos >= 0);
      assert(var->nubchginfos >= 0);
      assert(-1 <= lbchginfoposs[v] && lbchginfoposs[v] <= var->nlbchginfos);
      assert(-1 <= ubchginfoposs[v] && ubchginfoposs[v] <= var->nubchginfos);

      if( lbchginfoposs[v] == var->nlbchginfos || ubchginfoposs[v] == var->nubchginfos )
      {
         SCIP_BDCHGINFO* bdchginfo;
         SCIP_Real relaxedbd;

         /* the strong branching or diving bound stored in the column is responsible for the conflict:
          * it cannot be resolved and therefore has to be directly put into the conflict set
          */
         assert((lbchginfoposs[v] == var->nlbchginfos) != (ubchginfoposs[v] == var->nubchginfos)); /* only one can be tight in the dual! */
         assert(lbchginfoposs[v] < var->nlbchginfos || SCIPvarGetLbLP(var, set) > SCIPvarGetLbLocal(var));
         assert(ubchginfoposs[v] < var->nubchginfos || SCIPvarGetUbLP(var, set) < SCIPvarGetUbLocal(var));

         /* create an artificial bound change information for the diving/strong branching bound change;
          * they are freed in the SCIPconflictFlushConss() call
          */
         if( lbchginfoposs[v] == var->nlbchginfos )
         {
            SCIP_CALL( conflictCreateTmpBdchginfo(conflict, blkmem, set, var, SCIP_BOUNDTYPE_LOWER,
                  SCIPvarGetLbLocal(var), SCIPvarGetLbLP(var, set), &bdchginfo) );
            relaxedbd = SCIPvarGetLbLP(var, set);
         }
         else
         {
            SCIP_CALL( conflictCreateTmpBdchginfo(conflict, blkmem, set, var, SCIP_BOUNDTYPE_UPPER,
                  SCIPvarGetUbLocal(var), SCIPvarGetUbLP(var, set), &bdchginfo) );
            relaxedbd = SCIPvarGetUbLP(var, set);
         }

         /* put variable into the conflict set */
         SCIPsetDebugMsg(set, "   force: <%s> %s %g [status: %d, type: %d, dive/strong]\n",
            SCIPvarGetName(var), lbchginfoposs[v] == var->nlbchginfos ? ">=" : "<=",
            lbchginfoposs[v] == var->nlbchginfos ? SCIPvarGetLbLP(var, set) : SCIPvarGetUbLP(var, set),
            SCIPvarGetStatus(var), SCIPvarGetType(var));
         SCIP_CALL( conflictAddConflictBound(conflict, blkmem, set, bdchginfo, relaxedbd) );

         /* each variable which is add to the conflict graph gets an increase in the VSIDS
          *
          * @note That is different to the VSIDS preseted in the literature
          */
         SCIP_CALL( incVSIDS(var, blkmem, set, stat, SCIPbdchginfoGetBoundtype(bdchginfo), relaxedbd, set->conf_conflictgraphweight) );
         nbdchgs++;
      }
      else
      {
         /* put remaining bound changes into conflict candidate queue */
         if( lbchginfoposs[v] >= 0 )
         {
            SCIP_CALL( conflictAddBound(conflict, blkmem, set, stat, var, SCIP_BOUNDTYPE_LOWER, \
                  &var->lbchginfos[lbchginfoposs[v]], SCIPbdchginfoGetNewbound(&var->lbchginfos[lbchginfoposs[v]])) );
            nbdchgs++;
         }
         if( ubchginfoposs[v] >= 0 )
         {
            assert(!SCIPbdchginfoIsRedundant(&var->ubchginfos[ubchginfoposs[v]]));
            SCIP_CALL( conflictAddBound(conflict, blkmem, set, stat, var, SCIP_BOUNDTYPE_UPPER, \
                  &var->ubchginfos[ubchginfoposs[v]], SCIPbdchginfoGetNewbound(&var->ubchginfos[ubchginfoposs[v]])) );
            nbdchgs++;
         }
      }
   }

   if( v == nvars )
   {
      /* analyze the conflict set, and create conflict constraints on success */
      SCIP_CALL( conflictAnalyze(conflict, blkmem, set, stat, prob, tree, diving, 0, FALSE, nconss, nliterals, \
            nreconvconss, nreconvliterals) );
   }

   return SCIP_OKAY;
}

/** calculates a Farkas proof from the current dual LP solution */
static
SCIP_RETCODE getFarkasProof(
   SCIP_SET*             set,                /**< global SCIP settings */
   SCIP_PROB*            prob,               /**< transformed problem */
   SCIP_LP*              lp,                 /**< LP data */
   SCIP_LPI*             lpi,                /**< LPI data */
   SCIP_AGGRROW*         farkasrow,          /**< aggregated row representing the proof */
   SCIP_Real*            farkasact,          /**< maximal activity of the proof constraint */
   SCIP_Real*            curvarlbs,          /**< current lower bounds of active problem variables */
   SCIP_Real*            curvarubs,          /**< current upper bounds of active problem variables */
   SCIP_Bool*            valid               /**< pointer store whether the proof constraint is valid */
   )
{
   SCIP_ROW** rows;
   SCIP_Real* dualfarkas;
   SCIP_ROW* row;
   int nrows;
   int r;

   assert(SCIPlpiIsPrimalInfeasible(lpi) || SCIPlpiIsObjlimExc(lpi) || SCIPlpiIsDualFeasible(lpi));
   assert(SCIPlpiIsPrimalInfeasible(lpi) || !SCIPlpDivingObjChanged(lp));

   /* get LP rows and problem variables */
   rows = SCIPlpGetRows(lp);
   nrows = SCIPlpGetNRows(lp);
   assert(nrows == 0 || rows != NULL);
   assert(nrows == lp->nlpirows);

   /* it can happen that infeasibility is detetected within LP presolve. in that case, the LP solver may not be able to
    * to return the dual ray.
    */
   if( !SCIPlpiHasDualRay(lpi) )
   {
      *valid = FALSE;
      return SCIP_OKAY;
   }

   assert(farkasrow != NULL);

   /* allocate temporary memory */
   SCIP_CALL( SCIPsetAllocBufferArray(set, &dualfarkas, nrows) );
   BMSclearMemoryArray(dualfarkas, nrows);

   /* get dual Farkas values of rows */
   SCIP_CALL( SCIPlpiGetDualfarkas(lpi, dualfarkas) );

   /* calculate the Farkas row */
   (*valid) = TRUE;
   for( r = 0; r < nrows; ++r )
   {
      row = rows[r];
      assert(row != NULL);
      assert(row->len == 0 || row->cols != NULL);
      assert(row->len == 0 || row->vals != NULL);
      assert(row == lp->lpirows[r]);

      /* ignore local rows and rows with Farkas value 0.0 */
      if( !row->local && !SCIPsetIsDualfeasZero(set, dualfarkas[r]) )
      {
#ifndef NDEBUG
         {
            SCIP_Real lpilhs;
            SCIP_Real lpirhs;

            SCIP_CALL( SCIPlpiGetSides(lpi, r, r, &lpilhs, &lpirhs) );
            assert((SCIPsetIsInfinity(set, -lpilhs) && SCIPsetIsInfinity(set, -row->lhs))
               || SCIPsetIsRelEQ(set, lpilhs, row->lhs - row->constant));
            assert((SCIPsetIsInfinity(set, lpirhs) && SCIPsetIsInfinity(set, row->rhs))
               || SCIPsetIsRelEQ(set, lpirhs, row->rhs - row->constant));
         }
#endif

         /* add row side to Farkas row lhs: dualfarkas > 0 -> lhs, dualfarkas < 0 -> rhs */
         if( dualfarkas[r] > 0.0 )
         {
            /* check if sign of dual Farkas value is valid */
            if( SCIPsetIsInfinity(set, -row->lhs) )
               continue;

            /* due to numerical reasons we want to stop */
            if( REALABS(dualfarkas[r] * (row->lhs - row->constant)) > NUMSTOP )
            {
               (*valid) = FALSE;
               goto TERMINATE;
            }

            SCIP_CALL( SCIPaggrRowAddRow(set->scip, farkasrow, row, -dualfarkas[r], -1) );
         }
         else
         {
            /* check if sign of dual Farkas value is valid */
            if( SCIPsetIsInfinity(set, row->rhs) )
               continue;

            /* due to numerical reasons we want to stop */
            if( REALABS(dualfarkas[r] * (row->rhs - row->constant)) > NUMSTOP )
            {
               (*valid) = FALSE;
               goto TERMINATE;
            }

            SCIP_CALL( SCIPaggrRowAddRow(set->scip, farkasrow, row, -dualfarkas[r], +1) );
         }
         SCIPsetDebugMsg(set, " -> farkasrhs: %g<%s>[%g,%g] -> %g\n", dualfarkas[r], SCIProwGetName(row),
            row->lhs - row->constant, row->rhs - row->constant, SCIPaggrRowGetRhs(farkasrow));

         /* due to numerical reasons we want to stop */
         if( REALABS(SCIPaggrRowGetRhs(farkasrow)) > NUMSTOP )
         {
            (*valid) = FALSE;
            goto TERMINATE;
         }
      }
#ifdef SCIP_DEBUG
      else if( !SCIPsetIsZero(set, dualfarkas[r]) )
      {
         SCIPsetDebugMsg(set, " -> ignoring %s row <%s> with dual Farkas value %.10f (lhs=%g, rhs=%g)\n",
            row->local ? "local" : "global", SCIProwGetName(row), dualfarkas[r],
            row->lhs - row->constant, row->rhs - row->constant);
      }
#endif
   }

   /* remove all coefficients that are too close to zero */
   SCIPaggrRowRemoveZeros(set->scip, farkasrow, valid);

   if( !(*valid) )
      goto TERMINATE;

   /* calculate the current Farkas activity, always using the best bound w.r.t. the Farkas coefficient */
   *farkasact = aggrRowGetMinActivity(prob, farkasrow, curvarlbs, curvarubs);

   SCIPsetDebugMsg(set, " -> farkasact=%g farkasrhs=%g, \n", (*farkasact), SCIPaggrRowGetRhs(farkasrow));

   /* the constructed proof is not valid, this can happen due to numerical reasons,
    * e.g., we only consider rows r with !SCIPsetIsZero(set, dualfarkas[r])
    */
   if( SCIPsetIsFeasLE(set, *farkasact, SCIPaggrRowGetRhs(farkasrow)) )
   {
      (*valid) = FALSE;
      SCIPsetDebugMsg(set, " -> proof is not valid: %g <= %g\n", *farkasact, SCIPaggrRowGetRhs(farkasrow));
   }

TERMINATE:
   SCIPsetFreeBufferArray(set, &dualfarkas);

   return SCIP_OKAY;
}

/** calculates a Farkas proof from the current dual LP solution */
static
SCIP_RETCODE getDualProof(
   SCIP_SET*             set,                /**< global SCIP settings */
   SCIP_PROB*            prob,               /**< transformed problem */
   SCIP_LP*              lp,                 /**< LP data */
   SCIP_LPI*             lpi,                /**< LPI data */
   SCIP_AGGRROW*         farkasrow,          /**< aggregated row representing the proof */
   SCIP_Real*            farkasact,          /**< maximal activity of the proof constraint */
   SCIP_Real*            curvarlbs,          /**< current lower bounds of active problem variables */
   SCIP_Real*            curvarubs,          /**< current upper bounds of active problem variables */
   SCIP_Bool*            valid               /**< pointer store whether the proof constraint is valid */
   )
{
   SCIP_RETCODE retcode;
   SCIP_ROW** rows;
   SCIP_ROW* row;
   SCIP_Real* primsols;
   SCIP_Real* dualsols;
   SCIP_Real* redcosts;
   SCIP_Real maxabsdualsol;
   int nrows;
   int ncols;
   int r;

   assert(set != NULL);
   assert(prob != NULL);
   assert(lp != NULL);
   assert(lp->flushed);
   assert(lp->solved);
   assert(curvarlbs != NULL);
   assert(curvarubs != NULL);
   assert(valid != NULL);

   *valid = TRUE;

   /* get LP rows and problem variables */
   rows = SCIPlpGetRows(lp);
   nrows = SCIPlpGetNRows(lp);
   ncols = SCIPlpGetNCols(lp);
   assert(nrows == 0 || rows != NULL);
   assert(nrows == lp->nlpirows);

   /* get temporary memory */
   SCIP_CALL( SCIPsetAllocBufferArray(set, &primsols, ncols) );
   SCIP_CALL( SCIPsetAllocBufferArray(set, &dualsols, nrows) );
   SCIP_CALL( SCIPsetAllocBufferArray(set, &redcosts, ncols) );

   /* get solution from LPI */
   retcode = SCIPlpiGetSol(lpi, NULL, primsols, dualsols, NULL, redcosts);
   if( retcode == SCIP_LPERROR ) /* on an error in the LP solver, just abort the conflict analysis */
   {
      (*valid) = FALSE;
      goto TERMINATE;
   }
   SCIP_CALL( retcode );
#ifdef SCIP_DEBUG
   {
      SCIP_Real objval;
      SCIP_CALL( SCIPlpiGetObjval(lpi, &objval) );
      SCIPsetDebugMsg(set, " -> LP objval: %g\n", objval);
   }
#endif

   /* check whether the dual solution is numerically stable */
   maxabsdualsol = 0;
   for( r = 0; r < nrows; r++ )
   {
      SCIP_Real absdualsol = REALABS(dualsols[r]);

      if( absdualsol > maxabsdualsol )
         maxabsdualsol = absdualsol;
   }

   /* don't consider dual solution with maxabsdualsol > 1e+07, this would almost cancel out the objective constraint */
   if( maxabsdualsol > 1e+07 )
   {
      (*valid) = FALSE;
      goto TERMINATE;
   }

   /* clear the proof */
   SCIPaggrRowClear(farkasrow);

   /* Let y be the dual solution and r be the reduced cost vector. Let z be defined as
    *    z_i := y_i if i is a global row,
    *    z_i := 0   if i is a local row.
    * Define the set X := {x | lhs <= Ax <= rhs, lb <= x <= ub, c^Tx <= c*}, with c* being the current primal bound.
    * Then the following inequalities are valid for all x \in X:
    *                                 - c* <= -c^Tx
    *   <=>                     z^TAx - c* <= (z^TA - c^T) x
    *   <=>                     z^TAx - c* <= (y^TA - c^T - (y-z)^TA) x
    *   <=>                     z^TAx - c* <= (-r^T - (y-z)^TA) x         (dual feasibility of (y,r): y^TA + r^T == c^T)
    * Because lhs <= Ax <= rhs and lb <= x <= ub, the inequality can be relaxed to give
    *     min{z^Tq | lhs <= q <= rhs} - c* <= max{(-r^T - (y-z)^TA) x | lb <= x <= ub}, or X = {}.
    *
    * The resulting dual row is:  z^T{lhs,rhs} - c* <= (-r^T - (y-z)^TA){lb,ub},
    * where lhs, rhs, lb, and ub are selected in order to maximize the feasibility of the row.
    */

   /* add the objective function to the aggregation row with current cutoff bound as right-hand side
    *
    * use a slightly tighter cutoff bound, because solutions with equal objective value should also be declared
    * infeasible
    */
   SCIP_CALL( SCIPaggrRowAddObjectiveFunction(set->scip, farkasrow, lp->cutoffbound - SCIPsetSumepsilon(set), 1.0) );

   /* dual row: z^T{lhs,rhs} - c* <= (-r^T - (y-z)^TA){lb,ub}
    * process rows: add z^T{lhs,rhs} to the dual row's left hand side, and -(y-z)^TA to the dual row's coefficients
    */
   for( r = 0; r < nrows; ++r )
   {
      row = rows[r];
      assert(row != NULL);
      assert(row->len == 0 || row->cols != NULL);
      assert(row->len == 0 || row->vals != NULL);
      assert(row == lp->lpirows[r]);

      /* ignore dual solution values of 0.0 (in this case: y_i == z_i == 0) */
      if( SCIPsetIsDualfeasZero(set, dualsols[r]) )
         continue;

      /* check dual feasibility */
      if( (SCIPsetIsInfinity(set, -row->lhs) && dualsols[r] > 0.0) || (SCIPsetIsInfinity(set, row->rhs) && dualsols[r] < 0.0) )
      {
         SCIPsetDebugMsg(set, " -> infeasible dual solution %g in row <%s>: lhs=%g, rhs=%g\n",
            dualsols[r], SCIProwGetName(row), row->lhs, row->rhs);
         (*valid) = FALSE;
         goto TERMINATE;
      }

      /* local rows add up to the dual row's coefficients (because z_i == 0 => -(y_i - z_i) == -y_i),
       * global rows add up to the dual row's left hand side (because z_i == y_i != 0)
       */
      if( row->local )
      {
#if 0
         /* add -y_i A_i to coefficients of dual row */
         for( i = 0; i < row->len; ++i )
         {
            v = SCIPvarGetProbindex(SCIPcolGetVar(row->cols[i]));
            assert(0 <= v && v < prob->nvars);
            dualcoefs[v] -= dualsols[r] * row->vals[i]; // TODO use row
         }
#endif
         SCIPsetDebugMsg(set, " -> local row <%s>: dual=%g\n", SCIProwGetName(row), dualsols[r]);
      }
      else
      {
         /* add minimal value to dual row's left hand side: z_i == y_i > 0 -> lhs, z_i == y_i < 0 -> rhs */
         if( dualsols[r] > 0.0 )
         {
            assert(!SCIPsetIsInfinity(set, -row->lhs));
            SCIP_CALL( SCIPaggrRowAddRow(set->scip, farkasrow, row, -dualsols[r], -1) );
         }
         else
         {
            assert(!SCIPsetIsInfinity(set, row->rhs));
            SCIP_CALL( SCIPaggrRowAddRow(set->scip, farkasrow, row, -dualsols[r], +1) );
         }
         SCIPsetDebugMsg(set, " -> global row <%s>[%g,%g]: dual=%g -> dualrhs=%g\n",
            SCIProwGetName(row), row->lhs - row->constant, row->rhs - row->constant, -dualsols[r], SCIPaggrRowGetRhs(farkasrow));
      }
   }

   /* remove all nearly zero coefficients */
   SCIPaggrRowRemoveZeros(set->scip, farkasrow, valid);

   if( !(*valid) )
      goto TERMINATE;

   /* check validity of the proof */
   *farkasact = aggrRowGetMinActivity(prob, farkasrow, curvarlbs, curvarubs);

   if( SCIPsetIsLE(set, *farkasact, SCIPaggrRowGetRhs(farkasrow)) )
   {
      *valid = FALSE;
      SCIPsetDebugMsg(set, " -> proof is not valid: %g <= %g\n", *farkasact, SCIPaggrRowGetRhs(farkasrow));
   }

  TERMINATE:
   SCIPsetFreeBufferArray(set, &redcosts);
   SCIPsetFreeBufferArray(set, &dualsols);
   SCIPsetFreeBufferArray(set, &primsols);

   return SCIP_OKAY;
}

#ifdef SCIP_DEBUG
static
void debugPrintViolationInfo(
   SCIP_SET*             set,                /**< global SCIP settings */
   SCIP_Real             minact,             /**< min activity */
   SCIP_Real             rhs,                /**< right hand side */
   const char*           infostr             /**< additional info for this debug message, or NULL */
   )
{
   SCIPsetDebugMsg(set, "-> %sminact=%.15g rhs=%.15g violation=%.15g\n",infostr != NULL ? infostr : "" , minact, rhs, minact - rhs);
}
#else
#define debugPrintViolationInfo(...) /**/
#endif

static
void tightenCoefficients(
   SCIP_SET*             set,
   SCIP_PROB*            transprob,
   SCIP_PROOFSET*        proofset
   )
{
   SCIP_Bool redundant;
#ifdef SCIP_DEBUG
   SCIP_Real absmax = 0.0;
   SCIP_Real absmin = SCIPsetInfinity(set);
   int i;

   for( i = 0; i < proofset->nnz; i++ )
   {
      absmax = MAX(absmax, REALABS(proofset->vals[i]));
      absmin = MIN(absmin, REALABS(proofset->vals[i]));
   }
#endif

   redundant = SCIPcutsTightenCoefficients(set->scip, FALSE, proofset->vals, &proofset->rhs, proofset->inds, &proofset->nnz);
   assert(!redundant); /* the constraint should never be global redundant w.r.t to the maximal activity */

#ifdef SCIP_DEBUG
   {
      SCIP_Real newabsmax = 0.0;
      SCIP_Real newabsmin = SCIPsetInfinity(set);

      for( i = 0; i < proofset->nnz; i++ )
      {
         newabsmax = MAX(newabsmax, REALABS(proofset->vals[i]));
         newabsmin = MIN(newabsmin, REALABS(proofset->vals[i]));
      }

      SCIPsetDebugMsg(set, "coefficient tightening: [%.15g,%.15g] -> [%.15g,%.15g] (nnz: %d, rhs: %.15g)\n",
            absmin, absmax, newabsmin, newabsmax, proofsetGetNVars(proofset), proofsetGetRhs(proofset));
      printf("coefficient tightening: [%.15g,%.15g] -> [%.15g,%.15g] (nnz: %d, rhs: %.15g)\n",
            absmin, absmax, newabsmin, newabsmax, proofsetGetNVars(proofset), proofsetGetRhs(proofset));
   }
#endif
}

static
SCIP_RETCODE separateAlternativeProofs(
   SCIP_CONFLICT*        conflict,
   SCIP_SET*             set,
   SCIP_STAT*            stat,
   SCIP_PROB*            transprob,
   SCIP_TREE*            tree,
   BMS_BLKMEM*           blkmem,
   SCIP_AGGRROW*         proofrow,
   SCIP_Real*            curvarlbs,
   SCIP_Real*            curvarubs,
   SCIP_CONFTYPE         conflicttype
   )
{
   SCIP_VAR** vars;
   SCIP_SOL* refsol;
   SCIP_Real* cutcoefs;
   SCIP_Real cutefficacy;
   SCIP_Real cutrhs;
   SCIP_Real proofefficiacy;
   SCIP_Real efficiacynorm;
   SCIP_Bool islocal;
   SCIP_Bool cutsuccess;
   SCIP_Bool success;
   int* cutinds;
   int* inds;
   int cutnnz;
   int nnz;
   int nvars;
   int i;

   vars = SCIPprobGetVars(transprob);
   nvars = SCIPprobGetNVars(transprob);

   inds = SCIPaggrRowGetInds(proofrow);
   nnz = SCIPaggrRowGetNNz(proofrow);

   proofefficiacy = aggrRowGetMinActivity(transprob, proofrow, curvarlbs, curvarubs) - SCIPaggrRowGetRhs(proofrow);

   efficiacynorm = SCIPaggrRowCalcEfficacyNorm(set->scip, proofrow);
   proofefficiacy /= MAX(1e-6, efficiacynorm);

   /* create reference solution */
   SCIP_CALL( SCIPcreateSol(set->scip, &refsol, NULL) );

   /* initialize with average solution */
   for( i = 0; i < nvars; i++ )
   {
      SCIP_CALL( SCIPsolSetVal(refsol, set, stat, tree, vars[i], SCIPvarGetAvgSol(vars[i])) );
   }

   /* set all variables that are part of the proof to its active local bound */
   for( i = 0; i < nnz; i++ )
   {
      SCIP_Real val = SCIPaggrRowGetProbvarValue(proofrow, inds[i]);

      if( val > 0.0 )
      {
         SCIP_CALL( SCIPsolSetVal(refsol, set, stat, tree, vars[inds[i]], curvarubs[inds[i]]) );
      }
      else
      {
         SCIP_CALL( SCIPsolSetVal(refsol, set, stat, tree, vars[inds[i]], curvarlbs[inds[i]]) );
      }
   }

   SCIP_CALL( SCIPsetAllocBufferArray(set, &cutcoefs, nvars) );
   SCIP_CALL( SCIPsetAllocBufferArray(set, &cutinds, nvars) );

   cutnnz = 0;
   cutefficacy = -SCIPsetInfinity(set);

   /* apply flow cover */
   SCIP_CALL( SCIPcalcFlowCover(set->scip, refsol, POSTPROCESS, BOUNDSWITCH, ALLOWLOCAL, proofrow, \
         cutcoefs, &cutrhs, cutinds, &cutnnz, &cutefficacy, NULL, &islocal, &cutsuccess) );
   success = cutsuccess;

   /* apply MIR */
   SCIP_CALL( SCIPcutGenerationHeuristicCMIR(set->scip, refsol, POSTPROCESS, BOUNDSWITCH, USEVBDS, ALLOWLOCAL, INT_MAX, \
         NULL, NULL, MINFRAC, MAXFRAC, proofrow, cutcoefs, &cutrhs, cutinds, &cutnnz, &cutefficacy, NULL, \
         &islocal, &cutsuccess) );
   success = (success || cutsuccess);

   /* replace the current proof */
   if( success && !islocal && SCIPsetIsPositive(set, cutefficacy) && cutefficacy * nnz > proofefficiacy * cutnnz )
   {
      SCIP_PROOFSET* alternativeproofset;

      SCIP_CALL( proofsetCreate(&alternativeproofset, blkmem) );
      alternativeproofset->conflicttype = (conflicttype == SCIP_CONFTYPE_INFEASLP ? SCIP_CONFTYPE_ALTINFPROOF : SCIP_CONFTYPE_ALTBNDPROOF);

      SCIP_CALL( proofsetAddSparseData(alternativeproofset, blkmem, cutcoefs, cutinds, cutnnz, cutrhs) );

      /* apply coefficient tightening */
      tightenCoefficients(set, transprob, alternativeproofset);

      SCIP_CALL( conflictInsertProofset(conflict, set, alternativeproofset) );
   }

   SCIPsetFreeBufferArray(set, &cutinds);
   SCIPsetFreeBufferArray(set, &cutcoefs);

   SCIP_CALL( SCIPfreeSol(set->scip, &refsol) );

   return SCIP_OKAY;
}

/** tighten a given infeasibility proof a^Tx <= b with minact > b w.r.t. local bounds
 *
 *  1) Apply cut generating functions
 *    - c-MIR
 *    - Flow-cover
 *    - TODO: implement other subadditive functions
 *  2) Remove continuous variables contributing with its global bound
 *    - TODO: implement a variant of non-zero-cancellation
 */
static
SCIP_RETCODE tightenDualproof(
   SCIP_CONFLICT*        conflict,           /**< conflict analysis data */
   SCIP_SET*             set,                /**< global SCIP settings */
   SCIP_STAT*            stat,               /**< dynamic SCIP statistics */
   BMS_BLKMEM*           blkmem,             /**< block memory */
   SCIP_PROB*            transprob,          /**< transformed problem */
   SCIP_TREE*            tree,               /**< tree data */
   SCIP_LP*              lp,                 /**< LP data */
   SCIP_AGGRROW*         proofrow,           /**< aggregated row representing the proof */
   SCIP_Real*            curvarlbs,          /**< current lower bounds of active problem variables */
   SCIP_Real*            curvarubs,          /**< current upper bounds of active problem variables */
   SCIP_Bool             diving,             /**< are we in strong branching or diving mode? */
   SCIP_Bool             initialproof,       /**< do we analyze the initial reason of infeasibility? */
   SCIP_Bool*            globalcutoff        /**< pointer to store whether a global cutoff was detected */
   )
{
   SCIP_VAR** vars;
   SCIP_Real* vals;
   int* inds;
   SCIP_PROOFSET* proofset;
   SCIP_Real rhs;
   SCIP_Bool valid;
   int nvars;
   int nnz;
   int nbinvars;
   int ncontvars;
   int nintvars;
   int i;

   assert(conflict->proofset != NULL);

   vars = SCIPprobGetVars(transprob);
   nvars = SCIPprobGetNVars(transprob);
   nbinvars = 0;
   nintvars = 0;
   ncontvars = 0;

   inds = SCIPaggrRowGetInds(proofrow);
   nnz = SCIPaggrRowGetNNz(proofrow);

   /* count number of binary, integer, and continuous variables */
   for( i = 0; i < nnz; i++ )
   {
      assert(SCIPvarGetProbindex(vars[inds[i]]) == inds[i]);

      if( SCIPvarIsBinary(vars[inds[i]]) )
         ++nbinvars;
      else if( SCIPvarIsIntegral(vars[inds[i]]) )
         ++nintvars;
      else
         ++ncontvars;
   }

   SCIPsetDebugMsg(set, "start dualray tightening:\n");
   SCIPsetDebugMsg(set, "-> tighten dual ray: nvars=%d (bin=%d, int=%d, cont=%d)\n",
         nnz, nbinvars, nintvars, ncontvars);
   debugPrintViolationInfo(set, aggrRowGetMinActivity(transprob, proofrow, curvarlbs, curvarubs), SCIPaggrRowGetRhs(proofrow), NULL);

   /* try to find an alternative proof of local infeasibility that is stronger */
   if( set->conf_sepaaltproofs )
   {
      SCIP_CALL( separateAlternativeProofs(conflict, set, stat, transprob, tree, blkmem, proofrow, curvarlbs, curvarubs,
            conflict->conflictset->conflicttype) );
   }

   if( initialproof )
      proofset = conflict->proofset;
   else
   {
      SCIP_CALL( proofsetCreate(&proofset, blkmem) );
      SCIP_CALL( conflictInsertProofset(conflict, set, proofset) );
   }

   /* start with a proofset containing all variables with a non-zero coefficient in the dual proof */
   SCIP_CALL( proofsetAddAggrrow(proofset, set, blkmem, proofrow) );
   proofset->conflicttype = conflict->conflictset->conflicttype;

   /* get proof data */
   vals = proofsetGetVals(proofset);
   inds = proofsetGetInds(proofset);
   rhs = proofsetGetRhs(proofset);
   nnz = proofsetGetNVars(proofset);

   /* remove continuous variable contributing with their global bound
    *
    * todo: check whether we also want to do that for bound exceeding proofs, but then we cannot update the
    *       conflict anymore
    */
   if( proofset->conflicttype == SCIP_CONFTYPE_INFEASLP )
   {
      /* remove all continuous variables that have equal global and local bounds (ub or lb depend on the sign)
       * from the proof
       */

      for( i = 0; i < nnz && nnz > 1; )
      {
         SCIP_Real val;
         int idx = inds[i];

         assert(vars[idx] != NULL);

         val = vals[i];
         assert(!SCIPsetIsZero(set, val));

         /* skip integral variables */
         if( SCIPvarGetType(vars[idx]) != SCIP_VARTYPE_CONTINUOUS && SCIPvarGetType(vars[idx]) != SCIP_VARTYPE_IMPLINT )
         {
            i++;
            continue;
         }
         else
         {
            SCIP_Real glbbd;
            SCIP_Real locbd;

            /* get appropriate global and local bounds */
            glbbd = (val < 0.0 ? SCIPvarGetUbGlobal(vars[idx]) : SCIPvarGetLbGlobal(vars[idx]));
            locbd = (val < 0.0 ? curvarubs[idx] : curvarlbs[idx]);

            if( !SCIPsetIsEQ(set, glbbd, locbd) )
            {
               i++;
               continue;
            }

            SCIPsetDebugMsg(set, "-> remove continuous variable <%s>: glb=[%g,%g], loc=[%g,%g], val=%g\n",
                  SCIPvarGetName(vars[idx]), SCIPvarGetLbGlobal(vars[idx]), SCIPvarGetUbGlobal(vars[idx]),
                  SCIPvarGetLbLocal(vars[idx]), SCIPvarGetUbLocal(vars[idx]), val);

            proofsetCancelVarWithBound(proofset, set, vars[idx], i, &valid);
            assert(valid); /* this should be always fulfilled at this place */

            --nnz;
         }
      }
   }

   /* apply coefficient tightening to initial proof */
   tightenCoefficients(set, transprob, proofset);

   return SCIP_OKAY;
}

/** perform conflict analysis based on a dual unbounded ray
 *
 *  given an aggregation of rows lhs <= a^Tx such that lhs > maxactivity. if the constraint has size one we add a
 *  bound change instead of the constraint.
 */
static
SCIP_RETCODE conflictAnalyzeDualProof(
   SCIP_CONFLICT*        conflict,           /**< conflict analysis data */
   SCIP_SET*             set,                /**< global SCIP settings */
   SCIP_STAT*            stat,               /**< dynamic SCIP statistics */
   BMS_BLKMEM*           blkmem,             /**< block memory */
   SCIP_PROB*            origprob,           /**< original problem */
   SCIP_PROB*            transprob,          /**< transformed problem */
   SCIP_TREE*            tree,               /**< tree data */
   SCIP_REOPT*           reopt,              /**< reoptimization data */
   SCIP_LP*              lp,                 /**< LP data */
   SCIP_AGGRROW*         proofrow,          /**< aggregated row representing the proof */
   SCIP_Real*            curvarlbs,          /**< current lower bounds of active problem variables */
   SCIP_Real*            curvarubs,          /**< current upper bounds of active problem variables */
   SCIP_Bool             diving,             /**< are we in strong branching or diving mode? */
   SCIP_Bool             initialproof,       /**< do we analyze the initial reason of infeasibility? */
   SCIP_Bool*            globalinfeasible,   /**< pointer to store whether global infeasibility could be proven */
   SCIP_Bool*            success             /**< pointer to store success result */
   )
{
   SCIP_Real rhs;
   SCIP_Real minact;
   int nnz;

   assert(set != NULL);
   assert(transprob != NULL);

   /* get sparse data */
   nnz = SCIPaggrRowGetNNz(proofrow);
   rhs = SCIPaggrRowGetRhs(proofrow);

   *globalinfeasible = FALSE;
   *success = FALSE;

   /* get minimal activity w.r.t. local bounds */
   minact = aggrRowGetMinActivity(transprob, proofrow, curvarlbs, curvarubs);

   /* only run is the proof proves local infeasibility */
   if( SCIPsetIsFeasLE(set, minact, rhs) )
      return SCIP_OKAY;

   /* if the farkas-proof is empty, the node and its sub tree can be cut off completely */
   if( nnz == 0 )
   {
      SCIPsetDebugMsg(set, " -> empty farkas-proof in depth %d cuts off sub tree at depth 0\n", SCIPtreeGetFocusDepth(tree));

      SCIP_CALL( SCIPnodeCutoff(tree->path[0], set, stat, tree, transprob, origprob, reopt, lp, blkmem) );

      *globalinfeasible = TRUE;
      *success = TRUE;

      ++conflict->ndualrayinfsuccess;

      return SCIP_OKAY;
   }

   /* try to enforce the constraint based on a dual ray */
   SCIP_CALL( tightenDualproof(conflict, set, stat, blkmem, transprob, tree, lp, proofrow, curvarlbs, curvarubs, diving, \
         initialproof, globalinfeasible) );

   if( *globalinfeasible )
   {
      SCIPsetDebugMsg(set, "detect global: cutoff root node\n");
      SCIP_CALL( SCIPnodeCutoff(tree->path[0], set, stat, tree, transprob, origprob, reopt, lp, blkmem) );
      *success = TRUE;

      ++conflict->ndualrayinfsuccess;
   }

   return SCIP_OKAY;
}

/** try to find a subset of changed bounds leading to an infeasible LP
 *
 *  1. call undoBdchgsDualfarkas() or undoBdchgsDualsol()
 *     -> update lb/ubchginfoposs arrays
 *     -> store additional changes in bdchg and curvarlbs/ubs arrays
 *     -> apply additional changes to the LPI
 *  2. (optional) if additional bound changes were undone:
 *     -> resolve LP
 *     -> goto 1.
 *  3. redo all bound changes in the LPI to restore the LPI to its original state
 *  4. analyze conflict
 *     -> put remaining changed bounds (see lb/ubchginfoposs arrays) into starting conflict set
 */
static
SCIP_RETCODE runBoundHeuristic(
   SCIP_CONFLICT*        conflict,           /**< conflict data */
   SCIP_SET*             set,                /**< global SCIP settings */
   SCIP_STAT*            stat,               /**< problem statistics */
   SCIP_PROB*            origprob,           /**< original problem */
   SCIP_PROB*            transprob,          /**< transformed problem */
   SCIP_TREE*            tree,               /**< branch and bound tree */
   SCIP_REOPT*           reopt,              /**< reoptimization data */
   SCIP_LP*              lp,                 /**< LP data */
   SCIP_LPI*             lpi,                /**< LPI data */
   BMS_BLKMEM*           blkmem,             /**< block memory */
   SCIP_Real*            proofcoefs,         /**< coefficients in the proof constraint */
   SCIP_Real*            prooflhs,           /**< lhs of the proof constraint */
   SCIP_Real*            proofactivity,      /**< maximal activity of the proof constraint */
   SCIP_Real*            curvarlbs,          /**< current lower bounds of active problem variables */
   SCIP_Real*            curvarubs,          /**< current upper bounds of active problem variables */
   int*                  lbchginfoposs,      /**< positions of currently active lower bound change information in variables' arrays */
   int*                  ubchginfoposs,      /**< positions of currently active upper bound change information in variables' arrays */
   int*                  iterations,         /**< pointer to store the total number of LP iterations used */
   SCIP_Bool             diving,             /**< are we in strong branching or diving mode? */
   SCIP_Bool             marklpunsolved,     /**< whether LP should be marked unsolved after analysis (needed for strong branching) */
   SCIP_Bool*            dualraysuccess,     /**< pointer to store success result of dualray analysis */
   SCIP_Bool*            valid               /**< pointer to store whether the result is still a valid proof */
   )
{
   SCIP_LPBDCHGS* oldlpbdchgs;
   SCIP_LPBDCHGS* relaxedlpbdchgs;
   SCIP_Bool solvelp;
   SCIP_Bool resolve;
   int ncols;

   assert(set != NULL);

   /* get number of columns in the LP */
   ncols = SCIPlpGetNCols(lp);

   /* get temporary memory for remembering bound changes on LPI columns */
   SCIP_CALL( lpbdchgsCreate(&oldlpbdchgs, set, ncols) );
   SCIP_CALL( lpbdchgsCreate(&relaxedlpbdchgs, set, ncols) );

   /* undo as many bound changes as possible with the current LP solution */
   resolve = FALSE;
   if( (*valid) )
   {
      int currentdepth;
      currentdepth = SCIPtreeGetCurrentDepth(tree);

      if( SCIPlpiIsPrimalInfeasible(lpi) )
      {
         SCIP_CALL( undoBdchgsDualfarkas(set, transprob, lp, currentdepth, curvarlbs, curvarubs, lbchginfoposs, \
               ubchginfoposs, oldlpbdchgs, relaxedlpbdchgs, valid, &resolve, proofcoefs, *prooflhs, proofactivity) );
      }
      else
      {
         assert(SCIPlpiIsDualFeasible(lpi) || SCIPlpiIsObjlimExc(lpi));
         SCIP_CALL( undoBdchgsDualsol(set, transprob, lp, currentdepth, curvarlbs, curvarubs, lbchginfoposs, ubchginfoposs, \
               oldlpbdchgs, relaxedlpbdchgs, valid, &resolve, proofcoefs, *prooflhs, proofactivity) );
      }
   }

   /* check if we want to solve the LP */
   assert(SCIPprobAllColsInLP(transprob, set, lp));
   solvelp = (set->conf_maxlploops != 0 && set->conf_lpiterations != 0);

   if( (*valid) && resolve && solvelp )
   {
      SCIP_RETCODE retcode;
      SCIP_ROW** rows;
      int* sidechginds;
      SCIP_Real* sidechgoldlhss;
      SCIP_Real* sidechgoldrhss;
      SCIP_Real* sidechgnewlhss;
      SCIP_Real* sidechgnewrhss;
      SCIP_Real lpiinfinity;
      SCIP_Bool globalinfeasible;
      int maxlploops;
      int lpiterations;
      int sidechgssize;
      int nsidechgs;
      int nrows;
      int nloops;
      int r;

      /* get infinity value of LP solver */
      lpiinfinity = SCIPlpiInfinity(lpi);

      /* temporarily disable objective limit and install an iteration limit */
      maxlploops = (set->conf_maxlploops >= 0 ? set->conf_maxlploops : INT_MAX);
      lpiterations = (set->conf_lpiterations >= 0 ? set->conf_lpiterations : INT_MAX);
      SCIP_CALL( SCIPlpiSetRealpar(lpi, SCIP_LPPAR_OBJLIM, lpiinfinity) );
      SCIP_CALL( SCIPlpiSetIntpar(lpi, SCIP_LPPAR_LPITLIM, lpiterations) );

      /* get LP rows */
      rows = SCIPlpGetRows(lp);
      nrows = SCIPlpGetNRows(lp);
      assert(nrows == 0 || rows != NULL);

      /* get temporary memory for remembering side changes on LPI rows */
      SCIP_CALL( SCIPsetAllocBufferArray(set, &sidechginds, nrows) );
      SCIP_CALL( SCIPsetAllocBufferArray(set, &sidechgoldlhss, nrows) );
      SCIP_CALL( SCIPsetAllocBufferArray(set, &sidechgoldrhss, nrows) );
      SCIP_CALL( SCIPsetAllocBufferArray(set, &sidechgnewlhss, nrows) );
      SCIP_CALL( SCIPsetAllocBufferArray(set, &sidechgnewrhss, nrows) );
      sidechgssize = nrows;
      nsidechgs = 0;

      /* remove all local rows by setting their sides to infinity;
       * finite sides are only changed to near infinity, such that the row's sense in the LP solver
       * is not affected (e.g. CPLEX cannot handle free rows)
       */
      for( r = 0; r < nrows; ++r )
      {
         assert(SCIProwGetLPPos(rows[r]) == r);

         if( SCIProwIsLocal(rows[r]) )
         {
            SCIPsetDebugMsg(set, " -> removing local row <%s> [%g,%g]\n",
               SCIProwGetName(rows[r]), SCIProwGetLhs(rows[r]), SCIProwGetRhs(rows[r]));
            SCIP_CALL( addSideRemoval(set, rows[r], lpiinfinity, &sidechginds, &sidechgoldlhss, &sidechgoldrhss,
                  &sidechgnewlhss, &sidechgnewrhss, &sidechgssize, &nsidechgs) );
         }
      }

      /* apply changes of local rows to the LP solver */
      if( nsidechgs > 0 )
      {
         SCIP_CALL( SCIPlpiChgSides(lpi, nsidechgs, sidechginds, sidechgnewlhss, sidechgnewrhss) );
      }

      /* undo as many additional bound changes as possible by resolving the LP */
      assert((*valid));
      assert(resolve);
      nloops = 0;
      globalinfeasible = FALSE;
      while( (*valid) && resolve && nloops < maxlploops )
      {
         int iter;

         assert(!globalinfeasible);

         nloops++;
         resolve = FALSE;

         SCIPsetDebugMsg(set, "infeasible LP conflict analysis loop %d (changed col bounds: %d)\n", nloops, relaxedlpbdchgs->nbdchgs);

         /* apply bound changes to the LP solver */
         assert(relaxedlpbdchgs->nbdchgs >= 0);
         if( relaxedlpbdchgs->nbdchgs > 0 )
         {
            SCIPsetDebugMsg(set, " -> applying %d bound changes to the LP solver\n", relaxedlpbdchgs->nbdchgs);
            SCIP_CALL( SCIPlpiChgBounds(lpi, relaxedlpbdchgs->nbdchgs, relaxedlpbdchgs->bdchginds, \
                  relaxedlpbdchgs->bdchglbs, relaxedlpbdchgs->bdchgubs) );

            /* reset conflict LP bound change data structure */
            lpbdchgsReset(relaxedlpbdchgs, ncols);
         }

         /* start LP timer */
         SCIPclockStart(stat->conflictlptime, set);

         /* resolve LP */
         retcode = SCIPlpiSolveDual(lpi);

         /* stop LP timer */
         SCIPclockStop(stat->conflictlptime, set);

         /* check return code of LP solving call */
         if( retcode == SCIP_LPERROR )
         {
            (*valid) = FALSE;
            break;
         }
         SCIP_CALL( retcode );

         /* count number of LP iterations */
         SCIP_CALL( SCIPlpiGetIterations(lpi, &iter) );
         (*iterations) += iter;
         stat->nconflictlps++;
         stat->nconflictlpiterations += iter;
         SCIPsetDebugMsg(set, " -> resolved LP in %d iterations (total: %" SCIP_LONGINT_FORMAT ") (infeasible:%u)\n",
            iter, stat->nconflictlpiterations, SCIPlpiIsPrimalInfeasible(lpi));

         /* evaluate result */
         if( SCIPlpiIsDualFeasible(lpi) || SCIPlpiIsObjlimExc(lpi) )
         {
            SCIP_Real objval;

            SCIP_CALL( SCIPlpiGetObjval(lpi, &objval) );
            (*valid) = (objval >= lp->lpiobjlim && !SCIPlpDivingObjChanged(lp));
         }
         else
            (*valid) = SCIPlpiIsPrimalInfeasible(lpi);

         if( (*valid) )
         {
            int currentdepth;
            currentdepth = SCIPtreeGetCurrentDepth(tree);

            /* undo additional bound changes */
            if( SCIPlpiIsPrimalInfeasible(lpi) )
            {
               SCIP_AGGRROW* farkasrow;
               int* inds;
               int nnz;
               int v;

#ifndef NDEBUG
               SCIP_VAR** vars = SCIPprobGetVars(transprob);
#endif

               SCIP_CALL( SCIPaggrRowCreate(set->scip, &farkasrow) );

               /* the original LP exceeds the current cutoff bound, thus, we have not constructed the Farkas proof */
               SCIP_CALL( getFarkasProof(set, transprob, lp, lpi, farkasrow, proofactivity, curvarlbs, curvarubs, valid) );

               /* the constructed Farkas proof is not valid, we need to break here */
               if( !(*valid) )
               {
                  SCIPaggrRowFree(set->scip, &farkasrow);
                  break;
               }

               /* start dual ray analysis */
               if( set->conf_useinflp == 'd' || set->conf_useinflp == 'b' )
               {
                  /* change the conflict type */
                  SCIP_CONFTYPE oldconftype = conflict->conflictset->conflicttype;
                  conflict->conflictset->conflicttype = SCIP_CONFTYPE_INFEASLP;

                  /* start dual ray analysis */
                  SCIP_CALL( conflictAnalyzeDualProof(conflict, set, stat, blkmem, origprob, transprob, tree, reopt, lp, \
                        farkasrow, curvarlbs, curvarubs, diving, FALSE, &globalinfeasible, dualraysuccess) );

                  conflict->conflictset->conflicttype = oldconftype;
               }

               if( globalinfeasible )
               {
                  SCIPaggrRowFree(set->scip, &farkasrow);
                  goto FREEBUFFER;
               }

               BMSclearMemoryArray(proofcoefs, SCIPprobGetNVars(transprob));
               (*prooflhs) = -SCIPaggrRowGetRhs(farkasrow);
               (*proofactivity) = -(*proofactivity);

               inds = SCIPaggrRowGetInds(farkasrow);
               nnz = SCIPaggrRowGetNNz(farkasrow);

               for( v = 0; v < nnz; v++ )
               {
                  int i = inds[v];

                  assert(SCIPvarGetProbindex(vars[i]) == inds[v]);

                  proofcoefs[i] = -SCIPaggrRowGetProbvarValue(farkasrow, i);
               }

               /* free aggregation rows */
               SCIPaggrRowFree(set->scip, &farkasrow);

               SCIP_CALL( undoBdchgsDualfarkas(set, transprob, lp, currentdepth, curvarlbs, curvarubs, lbchginfoposs, \
                     ubchginfoposs,  oldlpbdchgs, relaxedlpbdchgs, valid, &resolve, proofcoefs, (*prooflhs), proofactivity) );
            }
            else
            {
               SCIP_AGGRROW* proofrow;
               int* inds;
               int nnz;
               int v;

#ifndef NDEBUG
               SCIP_VAR** vars = SCIPprobGetVars(transprob);
#endif

               assert(SCIPlpiIsDualFeasible(lpi) || SCIPlpiIsObjlimExc(lpi));

               SCIP_CALL( SCIPaggrRowCreate(set->scip, &proofrow) );

               SCIP_CALL( getDualProof(set, transprob, lp, lpi, proofrow, proofactivity, curvarlbs, curvarubs, valid) );

               /* the constructed dual proof is not valid, we need to break here */
               if( !(*valid) )
               {
                  SCIPaggrRowFree(set->scip, &proofrow);
                  break;
               }
               /* in contrast to the infeasible case we don't want to analyze the (probably identical) proof again. */

               BMSclearMemoryArray(proofcoefs, SCIPprobGetNVars(transprob));
               (*prooflhs) = -SCIPaggrRowGetRhs(proofrow);
               (*proofactivity) = -(*proofactivity);

               inds = SCIPaggrRowGetInds(proofrow);
               nnz = SCIPaggrRowGetNNz(proofrow);

               for( v = 0; v < nnz; v++ )
               {
                  int i = inds[v];

                  assert(SCIPvarGetProbindex(vars[i]) == inds[v]);

                  proofcoefs[i] = -SCIPaggrRowGetProbvarValue(proofrow, i);
               }

               /* free aggregation rows */
               SCIPaggrRowFree(set->scip, &proofrow);

               SCIP_CALL( undoBdchgsDualsol(set, transprob, lp, currentdepth, curvarlbs, curvarubs, lbchginfoposs, \
                     ubchginfoposs, oldlpbdchgs, relaxedlpbdchgs, valid, &resolve, proofcoefs, *prooflhs, proofactivity) );
            }
         }
         assert(!resolve || (*valid));
         assert(!resolve || relaxedlpbdchgs->nbdchgs > 0);
         SCIPsetDebugMsg(set, " -> finished infeasible LP conflict analysis loop %d (iter: %d, nbdchgs: %d)\n",
            nloops, iter, relaxedlpbdchgs->nbdchgs);
      }

      SCIPsetDebugMsg(set, "finished undoing bound changes after %d loops (valid=%u, nbdchgs: %d)\n",
         nloops, (*valid), oldlpbdchgs->nbdchgs);

      /* reset variables to local bounds */
      if( oldlpbdchgs->nbdchgs > 0 )
      {
         SCIP_CALL( SCIPlpiChgBounds(lpi, oldlpbdchgs->nbdchgs, oldlpbdchgs->bdchginds, oldlpbdchgs->bdchglbs, oldlpbdchgs->bdchgubs) );
      }

      /* reset changes of local rows */
      if( nsidechgs > 0 )
      {
         SCIP_CALL( SCIPlpiChgSides(lpi, nsidechgs, sidechginds, sidechgoldlhss, sidechgoldrhss) );
      }

      /* mark the LP unsolved */
      if( oldlpbdchgs->nbdchgs > 0 || nsidechgs > 0 )
      {
         /* The LPI data are out of sync with LP data. Thus, the LP should be marked
          * unsolved. However, for strong branching calls, the LP has to have status 'solved'; in
          * this case, marklpunsolved is FALSE and synchronization is performed later. */
         if ( marklpunsolved )
         {
            lp->solved = FALSE;
            lp->primalfeasible = FALSE;
            lp->primalchecked = FALSE;
            lp->dualfeasible = FALSE;
            lp->dualchecked = FALSE;
            lp->lpobjval = SCIP_INVALID;
            lp->lpsolstat = SCIP_LPSOLSTAT_NOTSOLVED;
         }
      }

      /* reinstall old objective and iteration limits in LP solver */
      SCIP_CALL( SCIPlpiSetRealpar(lpi, SCIP_LPPAR_OBJLIM, lp->lpiobjlim) );
      SCIP_CALL( SCIPlpiSetIntpar(lpi, SCIP_LPPAR_LPITLIM, lp->lpiitlim) );

     FREEBUFFER:
      /* free temporary memory */
      SCIPsetFreeBufferArray(set, &sidechgnewrhss);
      SCIPsetFreeBufferArray(set, &sidechgnewlhss);
      SCIPsetFreeBufferArray(set, &sidechgoldrhss);
      SCIPsetFreeBufferArray(set, &sidechgoldlhss);
      SCIPsetFreeBufferArray(set, &sidechginds);
   }

   /* free temporary memory */
   lpbdchgsFree(&relaxedlpbdchgs, set);
   lpbdchgsFree(&oldlpbdchgs, set);

   return SCIP_OKAY;
}

/** actually performs analysis of infeasible LP */
static
SCIP_RETCODE conflictAnalyzeLP(
   SCIP_CONFLICT*        conflict,           /**< conflict analysis data */
   SCIP_CONFLICTSTORE*   conflictstore,      /**< conflict store */
   BMS_BLKMEM*           blkmem,             /**< block memory of transformed problem */
   SCIP_SET*             set,                /**< global SCIP settings */
   SCIP_STAT*            stat,               /**< problem statistics */
   SCIP_PROB*            transprob,          /**< transformed problem */
   SCIP_PROB*            origprob,           /**< original problem */
   SCIP_TREE*            tree,               /**< branch and bound tree */
   SCIP_REOPT*           reopt,              /**< reoptimization data structure */
   SCIP_LP*              lp,                 /**< LP data */
   SCIP_BRANCHCAND*      branchcand,         /**< branching candidate storage */
   SCIP_EVENTQUEUE*      eventqueue,         /**< event queue */
   SCIP_CLIQUETABLE*     cliquetable,        /**< clique table data structure */
   SCIP_Bool             diving,             /**< are we in strong branching or diving mode? */
   SCIP_Bool*            dualraysuccess,     /**< pointer to store success result of dualray analysis */
   int*                  iterations,         /**< pointer to store the total number of LP iterations used */
   int*                  nconss,             /**< pointer to store the number of generated conflict constraints */
   int*                  nliterals,          /**< pointer to store the number of literals in generated conflict constraints */
   int*                  nreconvconss,       /**< pointer to store the number of generated reconvergence constraints */
   int*                  nreconvliterals,    /**< pointer to store the number of literals generated reconvergence constraints */
   SCIP_Bool             marklpunsolved      /**< whether LP should be marked unsolved after analysis (needed for strong branching) */
   )
{
   SCIP_VAR** vars;
   SCIP_AGGRROW* farkasrow;
   SCIP_LPI* lpi;
   SCIP_Bool valid;
   SCIP_Bool globalinfeasible;
   int* lbchginfoposs;
   int* ubchginfoposs;
   int nvars;
   int v;
   SCIP_Real* curvarlbs;
   SCIP_Real* curvarubs;
   SCIP_Real farkasactivity;

   assert(conflict != NULL);
   assert(conflict->nconflictsets == 0);
   assert(set != NULL);
   assert(SCIPprobAllColsInLP(transprob, set, lp)); /* LP conflict analysis is only valid, if all variables are known */
   assert(stat != NULL);
   assert(transprob != NULL);
   assert(lp != NULL);
   assert(lp->flushed);
   assert(lp->solved);
   assert(iterations != NULL);
   assert(nconss != NULL);
   assert(nliterals != NULL);
   assert(nreconvconss != NULL);
   assert(nreconvliterals != NULL);

   *iterations = 0;
   *nconss = 0;
   *nliterals = 0;
   *nreconvconss = 0;
   *nreconvliterals = 0;

   vars = transprob->vars;
   nvars = transprob->nvars;

   valid = TRUE;

   /* get LP solver interface */
   lpi = SCIPlpGetLPI(lp);
   assert(SCIPlpiIsPrimalInfeasible(lpi) || SCIPlpiIsObjlimExc(lpi) || SCIPlpiIsDualFeasible(lpi));
   assert(SCIPlpiIsPrimalInfeasible(lpi) || !SCIPlpDivingObjChanged(lp));

   if( !SCIPlpiIsPrimalInfeasible(lpi) )
   {
      SCIP_Real objval;

      assert(!SCIPlpDivingObjChanged(lp));

      /* make sure, a dual feasible solution exists, that exceeds the objective limit;
       * With FASTMIP setting, CPLEX does not apply the final pivot to reach the dual solution exceeding the objective
       * limit. Therefore, we have to either turn off FASTMIP and resolve the problem or continue solving it without
       * objective limit for at least one iteration. It seems that the strategy to continue with FASTMIP for one
       * additional simplex iteration yields better results.
       */
      SCIP_CALL( SCIPlpiGetObjval(lpi, &objval) );
      if( objval < lp->lpiobjlim )
      {
         SCIP_RETCODE retcode;

         /* temporarily disable objective limit and install an iteration limit */
         SCIP_CALL( SCIPlpiSetRealpar(lpi, SCIP_LPPAR_OBJLIM, SCIPlpiInfinity(lpi)) );
         SCIP_CALL( SCIPlpiSetIntpar(lpi, SCIP_LPPAR_LPITLIM, 1) );

         /* start LP timer */
         SCIPclockStart(stat->conflictlptime, set);

         /* resolve LP */
         retcode = SCIPlpiSolveDual(lpi);

         /* stop LP timer */
         SCIPclockStop(stat->conflictlptime, set);

         /* check return code of LP solving call */
         valid = (retcode != SCIP_LPERROR);
         if( valid )
         {
            int iter;

            SCIP_CALL( retcode );

            /* count number of LP iterations */
            SCIP_CALL( SCIPlpiGetIterations(lpi, &iter) );
            (*iterations) += iter;
            stat->nconflictlps++;
            stat->nconflictlpiterations += iter;
            SCIPsetDebugMsg(set, " -> resolved objlim exceeding LP in %d iterations (total: %" SCIP_LONGINT_FORMAT ") (infeasible:%u, objlim: %u, optimal:%u)\n",
               iter, stat->nconflictlpiterations, SCIPlpiIsPrimalInfeasible(lpi), SCIPlpiIsObjlimExc(lpi), SCIPlpiIsOptimal(lpi));
            valid = (SCIPlpiIsObjlimExc(lpi) || SCIPlpiIsPrimalInfeasible(lpi) || SCIPlpiIsDualFeasible(lpi));
         }

         /* reinstall old objective and iteration limits in LP solver */
         SCIP_CALL( SCIPlpiSetRealpar(lpi, SCIP_LPPAR_OBJLIM, lp->lpiobjlim) );
         SCIP_CALL( SCIPlpiSetIntpar(lpi, SCIP_LPPAR_LPITLIM, lp->lpiitlim) );

         /* abort, if the LP produced an error */
         if( !valid )
            return SCIP_OKAY;
      }
   }
   assert(SCIPlpiIsPrimalInfeasible(lpi) || SCIPlpiIsObjlimExc(lpi) || SCIPlpiIsDualFeasible(lpi));

   if( !SCIPlpiIsPrimalInfeasible(lpi) )
   {
      SCIP_Real objval;

      assert(!SCIPlpDivingObjChanged(lp));

      SCIP_CALL( SCIPlpiGetObjval(lpi, &objval) );
      if( objval < lp->lpiobjlim )
      {
         SCIPsetDebugMsg(set, " -> LP does not exceed the cutoff bound: obj=%g, cutoff=%g\n", objval, lp->lpiobjlim);
         return SCIP_OKAY;
      }
      else
      {
         SCIPsetDebugMsg(set, " -> LP exceeds the cutoff bound: obj=%g, cutoff=%g\n", objval, lp->lpiobjlim);
      }
   }

   assert(valid);

   SCIP_CALL( SCIPaggrRowCreate(set->scip, &farkasrow) );
   SCIP_CALL( SCIPsetAllocBufferArray(set, &lbchginfoposs, transprob->nvars) );
   SCIP_CALL( SCIPsetAllocBufferArray(set, &ubchginfoposs, transprob->nvars) );

   farkasactivity = 0.0;

   /* get temporary memory for remembering variables' current bounds and corresponding bound change information
    * positions in variable's bound change information arrays
    */
   SCIP_CALL( SCIPsetAllocBufferArray(set, &curvarlbs, nvars) );
   SCIP_CALL( SCIPsetAllocBufferArray(set, &curvarubs, nvars) );


   /* get current bounds and current positions in lb/ubchginfos arrays of variables */
   valid = TRUE;
   for( v = 0; v < nvars && valid; ++v )
   {
      SCIP_VAR* var;

      var = vars[v];

      curvarlbs[v] = SCIPvarGetLbLP(var, set);
      curvarubs[v] = SCIPvarGetUbLP(var, set);
      lbchginfoposs[v] = var->nlbchginfos-1;
      ubchginfoposs[v] = var->nubchginfos-1;
      assert(diving || SCIPsetIsEQ(set, curvarlbs[v], SCIPvarGetLbLocal(var)));
      assert(diving || SCIPsetIsEQ(set, curvarubs[v], SCIPvarGetUbLocal(var)));

      /* check, if last bound changes were due to strong branching or diving */
      if( diving )
      {
         SCIP_Real lb;
         SCIP_Real ub;

         lb = SCIPvarGetLbLocal(var);
         ub = SCIPvarGetUbLocal(var);
         if( SCIPsetIsGT(set, curvarlbs[v], lb) )
            lbchginfoposs[v] = var->nlbchginfos;
         else if( SCIPsetIsLT(set, curvarlbs[v], lb) )
         {
            /* the bound in the diving LP was relaxed -> the LP is not a subproblem of the current node -> abort! */
            /**@todo we could still analyze such a conflict, but we would have to take care with our data structures */
            valid = FALSE;
         }
         if( SCIPsetIsLT(set, curvarubs[v], ub) )
            ubchginfoposs[v] = var->nubchginfos;
         else if( SCIPsetIsGT(set, curvarubs[v], ub) )
         {
            /* the bound in the diving LP was relaxed -> the LP is not a subproblem of the current node -> abort! */
            /**@todo we could still analyze such a conflict, but we would have to take care with our data structures */
            valid = FALSE;
         }
      }
   }

   if( !valid )
      goto TERMINATE;

   /* the LP is prooven to be infeasible */
   if( SCIPlpiIsPrimalInfeasible(lpi) )
   {
      SCIP_CALL( getFarkasProof(set, transprob, lp, lpi, farkasrow, &farkasactivity, curvarlbs, curvarubs, &valid) );
   }
   /* the LP is dual feasible and/or exceeds the current incumbant solution */
   else
   {
      assert(SCIPlpiIsDualFeasible(lpi) || SCIPlpiIsObjlimExc(lpi));
      SCIP_CALL( getDualProof(set, transprob, lp, lpi, farkasrow, &farkasactivity, curvarlbs, curvarubs, &valid) );
   }

   if( !valid )
      goto TERMINATE;

   globalinfeasible = FALSE;

   /* start dual proof analysis */
   if( ((set->conf_useinflp == 'b' || set->conf_useinflp == 'd') && conflict->conflictset->conflicttype == SCIP_CONFTYPE_INFEASLP)
      || ((set->conf_useboundlp == 'b' || set->conf_useboundlp == 'd') && conflict->conflictset->conflicttype == SCIP_CONFTYPE_BNDEXCEEDING) )
   {
      /* start dual ray analysis */
      SCIP_CALL( conflictAnalyzeDualProof(conflict, set, stat, blkmem, origprob, transprob, tree, reopt, lp, farkasrow, \
            curvarlbs, curvarubs, diving, TRUE, &globalinfeasible, dualraysuccess) );
   }

   assert(valid);

   if( !globalinfeasible && (((set->conf_useinflp == 'b' || set->conf_useinflp == 'c') && conflict->conflictset->conflicttype == SCIP_CONFTYPE_INFEASLP)
      || ((set->conf_useboundlp == 'b' || set->conf_useboundlp == 'c') && conflict->conflictset->conflicttype == SCIP_CONFTYPE_BNDEXCEEDING)) )
   {
      SCIP_Real* farkascoefs;
      SCIP_Real farkaslhs;
      int* inds;
      int nnz;

#ifdef SCIP_DEBUG
      {
         SCIP_Real objlim;
         SCIPsetDebugMsg(set, "analyzing conflict on infeasible LP (infeasible: %u, objlimexc: %u, optimal:%u) in depth %d (diving: %u)\n",
               SCIPlpiIsPrimalInfeasible(lpi), SCIPlpiIsObjlimExc(lpi), SCIPlpiIsOptimal(lpi), SCIPtreeGetCurrentDepth(tree), diving);

         SCIP_CALL( SCIPlpiGetRealpar(lpi, SCIP_LPPAR_OBJLIM, &objlim) );
         SCIPsetDebugMsg(set, " -> objective limit in LP solver: %g (in LP: %g)\n", objlim, lp->lpiobjlim);
      }
#endif

      SCIP_CALL( SCIPsetAllocBufferArray(set, &farkascoefs, SCIPprobGetNVars(transprob)) );
      BMSclearMemoryArray(farkascoefs, SCIPprobGetNVars(transprob));

      farkaslhs = -SCIPaggrRowGetRhs(farkasrow);
      farkasactivity = -farkasactivity;

      inds = SCIPaggrRowGetInds(farkasrow);
      nnz = SCIPaggrRowGetNNz(farkasrow);

      for( v = 0; v < nnz; v++ )
      {
         int i = inds[v];

         assert(SCIPvarGetProbindex(vars[i]) == inds[v]);

         farkascoefs[i] = -SCIPaggrRowGetProbvarValue(farkasrow, i);
      }

      SCIP_CALL( runBoundHeuristic(conflict, set, stat, origprob, transprob, tree, reopt, lp, lpi, blkmem, farkascoefs, \
            &farkaslhs, &farkasactivity, curvarlbs, curvarubs, lbchginfoposs, ubchginfoposs, iterations, diving, \
            marklpunsolved, dualraysuccess, &valid) );

      SCIPsetFreeBufferArray(set, &farkascoefs);

      if( !valid )
         goto FLUSHPROOFSETS;

      /* analyze the conflict starting with remaining bound changes */
      SCIP_CALL( conflictAnalyzeRemainingBdchgs(conflict, blkmem, set, stat, transprob, tree, diving, \
            lbchginfoposs, ubchginfoposs, nconss, nliterals, nreconvconss, nreconvliterals) );

      /* flush conflict set storage */
      SCIP_CALL( SCIPconflictFlushConss(conflict, blkmem, set, stat, transprob, origprob, tree, reopt, lp, branchcand, \
            eventqueue, cliquetable) );
   }

  FLUSHPROOFSETS:
   /* flush proof set */
   if( proofsetGetNVars(conflict->proofset) > 0 || conflict->nproofsets > 0 )
   {
      SCIP_CALL( conflictFlushProofset(conflict, conflictstore, blkmem, set, stat, transprob, origprob, tree, reopt, lp, \
            branchcand, eventqueue, cliquetable) );
   }

  TERMINATE:
   SCIPsetFreeBufferArray(set, &curvarubs);
   SCIPsetFreeBufferArray(set, &curvarlbs);
   SCIPsetFreeBufferArray(set, &ubchginfoposs);
   SCIPsetFreeBufferArray(set, &lbchginfoposs);
   SCIPaggrRowFree(set->scip, &farkasrow);

   return SCIP_OKAY;
}

/** analyzes an infeasible LP to find out the bound changes on variables that were responsible for the infeasibility;
 *  on success, calls standard conflict analysis with the responsible variables as starting conflict set, thus creating
 *  a conflict constraint out of the resulting conflict set;
 *  updates statistics for infeasible LP conflict analysis
 */
static
SCIP_RETCODE conflictAnalyzeInfeasibleLP(
   SCIP_CONFLICT*        conflict,           /**< conflict analysis data */
   SCIP_CONFLICTSTORE*   conflictstore,      /**< conflict store */
   BMS_BLKMEM*           blkmem,             /**< block memory of transformed problem */
   SCIP_SET*             set,                /**< global SCIP settings */
   SCIP_STAT*            stat,               /**< problem statistics */
   SCIP_PROB*            transprob,          /**< transformed problem */
   SCIP_PROB*            origprob,           /**< original problem */
   SCIP_TREE*            tree,               /**< branch and bound tree */
   SCIP_REOPT*           reopt,              /**< reoptimization data structure */
   SCIP_LP*              lp,                 /**< LP data */
   SCIP_BRANCHCAND*      branchcand,         /**< branching candidate storage */
   SCIP_EVENTQUEUE*      eventqueue,         /**< event queue */
   SCIP_CLIQUETABLE*     cliquetable,        /**< clique table data structure */
   SCIP_Bool*            success             /**< pointer to store whether a conflict constraint was created, or NULL */
   )
{
   SCIP_Bool dualraysuccess = FALSE;
   SCIP_Longint olddualproofsuccess;
   int iterations;
   int nconss;
   int nliterals;
   int nreconvconss;
   int nreconvliterals;

   assert(conflict != NULL);
   assert(set != NULL);
   assert(lp != NULL);
   assert(SCIPprobAllColsInLP(transprob, set, lp)); /* LP conflict analysis is only valid, if all variables are known */

   assert(success == NULL || *success == FALSE);

   /* check, if infeasible LP conflict analysis is enabled */
   if( !set->conf_enable || set->conf_useinflp == 'o' )
      return SCIP_OKAY;

   /* check, if there are any conflict handlers to use a conflict set */
   if( set->nconflicthdlrs == 0 )
      return SCIP_OKAY;

   SCIPsetDebugMsg(set, "analyzing conflict on infeasible LP in depth %d (solstat: %d, objchanged: %u)\n",
      SCIPtreeGetCurrentDepth(tree), SCIPlpGetSolstat(lp), SCIPlpDivingObjChanged(lp));

   /* start timing */
   SCIPclockStart(conflict->inflpanalyzetime, set);
   conflict->ninflpcalls++;

   conflict->conflictset->conflicttype = SCIP_CONFTYPE_INFEASLP;

   olddualproofsuccess = conflict->ndualrayinfsuccess;

   /* perform conflict analysis */
   SCIP_CALL( conflictAnalyzeLP(conflict, conflictstore, blkmem, set, stat, transprob, origprob, tree, reopt, lp, branchcand, eventqueue, \
         cliquetable, SCIPlpDiving(lp), &dualraysuccess, &iterations, &nconss, &nliterals, &nreconvconss, &nreconvliterals, TRUE) );
   conflict->ninflpsuccess += ((nconss > 0 || conflict->ndualrayinfsuccess > olddualproofsuccess) ? 1 : 0);
   conflict->ninflpiterations += iterations;
   conflict->ninflpconfconss += nconss;
   conflict->ninflpconfliterals += nliterals;
   conflict->ninflpreconvconss += nreconvconss;
   conflict->ninflpreconvliterals += nreconvliterals;
   if( success != NULL )
      *success = (nconss > 0 || conflict->ndualrayinfsuccess > olddualproofsuccess);

   /* stop timing */
   SCIPclockStop(conflict->inflpanalyzetime, set);

   return SCIP_OKAY;
}

/** analyzes a bound exceeding LP to find out the bound changes on variables that were responsible for exceeding the
 *  primal bound;
 *  on success, calls standard conflict analysis with the responsible variables as starting conflict set, thus creating
 *  a conflict constraint out of the resulting conflict set;
 *  updates statistics for bound exceeding LP conflict analysis
 */
static
SCIP_RETCODE conflictAnalyzeBoundexceedingLP(
   SCIP_CONFLICT*        conflict,           /**< conflict analysis data */
   SCIP_CONFLICTSTORE*   conflictstore,      /**< conflict store */
   BMS_BLKMEM*           blkmem,             /**< block memory of transformed problem */
   SCIP_SET*             set,                /**< global SCIP settings */
   SCIP_STAT*            stat,               /**< problem statistics */
   SCIP_PROB*            transprob,          /**< transformed problem */
   SCIP_PROB*            origprob,           /**< original problem */
   SCIP_TREE*            tree,               /**< branch and bound tree */
   SCIP_REOPT*           reopt,              /**< reoptimization data structure */
   SCIP_LP*              lp,                 /**< LP data */
   SCIP_BRANCHCAND*      branchcand,         /**< branching candidate storage */
   SCIP_EVENTQUEUE*      eventqueue,         /**< event queue */
   SCIP_CLIQUETABLE*     cliquetable,        /**< clique table data structure */
   SCIP_Bool*            success             /**< pointer to store whether a conflict constraint was created, or NULL */
   )
{
   SCIP_Bool dualraysuccess;
   SCIP_Longint oldnsuccess;
   int iterations;
   int nconss;
   int nliterals;
   int nreconvconss;
   int nreconvliterals;

   assert(conflict != NULL);
   assert(set != NULL);
   assert(lp != NULL);
   assert(!SCIPlpDivingObjChanged(lp));
   assert(SCIPprobAllColsInLP(transprob, set, lp)); /* LP conflict analysis is only valid, if all variables are known */

   assert(success == NULL || *success == FALSE);

   /* check, if bound exceeding LP conflict analysis is enabled */
   if( !set->conf_enable || set->conf_useboundlp == 'o')
      return SCIP_OKAY;

   /* check, if there are any conflict handlers to use a conflict set */
   if( set->nconflicthdlrs == 0 )
      return SCIP_OKAY;

   SCIPsetDebugMsg(set, "analyzing conflict on bound exceeding LP in depth %d (solstat: %d)\n",
      SCIPtreeGetCurrentDepth(tree), SCIPlpGetSolstat(lp));

   /* start timing */
   SCIPclockStart(conflict->boundlpanalyzetime, set);
   conflict->nboundlpcalls++;

   /* mark the conflict to depend on the cutoff bound */
   conflict->conflictset->conflicttype = SCIP_CONFTYPE_BNDEXCEEDING;
   conflict->conflictset->usescutoffbound = TRUE;

   oldnsuccess = conflict->ndualraybndsuccess + conflict->ndualrayinfsuccess;

   /* perform conflict analysis */
   SCIP_CALL( conflictAnalyzeLP(conflict, conflictstore, blkmem, set, stat, transprob, origprob, tree, reopt, lp, branchcand, eventqueue, \
         cliquetable, SCIPlpDiving(lp), &dualraysuccess, &iterations, &nconss, &nliterals, &nreconvconss, &nreconvliterals, TRUE) );
   conflict->nboundlpsuccess += ((nconss > 0 || conflict->ndualraybndsuccess + conflict->ndualrayinfsuccess > oldnsuccess) ? 1 : 0);
   conflict->nboundlpiterations += iterations;
   conflict->nboundlpconfconss += nconss;
   conflict->nboundlpconfliterals += nliterals;
   conflict->nboundlpreconvconss += nreconvconss;
   conflict->nboundlpreconvliterals += nreconvliterals;
   if( success != NULL )
      *success = (nconss > 0 || conflict->ndualraybndsuccess + conflict->ndualrayinfsuccess > oldnsuccess);

   /* stop timing */
   SCIPclockStop(conflict->boundlpanalyzetime, set);

   return SCIP_OKAY;
}

/** analyzes an infeasible or bound exceeding LP to find out the bound changes on variables that were responsible for the
 *  infeasibility or for exceeding the primal bound;
 *  on success, calls standard conflict analysis with the responsible variables as starting conflict set, thus creating
 *  a conflict constraint out of the resulting conflict set;
 *  updates statistics for infeasible or bound exceeding LP conflict analysis;
 *  may only be called if SCIPprobAllColsInLP()
 */
SCIP_RETCODE SCIPconflictAnalyzeLP(
   SCIP_CONFLICT*        conflict,           /**< conflict analysis data */
   SCIP_CONFLICTSTORE*   conflictstore,      /**< conflict store */
   BMS_BLKMEM*           blkmem,             /**< block memory of transformed problem */
   SCIP_SET*             set,                /**< global SCIP settings */
   SCIP_STAT*            stat,               /**< problem statistics */
   SCIP_PROB*            transprob,          /**< transformed problem */
   SCIP_PROB*            origprob,           /**< original problem */
   SCIP_TREE*            tree,               /**< branch and bound tree */
   SCIP_REOPT*           reopt,              /**< reoptimization data structure */
   SCIP_LP*              lp,                 /**< LP data */
   SCIP_BRANCHCAND*      branchcand,         /**< branching candidate storage */
   SCIP_EVENTQUEUE*      eventqueue,         /**< event queue */
   SCIP_CLIQUETABLE*     cliquetable,        /**< clique table data structure */
   SCIP_Bool*            success             /**< pointer to store whether a conflict constraint was created, or NULL */
   )
{
   SCIP_LPSOLVALS storedsolvals;
   SCIP_COLSOLVALS* storedcolsolvals;
   SCIP_ROWSOLVALS* storedrowsolvals;
   int c;
   int r;

   if( success != NULL )
      *success = FALSE;

   /* check if the conflict analysis is applicable */
   if( !set->conf_enable || (set->conf_useinflp == 'o' && set->conf_useboundlp == 'o') )
      return SCIP_OKAY;

   /* in rare cases, it might happen that the solution stati of the LP and the LPI are out of sync; in particular this
    * happens when a new incumbent which cuts off the current node is found during the LP solving loop; in this case the
    * LP has status objlimit, but if diving has been used, the LPI only has the basis information, but is not solved
    *
    * @todo: alternatively, solve the LPI
    */
   if( !SCIPlpiWasSolved(SCIPlpGetLPI(lp)) )
      return SCIP_OKAY;

   /* LP conflict analysis is only valid, if all variables are known */
   assert( SCIPprobAllColsInLP(transprob, set, lp) );
   assert( SCIPlpGetSolstat(lp) == SCIP_LPSOLSTAT_INFEASIBLE || SCIPlpGetSolstat(lp) == SCIP_LPSOLSTAT_OBJLIMIT
      || (SCIPlpGetSolstat(lp) == SCIP_LPSOLSTAT_OPTIMAL && set->lp_disablecutoff == 1) );

   /* save status */
   storedsolvals.lpsolstat = lp->lpsolstat;
   storedsolvals.lpobjval = lp->lpobjval;
   storedsolvals.primalfeasible = lp->primalfeasible;
   storedsolvals.primalchecked = lp->primalchecked;
   storedsolvals.dualfeasible = lp->dualfeasible;
   storedsolvals.dualchecked = lp->dualchecked;
   storedsolvals.solisbasic = lp->solisbasic;
   storedsolvals.lpissolved = lp->solved;

   /* store solution values */
   SCIP_CALL( SCIPsetAllocBufferArray(set, &storedcolsolvals, lp->ncols) );
   SCIP_CALL( SCIPsetAllocBufferArray(set, &storedrowsolvals, lp->nrows) );
   for (c = 0; c < lp->ncols; ++c)
   {
      SCIP_COL* col;

      col = lp->cols[c];
      assert( col != NULL );

      storedcolsolvals[c].primsol = col->primsol;
      storedcolsolvals[c].redcost = col->redcost;
      storedcolsolvals[c].basisstatus = col->basisstatus; /*lint !e641 !e732*/
   }
   for (r = 0; r < lp->nrows; ++r)
   {
      SCIP_ROW* row;

      row = lp->rows[r];
      assert( row != NULL );

      if ( lp->lpsolstat == SCIP_LPSOLSTAT_INFEASIBLE )
         storedrowsolvals[r].dualsol = row->dualfarkas;
      else
      {
         assert( lp->lpsolstat == SCIP_LPSOLSTAT_OBJLIMIT ||
            (SCIPlpGetSolstat(lp) == SCIP_LPSOLSTAT_OPTIMAL && set->lp_disablecutoff == 1) );
         storedrowsolvals[r].dualsol = row->dualsol;
      }
      storedrowsolvals[r].activity = row->activity;
      storedrowsolvals[r].basisstatus = row->basisstatus; /*lint !e641 !e732*/
   }

   /* check, if the LP was infeasible or bound exceeding */
   if( SCIPlpiIsPrimalInfeasible(SCIPlpGetLPI(lp)) )
   {
      SCIP_CALL( conflictAnalyzeInfeasibleLP(conflict, conflictstore, blkmem, set, stat, transprob, origprob, tree, \
            reopt, lp, branchcand, eventqueue, cliquetable, success) );
   }
   else
   {
      SCIP_CALL( conflictAnalyzeBoundexceedingLP(conflict, conflictstore, blkmem, set, stat, transprob, origprob, tree, \
            reopt, lp, branchcand, eventqueue, cliquetable, success) );
   }

   /* possibly restore solution values */
   if( lp->flushed && SCIPlpGetSolstat(lp) == SCIP_LPSOLSTAT_NOTSOLVED )
   {
      /* restore status */
      lp->lpsolstat = storedsolvals.lpsolstat;
      lp->lpobjval = storedsolvals.lpobjval;
      lp->primalfeasible = storedsolvals.primalfeasible;
      lp->primalchecked = storedsolvals.primalchecked;
      lp->dualfeasible = storedsolvals.dualfeasible;
      lp->dualchecked = storedsolvals.dualchecked;
      lp->solisbasic = storedsolvals.solisbasic;
      lp->solved = storedsolvals.lpissolved;

      for (c = 0; c < lp->ncols; ++c)
      {
         SCIP_COL* col;

         col = lp->cols[c];
         assert( col != NULL );
         col->primsol = storedcolsolvals[c].primsol;
         col->redcost = storedcolsolvals[c].redcost;
         col->basisstatus = storedcolsolvals[c].basisstatus; /*lint !e641 !e732*/
      }
      for (r = 0; r < lp->nrows; ++r)
      {
         SCIP_ROW* row;

         row = lp->rows[r];
         assert( row != NULL );

         if ( lp->lpsolstat == SCIP_LPSOLSTAT_INFEASIBLE )
            row->dualfarkas = storedrowsolvals[r].dualsol;
         else
         {
            assert( lp->lpsolstat == SCIP_LPSOLSTAT_OBJLIMIT );
            row->dualsol = storedrowsolvals[r].dualsol;
         }
         row->activity = storedrowsolvals[r].activity;
         row->basisstatus = storedrowsolvals[r].basisstatus; /*lint !e641 !e732*/
      }
   }
   SCIPsetFreeBufferArray(set, &storedrowsolvals);
   SCIPsetFreeBufferArray(set, &storedcolsolvals);

   return SCIP_OKAY;
}

/** gets time in seconds used for analyzing infeasible LP conflicts */
SCIP_Real SCIPconflictGetInfeasibleLPTime(
   SCIP_CONFLICT*        conflict            /**< conflict analysis data */
   )
{
   assert(conflict != NULL);

   return SCIPclockGetTime(conflict->inflpanalyzetime);
}

/** gets number of calls to infeasible LP conflict analysis */
SCIP_Longint SCIPconflictGetNInfeasibleLPCalls(
   SCIP_CONFLICT*        conflict            /**< conflict analysis data */
   )
{
   assert(conflict != NULL);

   return conflict->ninflpcalls;
}

/** gets number of calls to infeasible LP conflict analysis that yield at least one conflict constraint */
SCIP_Longint SCIPconflictGetNInfeasibleLPSuccess(
   SCIP_CONFLICT*        conflict            /**< conflict analysis data */
   )
{
   assert(conflict != NULL);

   return conflict->ninflpsuccess;
}

/** gets number of conflict constraints detected in infeasible LP conflict analysis */
SCIP_Longint SCIPconflictGetNInfeasibleLPConflictConss(
   SCIP_CONFLICT*        conflict            /**< conflict analysis data */
   )
{
   assert(conflict != NULL);

   return conflict->ninflpconfconss;
}

/** gets total number of literals in conflict constraints created in infeasible LP conflict analysis */
SCIP_Longint SCIPconflictGetNInfeasibleLPConflictLiterals(
   SCIP_CONFLICT*        conflict            /**< conflict analysis data */
   )
{
   assert(conflict != NULL);

   return conflict->ninflpconfliterals;
}

/** gets number of reconvergence constraints detected in infeasible LP conflict analysis */
SCIP_Longint SCIPconflictGetNInfeasibleLPReconvergenceConss(
   SCIP_CONFLICT*        conflict            /**< conflict analysis data */
   )
{
   assert(conflict != NULL);

   return conflict->ninflpreconvconss;
}

/** gets total number of literals in reconvergence constraints created in infeasible LP conflict analysis */
SCIP_Longint SCIPconflictGetNInfeasibleLPReconvergenceLiterals(
   SCIP_CONFLICT*        conflict            /**< conflict analysis data */
   )
{
   assert(conflict != NULL);

   return conflict->ninflpreconvliterals;
}

/** gets number of LP iterations in infeasible LP conflict analysis */
SCIP_Longint SCIPconflictGetNInfeasibleLPIterations(
   SCIP_CONFLICT*        conflict            /**< conflict analysis data */
   )
{
   assert(conflict != NULL);

   return conflict->ninflpiterations;
}

/** gets time in seconds used for analyzing bound exceeding LP conflicts */
SCIP_Real SCIPconflictGetBoundexceedingLPTime(
   SCIP_CONFLICT*        conflict            /**< conflict analysis data */
   )
{
   assert(conflict != NULL);

   return SCIPclockGetTime(conflict->boundlpanalyzetime);
}

/** gets number of calls to bound exceeding LP conflict analysis */
SCIP_Longint SCIPconflictGetNBoundexceedingLPCalls(
   SCIP_CONFLICT*        conflict            /**< conflict analysis data */
   )
{
   assert(conflict != NULL);

   return conflict->nboundlpcalls;
}

/** gets number of calls to bound exceeding LP conflict analysis that yield at least one conflict constraint */
SCIP_Longint SCIPconflictGetNBoundexceedingLPSuccess(
   SCIP_CONFLICT*        conflict            /**< conflict analysis data */
   )
{
   assert(conflict != NULL);

   return conflict->nboundlpsuccess;
}

/** gets number of conflict constraints detected in bound exceeding LP conflict analysis */
SCIP_Longint SCIPconflictGetNBoundexceedingLPConflictConss(
   SCIP_CONFLICT*        conflict            /**< conflict analysis data */
   )
{
   assert(conflict != NULL);

   return conflict->nboundlpconfconss;
}

/** gets total number of literals in conflict constraints created in bound exceeding LP conflict analysis */
SCIP_Longint SCIPconflictGetNBoundexceedingLPConflictLiterals(
   SCIP_CONFLICT*        conflict            /**< conflict analysis data */
   )
{
   assert(conflict != NULL);

   return conflict->nboundlpconfliterals;
}

/** gets number of reconvergence constraints detected in bound exceeding LP conflict analysis */
SCIP_Longint SCIPconflictGetNBoundexceedingLPReconvergenceConss(
   SCIP_CONFLICT*        conflict            /**< conflict analysis data */
   )
{
   assert(conflict != NULL);

   return conflict->nboundlpreconvconss;
}

/** gets total number of literals in reconvergence constraints created in bound exceeding LP conflict analysis */
SCIP_Longint SCIPconflictGetNBoundexceedingLPReconvergenceLiterals(
   SCIP_CONFLICT*        conflict            /**< conflict analysis data */
   )
{
   assert(conflict != NULL);

   return conflict->nboundlpreconvliterals;
}

/** gets number of LP iterations in bound exceeding LP conflict analysis */
SCIP_Longint SCIPconflictGetNBoundexceedingLPIterations(
   SCIP_CONFLICT*        conflict            /**< conflict analysis data */
   )
{
   assert(conflict != NULL);

   return conflict->nboundlpiterations;
}




/*
 * infeasible strong branching conflict analysis
 */

/** analyses infeasible strong branching sub problems for conflicts */
SCIP_RETCODE SCIPconflictAnalyzeStrongbranch(
   SCIP_CONFLICT*        conflict,           /**< conflict analysis data */
   SCIP_CONFLICTSTORE*   conflictstore,      /**< conflict store */
   BMS_BLKMEM*           blkmem,             /**< block memory buffers */
   SCIP_SET*             set,                /**< global SCIP settings */
   SCIP_STAT*            stat,               /**< dynamic problem statistics */
   SCIP_PROB*            transprob,          /**< transformed problem */
   SCIP_PROB*            origprob,           /**< original problem */
   SCIP_TREE*            tree,               /**< branch and bound tree */
   SCIP_REOPT*           reopt,              /**< reoptimization data structure */
   SCIP_LP*              lp,                 /**< LP data */
   SCIP_BRANCHCAND*      branchcand,         /**< branching candidate storage */
   SCIP_EVENTQUEUE*      eventqueue,         /**< event queue */
   SCIP_CLIQUETABLE*     cliquetable,        /**< clique table data structure */
   SCIP_COL*             col,                /**< LP column with at least one infeasible strong branching subproblem */
   SCIP_Bool*            downconflict,       /**< pointer to store whether a conflict constraint was created for an
                                              *   infeasible downwards branch, or NULL */
   SCIP_Bool*            upconflict          /**< pointer to store whether a conflict constraint was created for an
                                              *   infeasible upwards branch, or NULL */
   )
{
   int* cstat;
   int* rstat;
   SCIP_RETCODE retcode;
   SCIP_Bool resolve;
   SCIP_Real oldlb;
   SCIP_Real oldub;
   SCIP_Real newlb;
   SCIP_Real newub;
   SCIP_Bool dualraysuccess;
   int iter;
   int nconss;
   int nliterals;
   int nreconvconss;
   int nreconvliterals;

   assert(stat != NULL);
   assert(lp != NULL);
   assert(lp->flushed);
   assert(lp->solved);
   assert(SCIPprobAllColsInLP(transprob, set, lp)); /* LP conflict analysis is only valid, if all variables are known */
   assert(col != NULL);
   assert((col->sbdownvalid && SCIPsetIsGE(set, col->sbdown, lp->cutoffbound)
         && SCIPsetFeasCeil(set, col->primsol-1.0) >= col->lb - 0.5)
      || (col->sbupvalid && SCIPsetIsGE(set, col->sbup, lp->cutoffbound)
         && SCIPsetFeasFloor(set, col->primsol+1.0) <= col->ub + 0.5));
   assert(SCIPtreeGetCurrentDepth(tree) > 0);

   if( downconflict != NULL )
      *downconflict = FALSE;
   if( upconflict != NULL )
      *upconflict = FALSE;

   /* check, if infeasible LP conflict analysis is enabled */
   if( !set->conf_enable || !set->conf_usesb )
      return SCIP_OKAY;

   /* check, if there are any conflict handlers to use a conflict set */
   if( set->nconflicthdlrs == 0 )
      return SCIP_OKAY;

   /* inform the LPI that strong branch is (temporarily) finished */
   SCIP_CALL( SCIPlpiEndStrongbranch(lp->lpi) );

   /* start timing */
   SCIPclockStart(conflict->sbanalyzetime, set);

   /* get temporary memory for storing current LP basis */
   SCIP_CALL( SCIPsetAllocBufferArray(set, &cstat, lp->nlpicols) );
   SCIP_CALL( SCIPsetAllocBufferArray(set, &rstat, lp->nlpirows) );

   /* get current LP basis */
   SCIP_CALL( SCIPlpiGetBase(lp->lpi, cstat, rstat) );

   /* remember old bounds */
   oldlb = col->lb;
   oldub = col->ub;

   resolve = FALSE;

   /* is down branch infeasible? */
   if( col->sbdownvalid && SCIPsetIsGE(set, col->sbdown, lp->cutoffbound) )
   {
      newub = SCIPsetFeasCeil(set, col->primsol-1.0);
      if( newub >= col->lb - 0.5 )
      {
         SCIPsetDebugMsg(set, "analyzing conflict on infeasible downwards strongbranch for variable <%s>[%g,%g] in depth %d\n",
            SCIPvarGetName(SCIPcolGetVar(col)), SCIPvarGetLbLocal(SCIPcolGetVar(col)), SCIPvarGetUbLocal(SCIPcolGetVar(col)),
            SCIPtreeGetCurrentDepth(tree));

         conflict->conflictset->conflicttype = SCIP_CONFTYPE_INFEASLP;
         conflict->nsbcalls++;

         /* change the upper bound */
         col->ub = newub;
         SCIP_CALL( SCIPlpiChgBounds(lp->lpi, 1, &col->lpipos, &col->lb, &col->ub) );

         /* start LP timer */
         SCIPclockStart(stat->conflictlptime, set);

         /* resolve the LP */
         retcode = SCIPlpiSolveDual(lp->lpi);

         /* stop LP timer */
         SCIPclockStop(stat->conflictlptime, set);

         /* check return code of LP solving call */
         if( retcode != SCIP_LPERROR )
         {
            SCIP_CALL( retcode );

            /* count number of LP iterations */
            SCIP_CALL( SCIPlpiGetIterations(lp->lpi, &iter) );
            stat->nconflictlps++;
            stat->nconflictlpiterations += iter;
            conflict->nsbiterations += iter;
            SCIPsetDebugMsg(set, " -> resolved downwards strong branching LP in %d iterations\n", iter);

            /* perform conflict analysis on infeasible LP; last parameter guarantees status 'solved' on return */
            SCIP_CALL( conflictAnalyzeLP(conflict, conflictstore, blkmem, set, stat, transprob, origprob, tree, reopt, \
                  lp, branchcand, eventqueue, cliquetable, TRUE, &dualraysuccess, &iter, &nconss, &nliterals, \
                  &nreconvconss, &nreconvliterals, FALSE) );
            conflict->nsbsuccess += ((nconss > 0 || dualraysuccess) ? 1 : 0);
            conflict->nsbiterations += iter;
            conflict->nsbconfconss += nconss;
            conflict->nsbconfliterals += nliterals;
            conflict->nsbreconvconss += nreconvconss;
            conflict->nsbreconvliterals += nreconvliterals;
            if( downconflict != NULL )
               *downconflict = (nconss > 0);
         }

         /* reset the upper bound */
         col->ub = oldub;
         SCIP_CALL( SCIPlpiChgBounds(lp->lpi, 1, &col->lpipos, &col->lb, &col->ub) );

         /* reset LP basis */
         SCIP_CALL( SCIPlpiSetBase(lp->lpi, cstat, rstat) );

         /* mark the LP to be resolved at the end */
         resolve = TRUE;
      }
   }

   /* is up branch infeasible? */
   if( col->sbupvalid && SCIPsetIsGE(set, col->sbup, lp->cutoffbound) )
   {
      newlb = SCIPsetFeasFloor(set, col->primsol+1.0);
      if( newlb <= col->ub + 0.5 )
      {
         SCIPsetDebugMsg(set, "analyzing conflict on infeasible upwards strongbranch for variable <%s>[%g,%g] in depth %d\n",
            SCIPvarGetName(SCIPcolGetVar(col)), SCIPvarGetLbLocal(SCIPcolGetVar(col)), SCIPvarGetUbLocal(SCIPcolGetVar(col)),
            SCIPtreeGetCurrentDepth(tree));

         conflict->conflictset->conflicttype = SCIP_CONFTYPE_INFEASLP;
         conflict->nsbcalls++;

         /* change the lower bound */
         col->lb = newlb;
         SCIP_CALL( SCIPlpiChgBounds(lp->lpi, 1, &col->lpipos, &col->lb, &col->ub) );

         /* start LP timer */
         SCIPclockStart(stat->conflictlptime, set);

         /* resolve the LP */
         retcode = SCIPlpiSolveDual(lp->lpi);

         /* stop LP timer */
         SCIPclockStop(stat->conflictlptime, set);

         /* check return code of LP solving call */
         if( retcode != SCIP_LPERROR )
         {
            SCIP_CALL( retcode );

            /* count number of LP iterations */
            SCIP_CALL( SCIPlpiGetIterations(lp->lpi, &iter) );
            stat->nconflictlps++;
            stat->nconflictlpiterations += iter;
            conflict->nsbiterations += iter;
            SCIPsetDebugMsg(set, " -> resolved upwards strong branching LP in %d iterations\n", iter);

            /* perform conflict analysis on infeasible LP; last parameter guarantees status 'solved' on return */
            SCIP_CALL( conflictAnalyzeLP(conflict, conflictstore, blkmem, set, stat, transprob, origprob, tree, reopt, \
                  lp, branchcand, eventqueue, cliquetable, TRUE, &dualraysuccess, &iter, &nconss, &nliterals, \
                  &nreconvconss, &nreconvliterals, FALSE) );
            conflict->nsbsuccess += ((nconss > 0 || dualraysuccess) ? 1 : 0);
            conflict->nsbiterations += iter;
            conflict->nsbconfconss += nconss;
            conflict->nsbconfliterals += nliterals;
            conflict->nsbreconvconss += nreconvconss;
            conflict->nsbreconvliterals += nreconvliterals;
            if( upconflict != NULL )
               *upconflict = (nconss > 0);
         }

         /* reset the lower bound */
         col->lb = oldlb;
         SCIP_CALL( SCIPlpiChgBounds(lp->lpi, 1, &col->lpipos, &col->lb, &col->ub) );

         /* reset LP basis */
         SCIP_CALL( SCIPlpiSetBase(lp->lpi, cstat, rstat) );

         /* mark the LP to be resolved at the end */
         resolve = TRUE;
      }
   }

   /* free temporary memory for storing current LP basis */
   SCIPsetFreeBufferArray(set, &rstat);
   SCIPsetFreeBufferArray(set, &cstat);

   assert(lp->flushed);

   /* resolve LP if something has changed in order to synchronize LPI and LP */
   if ( resolve )
   {
      /* start LP timer */
      SCIPclockStart(stat->conflictlptime, set);

      /* resolve the LP */
      SCIP_CALL( SCIPlpiSolveDual(lp->lpi) );

      /* stop LP timer */
      SCIPclockStop(stat->conflictlptime, set);
   }

   /* stop timing */
   SCIPclockStop(conflict->sbanalyzetime, set);

   /* inform the LPI that strong branch starts (again) */
   SCIP_CALL( SCIPlpiStartStrongbranch(lp->lpi) );

   return SCIP_OKAY;
}

/** gets time in seconds used for analyzing infeasible strong branching conflicts */
SCIP_Real SCIPconflictGetStrongbranchTime(
   SCIP_CONFLICT*        conflict            /**< conflict analysis data */
   )
{
   assert(conflict != NULL);

   return SCIPclockGetTime(conflict->sbanalyzetime);
}

/** gets number of successful calls to infeasible dualray analysis */
SCIP_Longint SCIPconflictGetNDualrayInfSuccess(
   SCIP_CONFLICT*        conflict            /**< conflict analysis data */
   )
{
   assert(conflict != NULL);

   return conflict->ndualrayinfsuccess;
}

/** gets number of globally valid dualray constraints */
SCIP_Longint SCIPconflictGetNDualrayInfGlobal(
   SCIP_CONFLICT*        conflict            /**< conflict analysis data */
   )
{
   assert(conflict != NULL);

   return conflict->ndualrayinfglobal;
}

/** gets average length of infeasible dualrays */
SCIP_Longint SCIPconflictGetNDualrayInfNonzeros(
   SCIP_CONFLICT*        conflict            /**< conflict analysis data */
   )
{
   assert(conflict != NULL);

   return conflict->dualrayinfnnonzeros;
}

/** gets number of successfully analyzed dual proofs of boundexceeding LPs */
SCIP_Longint SCIPconflictGetNDualrayBndSuccess(
   SCIP_CONFLICT*        conflict            /**< conflict analysis data */
   )
{
   assert(conflict != NULL);

   return conflict->ndualraybndsuccess;
}

/** gets number of globally applied dual proofs of boundexceeding LPs */
SCIP_Longint SCIPconflictGetNDualrayBndGlobal(
   SCIP_CONFLICT*        conflict            /**< conflict analysis data */
   )
{
   assert(conflict != NULL);

   return conflict->ndualraybndglobal;
}

/** gets average length of dual proofs of boundexceeding LPs */
SCIP_Longint SCIPconflictGetNDualrayBndNonzeros(
   SCIP_CONFLICT*        conflict            /**< conflict analysis data */
   )
{
   assert(conflict != NULL);

   return conflict->dualraybndnnonzeros;
}

/** gets number of calls to infeasible strong branching conflict analysis */
SCIP_Longint SCIPconflictGetNStrongbranchCalls(
   SCIP_CONFLICT*        conflict            /**< conflict analysis data */
   )
{
   assert(conflict != NULL);

   return conflict->nsbcalls;
}

/** gets number of calls to infeasible strong branching conflict analysis that yield at least one conflict constraint */
SCIP_Longint SCIPconflictGetNStrongbranchSuccess(
   SCIP_CONFLICT*        conflict            /**< conflict analysis data */
   )
{
   assert(conflict != NULL);

   return conflict->nsbsuccess;
}

/** gets number of conflict constraints detected in infeasible strong branching conflict analysis */
SCIP_Longint SCIPconflictGetNStrongbranchConflictConss(
   SCIP_CONFLICT*        conflict            /**< conflict analysis data */
   )
{
   assert(conflict != NULL);

   return conflict->nsbconfconss;
}

/** gets total number of literals in conflict constraints created in infeasible strong branching conflict analysis */
SCIP_Longint SCIPconflictGetNStrongbranchConflictLiterals(
   SCIP_CONFLICT*        conflict            /**< conflict analysis data */
   )
{
   assert(conflict != NULL);

   return conflict->nsbconfliterals;
}

/** gets number of reconvergence constraints detected in infeasible strong branching conflict analysis */
SCIP_Longint SCIPconflictGetNStrongbranchReconvergenceConss(
   SCIP_CONFLICT*        conflict            /**< conflict analysis data */
   )
{
   assert(conflict != NULL);

   return conflict->nsbreconvconss;
}

/** gets total number of literals in reconvergence constraints created in infeasible strong branching conflict analysis */
SCIP_Longint SCIPconflictGetNStrongbranchReconvergenceLiterals(
   SCIP_CONFLICT*        conflict            /**< conflict analysis data */
   )
{
   assert(conflict != NULL);

   return conflict->nsbreconvliterals;
}

/** gets number of LP iterations in infeasible strong branching conflict analysis */
SCIP_Longint SCIPconflictGetNStrongbranchIterations(
   SCIP_CONFLICT*        conflict            /**< conflict analysis data */
   )
{
   assert(conflict != NULL);

   return conflict->nsbiterations;
}




/*
 * pseudo solution conflict analysis
 */

/** analyzes a pseudo solution with objective value exceeding the current cutoff to find out the bound changes on
 *  variables that were responsible for the objective value degradation;
 *  on success, calls standard conflict analysis with the responsible variables as starting conflict set, thus creating
 *  a conflict constraint out of the resulting conflict set;
 *  updates statistics for pseudo solution conflict analysis
 */
SCIP_RETCODE SCIPconflictAnalyzePseudo(
   SCIP_CONFLICT*        conflict,           /**< conflict analysis data */
   BMS_BLKMEM*           blkmem,             /**< block memory of transformed problem */
   SCIP_SET*             set,                /**< global SCIP settings */
   SCIP_STAT*            stat,               /**< problem statistics */
   SCIP_PROB*            transprob,          /**< transformed problem */
   SCIP_PROB*            origprob,           /**< original problem */
   SCIP_TREE*            tree,               /**< branch and bound tree */
   SCIP_REOPT*           reopt,              /**< reoptimization data structure */
   SCIP_LP*              lp,                 /**< LP data */
   SCIP_BRANCHCAND*      branchcand,         /**< branching candidate storage */
   SCIP_EVENTQUEUE*      eventqueue,         /**< event queue */
   SCIP_CLIQUETABLE*     cliquetable,        /**< clique table data structure */
   SCIP_Bool*            success             /**< pointer to store whether a conflict constraint was created, or NULL */
   )
{
   SCIP_VAR** vars;
   SCIP_VAR* var;
   SCIP_Real* curvarlbs;
   SCIP_Real* curvarubs;
   int* lbchginfoposs;
   int* ubchginfoposs;
   SCIP_Real* pseudocoefs;
   SCIP_Real pseudolhs;
   SCIP_Real pseudoact;
   int nvars;
   int v;

   assert(conflict != NULL);
   assert(conflict->nconflictsets == 0);
   assert(set != NULL);
   assert(stat != NULL);
   assert(transprob != NULL);
   assert(lp != NULL);
   assert(!SCIPsetIsInfinity(set, -SCIPlpGetPseudoObjval(lp, set, transprob)));
   assert(!SCIPsetIsInfinity(set, lp->cutoffbound));

   if( success != NULL )
      *success = FALSE;

   /* check, if pseudo solution conflict analysis is enabled */
   if( !set->conf_enable || !set->conf_usepseudo )
      return SCIP_OKAY;

   /* check, if there are any conflict handlers to use a conflict set */
   if( set->nconflicthdlrs == 0 )
      return SCIP_OKAY;

   SCIPsetDebugMsg(set, "analyzing pseudo solution (obj: %g) that exceeds objective limit (%g)\n",
      SCIPlpGetPseudoObjval(lp, set, transprob), lp->cutoffbound);

   conflict->conflictset->conflicttype = SCIP_CONFTYPE_BNDEXCEEDING;
   conflict->conflictset->usescutoffbound = TRUE;

   /* start timing */
   SCIPclockStart(conflict->pseudoanalyzetime, set);
   conflict->npseudocalls++;

   vars = transprob->vars;
   nvars = transprob->nvars;
   assert(nvars == 0 || vars != NULL);

   /* The current primal bound c* gives an upper bound for the current pseudo objective value:
    *   min{c^T x | lb <= x <= ub} <= c*.
    * We have to transform this row into a >= inequality in order to use methods above:
    *                          -c* <= max{-c^T x | lb <= x <= ub}.
    * In the local subproblem, this row is violated. We want to undo bound changes while still keeping the
    * row violated.
    */

   /* get temporary memory for remembering variables' current bounds and corresponding bound change information
    * positions in variable's bound change information arrays
    */
   SCIP_CALL( SCIPsetAllocBufferArray(set, &curvarlbs, nvars) );
   SCIP_CALL( SCIPsetAllocBufferArray(set, &curvarubs, nvars) );
   SCIP_CALL( SCIPsetAllocBufferArray(set, &lbchginfoposs, nvars) );
   SCIP_CALL( SCIPsetAllocBufferArray(set, &ubchginfoposs, nvars) );

   /* get temporary memory for infeasibility proof coefficients */
   SCIP_CALL( SCIPsetAllocBufferArray(set, &pseudocoefs, nvars) );

   /* use a slightly tighter cutoff bound, because solutions with equal objective value should also be declared
    * infeasible
    */
   pseudolhs = -(lp->cutoffbound - SCIPsetSumepsilon(set));

   /* store the objective values as infeasibility proof coefficients, and recalculate the pseudo activity */
   pseudoact = 0.0;
   for( v = 0; v < nvars; ++v )
   {
      var = vars[v];
      pseudocoefs[v] = -SCIPvarGetObj(var);
      curvarlbs[v] = SCIPvarGetLbLocal(var);
      curvarubs[v] = SCIPvarGetUbLocal(var);
      if( pseudocoefs[v] > 0.0 )
         pseudoact += pseudocoefs[v] * curvarubs[v];
      else
         pseudoact += pseudocoefs[v] * curvarlbs[v];
      lbchginfoposs[v] = var->nlbchginfos-1;
      ubchginfoposs[v] = var->nubchginfos-1;
   }
   assert(SCIPsetIsFeasEQ(set, pseudoact, -SCIPlpGetPseudoObjval(lp, set, transprob)));
   SCIPsetDebugMsg(set, "  -> recalculated pseudo infeasibility proof:  %g <= %g\n", pseudolhs, pseudoact);

   /* check, if the pseudo row is still violated (after recalculation of pseudo activity) */
   if( SCIPsetIsFeasGT(set, pseudolhs, pseudoact) )
   {
      int nconss;
      int nliterals;
      int nreconvconss;
      int nreconvliterals;

      /* undo bound changes without destroying the infeasibility proof */
      SCIP_CALL( undoBdchgsProof(set, transprob, SCIPtreeGetCurrentDepth(tree), pseudocoefs, pseudolhs, &pseudoact,
            curvarlbs, curvarubs, lbchginfoposs, ubchginfoposs, NULL, NULL, NULL, lp->lpi) );

      /* analyze conflict on remaining bound changes */
      SCIP_CALL( conflictAnalyzeRemainingBdchgs(conflict, blkmem, set, stat, transprob, tree, FALSE, \
            lbchginfoposs, ubchginfoposs, &nconss, &nliterals, &nreconvconss, &nreconvliterals) );
      conflict->npseudosuccess += (nconss > 0 ? 1 : 0);
      conflict->npseudoconfconss += nconss;
      conflict->npseudoconfliterals += nliterals;
      conflict->npseudoreconvconss += nreconvconss;
      conflict->npseudoreconvliterals += nreconvliterals;
      if( success != NULL )
         *success = (nconss > 0);
   }

   /* free temporary memory */
   SCIPsetFreeBufferArray(set, &pseudocoefs);
   SCIPsetFreeBufferArray(set, &ubchginfoposs);
   SCIPsetFreeBufferArray(set, &lbchginfoposs);
   SCIPsetFreeBufferArray(set, &curvarubs);
   SCIPsetFreeBufferArray(set, &curvarlbs);

   /* flush conflict set storage */
   SCIP_CALL( SCIPconflictFlushConss(conflict, blkmem, set, stat, transprob, origprob, tree, reopt, lp, branchcand, eventqueue, cliquetable) );

   /* stop timing */
   SCIPclockStop(conflict->pseudoanalyzetime, set);

   return SCIP_OKAY;
}

/** gets time in seconds used for analyzing pseudo solution conflicts */
SCIP_Real SCIPconflictGetPseudoTime(
   SCIP_CONFLICT*        conflict            /**< conflict analysis data */
   )
{
   assert(conflict != NULL);

   return SCIPclockGetTime(conflict->pseudoanalyzetime);
}

/** gets number of calls to pseudo solution conflict analysis */
SCIP_Longint SCIPconflictGetNPseudoCalls(
   SCIP_CONFLICT*        conflict            /**< conflict analysis data */
   )
{
   assert(conflict != NULL);

   return conflict->npseudocalls;
}

/** gets number of calls to pseudo solution conflict analysis that yield at least one conflict constraint */
SCIP_Longint SCIPconflictGetNPseudoSuccess(
   SCIP_CONFLICT*        conflict            /**< conflict analysis data */
   )
{
   assert(conflict != NULL);

   return conflict->npseudosuccess;
}

/** gets number of conflict constraints detected in pseudo solution conflict analysis */
SCIP_Longint SCIPconflictGetNPseudoConflictConss(
   SCIP_CONFLICT*        conflict            /**< conflict analysis data */
   )
{
   assert(conflict != NULL);

   return conflict->npseudoconfconss;
}

/** gets total number of literals in conflict constraints created in pseudo solution conflict analysis */
SCIP_Longint SCIPconflictGetNPseudoConflictLiterals(
   SCIP_CONFLICT*        conflict            /**< conflict analysis data */
   )
{
   assert(conflict != NULL);

   return conflict->npseudoconfliterals;
}

/** gets number of reconvergence constraints detected in pseudo solution conflict analysis */
SCIP_Longint SCIPconflictGetNPseudoReconvergenceConss(
   SCIP_CONFLICT*        conflict            /**< conflict analysis data */
   )
{
   assert(conflict != NULL);

   return conflict->npseudoreconvconss;
}

/** gets total number of literals in reconvergence constraints created in pseudo solution conflict analysis */
SCIP_Longint SCIPconflictGetNPseudoReconvergenceLiterals(
   SCIP_CONFLICT*        conflict            /**< conflict analysis data */
   )
{
   assert(conflict != NULL);

   return conflict->npseudoreconvliterals;
}


/** enables or disables all clocks of \p conflict, depending on the value of the flag */
void SCIPconflictEnableOrDisableClocks(
   SCIP_CONFLICT*        conflict,           /**< the conflict analysis data for which all clocks should be enabled or disabled */
   SCIP_Bool             enable              /**< should the clocks of the conflict analysis data be enabled? */
   )
{
   assert(conflict != NULL);

   SCIPclockEnableOrDisable(conflict->boundlpanalyzetime, enable);
   SCIPclockEnableOrDisable(conflict->dIBclock, enable);
   SCIPclockEnableOrDisable(conflict->inflpanalyzetime, enable);
   SCIPclockEnableOrDisable(conflict->propanalyzetime, enable);
   SCIPclockEnableOrDisable(conflict->pseudoanalyzetime, enable);
   SCIPclockEnableOrDisable(conflict->sbanalyzetime, enable);
}
<|MERGE_RESOLUTION|>--- conflicted
+++ resolved
@@ -2910,10 +2910,6 @@
 
          if( !SCIPsetIsInfinity(set, -side) )
          {
-<<<<<<< HEAD
-            scale = rhs / side;
-            assert(SCIPsetIsNegative(set, scale));
-=======
             if( SCIPsetIsZero(set, side) )
             {
                scale = 1.0;
@@ -2923,17 +2919,12 @@
                scale = SCIPaggrRowGetRhs(proofset->aggrrow) / side;
                assert(SCIPsetIsNegative(set, scale));
             }
->>>>>>> 1d3bf869
          }
          else
          {
             side = SCIPgetRhsLinear(set->scip, cons);
             assert(!SCIPsetIsInfinity(set, side));
 
-<<<<<<< HEAD
-            scale = rhs / side;
-            assert(SCIPsetIsPositive(set, scale));
-=======
             if( SCIPsetIsZero(set, side) )
             {
                scale = 1.0;
@@ -2943,7 +2934,6 @@
                scale = SCIPaggrRowGetRhs(proofset->aggrrow) / side;
                assert(SCIPsetIsPositive(set, scale));
             }
->>>>>>> 1d3bf869
          }
          updateside = TRUE;
       }
