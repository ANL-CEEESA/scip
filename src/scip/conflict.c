--- conflicted
+++ resolved
@@ -6739,42 +6739,7 @@
    SCIP_Real absmin = SCIPsetInfinity(set);
    int i;
 
-<<<<<<< HEAD
-   vars = SCIPprobGetVars(transprob);
-   nbinvars = 0;
-   nintvars = 0;
-   ncontvars = 0;
-
-   /* count number of binary, integer, and continuous variables */
-   for( i = 0; i < *nvarinds; i++ )
-   {
-      switch( SCIPvarGetType(vars[varinds[i]]) ) {
-      case SCIP_VARTYPE_BINARY:
-         ++nbinvars;
-         break;
-      case SCIP_VARTYPE_INTEGER:
-         ++nintvars;
-         break;
-      case SCIP_VARTYPE_CONTINUOUS:
-      case SCIP_VARTYPE_IMPLINT:
-         ++ncontvars;
-         break;
-      default:
-         SCIPsetDebugMsg(set, "unexpected type %u for variable <%s>.\n", SCIPvarGetType(vars[varinds[i]]), SCIPvarGetName(vars[varinds[i]]));
-         return SCIP_INVALIDDATA;
-      }
-   }
-
-   SCIPsetDebugMsg(set, "start dualray tightening:\n");
-   SCIPsetDebugMsg(set, "-> tighten dual ray: nvars=%d (bin=%d, int=%d, cont=%d)\n",
-         (*nvarinds), nbinvars, nintvars, ncontvars);
-   debugPrintViolationInfo(set, getMinActivity(vals, varinds, (*nvarinds), curvarlbs, curvarubs), *rhs, NULL);
-
-   /* return if all variables are continuous */
-   if( ncontvars == (*nvarinds) )
-=======
    for( i = 0; i < proofset->nnz; i++ )
->>>>>>> 74ca42f9
    {
       absmax = MAX(absmax, REALABS(proofset->vals[i]));
       absmin = MIN(absmin, REALABS(proofset->vals[i]));
@@ -7688,20 +7653,9 @@
       }
       else
       {
-<<<<<<< HEAD
-         /* don't analyze bound exceeding LPs (we may end here if strong branching LPs should be analyzed) */
-         if( set->conf_useboundlp )
-            return SCIP_OKAY;
-
-         SCIPdebugMessage(" -> LP exceeds the cutoff bound: obj=%g, cutoff=%g\n", objval, lp->lpiuobjlim);
-=======
          SCIPsetDebugMsg(set, " -> LP exceeds the cutoff bound: obj=%g, cutoff=%g\n", objval, lp->lpiobjlim);
->>>>>>> 74ca42f9
-      }
-   }
-   /* don't analyze infeasible LPs (we may end here if strong branching LPs should be analyzed) */
-   else if( !set->conf_useinflp )
-      return SCIP_OKAY;
+      }
+   }
 
    assert(valid);
 
@@ -8338,7 +8292,7 @@
  * infeasible strong branching conflict analysis
  */
 
-/** analyzes infeasible strong branching sub problems for conflicts */
+/** analyses infeasible strong branching sub problems for conflicts */
 SCIP_RETCODE SCIPconflictAnalyzeStrongbranch(
    SCIP_CONFLICT*        conflict,           /**< conflict analysis data */
    SCIP_CONFLICTSTORE*   conflictstore,      /**< conflict store */
@@ -8418,7 +8372,6 @@
    oldub = col->ub;
 
    resolve = FALSE;
-   dualraysuccess = FALSE;
 
    /* is down branch infeasible? */
    if( col->sbdownvalid && SCIPsetIsGE(set, col->sbdown, lp->cutoffbound) )
