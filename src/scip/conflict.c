/* * * * * * * * * * * * * * * * * * * * * * * * * * * * * * * * * * * * * * */
/*                                                                           */
/*                  This file is part of the program and library             */
/*         SCIP --- Solving Constraint Integer Programs                      */
/*                                                                           */
/*    Copyright (C) 2002-2019 Konrad-Zuse-Zentrum                            */
/*                            fuer Informationstechnik Berlin                */
/*                                                                           */
/*  SCIP is distributed under the terms of the ZIB Academic License.         */
/*                                                                           */
/*  You should have received a copy of the ZIB Academic License              */
/*  along with SCIP; see the file COPYING. If not visit scip.zib.de.         */
/*                                                                           */
/* * * * * * * * * * * * * * * * * * * * * * * * * * * * * * * * * * * * * * */
/**@file   conflict.c
 * @ingroup OTHER_CFILES
 * @brief  methods and datastructures for conflict analysis
 * @author Tobias Achterberg
 * @author Timo Berthold
 * @author Stefan Heinz
 * @author Marc Pfetsch
 * @author Michael Winkler
 * @author Jakob Witzig
 *
 * This file implements a conflict analysis method like the one used in modern
 * SAT solvers like zchaff. The algorithm works as follows:
 *
 * Given is a set of bound changes that are not allowed being applied simultaneously, because they
 * render the current node infeasible (e.g. because a single constraint is infeasible in the these
 * bounds, or because the LP relaxation is infeasible).  The goal is to deduce a clause on variables
 * -- a conflict clause -- representing the "reason" for this conflict, i.e., the branching decisions
 * or the deductions (applied e.g. in domain propagation) that lead to the conflict. This clause can
 * then be added to the constraint set to help cutting off similar parts of the branch and bound
 * tree, that would lead to the same conflict.  A conflict clause can also be generated, if the
 * conflict was detected by a locally valid constraint. In this case, the resulting conflict clause
 * is also locally valid in the same depth as the conflict detecting constraint. If all involved
 * variables are binary, a linear (set covering) constraint can be generated, otherwise a bound
 * disjunction constraint is generated. Details are given in
 *
 * Tobias Achterberg, Conflict Analysis in Mixed Integer Programming@n
 * Discrete Optimization, 4, 4-20 (2007)
 *
 * See also @ref CONF. Here is an outline of the algorithm:
 *
 * -#  Put all the given bound changes to a priority queue, which is ordered,
 *     such that the bound change that was applied last due to branching or deduction
 *     is at the top of the queue. The variables in the queue are always active
 *     problem variables. Because binary variables are preferred over general integer
 *     variables, integer variables are put on the priority queue prior to the binary
 *     variables. Create an empty conflict set.
 * -#  Remove the top bound change b from the priority queue.
 * -#  Perform the following case distinction:
 *     -#  If the remaining queue is non-empty, and bound change b' (the one that is now
 *         on the top of the queue) was applied at the same depth level as b, and if
 *         b was a deduction with known inference reason, and if the inference constraint's
 *         valid depth is smaller or equal to the conflict detecting constraint's valid
 *         depth:
 *          - Resolve bound change b by asking the constraint that inferred the
 *            bound change to put all the bound changes on the priority queue, that
 *            lead to the deduction of b.
 *            Note that these bound changes have at most the same inference depth
 *            level as b, and were deduced earlier than b.
 *     -#  Otherwise, the bound change b was a branching decision or a deduction with
 *         missing inference reason, or the inference constraint's validity is more local
 *         than the one of the conflict detecting constraint.
 *          - If a the bound changed corresponds to a binary variable, add it or its
 *            negation to the conflict set, depending on which of them is currently fixed to
 *            FALSE (i.e., the conflict set consists of literals that cannot be FALSE
 *            altogether at the same time).
 *          - Otherwise put the bound change into the conflict set.
 *         Note that if the bound change was a branching, all deduced bound changes
 *         remaining in the priority queue have smaller inference depth level than b,
 *         since deductions are always applied after the branching decisions. However,
 *         there is the possibility, that b was a deduction, where the inference
 *         reason was not given or the inference constraint was too local.
 *         With this lack of information, we must treat the deduced bound change like
 *         a branching, and there may exist other deduced bound changes of the same
 *         inference depth level in the priority queue.
 * -#  If priority queue is non-empty, goto step 2.
 * -#  The conflict set represents the conflict clause saying that at least one
 *     of the conflict variables must take a different value. The conflict set is then passed
 *     to the conflict handlers, that may create a corresponding constraint (e.g. a logicor
 *     constraint or bound disjunction constraint) out of these conflict variables and
 *     add it to the problem.
 *
 * If all deduced bound changes come with (global) inference information, depending on
 * the conflict analyzing strategy, the resulting conflict set has the following property:
 *  - 1-FirstUIP: In the depth level where the conflict was found, at most one variable
 *    assigned at that level is member of the conflict set. This conflict variable is the
 *    first unique implication point of its depth level (FUIP).
 *  - All-FirstUIP: For each depth level, at most one variable assigned at that level is
 *    member of the conflict set. This conflict variable is the first unique implication
 *    point of its depth level (FUIP).
 *
 * The user has to do the following to get the conflict analysis running in its
 * current implementation:
 *  - A constraint handler or propagator supporting the conflict analysis must implement
 *    the CONSRESPROP/PROPRESPROP call, that processes a bound change inference b and puts all
 *    the reason bounds leading to the application of b with calls to
 *    SCIPaddConflictBound() on the conflict queue (algorithm step 3.(a)).
 *  - If the current bounds lead to a deduction of a bound change (e.g. in domain
 *    propagation), a constraint handler should call SCIPinferVarLbCons() or
 *    SCIPinferVarUbCons(), thus providing the constraint that infered the bound change.
 *    A propagator should call SCIPinferVarLbProp() or SCIPinferVarUbProp() instead,
 *    thus providing a pointer to itself.
 *  - If (in the current bounds) an infeasibility is detected, the constraint handler or
 *    propagator should
 *     1. call SCIPinitConflictAnalysis() to initialize the conflict queue,
 *     2. call SCIPaddConflictBound() for each bound that lead to the conflict,
 *     3. call SCIPanalyzeConflictCons() or SCIPanalyzeConflict() to analyze the conflict
 *        and add an appropriate conflict constraint.
 */

/*---+----1----+----2----+----3----+----4----+----5----+----6----+----7----+----8----+----9----+----0----+----1----+----2*/

#include "lpi/lpi.h"
#include "scip/clock.h"
#include "scip/conflict.h"
#include "scip/conflictstore.h"
#include "scip/cons.h"
#include "scip/cons_linear.h"
#include "scip/cuts.h"
#include "scip/history.h"
#include "scip/lp.h"
#include "scip/presolve.h"
#include "scip/prob.h"
#include "scip/prop.h"
#include "scip/pub_conflict.h"
#include "scip/pub_cons.h"
#include "scip/pub_lp.h"
#include "scip/pub_message.h"
#include "scip/pub_misc.h"
#include "scip/pub_misc_sort.h"
#include "scip/pub_paramset.h"
#include "scip/pub_prop.h"
#include "scip/pub_tree.h"
#include "scip/pub_var.h"
#include "scip/scip_conflict.h"
#include "scip/scip_cons.h"
#include "scip/scip_mem.h"
#include "scip/scip_sol.h"
#include "scip/scip_var.h"
#include "scip/set.h"
#include "scip/sol.h"
#include "scip/struct_conflict.h"
#include "scip/struct_lp.h"
#include "scip/struct_prob.h"
#include "scip/struct_set.h"
#include "scip/struct_stat.h"
#include "scip/struct_tree.h"
#include "scip/struct_var.h"
#include "scip/tree.h"
#include "scip/var.h"
#include "scip/visual.h"
#include <string.h>
#if defined(_WIN32) || defined(_WIN64)
#else
#include <strings.h> /*lint --e{766}*/
#endif



#define BOUNDSWITCH                0.51 /**< threshold for bound switching - see cuts.c */
#define POSTPROCESS               FALSE /**< apply postprocessing to the cut - see cuts.c */
#define USEVBDS                   FALSE /**< use variable bounds - see cuts.c */
#define ALLOWLOCAL                FALSE /**< allow to generate local cuts - see cuts. */
#define MINFRAC                   0.05  /**< minimal fractionality of floor(rhs) - see cuts.c */
#define MAXFRAC                   0.999 /**< maximal fractionality of floor(rhs) - see cuts.c */

/*#define SCIP_CONFGRAPH*/


#ifdef SCIP_CONFGRAPH
/*
 * Output of Conflict Graph
 */

#include <stdio.h>

static FILE*             confgraphfile = NULL;              /**< output file for current conflict graph */
static SCIP_BDCHGINFO*   confgraphcurrentbdchginfo = NULL;  /**< currently resolved bound change */
static int               confgraphnconflictsets = 0;        /**< number of conflict sets marked in the graph */

/** writes a node section to the conflict graph file */
static
void confgraphWriteNode(
   void*                 idptr,              /**< id of the node */
   const char*           label,              /**< label of the node */
   const char*           nodetype,           /**< type of the node */
   const char*           fillcolor,          /**< color of the node's interior */
   const char*           bordercolor         /**< color of the node's border */
   )
{
   assert(confgraphfile != NULL);

   SCIPgmlWriteNode(confgraphfile, (unsigned int)(size_t)idptr, label, nodetype, fillcolor, bordercolor);
}

/** writes an edge section to the conflict graph file */
static
void confgraphWriteEdge(
   void*                 source,             /**< source node of the edge */
   void*                 target,             /**< target node of the edge */
   const char*           color               /**< color of the edge */
   )
{
   assert(confgraphfile != NULL);

#ifndef SCIP_CONFGRAPH_EDGE
   SCIPgmlWriteArc(confgraphfile, (unsigned int)(size_t)source, (unsigned int)(size_t)target, NULL, color);
#else
   SCIPgmlWriteEdge(confgraphfile, (unsigned int)(size_t)source, (unsigned int)(size_t)target, NULL, color);
#endif
}

/** creates a file to output the current conflict graph into; adds the conflict vertex to the graph */
static
SCIP_RETCODE confgraphCreate(
   SCIP_SET*             set,                /**< global SCIP settings */
   SCIP_CONFLICT*        conflict            /**< conflict analysis data */
   )
{
   char fname[SCIP_MAXSTRLEN];

   assert(conflict != NULL);
   assert(confgraphfile == NULL);

   (void) SCIPsnprintf(fname, SCIP_MAXSTRLEN, "conf%p%d.gml", conflict, conflict->count);
   SCIPinfoMessage(set->scip, NULL, "storing conflict graph in file <%s>\n", fname);

   confgraphfile = fopen(fname, "w");

   if( confgraphfile == NULL )
   {
      SCIPerrorMessage("cannot open graph file <%s>\n", fname);
      SCIPABORT(); /*lint !e527*/
      return SCIP_WRITEERROR;
   }

   SCIPgmlWriteOpening(confgraphfile, TRUE);

   confgraphWriteNode(NULL, "conflict", "ellipse", "#ff0000", "#000000");

   confgraphcurrentbdchginfo = NULL;

   return SCIP_OKAY;
}

/** closes conflict graph file */
static
void confgraphFree(
   void
   )
{
   if( confgraphfile != NULL )
   {
      SCIPgmlWriteClosing(confgraphfile);

      fclose(confgraphfile);

      confgraphfile = NULL;
      confgraphnconflictsets = 0;
   }
}

/** adds a bound change node to the conflict graph and links it to the currently resolved bound change */
static
void confgraphAddBdchg(
   SCIP_BDCHGINFO*       bdchginfo           /**< bound change to add to the conflict graph */
   )
{
   const char* colors[] = {
      "#8888ff", /* blue for constraint resolving */
      "#ffff00", /* yellow for propagator resolving */
      "#55ff55"  /* green branching decision */
   };
   char label[SCIP_MAXSTRLEN];
   char depth[SCIP_MAXSTRLEN];
   int col;

   switch( SCIPbdchginfoGetChgtype(bdchginfo) )
   {
   case SCIP_BOUNDCHGTYPE_BRANCHING:
      col = 2;
      break;
   case SCIP_BOUNDCHGTYPE_CONSINFER:
      col = 0;
      break;
   case SCIP_BOUNDCHGTYPE_PROPINFER:
      col = (SCIPbdchginfoGetInferProp(bdchginfo) == NULL ? 1 : 0);
      break;
   default:
      SCIPerrorMessage("invalid bound change type\n");
      col = 0;
      SCIPABORT();
      break;
   }

   if( SCIPbdchginfoGetDepth(bdchginfo) == INT_MAX )
      (void) SCIPsnprintf(depth, SCIP_MAXSTRLEN, "dive");
   else
      (void) SCIPsnprintf(depth, SCIP_MAXSTRLEN, "%d", SCIPbdchginfoGetDepth(bdchginfo));
   (void) SCIPsnprintf(label, SCIP_MAXSTRLEN, "%s %s %g\n[%s:%d]", SCIPvarGetName(SCIPbdchginfoGetVar(bdchginfo)),
      SCIPbdchginfoGetBoundtype(bdchginfo) == SCIP_BOUNDTYPE_LOWER ? ">=" : "<=",
      SCIPbdchginfoGetNewbound(bdchginfo), depth, SCIPbdchginfoGetPos(bdchginfo));
   confgraphWriteNode(bdchginfo, label, "ellipse", colors[col], "#000000");
   confgraphWriteEdge(bdchginfo, confgraphcurrentbdchginfo, "#000000");
}

/** links the already existing bound change node to the currently resolved bound change */
static
void confgraphLinkBdchg(
   SCIP_BDCHGINFO*       bdchginfo           /**< bound change to add to the conflict graph */
   )
{
   confgraphWriteEdge(bdchginfo, confgraphcurrentbdchginfo, "#000000");
}

/** marks the given bound change to be the currently resolved bound change */
static
void confgraphSetCurrentBdchg(
   SCIP_BDCHGINFO*       bdchginfo           /**< bound change to add to the conflict graph */
   )
{
   confgraphcurrentbdchginfo = bdchginfo;
}

/** marks given conflict set in the conflict graph */
static
void confgraphMarkConflictset(
   SCIP_CONFLICTSET*     conflictset         /**< conflict set */
   )
{
   char label[SCIP_MAXSTRLEN];
   int i;

   assert(conflictset != NULL);

   confgraphnconflictsets++;
   (void) SCIPsnprintf(label, SCIP_MAXSTRLEN, "conf %d (%d)", confgraphnconflictsets, conflictset->validdepth);
   confgraphWriteNode((void*)(size_t)confgraphnconflictsets, label, "rectangle", "#ff00ff", "#000000");
   for( i = 0; i < conflictset->nbdchginfos; ++i )
      confgraphWriteEdge((void*)(size_t)confgraphnconflictsets, conflictset->bdchginfos[i], "#ff00ff");
}

#endif

/*
 * Conflict Handler
 */

/** compares two conflict handlers w. r. to their priority */
SCIP_DECL_SORTPTRCOMP(SCIPconflicthdlrComp)
{  /*lint --e{715}*/
   return ((SCIP_CONFLICTHDLR*)elem2)->priority - ((SCIP_CONFLICTHDLR*)elem1)->priority;
}

/** comparison method for sorting conflict handler w.r.t. to their name */
SCIP_DECL_SORTPTRCOMP(SCIPconflicthdlrCompName)
{
   return strcmp(SCIPconflicthdlrGetName((SCIP_CONFLICTHDLR*)elem1), SCIPconflicthdlrGetName((SCIP_CONFLICTHDLR*)elem2));
}

/** method to call, when the priority of a conflict handler was changed */
static
SCIP_DECL_PARAMCHGD(paramChgdConflicthdlrPriority)
{  /*lint --e{715}*/
   SCIP_PARAMDATA* paramdata;

   paramdata = SCIPparamGetData(param);
   assert(paramdata != NULL);

   /* use SCIPsetConflicthdlrPriority() to mark the conflicthdlrs unsorted */
   SCIP_CALL( SCIPsetConflicthdlrPriority(scip, (SCIP_CONFLICTHDLR*)paramdata, SCIPparamGetInt(param)) ); /*lint !e740*/

   return SCIP_OKAY;
}

/** copies the given conflict handler to a new scip */
SCIP_RETCODE SCIPconflicthdlrCopyInclude(
   SCIP_CONFLICTHDLR*    conflicthdlr,       /**< conflict handler */
   SCIP_SET*             set                 /**< SCIP_SET of SCIP to copy to */
   )
{
   assert(conflicthdlr != NULL);
   assert(set != NULL);
   assert(set->scip != NULL);

   if( conflicthdlr->conflictcopy != NULL )
   {
      SCIPsetDebugMsg(set, "including conflict handler %s in subscip %p\n", SCIPconflicthdlrGetName(conflicthdlr), (void*)set->scip);
      SCIP_CALL( conflicthdlr->conflictcopy(set->scip, conflicthdlr) );
   }

   return SCIP_OKAY;
}

/** internal method for creating a conflict handler */
static
SCIP_RETCODE doConflicthdlrCreate(
   SCIP_CONFLICTHDLR**   conflicthdlr,       /**< pointer to conflict handler data structure */
   SCIP_SET*             set,                /**< global SCIP settings */
   SCIP_MESSAGEHDLR*     messagehdlr,        /**< message handler */
   BMS_BLKMEM*           blkmem,             /**< block memory for parameter settings */
   const char*           name,               /**< name of conflict handler */
   const char*           desc,               /**< description of conflict handler */
   int                   priority,           /**< priority of the conflict handler */
   SCIP_DECL_CONFLICTCOPY((*conflictcopy)),  /**< copy method of conflict handler or NULL if you don't want to copy your plugin into sub-SCIPs */
   SCIP_DECL_CONFLICTFREE((*conflictfree)),  /**< destructor of conflict handler */
   SCIP_DECL_CONFLICTINIT((*conflictinit)),  /**< initialize conflict handler */
   SCIP_DECL_CONFLICTEXIT((*conflictexit)),  /**< deinitialize conflict handler */
   SCIP_DECL_CONFLICTINITSOL((*conflictinitsol)),/**< solving process initialization method of conflict handler */
   SCIP_DECL_CONFLICTEXITSOL((*conflictexitsol)),/**< solving process deinitialization method of conflict handler */
   SCIP_DECL_CONFLICTEXEC((*conflictexec)),  /**< conflict processing method of conflict handler */
   SCIP_CONFLICTHDLRDATA* conflicthdlrdata   /**< conflict handler data */
   )
{
   char paramname[SCIP_MAXSTRLEN];
   char paramdesc[SCIP_MAXSTRLEN];

   assert(conflicthdlr != NULL);
   assert(name != NULL);
   assert(desc != NULL);

   SCIP_ALLOC( BMSallocMemory(conflicthdlr) );
   BMSclearMemory(*conflicthdlr);

   SCIP_ALLOC( BMSduplicateMemoryArray(&(*conflicthdlr)->name, name, strlen(name)+1) );
   SCIP_ALLOC( BMSduplicateMemoryArray(&(*conflicthdlr)->desc, desc, strlen(desc)+1) );
   (*conflicthdlr)->priority = priority;
   (*conflicthdlr)->conflictcopy = conflictcopy;
   (*conflicthdlr)->conflictfree = conflictfree;
   (*conflicthdlr)->conflictinit = conflictinit;
   (*conflicthdlr)->conflictexit = conflictexit;
   (*conflicthdlr)->conflictinitsol = conflictinitsol;
   (*conflicthdlr)->conflictexitsol = conflictexitsol;
   (*conflicthdlr)->conflictexec = conflictexec;
   (*conflicthdlr)->conflicthdlrdata = conflicthdlrdata;
   (*conflicthdlr)->initialized = FALSE;

   SCIP_CALL( SCIPclockCreate(&(*conflicthdlr)->setuptime, SCIP_CLOCKTYPE_DEFAULT) );
   SCIP_CALL( SCIPclockCreate(&(*conflicthdlr)->conflicttime, SCIP_CLOCKTYPE_DEFAULT) );

   /* add parameters */
   (void) SCIPsnprintf(paramname, SCIP_MAXSTRLEN, "conflict/%s/priority", name);
   (void) SCIPsnprintf(paramdesc, SCIP_MAXSTRLEN, "priority of conflict handler <%s>", name);
   SCIP_CALL( SCIPsetAddIntParam(set, messagehdlr, blkmem, paramname, paramdesc, &(*conflicthdlr)->priority, TRUE, \
         priority, INT_MIN, INT_MAX, paramChgdConflicthdlrPriority, (SCIP_PARAMDATA*)(*conflicthdlr)) ); /*lint !e740*/

   return SCIP_OKAY;
}

/** creates a conflict handler */
SCIP_RETCODE SCIPconflicthdlrCreate(
   SCIP_CONFLICTHDLR**   conflicthdlr,       /**< pointer to conflict handler data structure */
   SCIP_SET*             set,                /**< global SCIP settings */
   SCIP_MESSAGEHDLR*     messagehdlr,        /**< message handler */
   BMS_BLKMEM*           blkmem,             /**< block memory for parameter settings */
   const char*           name,               /**< name of conflict handler */
   const char*           desc,               /**< description of conflict handler */
   int                   priority,           /**< priority of the conflict handler */
   SCIP_DECL_CONFLICTCOPY((*conflictcopy)),  /**< copy method of conflict handler or NULL if you don't want to
                                              *   copy your plugin into sub-SCIPs */
   SCIP_DECL_CONFLICTFREE((*conflictfree)),  /**< destructor of conflict handler */
   SCIP_DECL_CONFLICTINIT((*conflictinit)),  /**< initialize conflict handler */
   SCIP_DECL_CONFLICTEXIT((*conflictexit)),  /**< deinitialize conflict handler */
   SCIP_DECL_CONFLICTINITSOL((*conflictinitsol)),/**< solving process initialization method of conflict handler */
   SCIP_DECL_CONFLICTEXITSOL((*conflictexitsol)),/**< solving process deinitialization method of conflict handler */
   SCIP_DECL_CONFLICTEXEC((*conflictexec)),  /**< conflict processing method of conflict handler */
   SCIP_CONFLICTHDLRDATA* conflicthdlrdata   /**< conflict handler data */
   )
{
   assert(conflicthdlr != NULL);
   assert(name != NULL);
   assert(desc != NULL);

   SCIP_CALL_FINALLY( doConflicthdlrCreate(conflicthdlr, set, messagehdlr, blkmem, name, desc, priority,
      conflictcopy, conflictfree, conflictinit, conflictexit, conflictinitsol, conflictexitsol, conflictexec,
      conflicthdlrdata), (void) SCIPconflicthdlrFree(conflicthdlr, set) );

   return SCIP_OKAY;
}

/** calls destructor and frees memory of conflict handler */
SCIP_RETCODE SCIPconflicthdlrFree(
   SCIP_CONFLICTHDLR**   conflicthdlr,       /**< pointer to conflict handler data structure */
   SCIP_SET*             set                 /**< global SCIP settings */
   )
{
   assert(conflicthdlr != NULL);
   if( *conflicthdlr == NULL )
      return SCIP_OKAY;
   assert(!(*conflicthdlr)->initialized);
   assert(set != NULL);

   /* call destructor of conflict handler */
   if( (*conflicthdlr)->conflictfree != NULL )
   {
      SCIP_CALL( (*conflicthdlr)->conflictfree(set->scip, *conflicthdlr) );
   }

   SCIPclockFree(&(*conflicthdlr)->conflicttime);
   SCIPclockFree(&(*conflicthdlr)->setuptime);

   BMSfreeMemoryArrayNull(&(*conflicthdlr)->name);
   BMSfreeMemoryArrayNull(&(*conflicthdlr)->desc);
   BMSfreeMemory(conflicthdlr);

   return SCIP_OKAY;
}

/** calls initialization method of conflict handler */
SCIP_RETCODE SCIPconflicthdlrInit(
   SCIP_CONFLICTHDLR*    conflicthdlr,       /**< conflict handler */
   SCIP_SET*             set                 /**< global SCIP settings */
   )
{
   assert(conflicthdlr != NULL);
   assert(set != NULL);

   if( conflicthdlr->initialized )
   {
      SCIPerrorMessage("conflict handler <%s> already initialized\n", conflicthdlr->name);
      return SCIP_INVALIDCALL;
   }

   if( set->misc_resetstat )
   {
      SCIPclockReset(conflicthdlr->setuptime);
      SCIPclockReset(conflicthdlr->conflicttime);
   }

   /* call initialization method of conflict handler */
   if( conflicthdlr->conflictinit != NULL )
   {
      /* start timing */
      SCIPclockStart(conflicthdlr->setuptime, set);

      SCIP_CALL( conflicthdlr->conflictinit(set->scip, conflicthdlr) );

      /* stop timing */
      SCIPclockStop(conflicthdlr->setuptime, set);
   }
   conflicthdlr->initialized = TRUE;

   return SCIP_OKAY;
}

/** calls exit method of conflict handler */
SCIP_RETCODE SCIPconflicthdlrExit(
   SCIP_CONFLICTHDLR*    conflicthdlr,       /**< conflict handler */
   SCIP_SET*             set                 /**< global SCIP settings */
   )
{
   assert(conflicthdlr != NULL);
   assert(set != NULL);

   if( !conflicthdlr->initialized )
   {
      SCIPerrorMessage("conflict handler <%s> not initialized\n", conflicthdlr->name);
      return SCIP_INVALIDCALL;
   }

   /* call deinitialization method of conflict handler */
   if( conflicthdlr->conflictexit != NULL )
   {
      /* start timing */
      SCIPclockStart(conflicthdlr->setuptime, set);

      SCIP_CALL( conflicthdlr->conflictexit(set->scip, conflicthdlr) );

      /* stop timing */
      SCIPclockStop(conflicthdlr->setuptime, set);
   }
   conflicthdlr->initialized = FALSE;

   return SCIP_OKAY;
}

/** informs conflict handler that the branch and bound process is being started */
SCIP_RETCODE SCIPconflicthdlrInitsol(
   SCIP_CONFLICTHDLR*    conflicthdlr,       /**< conflict handler */
   SCIP_SET*             set                 /**< global SCIP settings */
   )
{
   assert(conflicthdlr != NULL);
   assert(set != NULL);

   /* call solving process initialization method of conflict handler */
   if( conflicthdlr->conflictinitsol != NULL )
   {
      /* start timing */
      SCIPclockStart(conflicthdlr->setuptime, set);

      SCIP_CALL( conflicthdlr->conflictinitsol(set->scip, conflicthdlr) );

      /* stop timing */
      SCIPclockStop(conflicthdlr->setuptime, set);
   }

   return SCIP_OKAY;
}

/** informs conflict handler that the branch and bound process data is being freed */
SCIP_RETCODE SCIPconflicthdlrExitsol(
   SCIP_CONFLICTHDLR*    conflicthdlr,       /**< conflict handler */
   SCIP_SET*             set                 /**< global SCIP settings */
   )
{
   assert(conflicthdlr != NULL);
   assert(set != NULL);

   /* call solving process deinitialization method of conflict handler */
   if( conflicthdlr->conflictexitsol != NULL )
   {
      /* start timing */
      SCIPclockStart(conflicthdlr->setuptime, set);

      SCIP_CALL( conflicthdlr->conflictexitsol(set->scip, conflicthdlr) );

      /* stop timing */
      SCIPclockStop(conflicthdlr->setuptime, set);
   }

   return SCIP_OKAY;
}

/** calls execution method of conflict handler */
SCIP_RETCODE SCIPconflicthdlrExec(
   SCIP_CONFLICTHDLR*    conflicthdlr,       /**< conflict handler */
   SCIP_SET*             set,                /**< global SCIP settings */
   SCIP_NODE*            node,               /**< node to add conflict constraint to */
   SCIP_NODE*            validnode,          /**< node at which the constraint is valid */
   SCIP_BDCHGINFO**      bdchginfos,         /**< bound change resembling the conflict set */
   SCIP_Real*            relaxedbds,         /**< array with relaxed bounds which are efficient to create a valid conflict */
   int                   nbdchginfos,        /**< number of bound changes in the conflict set */
   SCIP_CONFTYPE         conftype,           /**< type of the conflict */
   SCIP_Bool             usescutoffbound,    /**< depends the conflict on the cutoff bound? */
   SCIP_Bool             resolved,           /**< was the conflict set already used to create a constraint? */
   SCIP_RESULT*          result              /**< pointer to store the result of the callback method */
   )
{
   assert(conflicthdlr != NULL);
   assert(set != NULL);
   assert(bdchginfos != NULL || nbdchginfos == 0);
   assert(result != NULL);

   /* call solution start method of conflict handler */
   *result = SCIP_DIDNOTRUN;
   if( conflicthdlr->conflictexec != NULL )
   {
      /* start timing */
      SCIPclockStart(conflicthdlr->conflicttime, set);

      SCIP_CALL( conflicthdlr->conflictexec(set->scip, conflicthdlr, node, validnode, bdchginfos, relaxedbds, nbdchginfos,
            conftype, usescutoffbound, set->conf_separate, (SCIPnodeGetDepth(validnode) > 0), set->conf_dynamic,
            set->conf_removable, resolved, result) );

      /* stop timing */
      SCIPclockStop(conflicthdlr->conflicttime, set);

      if( *result != SCIP_CONSADDED
         && *result != SCIP_DIDNOTFIND
         && *result != SCIP_DIDNOTRUN )
      {
         SCIPerrorMessage("execution method of conflict handler <%s> returned invalid result <%d>\n",
            conflicthdlr->name, *result);
         return SCIP_INVALIDRESULT;
      }
   }

   return SCIP_OKAY;
}

/** gets user data of conflict handler */
SCIP_CONFLICTHDLRDATA* SCIPconflicthdlrGetData(
   SCIP_CONFLICTHDLR*    conflicthdlr        /**< conflict handler */
   )
{
   assert(conflicthdlr != NULL);

   return conflicthdlr->conflicthdlrdata;
}

/** sets user data of conflict handler; user has to free old data in advance! */
void SCIPconflicthdlrSetData(
   SCIP_CONFLICTHDLR*    conflicthdlr,       /**< conflict handler */
   SCIP_CONFLICTHDLRDATA* conflicthdlrdata   /**< new conflict handler user data */
   )
{
   assert(conflicthdlr != NULL);

   conflicthdlr->conflicthdlrdata = conflicthdlrdata;
}

/** set copy method of conflict handler */
void SCIPconflicthdlrSetCopy(
   SCIP_CONFLICTHDLR*    conflicthdlr,       /**< conflict handler */
   SCIP_DECL_CONFLICTCOPY((*conflictcopy))   /**< copy method of the conflict handler */
   )
{
   assert(conflicthdlr != NULL);

   conflicthdlr->conflictcopy = conflictcopy;
}

/** set destructor of conflict handler */
void SCIPconflicthdlrSetFree(
   SCIP_CONFLICTHDLR*    conflicthdlr,       /**< conflict handler */
   SCIP_DECL_CONFLICTFREE((*conflictfree))   /**< destructor of conflict handler */
   )
{
   assert(conflicthdlr != NULL);

   conflicthdlr->conflictfree = conflictfree;
}

/** set initialization method of conflict handler */
void SCIPconflicthdlrSetInit(
   SCIP_CONFLICTHDLR*    conflicthdlr,       /**< conflict handler */
   SCIP_DECL_CONFLICTINIT((*conflictinit))   /**< initialization method conflict handler */
   )
{
   assert(conflicthdlr != NULL);

   conflicthdlr->conflictinit = conflictinit;
}

/** set deinitialization method of conflict handler */
void SCIPconflicthdlrSetExit(
   SCIP_CONFLICTHDLR*    conflicthdlr,       /**< conflict handler */
   SCIP_DECL_CONFLICTEXIT((*conflictexit))   /**< deinitialization method conflict handler */
   )
{
   assert(conflicthdlr != NULL);

   conflicthdlr->conflictexit = conflictexit;
}

/** set solving process initialization method of conflict handler */
void SCIPconflicthdlrSetInitsol(
   SCIP_CONFLICTHDLR*    conflicthdlr,       /**< conflict handler */
   SCIP_DECL_CONFLICTINITSOL((*conflictinitsol))/**< solving process initialization method of conflict handler */
   )
{
   assert(conflicthdlr != NULL);

   conflicthdlr->conflictinitsol = conflictinitsol;
}

/** set solving process deinitialization method of conflict handler */
void SCIPconflicthdlrSetExitsol(
   SCIP_CONFLICTHDLR*    conflicthdlr,       /**< conflict handler */
   SCIP_DECL_CONFLICTEXITSOL((*conflictexitsol))/**< solving process deinitialization method of conflict handler */
   )
{
   assert(conflicthdlr != NULL);

   conflicthdlr->conflictexitsol = conflictexitsol;
}

/** gets name of conflict handler */
const char* SCIPconflicthdlrGetName(
   SCIP_CONFLICTHDLR*    conflicthdlr        /**< conflict handler */
   )
{
   assert(conflicthdlr != NULL);

   return conflicthdlr->name;
}

/** gets description of conflict handler */
const char* SCIPconflicthdlrGetDesc(
   SCIP_CONFLICTHDLR*    conflicthdlr        /**< conflict handler */
   )
{
   assert(conflicthdlr != NULL);

   return conflicthdlr->desc;
}

/** gets priority of conflict handler */
int SCIPconflicthdlrGetPriority(
   SCIP_CONFLICTHDLR*    conflicthdlr        /**< conflict handler */
   )
{
   assert(conflicthdlr != NULL);

   return conflicthdlr->priority;
}

/** sets priority of conflict handler */
void SCIPconflicthdlrSetPriority(
   SCIP_CONFLICTHDLR*    conflicthdlr,       /**< conflict handler */
   SCIP_SET*             set,                /**< global SCIP settings */
   int                   priority            /**< new priority of the conflict handler */
   )
{
   assert(conflicthdlr != NULL);
   assert(set != NULL);

   conflicthdlr->priority = priority;
   set->conflicthdlrssorted = FALSE;
}

/** is conflict handler initialized? */
SCIP_Bool SCIPconflicthdlrIsInitialized(
   SCIP_CONFLICTHDLR*    conflicthdlr        /**< conflict handler */
   )
{
   assert(conflicthdlr != NULL);

   return conflicthdlr->initialized;
}

/** enables or disables all clocks of \p conflicthdlr, depending on the value of the flag */
void SCIPconflicthdlrEnableOrDisableClocks(
   SCIP_CONFLICTHDLR*    conflicthdlr,       /**< the conflict handler for which all clocks should be enabled or disabled */
   SCIP_Bool             enable              /**< should the clocks of the conflict handler be enabled? */
   )
{
   assert(conflicthdlr != NULL);

   SCIPclockEnableOrDisable(conflicthdlr->setuptime, enable);
   SCIPclockEnableOrDisable(conflicthdlr->conflicttime, enable);
}

/** gets time in seconds used in this conflict handler for setting up for next stages */
SCIP_Real SCIPconflicthdlrGetSetupTime(
   SCIP_CONFLICTHDLR*    conflicthdlr        /**< conflict handler */
   )
{
   assert(conflicthdlr != NULL);

   return SCIPclockGetTime(conflicthdlr->setuptime);
}

/** gets time in seconds used in this conflict handler */
SCIP_Real SCIPconflicthdlrGetTime(
   SCIP_CONFLICTHDLR*    conflicthdlr        /**< conflict handler */
   )
{
   assert(conflicthdlr != NULL);

   return SCIPclockGetTime(conflicthdlr->conflicttime);
}

/*
 * Conflict LP Bound Changes
 */


/** create conflict LP bound change data structure */
static
SCIP_RETCODE lpbdchgsCreate(
   SCIP_LPBDCHGS**       lpbdchgs,           /**< pointer to store the conflict LP bound change data structure */
   SCIP_SET*             set,                /**< global SCIP settings */
   int                   ncols               /**< number of columns */
   )
{
   SCIP_CALL( SCIPsetAllocBuffer(set, lpbdchgs) );

   SCIP_CALL( SCIPsetAllocBufferArray(set, &(*lpbdchgs)->bdchginds, ncols) );
   SCIP_CALL( SCIPsetAllocBufferArray(set, &(*lpbdchgs)->bdchglbs, ncols) );
   SCIP_CALL( SCIPsetAllocBufferArray(set, &(*lpbdchgs)->bdchgubs, ncols) );
   SCIP_CALL( SCIPsetAllocBufferArray(set, &(*lpbdchgs)->bdchgcolinds, ncols) );
   SCIP_CALL( SCIPsetAllocBufferArray(set, &(*lpbdchgs)->usedcols, ncols) );
   BMSclearMemoryArray((*lpbdchgs)->usedcols, ncols);

   (*lpbdchgs)->nbdchgs = 0;

   return SCIP_OKAY;
}

/** reset conflict LP bound change data structure */
static
void lpbdchgsReset(
   SCIP_LPBDCHGS*        lpbdchgs,           /**< conflict LP bound change data structure */
   int                   ncols               /**< number of columns */
   )
{
   assert(lpbdchgs != NULL);

   BMSclearMemoryArray(lpbdchgs->usedcols, ncols);
   lpbdchgs->nbdchgs = 0;
}

/** free conflict LP bound change data structure */
static
void lpbdchgsFree(
   SCIP_LPBDCHGS**       lpbdchgs,           /**< pointer to store the conflict LP bound change data structure */
   SCIP_SET*             set                 /**< global SCIP settings */
   )
{
   SCIPsetFreeBufferArray(set, &(*lpbdchgs)->usedcols);
   SCIPsetFreeBufferArray(set, &(*lpbdchgs)->bdchgcolinds);
   SCIPsetFreeBufferArray(set, &(*lpbdchgs)->bdchgubs);
   SCIPsetFreeBufferArray(set, &(*lpbdchgs)->bdchglbs);
   SCIPsetFreeBufferArray(set, &(*lpbdchgs)->bdchginds);

   SCIPsetFreeBuffer(set, lpbdchgs);
}

/*
 * Proof Sets
 */

/** return the char associated with the type of the variable */
static
const char* varGetChar(
   SCIP_VAR*             var                 /**< variable */
   )
{
   SCIP_VARTYPE vartype = SCIPvarGetType(var);

   return (!SCIPvarIsIntegral(var) ? "C" :
          (vartype == SCIP_VARTYPE_BINARY ? "B" :
          (vartype == SCIP_VARTYPE_INTEGER ? "I" : "M")));
}

/** resets the data structure of a proofset */
static
void proofsetClear(
   SCIP_PROOFSET*        proofset            /**< proof set */
   )
{
   assert(proofset != NULL);

   proofset->nnz = 0;
   proofset->rhs = 0.0;
   proofset->validdepth = 0;
   proofset->conflicttype = SCIP_CONFTYPE_UNKNOWN;
}

/** creates a proofset */
static
SCIP_RETCODE proofsetCreate(
   SCIP_PROOFSET**       proofset,           /**< proof set */
   BMS_BLKMEM*           blkmem              /**< block memory of transformed problem */
   )
{
   assert(proofset != NULL);

   SCIP_ALLOC( BMSallocBlockMemory(blkmem, proofset) );
   (*proofset)->vals = NULL;
   (*proofset)->inds = NULL;
   (*proofset)->rhs = 0.0;
   (*proofset)->nnz = 0;
   (*proofset)->size = 0;
   (*proofset)->validdepth = 0;
   (*proofset)->conflicttype = SCIP_CONFTYPE_UNKNOWN;

   return SCIP_OKAY;
}

/** creates and clears the proofset */
static
SCIP_RETCODE conflictInitProofset(
   SCIP_CONFLICT*        conflict,           /**< conflict analysis data */
   BMS_BLKMEM*           blkmem              /**< block memory of transformed problem */
   )
{
   assert(conflict != NULL);
   assert(blkmem != NULL);

   SCIP_CALL( proofsetCreate(&conflict->proofset, blkmem) );

   return SCIP_OKAY;
}

/** frees a proofset */
static
void proofsetFree(
   SCIP_PROOFSET**       proofset,           /**< proof set */
   BMS_BLKMEM*           blkmem              /**< block memory */
   )
{
   assert(proofset != NULL);
   assert(*proofset != NULL);
   assert(blkmem != NULL);

   BMSfreeBlockMemoryArrayNull(blkmem, &(*proofset)->vals, (*proofset)->size);
   BMSfreeBlockMemoryArrayNull(blkmem, &(*proofset)->inds, (*proofset)->size);
   BMSfreeBlockMemory(blkmem, proofset);
   (*proofset) = NULL;
}

#ifdef SCIP_DEBUG
static
void proofsetPrint(
   SCIP_PROOFSET*        proofset,
   SCIP_SET*             set,
   SCIP_PROB*            transprob
   )
{
   SCIP_VAR** vars;
   int i;

   assert(proofset != NULL);

   vars = SCIPprobGetVars(transprob);
   assert(vars != NULL);

   printf("proofset: ");
   for( i = 0; i < proofset->nnz; i++ )
      printf("%+.15g <%s> ", proofset->vals[i], SCIPvarGetName(vars[proofset->inds[i]]));
   printf(" <= %.15g\n", proofset->rhs);
}
#endif

/** return the indices of variables in the proofset */
static
int* proofsetGetInds(
   SCIP_PROOFSET*        proofset            /**< proof set */
   )
{
   assert(proofset != NULL);

   return proofset->inds;
}

/** return coefficient of variable in the proofset with given probindex */
static
SCIP_Real* proofsetGetVals(
   SCIP_PROOFSET*        proofset            /**< proof set */
   )
{
   assert(proofset != NULL);

   return proofset->vals;
}

/** return the right-hand side if a proofset */
static
SCIP_Real proofsetGetRhs(
   SCIP_PROOFSET*        proofset            /**< proof set */
   )
{
   assert(proofset != NULL);

   return proofset->rhs;
}

/** returns the number of variables in the proofset */
static
int proofsetGetNVars(
   SCIP_PROOFSET*        proofset            /**< proof set */
   )
{
   assert(proofset != NULL);

   return proofset->nnz;
}

/** returns the number of variables in the proofset */
static
SCIP_CONFTYPE proofsetGetConftype(
   SCIP_PROOFSET*        proofset            /**< proof set */
   )
{
   assert(proofset != NULL);

   return proofset->conflicttype;
}

/** adds given data as aggregation row to the proofset */
static
SCIP_RETCODE proofsetAddSparseData(
   SCIP_PROOFSET*        proofset,           /**< proof set */
   BMS_BLKMEM*           blkmem,             /**< block memory */
   SCIP_Real*            vals,               /**< variable coefficients */
   int*                  inds,               /**< variable array */
   int                   nnz,                /**< size of variable and coefficient array */
   SCIP_Real             rhs                 /**< right-hand side of the aggregation row */
   )
{
   assert(proofset != NULL);
   assert(blkmem != NULL);

   if( proofset->size == 0 )
   {
      assert(proofset->vals == NULL);
      assert(proofset->inds == NULL);

      SCIP_ALLOC( BMSduplicateBlockMemoryArray(blkmem, &proofset->vals, vals, nnz) );
      SCIP_ALLOC( BMSduplicateBlockMemoryArray(blkmem, &proofset->inds, inds, nnz) );

      proofset->size = nnz;
   }
   else
   {
      int i;

      assert(proofset->vals != NULL);
      assert(proofset->inds != NULL);

      if( proofset->size < nnz )
      {
         SCIP_ALLOC( BMSreallocBlockMemoryArray(blkmem, &proofset->vals, proofset->size, nnz) );
         SCIP_ALLOC( BMSreallocBlockMemoryArray(blkmem, &proofset->inds, proofset->size, nnz) );
         proofset->size = nnz;
      }

      for( i = 0; i < nnz; i++ )
      {
         proofset->vals[i] = vals[i];
         proofset->inds[i] = inds[i];
      }
   }

   proofset->rhs = rhs;
   proofset->nnz = nnz;

   return SCIP_OKAY;
}

/** adds an aggregation row to the proofset */
static
SCIP_RETCODE proofsetAddAggrrow(
   SCIP_PROOFSET*        proofset,           /**< proof set */
   SCIP_SET*             set,                /**< global SCIP settings */
   BMS_BLKMEM*           blkmem,             /**< block memory */
   SCIP_AGGRROW*         aggrrow             /**< aggregation row to add */
   )
{
   SCIP_Real* vals;
   int* inds;
   int nnz;
   int i;

   assert(proofset != NULL);
   assert(set != NULL);

   inds = SCIPaggrRowGetInds(aggrrow);
   assert(inds != NULL);

   nnz = SCIPaggrRowGetNNz(aggrrow);
   assert(nnz > 0);

   SCIP_CALL( SCIPsetAllocBufferArray(set, &vals, nnz) );

   for( i = 0; i < nnz; i++ )
   {
      vals[i] = SCIPaggrRowGetProbvarValue(aggrrow, inds[i]);
   }

   SCIP_CALL( proofsetAddSparseData(proofset, blkmem, vals, inds, nnz, SCIPaggrRowGetRhs(aggrrow)) );

   SCIPsetFreeBufferArray(set, &vals);

   return SCIP_OKAY;
}

/** Removes a given variable @p var from position @p pos from the proofset and updates the right-hand side according
 *  to sign of the coefficient, i.e., rhs -= coef * bound, where bound = lb if coef >= 0 and bound = ub, otherwise.
 *
 *  @note: The list of non-zero indices and coefficients will be updated by swapping the last non-zero index to @p pos.
 */
static
void proofsetCancelVarWithBound(
   SCIP_PROOFSET*        proofset,
   SCIP_SET*             set,
   SCIP_VAR*             var,
   int                   pos,
   SCIP_Bool*            valid
   )
{
   assert(proofset != NULL);
   assert(var != NULL);
   assert(pos >= 0 && pos < proofset->nnz);
   assert(valid != NULL);

   *valid = TRUE;

   /* cancel with lower bound */
   if( proofset->vals[pos] > 0.0 )
   {
      proofset->rhs -= proofset->vals[pos] * SCIPvarGetLbGlobal(var);
   }
   /* cancel with upper bound */
   else
   {
      assert(proofset->vals[pos] < 0.0);
      proofset->rhs -= proofset->vals[pos] * SCIPvarGetUbGlobal(var);
   }

   --proofset->nnz;

   proofset->vals[pos] = proofset->vals[proofset->nnz];
   proofset->inds[pos] = proofset->inds[proofset->nnz];
   proofset->vals[proofset->nnz] = 0.0;
   proofset->inds[proofset->nnz] = 0;

   if( SCIPsetIsInfinity(set, proofset->rhs) )
      *valid = FALSE;
}

/*
 * Conflict Sets
 */

/** resizes the array of the temporary bound change informations to be able to store at least num bound change entries */
static
SCIP_RETCODE conflictEnsureTmpbdchginfosMem(
   SCIP_CONFLICT*        conflict,           /**< conflict analysis data */
   SCIP_SET*             set,                /**< global SCIP settings */
   int                   num                 /**< minimal number of slots in arrays */
   )
{
   assert(conflict != NULL);
   assert(set != NULL);

   if( num > conflict->tmpbdchginfossize )
   {
      int newsize;

      newsize = SCIPsetCalcMemGrowSize(set, num);
      SCIP_ALLOC( BMSreallocMemoryArray(&conflict->tmpbdchginfos, newsize) );
      conflict->tmpbdchginfossize = newsize;
   }
   assert(num <= conflict->tmpbdchginfossize);

   return SCIP_OKAY;
}

/** creates a temporary bound change information object that is destroyed after the conflict sets are flushed */
static
SCIP_RETCODE conflictCreateTmpBdchginfo(
   SCIP_CONFLICT*        conflict,           /**< conflict analysis data */
   BMS_BLKMEM*           blkmem,             /**< block memory */
   SCIP_SET*             set,                /**< global SCIP settings */
   SCIP_VAR*             var,                /**< active variable that changed the bounds */
   SCIP_BOUNDTYPE        boundtype,          /**< type of bound for var: lower or upper bound */
   SCIP_Real             oldbound,           /**< old value for bound */
   SCIP_Real             newbound,           /**< new value for bound */
   SCIP_BDCHGINFO**      bdchginfo           /**< pointer to store bound change information */
   )
{
   assert(conflict != NULL);

   SCIP_CALL( conflictEnsureTmpbdchginfosMem(conflict, set, conflict->ntmpbdchginfos+1) );
   SCIP_CALL( SCIPbdchginfoCreate(&conflict->tmpbdchginfos[conflict->ntmpbdchginfos], blkmem,
         var, boundtype, oldbound, newbound) );
   *bdchginfo = conflict->tmpbdchginfos[conflict->ntmpbdchginfos];
   conflict->ntmpbdchginfos++;

   return SCIP_OKAY;
}

/** frees all temporarily created bound change information data */
static
void conflictFreeTmpBdchginfos(
   SCIP_CONFLICT*        conflict,           /**< conflict analysis data */
   BMS_BLKMEM*           blkmem              /**< block memory */
   )
{
   int i;

   assert(conflict != NULL);

   for( i = 0; i < conflict->ntmpbdchginfos; ++i )
      SCIPbdchginfoFree(&conflict->tmpbdchginfos[i], blkmem);
   conflict->ntmpbdchginfos = 0;
}

/** clears the given conflict set */
static
void conflictsetClear(
   SCIP_CONFLICTSET*     conflictset         /**< conflict set */
   )
{
   assert(conflictset != NULL);

   conflictset->nbdchginfos = 0;
   conflictset->validdepth = 0;
   conflictset->insertdepth = 0;
   conflictset->conflictdepth = 0;
   conflictset->repropdepth = 0;
   conflictset->repropagate = TRUE;
   conflictset->usescutoffbound = FALSE;
   conflictset->conflicttype = SCIP_CONFTYPE_UNKNOWN;
}

/** creates an empty conflict set */
static
SCIP_RETCODE conflictsetCreate(
   SCIP_CONFLICTSET**    conflictset,        /**< pointer to store the conflict set */
   BMS_BLKMEM*           blkmem              /**< block memory of transformed problem */
   )
{
   assert(conflictset != NULL);

   SCIP_ALLOC( BMSallocBlockMemory(blkmem, conflictset) );
   (*conflictset)->bdchginfos = NULL;
   (*conflictset)->relaxedbds = NULL;
   (*conflictset)->sortvals = NULL;
   (*conflictset)->bdchginfossize = 0;

   conflictsetClear(*conflictset);

   return SCIP_OKAY;
}

/** creates a copy of the given conflict set, allocating an additional amount of memory */
static
SCIP_RETCODE conflictsetCopy(
   SCIP_CONFLICTSET**    targetconflictset,  /**< pointer to store the conflict set */
   BMS_BLKMEM*           blkmem,             /**< block memory of transformed problem */
   SCIP_CONFLICTSET*     sourceconflictset,  /**< source conflict set */
   int                   nadditionalelems    /**< number of additional elements to allocate memory for */
   )
{
   int targetsize;

   assert(targetconflictset != NULL);
   assert(sourceconflictset != NULL);

   targetsize = sourceconflictset->nbdchginfos + nadditionalelems;
   SCIP_ALLOC( BMSallocBlockMemory(blkmem, targetconflictset) );
   SCIP_ALLOC( BMSallocBlockMemoryArray(blkmem, &(*targetconflictset)->bdchginfos, targetsize) );
   SCIP_ALLOC( BMSallocBlockMemoryArray(blkmem, &(*targetconflictset)->relaxedbds, targetsize) );
   SCIP_ALLOC( BMSallocBlockMemoryArray(blkmem, &(*targetconflictset)->sortvals, targetsize) );
   (*targetconflictset)->bdchginfossize = targetsize;

   BMScopyMemoryArray((*targetconflictset)->bdchginfos, sourceconflictset->bdchginfos, sourceconflictset->nbdchginfos);
   BMScopyMemoryArray((*targetconflictset)->relaxedbds, sourceconflictset->relaxedbds, sourceconflictset->nbdchginfos);
   BMScopyMemoryArray((*targetconflictset)->sortvals, sourceconflictset->sortvals, sourceconflictset->nbdchginfos);

   (*targetconflictset)->nbdchginfos = sourceconflictset->nbdchginfos;
   (*targetconflictset)->validdepth = sourceconflictset->validdepth;
   (*targetconflictset)->insertdepth = sourceconflictset->insertdepth;
   (*targetconflictset)->conflictdepth = sourceconflictset->conflictdepth;
   (*targetconflictset)->repropdepth = sourceconflictset->repropdepth;
   (*targetconflictset)->usescutoffbound = sourceconflictset->usescutoffbound;
   (*targetconflictset)->conflicttype = sourceconflictset->conflicttype;

   return SCIP_OKAY;
}

/** frees a conflict set */
static
void conflictsetFree(
   SCIP_CONFLICTSET**    conflictset,        /**< pointer to the conflict set */
   BMS_BLKMEM*           blkmem              /**< block memory of transformed problem */
   )
{
   assert(conflictset != NULL);
   assert(*conflictset != NULL);

   BMSfreeBlockMemoryArrayNull(blkmem, &(*conflictset)->bdchginfos, (*conflictset)->bdchginfossize);
   BMSfreeBlockMemoryArrayNull(blkmem, &(*conflictset)->relaxedbds, (*conflictset)->bdchginfossize);
   BMSfreeBlockMemoryArrayNull(blkmem, &(*conflictset)->sortvals, (*conflictset)->bdchginfossize);
   BMSfreeBlockMemory(blkmem, conflictset);
}

/** resizes the arrays of the conflict set to be able to store at least num bound change entries */
static
SCIP_RETCODE conflictsetEnsureBdchginfosMem(
   SCIP_CONFLICTSET*     conflictset,        /**< conflict set */
   BMS_BLKMEM*           blkmem,             /**< block memory of transformed problem */
   SCIP_SET*             set,                /**< global SCIP settings */
   int                   num                 /**< minimal number of slots in arrays */
   )
{
   assert(conflictset != NULL);
   assert(set != NULL);

   if( num > conflictset->bdchginfossize )
   {
      int newsize;

      newsize = SCIPsetCalcMemGrowSize(set, num);
      SCIP_ALLOC( BMSreallocBlockMemoryArray(blkmem, &conflictset->bdchginfos, conflictset->bdchginfossize, newsize) );
      SCIP_ALLOC( BMSreallocBlockMemoryArray(blkmem, &conflictset->relaxedbds, conflictset->bdchginfossize, newsize) );
      SCIP_ALLOC( BMSreallocBlockMemoryArray(blkmem, &conflictset->sortvals, conflictset->bdchginfossize, newsize) );
      conflictset->bdchginfossize = newsize;
   }
   assert(num <= conflictset->bdchginfossize);

   return SCIP_OKAY;
}

/** calculates the score of the conflict set
 *
 *  the score is weighted sum of number of bound changes, repropagation depth, and valid depth
 */
static
SCIP_Real conflictsetCalcScore(
   SCIP_CONFLICTSET*     conflictset,        /**< conflict set */
   SCIP_SET*             set                 /**< global SCIP settings */
   )
{
   assert(conflictset != NULL);

   return -(set->conf_weightsize * conflictset->nbdchginfos
         + set->conf_weightrepropdepth * conflictset->repropdepth
         + set->conf_weightvaliddepth * conflictset->validdepth);
}

/** calculates the score of a bound change within a conflict */
static
SCIP_Real calcBdchgScore(
   SCIP_Real             prooflhs,           /**< lhs of proof constraint */
   SCIP_Real             proofact,           /**< activity of the proof constraint */
   SCIP_Real             proofactdelta,      /**< activity change */
   SCIP_Real             proofcoef,          /**< coefficient in proof constraint */
   int                   depth,              /**< bound change depth */
   int                   currentdepth,       /**< current depth */
   SCIP_VAR*             var,                /**< variable corresponding to bound change */
   SCIP_SET*             set                 /**< global SCIP settings */
   )
{
   SCIP_COL* col;
   SCIP_Real score;

   score = set->conf_proofscorefac * (1.0 - proofactdelta/(prooflhs - proofact));
   score = MAX(score, 0.0);
   score += set->conf_depthscorefac * (SCIP_Real)(depth+1)/(SCIP_Real)(currentdepth+1);

   if( SCIPvarGetStatus(var) == SCIP_VARSTATUS_COLUMN )
      col = SCIPvarGetCol(var);
   else
      col = NULL;

   if( proofcoef > 0.0 )
   {
      if( col != NULL && SCIPcolGetNNonz(col) > 0 )
         score += set->conf_uplockscorefac
            * (SCIP_Real)(SCIPvarGetNLocksUpType(var, SCIP_LOCKTYPE_MODEL))/(SCIP_Real)(SCIPcolGetNNonz(col));
      else
         score += set->conf_uplockscorefac * SCIPvarGetNLocksUpType(var, SCIP_LOCKTYPE_MODEL);
   }
   else
   {
      if( col != NULL && SCIPcolGetNNonz(col) > 0 )
         score += set->conf_downlockscorefac
            * (SCIP_Real)(SCIPvarGetNLocksDownType(var, SCIP_LOCKTYPE_MODEL))/(SCIP_Real)(SCIPcolGetNNonz(col));
      else
         score += set->conf_downlockscorefac * SCIPvarGetNLocksDownType(var, SCIP_LOCKTYPE_MODEL);
   }

   return score;
}

/** check if the bound change info (which is the potential next candidate which is queued) is valid for the current
 *  conflict analysis; a bound change info can get invalid if after this one was added to the queue, a weaker bound
 *  change was added to the queue (due the bound widening idea) which immediately makes this bound change redundant; due
 *  to the priority we did not removed that bound change info since that cost O(log(n)); hence we have to skip/ignore it
 *  now
 *
 *  The following situations can occur before for example the bound change info (x >= 3) is potentially popped from the
 *  queue.
 *
 *  Postcondition: the reason why (x >= 3) was queued is that at this time point no lower bound of x was involved yet in
 *                 the current conflict or the lower bound which was involved until then was stronger, e.g., (x >= 2).
 *
 *  1) during the time until (x >= 3) gets potentially popped no weaker lower bound was added to the queue, in that case
 *     the conflictlbcount is valid and conflictlb is 3; that is (var->conflictlbcount == conflict->count &&
 *     var->conflictlb == 3)
 *
 *  2) a weaker bound change info gets queued (e.g., x >= 4); this bound change is popped before (x >= 3) since it has
 *     higher priority (which is the time stamp of the bound change info and (x >= 4) has to be done after (x >= 3)
 *     during propagation or branching)
 *
 *    a) if (x >= 4) is popped and added to the conflict set the conflictlbcount is still valid and conflictlb is at
 *      most 4; that is (var->conflictlbcount == conflict->count && var->conflictlb >= 4); it follows that any bound
 *      change info which is stronger than (x >= 4) gets ignored (for example x >= 2)
 *
 *    b) if (x >= 4) is popped and resolved without introducing a new lower bound on x until (x >= 3) is a potentially
 *       candidate the conflictlbcount indicates that bound change is currently not present; that is
 *       (var->conflictlbcount != conflict->count)
 *
 *    c) if (x >= 4) is popped and resolved and a new lower bound on x (e.g., x >= 2) is introduced until (x >= 3) is
 *       pooped, the conflictlbcount indicates that bound change is currently present; that is (var->conflictlbcount ==
 *       conflict->count); however the (x >= 3) only has be explained if conflictlb matches that one; that is
 *       (var->conflictlb == bdchginfo->newbound); otherwise it redundant/invalid.
 */
static
SCIP_Bool bdchginfoIsInvalid(
   SCIP_CONFLICT*        conflict,           /**< conflict analysis data */
   SCIP_BDCHGINFO*       bdchginfo           /**< bound change information */
   )
{
   SCIP_VAR* var;

   assert(bdchginfo != NULL);

   var = SCIPbdchginfoGetVar(bdchginfo);
   assert(var != NULL);

   /* the bound change info of a binary (domained) variable can never be invalid since the concepts of relaxed bounds
    * and bound widening do not make sense for these type of variables
    */
   if( SCIPvarIsBinary(var) )
      return FALSE;

   /* check if the bdchginfo is invaild since a tight/weaker bound change was already explained */
   if( SCIPbdchginfoGetBoundtype(bdchginfo) == SCIP_BOUNDTYPE_LOWER )
   {
      if( var->conflictlbcount != conflict->count || var->conflictlb != SCIPbdchginfoGetNewbound(bdchginfo) ) /*lint !e777*/
      {
         assert(!SCIPvarIsBinary(var));
         return TRUE;
      }
   }
   else
   {
      assert(SCIPbdchginfoGetBoundtype(bdchginfo) == SCIP_BOUNDTYPE_UPPER);

      if( var->conflictubcount != conflict->count || var->conflictub != SCIPbdchginfoGetNewbound(bdchginfo) ) /*lint !e777*/
      {
         assert(!SCIPvarIsBinary(var));
         return TRUE;
      }
   }

   return FALSE;
}

/** adds a bound change to a conflict set */
static
SCIP_RETCODE conflictsetAddBound(
   SCIP_CONFLICTSET*     conflictset,        /**< conflict set */
   BMS_BLKMEM*           blkmem,             /**< block memory of transformed problem */
   SCIP_SET*             set,                /**< global SCIP settings */
   SCIP_BDCHGINFO*       bdchginfo,          /**< bound change to add to the conflict set */
   SCIP_Real             relaxedbd           /**< relaxed bound */
   )
{
   SCIP_BDCHGINFO** bdchginfos;
   SCIP_Real* relaxedbds;
   int* sortvals;
   SCIP_VAR* var;
   SCIP_BOUNDTYPE boundtype;
   int idx;
   int sortval;
   int pos;

   assert(conflictset != NULL);
   assert(bdchginfo != NULL);

   /* allocate memory for additional element */
   SCIP_CALL( conflictsetEnsureBdchginfosMem(conflictset, blkmem, set, conflictset->nbdchginfos+1) );

   /* insert the new bound change in the arrays sorted by increasing variable index and by bound type */
   bdchginfos = conflictset->bdchginfos;
   relaxedbds = conflictset->relaxedbds;
   sortvals = conflictset->sortvals;
   var = SCIPbdchginfoGetVar(bdchginfo);
   boundtype = SCIPbdchginfoGetBoundtype(bdchginfo);
   idx = SCIPvarGetIndex(var);
   assert(idx < INT_MAX/2);
   assert((int)boundtype == 0 || (int)boundtype == 1);
   sortval = 2*idx + (int)boundtype; /* first sorting criteria: variable index, second criteria: boundtype */

   /* insert new element into the sorted arrays; if an element exits with the same value insert the new element afterwards
    *
    * @todo check if it better (faster) to first search for the position O(log n) and compare the sort values and if
    *       they are equal just replace the element and if not run the insert method O(n)
    */

   SCIPsortedvecInsertIntPtrReal(sortvals, (void**)bdchginfos, relaxedbds, sortval, (void*)bdchginfo, relaxedbd, &conflictset->nbdchginfos, &pos);
   assert(pos == conflictset->nbdchginfos - 1 || sortval < sortvals[pos+1]);

   /* merge multiple bound changes */
   if( pos > 0 && sortval == sortvals[pos-1] )
   {
      /* this is a multiple bound change */
      if( SCIPbdchginfoIsTighter(bdchginfo, bdchginfos[pos-1]) )
      {
         /* remove the "old" bound change since the "new" one in tighter */
         SCIPsortedvecDelPosIntPtrReal(sortvals, (void**)bdchginfos, relaxedbds, pos-1, &conflictset->nbdchginfos);
      }
      else if( SCIPbdchginfoIsTighter(bdchginfos[pos-1], bdchginfo) )
      {
         /* remove the "new"  bound change since the "old" one is tighter */
         SCIPsortedvecDelPosIntPtrReal(sortvals, (void**)bdchginfos, relaxedbds, pos, &conflictset->nbdchginfos);
      }
      else
      {
         /* both bound change are equivalent; hence, keep the worse relaxed bound and remove one of them */
         relaxedbds[pos-1] = boundtype == SCIP_BOUNDTYPE_LOWER ? MAX(relaxedbds[pos-1], relaxedbd) : MIN(relaxedbds[pos-1], relaxedbd);
         SCIPsortedvecDelPosIntPtrReal(sortvals, (void**)bdchginfos, relaxedbds, pos, &conflictset->nbdchginfos);
      }
   }

   return SCIP_OKAY;
}

/** adds given bound changes to a conflict set */
static
SCIP_RETCODE conflictsetAddBounds(
   SCIP_CONFLICT*        conflict,           /**< conflict analysis data */
   SCIP_CONFLICTSET*     conflictset,        /**< conflict set */
   BMS_BLKMEM*           blkmem,             /**< block memory of transformed problem */
   SCIP_SET*             set,                /**< global SCIP settings */
   SCIP_BDCHGINFO**      bdchginfos,         /**< bound changes to add to the conflict set */
   int                   nbdchginfos         /**< number of bound changes to add */
   )
{
   SCIP_BDCHGINFO** confbdchginfos;
   SCIP_BDCHGINFO* bdchginfo;
   SCIP_Real* confrelaxedbds;
   int* confsortvals;
   int confnbdchginfos;
   int idx;
   int sortval;
   int i;
   SCIP_BOUNDTYPE boundtype;

   assert(conflict != NULL);
   assert(conflictset != NULL);
   assert(blkmem != NULL);
   assert(set != NULL);
   assert(bdchginfos != NULL || nbdchginfos == 0);

   /* nothing to add */
   if( nbdchginfos == 0 )
      return SCIP_OKAY;

   assert(bdchginfos != NULL);

   /* only one element to add, use the single insertion method */
   if( nbdchginfos == 1 )
   {
      bdchginfo = bdchginfos[0];
      assert(bdchginfo != NULL);

      if( !bdchginfoIsInvalid(conflict, bdchginfo) )
      {
         SCIP_CALL( conflictsetAddBound(conflictset, blkmem, set, bdchginfo, SCIPbdchginfoGetRelaxedBound(bdchginfo)) );
      }
      else
      {
         SCIPsetDebugMsg(set, "-> bound change info [%d:<%s> %s %g] is invaild -> ignore it\n", SCIPbdchginfoGetDepth(bdchginfo),
            SCIPvarGetName(SCIPbdchginfoGetVar(bdchginfo)),
            SCIPbdchginfoGetBoundtype(bdchginfo) == SCIP_BOUNDTYPE_LOWER ? ">=" : "<=",
            SCIPbdchginfoGetNewbound(bdchginfo));
      }

      return SCIP_OKAY;
   }

   confnbdchginfos = conflictset->nbdchginfos;

   /* allocate memory for additional element */
   SCIP_CALL( conflictsetEnsureBdchginfosMem(conflictset, blkmem, set, confnbdchginfos + nbdchginfos) );

   confbdchginfos = conflictset->bdchginfos;
   confrelaxedbds = conflictset->relaxedbds;
   confsortvals = conflictset->sortvals;

   assert(SCIP_BOUNDTYPE_LOWER == FALSE);/*lint !e641*/
   assert(SCIP_BOUNDTYPE_UPPER == TRUE);/*lint !e641*/

   for( i = 0; i < nbdchginfos; ++i )
   {
      bdchginfo = bdchginfos[i];
      assert(bdchginfo != NULL);

      /* add only valid bound change infos */
      if( !bdchginfoIsInvalid(conflict, bdchginfo) )
      {
         /* calculate sorting value */
         boundtype = SCIPbdchginfoGetBoundtype(bdchginfo);
         assert(SCIPbdchginfoGetVar(bdchginfo) != NULL);

         idx = SCIPvarGetIndex(SCIPbdchginfoGetVar(bdchginfo));
         assert(idx < INT_MAX/2);

         assert((int)boundtype == 0 || (int)boundtype == 1);
         sortval = 2*idx + (int)boundtype; /* first sorting criteria: variable index, second criteria: boundtype */

         /* add new element */
         confbdchginfos[confnbdchginfos] = bdchginfo;
         confrelaxedbds[confnbdchginfos] = SCIPbdchginfoGetRelaxedBound(bdchginfo);
         confsortvals[confnbdchginfos] = sortval;
         ++confnbdchginfos;
      }
      else
      {
         SCIPsetDebugMsg(set, "-> bound change info [%d:<%s> %s %g] is invaild -> ignore it\n", SCIPbdchginfoGetDepth(bdchginfo),
            SCIPvarGetName(SCIPbdchginfoGetVar(bdchginfo)),
            SCIPbdchginfoGetBoundtype(bdchginfo) == SCIP_BOUNDTYPE_LOWER ? ">=" : "<=",
            SCIPbdchginfoGetNewbound(bdchginfo));
      }
   }
   assert(confnbdchginfos <= conflictset->nbdchginfos + nbdchginfos);

   /* sort and merge the new conflict set */
   if( confnbdchginfos > conflictset->nbdchginfos )
   {
      int k = 0;

      /* sort array */
      SCIPsortIntPtrReal(confsortvals, (void**)confbdchginfos, confrelaxedbds, confnbdchginfos);

      i = 1;
      /* merge multiple bound changes */
      while( i < confnbdchginfos )
      {
         assert(i > k);

         /* is this a multiple bound change */
         if( confsortvals[k] == confsortvals[i] )
         {
            if( SCIPbdchginfoIsTighter(confbdchginfos[k], confbdchginfos[i]) )
               ++i;
            else if( SCIPbdchginfoIsTighter(confbdchginfos[i], confbdchginfos[k]) )
            {
               /* replace worse bound change info by tighter bound change info */
               confbdchginfos[k] = confbdchginfos[i];
               confrelaxedbds[k] = confrelaxedbds[i];
               confsortvals[k] = confsortvals[i];
               ++i;
            }
            else
            {
               assert(confsortvals[k] == confsortvals[i]);

               /* both bound change are equivalent; hence, keep the worse relaxed bound and remove one of them */
               confrelaxedbds[k] = (confsortvals[k] % 2 == 0) ? MAX(confrelaxedbds[k], confrelaxedbds[i]) : MIN(confrelaxedbds[k], confrelaxedbds[i]);
               ++i;
            }
         }
         else
         {
            /* all bound change infos must be valid */
            assert(!bdchginfoIsInvalid(conflict, confbdchginfos[k]));

            ++k;
            /* move next comparison element to the correct position */
            if( k != i )
            {
               confbdchginfos[k] = confbdchginfos[i];
               confrelaxedbds[k] = confrelaxedbds[i];
               confsortvals[k] = confsortvals[i];
            }
            ++i;
         }
      }
      /* last bound change infos must also be valid */
      assert(!bdchginfoIsInvalid(conflict, confbdchginfos[k]));
      /* the number of bound change infos cannot be decreased, it would mean that the conflict set was not merged
       * before
       */
      assert(conflictset->nbdchginfos <= k + 1 );
      assert(k + 1 <= confnbdchginfos);

      conflictset->nbdchginfos = k + 1;
   }

   return SCIP_OKAY;
}

/** calculates the conflict and the repropagation depths of the conflict set */
static
void conflictsetCalcConflictDepth(
   SCIP_CONFLICTSET*     conflictset         /**< conflict set */
   )
{
   int maxdepth[2];
   int i;

   assert(conflictset != NULL);
   assert(conflictset->validdepth <= conflictset->insertdepth);

   /* get the depth of the last and last but one bound change */
   maxdepth[0] = conflictset->validdepth;
   maxdepth[1] = conflictset->validdepth;
   for( i = 0; i < conflictset->nbdchginfos; ++i )
   {
      int depth;

      depth = SCIPbdchginfoGetDepth(conflictset->bdchginfos[i]);
      assert(depth >= 0);
      if( depth > maxdepth[0] )
      {
         maxdepth[1] = maxdepth[0];
         maxdepth[0] = depth;
      }
      else if( depth > maxdepth[1] )
         maxdepth[1] = depth;
   }
   assert(maxdepth[0] >= maxdepth[1]);

   conflictset->conflictdepth = maxdepth[0];
   conflictset->repropdepth = maxdepth[1];
}

/** identifies the depth, at which the conflict set should be added:
 *  - if the branching rule operates on variables only, and if all branching variables up to a certain
 *    depth level are member of the conflict, the conflict constraint can only be violated in the subtree
 *    of the node at that depth, because in all other nodes, at least one of these branching variables
 *    violates its conflicting bound, such that the conflict constraint is feasible
 *  - if there is at least one branching variable in a node, we assume, that this branching was performed
 *    on variables, and that the siblings of this node are disjunct w.r.t. the branching variables' fixings
 *  - we have to add the conflict set at least in the valid depth of the initial conflict set,
 *    so we start searching at the first branching after this depth level, i.e. validdepth+1
 */
static
SCIP_RETCODE conflictsetCalcInsertDepth(
   SCIP_CONFLICTSET*     conflictset,        /**< conflict set */
   SCIP_SET*             set,                /**< global SCIP settings */
   SCIP_TREE*            tree                /**< branch and bound tree */
   )
{
   SCIP_Bool* branchingincluded;
   int currentdepth;
   int i;

   assert(conflictset != NULL);
   assert(set != NULL);
   assert(tree != NULL);

   /* the conflict set must not be inserted prior to its valid depth */
   conflictset->insertdepth = conflictset->validdepth;
   assert(conflictset->insertdepth >= 0);

   currentdepth = SCIPtreeGetCurrentDepth(tree);
   assert(currentdepth == tree->pathlen-1);

   /* mark the levels for which a branching variable is included in the conflict set */
   SCIP_CALL( SCIPsetAllocBufferArray(set, &branchingincluded, currentdepth+2) );
   BMSclearMemoryArray(branchingincluded, currentdepth+2);
   for( i = 0; i < conflictset->nbdchginfos; ++i )
   {
      int depth;

      depth = SCIPbdchginfoGetDepth(conflictset->bdchginfos[i]);
      depth = MIN(depth, currentdepth+1); /* put diving/probing/strong branching changes in this depth level */
      branchingincluded[depth] = TRUE;
   }

   /* skip additional depth levels where branching on the conflict variables was applied */
   while( conflictset->insertdepth < currentdepth && branchingincluded[conflictset->insertdepth+1] )
      conflictset->insertdepth++;

   /* free temporary memory */
   SCIPsetFreeBufferArray(set, &branchingincluded);

   assert(conflictset->validdepth <= conflictset->insertdepth && conflictset->insertdepth <= currentdepth);

   return SCIP_OKAY;
}

/** checks whether the first conflict set is redundant to the second one */
static
SCIP_Bool conflictsetIsRedundant(
   SCIP_CONFLICTSET*     conflictset1,       /**< first conflict conflict set */
   SCIP_CONFLICTSET*     conflictset2        /**< second conflict conflict set */
   )
{
   int i1;
   int i2;

   assert(conflictset1 != NULL);
   assert(conflictset2 != NULL);

   /* if conflictset1 has smaller validdepth, it is definitely not redundant to conflictset2 */
   if( conflictset1->validdepth < conflictset2->validdepth )
      return FALSE;

   /* check, if all bound changes in conflictset2 are also present at least as tight in conflictset1;
    * we can stop immediately, if more bound changes are remaining in conflictset2 than in conflictset1
    */
   for( i1 = 0, i2 = 0; i2 < conflictset2->nbdchginfos && conflictset1->nbdchginfos - i1 >= conflictset2->nbdchginfos - i2;
        ++i1, ++i2 )
   {
      int sortval;

      assert(i2 == 0 || conflictset2->sortvals[i2-1] < conflictset2->sortvals[i2]);

      sortval = conflictset2->sortvals[i2];
      for( ; i1 < conflictset1->nbdchginfos && conflictset1->sortvals[i1] < sortval; ++i1 )
      {
         /* while scanning conflictset1, check consistency */
         assert(i1 == 0 || conflictset1->sortvals[i1-1] < conflictset1->sortvals[i1]);
      }
      if( i1 >= conflictset1->nbdchginfos || conflictset1->sortvals[i1] > sortval
         || SCIPbdchginfoIsTighter(conflictset2->bdchginfos[i2], conflictset1->bdchginfos[i1]) )
         return FALSE;
   }

   return (i2 == conflictset2->nbdchginfos);
}

#ifdef SCIP_DEBUG
/** prints a conflict set to the screen */
static
void conflictsetPrint(
   SCIP_CONFLICTSET*     conflictset         /**< conflict set */
   )
{
   int i;

   assert(conflictset != NULL);
   for( i = 0; i < conflictset->nbdchginfos; ++i )
   {
      SCIPdebugPrintf(" [%d:<%s> %s %g(%g)]", SCIPbdchginfoGetDepth(conflictset->bdchginfos[i]),
         SCIPvarGetName(SCIPbdchginfoGetVar(conflictset->bdchginfos[i])),
         SCIPbdchginfoGetBoundtype(conflictset->bdchginfos[i]) == SCIP_BOUNDTYPE_LOWER ? ">=" : "<=",
         SCIPbdchginfoGetNewbound(conflictset->bdchginfos[i]), conflictset->relaxedbds[i]);
   }
   SCIPdebugPrintf("\n");
}
#endif

/** resizes proofsets array to be able to store at least num entries */
static
SCIP_RETCODE conflictEnsureProofsetsMem(
   SCIP_CONFLICT*        conflict,           /**< conflict analysis data */
   SCIP_SET*             set,                /**< global SCIP settings */
   int                   num                 /**< minimal number of slots in array */
   )
{
   assert(conflict != NULL);
   assert(set != NULL);

   if( num > conflict->proofsetssize )
   {
      int newsize;

      newsize = SCIPsetCalcMemGrowSize(set, num);
      SCIP_ALLOC( BMSreallocMemoryArray(&conflict->proofsets, newsize) );
      conflict->proofsetssize = newsize;
   }
   assert(num <= conflict->proofsetssize);

   return SCIP_OKAY;
}

/** resizes conflictsets array to be able to store at least num entries */
static
SCIP_RETCODE conflictEnsureConflictsetsMem(
   SCIP_CONFLICT*        conflict,           /**< conflict analysis data */
   SCIP_SET*             set,                /**< global SCIP settings */
   int                   num                 /**< minimal number of slots in array */
   )
{
   assert(conflict != NULL);
   assert(set != NULL);

   if( num > conflict->conflictsetssize )
   {
      int newsize;

      newsize = SCIPsetCalcMemGrowSize(set, num);
      SCIP_ALLOC( BMSreallocMemoryArray(&conflict->conflictsets, newsize) );
      SCIP_ALLOC( BMSreallocMemoryArray(&conflict->conflictsetscores, newsize) );
      conflict->conflictsetssize = newsize;
   }
   assert(num <= conflict->conflictsetssize);

   return SCIP_OKAY;
}

/** add a proofset to the list of all proofsets */
static
SCIP_RETCODE conflictInsertProofset(
   SCIP_CONFLICT*        conflict,           /**< conflict analysis data */
   SCIP_SET*             set,                /**< global SCIP settings */
   SCIP_PROOFSET*        proofset            /**< proof set to add */
   )
{
   assert(conflict != NULL);
   assert(proofset != NULL);

   /* insert proofset into the sorted proofsets array */
   SCIP_CALL( conflictEnsureProofsetsMem(conflict, set, conflict->nproofsets + 1) );

   conflict->proofsets[conflict->nproofsets] = proofset;
   ++conflict->nproofsets;

   return SCIP_OKAY;
}

/** inserts conflict set into sorted conflictsets array and deletes the conflict set pointer */
static
SCIP_RETCODE conflictInsertConflictset(
   SCIP_CONFLICT*        conflict,           /**< conflict analysis data */
   BMS_BLKMEM*           blkmem,             /**< block memory of transformed problem */
   SCIP_SET*             set,                /**< global SCIP settings */
   SCIP_CONFLICTSET**    conflictset         /**< pointer to conflict set to insert */
   )
{
   SCIP_Real score;
   int pos;
   int i;
   int j;

   assert(conflict != NULL);
   assert(set != NULL);
   assert(conflictset != NULL);
   assert(*conflictset != NULL);
   assert((*conflictset)->validdepth <= (*conflictset)->insertdepth);
   assert(set->conf_allowlocal || (*conflictset)->validdepth == 0);

   /* calculate conflict and repropagation depth */
   conflictsetCalcConflictDepth(*conflictset);

   /* if we apply repropagations, the conflict set should be inserted at most at its repropdepth */
   if( set->conf_repropagate )
      (*conflictset)->insertdepth = MIN((*conflictset)->insertdepth, (*conflictset)->repropdepth);
   else
      (*conflictset)->repropdepth = INT_MAX;
   assert((*conflictset)->insertdepth <= (*conflictset)->repropdepth);

   SCIPsetDebugMsg(set, "inserting conflict set (valid: %d, insert: %d, conf: %d, reprop: %d):\n",
      (*conflictset)->validdepth, (*conflictset)->insertdepth, (*conflictset)->conflictdepth, (*conflictset)->repropdepth);
   SCIPdebug(conflictsetPrint(*conflictset));

   /* get the score of the conflict set */
   score = conflictsetCalcScore(*conflictset, set);

   /* check, if conflict set is redundant to a better conflict set */
   for( pos = 0; pos < conflict->nconflictsets && score < conflict->conflictsetscores[pos]; ++pos )
   {
      /* check if conflict set is redundant with respect to conflictsets[pos] */
      if( conflictsetIsRedundant(*conflictset, conflict->conflictsets[pos]) )
      {
         SCIPsetDebugMsg(set, " -> conflict set is redundant to: ");
         SCIPdebug(conflictsetPrint(conflict->conflictsets[pos]));
         conflictsetFree(conflictset, blkmem);
         return SCIP_OKAY;
      }

      /**@todo like in sepastore.c: calculate overlap between conflictsets -> large overlap reduces score */
   }

   /* insert conflictset into the sorted conflictsets array */
   SCIP_CALL( conflictEnsureConflictsetsMem(conflict, set, conflict->nconflictsets + 1) );
   for( i = conflict->nconflictsets; i > pos; --i )
   {
      assert(score >= conflict->conflictsetscores[i-1]);
      conflict->conflictsets[i] = conflict->conflictsets[i-1];
      conflict->conflictsetscores[i] = conflict->conflictsetscores[i-1];
   }
   conflict->conflictsets[pos] = *conflictset;
   conflict->conflictsetscores[pos] = score;
   conflict->nconflictsets++;

   /* remove worse conflictsets that are redundant to the new conflictset */
   for( i = pos+1, j = pos+1; i < conflict->nconflictsets; ++i )
   {
      if( conflictsetIsRedundant(conflict->conflictsets[i], *conflictset) )
      {
         SCIPsetDebugMsg(set, " -> conflict set dominates: ");
         SCIPdebug(conflictsetPrint(conflict->conflictsets[i]));
         conflictsetFree(&conflict->conflictsets[i], blkmem);
      }
      else
      {
         assert(j <= i);
         conflict->conflictsets[j] = conflict->conflictsets[i];
         conflict->conflictsetscores[j] = conflict->conflictsetscores[i];
         j++;
      }
   }
   assert(j <= conflict->nconflictsets);
   conflict->nconflictsets = j;

#ifdef SCIP_CONFGRAPH
   confgraphMarkConflictset(*conflictset);
#endif

   *conflictset = NULL; /* ownership of pointer is now in the conflictsets array */

   return SCIP_OKAY;
}

/** calculates the maximal size of conflict sets to be used */
static
int conflictCalcMaxsize(
   SCIP_SET*             set,                /**< global SCIP settings */
   SCIP_PROB*            prob                /**< problem data */
   )
{
   int maxsize;

   assert(set != NULL);
   assert(prob != NULL);

   maxsize = (int)(set->conf_maxvarsfac * (prob->nvars - prob->ncontvars));
   maxsize = MAX(maxsize, set->conf_minmaxvars);

   return maxsize;
}

/** increases the conflict score of the variable in the given direction */
static
SCIP_RETCODE incVSIDS(
   SCIP_VAR*             var,                /**< problem variable */
   BMS_BLKMEM*           blkmem,             /**< block memory */
   SCIP_SET*             set,                /**< global SCIP settings */
   SCIP_STAT*            stat,               /**< dynamic problem statistics */
   SCIP_BOUNDTYPE        boundtype,          /**< type of bound for which the score should be increased */
   SCIP_Real             value,              /**< value of the bound */
   SCIP_Real             weight              /**< weight of this VSIDS updates */
   )
{
   SCIP_BRANCHDIR branchdir;

   assert(var != NULL);
   assert(stat != NULL);

   /* weight the VSIDS by the given weight */
   weight *= stat->vsidsweight;

   if( SCIPsetIsZero(set, weight) )
      return SCIP_OKAY;

   branchdir = (boundtype == SCIP_BOUNDTYPE_LOWER ? SCIP_BRANCHDIR_UPWARDS : SCIP_BRANCHDIR_DOWNWARDS); /*lint !e641*/
   SCIP_CALL( SCIPvarIncVSIDS(var, blkmem, set, stat, branchdir, value, weight) );
   SCIPhistoryIncVSIDS(stat->glbhistory, branchdir,  weight);
   SCIPhistoryIncVSIDS(stat->glbhistorycrun, branchdir,  weight);

   return SCIP_OKAY;
}

/** update conflict statistics */
static
SCIP_RETCODE updateStatistics(
   SCIP_CONFLICT*        conflict,           /**< conflict analysis data */
   BMS_BLKMEM*           blkmem,             /**< block memory */
   SCIP_SET*             set,                /**< global SCIP settings */
   SCIP_STAT*            stat,               /**< dynamic problem statistics */
   SCIP_CONFLICTSET*     conflictset,        /**< conflict set to add to the tree */
   int                   insertdepth         /**< depth level at which the conflict set should be added */
   )
{
   if( insertdepth > 0 )
   {
      conflict->nappliedlocconss++;
      conflict->nappliedlocliterals += conflictset->nbdchginfos;
   }
   else
   {
      int i;
      int conflictlength;
      conflictlength = conflictset->nbdchginfos;

      for( i = 0; i < conflictlength; i++ )
      {
         SCIP_VAR* var;
         SCIP_BRANCHDIR branchdir;
         SCIP_BOUNDTYPE boundtype;
         SCIP_Real bound;

         assert(stat != NULL);

         var = conflictset->bdchginfos[i]->var;
         boundtype = SCIPbdchginfoGetBoundtype(conflictset->bdchginfos[i]);
         bound = conflictset->relaxedbds[i];

         branchdir = (boundtype == SCIP_BOUNDTYPE_LOWER ? SCIP_BRANCHDIR_UPWARDS : SCIP_BRANCHDIR_DOWNWARDS); /*lint !e641*/

         SCIP_CALL( SCIPvarIncNActiveConflicts(var, blkmem, set, stat,  branchdir, bound, (SCIP_Real)conflictlength) );
         SCIPhistoryIncNActiveConflicts(stat->glbhistory, branchdir, (SCIP_Real)conflictlength);
         SCIPhistoryIncNActiveConflicts(stat->glbhistorycrun, branchdir, (SCIP_Real)conflictlength);

         /* each variable which is part of the conflict gets an increase in the VSIDS */
         SCIP_CALL( incVSIDS(var, blkmem, set, stat, boundtype, bound, set->conf_conflictweight) );
      }
      conflict->nappliedglbconss++;
      conflict->nappliedglbliterals += conflictset->nbdchginfos;
   }

   return SCIP_OKAY;
}


/** check conflict set for redundancy, other conflicts in the same conflict analysis could have led to global reductions
 *  an made this conflict set redundant
 */
static
SCIP_Bool checkRedundancy(
   SCIP_SET*             set,                /**< global SCIP settings */
   SCIP_CONFLICTSET*     conflictset         /**< conflict set */
   )
{
   SCIP_BDCHGINFO** bdchginfos;
   SCIP_VAR* var;
   SCIP_Real* relaxedbds;
   SCIP_Real bound;
   int v;

   assert(set != NULL);
   assert(conflictset != NULL);

   bdchginfos = conflictset->bdchginfos;
   relaxedbds = conflictset->relaxedbds;
   assert(bdchginfos != NULL);
   assert(relaxedbds != NULL);

   /* check all boundtypes and bounds for redundancy */
   for( v = conflictset->nbdchginfos - 1; v >= 0; --v )
   {
      var = SCIPbdchginfoGetVar(bdchginfos[v]);
      assert(var != NULL);
      assert(SCIPvarGetProbindex(var) >= 0);

      /* check if the relaxed bound is really a relaxed bound */
      assert(SCIPbdchginfoGetBoundtype(bdchginfos[v]) == SCIP_BOUNDTYPE_LOWER || SCIPsetIsGE(set, relaxedbds[v], SCIPbdchginfoGetNewbound(bdchginfos[v])));
      assert(SCIPbdchginfoGetBoundtype(bdchginfos[v]) == SCIP_BOUNDTYPE_UPPER || SCIPsetIsLE(set, relaxedbds[v], SCIPbdchginfoGetNewbound(bdchginfos[v])));

      bound = relaxedbds[v];

      if( SCIPbdchginfoGetBoundtype(bdchginfos[v]) == SCIP_BOUNDTYPE_UPPER )
      {
         if( SCIPvarGetType(var) != SCIP_VARTYPE_CONTINUOUS )
         {
            assert(SCIPsetIsIntegral(set, bound));
            bound += 1.0;
         }

         /* check if the bound is already fulfilled globally */
         if( SCIPsetIsFeasGE(set, SCIPvarGetLbGlobal(var), bound) )
            return TRUE;
      }
      else
      {
         assert(SCIPbdchginfoGetBoundtype(bdchginfos[v]) == SCIP_BOUNDTYPE_LOWER);

         if( SCIPvarGetType(var) != SCIP_VARTYPE_CONTINUOUS )
         {
            assert(SCIPsetIsIntegral(set, bound));
            bound -= 1.0;
         }

         /* check if the bound is already fulfilled globally */
         if( SCIPsetIsFeasLE(set, SCIPvarGetUbGlobal(var), bound) )
            return TRUE;
      }
   }

   return FALSE;
}

/** find global fixings which can be derived from the new conflict set */
static
SCIP_RETCODE detectImpliedBounds(
   SCIP_SET*             set,                /**< global SCIP settings */
   SCIP_PROB*            prob,               /**< transformed problem after presolve */
   SCIP_CONFLICTSET*     conflictset,        /**< conflict set to add to the tree */
   int*                  nbdchgs,            /**< number of global deducted bound changes due to the conflict set */
   int*                  nredvars,           /**< number of redundant and removed variables from conflict set */
   SCIP_Bool*            redundant           /**< did we found a global reduction on a conflict set variable, which makes this conflict redundant */
   )
{
   SCIP_BDCHGINFO** bdchginfos;
   SCIP_Real* relaxedbds;
   SCIP_VAR* var;
   SCIP_Bool* boundtypes;
   SCIP_Real* bounds;
   SCIP_Longint* nbinimpls;
   int* sortvals;
   SCIP_Real bound;
   SCIP_Bool isupper;
   int ntrivialredvars;
   int nbdchginfos;
   int nzeroimpls;
   int v;

   assert(set != NULL);
   assert(prob != NULL);
   assert(SCIPprobIsTransformed(prob));
   assert(conflictset != NULL);
   assert(nbdchgs != NULL);
   assert(nredvars != NULL);
   /* only check conflict sets with more than one variable */
   assert(conflictset->nbdchginfos > 1);

   *nbdchgs = 0;
   *nredvars = 0;

   /* due to other conflict in the same conflict analysis, this conflict set might have become redundant */
   *redundant = checkRedundancy(set, conflictset);

   if( *redundant )
      return SCIP_OKAY;

   bdchginfos = conflictset->bdchginfos;
   relaxedbds = conflictset->relaxedbds;
   nbdchginfos = conflictset->nbdchginfos;
   sortvals = conflictset->sortvals;

   assert(bdchginfos != NULL);
   assert(relaxedbds != NULL);
   assert(sortvals != NULL);

   /* check if the boolean representation of boundtypes matches the 'standard' definition */
   assert(SCIP_BOUNDTYPE_LOWER == FALSE); /*lint !e641*/
   assert(SCIP_BOUNDTYPE_UPPER == TRUE); /*lint !e641*/

   ntrivialredvars = 0;

   /* due to multiple conflict sets for one conflict, it can happen, that we already have redundant information in the
    * conflict set
    */
   for( v = nbdchginfos - 1; v >= 0; --v )
   {
      var = SCIPbdchginfoGetVar(bdchginfos[v]);
      bound = relaxedbds[v];
      isupper = (SCIP_Bool) SCIPboundtypeOpposite(SCIPbdchginfoGetBoundtype(bdchginfos[v]));

      /* for integral variable we can increase/decrease the conflicting bound */
      if( SCIPvarIsIntegral(var) )
         bound += (isupper ? -1.0 : +1.0);

      /* if conflict variable cannot fulfill the conflict we can remove it */
      if( (isupper && SCIPsetIsFeasLT(set, bound, SCIPvarGetLbGlobal(var))) ||
         (!isupper && SCIPsetIsFeasGT(set, bound, SCIPvarGetUbGlobal(var))) )
      {
         SCIPsetDebugMsg(set, "remove redundant variable <%s> from conflict set\n", SCIPvarGetName(var));

         bdchginfos[v] = bdchginfos[nbdchginfos - 1];
         relaxedbds[v] = relaxedbds[nbdchginfos - 1];
         sortvals[v] = sortvals[nbdchginfos - 1];

         --nbdchginfos;
         ++ntrivialredvars;
      }
   }
   assert(ntrivialredvars + nbdchginfos == conflictset->nbdchginfos);

   SCIPsetDebugMsg(set, "trivially removed %d redundant of %d variables from conflictset (%p)\n", ntrivialredvars, conflictset->nbdchginfos, (void*)conflictset);
   conflictset->nbdchginfos = nbdchginfos;

   /* all variables where removed, the conflict cannot be fulfilled, i.e., we have an infeasibility proof */
   if( conflictset->nbdchginfos == 0 )
      return SCIP_OKAY;

   /* do not check to big or trivial conflicts */
   if( conflictset->nbdchginfos > set->conf_maxvarsdetectimpliedbounds || conflictset->nbdchginfos == 1 )
   {
      *nredvars = ntrivialredvars;
      return SCIP_OKAY;
   }

   /* create array of boundtypes, and bound values in conflict set */
   SCIP_CALL( SCIPsetAllocBufferArray(set, &boundtypes, nbdchginfos) );
   SCIP_CALL( SCIPsetAllocBufferArray(set, &bounds, nbdchginfos) );
   /* memory for the estimates for binary implications used for sorting */
   SCIP_CALL( SCIPsetAllocBufferArray(set, &nbinimpls, nbdchginfos) );

   nzeroimpls = 0;

   /* collect estimates and initialize variables, boundtypes, and bounds array */
   for( v = 0; v < nbdchginfos; ++v )
   {
      var = SCIPbdchginfoGetVar(bdchginfos[v]);
      boundtypes[v] = (SCIP_Bool) SCIPboundtypeOpposite(SCIPbdchginfoGetBoundtype(bdchginfos[v]));
      bounds[v] = relaxedbds[v];

      assert(SCIPvarGetProbindex(var) >= 0);

      /* check if the relaxed bound is really a relaxed bound */
      assert(SCIPbdchginfoGetBoundtype(bdchginfos[v]) == SCIP_BOUNDTYPE_LOWER || SCIPsetIsGE(set, relaxedbds[v], SCIPbdchginfoGetNewbound(bdchginfos[v])));
      assert(SCIPbdchginfoGetBoundtype(bdchginfos[v]) == SCIP_BOUNDTYPE_UPPER || SCIPsetIsLE(set, relaxedbds[v], SCIPbdchginfoGetNewbound(bdchginfos[v])));

      /* for continuous variables, we can only use the relaxed version of the bounds negation: !(x <= u) -> x >= u */
      if( SCIPvarIsBinary(var) )
      {
         if( !boundtypes[v] )
         {
            assert(SCIPsetIsZero(set, bounds[v]));
            bounds[v] = 1.0;
            nbinimpls[v] = (SCIP_Longint)SCIPvarGetNCliques(var, TRUE) * 2;
         }
         else
         {
            assert(SCIPsetIsEQ(set, bounds[v], 1.0));
            bounds[v] = 0.0;
            nbinimpls[v] = (SCIP_Longint)SCIPvarGetNCliques(var, FALSE) * 2;
         }
      }
      else if( SCIPvarIsIntegral(var) )
      {
         assert(SCIPsetIsIntegral(set, bounds[v]));

         bounds[v] += ((!boundtypes[v]) ? +1.0 : -1.0);
         nbinimpls[v] = (boundtypes[v] ? SCIPvarGetNVlbs(var) : SCIPvarGetNVubs(var));
      }
      else if( ((!boundtypes[v]) && SCIPsetIsFeasEQ(set, SCIPvarGetLbGlobal(var), bounds[v]))
         || ((boundtypes[v]) && SCIPsetIsFeasEQ(set, SCIPvarGetUbGlobal(var), bounds[v])) )
      {
         /* the literal is satisfied in global bounds (may happen due to weak "negation" of continuous variables)
          * -> discard the conflict constraint
          */
         break;
      }
      else
      {
         nbinimpls[v] = (boundtypes[v] ? SCIPvarGetNVlbs(var) : SCIPvarGetNVubs(var));
      }

      if( nbinimpls[v] == 0 )
         ++nzeroimpls;
   }

   /* starting to derive global bound changes */
   if( v == nbdchginfos && ((!set->conf_fullshortenconflict && nzeroimpls < 2) || (set->conf_fullshortenconflict && nzeroimpls < nbdchginfos)) )
   {
      SCIP_VAR** vars;
      SCIP_Bool* redundants;
      SCIP_Bool glbinfeas;

      /* sort variables in increasing order of binary implications to gain speed later on */
      SCIPsortLongPtrRealRealBool(nbinimpls, (void**)bdchginfos, relaxedbds, bounds, boundtypes, v);

      SCIPsetDebugMsg(set, "checking for global reductions and redundant conflict variables(in %s) on conflict:\n", SCIPprobGetName(prob));
      SCIPsetDebugMsg(set, "[");
      for( v = 0; v < nbdchginfos; ++v )
      {
         SCIPsetDebugMsgPrint(set, "%s %s %g", SCIPvarGetName(SCIPbdchginfoGetVar(bdchginfos[v])), (!boundtypes[v]) ? ">=" : "<=", bounds[v]);
         if( v < nbdchginfos - 1 )
            SCIPsetDebugMsgPrint(set, ", ");
      }
      SCIPsetDebugMsgPrint(set, "]\n");

      SCIP_CALL( SCIPsetAllocBufferArray(set, &vars, v) );
      SCIP_CALL( SCIPsetAllocCleanBufferArray(set, &redundants, v) );

      /* initialize conflict variable data */
      for( v = 0; v < nbdchginfos; ++v )
         vars[v] = SCIPbdchginfoGetVar(bdchginfos[v]);

      SCIP_CALL( SCIPshrinkDisjunctiveVarSet(set->scip, vars, bounds, boundtypes, redundants, nbdchginfos, nredvars, \
            nbdchgs, redundant, &glbinfeas, set->conf_fullshortenconflict) );

      if( glbinfeas )
      {
         SCIPsetDebugMsg(set, "conflict set (%p) led to global infeasibility\n", (void*) conflictset);
         goto TERMINATE;
      }

#ifdef SCIP_DEBUG
      if( *nbdchgs > 0 )
      {
         SCIPsetDebugMsg(set, "conflict set (%p) led to %d global bound reductions\n", (void*) conflictset, *nbdchgs);
      }
#endif

      /* remove as redundant marked variables */
      if( *redundant )
      {
         SCIPsetDebugMsg(set, "conflict set (%p) is redundant because at least one global reduction, fulfills the conflict constraint\n", (void*)conflictset);

         BMSclearMemoryArray(redundants, nbdchginfos);
      }
      else if( *nredvars > 0 )
      {
         assert(bdchginfos == conflictset->bdchginfos);
         assert(relaxedbds == conflictset->relaxedbds);
         assert(sortvals == conflictset->sortvals);

         for( v = nbdchginfos - 1; v >= 0; --v )
         {
            /* if conflict variable was marked to be redundant remove it */
            if( redundants[v] )
            {
               SCIPsetDebugMsg(set, "remove redundant variable <%s> from conflict set\n", SCIPvarGetName(SCIPbdchginfoGetVar(bdchginfos[v])));

               bdchginfos[v] = bdchginfos[nbdchginfos - 1];
               relaxedbds[v] = relaxedbds[nbdchginfos - 1];
               sortvals[v] = sortvals[nbdchginfos - 1];

               /* reset redundants[v] to 0 */
               redundants[v] = 0;

               --nbdchginfos;
            }
         }
         assert((*nredvars) + nbdchginfos == conflictset->nbdchginfos);

         SCIPsetDebugMsg(set, "removed %d redundant of %d variables from conflictset (%p)\n", (*nredvars), conflictset->nbdchginfos, (void*)conflictset);
         conflictset->nbdchginfos = nbdchginfos;
      }

     TERMINATE:
      SCIPsetFreeCleanBufferArray(set, &redundants);
      SCIPsetFreeBufferArray(set, &vars);
   }

   /* free temporary memory */
   SCIPsetFreeBufferArray(set, &nbinimpls);
   SCIPsetFreeBufferArray(set, &bounds);
   SCIPsetFreeBufferArray(set, &boundtypes);

   *nredvars += ntrivialredvars;

   return SCIP_OKAY;
}

/** tighten the bound of a singleton variable in a constraint
 *
 *  if the bound is contradicting with a global bound we cannot tighten the bound directly.
 *  in this case we need to create and add a constraint of size one such that propagating this constraint will
 *  enforce the infeasibility.
 */
static
SCIP_RETCODE tightenSingleVar(
   SCIP_CONFLICT*        conflict,           /**< conflict analysis data */
   SCIP_SET*             set,                /**< global SCIP settings */
   SCIP_STAT*            stat,               /**< dynamic SCIP statistics */
   SCIP_TREE*            tree,               /**< tree data */
   BMS_BLKMEM*           blkmem,             /**< block memory */
   SCIP_PROB*            origprob,           /**< original problem */
   SCIP_PROB*            transprob,          /**< transformed problem */
   SCIP_REOPT*           reopt,              /**< reoptimization data */
   SCIP_LP*              lp,                 /**< LP data */
   SCIP_BRANCHCAND*      branchcand,         /**< branching candidates */
   SCIP_EVENTQUEUE*      eventqueue,         /**< event queue */
   SCIP_CLIQUETABLE*     cliquetable,        /**< clique table */
   SCIP_VAR*             var,                /**< problem variable */
   SCIP_Real             val,                /**< coefficient of the variable */
   SCIP_Real             rhs,                /**< rhs of the constraint */
   SCIP_CONFTYPE         prooftype,          /**< type of the proof */
   int                   validdepth          /**< depth where the bound change is valid */
   )
{
   SCIP_Real newbound;
   SCIP_Bool applyglobal;
   SCIP_BOUNDTYPE boundtype;

   assert(tree != NULL);
   assert(validdepth >= 0);

   applyglobal = (validdepth <= SCIPtreeGetEffectiveRootDepth(tree));

   /* if variable and coefficient are integral the rhs can be rounded down */
   if( SCIPvarIsIntegral(var) && SCIPsetIsIntegral(set, val) )
      newbound = SCIPsetFeasFloor(set, rhs)/val;
   else
      newbound = rhs/val;

   boundtype = (val > 0.0 ? SCIP_BOUNDTYPE_UPPER : SCIP_BOUNDTYPE_LOWER);
   SCIPvarAdjustBd(var, set, boundtype, &newbound);

   /* skip numerical unstable bound changes */
   if( applyglobal
      && ((boundtype == SCIP_BOUNDTYPE_LOWER && SCIPsetIsLE(set, newbound, SCIPvarGetLbGlobal(var)))
       || (boundtype == SCIP_BOUNDTYPE_UPPER && SCIPsetIsGE(set, newbound, SCIPvarGetUbGlobal(var)))) )
   {
      return SCIP_OKAY;
   }

   /* the new bound contradicts a global bound, we can cutoff the root node immediately */
   if( applyglobal
      && ((boundtype == SCIP_BOUNDTYPE_LOWER && SCIPsetIsGT(set, newbound, SCIPvarGetUbGlobal(var)))
       || (boundtype == SCIP_BOUNDTYPE_UPPER && SCIPsetIsLT(set, newbound, SCIPvarGetLbGlobal(var)))) )
   {
      SCIPsetDebugMsg(set, "detected global infeasibility at var <%s>: locdom=[%g,%g] glbdom=[%g,%g] new %s bound=%g\n",
            SCIPvarGetName(var), SCIPvarGetLbLocal(var),
            SCIPvarGetUbLocal(var), SCIPvarGetLbGlobal(var), SCIPvarGetUbGlobal(var),
            (boundtype == SCIP_BOUNDTYPE_LOWER ? "lower" : "upper"), newbound);
      SCIP_CALL( SCIPnodeCutoff(tree->path[0], set, stat, tree, transprob, origprob, reopt, lp, blkmem) );
   }
   else
   {
      if( lp->strongbranching || !applyglobal )
      {
         SCIP_CONS* cons;
         SCIP_Real conslhs;
         SCIP_Real consrhs;
         char name[SCIP_MAXSTRLEN];

         SCIPsetDebugMsg(set, "add constraint <%s>[%s] %s %g to node #%lld in depth %d\n",
               SCIPvarGetName(var), varGetChar(var), boundtype == SCIP_BOUNDTYPE_UPPER ? "<=" : ">=", newbound,
               SCIPnodeGetNumber(tree->path[validdepth]), validdepth);

         (void)SCIPsnprintf(name, SCIP_MAXSTRLEN, "pc_fix_%s", SCIPvarGetName(var));

         if( boundtype == SCIP_BOUNDTYPE_UPPER )
         {
            conslhs = -SCIPsetInfinity(set);
            consrhs = newbound;
         }
         else
         {
            conslhs = newbound;
            consrhs = SCIPsetInfinity(set);
         }

         SCIP_CALL( SCIPcreateConsLinear(set->scip, &cons, name, 0, NULL, NULL, conslhs, consrhs,
               FALSE, FALSE, FALSE, FALSE, TRUE, FALSE, FALSE, TRUE, TRUE, FALSE) );

         SCIP_CALL( SCIPaddCoefLinear(set->scip, cons, var, 1.0) );

         if( applyglobal )
         {
            SCIP_CALL( SCIPprobAddCons(transprob, set, stat, cons) );
         }
         else
         {
            SCIP_CALL( SCIPnodeAddCons(tree->path[validdepth], blkmem, set, stat, tree, cons) );
         }

         SCIP_CALL( SCIPconsRelease(&cons, blkmem, set) );
      }
      else
      {
         assert(applyglobal);

         SCIPsetDebugMsg(set, "change global %s bound of <%s>[%s]: %g -> %g\n",
               (boundtype == SCIP_BOUNDTYPE_LOWER ? "lower" : "upper"),
               SCIPvarGetName(var), varGetChar(var),
               (boundtype == SCIP_BOUNDTYPE_LOWER ? SCIPvarGetLbGlobal(var) : SCIPvarGetUbGlobal(var)),
               newbound);

         SCIP_CALL( SCIPnodeAddBoundchg(tree->path[0], blkmem, set, stat, transprob, origprob, tree, reopt, lp, branchcand, \
               eventqueue, cliquetable, var, newbound, boundtype, FALSE) );

         /* mark the node in the validdepth to be propagated again */
         SCIPnodePropagateAgain(tree->path[0], set, stat, tree);
      }
   }

   if( applyglobal )
      ++conflict->nglbchgbds;
   else
      ++conflict->nlocchgbds;

   if( prooftype == SCIP_CONFTYPE_INFEASLP || prooftype == SCIP_CONFTYPE_ALTINFPROOF )
   {
      ++conflict->dualrayinfnnonzeros; /* we count a global bound reduction as size 1 */
      ++conflict->ndualrayinfsuccess;
      ++conflict->ninflpsuccess;

      if( applyglobal )
         ++conflict->ndualrayinfglobal;
      else
         ++conflict->ndualrayinflocal;
   }
   else
   {
      ++conflict->dualraybndnnonzeros; /* we count a global bound reduction as size 1 */
      ++conflict->ndualraybndsuccess;
      ++conflict->nboundlpsuccess;

      if( applyglobal )
         ++conflict->ndualraybndglobal;
      else
         ++conflict->ndualraybndlocal;
   }

   return SCIP_OKAY;
}

/** calculates the minimal activity of a given aggregation row */
static
SCIP_Real aggrRowGetMinActivity(
   SCIP_SET*             set,                /**< global SCIP settings */
   SCIP_PROB*            transprob,          /**< transformed problem data */
   SCIP_AGGRROW*         aggrrow,            /**< aggregation row */
   SCIP_Bool             local,              /**< use local bounds */
   SCIP_Bool*            infdelta            /**< pointer to store whether at least one variable contributes with an infinite value */
   )
{
   SCIP_VAR** vars;
   SCIP_Real QUAD(minact);
   int* inds;
   int nnz;
   int i;

   vars = SCIPprobGetVars(transprob);
   assert(vars != NULL);

   nnz = SCIPaggrRowGetNNz(aggrrow);
   inds = SCIPaggrRowGetInds(aggrrow);

   QUAD_ASSIGN(minact, 0.0);

   if( infdelta != NULL )
      *infdelta = FALSE;

   for( i = 0; i < nnz; i++ )
   {
      SCIP_Real val;
      SCIP_Real QUAD(delta);
      int v = inds[i];

      assert(SCIPvarGetProbindex(vars[v]) == v);

      val = SCIPaggrRowGetProbvarValue(aggrrow, v);

      if( val > 0.0 )
      {
         SCIP_Real bnd = (local ? SCIPvarGetLbLocal(vars[v]) : SCIPvarGetLbGlobal(vars[v]));
         SCIPquadprecProdDD(delta, val, bnd);
      }
      else
      {
         SCIP_Real bnd = (local ? SCIPvarGetUbLocal(vars[v]) : SCIPvarGetUbGlobal(vars[v]));
         SCIPquadprecProdDD(delta, val, bnd);
      }

      /* update minimal activity */
      SCIPquadprecSumQQ(minact, minact, delta);

      if( infdelta != NULL && SCIPsetIsInfinity(set, REALABS(QUAD_TO_DBL(delta))) )
      {
         *infdelta = TRUE;
         goto TERMINATE;
      }

   }

  TERMINATE:
   /* check whether the minmal activity is infinite */
   if( SCIPsetIsInfinity(set, QUAD_TO_DBL(minact)) )
      return SCIPsetInfinity(set);
   if( SCIPsetIsInfinity(set, -QUAD_TO_DBL(minact)) )
      return -SCIPsetInfinity(set);

   return QUAD_TO_DBL(minact);
}

/** calculates the minimal activity of a given set of bounds and coefficients */
static
SCIP_Real getMinActivity(
   SCIP_SET*             set,                /**< global SCIP settings */
   SCIP_PROB*            transprob,          /**< transformed problem data */
   SCIP_Real*            coefs,              /**< coefficients in sparse representation */
   int*                  inds,               /**< non-zero indices */
   int                   nnz,                /**< number of non-zero indices */
   SCIP_Bool             local               /**< use local bounds */
   )
{
   SCIP_VAR** vars;
   SCIP_Real QUAD(minact);
   int i;

   assert(coefs != NULL);
   assert(inds != NULL);

   vars = SCIPprobGetVars(transprob);
   assert(vars != NULL);

   QUAD_ASSIGN(minact, 0.0);

   for( i = 0; i < nnz; i++ )
   {
      SCIP_Real val;
      SCIP_Real QUAD(delta);
      int v = inds[i];

      assert(SCIPvarGetProbindex(vars[v]) == v);

      val = coefs[i];

      if( val > 0.0 )
      {
         SCIP_Real bnd;

         assert(!local || !SCIPsetIsInfinity(set, -SCIPvarGetLbLocal(vars[v])));

         bnd = (local ? SCIPvarGetLbLocal(vars[v]) : SCIPvarGetLbGlobal(vars[v]));
         SCIPquadprecProdDD(delta, val, bnd);
      }
      else
      {
         SCIP_Real bnd;

         assert(!local || !SCIPsetIsInfinity(set, SCIPvarGetUbLocal(vars[v])));

         bnd = (local ? SCIPvarGetUbLocal(vars[v]) : SCIPvarGetUbGlobal(vars[v]));
         SCIPquadprecProdDD(delta, val, bnd);
      }

      /* update minimal activity */
      SCIPquadprecSumQQ(minact, minact, delta);
   }

   /* check whether the minmal activity is infinite */
   if( SCIPsetIsInfinity(set, QUAD_TO_DBL(minact)) )
      return SCIPsetInfinity(set);
   if( SCIPsetIsInfinity(set, -QUAD_TO_DBL(minact)) )
      return -SCIPsetInfinity(set);

   return QUAD_TO_DBL(minact);
}

/** calculates the minimal activity of a given set of bounds and coefficients */
static
SCIP_Real getMaxActivity(
   SCIP_SET*             set,                /**< global SCIP settings */
   SCIP_PROB*            transprob,          /**< transformed problem data */
   SCIP_Real*            coefs,              /**< coefficients in sparse representation */
   int*                  inds,               /**< non-zero indices */
   int                   nnz,                /**< number of non-zero indices */
   SCIP_Bool             local               /**< use local bounds */
   )
{
   SCIP_VAR** vars;
   SCIP_Real QUAD(maxact);
   int i;

   assert(coefs != NULL);
   assert(inds != NULL);

   vars = SCIPprobGetVars(transprob);
   assert(vars != NULL);

   QUAD_ASSIGN(maxact, 0.0);

   for( i = 0; i < nnz; i++ )
   {
      SCIP_Real val;
      SCIP_Real QUAD(delta);
      int v = inds[i];

      assert(SCIPvarGetProbindex(vars[v]) == v);

      val = coefs[i];

      if( val < 0.0 )
      {
         SCIP_Real bnd;

         assert(!local || !SCIPsetIsInfinity(set, -SCIPvarGetLbLocal(vars[v])));

         bnd = (local ? SCIPvarGetLbLocal(vars[v]) : SCIPvarGetLbGlobal(vars[v]));
         SCIPquadprecProdDD(delta, val, bnd);
      }
      else
      {
         SCIP_Real bnd;

         assert(!local || !SCIPsetIsInfinity(set, SCIPvarGetUbLocal(vars[v])));

         bnd = (local ? SCIPvarGetUbLocal(vars[v]) : SCIPvarGetUbGlobal(vars[v]));
         SCIPquadprecProdDD(delta, val, bnd);
      }

      /* update maximal activity */
      SCIPquadprecSumQQ(maxact, maxact, delta);
   }

   /* check whether the maximal activity got infinite */
   if( SCIPsetIsInfinity(set, QUAD_TO_DBL(maxact)) )
      return SCIPsetInfinity(set);
   if( SCIPsetIsInfinity(set, -QUAD_TO_DBL(maxact)) )
      return -SCIPsetInfinity(set);

   return QUAD_TO_DBL(maxact);
}

static
SCIP_RETCODE propagateLongProof(
   SCIP_CONFLICT*        conflict,           /**< conflict analysis data */
   SCIP_SET*             set,                /**< global SCIP settings */
   SCIP_STAT*            stat,               /**< dynamic SCIP statistics */
   SCIP_REOPT*           reopt,              /**< reoptimization data */
   SCIP_TREE*            tree,               /**< tree data */
   BMS_BLKMEM*           blkmem,             /**< block memory */
   SCIP_PROB*            origprob,           /**< original problem */
   SCIP_PROB*            transprob,          /**< transformed problem */
   SCIP_LP*              lp,                 /**< LP data */
   SCIP_BRANCHCAND*      branchcand,         /**< branching candidate storage */
   SCIP_EVENTQUEUE*      eventqueue,         /**< event queue */
   SCIP_CLIQUETABLE*     cliquetable,        /**< clique table data structure */
   SCIP_Real*            coefs,              /**< coefficients in sparse representation */
   int*                  inds,               /**< non-zero indices */
   int                   nnz,                /**< number of non-zero indices */
   SCIP_Real             rhs,                /**< right-hand side */
   SCIP_CONFTYPE         conflicttype,       /**< type of the conflict */
   int                   validdepth          /**< depth where the proof is valid */
   )
{
   SCIP_VAR** vars;
   SCIP_Real minact;
   int i;

   assert(coefs != NULL);
   assert(inds != NULL);
   assert(nnz >= 0);

   vars = SCIPprobGetVars(transprob);
   minact = getMinActivity(set, transprob, coefs, inds, nnz, FALSE);

   /* we cannot find global tightenings */
   if( SCIPsetIsInfinity(set, -minact) )
      return SCIP_OKAY;

   for( i = 0; i < nnz; i++ )
   {
      SCIP_VAR* var;
      SCIP_Real val;
      SCIP_Real resminact;
      SCIP_Real lb;
      SCIP_Real ub;
      int pos;

      pos = inds[i];
      val = coefs[i];
      var = vars[pos];
      lb = SCIPvarGetLbGlobal(var);
      ub = SCIPvarGetUbGlobal(var);

      assert(!SCIPsetIsZero(set, val));

      resminact = minact;

      /* we got a potential new upper bound */
      if( val > 0.0 )
      {
         SCIP_Real newub;

         resminact -= (val * lb);
         newub = (rhs - resminact)/val;

         if( SCIPsetIsInfinity(set, newub) )
            continue;

         /* we cannot tighten the upper bound */
         if( SCIPsetIsGE(set, newub, ub) )
            continue;

         SCIP_CALL( tightenSingleVar(conflict, set, stat, tree, blkmem, origprob, transprob, reopt, lp, branchcand, \
               eventqueue, cliquetable, var, val, rhs-resminact, conflicttype, validdepth) );
      }
      /* we got a potential new lower bound */
      else
      {
         SCIP_Real newlb;

         resminact -= (val * ub);
         newlb = (rhs - resminact)/val;

         if( SCIPsetIsInfinity(set, -newlb) )
            continue;

         /* we cannot tighten the lower bound */
         if( SCIPsetIsLE(set, newlb, lb) )
            continue;

         SCIP_CALL( tightenSingleVar(conflict, set, stat, tree, blkmem, origprob, transprob, reopt, lp, branchcand, \
               eventqueue, cliquetable, var, val, rhs-resminact, conflicttype, validdepth) );
      }

      /* the minimal activity should stay unchanged because we tightened the bound that doesn't contribute to the
       * minimal activity
       */
      assert(SCIPsetIsEQ(set, minact, getMinActivity(set, transprob, coefs, inds, nnz, FALSE)));
   }

   return SCIP_OKAY;
}


/** creates a proof constraint and tries to add it to the storage */
static
SCIP_RETCODE createAndAddProofcons(
   SCIP_CONFLICT*        conflict,           /**< conflict analysis data */
   SCIP_CONFLICTSTORE*   conflictstore,      /**< conflict pool data */
   SCIP_PROOFSET*        proofset,           /**< proof set */
   SCIP_SET*             set,                /**< global SCIP settings */
   SCIP_STAT*            stat,               /**< dynamic SCIP statistics */
   SCIP_PROB*            origprob,           /**< original problem */
   SCIP_PROB*            transprob,          /**< transformed problem */
   SCIP_TREE*            tree,               /**< tree data */
   SCIP_REOPT*           reopt,              /**< reoptimization data */
   SCIP_LP*              lp,                 /**< LP data */
   SCIP_BRANCHCAND*      branchcand,         /**< branching candidate storage */
   SCIP_EVENTQUEUE*      eventqueue,         /**< event queue */
   SCIP_CLIQUETABLE*     cliquetable,        /**< clique table data structure */
   BMS_BLKMEM*           blkmem              /**< block memory */
   )
{
   SCIP_CONS* cons;
   SCIP_CONS* upgdcons;
   SCIP_VAR** vars;
   SCIP_Real* coefs;
   int* inds;
   SCIP_Real rhs;
   SCIP_Real fillin;
   SCIP_Real globalminactivity;
   SCIP_Bool applyglobal;
   SCIP_Bool toolong;
   SCIP_Bool contonly;
   SCIP_Bool hasrelaxvar;
   SCIP_CONFTYPE conflicttype;
   char name[SCIP_MAXSTRLEN];
   int nnz;
   int i;

   assert(conflict != NULL);
   assert(conflictstore != NULL);
   assert(proofset != NULL);
   assert(proofset->validdepth == 0 || proofset->validdepth < SCIPtreeGetFocusDepth(tree));

   nnz = proofsetGetNVars(proofset);

   if( nnz == 0 )
      return SCIP_OKAY;

   vars = SCIPprobGetVars(transprob);

   rhs = proofsetGetRhs(proofset);
   assert(!SCIPsetIsInfinity(set, rhs));

   coefs = proofsetGetVals(proofset);
   assert(coefs != NULL);

   inds = proofsetGetInds(proofset);
   assert(inds != NULL);

   conflicttype = proofsetGetConftype(proofset);

   applyglobal = (proofset->validdepth <= SCIPtreeGetEffectiveRootDepth(tree));

   if( applyglobal )
   {
      SCIP_Real globalmaxactivity = getMaxActivity(set, transprob, coefs, inds, nnz, FALSE);

      /* check whether the alternative proof is redundant */
      if( SCIPsetIsLE(set, globalmaxactivity, rhs) )
         return SCIP_OKAY;

<<<<<<< HEAD
      /* check whether the constraint proves global infeasibility */
      globalminactivity = getMinActivity(set, transprob, coefs, inds, nnz, NULL, NULL);
      if( SCIPsetIsGT(set, globalminactivity, rhs) )
      {
         SCIPsetDebugMsg(set, "detect global infeasibility: minactivity=%g, rhs=%g\n", globalminactivity, rhs);
=======
   /* check whether the constraint proves global infeasibility */
   globalminactivity = getMinActivity(set, transprob, coefs, inds, nnz, FALSE);
   if( SCIPsetIsGT(set, globalminactivity, rhs) )
   {
      SCIPsetDebugMsg(set, "detect global infeasibility: minactivity=%g, rhs=%g\n", globalminactivity, rhs);
>>>>>>> da378610

         SCIP_CALL( SCIPnodeCutoff(tree->path[proofset->validdepth], set, stat, tree, transprob, origprob, reopt, lp, blkmem) );

         goto UPDATESTATISTICS;
      }
   }

   if( set->conf_minmaxvars >= nnz  )
      toolong = FALSE;
   else
   {
      SCIP_Real maxnnz;

      if( transprob->startnconss < 100 )
         maxnnz = 0.85 * transprob->nvars;
      else
         maxnnz = (SCIP_Real)transprob->nvars;

      fillin = nnz;
      if( conflicttype == SCIP_CONFTYPE_INFEASLP || conflicttype == SCIP_CONFTYPE_ALTINFPROOF )
      {
         fillin += SCIPconflictstoreGetNDualInfProofs(conflictstore) * SCIPconflictstoreGetAvgNnzDualInfProofs(conflictstore);
         fillin /= (SCIPconflictstoreGetNDualInfProofs(conflictstore) + 1.0);
         toolong = (fillin > MIN(2.0 * stat->avgnnz, maxnnz));
      }
      else
      {
         assert(conflicttype == SCIP_CONFTYPE_BNDEXCEEDING || conflicttype == SCIP_CONFTYPE_ALTBNDPROOF);

         fillin += SCIPconflictstoreGetNDualBndProofs(conflictstore) * SCIPconflictstoreGetAvgNnzDualBndProofs(conflictstore);
         fillin /= (SCIPconflictstoreGetNDualBndProofs(conflictstore) + 1.0);
         toolong = (fillin > MIN(1.5 * stat->avgnnz, maxnnz));
      }

      toolong = (toolong && (nnz > set->conf_maxvarsfac * transprob->nvars));
   }

   /* don't store global dual proofs that are too long / have too many non-zeros */
   if( toolong )
   {
      if( applyglobal )
      {
         SCIP_CALL( propagateLongProof(conflict, set, stat, reopt, tree, blkmem, origprob, transprob, lp, branchcand,
               eventqueue, cliquetable, coefs, inds, nnz, rhs, conflicttype, proofset->validdepth) );
      }
      return SCIP_OKAY;
   }

   /* check if conflict contains variables that are invalid after a restart to label it appropriately */
   hasrelaxvar = FALSE;
   contonly = TRUE;
   for( i = 0; i < nnz && (!hasrelaxvar || contonly); ++i )
   {
      hasrelaxvar |= SCIPvarIsRelaxationOnly(vars[inds[i]]);

      if( SCIPvarIsIntegral(vars[inds[i]]) )
         contonly = FALSE;
   }

   if( !applyglobal && contonly )
      return SCIP_OKAY;

   if( conflicttype == SCIP_CONFTYPE_INFEASLP || conflicttype == SCIP_CONFTYPE_ALTINFPROOF )
      (void)SCIPsnprintf(name, SCIP_MAXSTRLEN, "dualproof_inf_%d", conflict->ndualrayinfsuccess);
   else if( conflicttype == SCIP_CONFTYPE_BNDEXCEEDING || conflicttype == SCIP_CONFTYPE_ALTBNDPROOF )
      (void)SCIPsnprintf(name, SCIP_MAXSTRLEN, "dualproof_bnd_%d", conflict->ndualraybndsuccess);
   else
      return SCIP_INVALIDCALL;

   SCIP_CALL( SCIPcreateConsLinear(set->scip, &cons, name, 0, NULL, NULL, -SCIPsetInfinity(set), rhs,
         FALSE, FALSE, FALSE, FALSE, TRUE, !applyglobal,
         FALSE, TRUE, TRUE, FALSE) );

   for( i = 0; i < nnz; i++ )
   {
      int v = inds[i];
      SCIP_CALL( SCIPaddCoefLinear(set->scip, cons, vars[v], coefs[i]) );
   }

   /* do not upgrade linear constraints of size 1 */
   if( nnz > 1 )
   {
      upgdcons = NULL;
      /* try to automatically convert a linear constraint into a more specific and more specialized constraint */
      SCIP_CALL( SCIPupgradeConsLinear(set->scip, cons, &upgdcons) );
      if( upgdcons != NULL )
      {
         SCIP_CALL( SCIPreleaseCons(set->scip, &cons) );
         cons = upgdcons;

         if( conflicttype == SCIP_CONFTYPE_INFEASLP )
            conflicttype = SCIP_CONFTYPE_ALTINFPROOF;
         else if( conflicttype == SCIP_CONFTYPE_BNDEXCEEDING )
            conflicttype = SCIP_CONFTYPE_ALTBNDPROOF;
      }
   }

   /* mark constraint to be a conflict */
   SCIPconsMarkConflict(cons);

   /* add constraint to storage */
   if( conflicttype == SCIP_CONFTYPE_INFEASLP || conflicttype == SCIP_CONFTYPE_ALTINFPROOF )
   {
      /* add constraint based on dual ray to storage */
      SCIP_CALL( SCIPconflictstoreAddDualraycons(conflictstore, cons, blkmem, set, stat, transprob, reopt, hasrelaxvar) );
   }
   else
   {
      SCIP_Real scale = 1.0;
      SCIP_Bool updateside = FALSE;

      /* In some cases the constraint could not be updated to a more special type. However, it is possible that
       * constraint got scaled. Therefore, we need to be very careful when updating the lhs/rhs after the incumbent
       * solution has improved.
       */
      if( conflicttype == SCIP_CONFTYPE_BNDEXCEEDING )
      {
         SCIP_Real side;

#ifndef NDEBUG
         SCIP_CONSHDLR* conshdlr = SCIPconsGetHdlr(cons);

         assert(conshdlr != NULL);
         assert(strcmp(SCIPconshdlrGetName(conshdlr), "linear") == 0);
#endif
         side = SCIPgetLhsLinear(set->scip, cons);

         if( !SCIPsetIsInfinity(set, -side) )
         {
            if( SCIPsetIsZero(set, side) )
            {
               scale = 1.0;
            }
            else
            {
               scale = proofsetGetRhs(proofset) / side;
               assert(SCIPsetIsNegative(set, scale));
            }
         }
         else
         {
            side = SCIPgetRhsLinear(set->scip, cons);
            assert(!SCIPsetIsInfinity(set, side));

            if( SCIPsetIsZero(set, side) )
            {
               scale = 1.0;
            }
            else
            {
               scale = proofsetGetRhs(proofset) / side;
               assert(SCIPsetIsPositive(set, scale));
            }
         }
         updateside = TRUE;
      }

      /* add constraint based on dual solution to storage */
      SCIP_CALL( SCIPconflictstoreAddDualsolcons(conflictstore, cons, blkmem, set, stat, transprob, reopt, scale, updateside, hasrelaxvar) );
   }

   if( applyglobal )
   {
      /* add the constraint to the global problem */
      SCIP_CALL( SCIPprobAddCons(transprob, set, stat, cons) );
   }
   else
   {
      SCIP_CALL( SCIPnodeAddCons(tree->path[proofset->validdepth], blkmem, set, stat, tree, cons) );
   }

   SCIPsetDebugMsg(set, "added proof-constraint to node %p (#%lld) in depth %d (nproofconss %d)\n",
         (void*)tree->path[proofset->validdepth], SCIPnodeGetNumber(tree->path[proofset->validdepth]),
         proofset->validdepth,
         (conflicttype == SCIP_CONFTYPE_INFEASLP || conflicttype == SCIP_CONFTYPE_ALTINFPROOF)
            ? SCIPconflictstoreGetNDualInfProofs(conflictstore) : SCIPconflictstoreGetNDualBndProofs(conflictstore));

   /* release the constraint */
   SCIP_CALL( SCIPreleaseCons(set->scip, &cons) );

  UPDATESTATISTICS:
   /* update statistics */
   if( conflicttype == SCIP_CONFTYPE_INFEASLP || conflicttype == SCIP_CONFTYPE_ALTINFPROOF )
   {
      conflict->dualrayinfnnonzeros += nnz;
      if( applyglobal )
         ++conflict->ndualrayinfglobal;
      else
         ++conflict->ndualrayinflocal;
      ++conflict->ndualrayinfsuccess;
   }
   else
   {
      assert(conflicttype == SCIP_CONFTYPE_BNDEXCEEDING || conflicttype == SCIP_CONFTYPE_ALTBNDPROOF);
      conflict->dualraybndnnonzeros += nnz;
      if( applyglobal )
         ++conflict->ndualraybndglobal;
      else
         ++conflict->ndualraybndlocal;

      ++conflict->ndualraybndsuccess;
   }
   return SCIP_OKAY;
}

/* create proof constraints out of proof sets */
static
SCIP_RETCODE conflictFlushProofset(
   SCIP_CONFLICT*        conflict,           /**< conflict analysis data */
   SCIP_CONFLICTSTORE*   conflictstore,      /**< conflict store */
   BMS_BLKMEM*           blkmem,             /**< block memory */
   SCIP_SET*             set,                /**< global SCIP settings */
   SCIP_STAT*            stat,               /**< dynamic problem statistics */
   SCIP_PROB*            transprob,          /**< transformed problem after presolve */
   SCIP_PROB*            origprob,           /**< original problem */
   SCIP_TREE*            tree,               /**< branch and bound tree */
   SCIP_REOPT*           reopt,              /**< reoptimization data structure */
   SCIP_LP*              lp,                 /**< current LP data */
   SCIP_BRANCHCAND*      branchcand,         /**< branching candidate storage */
   SCIP_EVENTQUEUE*      eventqueue,         /**< event queue */
   SCIP_CLIQUETABLE*     cliquetable         /**< clique table data structure */
   )
{
   assert(conflict != NULL);

   if( proofsetGetConftype(conflict->proofset) != SCIP_CONFTYPE_UNKNOWN )
   {
      /* only one variable has a coefficient different to zero, we add this bound change instead of a constraint */
      if( proofsetGetNVars(conflict->proofset) == 1 )
      {
         SCIP_VAR** vars;
         SCIP_Real* coefs;
         int* inds;
         SCIP_Real rhs;

         vars = SCIPprobGetVars(transprob);

         coefs = proofsetGetVals(conflict->proofset);
         inds = proofsetGetInds(conflict->proofset);
         rhs = proofsetGetRhs(conflict->proofset);

         SCIP_CALL( tightenSingleVar(conflict, set, stat, tree, blkmem, origprob, transprob, reopt, lp, \
               branchcand, eventqueue, cliquetable, vars[inds[0]], coefs[0], rhs, conflict->proofset->conflicttype,
               conflict->proofset->validdepth) );
      }
      else
      {
         SCIP_Bool skipinitialproof = FALSE;

         /* prefer an infeasibility proof
          *
          * todo: check whether this is really what we want
          */
         if( set->conf_prefinfproof && proofsetGetConftype(conflict->proofset) == SCIP_CONFTYPE_BNDEXCEEDING )
         {
            int i;

            for( i = 0; i < conflict->nproofsets; i++ )
            {
               if( proofsetGetConftype(conflict->proofsets[i]) == SCIP_CONFTYPE_INFEASLP )
               {
                  skipinitialproof = TRUE;
                  break;
               }
            }
         }

         if( !skipinitialproof )
         {
            /* create and add the original proof */
            SCIP_CALL( createAndAddProofcons(conflict, conflictstore, conflict->proofset, set, stat, origprob, transprob, \
                  tree, reopt, lp, branchcand, eventqueue, cliquetable, blkmem) );
         }
      }

      /* clear the proof set anyway */
      proofsetClear(conflict->proofset);
   }

   if( conflict->nproofsets > 0 )
   {
      int i;

      for( i = 0; i < conflict->nproofsets; i++ )
      {
         assert(conflict->proofsets[i] != NULL);
         assert(proofsetGetConftype(conflict->proofsets[i]) != SCIP_CONFTYPE_UNKNOWN);

         /* only one variable has a coefficient different to zero, we add this bound change instead of a constraint */
         if( proofsetGetNVars(conflict->proofsets[i]) == 1 )
         {
            SCIP_VAR** vars;
            SCIP_Real* coefs;
            int* inds;
            SCIP_Real rhs;

            vars = SCIPprobGetVars(transprob);

            coefs = proofsetGetVals(conflict->proofsets[i]);
            inds = proofsetGetInds(conflict->proofsets[i]);
            rhs = proofsetGetRhs(conflict->proofsets[i]);

            SCIP_CALL( tightenSingleVar(conflict, set, stat, tree, blkmem, origprob, transprob, reopt, lp,
                  branchcand, eventqueue, cliquetable, vars[inds[0]], coefs[0], rhs,
                  conflict->proofsets[i]->conflicttype, conflict->proofsets[i]->validdepth) );
         }
         else
         {
            /* create and add proof constraint */
            SCIP_CALL( createAndAddProofcons(conflict, conflictstore, conflict->proofsets[i], set, stat, origprob, \
                  transprob, tree, reopt, lp, branchcand, eventqueue, cliquetable, blkmem) );
         }
      }

      /* free all proofsets */
      for( i = 0; i < conflict->nproofsets; i++ )
         proofsetFree(&conflict->proofsets[i], blkmem);

      conflict->nproofsets = 0;
   }

   return SCIP_OKAY;
}

/** adds the given conflict set as conflict constraint to the problem */
static
SCIP_RETCODE conflictAddConflictCons(
   SCIP_CONFLICT*        conflict,           /**< conflict analysis data */
   BMS_BLKMEM*           blkmem,             /**< block memory */
   SCIP_SET*             set,                /**< global SCIP settings */
   SCIP_STAT*            stat,               /**< dynamic problem statistics */
   SCIP_PROB*            transprob,          /**< transformed problem after presolve */
   SCIP_PROB*            origprob,           /**< original problem */
   SCIP_TREE*            tree,               /**< branch and bound tree */
   SCIP_REOPT*           reopt,              /**< reoptimization data structure */
   SCIP_LP*              lp,                 /**< current LP data */
   SCIP_BRANCHCAND*      branchcand,         /**< branching candidate storage */
   SCIP_EVENTQUEUE*      eventqueue,         /**< event queue */
   SCIP_CLIQUETABLE*     cliquetable,        /**< clique table data structure */
   SCIP_CONFLICTSET*     conflictset,        /**< conflict set to add to the tree */
   int                   insertdepth,        /**< depth level at which the conflict set should be added */
   SCIP_Bool*            success             /**< pointer to store whether the addition was successful */
   )
{
   SCIP_Bool redundant;
   int h;

   assert(conflict != NULL);
   assert(tree != NULL);
   assert(tree->path != NULL);
   assert(conflictset != NULL);
   assert(conflictset->validdepth <= insertdepth);
   assert(success != NULL);

   *success = FALSE;
   redundant = FALSE;

   /* try to derive global bound changes and shorten the conflictset by using implication and clique and variable bound
    * information
    */
   if( conflictset->nbdchginfos > 1 && insertdepth == 0 && !lp->strongbranching )
   {
      int nbdchgs;
      int nredvars;
#ifdef SCIP_DEBUG
      int oldnbdchginfos = conflictset->nbdchginfos;
#endif
      assert(conflictset->validdepth == 0);

      SCIPclockStart(conflict->dIBclock, set);

      /* find global bound changes which can be derived from the new conflict set */
      SCIP_CALL( detectImpliedBounds(set, transprob, conflictset, &nbdchgs, &nredvars, &redundant) );

      /* all variables where removed, we have an infeasibility proof */
      if( conflictset->nbdchginfos == 0 )
         return SCIP_OKAY;

      /* debug check for reduced conflict set */
      if( nredvars > 0 )
      {
         /* check conflict set on debugging solution */
         SCIP_CALL( SCIPdebugCheckConflict(blkmem, set, tree->root, conflictset->bdchginfos, conflictset->relaxedbds, conflictset->nbdchginfos) ); /*lint !e506 !e774*/
      }

#ifdef SCIP_DEBUG
      SCIPsetDebugMsg(set, " -> conflict set removed %d redundant variables (old nvars %d, new nvars = %d)\n", nredvars, oldnbdchginfos, conflictset->nbdchginfos);
      SCIPsetDebugMsg(set, " -> conflict set led to %d global bound changes %s(cdpt:%d, fdpt:%d, confdpt:%d, len:%d):\n",
         nbdchgs, redundant ? "(conflict became redundant) " : "", SCIPtreeGetCurrentDepth(tree), SCIPtreeGetFocusDepth(tree),
         conflictset->conflictdepth, conflictset->nbdchginfos);
      conflictsetPrint(conflictset);
#endif

      SCIPclockStop(conflict->dIBclock, set);

      if( redundant )
      {
         if( nbdchgs > 0 )
            *success = TRUE;

         return SCIP_OKAY;
      }
   }

   /* in case the conflict set contains only one bound change which is globally valid we apply that bound change
    * directly (except if we are in strong branching or diving - in this case a bound change would yield an unflushed LP
    * and is not handled when restoring the information)
    *
    * @note A bound change can only be applied if it is are related to the active node or if is a global bound
    *       change. Bound changes which are related to any other node cannot be handled at point due to the internal
    *       data structure
    */
   if( conflictset->nbdchginfos == 1 && insertdepth == 0 && !lp->strongbranching && !lp->diving )
   {
      SCIP_VAR* var;
      SCIP_Real bound;
      SCIP_BOUNDTYPE boundtype;

      var = conflictset->bdchginfos[0]->var;
      assert(var != NULL);

      boundtype = SCIPboundtypeOpposite((SCIP_BOUNDTYPE) conflictset->bdchginfos[0]->boundtype);
      bound = conflictset->relaxedbds[0];

      /* for continuous variables, we can only use the relaxed version of the bounds negation: !(x <= u) -> x >= u */
      if( SCIPvarIsIntegral(var) )
      {
         assert(SCIPsetIsIntegral(set, bound));
         bound += (boundtype == SCIP_BOUNDTYPE_LOWER ? +1.0 : -1.0);
      }

      SCIPsetDebugMsg(set, " -> apply global bound change: <%s> %s %g\n",
         SCIPvarGetName(var), boundtype == SCIP_BOUNDTYPE_LOWER ? ">=" : "<=", bound);

      SCIP_CALL( SCIPnodeAddBoundchg(tree->path[conflictset->validdepth], blkmem, set, stat, transprob, origprob, tree,
            reopt, lp, branchcand, eventqueue, cliquetable, var, bound, boundtype, FALSE) );

      *success = TRUE;
      SCIP_CALL( updateStatistics(conflict, blkmem, set, stat, conflictset, insertdepth) );
   }
   else
   {
      /* sort conflict handlers by priority */
      SCIPsetSortConflicthdlrs(set);

      /* call conflict handlers to create a conflict constraint */
      for( h = 0; h < set->nconflicthdlrs; ++h )
      {
         SCIP_RESULT result;

         assert(conflictset->conflicttype != SCIP_CONFTYPE_UNKNOWN);

         SCIP_CALL( SCIPconflicthdlrExec(set->conflicthdlrs[h], set, tree->path[insertdepth],
               tree->path[conflictset->validdepth], conflictset->bdchginfos, conflictset->relaxedbds,
               conflictset->nbdchginfos, conflictset->conflicttype, conflictset->usescutoffbound, *success, &result) );
         if( result == SCIP_CONSADDED )
         {
            *success = TRUE;
            SCIP_CALL( updateStatistics(conflict, blkmem, set, stat, conflictset, insertdepth) );
         }

         SCIPsetDebugMsg(set, " -> call conflict handler <%s> (prio=%d) to create conflict set with %d bounds returned result %d\n",
            SCIPconflicthdlrGetName(set->conflicthdlrs[h]), SCIPconflicthdlrGetPriority(set->conflicthdlrs[h]),
            conflictset->nbdchginfos, result);
      }
   }

   return SCIP_OKAY;
}

/** adds the collected conflict constraints to the corresponding nodes; the best set->conf_maxconss conflict constraints
 *  are added to the node of their validdepth; additionally (if not yet added, and if repropagation is activated), the
 *  conflict constraint that triggers the earliest repropagation is added to the node of its validdepth
 */
SCIP_RETCODE SCIPconflictFlushConss(
   SCIP_CONFLICT*        conflict,           /**< conflict analysis data */
   BMS_BLKMEM*           blkmem,             /**< block memory of transformed problem */
   SCIP_SET*             set,                /**< global SCIP settings */
   SCIP_STAT*            stat,               /**< dynamic problem statistics */
   SCIP_PROB*            transprob,          /**< transformed problem */
   SCIP_PROB*            origprob,           /**< original problem */
   SCIP_TREE*            tree,               /**< branch and bound tree */
   SCIP_REOPT*           reopt,              /**< reoptimization data structure */
   SCIP_LP*              lp,                 /**< current LP data */
   SCIP_BRANCHCAND*      branchcand,         /**< branching candidate storage */
   SCIP_EVENTQUEUE*      eventqueue,         /**< event queue */
   SCIP_CLIQUETABLE*     cliquetable         /**< clique table data structure */
   )
{
   assert(conflict != NULL);
   assert(set != NULL);
   assert(stat != NULL);
   assert(transprob != NULL);
   assert(tree != NULL);

   /* is there anything to do? */
   if( conflict->nconflictsets > 0 )
   {
      SCIP_CONFLICTSET* repropconflictset;
      int nconflictsetsused;
      int focusdepth;
#ifndef NDEBUG
      int currentdepth;
#endif
      int cutoffdepth;
      int repropdepth;
      int maxconflictsets;
      int maxsize;
      int i;

      /* calculate the maximal number of conflict sets to accept, and the maximal size of each accepted conflict set */
      maxconflictsets = (set->conf_maxconss == -1 ? INT_MAX : set->conf_maxconss);
      maxsize = conflictCalcMaxsize(set, transprob);

      focusdepth = SCIPtreeGetFocusDepth(tree);
#ifndef NDEBUG
      currentdepth = SCIPtreeGetCurrentDepth(tree);
      assert(focusdepth <= currentdepth);
      assert(currentdepth == tree->pathlen-1);
#endif

      SCIPsetDebugMsg(set, "flushing %d conflict sets at focus depth %d (maxconflictsets: %d, maxsize: %d)\n",
         conflict->nconflictsets, focusdepth, maxconflictsets, maxsize);

      /* mark the focus node to have produced conflict sets in the visualization output */
      SCIPvisualFoundConflict(stat->visual, stat, tree->path[focusdepth]);

      /* insert the conflict sets at the corresponding nodes */
      nconflictsetsused = 0;
      cutoffdepth = INT_MAX;
      repropdepth = INT_MAX;
      repropconflictset = NULL;
      for( i = 0; i < conflict->nconflictsets && nconflictsetsused < maxconflictsets; ++i )
      {
         SCIP_CONFLICTSET* conflictset;

         conflictset = conflict->conflictsets[i];
         assert(conflictset != NULL);
         assert(0 <= conflictset->validdepth);
         assert(conflictset->validdepth <= conflictset->insertdepth);
         assert(conflictset->insertdepth <= focusdepth);
         assert(conflictset->insertdepth <= conflictset->repropdepth);
         assert(conflictset->repropdepth <= currentdepth || conflictset->repropdepth == INT_MAX); /* INT_MAX for dive/probing/strong */
         assert(conflictset->conflictdepth <= currentdepth || conflictset->conflictdepth == INT_MAX); /* INT_MAX for dive/probing/strong */

         /* ignore conflict sets that are only valid at a node that was already cut off */
         if( conflictset->insertdepth >= cutoffdepth )
         {
            SCIPsetDebugMsg(set, " -> ignoring conflict set with insertdepth %d >= cutoffdepth %d\n",
               conflictset->validdepth, cutoffdepth);
            continue;
         }

         /* if no conflict bounds exist, the node and its sub tree in the conflict set's valid depth can be
          * cut off completely
          */
         if( conflictset->nbdchginfos == 0 )
         {
            SCIPsetDebugMsg(set, " -> empty conflict set in depth %d cuts off sub tree at depth %d\n",
               focusdepth, conflictset->validdepth);

            SCIP_CALL( SCIPnodeCutoff(tree->path[conflictset->validdepth], set, stat, tree, transprob, origprob, reopt, lp, blkmem) );
            cutoffdepth = conflictset->validdepth;
            continue;
         }

         /* if the conflict set is too long, use the conflict set only if it decreases the repropagation depth */
         if( conflictset->nbdchginfos > maxsize )
         {
            SCIPsetDebugMsg(set, " -> conflict set is too long: %d > %d literals\n", conflictset->nbdchginfos, maxsize);
            if( set->conf_keepreprop && conflictset->repropagate && conflictset->repropdepth < repropdepth )
            {
               repropdepth = conflictset->repropdepth;
               repropconflictset = conflictset;
            }
         }
         else
         {
            SCIP_Bool success;

            /* call conflict handlers to create a conflict constraint */
            SCIP_CALL( conflictAddConflictCons(conflict, blkmem, set, stat, transprob, origprob, tree, reopt, lp, \
                  branchcand, eventqueue, cliquetable, conflictset, conflictset->insertdepth, &success) );

            /* if no conflict bounds exist, the node and its sub tree in the conflict set's valid depth can be
             * cut off completely
             */
            if( conflictset->nbdchginfos == 0 )
            {
               assert(!success);

               SCIPsetDebugMsg(set, " -> empty conflict set in depth %d cuts off sub tree at depth %d\n",
                  focusdepth, conflictset->validdepth);

               SCIP_CALL( SCIPnodeCutoff(tree->path[conflictset->validdepth], set, stat, tree, transprob, origprob, \
                     reopt, lp, blkmem) );
               cutoffdepth = conflictset->validdepth;
               continue;
            }

            if( success )
            {
               SCIPsetDebugMsg(set, " -> conflict set %d/%d added (cdpt:%d, fdpt:%d, insert:%d, valid:%d, conf:%d, reprop:%d, len:%d):\n",
                  nconflictsetsused+1, maxconflictsets, SCIPtreeGetCurrentDepth(tree), SCIPtreeGetFocusDepth(tree),
                  conflictset->insertdepth, conflictset->validdepth, conflictset->conflictdepth, conflictset->repropdepth,
                  conflictset->nbdchginfos);
               SCIPdebug(conflictsetPrint(conflictset));

               if( conflictset->repropagate && conflictset->repropdepth <= repropdepth )
               {
                  repropdepth = conflictset->repropdepth;
                  repropconflictset = NULL;
               }
               nconflictsetsused++;
            }
         }
      }

      /* reactivate propagation on the first node where one of the new conflict sets trigger a deduction */
      if( set->conf_repropagate && repropdepth < cutoffdepth && repropdepth < tree->pathlen )
      {
         assert(0 <= repropdepth && repropdepth < tree->pathlen);
         assert((int) tree->path[repropdepth]->depth == repropdepth);

         /* if the conflict constraint of smallest repropagation depth was not yet added, insert it now */
         if( repropconflictset != NULL )
         {
            SCIP_Bool success;

            assert(repropconflictset->repropagate);
            assert(repropconflictset->repropdepth == repropdepth);

            SCIP_CALL( conflictAddConflictCons(conflict, blkmem, set, stat, transprob, origprob, tree, reopt, lp, \
                  branchcand, eventqueue, cliquetable, repropconflictset, repropdepth, &success) );

            /* if no conflict bounds exist, the node and its sub tree in the conflict set's valid depth can be
             * cut off completely
             */
            if( repropconflictset->nbdchginfos == 0 )
            {
               assert(!success);

               SCIPsetDebugMsg(set, " -> empty reprop conflict set in depth %d cuts off sub tree at depth %d\n",
                  focusdepth, repropconflictset->validdepth);

               SCIP_CALL( SCIPnodeCutoff(tree->path[repropconflictset->validdepth], set, stat, tree, transprob, \
                     origprob, reopt, lp, blkmem) );
            }

#ifdef SCIP_DEBUG
            if( success )
            {
               SCIPsetDebugMsg(set, " -> additional reprop conflict set added (cdpt:%d, fdpt:%d, insert:%d, valid:%d, conf:%d, reprop:%d, len:%d):\n",
                  SCIPtreeGetCurrentDepth(tree), SCIPtreeGetFocusDepth(tree),
                  repropconflictset->insertdepth, repropconflictset->validdepth, repropconflictset->conflictdepth,
                  repropconflictset->repropdepth, repropconflictset->nbdchginfos);
               SCIPdebug(conflictsetPrint(repropconflictset));
            }
#endif
         }

         /* mark the node in the repropdepth to be propagated again */
         SCIPnodePropagateAgain(tree->path[repropdepth], set, stat, tree);

         SCIPsetDebugMsg(set, "marked node %p in depth %d to be repropagated due to conflicts found in depth %d\n",
            (void*)tree->path[repropdepth], repropdepth, focusdepth);
      }

      /* free the conflict store */
      for( i = 0; i < conflict->nconflictsets; ++i )
      {
         conflictsetFree(&conflict->conflictsets[i], blkmem);
      }
      conflict->nconflictsets = 0;
   }

   /* free all temporarily created bound change information data */
   conflictFreeTmpBdchginfos(conflict, blkmem);

   return SCIP_OKAY;
}

/** returns the current number of conflict sets in the conflict set storage */
int SCIPconflictGetNConflicts(
   SCIP_CONFLICT*        conflict            /**< conflict analysis data */
   )
{
   assert(conflict != NULL);

   return conflict->nconflictsets;
}

/** returns the total number of conflict constraints that were added to the problem */
SCIP_Longint SCIPconflictGetNAppliedConss(
   SCIP_CONFLICT*        conflict            /**< conflict analysis data */
   )
{
   assert(conflict != NULL);

   return conflict->nappliedglbconss + conflict->nappliedlocconss;
}

/** returns the total number of literals in conflict constraints that were added to the problem */
SCIP_Longint SCIPconflictGetNAppliedLiterals(
   SCIP_CONFLICT*        conflict            /**< conflict analysis data */
   )
{
   assert(conflict != NULL);

   return conflict->nappliedglbliterals + conflict->nappliedlocliterals;
}

/** returns the total number of global bound changes applied by the conflict analysis */
SCIP_Longint SCIPconflictGetNGlobalChgBds(
   SCIP_CONFLICT*        conflict            /**< conflict analysis data */
   )
{
   assert(conflict != NULL);

   return conflict->nglbchgbds;
}

/** returns the total number of conflict constraints that were added globally to the problem */
SCIP_Longint SCIPconflictGetNAppliedGlobalConss(
   SCIP_CONFLICT*        conflict            /**< conflict analysis data */
   )
{
   assert(conflict != NULL);

   return conflict->nappliedglbconss;
}

/** returns the total number of literals in conflict constraints that were added globally to the problem */
SCIP_Longint SCIPconflictGetNAppliedGlobalLiterals(
   SCIP_CONFLICT*        conflict            /**< conflict analysis data */
   )
{
   assert(conflict != NULL);

   return conflict->nappliedglbliterals;
}

/** returns the total number of local bound changes applied by the conflict analysis */
SCIP_Longint SCIPconflictGetNLocalChgBds(
   SCIP_CONFLICT*        conflict            /**< conflict analysis data */
   )
{
   assert(conflict != NULL);

   return conflict->nlocchgbds;
}

/** returns the total number of conflict constraints that were added locally to the problem */
SCIP_Longint SCIPconflictGetNAppliedLocalConss(
   SCIP_CONFLICT*        conflict            /**< conflict analysis data */
   )
{
   assert(conflict != NULL);

   return conflict->nappliedlocconss;
}

/** returns the total number of literals in conflict constraints that were added locally to the problem */
SCIP_Longint SCIPconflictGetNAppliedLocalLiterals(
   SCIP_CONFLICT*        conflict            /**< conflict analysis data */
   )
{
   assert(conflict != NULL);

   return conflict->nappliedlocliterals;
}




/*
 * Propagation Conflict Analysis
 */

/** returns whether bound change has a valid reason that can be resolved in conflict analysis */
static
SCIP_Bool bdchginfoIsResolvable(
   SCIP_BDCHGINFO*       bdchginfo           /**< bound change information */
   )
{
   assert(bdchginfo != NULL);
   assert(!SCIPbdchginfoIsRedundant(bdchginfo));

   return (SCIPbdchginfoGetChgtype(bdchginfo) == SCIP_BOUNDCHGTYPE_CONSINFER
      || (SCIPbdchginfoGetChgtype(bdchginfo) == SCIP_BOUNDCHGTYPE_PROPINFER
         && SCIPbdchginfoGetInferProp(bdchginfo) != NULL));
}

/** compares two conflict set entries, such that bound changes infered later are
 *  ordered prior to ones that were infered earlier
 */
static
SCIP_DECL_SORTPTRCOMP(conflictBdchginfoComp)
{  /*lint --e{715}*/
   SCIP_BDCHGINFO* bdchginfo1;
   SCIP_BDCHGINFO* bdchginfo2;

   bdchginfo1 = (SCIP_BDCHGINFO*)elem1;
   bdchginfo2 = (SCIP_BDCHGINFO*)elem2;
   assert(bdchginfo1 != NULL);
   assert(bdchginfo2 != NULL);
   assert(!SCIPbdchginfoIsRedundant(bdchginfo1));
   assert(!SCIPbdchginfoIsRedundant(bdchginfo2));

   if( !SCIPbdchgidxIsEarlierNonNull(SCIPbdchginfoGetIdx(bdchginfo1), SCIPbdchginfoGetIdx(bdchginfo2)) )
      return -1;
   else
      return +1;
}

/** return TRUE if conflict analysis is applicable; In case the function return FALSE there is no need to initialize the
 *  conflict analysis since it will not be applied
 */
SCIP_Bool SCIPconflictApplicable(
   SCIP_SET*             set                 /**< global SCIP settings */
   )
{
   /* check, if propagation conflict analysis is enabled */
   if( !set->conf_enable || !set->conf_useprop )
      return FALSE;

   /* check, if there are any conflict handlers to use a conflict set */
   if( set->nconflicthdlrs == 0 )
      return FALSE;

   return TRUE;
}

/** creates conflict analysis data for propagation conflicts */
SCIP_RETCODE SCIPconflictCreate(
   SCIP_CONFLICT**       conflict,           /**< pointer to conflict analysis data */
   BMS_BLKMEM*           blkmem,             /**< block memory of transformed problem */
   SCIP_SET*             set                 /**< global SCIP settings */
   )
{
   assert(conflict != NULL);

   SCIP_ALLOC( BMSallocMemory(conflict) );

   SCIP_CALL( SCIPclockCreate(&(*conflict)->dIBclock, SCIP_CLOCKTYPE_DEFAULT) );
   SCIP_CALL( SCIPclockCreate(&(*conflict)->propanalyzetime, SCIP_CLOCKTYPE_DEFAULT) );
   SCIP_CALL( SCIPclockCreate(&(*conflict)->inflpanalyzetime, SCIP_CLOCKTYPE_DEFAULT) );
   SCIP_CALL( SCIPclockCreate(&(*conflict)->boundlpanalyzetime, SCIP_CLOCKTYPE_DEFAULT) );
   SCIP_CALL( SCIPclockCreate(&(*conflict)->sbanalyzetime, SCIP_CLOCKTYPE_DEFAULT) );
   SCIP_CALL( SCIPclockCreate(&(*conflict)->pseudoanalyzetime, SCIP_CLOCKTYPE_DEFAULT) );

   /* enable or disable timing depending on the parameter statistic timing */
   SCIPconflictEnableOrDisableClocks((*conflict), set->time_statistictiming);

   SCIP_CALL( SCIPpqueueCreate(&(*conflict)->bdchgqueue, set->mem_arraygrowinit, set->mem_arraygrowfac,
         conflictBdchginfoComp) );
   SCIP_CALL( SCIPpqueueCreate(&(*conflict)->forcedbdchgqueue, set->mem_arraygrowinit, set->mem_arraygrowfac,
         conflictBdchginfoComp) );
   SCIP_CALL( conflictsetCreate(&(*conflict)->conflictset, blkmem) );
   (*conflict)->conflictsets = NULL;
   (*conflict)->conflictsetscores = NULL;
   (*conflict)->tmpbdchginfos = NULL;
   (*conflict)->conflictsetssize = 0;
   (*conflict)->nconflictsets = 0;
   (*conflict)->proofsets = NULL;
   (*conflict)->proofsetssize = 0;
   (*conflict)->nproofsets = 0;
   (*conflict)->tmpbdchginfossize = 0;
   (*conflict)->ntmpbdchginfos = 0;
   (*conflict)->count = 0;
   (*conflict)->nglbchgbds = 0;
   (*conflict)->nappliedglbconss = 0;
   (*conflict)->nappliedglbliterals = 0;
   (*conflict)->nlocchgbds = 0;
   (*conflict)->nappliedlocconss = 0;
   (*conflict)->nappliedlocliterals = 0;
   (*conflict)->npropcalls = 0;
   (*conflict)->npropsuccess = 0;
   (*conflict)->npropconfconss = 0;
   (*conflict)->npropconfliterals = 0;
   (*conflict)->npropreconvconss = 0;
   (*conflict)->npropreconvliterals = 0;
   (*conflict)->ninflpcalls = 0;
   (*conflict)->ninflpsuccess = 0;
   (*conflict)->ninflpconfconss = 0;
   (*conflict)->ninflpconfliterals = 0;
   (*conflict)->ninflpreconvconss = 0;
   (*conflict)->ninflpreconvliterals = 0;
   (*conflict)->ninflpiterations = 0;
   (*conflict)->nboundlpcalls = 0;
   (*conflict)->nboundlpsuccess = 0;
   (*conflict)->nboundlpconfconss = 0;
   (*conflict)->nboundlpconfliterals = 0;
   (*conflict)->nboundlpreconvconss = 0;
   (*conflict)->nboundlpreconvliterals = 0;
   (*conflict)->nboundlpiterations = 0;
   (*conflict)->nsbcalls = 0;
   (*conflict)->nsbsuccess = 0;
   (*conflict)->nsbconfconss = 0;
   (*conflict)->nsbconfliterals = 0;
   (*conflict)->nsbreconvconss = 0;
   (*conflict)->nsbreconvliterals = 0;
   (*conflict)->nsbiterations = 0;
   (*conflict)->npseudocalls = 0;
   (*conflict)->npseudosuccess = 0;
   (*conflict)->npseudoconfconss = 0;
   (*conflict)->npseudoconfliterals = 0;
   (*conflict)->npseudoreconvconss = 0;
   (*conflict)->npseudoreconvliterals = 0;
   (*conflict)->ndualrayinfglobal = 0;
   (*conflict)->ndualrayinflocal = 0;
   (*conflict)->ndualrayinfsuccess = 0;
   (*conflict)->dualrayinfnnonzeros = 0;
   (*conflict)->ndualraybndglobal = 0;
   (*conflict)->ndualraybndlocal = 0;
   (*conflict)->ndualraybndsuccess = 0;
   (*conflict)->dualraybndnnonzeros = 0;

   SCIP_CALL( conflictInitProofset((*conflict), blkmem) );

   return SCIP_OKAY;
}

/** frees conflict analysis data for propagation conflicts */
SCIP_RETCODE SCIPconflictFree(
   SCIP_CONFLICT**       conflict,           /**< pointer to conflict analysis data */
   BMS_BLKMEM*           blkmem              /**< block memory of transformed problem */
   )
{
   assert(conflict != NULL);
   assert(*conflict != NULL);
   assert((*conflict)->nconflictsets == 0);
   assert((*conflict)->ntmpbdchginfos == 0);

#ifdef SCIP_CONFGRAPH
   confgraphFree();
#endif

   SCIPclockFree(&(*conflict)->dIBclock);
   SCIPclockFree(&(*conflict)->propanalyzetime);
   SCIPclockFree(&(*conflict)->inflpanalyzetime);
   SCIPclockFree(&(*conflict)->boundlpanalyzetime);
   SCIPclockFree(&(*conflict)->sbanalyzetime);
   SCIPclockFree(&(*conflict)->pseudoanalyzetime);
   SCIPpqueueFree(&(*conflict)->bdchgqueue);
   SCIPpqueueFree(&(*conflict)->forcedbdchgqueue);
   conflictsetFree(&(*conflict)->conflictset, blkmem);
   proofsetFree(&(*conflict)->proofset, blkmem);

   BMSfreeMemoryArrayNull(&(*conflict)->conflictsets);
   BMSfreeMemoryArrayNull(&(*conflict)->conflictsetscores);
   BMSfreeMemoryArrayNull(&(*conflict)->proofsets);
   BMSfreeMemoryArrayNull(&(*conflict)->tmpbdchginfos);
   BMSfreeMemory(conflict);

   return SCIP_OKAY;
}

/** clears the conflict queue and the current conflict set */
static
void conflictClear(
   SCIP_CONFLICT*        conflict            /**< conflict analysis data */
   )
{
   assert(conflict != NULL);

   SCIPpqueueClear(conflict->bdchgqueue);
   SCIPpqueueClear(conflict->forcedbdchgqueue);
   conflictsetClear(conflict->conflictset);
}

/** initializes the propagation conflict analysis by clearing the conflict candidate queue */
SCIP_RETCODE SCIPconflictInit(
   SCIP_CONFLICT*        conflict,           /**< conflict analysis data */
   SCIP_SET*             set,                /**< global SCIP settings */
   SCIP_STAT*            stat,               /**< problem statistics */
   SCIP_PROB*            prob,               /**< problem data */
   SCIP_CONFTYPE         conftype,           /**< type of the conflict */
   SCIP_Bool             usescutoffbound     /**< depends the conflict on a cutoff bound? */
   )
{
   assert(conflict != NULL);
   assert(set != NULL);
   assert(stat != NULL);
   assert(prob != NULL);

   SCIPsetDebugMsg(set, "initializing conflict analysis\n");

   /* clear the conflict candidate queue and the conflict set */
   conflictClear(conflict);

   /* set conflict type */
   assert(conftype == SCIP_CONFTYPE_BNDEXCEEDING || conftype == SCIP_CONFTYPE_INFEASLP
       || conftype == SCIP_CONFTYPE_PROPAGATION);
   conflict->conflictset->conflicttype = conftype;

   /* set whether a cutoff bound is involved */
   conflict->conflictset->usescutoffbound = usescutoffbound;

   /* increase the conflict counter, such that binary variables of new conflict set and new conflict queue are labeled
    * with this new counter
    */
   conflict->count++;
   if( conflict->count == 0 ) /* make sure, 0 is not a valid conflict counter (may happen due to integer overflow) */
      conflict->count = 1;

   /* increase the conflict score weight for history updates of future conflict reasons */
   if( stat->nnodes > stat->lastconflictnode )
   {
      assert(0.0 < set->conf_scorefac && set->conf_scorefac <= 1.0);
      stat->vsidsweight /= set->conf_scorefac;
      assert(stat->vsidsweight > 0.0);

      /* if the conflict score for the next conflict exceeds 1000.0, rescale all history conflict scores */
      if( stat->vsidsweight >= 1000.0 )
      {
         int v;

         for( v = 0; v < prob->nvars; ++v )
         {
            SCIP_CALL( SCIPvarScaleVSIDS(prob->vars[v], 1.0/stat->vsidsweight) );
         }
         SCIPhistoryScaleVSIDS(stat->glbhistory, 1.0/stat->vsidsweight);
         SCIPhistoryScaleVSIDS(stat->glbhistorycrun, 1.0/stat->vsidsweight);
         stat->vsidsweight = 1.0;
      }
      stat->lastconflictnode = stat->nnodes;
   }

#ifdef SCIP_CONFGRAPH
   confgraphFree();
   SCIP_CALL( confgraphCreate(set, conflict) );
#endif

   return SCIP_OKAY;
}

/** marks bound to be present in the current conflict and returns whether a bound which is at least as tight was already
 *  member of the current conflict (i.e., the given bound change does not need to be added)
 */
static
SCIP_Bool conflictMarkBoundCheckPresence(
   SCIP_CONFLICT*        conflict,           /**< conflict analysis data */
   SCIP_SET*             set,                /**< global SCIP settings */
   SCIP_BDCHGINFO*       bdchginfo,          /**< bound change to add to the conflict set */
   SCIP_Real             relaxedbd           /**< relaxed bound */
   )
{
   SCIP_VAR* var;
   SCIP_Real newbound;

   assert(conflict != NULL);

   var = SCIPbdchginfoGetVar(bdchginfo);
   newbound = SCIPbdchginfoGetNewbound(bdchginfo);
   assert(var != NULL);

   switch( SCIPbdchginfoGetBoundtype(bdchginfo) )
   {
   case SCIP_BOUNDTYPE_LOWER:
      /* check if the variables lower bound is already member of the conflict */
      if( var->conflictlbcount == conflict->count )
      {
         /* the variable is already member of the conflict; hence check if the new bound is redundant */
         if( var->conflictlb > newbound )
         {
            SCIPsetDebugMsg(set, "ignoring redundant bound change <%s> >= %g since a stronger lower bound exist <%s> >= %g\n",
               SCIPvarGetName(var), newbound, SCIPvarGetName(var), var->conflictlb);
            return TRUE;
         }
         else if( var->conflictlb == newbound ) /*lint !e777*/
         {
            SCIPsetDebugMsg(set, "ignoring redundant bound change <%s> >= %g since this lower bound is already present\n", SCIPvarGetName(var), newbound);
            SCIPsetDebugMsg(set, "adjust relaxed lower bound <%g> -> <%g>\n", var->conflictlb, relaxedbd);
            var->conflictrelaxedlb = MAX(var->conflictrelaxedlb, relaxedbd);
            return TRUE;
         }
      }

      /* add the variable lower bound to the current conflict */
      var->conflictlbcount = conflict->count;

      /* remember the lower bound and relaxed bound to allow only better/tighter lower bounds for that variables
       * w.r.t. this conflict
       */
      var->conflictlb = newbound;
      var->conflictrelaxedlb = relaxedbd;

      return FALSE;

   case SCIP_BOUNDTYPE_UPPER:
      /* check if the variables upper bound is already member of the conflict */
      if( var->conflictubcount == conflict->count )
      {
         /* the variable is already member of the conflict; hence check if the new bound is redundant */
         if( var->conflictub < newbound )
         {
            SCIPsetDebugMsg(set, "ignoring redundant bound change <%s> <= %g since a stronger upper bound exist <%s> <= %g\n",
               SCIPvarGetName(var), newbound, SCIPvarGetName(var), var->conflictub);
            return TRUE;
         }
         else if( var->conflictub == newbound ) /*lint !e777*/
         {
            SCIPsetDebugMsg(set, "ignoring redundant bound change <%s> <= %g since this upper bound is already present\n", SCIPvarGetName(var), newbound);
            SCIPsetDebugMsg(set, "adjust relaxed upper bound <%g> -> <%g>\n", var->conflictub, relaxedbd);
            var->conflictrelaxedub = MIN(var->conflictrelaxedub, relaxedbd);
            return TRUE;
         }
      }

      /* add the variable upper bound to the current conflict */
      var->conflictubcount = conflict->count;

      /* remember the upper bound and relaxed bound to allow only better/tighter upper bounds for that variables
       * w.r.t. this conflict
       */
      var->conflictub = newbound;
      var->conflictrelaxedub = relaxedbd;

      return FALSE;

   default:
      SCIPerrorMessage("invalid bound type %d\n", SCIPbdchginfoGetBoundtype(bdchginfo));
      SCIPABORT();
      return FALSE; /*lint !e527*/
   }
}

/** puts bound change into the current conflict set */
static
SCIP_RETCODE conflictAddConflictBound(
   SCIP_CONFLICT*        conflict,           /**< conflict analysis data */
   BMS_BLKMEM*           blkmem,             /**< block memory of transformed problem */
   SCIP_SET*             set,                /**< global SCIP settings */
   SCIP_BDCHGINFO*       bdchginfo,          /**< bound change to add to the conflict set */
   SCIP_Real             relaxedbd           /**< relaxed bound */
   )
{
   assert(conflict != NULL);
   assert(!SCIPbdchginfoIsRedundant(bdchginfo));

   /* check if the relaxed bound is really a relaxed bound */
   assert(SCIPbdchginfoGetBoundtype(bdchginfo) == SCIP_BOUNDTYPE_LOWER || SCIPsetIsGE(set, relaxedbd, SCIPbdchginfoGetNewbound(bdchginfo)));
   assert(SCIPbdchginfoGetBoundtype(bdchginfo) == SCIP_BOUNDTYPE_UPPER || SCIPsetIsLE(set, relaxedbd, SCIPbdchginfoGetNewbound(bdchginfo)));

   SCIPsetDebugMsg(set, "putting bound change <%s> %s %g(%g) at depth %d to current conflict set\n",
      SCIPvarGetName(SCIPbdchginfoGetVar(bdchginfo)),
      SCIPbdchginfoGetBoundtype(bdchginfo) == SCIP_BOUNDTYPE_LOWER ? ">=" : "<=", SCIPbdchginfoGetNewbound(bdchginfo),
      relaxedbd, SCIPbdchginfoGetDepth(bdchginfo));

   /* mark the bound to be member of the conflict and check if a bound which is at least as tight is already member of
    * the conflict
    */
   if( !conflictMarkBoundCheckPresence(conflict, set, bdchginfo, relaxedbd) )
   {
      /* add the bound change to the current conflict set */
      SCIP_CALL( conflictsetAddBound(conflict->conflictset, blkmem, set, bdchginfo, relaxedbd) );

#ifdef SCIP_CONFGRAPH
      if( bdchginfo != confgraphcurrentbdchginfo )
         confgraphAddBdchg(bdchginfo);
#endif
   }
#ifdef SCIP_CONFGRAPH
   else
      confgraphLinkBdchg(bdchginfo);
#endif

   return SCIP_OKAY;
}

/** returns whether the negation of the given bound change would lead to a globally valid literal */
static
SCIP_Bool isBoundchgUseless(
   SCIP_SET*             set,                /**< global SCIP settings */
   SCIP_BDCHGINFO*       bdchginfo           /**< bound change information */
   )
{
   SCIP_VAR* var;
   SCIP_BOUNDTYPE boundtype;
   SCIP_Real bound;

   var = SCIPbdchginfoGetVar(bdchginfo);
   boundtype = SCIPbdchginfoGetBoundtype(bdchginfo);
   bound = SCIPbdchginfoGetNewbound(bdchginfo);

   return (SCIPvarGetType(var) == SCIP_VARTYPE_CONTINUOUS
      && ((boundtype == SCIP_BOUNDTYPE_LOWER && SCIPsetIsFeasGE(set, bound, SCIPvarGetUbGlobal(var)))
         || (boundtype == SCIP_BOUNDTYPE_UPPER && SCIPsetIsFeasLE(set, bound, SCIPvarGetLbGlobal(var)))));
}

/** adds given bound change information to the conflict candidate queue */
static
SCIP_RETCODE conflictQueueBound(
   SCIP_CONFLICT*        conflict,           /**< conflict analysis data */
   SCIP_SET*             set,                /**< global SCIP settings */
   SCIP_BDCHGINFO*       bdchginfo,          /**< bound change information */
   SCIP_Real             relaxedbd           /**< relaxed bound */
   )
{
   assert(conflict != NULL);
   assert(set != NULL);
   assert(bdchginfo != NULL);
   assert(!SCIPbdchginfoIsRedundant(bdchginfo));

   /* check if the relaxed bound is really a relaxed bound */
   assert(SCIPbdchginfoGetBoundtype(bdchginfo) == SCIP_BOUNDTYPE_LOWER || SCIPsetIsGE(set, relaxedbd, SCIPbdchginfoGetNewbound(bdchginfo)));
   assert(SCIPbdchginfoGetBoundtype(bdchginfo) == SCIP_BOUNDTYPE_UPPER || SCIPsetIsLE(set, relaxedbd, SCIPbdchginfoGetNewbound(bdchginfo)));

   /* mark the bound to be member of the conflict and check if a bound which is at least as tight is already member of
    * the conflict
    */
   if( !conflictMarkBoundCheckPresence(conflict, set, bdchginfo, relaxedbd) )
   {
      /* insert the bound change into the conflict queue */
      if( (!set->conf_preferbinary || SCIPvarIsBinary(SCIPbdchginfoGetVar(bdchginfo)))
         && !isBoundchgUseless(set, bdchginfo) )
      {
         SCIP_CALL( SCIPpqueueInsert(conflict->bdchgqueue, (void*)bdchginfo) );
      }
      else
      {
         SCIP_CALL( SCIPpqueueInsert(conflict->forcedbdchgqueue, (void*)bdchginfo) );
      }

#ifdef SCIP_CONFGRAPH
      confgraphAddBdchg(bdchginfo);
#endif
   }
#ifdef SCIP_CONFGRAPH
   else
      confgraphLinkBdchg(bdchginfo);
#endif

   return SCIP_OKAY;
}

/** convert variable and bound change to active variable */
static
SCIP_RETCODE convertToActiveVar(
   SCIP_VAR**            var,                /**< pointer to variable */
   SCIP_SET*             set,                /**< global SCIP settings */
   SCIP_BOUNDTYPE*       boundtype,          /**< pointer to type of bound that was changed: lower or upper bound */
   SCIP_Real*            bound               /**< pointer to bound to convert, or NULL */
   )
{
   SCIP_Real scalar;
   SCIP_Real constant;

   scalar = 1.0;
   constant = 0.0;

   /* transform given varibale to active varibale */
   SCIP_CALL( SCIPvarGetProbvarSum(var, set, &scalar, &constant) );
   assert(SCIPvarGetStatus(*var) == SCIP_VARSTATUS_FIXED || scalar != 0.0); /*lint !e777*/

   if( SCIPvarGetStatus(*var) == SCIP_VARSTATUS_FIXED )
      return SCIP_OKAY;

   /* if the scalar of the aggregation is negative, we have to switch the bound type */
   if( scalar < 0.0 )
      (*boundtype) = SCIPboundtypeOpposite(*boundtype);

   if( bound != NULL )
   {
      (*bound) -= constant;
      (*bound) /= scalar;
   }

   return SCIP_OKAY;
}

/** adds variable's bound to conflict candidate queue */
static
SCIP_RETCODE conflictAddBound(
   SCIP_CONFLICT*        conflict,           /**< conflict analysis data */
   BMS_BLKMEM*           blkmem,             /**< block memory */
   SCIP_SET*             set,                /**< global SCIP settings */
   SCIP_STAT*            stat,               /**< dynamic problem statistics */
   SCIP_VAR*             var,                /**< problem variable */
   SCIP_BOUNDTYPE        boundtype,          /**< type of bound that was changed: lower or upper bound */
   SCIP_BDCHGINFO*       bdchginfo,          /**< bound change info, or NULL */
   SCIP_Real             relaxedbd           /**< relaxed bound */
   )
{
   assert(SCIPvarIsActive(var));
   assert(bdchginfo != NULL);
   assert(!SCIPbdchginfoIsRedundant(bdchginfo));

   SCIPsetDebugMsg(set, " -> adding bound <%s> %s %.15g(%.15g) [status:%d, type:%d, depth:%d, pos:%d, reason:<%s>, info:%d] to candidates\n",
      SCIPvarGetName(var),
      boundtype == SCIP_BOUNDTYPE_LOWER ? ">=" : "<=",
      SCIPbdchginfoGetNewbound(bdchginfo), relaxedbd,
      SCIPvarGetStatus(var), SCIPvarGetType(var),
      SCIPbdchginfoGetDepth(bdchginfo), SCIPbdchginfoGetPos(bdchginfo),
      SCIPbdchginfoGetChgtype(bdchginfo) == SCIP_BOUNDCHGTYPE_BRANCHING ? "branch"
      : (SCIPbdchginfoGetChgtype(bdchginfo) == SCIP_BOUNDCHGTYPE_CONSINFER
         ? SCIPconsGetName(SCIPbdchginfoGetInferCons(bdchginfo))
         : (SCIPbdchginfoGetInferProp(bdchginfo) != NULL ? SCIPpropGetName(SCIPbdchginfoGetInferProp(bdchginfo))
            : "none")),
      SCIPbdchginfoGetChgtype(bdchginfo) != SCIP_BOUNDCHGTYPE_BRANCHING ? SCIPbdchginfoGetInferInfo(bdchginfo) : -1);

   /* the local bound change may be resolved and has to be put on the candidate queue;
    * we even put bound changes without inference information on the queue in order to automatically
    * eliminate multiple insertions of the same bound change
    */
   assert(SCIPbdchginfoGetVar(bdchginfo) == var);
   assert(SCIPbdchginfoGetBoundtype(bdchginfo) == boundtype);
   assert(SCIPbdchginfoGetDepth(bdchginfo) >= 0);
   assert(SCIPbdchginfoGetPos(bdchginfo) >= 0);

   /* the relaxed bound should be a relaxation */
   assert(boundtype == SCIP_BOUNDTYPE_LOWER ? SCIPsetIsLE(set, relaxedbd, SCIPbdchginfoGetNewbound(bdchginfo)) : SCIPsetIsGE(set, relaxedbd, SCIPbdchginfoGetNewbound(bdchginfo)));

   /* the relaxed bound should be worse then the old bound of the bound change info */
   assert(boundtype == SCIP_BOUNDTYPE_LOWER ? SCIPsetIsGT(set, relaxedbd, SCIPbdchginfoGetOldbound(bdchginfo)) : SCIPsetIsLT(set, relaxedbd, SCIPbdchginfoGetOldbound(bdchginfo)));

   /* put bound change information into priority queue */
   SCIP_CALL( conflictQueueBound(conflict, set, bdchginfo, relaxedbd) );

   /* each variable which is add to the conflict graph gets an increase in the VSIDS
    *
    * @note That is different to the VSIDS preseted in the literature
    */
   SCIP_CALL( incVSIDS(var, blkmem, set, stat, boundtype, relaxedbd, set->conf_conflictgraphweight) );

   return SCIP_OKAY;
}

/** adds variable's bound to conflict candidate queue */
SCIP_RETCODE SCIPconflictAddBound(
   SCIP_CONFLICT*        conflict,           /**< conflict analysis data */
   BMS_BLKMEM*           blkmem,             /**< block memory */
   SCIP_SET*             set,                /**< global SCIP settings */
   SCIP_STAT*            stat,               /**< dynamic problem statistics */
   SCIP_VAR*             var,                /**< problem variable */
   SCIP_BOUNDTYPE        boundtype,          /**< type of bound that was changed: lower or upper bound */
   SCIP_BDCHGIDX*        bdchgidx            /**< bound change index (time stamp of bound change), or NULL for current time */
   )
{
   SCIP_BDCHGINFO* bdchginfo;

   assert(conflict != NULL);
   assert(stat != NULL);
   assert(var != NULL);

   /* convert bound to active problem variable */
   SCIP_CALL( convertToActiveVar(&var, set, &boundtype, NULL) );

   /* we can ignore fixed variables */
   if( SCIPvarGetStatus(var) == SCIP_VARSTATUS_FIXED )
      return SCIP_OKAY;

   /* if the variable is multi-aggregated, add the bounds of all aggregation variables */
   if( SCIPvarGetStatus(var) == SCIP_VARSTATUS_MULTAGGR )
   {
      SCIP_VAR** vars;
      SCIP_Real* scalars;
      int nvars;
      int i;

      vars = SCIPvarGetMultaggrVars(var);
      scalars = SCIPvarGetMultaggrScalars(var);
      nvars = SCIPvarGetMultaggrNVars(var);
      for( i = 0; i < nvars; ++i )
      {
         SCIP_CALL( SCIPconflictAddBound(conflict, blkmem, set, stat, vars[i],
               (scalars[i] < 0.0 ? SCIPboundtypeOpposite(boundtype) : boundtype), bdchgidx) );
      }

      return SCIP_OKAY;
   }
   assert(SCIPvarIsActive(var));

   /* get bound change information */
   bdchginfo = SCIPvarGetBdchgInfo(var, boundtype, bdchgidx, FALSE);

   /* if bound of variable was not changed (this means it is still the global bound), we can ignore the conflicting
    * bound
    */
   if( bdchginfo == NULL )
      return SCIP_OKAY;

   assert(SCIPbdchgidxIsEarlier(SCIPbdchginfoGetIdx(bdchginfo), bdchgidx));

   SCIP_CALL( conflictAddBound(conflict, blkmem, set, stat, var, boundtype, bdchginfo, SCIPbdchginfoGetNewbound(bdchginfo)) );

   return SCIP_OKAY;
}

/** adds variable's bound to conflict candidate queue */
SCIP_RETCODE SCIPconflictAddRelaxedBound(
   SCIP_CONFLICT*        conflict,           /**< conflict analysis data */
   BMS_BLKMEM*           blkmem,             /**< block memory */
   SCIP_SET*             set,                /**< global SCIP settings */
   SCIP_STAT*            stat,               /**< dynamic problem statistics */
   SCIP_VAR*             var,                /**< problem variable */
   SCIP_BOUNDTYPE        boundtype,          /**< type of bound that was changed: lower or upper bound */
   SCIP_BDCHGIDX*        bdchgidx,           /**< bound change index (time stamp of bound change), or NULL for current time */
   SCIP_Real             relaxedbd           /**< the relaxed bound */
   )
{
   SCIP_BDCHGINFO* bdchginfo;
   int nbdchgs;

   assert(conflict != NULL);
   assert(stat != NULL);
   assert(var != NULL);

   if( !SCIPvarIsActive(var) )
   {
      /* convert bound to active problem variable */
      SCIP_CALL( convertToActiveVar(&var, set, &boundtype, &relaxedbd) );

      /* we can ignore fixed variables */
      if( SCIPvarGetStatus(var) == SCIP_VARSTATUS_FIXED )
         return SCIP_OKAY;

      /* if the variable is multi-aggregated, add the bounds of all aggregation variables */
      if(SCIPvarGetStatus(var) == SCIP_VARSTATUS_MULTAGGR )
      {
         SCIPsetDebugMsg(set, "ignoring relaxed bound information since variable <%s> is multi-aggregated active\n", SCIPvarGetName(var));

         SCIP_CALL( SCIPconflictAddBound(conflict, blkmem, set, stat, var, boundtype, bdchgidx) );

         return SCIP_OKAY;
      }
   }
   assert(SCIPvarIsActive(var));

   /* get bound change information */
   bdchginfo = SCIPvarGetBdchgInfo(var, boundtype, bdchgidx, FALSE);

   /* if bound of variable was not changed (this means it is still the global bound), we can ignore the conflicting
    * bound
    */
   if( bdchginfo == NULL )
      return SCIP_OKAY;

   /* check that the bound change info is not a temporary one */
   assert(SCIPbdchgidxGetPos(&bdchginfo->bdchgidx) >= 0);

   /* get the position of the bound change information within the bound change array of the variable */
   nbdchgs = (int) bdchginfo->pos;
   assert(nbdchgs >= 0);

   /* if the relaxed bound should be ignored, set the relaxed bound to the bound given by the bdchgidx; that ensures
    * that the loop(s) below will be skipped
    */
   if( set->conf_ignorerelaxedbd )
      relaxedbd = SCIPbdchginfoGetNewbound(bdchginfo);

   /* search for the bound change information which includes the relaxed bound */
   if( boundtype == SCIP_BOUNDTYPE_LOWER )
   {
      SCIP_Real newbound;

      /* adjust relaxed lower bound w.r.t. variable type */
      SCIPvarAdjustLb(var, set, &relaxedbd);

      /* due to numericis we compare the relaxed lower bound to the one present at the particular time point and take
       * the better one
       */
      newbound = SCIPbdchginfoGetNewbound(bdchginfo);
      relaxedbd = MIN(relaxedbd, newbound);

      /* check if relaxed lower bound is smaller or equal to global lower bound; if so we can ignore the conflicting
       * bound
       */
      if( SCIPsetIsLE(set, relaxedbd, SCIPvarGetLbGlobal(var)) )
         return SCIP_OKAY;

      while( nbdchgs > 0 )
      {
         assert(SCIPsetIsLE(set, relaxedbd, SCIPbdchginfoGetNewbound(bdchginfo)));

         /* check if the old lower bound is greater than or equal to relaxed lower bound; if not we found the bound
          * change info which we need to report
          */
         if( SCIPsetIsGT(set, relaxedbd, SCIPbdchginfoGetOldbound(bdchginfo)) )
            break;

         bdchginfo = SCIPvarGetBdchgInfoLb(var, nbdchgs-1);

         SCIPsetDebugMsg(set, "lower bound change %d oldbd=%.15g, newbd=%.15g, depth=%d, pos=%d, redundant=%u\n",
            nbdchgs, SCIPbdchginfoGetOldbound(bdchginfo), SCIPbdchginfoGetNewbound(bdchginfo),
            SCIPbdchginfoGetDepth(bdchginfo), SCIPbdchginfoGetPos(bdchginfo),
            SCIPbdchginfoIsRedundant(bdchginfo));

         /* if bound change is redundant (this means it now a global bound), we can ignore the conflicting bound */
         if( SCIPbdchginfoIsRedundant(bdchginfo) )
            return SCIP_OKAY;

         nbdchgs--;
      }
      assert(SCIPsetIsGT(set, relaxedbd, SCIPbdchginfoGetOldbound(bdchginfo)));
   }
   else
   {
      SCIP_Real newbound;

      assert(boundtype == SCIP_BOUNDTYPE_UPPER);

      /* adjust relaxed upper bound w.r.t. variable type */
      SCIPvarAdjustUb(var, set, &relaxedbd);

      /* due to numericis we compare the relaxed upper bound to the one present at the particular time point and take
       * the better one
       */
      newbound = SCIPbdchginfoGetNewbound(bdchginfo);
      relaxedbd = MAX(relaxedbd, newbound);

      /* check if relaxed upper bound is greater or equal to global upper bound; if so we can ignore the conflicting
       * bound
       */
      if( SCIPsetIsGE(set, relaxedbd, SCIPvarGetUbGlobal(var)) )
         return SCIP_OKAY;

      while( nbdchgs > 0 )
      {
         assert(SCIPsetIsGE(set, relaxedbd, SCIPbdchginfoGetNewbound(bdchginfo)));

         /* check if the old upper bound is smaller than or equal to the relaxed upper bound; if not we found the
          * bound change info which we need to report
          */
         if( SCIPsetIsLT(set, relaxedbd, SCIPbdchginfoGetOldbound(bdchginfo)) )
            break;

         bdchginfo = SCIPvarGetBdchgInfoUb(var, nbdchgs-1);

         SCIPsetDebugMsg(set, "upper bound change %d oldbd=%.15g, newbd=%.15g, depth=%d, pos=%d, redundant=%u\n",
            nbdchgs, SCIPbdchginfoGetOldbound(bdchginfo), SCIPbdchginfoGetNewbound(bdchginfo),
            SCIPbdchginfoGetDepth(bdchginfo), SCIPbdchginfoGetPos(bdchginfo),
            SCIPbdchginfoIsRedundant(bdchginfo));

         /* if bound change is redundant (this means it now a global bound), we can ignore the conflicting bound */
         if( SCIPbdchginfoIsRedundant(bdchginfo) )
            return SCIP_OKAY;

         nbdchgs--;
      }
      assert(SCIPsetIsLT(set, relaxedbd, SCIPbdchginfoGetOldbound(bdchginfo)));
   }

   assert(SCIPbdchgidxIsEarlier(SCIPbdchginfoGetIdx(bdchginfo), bdchgidx));

   /* put bound change information into priority queue */
   SCIP_CALL( conflictAddBound(conflict, blkmem, set, stat, var, boundtype, bdchginfo, relaxedbd) );

   return SCIP_OKAY;
}

/** checks if the given variable is already part of the current conflict set or queued for resolving with the same or
 *  even stronger bound
 */
SCIP_RETCODE SCIPconflictIsVarUsed(
   SCIP_CONFLICT*        conflict,           /**< conflict analysis data */
   SCIP_VAR*             var,                /**< problem variable */
   SCIP_SET*             set,                /**< global SCIP settings */
   SCIP_BOUNDTYPE        boundtype,          /**< type of bound for which the score should be increased */
   SCIP_BDCHGIDX*        bdchgidx,           /**< bound change index (time stamp of bound change), or NULL for current time */
   SCIP_Bool*            used                /**< pointer to store if the variable is already used */
   )
{
   SCIP_Real newbound;

   /* convert bound to active problem variable */
   SCIP_CALL( convertToActiveVar(&var, set, &boundtype, NULL) );

   if( SCIPvarGetStatus(var) == SCIP_VARSTATUS_FIXED || SCIPvarGetStatus(var) == SCIP_VARSTATUS_MULTAGGR )
      *used = FALSE;
   else
   {
      assert(SCIPvarIsActive(var));
      assert(var != NULL);

      switch( boundtype )
      {
      case SCIP_BOUNDTYPE_LOWER:

         newbound = SCIPgetVarLbAtIndex(set->scip, var, bdchgidx, FALSE);

         if( var->conflictlbcount == conflict->count && var->conflictlb >= newbound )
         {
            SCIPsetDebugMsg(set, "already queued bound change <%s> >= %g\n", SCIPvarGetName(var), newbound);
            *used = TRUE;
         }
         else
            *used = FALSE;
         break;
      case SCIP_BOUNDTYPE_UPPER:

         newbound = SCIPgetVarUbAtIndex(set->scip, var, bdchgidx, FALSE);

         if( var->conflictubcount == conflict->count && var->conflictub <= newbound )
         {
            SCIPsetDebugMsg(set, "already queued bound change <%s> <= %g\n", SCIPvarGetName(var), newbound);
            *used = TRUE;
         }
         else
            *used = FALSE;
         break;
      default:
         SCIPerrorMessage("invalid bound type %d\n", boundtype);
         SCIPABORT();
         *used = FALSE; /*lint !e527*/
      }
   }

   return SCIP_OKAY;
}

/** returns the conflict lower bound if the variable is present in the current conflict set; otherwise the global lower
 *  bound
 */
SCIP_Real SCIPconflictGetVarLb(
   SCIP_CONFLICT*        conflict,           /**< conflict analysis data */
   SCIP_VAR*             var                 /**< problem variable */
   )
{
   if( var->conflictlbcount == conflict->count )
   {
      assert(EPSGE(var->conflictlb, var->conflictrelaxedlb, 1e-09));
      return var->conflictrelaxedlb;
   }

   return SCIPvarGetLbGlobal(var);
}

/** returns the conflict upper bound if the variable is present in the current conflict set; otherwise the global upper
 *  bound
 */
SCIP_Real SCIPconflictGetVarUb(
   SCIP_CONFLICT*        conflict,           /**< conflict analysis data */
   SCIP_VAR*             var                 /**< problem variable */
   )
{
   if( var->conflictubcount == conflict->count )
   {
      assert(EPSLE(var->conflictub, var->conflictrelaxedub, 1e-09));
      return var->conflictrelaxedub;
   }

   return SCIPvarGetUbGlobal(var);
}

/** removes and returns next conflict analysis candidate from the candidate queue */
static
SCIP_BDCHGINFO* conflictRemoveCand(
   SCIP_CONFLICT*        conflict            /**< conflict analysis data */
   )
{
   SCIP_BDCHGINFO* bdchginfo;
   SCIP_VAR* var;

   assert(conflict != NULL);

   if( SCIPpqueueNElems(conflict->forcedbdchgqueue) > 0 )
      bdchginfo = (SCIP_BDCHGINFO*)(SCIPpqueueRemove(conflict->forcedbdchgqueue));
   else
      bdchginfo = (SCIP_BDCHGINFO*)(SCIPpqueueRemove(conflict->bdchgqueue));

   assert(!SCIPbdchginfoIsRedundant(bdchginfo));

   /* if we have a candidate this one should be valid for the current conflict analysis */
   assert(!bdchginfoIsInvalid(conflict, bdchginfo));

   /* mark the bound change to be no longer in the conflict (it will be either added again to the conflict set or
    * replaced by resolving, which might add a weaker change on the same bound to the queue)
    */
   var = SCIPbdchginfoGetVar(bdchginfo);
   if( SCIPbdchginfoGetBoundtype(bdchginfo) == SCIP_BOUNDTYPE_LOWER )
   {
      var->conflictlbcount = 0;
      var->conflictrelaxedlb = SCIP_REAL_MIN;
   }
   else
   {
      assert(SCIPbdchginfoGetBoundtype(bdchginfo) == SCIP_BOUNDTYPE_UPPER);
      var->conflictubcount = 0;
      var->conflictrelaxedub = SCIP_REAL_MAX;
   }

#ifdef SCIP_CONFGRAPH
   confgraphSetCurrentBdchg(bdchginfo);
#endif

   return bdchginfo;
}

/** returns next conflict analysis candidate from the candidate queue without removing it */
static
SCIP_BDCHGINFO* conflictFirstCand(
   SCIP_CONFLICT*        conflict            /**< conflict analysis data */
   )
{
   SCIP_BDCHGINFO* bdchginfo;

   assert(conflict != NULL);

   if( SCIPpqueueNElems(conflict->forcedbdchgqueue) > 0 )
   {
      /* get next potetioal candidate */
      bdchginfo = (SCIP_BDCHGINFO*)(SCIPpqueueFirst(conflict->forcedbdchgqueue));

      /* check if this candidate is valid */
      if( bdchginfoIsInvalid(conflict, bdchginfo) )
      {
         SCIPdebugMessage("bound change info [%d:<%s> %s %g] is invaild -> pop it from the force queue\n", SCIPbdchginfoGetDepth(bdchginfo),
            SCIPvarGetName(SCIPbdchginfoGetVar(bdchginfo)),
            SCIPbdchginfoGetBoundtype(bdchginfo) == SCIP_BOUNDTYPE_LOWER ? ">=" : "<=",
            SCIPbdchginfoGetNewbound(bdchginfo));

         /* pop the invalid bound change info from the queue */
         (void)(SCIPpqueueRemove(conflict->forcedbdchgqueue));

         /* call method recursively to get next conflict analysis candidate */
         bdchginfo = conflictFirstCand(conflict);
      }
   }
   else
   {
      bdchginfo = (SCIP_BDCHGINFO*)(SCIPpqueueFirst(conflict->bdchgqueue));

      /* check if this candidate is valid */
      if( bdchginfo != NULL && bdchginfoIsInvalid(conflict, bdchginfo) )
      {
         SCIPdebugMessage("bound change info [%d:<%s> %s %g] is invaild -> pop it from the queue\n", SCIPbdchginfoGetDepth(bdchginfo),
            SCIPvarGetName(SCIPbdchginfoGetVar(bdchginfo)),
            SCIPbdchginfoGetBoundtype(bdchginfo) == SCIP_BOUNDTYPE_LOWER ? ">=" : "<=",
            SCIPbdchginfoGetNewbound(bdchginfo));

         /* pop the invalid bound change info from the queue */
         (void)(SCIPpqueueRemove(conflict->bdchgqueue));

         /* call method recursively to get next conflict analysis candidate */
         bdchginfo = conflictFirstCand(conflict);
      }
   }
   assert(bdchginfo == NULL || !SCIPbdchginfoIsRedundant(bdchginfo));

   return bdchginfo;
}

/** adds the current conflict set (extended by all remaining bound changes in the queue) to the pool of conflict sets */
static
SCIP_RETCODE conflictAddConflictset(
   SCIP_CONFLICT*        conflict,           /**< conflict analysis data */
   BMS_BLKMEM*           blkmem,             /**< block memory of transformed problem */
   SCIP_SET*             set,                /**< global SCIP settings */
   SCIP_STAT*            stat,               /**< dynamic problem statistics */
   SCIP_TREE*            tree,               /**< branch and bound tree */
   int                   validdepth,         /**< minimal depth level at which the conflict set is valid */
   SCIP_Bool             diving,             /**< are we in strong branching or diving mode? */
   SCIP_Bool             repropagate,        /**< should the constraint trigger a repropagation? */
   SCIP_Bool*            success,            /**< pointer to store whether the conflict set is valid */
   int*                  nliterals           /**< pointer to store the number of literals in the generated conflictset */
   )
{
   SCIP_CONFLICTSET* conflictset;
   SCIP_BDCHGINFO** bdchginfos;
   int nbdchginfos;
   int currentdepth;
   int focusdepth;

   assert(conflict != NULL);
   assert(conflict->conflictset != NULL);
   assert(set != NULL);
   assert(stat != NULL);
   assert(tree != NULL);
   assert(success != NULL);
   assert(nliterals != NULL);
   assert(SCIPpqueueNElems(conflict->forcedbdchgqueue) == 0);

   *success = FALSE;
   *nliterals = 0;

   /* check, whether local conflicts are allowed */
   validdepth = MAX(validdepth, conflict->conflictset->validdepth);
   if( !set->conf_allowlocal && validdepth > 0 )
      return SCIP_OKAY;

   focusdepth = SCIPtreeGetFocusDepth(tree);
   currentdepth = SCIPtreeGetCurrentDepth(tree);
   assert(currentdepth == tree->pathlen-1);
   assert(focusdepth <= currentdepth);
   assert(0 <= conflict->conflictset->validdepth && conflict->conflictset->validdepth <= currentdepth);
   assert(0 <= validdepth && validdepth <= currentdepth);

   /* get the elements of the bound change queue */
   bdchginfos = (SCIP_BDCHGINFO**)SCIPpqueueElems(conflict->bdchgqueue);
   nbdchginfos = SCIPpqueueNElems(conflict->bdchgqueue);

   /* create a copy of the current conflict set, allocating memory for the additional elements of the queue */
   SCIP_CALL( conflictsetCopy(&conflictset, blkmem, conflict->conflictset, nbdchginfos) );
   conflictset->validdepth = validdepth;
   conflictset->repropagate = repropagate;

   /* add the valid queue elements to the conflict set  */
   SCIPsetDebugMsg(set, "adding %d variables from the queue as temporary conflict variables\n", nbdchginfos);
   SCIP_CALL( conflictsetAddBounds(conflict, conflictset, blkmem, set, bdchginfos, nbdchginfos) );

   /* calculate the depth, at which the conflictset should be inserted */
   SCIP_CALL( conflictsetCalcInsertDepth(conflictset, set, tree) );
   assert(conflictset->validdepth <= conflictset->insertdepth && conflictset->insertdepth <= currentdepth);
   SCIPsetDebugMsg(set, " -> conflict with %d literals found at depth %d is active in depth %d and valid in depth %d\n",
      conflictset->nbdchginfos, currentdepth, conflictset->insertdepth, conflictset->validdepth);

   /* if all branching variables are in the conflict set, the conflict set is of no use;
    * don't use conflict sets that are only valid in the probing path but not in the problem tree
    */
   if( (diving || conflictset->insertdepth < currentdepth) && conflictset->insertdepth <= focusdepth )
   {
      /* if the conflict should not be located only in the subtree where it is useful, put it to its valid depth level */
      if( !set->conf_settlelocal )
         conflictset->insertdepth = conflictset->validdepth;

      *nliterals = conflictset->nbdchginfos;
      SCIPsetDebugMsg(set, " -> final conflict set has %d literals\n", *nliterals);

      /* check conflict set on debugging solution */
      SCIP_CALL( SCIPdebugCheckConflict(blkmem, set, tree->path[validdepth], \
            conflictset->bdchginfos, conflictset->relaxedbds, conflictset->nbdchginfos) ); /*lint !e506 !e774*/

      /* move conflictset to the conflictset storage */
      SCIP_CALL( conflictInsertConflictset(conflict, blkmem, set, &conflictset) );
      *success = TRUE;
   }
   else
   {
      /* free the temporary conflict set */
      conflictsetFree(&conflictset, blkmem);
   }

   return SCIP_OKAY;
}

/** tries to resolve given bound change
 *   - resolutions on local constraints are only applied, if the constraint is valid at the
 *     current minimal valid depth level, because this depth level is the topmost level to add the conflict
 *     constraint to anyways
 *
 *  @note it is sufficient to explain the relaxed bound change
 */
static
SCIP_RETCODE conflictResolveBound(
   SCIP_CONFLICT*        conflict,           /**< conflict analysis data */
   SCIP_SET*             set,                /**< global SCIP settings */
   SCIP_BDCHGINFO*       bdchginfo,          /**< bound change to resolve */
   SCIP_Real             relaxedbd,          /**< the relaxed bound */
   int                   validdepth,         /**< minimal depth level at which the conflict is valid */
   SCIP_Bool*            resolved            /**< pointer to store whether the bound change was resolved */
   )
{
   SCIP_VAR* actvar;
   SCIP_CONS* infercons;
   SCIP_PROP* inferprop;
   SCIP_RESULT result;

#ifndef NDEBUG
   int nforcedbdchgqueue;
   int nbdchgqueue;

   /* store the current size of the conflict queues */
   assert(conflict != NULL);
   nforcedbdchgqueue = SCIPpqueueNElems(conflict->forcedbdchgqueue);
   nbdchgqueue = SCIPpqueueNElems(conflict->bdchgqueue);
#else
   assert(conflict != NULL);
#endif

   assert(resolved != NULL);
   assert(!SCIPbdchginfoIsRedundant(bdchginfo));

   *resolved = FALSE;

   actvar = SCIPbdchginfoGetVar(bdchginfo);
   assert(actvar != NULL);
   assert(SCIPvarIsActive(actvar));

#ifdef SCIP_DEBUG
   {
      int i;
      SCIPsetDebugMsg(set, "processing next conflicting bound (depth: %d, valid depth: %d, bdchgtype: %s [%s], vartype: %d): [<%s> %s %g(%g)]\n",
         SCIPbdchginfoGetDepth(bdchginfo), validdepth,
         SCIPbdchginfoGetChgtype(bdchginfo) == SCIP_BOUNDCHGTYPE_BRANCHING ? "branch"
            : SCIPbdchginfoGetChgtype(bdchginfo) == SCIP_BOUNDCHGTYPE_CONSINFER ? "cons" : "prop",
               SCIPbdchginfoGetChgtype(bdchginfo) == SCIP_BOUNDCHGTYPE_BRANCHING ? "-"
                        : SCIPbdchginfoGetChgtype(bdchginfo) == SCIP_BOUNDCHGTYPE_CONSINFER
                          ? SCIPconsGetName(SCIPbdchginfoGetInferCons(bdchginfo))
                                : SCIPbdchginfoGetInferProp(bdchginfo) == NULL ? "-"
                                      : SCIPpropGetName(SCIPbdchginfoGetInferProp(bdchginfo)),
                                        SCIPvarGetType(actvar), SCIPvarGetName(actvar),
                                        SCIPbdchginfoGetBoundtype(bdchginfo) == SCIP_BOUNDTYPE_LOWER ? ">=" : "<=",
                                              SCIPbdchginfoGetNewbound(bdchginfo), relaxedbd);
      SCIPsetDebugMsg(set, " - conflict set       :");

      for( i = 0; i < conflict->conflictset->nbdchginfos; ++i )
      {
         SCIPsetDebugMsgPrint(set, " [%d:<%s> %s %g(%g)]", SCIPbdchginfoGetDepth(conflict->conflictset->bdchginfos[i]),
               SCIPvarGetName(SCIPbdchginfoGetVar(conflict->conflictset->bdchginfos[i])),
               SCIPbdchginfoGetBoundtype(conflict->conflictset->bdchginfos[i]) == SCIP_BOUNDTYPE_LOWER ? ">=" : "<=",
                     SCIPbdchginfoGetNewbound(conflict->conflictset->bdchginfos[i]), conflict->conflictset->relaxedbds[i]);
      }
      SCIPsetDebugMsgPrint(set, "\n");
      SCIPsetDebugMsg(set, " - forced candidates  :");

      for( i = 0; i < SCIPpqueueNElems(conflict->forcedbdchgqueue); ++i )
      {
         SCIP_BDCHGINFO* info = (SCIP_BDCHGINFO*)(SCIPpqueueElems(conflict->forcedbdchgqueue)[i]);
         SCIPsetDebugMsgPrint(set, " [%d:<%s> %s %g(%g)]", SCIPbdchginfoGetDepth(info), SCIPvarGetName(SCIPbdchginfoGetVar(info)),
               bdchginfoIsInvalid(conflict, info) ? "<!>" : SCIPbdchginfoGetBoundtype(info) == SCIP_BOUNDTYPE_LOWER ? ">=" : "<=",
                     SCIPbdchginfoGetNewbound(info), SCIPbdchginfoGetRelaxedBound(info));
      }
      SCIPsetDebugMsgPrint(set, "\n");
      SCIPsetDebugMsg(set, " - optional candidates:");

      for( i = 0; i < SCIPpqueueNElems(conflict->bdchgqueue); ++i )
      {
         SCIP_BDCHGINFO* info = (SCIP_BDCHGINFO*)(SCIPpqueueElems(conflict->bdchgqueue)[i]);
         SCIPsetDebugMsgPrint(set, " [%d:<%s> %s %g(%g)]", SCIPbdchginfoGetDepth(info), SCIPvarGetName(SCIPbdchginfoGetVar(info)),
               bdchginfoIsInvalid(conflict, info) ? "<!>" : SCIPbdchginfoGetBoundtype(info) == SCIP_BOUNDTYPE_LOWER ? ">=" : "<=",
                     SCIPbdchginfoGetNewbound(info), SCIPbdchginfoGetRelaxedBound(info));
      }
      SCIPsetDebugMsgPrint(set, "\n");
   }
#endif

   /* check, if the bound change can and should be resolved:
    *  - resolutions on local constraints should only be applied, if the constraint is valid at the
    *    current minimal valid depth level (which is initialized with the valid depth level of the initial
    *    conflict set), because this depth level is the topmost level to add the conflict constraint to anyways
    */
   switch( SCIPbdchginfoGetChgtype(bdchginfo) )
   {
   case SCIP_BOUNDCHGTYPE_CONSINFER:
      infercons = SCIPbdchginfoGetInferCons(bdchginfo);
      assert(infercons != NULL);

      if( SCIPconsIsGlobal(infercons) || SCIPconsGetValidDepth(infercons) <= validdepth )
      {
         SCIP_VAR* infervar;
         int inferinfo;
         SCIP_BOUNDTYPE inferboundtype;
         SCIP_BDCHGIDX* bdchgidx;

         /* resolve bound change by asking the constraint that infered the bound to put all bounds that were
          * the reasons for the conflicting bound change on the priority queue
          */
         infervar = SCIPbdchginfoGetInferVar(bdchginfo);
         inferinfo = SCIPbdchginfoGetInferInfo(bdchginfo);
         inferboundtype = SCIPbdchginfoGetInferBoundtype(bdchginfo);
         bdchgidx = SCIPbdchginfoGetIdx(bdchginfo);
         assert(infervar != NULL);

         SCIPsetDebugMsg(set, "resolving bound <%s> %s %g(%g) [status:%d, type:%d, depth:%d, pos:%d]: <%s> %s %g [cons:<%s>(%s), info:%d]\n",
            SCIPvarGetName(actvar),
            SCIPbdchginfoGetBoundtype(bdchginfo) == SCIP_BOUNDTYPE_LOWER ? ">=" : "<=",
            SCIPbdchginfoGetNewbound(bdchginfo), relaxedbd,
            SCIPvarGetStatus(actvar), SCIPvarGetType(actvar),
            SCIPbdchginfoGetDepth(bdchginfo), SCIPbdchginfoGetPos(bdchginfo),
            SCIPvarGetName(infervar),
            inferboundtype == SCIP_BOUNDTYPE_LOWER ? ">=" : "<=",
            SCIPgetVarBdAtIndex(set->scip, infervar, inferboundtype, bdchgidx, TRUE),
            SCIPconsGetName(infercons),
            SCIPconsIsGlobal(infercons) ? "global" : "local",
            inferinfo);

         /* in case the inference variables is not an active variables, we need to transform the relaxed bound */
         if( actvar != infervar )
         {
            SCIP_VAR* var;
            SCIP_Real scalar;
            SCIP_Real constant;

            assert(SCIPvarGetStatus(infervar) == SCIP_VARSTATUS_AGGREGATED
               || SCIPvarGetStatus(infervar) == SCIP_VARSTATUS_NEGATED
               || (SCIPvarGetStatus(infervar) == SCIP_VARSTATUS_MULTAGGR && SCIPvarGetMultaggrNVars(infervar) == 1));

            scalar = 1.0;
            constant = 0.0;

            var = infervar;

            /* transform given varibale to active varibale */
            SCIP_CALL( SCIPvarGetProbvarSum(&var, set, &scalar, &constant) );
            assert(var == actvar);

            relaxedbd *= scalar;
            relaxedbd += constant;
         }

         SCIP_CALL( SCIPconsResolvePropagation(infercons, set, infervar, inferinfo, inferboundtype, bdchgidx, relaxedbd, &result) );
         *resolved = (result == SCIP_SUCCESS);
      }
      break;

   case SCIP_BOUNDCHGTYPE_PROPINFER:
      inferprop = SCIPbdchginfoGetInferProp(bdchginfo);
      if( inferprop != NULL )
      {
         SCIP_VAR* infervar;
         int inferinfo;
         SCIP_BOUNDTYPE inferboundtype;
         SCIP_BDCHGIDX* bdchgidx;

         /* resolve bound change by asking the propagator that infered the bound to put all bounds that were
          * the reasons for the conflicting bound change on the priority queue
          */
         infervar = SCIPbdchginfoGetInferVar(bdchginfo);
         inferinfo = SCIPbdchginfoGetInferInfo(bdchginfo);
         inferboundtype = SCIPbdchginfoGetInferBoundtype(bdchginfo);
         bdchgidx = SCIPbdchginfoGetIdx(bdchginfo);
         assert(infervar != NULL);

         SCIPsetDebugMsg(set, "resolving bound <%s> %s %g(%g) [status:%d, depth:%d, pos:%d]: <%s> %s %g [prop:<%s>, info:%d]\n",
            SCIPvarGetName(actvar),
            SCIPbdchginfoGetBoundtype(bdchginfo) == SCIP_BOUNDTYPE_LOWER ? ">=" : "<=",
            SCIPbdchginfoGetNewbound(bdchginfo), relaxedbd,
            SCIPvarGetStatus(actvar), SCIPbdchginfoGetDepth(bdchginfo), SCIPbdchginfoGetPos(bdchginfo),
            SCIPvarGetName(infervar),
            inferboundtype == SCIP_BOUNDTYPE_LOWER ? ">=" : "<=",
            SCIPgetVarBdAtIndex(set->scip, infervar, inferboundtype, bdchgidx, TRUE),
            SCIPpropGetName(inferprop), inferinfo);

         SCIP_CALL( SCIPpropResolvePropagation(inferprop, set, infervar, inferinfo, inferboundtype, bdchgidx, relaxedbd, &result) );
         *resolved = (result == SCIP_SUCCESS);
      }
      break;

   case SCIP_BOUNDCHGTYPE_BRANCHING:
      assert(!(*resolved));
      break;

   default:
      SCIPerrorMessage("invalid bound change type <%d>\n", SCIPbdchginfoGetChgtype(bdchginfo));
      return SCIP_INVALIDDATA;
   }

   SCIPsetDebugMsg(set, "resolving status: %u\n", *resolved);

#ifndef NDEBUG
   /* subtract the size of the conflicq queues */
   nforcedbdchgqueue -= SCIPpqueueNElems(conflict->forcedbdchgqueue);
   nbdchgqueue -= SCIPpqueueNElems(conflict->bdchgqueue);

   /* in case the bound change was not resolved, the conflict queues should have the same size (contents) */
   assert((*resolved) || (nforcedbdchgqueue == 0 && nbdchgqueue == 0));
#endif

   return SCIP_OKAY;
}

/** if only one conflicting bound change of the last depth level was used, and if this can be resolved,
 *  creates GRASP-like reconvergence conflict constraints in the conflict graph up to the branching variable of this
 *  depth level
 */
static
SCIP_RETCODE conflictCreateReconvergenceConss(
   SCIP_CONFLICT*        conflict,           /**< conflict analysis data */
   BMS_BLKMEM*           blkmem,             /**< block memory of transformed problem */
   SCIP_SET*             set,                /**< global SCIP settings */
   SCIP_STAT*            stat,               /**< problem statistics */
   SCIP_PROB*            prob,               /**< problem data */
   SCIP_TREE*            tree,               /**< branch and bound tree */
   SCIP_Bool             diving,             /**< are we in strong branching or diving mode? */
   int                   validdepth,         /**< minimal depth level at which the initial conflict set is valid */
   SCIP_BDCHGINFO*       firstuip,           /**< first UIP of conflict graph */
   int*                  nreconvconss,       /**< pointer to store the number of generated reconvergence constraints */
   int*                  nreconvliterals     /**< pointer to store the number of literals generated reconvergence constraints */
   )
{
   SCIP_BDCHGINFO* uip;
   SCIP_CONFTYPE conftype;
   SCIP_Bool usescutoffbound;
   int firstuipdepth;
   int focusdepth;
   int currentdepth;
   int maxvaliddepth;

   assert(conflict != NULL);
   assert(firstuip != NULL);
   assert(nreconvconss != NULL);
   assert(nreconvliterals != NULL);
   assert(!SCIPbdchginfoIsRedundant(firstuip));

   focusdepth = SCIPtreeGetFocusDepth(tree);
   currentdepth = SCIPtreeGetCurrentDepth(tree);
   assert(currentdepth == tree->pathlen-1);
   assert(focusdepth <= currentdepth);

   /* check, whether local constraints are allowed; however, don't generate reconvergence constraints that are only valid
    * in the probing path and not in the problem tree (i.e. that exceed the focusdepth)
    */
   maxvaliddepth = (set->conf_allowlocal ? MIN(currentdepth-1, focusdepth) : 0);
   if( validdepth > maxvaliddepth )
      return SCIP_OKAY;

   firstuipdepth = SCIPbdchginfoGetDepth(firstuip);

   conftype = conflict->conflictset->conflicttype;
   usescutoffbound = conflict->conflictset->usescutoffbound;

   /* for each succeeding UIP pair of the last depth level, create one reconvergence constraint */
   uip = firstuip;
   while( uip != NULL && SCIPbdchginfoGetDepth(uip) == SCIPbdchginfoGetDepth(firstuip) && bdchginfoIsResolvable(uip) )
   {
      SCIP_BDCHGINFO* oppositeuip;
      SCIP_BDCHGINFO* bdchginfo;
      SCIP_BDCHGINFO* nextuip;
      SCIP_VAR* uipvar;
      SCIP_Real oppositeuipbound;
      SCIP_BOUNDTYPE oppositeuipboundtype;
      int nresolutions;

      assert(!SCIPbdchginfoIsRedundant(uip));

      SCIPsetDebugMsg(set, "creating reconvergence constraint for UIP <%s> %s %g in depth %d pos %d\n",
         SCIPvarGetName(SCIPbdchginfoGetVar(uip)), SCIPbdchginfoGetBoundtype(uip) == SCIP_BOUNDTYPE_LOWER ? ">=" : "<=",
         SCIPbdchginfoGetNewbound(uip), SCIPbdchginfoGetDepth(uip), SCIPbdchginfoGetPos(uip));

      /* initialize conflict data */
      SCIP_CALL( SCIPconflictInit(conflict, set, stat, prob, conftype, usescutoffbound) );

      conflict->conflictset->conflicttype = conftype;
      conflict->conflictset->usescutoffbound = usescutoffbound;

      /* create a temporary bound change information for the negation of the UIP's bound change;
       * this bound change information is freed in the SCIPconflictFlushConss() call;
       * for reconvergence constraints for continuous variables we can only use the "negation" !(x <= u) == (x >= u);
       * during conflict analysis, we treat a continuous bound "x >= u" in the conflict set as "x > u", and in the
       * generated constraint this is negated again to "x <= u" which is correct.
       */
      uipvar = SCIPbdchginfoGetVar(uip);
      oppositeuipboundtype = SCIPboundtypeOpposite(SCIPbdchginfoGetBoundtype(uip));
      oppositeuipbound = SCIPbdchginfoGetNewbound(uip);
      if( SCIPvarIsIntegral(uipvar) )
      {
         assert(SCIPsetIsIntegral(set, oppositeuipbound));
         oppositeuipbound += (oppositeuipboundtype == SCIP_BOUNDTYPE_LOWER ? +1.0 : -1.0);
      }
      SCIP_CALL( conflictCreateTmpBdchginfo(conflict, blkmem, set, uipvar, oppositeuipboundtype, \
            oppositeuipboundtype == SCIP_BOUNDTYPE_LOWER ? SCIP_REAL_MIN : SCIP_REAL_MAX, oppositeuipbound, &oppositeuip) );

      /* put the negated UIP into the conflict set */
      SCIP_CALL( conflictAddConflictBound(conflict, blkmem, set, oppositeuip, oppositeuipbound) );

      /* put positive UIP into priority queue */
      SCIP_CALL( conflictQueueBound(conflict, set, uip, SCIPbdchginfoGetNewbound(uip) ) );

      /* resolve the queue until the next UIP is reached */
      bdchginfo = conflictFirstCand(conflict);
      nextuip = NULL;
      nresolutions = 0;
      while( bdchginfo != NULL && validdepth <= maxvaliddepth )
      {
         SCIP_BDCHGINFO* nextbdchginfo;
         SCIP_Real relaxedbd;
         SCIP_Bool forceresolve;
         int bdchgdepth;

         /* check if the next bound change must be resolved in every case */
         forceresolve = (SCIPpqueueNElems(conflict->forcedbdchgqueue) > 0);

         /* remove currently processed candidate and get next conflicting bound from the conflict candidate queue before
          * we remove the candidate we have to collect the relaxed bound since removing the candidate from the queue
          * invalidates the relaxed bound
          */
         assert(bdchginfo == conflictFirstCand(conflict));
         relaxedbd = SCIPbdchginfoGetRelaxedBound(bdchginfo);
         bdchginfo = conflictRemoveCand(conflict);
         nextbdchginfo = conflictFirstCand(conflict);
         bdchgdepth = SCIPbdchginfoGetDepth(bdchginfo);
         assert(bdchginfo != NULL);
         assert(!SCIPbdchginfoIsRedundant(bdchginfo));
         assert(nextbdchginfo == NULL || SCIPbdchginfoGetDepth(bdchginfo) >= SCIPbdchginfoGetDepth(nextbdchginfo)
            || forceresolve);
         assert(bdchgdepth <= firstuipdepth);

         /* bound changes that are higher in the tree than the valid depth of the conflict can be ignored;
          * multiple insertions of the same bound change can be ignored
          */
         if( bdchgdepth > validdepth && bdchginfo != nextbdchginfo )
         {
            SCIP_VAR* actvar;
            SCIP_Bool resolved;

            actvar = SCIPbdchginfoGetVar(bdchginfo);
            assert(actvar != NULL);
            assert(SCIPvarIsActive(actvar));

            /* check if we have to resolve the bound change in this depth level
             *  - the starting uip has to be resolved
             *  - a bound change should be resolved, if it is in the fuip's depth level and not the
             *    next uip (i.e., if it is not the last bound change in the fuip's depth level)
             *  - a forced bound change must be resolved in any case
             */
            resolved = FALSE;
            if( bdchginfo == uip
               || (bdchgdepth == firstuipdepth
                  && nextbdchginfo != NULL
                  && SCIPbdchginfoGetDepth(nextbdchginfo) == bdchgdepth)
               || forceresolve )
            {
               SCIP_CALL( conflictResolveBound(conflict, set, bdchginfo, relaxedbd, validdepth, &resolved) );
            }

            if( resolved )
               nresolutions++;
            else if( forceresolve )
            {
               /* variable cannot enter the conflict clause: we have to make the conflict clause local, s.t.
                * the unresolved bound change is active in the whole sub tree of the conflict clause
                */
               assert(bdchgdepth >= validdepth);
               validdepth = bdchgdepth;

               SCIPsetDebugMsg(set, "couldn't resolve forced bound change on <%s> -> new valid depth: %d\n",
                  SCIPvarGetName(actvar), validdepth);
            }
            else if( bdchginfo != uip )
            {
               assert(conflict->conflictset != NULL);
               assert(conflict->conflictset->nbdchginfos >= 1); /* starting UIP is already member of the conflict set */

               /* if this is the first variable of the conflict set besides the current starting UIP, it is the next
                * UIP (or the first unresolvable bound change)
                */
               if( bdchgdepth == firstuipdepth && conflict->conflictset->nbdchginfos == 1 )
               {
                  assert(nextuip == NULL);
                  nextuip = bdchginfo;
               }

               /* put bound change into the conflict set */
               SCIP_CALL( conflictAddConflictBound(conflict, blkmem, set, bdchginfo, relaxedbd) );
               assert(conflict->conflictset->nbdchginfos >= 2);
            }
            else
               assert(conflictFirstCand(conflict) == NULL); /* the starting UIP was not resolved */
         }

         /* get next conflicting bound from the conflict candidate queue (this does not need to be nextbdchginfo, because
          * due to resolving the bound changes, a variable could be added to the queue which must be
          * resolved before nextbdchginfo)
          */
         bdchginfo = conflictFirstCand(conflict);
      }
      assert(nextuip != uip);

      /* if only one propagation was resolved, the reconvergence constraint is already member of the constraint set
       * (it is exactly the constraint that produced the propagation)
       */
      if( nextuip != NULL && nresolutions >= 2 && bdchginfo == NULL && validdepth <= maxvaliddepth )
      {
         int nlits;
         SCIP_Bool success;

         assert(SCIPbdchginfoGetDepth(nextuip) == SCIPbdchginfoGetDepth(uip));

         /* check conflict graph frontier on debugging solution */
         SCIP_CALL( SCIPdebugCheckConflictFrontier(blkmem, set, tree->path[validdepth], \
               bdchginfo, conflict->conflictset->bdchginfos, conflict->conflictset->relaxedbds, \
               conflict->conflictset->nbdchginfos, conflict->bdchgqueue, conflict->forcedbdchgqueue) ); /*lint !e506 !e774*/

         SCIPsetDebugMsg(set, "creating reconvergence constraint from UIP <%s> to UIP <%s> in depth %d with %d literals after %d resolutions\n",
            SCIPvarGetName(SCIPbdchginfoGetVar(uip)), SCIPvarGetName(SCIPbdchginfoGetVar(nextuip)),
            SCIPbdchginfoGetDepth(uip), conflict->conflictset->nbdchginfos, nresolutions);

         /* call the conflict handlers to create a conflict set */
         SCIP_CALL( conflictAddConflictset(conflict, blkmem, set, stat, tree, validdepth, diving, FALSE, &success, &nlits) );
         if( success )
         {
            (*nreconvconss)++;
            (*nreconvliterals) += nlits;
         }
      }

      /* clear the conflict candidate queue and the conflict set (to make sure, oppositeuip is not referenced anymore) */
      conflictClear(conflict);

      uip = nextuip;
   }

   conflict->conflictset->conflicttype = conftype;
   conflict->conflictset->usescutoffbound = usescutoffbound;

   return SCIP_OKAY;
}

/** analyzes conflicting bound changes that were added with calls to SCIPconflictAddBound() and
 *  SCIPconflictAddRelaxedBound(), and on success, calls the conflict handlers to create a conflict constraint out of
 *  the resulting conflict set; afterwards the conflict queue and the conflict set is cleared
 */
static
SCIP_RETCODE conflictAnalyze(
   SCIP_CONFLICT*        conflict,           /**< conflict analysis data */
   BMS_BLKMEM*           blkmem,             /**< block memory of transformed problem */
   SCIP_SET*             set,                /**< global SCIP settings */
   SCIP_STAT*            stat,               /**< problem statistics */
   SCIP_PROB*            prob,               /**< problem data */
   SCIP_TREE*            tree,               /**< branch and bound tree */
   SCIP_Bool             diving,             /**< are we in strong branching or diving mode? */
   int                   validdepth,         /**< minimal depth level at which the initial conflict set is valid */
   SCIP_Bool             mustresolve,        /**< should the conflict set only be used, if a resolution was applied? */
   int*                  nconss,             /**< pointer to store the number of generated conflict constraints */
   int*                  nliterals,          /**< pointer to store the number of literals in generated conflict constraints */
   int*                  nreconvconss,       /**< pointer to store the number of generated reconvergence constraints */
   int*                  nreconvliterals     /**< pointer to store the number of literals generated reconvergence constraints */
   )
{
   SCIP_BDCHGINFO* bdchginfo;
   SCIP_BDCHGINFO** firstuips;
   SCIP_CONFTYPE conftype;
   int nfirstuips;
   int focusdepth;
   int currentdepth;
   int maxvaliddepth;
   int resolvedepth;
   int nresolutions;
   int lastconsnresolutions;
   int lastconsresoldepth;

   assert(conflict != NULL);
   assert(conflict->conflictset != NULL);
   assert(conflict->conflictset->nbdchginfos >= 0);
   assert(set != NULL);
   assert(stat != NULL);
   assert(0 <= validdepth && validdepth <= SCIPtreeGetCurrentDepth(tree));
   assert(nconss != NULL);
   assert(nliterals != NULL);
   assert(nreconvconss != NULL);
   assert(nreconvliterals != NULL);

   focusdepth = SCIPtreeGetFocusDepth(tree);
   currentdepth = SCIPtreeGetCurrentDepth(tree);
   assert(currentdepth == tree->pathlen-1);
   assert(focusdepth <= currentdepth);

   resolvedepth = ((set->conf_fuiplevels >= 0 && set->conf_fuiplevels <= currentdepth)
      ? currentdepth - set->conf_fuiplevels + 1 : 0);
   assert(0 <= resolvedepth && resolvedepth <= currentdepth + 1);

   /* if we must resolve at least one bound change, find the first UIP at least in the last depth level */
   if( mustresolve )
      resolvedepth = MIN(resolvedepth, currentdepth);

   SCIPsetDebugMsg(set, "analyzing conflict with %d+%d conflict candidates and starting conflict set of size %d in depth %d (resolvedepth=%d)\n",
      SCIPpqueueNElems(conflict->forcedbdchgqueue), SCIPpqueueNElems(conflict->bdchgqueue),
      conflict->conflictset->nbdchginfos, currentdepth, resolvedepth);

   *nconss = 0;
   *nliterals = 0;
   *nreconvconss = 0;
   *nreconvliterals = 0;

   /* check, whether local conflicts are allowed; however, don't generate conflict constraints that are only valid in the
    * probing path and not in the problem tree (i.e. that exceed the focusdepth)
    */
   maxvaliddepth = (set->conf_allowlocal ? MIN(currentdepth-1, focusdepth) : 0);
   if( validdepth > maxvaliddepth )
      return SCIP_OKAY;

   /* allocate temporary memory for storing first UIPs (in each depth level, at most two bound changes can be flagged
    * as UIP, namely a binary and a non-binary bound change)
    */
   SCIP_CALL( SCIPsetAllocBufferArray(set, &firstuips, 2*(currentdepth+1)) ); /*lint !e647*/

   /* process all bound changes in the conflict candidate queue */
   nresolutions = 0;
   lastconsnresolutions = (mustresolve ? 0 : -1);
   lastconsresoldepth = (mustresolve ? currentdepth : INT_MAX);
   bdchginfo = conflictFirstCand(conflict);
   nfirstuips = 0;

   /* check if the initial reason on debugging solution */
   SCIP_CALL( SCIPdebugCheckConflictFrontier(blkmem, set, tree->path[validdepth], \
         NULL, conflict->conflictset->bdchginfos, conflict->conflictset->relaxedbds, conflict->conflictset->nbdchginfos, \
         conflict->bdchgqueue, conflict->forcedbdchgqueue) ); /*lint !e506 !e774*/

   while( bdchginfo != NULL && validdepth <= maxvaliddepth )
   {
      SCIP_BDCHGINFO* nextbdchginfo;
      SCIP_Real relaxedbd;
      SCIP_Bool forceresolve;
      int bdchgdepth;

      assert(!SCIPbdchginfoIsRedundant(bdchginfo));

      /* check if the next bound change must be resolved in every case */
      forceresolve = (SCIPpqueueNElems(conflict->forcedbdchgqueue) > 0);

      /* resolve next bound change in queue */
      bdchgdepth = SCIPbdchginfoGetDepth(bdchginfo);
      assert(0 <= bdchgdepth && bdchgdepth <= currentdepth);
      assert(SCIPvarIsActive(SCIPbdchginfoGetVar(bdchginfo)));
      assert(bdchgdepth < tree->pathlen);
      assert(tree->path[bdchgdepth] != NULL);
      assert(tree->path[bdchgdepth]->domchg != NULL);
      assert(SCIPbdchginfoGetPos(bdchginfo) < (int)tree->path[bdchgdepth]->domchg->domchgbound.nboundchgs);
      assert(tree->path[bdchgdepth]->domchg->domchgbound.boundchgs[SCIPbdchginfoGetPos(bdchginfo)].var
         == SCIPbdchginfoGetVar(bdchginfo));
      assert(tree->path[bdchgdepth]->domchg->domchgbound.boundchgs[SCIPbdchginfoGetPos(bdchginfo)].newbound
         == SCIPbdchginfoGetNewbound(bdchginfo)
         || (SCIPbdchginfoGetBoundtype(bdchginfo) == SCIP_BOUNDTYPE_LOWER
            ? SCIPvarGetLbGlobal(SCIPbdchginfoGetVar(bdchginfo)) : SCIPvarGetUbGlobal(SCIPbdchginfoGetVar(bdchginfo)))
         == SCIPbdchginfoGetNewbound(bdchginfo)); /*lint !e777*/
      assert((SCIP_BOUNDTYPE)tree->path[bdchgdepth]->domchg->domchgbound.boundchgs[SCIPbdchginfoGetPos(bdchginfo)].boundtype
         == SCIPbdchginfoGetBoundtype(bdchginfo));

      /* create intermediate conflict constraint */
      assert(nresolutions >= lastconsnresolutions);
      if( !forceresolve )
      {
         if( nresolutions == lastconsnresolutions )
            lastconsresoldepth = bdchgdepth; /* all intermediate depth levels consisted of only unresolved bound changes */
         else if( bdchgdepth < lastconsresoldepth && (set->conf_interconss == -1 || *nconss < set->conf_interconss) )
         {
            int nlits;
            SCIP_Bool success;

            /* call the conflict handlers to create a conflict set */
            SCIPsetDebugMsg(set, "creating intermediate conflictset after %d resolutions up to depth %d (valid at depth %d): %d conflict bounds, %d bounds in queue\n",
               nresolutions, bdchgdepth, validdepth, conflict->conflictset->nbdchginfos,
               SCIPpqueueNElems(conflict->bdchgqueue));

            SCIP_CALL( conflictAddConflictset(conflict, blkmem, set, stat, tree, validdepth, diving, TRUE, &success, &nlits) );
            lastconsnresolutions = nresolutions;
            lastconsresoldepth = bdchgdepth;
            if( success )
            {
               (*nconss)++;
               (*nliterals) += nlits;
            }
         }
      }

      /* remove currently processed candidate and get next conflicting bound from the conflict candidate queue before
       * we remove the candidate we have to collect the relaxed bound since removing the candidate from the queue
       * invalidates the relaxed bound
       */
      assert(bdchginfo == conflictFirstCand(conflict));
      relaxedbd = SCIPbdchginfoGetRelaxedBound(bdchginfo);
      bdchginfo = conflictRemoveCand(conflict);
      nextbdchginfo = conflictFirstCand(conflict);
      assert(bdchginfo != NULL);
      assert(!SCIPbdchginfoIsRedundant(bdchginfo));
      assert(nextbdchginfo == NULL || SCIPbdchginfoGetDepth(bdchginfo) >= SCIPbdchginfoGetDepth(nextbdchginfo)
         || forceresolve);

      /* we don't need to resolve bound changes that are already active in the valid depth of the current conflict set,
       * because the conflict set can only be added locally at the valid depth, and all bound changes applied in this
       * depth or earlier can be removed from the conflict constraint, since they are already applied in the constraint's
       * subtree;
       * if the next bound change on the remaining queue is equal to the current bound change,
       * this is a multiple insertion in the conflict candidate queue and we can ignore the current
       * bound change
       */
      if( bdchgdepth > validdepth && bdchginfo != nextbdchginfo )
      {
         SCIP_VAR* actvar;
         SCIP_Bool resolved;

         actvar = SCIPbdchginfoGetVar(bdchginfo);
         assert(actvar != NULL);
         assert(SCIPvarIsActive(actvar));

         /* check if we want to resolve the bound change in this depth level
          *  - bound changes should be resolved, if
          *     (i)   we must apply at least one resolution and didn't resolve a bound change yet, or
          *     (ii)  their depth level is at least equal to the minimal resolving depth, and
          *           they are not the last remaining conflicting bound change in their depth level
          *     (iii) the bound change resolving is forced (i.e., the forced queue was non-empty)
          */
         resolved = FALSE;
         if( (mustresolve && nresolutions == 0)
            || (bdchgdepth >= resolvedepth
               && nextbdchginfo != NULL
               && SCIPbdchginfoGetDepth(nextbdchginfo) == bdchgdepth)
            || forceresolve )
         {
            SCIP_CALL( conflictResolveBound(conflict, set, bdchginfo, relaxedbd, validdepth, &resolved) );
         }

         if( resolved )
            nresolutions++;
         else if( forceresolve )
         {
            /* variable cannot enter the conflict clause: we have to make the conflict clause local, s.t.
             * the unresolved bound change is active in the whole sub tree of the conflict clause
             */
            assert(bdchgdepth >= validdepth);
            validdepth = bdchgdepth;

            SCIPsetDebugMsg(set, "couldn't resolve forced bound change on <%s> -> new valid depth: %d\n",
               SCIPvarGetName(actvar), validdepth);
         }
         else
         {
            /* if this is a UIP (the last bound change in its depth level), it can be used to generate a
             * UIP reconvergence constraint
             */
            if( nextbdchginfo == NULL || SCIPbdchginfoGetDepth(nextbdchginfo) != bdchgdepth )
            {
               assert(nfirstuips < 2*(currentdepth+1));
               firstuips[nfirstuips] = bdchginfo;
               nfirstuips++;
            }

            /* put variable into the conflict set, using the literal that is currently fixed to FALSE */
            SCIP_CALL( conflictAddConflictBound(conflict, blkmem, set, bdchginfo, relaxedbd) );
         }
      }

      /* check conflict graph frontier on debugging solution */
      SCIP_CALL( SCIPdebugCheckConflictFrontier(blkmem, set, tree->path[validdepth], \
            bdchginfo, conflict->conflictset->bdchginfos, conflict->conflictset->relaxedbds, conflict->conflictset->nbdchginfos, \
            conflict->bdchgqueue, conflict->forcedbdchgqueue) ); /*lint !e506 !e774*/

      /* get next conflicting bound from the conflict candidate queue (this needs not to be nextbdchginfo, because
       * due to resolving the bound changes, a bound change could be added to the queue which must be
       * resolved before nextbdchginfo)
       */
      bdchginfo = conflictFirstCand(conflict);
   }

   /* check, if a valid conflict set was found */
   if( bdchginfo == NULL
      && nresolutions > lastconsnresolutions
      && validdepth <= maxvaliddepth
      && (!mustresolve || nresolutions > 0 || conflict->conflictset->nbdchginfos == 0)
      && SCIPpqueueNElems(conflict->forcedbdchgqueue) == 0 )
   {
      int nlits;
      SCIP_Bool success;

      /* call the conflict handlers to create a conflict set */
      SCIP_CALL( conflictAddConflictset(conflict, blkmem, set, stat, tree, validdepth, diving, TRUE, &success, &nlits) );
      if( success )
      {
         (*nconss)++;
         (*nliterals) += nlits;
      }
   }

   /* produce reconvergence constraints defined by succeeding UIP's of the last depth level */
   if( set->conf_reconvlevels != 0 && validdepth <= maxvaliddepth )
   {
      int reconvlevels;
      int i;

      reconvlevels = (set->conf_reconvlevels == -1 ? INT_MAX : set->conf_reconvlevels);
      for( i = 0; i < nfirstuips; ++i )
      {
         if( SCIPbdchginfoHasInferenceReason(firstuips[i])
            && currentdepth - SCIPbdchginfoGetDepth(firstuips[i]) < reconvlevels )
         {
            SCIP_CALL( conflictCreateReconvergenceConss(conflict, blkmem, set, stat, prob, tree, diving, \
                  validdepth, firstuips[i], nreconvconss, nreconvliterals) );
         }
      }
   }

   /* free the temporary memory */
   SCIPsetFreeBufferArray(set, &firstuips);

   /* store last conflict type */
   conftype = conflict->conflictset->conflicttype;

   /* clear the conflict candidate queue and the conflict set */
   conflictClear(conflict);

   /* restore last conflict type */
   conflict->conflictset->conflicttype = conftype;

   return SCIP_OKAY;
}

/** analyzes conflicting bound changes that were added with calls to SCIPconflictAddBound(), and on success, calls the
 *  conflict handlers to create a conflict constraint out of the resulting conflict set;
 *  updates statistics for propagation conflict analysis
 */
SCIP_RETCODE SCIPconflictAnalyze(
   SCIP_CONFLICT*        conflict,           /**< conflict analysis data */
   BMS_BLKMEM*           blkmem,             /**< block memory of transformed problem */
   SCIP_SET*             set,                /**< global SCIP settings */
   SCIP_STAT*            stat,               /**< problem statistics */
   SCIP_PROB*            prob,               /**< problem data */
   SCIP_TREE*            tree,               /**< branch and bound tree */
   int                   validdepth,         /**< minimal depth level at which the initial conflict set is valid */
   SCIP_Bool*            success             /**< pointer to store whether a conflict constraint was created, or NULL */
   )
{
   int nconss;
   int nliterals;
   int nreconvconss;
   int nreconvliterals;

   assert(conflict != NULL);
   assert(conflict->conflictset != NULL);
   assert(set != NULL);
   assert(prob != NULL);

   if( success != NULL )
      *success = FALSE;

   /* check if the conflict analysis is applicable */
   if( !SCIPconflictApplicable(set) )
      return SCIP_OKAY;

   /* check, if the conflict set will get too large with high probability */
   if( conflict->conflictset->nbdchginfos + SCIPpqueueNElems(conflict->bdchgqueue)
      + SCIPpqueueNElems(conflict->forcedbdchgqueue) >= 2*conflictCalcMaxsize(set, prob) )
      return SCIP_OKAY;

   SCIPsetDebugMsg(set, "analyzing conflict after infeasible propagation in depth %d\n", SCIPtreeGetCurrentDepth(tree));

   /* start timing */
   SCIPclockStart(conflict->propanalyzetime, set);

   conflict->npropcalls++;

   /* analyze the conflict set, and create a conflict constraint on success */
   SCIP_CALL( conflictAnalyze(conflict, blkmem, set, stat, prob, tree, FALSE, validdepth, TRUE, &nconss, &nliterals, \
         &nreconvconss, &nreconvliterals) );
   conflict->npropsuccess += (nconss > 0 ? 1 : 0);
   conflict->npropconfconss += nconss;
   conflict->npropconfliterals += nliterals;
   conflict->npropreconvconss += nreconvconss;
   conflict->npropreconvliterals += nreconvliterals;
   if( success != NULL )
      *success = (nconss > 0);

   /* stop timing */
   SCIPclockStop(conflict->propanalyzetime, set);

   return SCIP_OKAY;
}

/** gets time in seconds used for preprocessing global conflict constraint before appliance */
SCIP_Real SCIPconflictGetGlobalApplTime(
   SCIP_CONFLICT*        conflict            /**< conflict analysis data */
   )
{
   assert(conflict != NULL);

   return SCIPclockGetTime(conflict->dIBclock);
}

/** gets time in seconds used for analyzing propagation conflicts */
SCIP_Real SCIPconflictGetPropTime(
   SCIP_CONFLICT*        conflict            /**< conflict analysis data */
   )
{
   assert(conflict != NULL);

   return SCIPclockGetTime(conflict->propanalyzetime);
}

/** gets number of calls to propagation conflict analysis */
SCIP_Longint SCIPconflictGetNPropCalls(
   SCIP_CONFLICT*        conflict            /**< conflict analysis data */
   )
{
   assert(conflict != NULL);

   return conflict->npropcalls;
}

/** gets number of calls to propagation conflict analysis that yield at least one conflict constraint */
SCIP_Longint SCIPconflictGetNPropSuccess(
   SCIP_CONFLICT*        conflict            /**< conflict analysis data */
   )
{
   assert(conflict != NULL);

   return conflict->npropsuccess;
}

/** gets number of conflict constraints detected in propagation conflict analysis */
SCIP_Longint SCIPconflictGetNPropConflictConss(
   SCIP_CONFLICT*        conflict            /**< conflict analysis data */
   )
{
   assert(conflict != NULL);

   return conflict->npropconfconss;
}

/** gets total number of literals in conflict constraints created in propagation conflict analysis */
SCIP_Longint SCIPconflictGetNPropConflictLiterals(
   SCIP_CONFLICT*        conflict            /**< conflict analysis data */
   )
{
   assert(conflict != NULL);

   return conflict->npropconfliterals;
}

/** gets number of reconvergence constraints detected in propagation conflict analysis */
SCIP_Longint SCIPconflictGetNPropReconvergenceConss(
   SCIP_CONFLICT*        conflict            /**< conflict analysis data */
   )
{
   assert(conflict != NULL);

   return conflict->npropreconvconss;
}

/** gets total number of literals in reconvergence constraints created in propagation conflict analysis */
SCIP_Longint SCIPconflictGetNPropReconvergenceLiterals(
   SCIP_CONFLICT*        conflict            /**< conflict analysis data */
   )
{
   assert(conflict != NULL);

   return conflict->npropreconvliterals;
}




/*
 * Infeasible LP Conflict Analysis
 */

/** ensures, that side change arrays can store at least num entries */
static
SCIP_RETCODE ensureSidechgsSize(
   SCIP_SET*             set,                /**< global SCIP settings */
   int**                 sidechginds,        /**< pointer to side change index array */
   SCIP_Real**           sidechgoldlhss,     /**< pointer to side change old left hand sides array */
   SCIP_Real**           sidechgoldrhss,     /**< pointer to side change old right hand sides array */
   SCIP_Real**           sidechgnewlhss,     /**< pointer to side change new left hand sides array */
   SCIP_Real**           sidechgnewrhss,     /**< pointer to side change new right hand sides array */
   int*                  sidechgssize,       /**< pointer to size of side change arrays */
   int                   num                 /**< minimal number of entries to be able to store in side change arrays */
   )
{
   assert(sidechginds != NULL);
   assert(sidechgoldlhss != NULL);
   assert(sidechgoldrhss != NULL);
   assert(sidechgnewlhss != NULL);
   assert(sidechgnewrhss != NULL);
   assert(sidechgssize != NULL);

   if( num > *sidechgssize )
   {
      int newsize;

      newsize = SCIPsetCalcMemGrowSize(set, num);
      SCIP_CALL( SCIPsetReallocBufferArray(set, sidechginds, newsize) );
      SCIP_CALL( SCIPsetReallocBufferArray(set, sidechgoldlhss, newsize) );
      SCIP_CALL( SCIPsetReallocBufferArray(set, sidechgoldrhss, newsize) );
      SCIP_CALL( SCIPsetReallocBufferArray(set, sidechgnewlhss, newsize) );
      SCIP_CALL( SCIPsetReallocBufferArray(set, sidechgnewrhss, newsize) );
      *sidechgssize = newsize;
   }
   assert(num <= *sidechgssize);

   return SCIP_OKAY;
}

/** adds removal of row's side to side change arrays; finite sides are only replaced by near infinite sides, such
 *  that the row's sense in the LP solver is not changed
 */
static
SCIP_RETCODE addSideRemoval(
   SCIP_SET*             set,                /**< global SCIP settings */
   SCIP_ROW*             row,                /**< LP row to change the sides for */
   SCIP_Real             lpiinfinity,        /**< value treated as infinity in LP solver */
   int**                 sidechginds,        /**< pointer to side change index array */
   SCIP_Real**           sidechgoldlhss,     /**< pointer to side change old left hand sides array */
   SCIP_Real**           sidechgoldrhss,     /**< pointer to side change old right hand sides array */
   SCIP_Real**           sidechgnewlhss,     /**< pointer to side change new left hand sides array */
   SCIP_Real**           sidechgnewrhss,     /**< pointer to side change new right hand sides array */
   int*                  sidechgssize,       /**< pointer to size of side change arrays */
   int*                  nsidechgs           /**< pointer to number of used slots in side change arrays */
   )
{
   SCIP_Real lhs;
   SCIP_Real rhs;
   SCIP_Real constant;

   assert(sidechginds != NULL);
   assert(sidechgoldlhss != NULL);
   assert(sidechgoldrhss != NULL);
   assert(sidechgnewlhss != NULL);
   assert(sidechgnewrhss != NULL);
   assert(sidechgssize != NULL);
   assert(nsidechgs != NULL);

   lhs = SCIProwGetLhs(row);
   rhs = SCIProwGetRhs(row);
   constant = SCIProwGetConstant(row);
   assert(!SCIPsetIsInfinity(set, -lhs) || !SCIPsetIsInfinity(set, rhs));

   /* get memory to store additional side change */
   SCIP_CALL( ensureSidechgsSize(set, sidechginds, sidechgoldlhss, sidechgoldrhss, sidechgnewlhss, sidechgnewrhss, \
         sidechgssize, (*nsidechgs)+1) );
   assert(*nsidechgs < *sidechgssize);
   assert(*sidechginds != NULL);
   assert(*sidechgoldlhss != NULL);
   assert(*sidechgoldrhss != NULL);
   assert(*sidechgnewlhss != NULL);
   assert(*sidechgnewrhss != NULL);

   /* store side change */
   (*sidechginds)[*nsidechgs] = SCIProwGetLPPos(row);
   if( SCIPsetIsInfinity(set, -lhs) )
   {
      (*sidechgoldlhss)[*nsidechgs] = -lpiinfinity;
      (*sidechgnewlhss)[*nsidechgs] = -lpiinfinity;
   }
   else
   {
      (*sidechgoldlhss)[*nsidechgs] = lhs - constant;
      (*sidechgnewlhss)[*nsidechgs] = -lpiinfinity;
   }
   if( SCIPsetIsInfinity(set, rhs) )
   {
      (*sidechgoldrhss)[*nsidechgs] = lpiinfinity;
      (*sidechgnewrhss)[*nsidechgs] = lpiinfinity;
   }
   else
   {
      (*sidechgoldrhss)[*nsidechgs] = rhs - constant;
      (*sidechgnewrhss)[*nsidechgs] = lpiinfinity;
   }
   (*nsidechgs)++;

   return SCIP_OKAY;
}

/** inserts variable's new bounds into bound change arrays */
static
SCIP_RETCODE addBdchg(
   SCIP_SET*             set,                /**< global SCIP settings */
   SCIP_VAR*             var,                /**< variable to change the LP bounds for */
   SCIP_Real             newlb,              /**< new lower bound */
   SCIP_Real             newub,              /**< new upper bound */
   SCIP_LPBDCHGS*        oldlpbdchgs,        /**< old LP bound changes used for reset the LP bound change */
   SCIP_LPBDCHGS*        relaxedlpbdchgs,    /**< relaxed LP bound changes used for reset the LP bound change */
   SCIP_LPI*             lpi                 /**< pointer to LPi to access infinity of LP solver; necessary to set correct value */
   )
{
   assert(newlb <= newub);
   assert(oldlpbdchgs != NULL);
   assert(relaxedlpbdchgs != NULL);

   if( SCIPvarGetStatus(var) == SCIP_VARSTATUS_COLUMN )
   {
      SCIP_COL* col;
      int idx;
      int c;

      col = SCIPvarGetCol(var);
      c = SCIPcolGetLPPos(col);

      if( c >= 0 )
      {
         /* store old bound change for resetting the LP later */
         if( !oldlpbdchgs->usedcols[c] )
         {
            idx = oldlpbdchgs->nbdchgs;
            oldlpbdchgs->usedcols[c] = TRUE;
            oldlpbdchgs->bdchgcolinds[c] = idx;
            oldlpbdchgs->nbdchgs++;

            oldlpbdchgs->bdchginds[idx] = c;
            oldlpbdchgs->bdchglbs[idx] = SCIPvarGetLbLP(var, set);
            oldlpbdchgs->bdchgubs[idx] = SCIPvarGetUbLP(var, set);
         }
         assert(oldlpbdchgs->bdchginds[oldlpbdchgs->bdchgcolinds[c]] == c);
         assert((SCIPlpiIsInfinity(lpi, -oldlpbdchgs->bdchglbs[oldlpbdchgs->bdchgcolinds[c]]) && SCIPsetIsInfinity(set, -SCIPvarGetLbLP(var, set))) ||
            SCIPsetIsEQ(set, oldlpbdchgs->bdchglbs[oldlpbdchgs->bdchgcolinds[c]], SCIPvarGetLbLP(var, set)));
         assert((SCIPlpiIsInfinity(lpi, oldlpbdchgs->bdchgubs[oldlpbdchgs->bdchgcolinds[c]]) && SCIPsetIsInfinity(set, SCIPvarGetUbLP(var, set))) ||
            SCIPsetIsEQ(set, oldlpbdchgs->bdchgubs[oldlpbdchgs->bdchgcolinds[c]], SCIPvarGetUbLP(var, set)));

         /* store bound change for conflict analysis */
         if( !relaxedlpbdchgs->usedcols[c] )
         {
            idx = relaxedlpbdchgs->nbdchgs;
            relaxedlpbdchgs->usedcols[c] = TRUE;
            relaxedlpbdchgs->bdchgcolinds[c] = idx;
            relaxedlpbdchgs->nbdchgs++;

            /* remember the positive for later further bound widenings */
            relaxedlpbdchgs->bdchginds[idx] = c;
         }
         else
         {
            idx = relaxedlpbdchgs->bdchgcolinds[c];
            assert(relaxedlpbdchgs->bdchginds[idx] == c);

            /* the new bound should be the same or more relaxed */
            assert(relaxedlpbdchgs->bdchglbs[idx] >= newlb ||
               (SCIPlpiIsInfinity(lpi, -relaxedlpbdchgs->bdchglbs[idx]) && SCIPsetIsInfinity(set, -newlb)));
            assert(relaxedlpbdchgs->bdchgubs[idx] <= newub ||
               (SCIPlpiIsInfinity(lpi, relaxedlpbdchgs->bdchgubs[idx]) && SCIPsetIsInfinity(set, newub)));
         }

         /* set the new bounds for the LP with the correct infinity value */
         relaxedlpbdchgs->bdchglbs[idx] = SCIPsetIsInfinity(set, -newlb) ? -SCIPlpiInfinity(lpi) : newlb;
         relaxedlpbdchgs->bdchgubs[idx] = SCIPsetIsInfinity(set, newub) ? SCIPlpiInfinity(lpi) : newub;
         if( SCIPsetIsInfinity(set, -oldlpbdchgs->bdchglbs[idx]) )
            oldlpbdchgs->bdchglbs[idx] = -SCIPlpiInfinity(lpi);
         if( SCIPsetIsInfinity(set, oldlpbdchgs->bdchgubs[idx]) )
            oldlpbdchgs->bdchgubs[idx] = SCIPlpiInfinity(lpi);
      }
   }

   return SCIP_OKAY;
}

/** ensures, that candidate array can store at least num entries */
static
SCIP_RETCODE ensureCandsSize(
   SCIP_SET*             set,                /**< global SCIP settings */
   SCIP_VAR***           cands,              /**< pointer to candidate array */
   SCIP_Real**           candscores,         /**< pointer to candidate score array */
   SCIP_Real**           newbounds,          /**< pointer to candidate new bounds array */
   SCIP_Real**           proofactdeltas,     /**< pointer to candidate proof delta array */
   int*                  candssize,          /**< pointer to size of array */
   int                   num                 /**< minimal number of candidates to store in array */
   )
{
   assert(cands != NULL);
   assert(candssize != NULL);

   if( num > *candssize )
   {
      int newsize;

      newsize = SCIPsetCalcMemGrowSize(set, num);
      SCIP_CALL( SCIPsetReallocBufferArray(set, cands, newsize) );
      SCIP_CALL( SCIPsetReallocBufferArray(set, candscores, newsize) );
      SCIP_CALL( SCIPsetReallocBufferArray(set, newbounds, newsize) );
      SCIP_CALL( SCIPsetReallocBufferArray(set, proofactdeltas, newsize) );
      *candssize = newsize;
   }
   assert(num <= *candssize);

   return SCIP_OKAY;
}

/** adds variable to candidate list, if the current best bound corresponding to the proof coefficient is local;
 *  returns the array position in the candidate list, where the new candidate was inserted, or -1 if the
 *  variable can relaxed to global bounds immediately without increasing the proof's activity;
 *  the candidates are sorted with respect to the following two criteria:
 *  - prefer bound changes that have been applied deeper in the tree, to get a more global conflict
 *  - prefer variables with small Farkas coefficient to get rid of as many bound changes as possible
 */
static
SCIP_RETCODE addCand(
   SCIP_SET*             set,                /**< global SCIP settings */
   int                   currentdepth,       /**< current depth in the tree */
   SCIP_VAR*             var,                /**< variable to add to candidate array */
   int                   lbchginfopos,       /**< positions of currently active lower bound change information in variable's array */
   int                   ubchginfopos,       /**< positions of currently active upper bound change information in variable's array */
   SCIP_Real             proofcoef,          /**< coefficient of variable in infeasibility/bound proof */
   SCIP_Real             prooflhs,           /**< left hand side of infeasibility/bound proof */
   SCIP_Real             proofact,           /**< activity of infeasibility/bound proof row */
   SCIP_VAR***           cands,              /**< pointer to candidate array for undoing bound changes */
   SCIP_Real**           candscores,         /**< pointer to candidate score array for undoing bound changes */
   SCIP_Real**           newbounds,          /**< pointer to candidate new bounds array for undoing bound changes */
   SCIP_Real**           proofactdeltas,     /**< pointer to proof activity increase array for undoing bound changes */
   int*                  candssize,          /**< pointer to size of cands arrays */
   int*                  ncands,             /**< pointer to count number of candidates in bound change list */
   int                   firstcand           /**< position of first unprocessed bound change candidate */
   )
{
   SCIP_Real oldbound;
   SCIP_Real newbound;
   SCIP_Real QUAD(proofactdelta);
   SCIP_Real score;
   int depth;
   int i;
   SCIP_Bool resolvable;

   assert(set != NULL);
   assert(var != NULL);
   assert(-1 <= lbchginfopos && lbchginfopos <= var->nlbchginfos);
   assert(-1 <= ubchginfopos && ubchginfopos <= var->nubchginfos);
   assert(!SCIPsetIsZero(set, proofcoef));
   assert(SCIPsetIsGT(set, prooflhs, proofact));
   assert(cands != NULL);
   assert(candscores != NULL);
   assert(newbounds != NULL);
   assert(proofactdeltas != NULL);
   assert(candssize != NULL);
   assert(ncands != NULL);
   assert(*ncands <= *candssize);
   assert(0 <= firstcand && firstcand <= *ncands);

   /* in the infeasibility or dual bound proof, the variable's bound is chosen to maximize the proof's activity */
   if( proofcoef > 0.0 )
   {
      assert(ubchginfopos >= 0); /* otherwise, undoBdchgsProof() should already have relaxed the local bound */

      /* calculate the difference of current bound to the previous bound the variable was set to */
      if( ubchginfopos == var->nubchginfos )
      {
         /* current bound is the strong branching or diving bound */
         oldbound = SCIPvarGetUbLP(var, set);
         newbound = SCIPvarGetUbLocal(var);
         depth = currentdepth+1;
         resolvable = FALSE;
      }
      else
      {
         /* current bound is the result of a local bound change */
         resolvable = bdchginfoIsResolvable(&var->ubchginfos[ubchginfopos]);
         depth = var->ubchginfos[ubchginfopos].bdchgidx.depth;
         oldbound = var->ubchginfos[ubchginfopos].newbound;
         newbound = var->ubchginfos[ubchginfopos].oldbound;
      }
   }
   else
   {
      assert(lbchginfopos >= 0); /* otherwise, undoBdchgsProof() should already have relaxed the local bound */

      /* calculate the difference of current bound to the previous bound the variable was set to */
      if( lbchginfopos == var->nlbchginfos )
      {
         /* current bound is the strong branching or diving bound */
         oldbound = SCIPvarGetLbLP(var, set);
         newbound = SCIPvarGetLbLocal(var);
         depth = currentdepth+1;
         resolvable = FALSE;
      }
      else
      {
         /* current bound is the result of a local bound change */
         resolvable = bdchginfoIsResolvable(&var->lbchginfos[lbchginfopos]);
         depth = var->lbchginfos[lbchginfopos].bdchgidx.depth;
         oldbound = var->lbchginfos[lbchginfopos].newbound;
         newbound = var->lbchginfos[lbchginfopos].oldbound;
      }
   }

   /* calculate the increase in the proof's activity */
   SCIPquadprecSumDD(proofactdelta, newbound, -oldbound);
   SCIPquadprecProdQD(proofactdelta, proofactdelta, proofcoef);
   assert(QUAD_TO_DBL(proofactdelta) > 0.0);

   /* calculate score for undoing the bound change */
   score = calcBdchgScore(prooflhs, proofact, QUAD_TO_DBL(proofactdelta), proofcoef, depth, currentdepth, var, set);

   if( !resolvable )
   {
      score += 10.0;
      if( !SCIPvarIsBinary(var) )
         score += 10.0;
   }

   /* get enough memory to store new candidate */
   SCIP_CALL( ensureCandsSize(set, cands, candscores, newbounds, proofactdeltas, candssize, (*ncands)+1) );
   assert(*cands != NULL);
   assert(*candscores != NULL);
   assert(*newbounds != NULL);
   assert(*proofactdeltas != NULL);

   SCIPsetDebugMsg(set, " -> local <%s> %s %g, relax <%s> %s %g, proofcoef=%g, dpt=%d, resolve=%u, delta=%g, score=%g\n",
      SCIPvarGetName(var), proofcoef > 0.0 ? "<=" : ">=", oldbound,
      SCIPvarGetName(var), proofcoef > 0.0 ? "<=" : ">=", newbound,
      proofcoef, depth, resolvable, QUAD_TO_DBL(proofactdelta), score);

   /* insert variable in candidate list without touching the already processed candidates */
   for( i = *ncands; i > firstcand && score > (*candscores)[i-1]; --i )
   {
      (*cands)[i] = (*cands)[i-1];
      (*candscores)[i] = (*candscores)[i-1];
      (*newbounds)[i] = (*newbounds)[i-1];
      (*proofactdeltas)[i] = (*proofactdeltas)[i-1];
   }
   (*cands)[i] = var;
   (*candscores)[i] = score;
   (*newbounds)[i] = newbound;
   (*proofactdeltas)[i] = QUAD_TO_DBL(proofactdelta);
   (*ncands)++;

   return SCIP_OKAY;
}

/** after changing the global bound of a variable, the bdchginfos that are now redundant are replaced with
 *  oldbound = newbound = global bound; if the current bdchginfo is of such kind, the bound is equal to the
 *  global bound and we can ignore it by installing a -1 as the corresponding bound change info position
 */
static
void skipRedundantBdchginfos(
   SCIP_VAR*             var,                /**< problem variable */
   int*                  lbchginfopos,       /**< pointer to lower bound change information position */
   int*                  ubchginfopos        /**< pointer to upper bound change information position */
   )
{
   assert(var != NULL);
   assert(lbchginfopos != NULL);
   assert(ubchginfopos != NULL);
   assert(-1 <= *lbchginfopos && *lbchginfopos <= var->nlbchginfos);
   assert(-1 <= *ubchginfopos && *ubchginfopos <= var->nubchginfos);
   assert(*lbchginfopos == -1 || *lbchginfopos == var->nlbchginfos
      || var->lbchginfos[*lbchginfopos].redundant
      == (var->lbchginfos[*lbchginfopos].oldbound == var->lbchginfos[*lbchginfopos].newbound)); /*lint !e777*/
   assert(*ubchginfopos == -1 || *ubchginfopos == var->nubchginfos
      || var->ubchginfos[*ubchginfopos].redundant
      == (var->ubchginfos[*ubchginfopos].oldbound == var->ubchginfos[*ubchginfopos].newbound)); /*lint !e777*/

   if( *lbchginfopos >= 0 && *lbchginfopos < var->nlbchginfos && var->lbchginfos[*lbchginfopos].redundant )
   {
      assert(SCIPvarGetLbGlobal(var) == var->lbchginfos[*lbchginfopos].oldbound); /*lint !e777*/
      *lbchginfopos = -1;
   }
   if( *ubchginfopos >= 0 && *ubchginfopos < var->nubchginfos && var->ubchginfos[*ubchginfopos].redundant )
   {
      assert(SCIPvarGetUbGlobal(var) == var->ubchginfos[*ubchginfopos].oldbound); /*lint !e777*/
      *ubchginfopos = -1;
   }
}

/** undoes bound changes on variables, still leaving the given infeasibility proof valid */
static
SCIP_RETCODE undoBdchgsProof(
   SCIP_SET*             set,                /**< global SCIP settings */
   SCIP_PROB*            prob,               /**< problem data */
   int                   currentdepth,       /**< current depth in the tree */
   SCIP_Real*            proofcoefs,         /**< coefficients in infeasibility proof */
   SCIP_Real             prooflhs,           /**< left hand side of proof */
   SCIP_Real*            proofact,           /**< current activity of proof */
   SCIP_Real*            curvarlbs,          /**< current lower bounds of active problem variables */
   SCIP_Real*            curvarubs,          /**< current upper bounds of active problem variables */
   int*                  lbchginfoposs,      /**< positions of currently active lower bound change information in variables' arrays */
   int*                  ubchginfoposs,      /**< positions of currently active upper bound change information in variables' arrays */
   SCIP_LPBDCHGS*        oldlpbdchgs,        /**< old LP bound changes used for reset the LP bound change, or NULL */
   SCIP_LPBDCHGS*        relaxedlpbdchgs,    /**< relaxed LP bound changes used for reset the LP bound change, or NULL */
   SCIP_Bool*            resolve,            /**< pointer to store whether the changed LP should be resolved again, or NULL */
   SCIP_LPI*             lpi                 /**< pointer to LPi to access infinity of LP solver; necessary to set correct values */
   )
{
   SCIP_VAR** vars;
   SCIP_VAR** cands;
   SCIP_Real* candscores;
   SCIP_Real* newbounds;
   SCIP_Real* proofactdeltas;
   int nvars;
   int ncands;
   int candssize;
   int v;
   int i;

   assert(prob != NULL);
   assert(proofcoefs != NULL);
   assert(SCIPsetIsFeasGT(set, prooflhs, (*proofact)));
   assert(curvarlbs != NULL);
   assert(curvarubs != NULL);
   assert(lbchginfoposs != NULL);
   assert(ubchginfoposs != NULL);

   if( resolve != NULL )
      *resolve = FALSE;

   vars = prob->vars;
   nvars = prob->nvars;
   assert(nvars == 0 || vars != NULL);

   /* calculate the order in which the bound changes are tried to be undone, and relax all bounds if this doesn't
    * increase the proof's activity
    */
   SCIP_CALL( SCIPsetAllocBufferArray(set, &cands, nvars) );
   SCIP_CALL( SCIPsetAllocBufferArray(set, &candscores, nvars) );
   SCIP_CALL( SCIPsetAllocBufferArray(set, &newbounds, nvars) );
   SCIP_CALL( SCIPsetAllocBufferArray(set, &proofactdeltas, nvars) );
   ncands = 0;
   candssize = nvars;
   for( v = 0; v < nvars; ++v )
   {
      SCIP_VAR* var;
      SCIP_Bool relaxed;

      var = vars[v];

      /* after changing the global bound of a variable, the bdchginfos that are now redundant are replaced with
       * oldbound = newbound = global bound; if the current bdchginfo is of such kind, the bound is equal to the
       * global bound and we can ignore it
       */
      skipRedundantBdchginfos(var, &lbchginfoposs[v], &ubchginfoposs[v]);

      /* ignore variables already relaxed to global bounds */
      if( (lbchginfoposs[v] == -1 && ubchginfoposs[v] == -1) )
      {
         proofcoefs[v] = 0.0;
         continue;
      }

      /* relax bounds that are not used in the proof to the global bounds */
      relaxed = FALSE;
      if( !SCIPsetIsNegative(set, proofcoefs[v]) )
      {
         /* the lower bound is not used */
         if( lbchginfoposs[v] >= 0 )
         {
            SCIPsetDebugMsg(set, " -> relaxing variable <%s>[%g,%g] to [%g,%g]: proofcoef=%g, %g <= %g\n",
               SCIPvarGetName(var), curvarlbs[v], curvarubs[v], SCIPvarGetLbGlobal(var), curvarubs[v],
               proofcoefs[v], prooflhs, (*proofact));
            curvarlbs[v] = SCIPvarGetLbGlobal(var);
            lbchginfoposs[v] = -1;
            relaxed = TRUE;
         }
      }
      if( !SCIPsetIsPositive(set, proofcoefs[v]) )
      {
         /* the upper bound is not used */
         if( ubchginfoposs[v] >= 0 )
         {
            SCIPsetDebugMsg(set, " -> relaxing variable <%s>[%g,%g] to [%g,%g]: proofcoef=%g, %g <= %g\n",
               SCIPvarGetName(var), curvarlbs[v], curvarubs[v], curvarlbs[v], SCIPvarGetUbGlobal(var),
               proofcoefs[v], prooflhs, (*proofact));
            curvarubs[v] = SCIPvarGetUbGlobal(var);
            ubchginfoposs[v] = -1;
            relaxed = TRUE;
         }
      }
      if( relaxed && oldlpbdchgs != NULL )
      {
         SCIP_CALL( addBdchg(set, var, curvarlbs[v], curvarubs[v], oldlpbdchgs, relaxedlpbdchgs, lpi) );
      }

      /* add bound to candidate list */
      if( lbchginfoposs[v] >= 0 || ubchginfoposs[v] >= 0 )
      {
         SCIP_CALL( addCand(set, currentdepth, var, lbchginfoposs[v], ubchginfoposs[v], proofcoefs[v],
               prooflhs, (*proofact), &cands, &candscores, &newbounds, &proofactdeltas, &candssize, &ncands, 0) );
      }
      /* we can set the proof coefficient to zero, because the variable is not needed */
      else
         proofcoefs[v] = 0.0;
   }

   /* try to undo remaining local bound changes while still keeping the proof row violated:
    * bound changes can be undone, if prooflhs > proofact + proofactdelta;
    * afterwards, the current proof activity has to be updated
    */
   for( i = 0; i < ncands; ++i )
   {
      assert(proofactdeltas[i] > 0.0);
      assert((lbchginfoposs[SCIPvarGetProbindex(cands[i])] >= 0) != (ubchginfoposs[SCIPvarGetProbindex(cands[i])] >= 0));

      /* when relaxing a constraint we still need to stay infeasible; therefore we need to do the comparison in
       * feasibility tolerance because if 'prooflhs' is (feas-))equal to 'proofact + proofactdeltas[i]' it would mean
       * that there is no violation
       */
      if( SCIPsetIsFeasGT(set, prooflhs, (*proofact) + proofactdeltas[i]) )
      {
         v = SCIPvarGetProbindex(cands[i]);
         assert(0 <= v && v < nvars);
         assert((lbchginfoposs[v] >= 0) != (ubchginfoposs[v] >= 0));

         SCIPsetDebugMsg(set, " -> relaxing variable <%s>[%g,%g] to [%g,%g]: proofcoef=%g, %g <= %g + %g\n",
            SCIPvarGetName(cands[i]), curvarlbs[v], curvarubs[v],
            proofcoefs[v] > 0.0 ? curvarlbs[v] : newbounds[i],
            proofcoefs[v] > 0.0 ? newbounds[i] : curvarubs[v],
            proofcoefs[v], prooflhs, (*proofact), proofactdeltas[i]);

#ifndef NDEBUG
         {
            SCIP_Real QUAD(verifylb);
            SCIP_Real QUAD(verifyub);

            SCIPquadprecSumDD(verifylb, newbounds[i], -curvarlbs[v]);
            SCIPquadprecProdQD(verifylb, verifylb, proofcoefs[v]);

            SCIPquadprecSumDD(verifyub, newbounds[i], -curvarubs[v]);
            SCIPquadprecProdQD(verifyub, verifyub, proofcoefs[v]);

            assert((SCIPsetIsPositive(set, proofcoefs[v]) && SCIPsetIsGT(set, newbounds[i], curvarubs[v]))
               || (SCIPsetIsNegative(set, proofcoefs[v]) && SCIPsetIsLT(set, newbounds[i], curvarlbs[v])));
            assert((SCIPsetIsPositive(set, proofcoefs[v])
                  && SCIPsetIsEQ(set, proofactdeltas[i], QUAD_TO_DBL(verifyub)))
               || (SCIPsetIsNegative(set, proofcoefs[v])
                  && SCIPsetIsEQ(set, proofactdeltas[i], QUAD_TO_DBL(verifylb))));
            assert(!SCIPsetIsZero(set, proofcoefs[v]));
         }
#endif

         if( proofcoefs[v] > 0.0 )
         {
            assert(ubchginfoposs[v] >= 0);
            assert(lbchginfoposs[v] == -1);
            curvarubs[v] = newbounds[i];
            ubchginfoposs[v]--;
         }
         else
         {
            assert(lbchginfoposs[v] >= 0);
            assert(ubchginfoposs[v] == -1);
            curvarlbs[v] = newbounds[i];
            lbchginfoposs[v]--;
         }
         if( oldlpbdchgs != NULL )
         {
            SCIP_CALL( addBdchg(set, cands[i], curvarlbs[v], curvarubs[v], oldlpbdchgs, relaxedlpbdchgs, lpi) );
         }
         (*proofact) += proofactdeltas[i];
         if( resolve != NULL && SCIPvarIsInLP(cands[i]) )
            *resolve = TRUE;

         /* after changing the global bound of a variable, the bdchginfos that are now redundant are replaced with
          * oldbound = newbound = global bound; if the current bdchginfo is of such kind, the bound is equal to the
          * global bound and we can ignore it
          */
         skipRedundantBdchginfos(cands[i], &lbchginfoposs[v], &ubchginfoposs[v]);

         /* insert the new local bound of the variable into the candidate list */
         if( lbchginfoposs[v] >= 0 || ubchginfoposs[v] >= 0 )
         {
            SCIP_CALL( addCand(set, currentdepth, cands[i], lbchginfoposs[v], ubchginfoposs[v], proofcoefs[v],
                  prooflhs, (*proofact), &cands, &candscores, &newbounds, &proofactdeltas, &candssize, &ncands, i+1) );
         }
         else
            proofcoefs[v] = 0.0;
      }
   }

   /* free the buffer for the sorted bound change candidates */
   SCIPsetFreeBufferArray(set, &proofactdeltas);
   SCIPsetFreeBufferArray(set, &newbounds);
   SCIPsetFreeBufferArray(set, &candscores);
   SCIPsetFreeBufferArray(set, &cands);

   return SCIP_OKAY;
}

/* because calculations might cancel out some values, we stop the infeasibility analysis if a value is bigger than
 * 2^53 = 9007199254740992
 */
#define NUMSTOP 9007199254740992.0

/** analyzes an infeasible LP and undoes additional bound changes while staying infeasible */
static
SCIP_RETCODE undoBdchgsDualfarkas(
   SCIP_SET*             set,                /**< global SCIP settings */
   SCIP_PROB*            prob,               /**< problem data */
   SCIP_LP*              lp,                 /**< LP data */
   int                   currentdepth,       /**< current depth in the tree */
   SCIP_Real*            curvarlbs,          /**< current lower bounds of active problem variables */
   SCIP_Real*            curvarubs,          /**< current upper bounds of active problem variables */
   int*                  lbchginfoposs,      /**< positions of currently active lower bound change information in variables' arrays */
   int*                  ubchginfoposs,      /**< positions of currently active upper bound change information in variables' arrays */
   SCIP_LPBDCHGS*        oldlpbdchgs,        /**< old LP bound changes used for reset the LP bound change, or NULL */
   SCIP_LPBDCHGS*        relaxedlpbdchgs,    /**< relaxed LP bound changes used for reset the LP bound change, or NULL */
   SCIP_Bool*            valid,              /**< pointer to store whether the unfixings are valid */
   SCIP_Bool*            resolve,            /**< pointer to store whether the changed LP should be resolved again */
   SCIP_Real*            farkascoefs,        /**< coefficients in the proof constraint */
   SCIP_Real             farkaslhs,          /**< lhs of the proof constraint */
   SCIP_Real*            farkasactivity      /**< maximal activity of the proof constraint */
   )
{
   SCIP_LPI* lpi;

   assert(prob != NULL);
   assert(lp != NULL);
   assert(lp->flushed);
   assert(lp->solved);
   assert(curvarlbs != NULL);
   assert(curvarubs != NULL);
   assert(lbchginfoposs != NULL);
   assert(ubchginfoposs != NULL);
   assert(valid != NULL);
   assert(resolve != NULL);

   SCIPsetDebugMsg(set, "undoing bound changes in infeasible LP: cutoff=%g\n", lp->cutoffbound);

   *valid = FALSE;
   *resolve = FALSE;

   lpi = SCIPlpGetLPI(lp);

   /* check, if the Farkas row is still violated (using current bounds and ignoring local rows) */
   if( SCIPsetIsFeasGT(set, farkaslhs, *farkasactivity) )
   {
      /* undo bound changes while keeping the infeasibility proof valid */
      SCIP_CALL( undoBdchgsProof(set, prob, currentdepth, farkascoefs, farkaslhs, farkasactivity, \
            curvarlbs, curvarubs, lbchginfoposs, ubchginfoposs, oldlpbdchgs, relaxedlpbdchgs, resolve, lpi) );

      *valid = TRUE;

      /* resolving does not make sense: the old dual ray is still valid -> resolving will not change the solution */
      *resolve = FALSE;
   }

   return SCIP_OKAY;
}

/** analyzes an LP exceeding the objective limit and undoes additional bound changes while staying beyond the
 *  objective limit
 */
static
SCIP_RETCODE undoBdchgsDualsol(
   SCIP_SET*             set,                /**< global SCIP settings */
   SCIP_PROB*            prob,               /**< problem data */
   SCIP_LP*              lp,                 /**< LP data */
   int                   currentdepth,       /**< current depth in the tree */
   SCIP_Real*            curvarlbs,          /**< current lower bounds of active problem variables */
   SCIP_Real*            curvarubs,          /**< current upper bounds of active problem variables */
   int*                  lbchginfoposs,      /**< positions of currently active lower bound change information in variables' arrays */
   int*                  ubchginfoposs,      /**< positions of currently active upper bound change information in variables' arrays */
   SCIP_LPBDCHGS*        oldlpbdchgs,        /**< old LP bound changes used for reset the LP bound change, or NULL */
   SCIP_LPBDCHGS*        relaxedlpbdchgs,    /**< relaxed LP bound changes used for reset the LP bound change, or NULL */
   SCIP_Bool*            valid,              /**< pointer to store whether the unfixings are valid */
   SCIP_Bool*            resolve,            /**< pointer to store whether the changed LP should be resolved again */
   SCIP_Real*            dualcoefs,          /**< coefficients in the proof constraint */
   SCIP_Real             duallhs,            /**< lhs of the proof constraint */
   SCIP_Real*            dualactivity        /**< maximal activity of the proof constraint */
   )
{
   SCIP_LPI* lpi;

   assert(set != NULL);
   assert(prob != NULL);
   assert(lp != NULL);
   assert(lp->flushed);
   assert(lp->solved);
   assert(curvarlbs != NULL);
   assert(curvarubs != NULL);
   assert(lbchginfoposs != NULL);
   assert(ubchginfoposs != NULL);
   assert(valid != NULL);
   assert(resolve != NULL);

   *valid = FALSE;
   *resolve = FALSE;

   SCIPsetDebugMsg(set, "undoing bound changes in LP exceeding cutoff: cutoff=%g\n", lp->cutoffbound);

   /* get LP solver interface */
   lpi = SCIPlpGetLPI(lp);

   /* check, if the dual row is still violated (using current bounds and ignoring local rows) */
   if( SCIPsetIsFeasGT(set, duallhs, *dualactivity) )
   {
      /* undo bound changes while keeping the infeasibility proof valid */
      SCIP_CALL( undoBdchgsProof(set, prob, currentdepth, dualcoefs, duallhs, dualactivity, curvarlbs, curvarubs, \
            lbchginfoposs, ubchginfoposs, oldlpbdchgs, relaxedlpbdchgs, resolve, lpi) );

      *valid = TRUE;
   }

   return SCIP_OKAY;
}

/** applies conflict analysis starting with given bound changes, that could not be undone during previous
 *  infeasibility analysis
 */
static
SCIP_RETCODE conflictAnalyzeRemainingBdchgs(
   SCIP_CONFLICT*        conflict,           /**< conflict analysis data */
   BMS_BLKMEM*           blkmem,             /**< block memory of transformed problem */
   SCIP_SET*             set,                /**< global SCIP settings */
   SCIP_STAT*            stat,               /**< problem statistics */
   SCIP_PROB*            prob,               /**< problem data */
   SCIP_TREE*            tree,               /**< branch and bound tree */
   SCIP_Bool             diving,             /**< are we in strong branching or diving mode? */
   int*                  lbchginfoposs,      /**< positions of currently active lower bound change information in variables' arrays */
   int*                  ubchginfoposs,      /**< positions of currently active upper bound change information in variables' arrays */
   int*                  nconss,             /**< pointer to store the number of generated conflict constraints */
   int*                  nliterals,          /**< pointer to store the number of literals in generated conflict constraints */
   int*                  nreconvconss,       /**< pointer to store the number of generated reconvergence constraints */
   int*                  nreconvliterals     /**< pointer to store the number of literals generated reconvergence constraints */
   )
{
   SCIP_VAR** vars;
   SCIP_VAR* var;
   SCIP_CONFTYPE conftype;
   SCIP_Bool usescutoffbound;
   int nvars;
   int v;
   int nbdchgs;
   int maxsize;

   assert(prob != NULL);
   assert(lbchginfoposs != NULL);
   assert(ubchginfoposs != NULL);
   assert(nconss != NULL);
   assert(nliterals != NULL);
   assert(nreconvconss != NULL);
   assert(nreconvliterals != NULL);

   *nconss = 0;
   *nliterals = 0;
   *nreconvconss = 0;
   *nreconvliterals = 0;

   vars = prob->vars;
   nvars = prob->nvars;
   assert(nvars == 0 || vars != NULL);

   maxsize = 2*conflictCalcMaxsize(set, prob);

   /* initialize conflict data */
   conftype = conflict->conflictset->conflicttype;
   usescutoffbound = conflict->conflictset->usescutoffbound;

   SCIP_CALL( SCIPconflictInit(conflict, set, stat, prob, conftype, usescutoffbound) );

   conflict->conflictset->conflicttype = conftype;
   conflict->conflictset->usescutoffbound = usescutoffbound;

   /* add remaining bound changes to conflict queue */
   SCIPsetDebugMsg(set, "initial conflict set after undoing bound changes:\n");

   nbdchgs = 0;
   for( v = 0; v < nvars && nbdchgs < maxsize; ++v )
   {
      var = vars[v];
      assert(var != NULL);
      assert(var->nlbchginfos >= 0);
      assert(var->nubchginfos >= 0);
      assert(-1 <= lbchginfoposs[v] && lbchginfoposs[v] <= var->nlbchginfos);
      assert(-1 <= ubchginfoposs[v] && ubchginfoposs[v] <= var->nubchginfos);

      if( lbchginfoposs[v] == var->nlbchginfos || ubchginfoposs[v] == var->nubchginfos )
      {
         SCIP_BDCHGINFO* bdchginfo;
         SCIP_Real relaxedbd;

         /* the strong branching or diving bound stored in the column is responsible for the conflict:
          * it cannot be resolved and therefore has to be directly put into the conflict set
          */
         assert((lbchginfoposs[v] == var->nlbchginfos) != (ubchginfoposs[v] == var->nubchginfos)); /* only one can be tight in the dual! */
         assert(lbchginfoposs[v] < var->nlbchginfos || SCIPvarGetLbLP(var, set) > SCIPvarGetLbLocal(var));
         assert(ubchginfoposs[v] < var->nubchginfos || SCIPvarGetUbLP(var, set) < SCIPvarGetUbLocal(var));

         /* create an artificial bound change information for the diving/strong branching bound change;
          * they are freed in the SCIPconflictFlushConss() call
          */
         if( lbchginfoposs[v] == var->nlbchginfos )
         {
            SCIP_CALL( conflictCreateTmpBdchginfo(conflict, blkmem, set, var, SCIP_BOUNDTYPE_LOWER,
                  SCIPvarGetLbLocal(var), SCIPvarGetLbLP(var, set), &bdchginfo) );
            relaxedbd = SCIPvarGetLbLP(var, set);
         }
         else
         {
            SCIP_CALL( conflictCreateTmpBdchginfo(conflict, blkmem, set, var, SCIP_BOUNDTYPE_UPPER,
                  SCIPvarGetUbLocal(var), SCIPvarGetUbLP(var, set), &bdchginfo) );
            relaxedbd = SCIPvarGetUbLP(var, set);
         }

         /* put variable into the conflict set */
         SCIPsetDebugMsg(set, "   force: <%s> %s %g [status: %d, type: %d, dive/strong]\n",
            SCIPvarGetName(var), lbchginfoposs[v] == var->nlbchginfos ? ">=" : "<=",
            lbchginfoposs[v] == var->nlbchginfos ? SCIPvarGetLbLP(var, set) : SCIPvarGetUbLP(var, set),
            SCIPvarGetStatus(var), SCIPvarGetType(var));
         SCIP_CALL( conflictAddConflictBound(conflict, blkmem, set, bdchginfo, relaxedbd) );

         /* each variable which is add to the conflict graph gets an increase in the VSIDS
          *
          * @note That is different to the VSIDS preseted in the literature
          */
         SCIP_CALL( incVSIDS(var, blkmem, set, stat, SCIPbdchginfoGetBoundtype(bdchginfo), relaxedbd, set->conf_conflictgraphweight) );
         nbdchgs++;
      }
      else
      {
         /* put remaining bound changes into conflict candidate queue */
         if( lbchginfoposs[v] >= 0 )
         {
            SCIP_CALL( conflictAddBound(conflict, blkmem, set, stat, var, SCIP_BOUNDTYPE_LOWER, \
                  &var->lbchginfos[lbchginfoposs[v]], SCIPbdchginfoGetNewbound(&var->lbchginfos[lbchginfoposs[v]])) );
            nbdchgs++;
         }
         if( ubchginfoposs[v] >= 0 )
         {
            assert(!SCIPbdchginfoIsRedundant(&var->ubchginfos[ubchginfoposs[v]]));
            SCIP_CALL( conflictAddBound(conflict, blkmem, set, stat, var, SCIP_BOUNDTYPE_UPPER, \
                  &var->ubchginfos[ubchginfoposs[v]], SCIPbdchginfoGetNewbound(&var->ubchginfos[ubchginfoposs[v]])) );
            nbdchgs++;
         }
      }
   }

   if( v == nvars )
   {
      /* analyze the conflict set, and create conflict constraints on success */
      SCIP_CALL( conflictAnalyze(conflict, blkmem, set, stat, prob, tree, diving, 0, FALSE, nconss, nliterals, \
            nreconvconss, nreconvliterals) );
   }

   return SCIP_OKAY;
}

/** adds a weighted LP row to an aggregation row */
static
SCIP_RETCODE addRowToAggrRow(
   SCIP_SET*             set,                /**< global SCIP settings */
   SCIP_ROW*             row,                /**< LP row */
   SCIP_Real             weight,             /**< weight for scaling */
   SCIP_AGGRROW*         aggrrow             /**< aggregation row */
   )
{
   assert(set != NULL);
   assert(row != NULL);
   assert(weight != 0.0);

   /* add minimal value to dual row's left hand side: y_i < 0 -> lhs, y_i > 0 -> rhs */
   if( weight < 0.0 )
   {
      assert(!SCIPsetIsInfinity(set, -row->lhs));
      SCIP_CALL( SCIPaggrRowAddRow(set->scip, aggrrow, row, weight, -1) );
   }
   else
   {
      assert(!SCIPsetIsInfinity(set, row->rhs));
      SCIP_CALL( SCIPaggrRowAddRow(set->scip, aggrrow, row, weight, +1) );
   }
   SCIPsetDebugMsg(set, " -> add %s row <%s>[%g,%g](lp depth: %d): dual=%g -> dualrhs=%g\n",
      row->local ? "local" : "global",
      SCIProwGetName(row), row->lhs - row->constant, row->rhs - row->constant,
      row->lpdepth, weight, SCIPaggrRowGetRhs(aggrrow));

   return SCIP_OKAY;
}

/** checks validity of an LP row and a corresponding weight */
static
SCIP_Bool checkDualFeasibility(
   SCIP_SET*             set,                /**< global SCIP settings */
   SCIP_ROW*             row,                /**< LP row */
   SCIP_Real             weight,             /**< weight for scaling */
   SCIP_Bool*            zerocontribution    /**< pointer to store whether every row entry is zero within tolerances */
   )
{
   SCIP_Bool valid = TRUE;

   *zerocontribution = TRUE;

   /* dual solution values of 0.0 are always valid */
   if( REALABS(weight) > QUAD_EPSILON )
   {
      *zerocontribution = FALSE;

      /* check dual feasibility */
      if( (SCIPsetIsInfinity(set, -row->lhs) && weight > 0.0) || (SCIPsetIsInfinity(set, row->rhs) && weight < 0.0) )
      {
         int i;

         /* ignore slight numerical violations if the contribution of every component of the row is close to zero */
         if( weight > 0.0 )
            *zerocontribution = SCIPsetIsDualfeasZero(set, row->rhs * weight);
         else
            *zerocontribution = SCIPsetIsDualfeasZero(set, row->lhs * weight);

         for( i = 0; i < row->len && *zerocontribution; i++ )
         {
            if( !SCIPsetIsDualfeasZero(set, weight * row->vals[i]) )
               *zerocontribution = FALSE;
         }

         if( !(*zerocontribution) )
         {
            SCIPsetDebugMsg(set, " -> invalid dual solution value %g for row <%s>: lhs=%g, rhs=%g\n",
               weight, SCIProwGetName(row), row->lhs, row->rhs);

            valid = FALSE;
         }
      }
   }

   return valid;
}

/** sort local rows by increasing depth and number of nonzeros as tie-breaker */
static
SCIP_RETCODE sortLocalRows(
   SCIP_SET*             set,                /**< global SCIP settings */
   SCIP_AGGRROW*         aggrrow,            /**< aggregation row */
   SCIP_ROW**            rows,               /**< array of local rows */
   int*                  rowinds,            /**< array of row indices */
   int*                  rowdepth,           /**< array of LP depths */
   int                   nrows               /**< number of local rows */
   )
{
   int* rownnz;
   int i;

   assert(aggrrow != NULL);
   assert(rows != NULL);
   assert(nrows > 0);
   assert(rowinds != NULL);
   assert(rowdepth != NULL);

   /* sort row indices by increasing depth */
   SCIPsortIntInt(rowdepth, rowinds, nrows);
   assert(rowdepth[0] <= rowdepth[nrows-1]);

   SCIP_CALL( SCIPsetAllocBufferArray(set, &rownnz, nrows) );

   /* get number of nonzero entries for every row */
   for( i = 0; i < nrows; i++ )
   {
      SCIP_ROW* row = rows[rowinds[i]];
      assert(row != NULL);

      rownnz[i] = row->len;
   }

   /* since SCIP has no stable sorting function we sort each bucket separately */
   for( i = 0; i < nrows; i++ )
   {
      int j = i;
      int d = rowdepth[i];

      /* search for the next row with a greater depth */
      while( j+1 < nrows && rowdepth[j+1] == d )
         j++;

      /* the bucket has size one */
      if( j == i )
         continue;

      assert(j-i+1 <= nrows);

      /* sort row indices by increasing number of nonzero elements */
      SCIPsortIntIntInt(&rownnz[i], &rowdepth[i], &rowinds[i], j-i+1);
      assert(rownnz[i] <= rownnz[j]);

      i = j;
   } /*lint --e{850} i is modified in the body of the for loop */

#ifndef NDEBUG
   for( i = 0; i < nrows-1; i++ )
      assert(rowdepth[i] < rowdepth[i+1] || (rowdepth[i] == rowdepth[i+1] && rownnz[i] <= rownnz[i+1]));
#endif

   SCIPsetFreeBufferArray(set, &rownnz);

   return SCIP_OKAY;
}

/** adds locally valid rows to the proof constraint */
static
SCIP_RETCODE addLocalRows(
   SCIP_SET*             set,                /**< global SCIP settings */
   SCIP_PROB*            transprob,          /**< transformed problem */
   SCIP_LP*              lp,                 /**< LP data */
   SCIP_AGGRROW*         proofrow,           /**< aggregated row representing the proof */
   SCIP_ROW**            rows,               /**< array if locally valid rows */
   SCIP_Real*            curvarlbs,          /**< current lower bounds of active problem variables */
   SCIP_Real*            curvarubs,          /**< current upper bounds of active problem variables */
   SCIP_Real*            dualsols,           /**< dual solution vector */
   int*                  localrowinds,       /**< array of row indecies */
   int*                  localrowdepth,      /**< array of row depths */
   int                   nlocalrows,         /**< number of local rows stored in rows array */
   SCIP_Real*            proofact,           /**< pointer to store the activity of the proof constraint */
   int*                  validdepth,         /**< pointer to store the depth where the proof constraint is valid */
   SCIP_Bool*            valid               /**< pointer store whether the proof constraint is valid */
   )
{
   SCIP_Bool infdelta;
   int i;

   assert(set != NULL);
   assert(lp != NULL);

   *validdepth = 0;

   if( !set->conf_uselocalrows )
      return SCIP_OKAY;

   SCIPsetDebugMsg(set, "add local rows to dual proof:\n");

   /* check whether the proof is already valid, e.g., violated within the local bounds */
   *proofact = aggrRowGetMinActivity(set, transprob, proofrow, curvarlbs, curvarubs, &infdelta);

   /* we stop if the minimal activity is infinite but all variables have a finite activity delta (bad numerics) */
   if( !infdelta && SCIPsetIsInfinity(set, REALABS(*proofact)) )
   {
      *valid = FALSE;
      return SCIP_OKAY;
   }

   /* break if the proof is valid w.r.t local bounds
    * note: it can happen that the proof contains a variable with an infinite activity delta.
    *       here, we don't break immediately because we might be able to fix it by adding local rows
    */
   if( !infdelta && SCIPsetIsGT(set, *proofact, SCIPaggrRowGetRhs(proofrow)) )
   {
      *valid = TRUE;
      return SCIP_OKAY;
   }

   /* sort local rows by depth */
   SCIP_CALL( sortLocalRows(set, proofrow, rows, localrowinds, localrowdepth, nlocalrows) );

   /* add successively local rows */
   for( i = 0; i < nlocalrows; ++i )
   {
      SCIP_ROW* row;
      int r;

      r = localrowinds[i];
      row = rows[r];

      assert(row != NULL);
      assert(row->len == 0 || row->cols != NULL);
      assert(row->len == 0 || row->vals != NULL);
      assert(row == lp->lpirows[r]);
      assert(row->local);
      assert(row->lpdepth == localrowdepth[i]);

      /* ignore dual solution values of 0.0 (in this case: y_i == 0) */
      if( REALABS(dualsols[r]) > 0.0 )
      {
#ifndef NDEBUG
         SCIP_Bool zerocontribution;

         /* check dual feasibility */
         *valid = checkDualFeasibility(set, row, dualsols[r], &zerocontribution);
         assert(*valid);
         assert(!zerocontribution);
#endif

         if( SCIPsetIsDualfeasZero(set, dualsols[r]) )
            continue;

         /* add row to dual proof */
         SCIP_CALL( addRowToAggrRow(set, row, -dualsols[r], proofrow) );

         /* update depth where the proof is valid */
         if( *validdepth < localrowdepth[i] )
            *validdepth = localrowdepth[i];

         /* get the new minimal activity */
         *proofact = aggrRowGetMinActivity(set, transprob, proofrow, curvarlbs, curvarubs, &infdelta);

         /* we stop if the minimal activity is infinite but all variables have a finite activity delta (bad numerics) */
         if( !infdelta && SCIPsetIsInfinity(set, REALABS(*proofact)) )
         {
            *valid = FALSE;
            goto TERMINATE;
         }

         /* break if the proof is valid w.r.t local bounds */
         if( !infdelta && SCIPsetIsGT(set, *proofact, SCIPaggrRowGetRhs(proofrow)) )
         {
            *valid = TRUE;
            break;
         }
      }
   }

   /* remove all nearly zero coefficients */
   SCIPaggrRowRemoveZeros(set->scip, proofrow, TRUE, valid);

  TERMINATE:
   if( !(*valid) )
   {
      SCIPsetDebugMsg(set, " -> proof is not valid: %g <= %g\n", *proofact, SCIPaggrRowGetRhs(proofrow));
      SCIPsetDebugMsg(set, " -> stop due to numerical troubles\n");
   }
   else
   {
      *proofact = aggrRowGetMinActivity(set, transprob, proofrow, curvarlbs, curvarubs, &infdelta);

      /* we stop if the minimal activity is infinite but all variables have a finite activity delta (bad numerics) */
      if( !infdelta && SCIPsetIsInfinity(set, REALABS(*proofact)) )
      {
         *valid = FALSE;
         SCIPsetDebugMsg(set, " -> proof is not valid: %g <= %g [infdelta: %d]\n", *proofact, SCIPaggrRowGetRhs(proofrow), infdelta);
      }
      else if( infdelta || SCIPsetIsLE(set, *proofact, SCIPaggrRowGetRhs(proofrow)) )
      {
         *valid = FALSE;
         SCIPsetDebugMsg(set, " -> proof is not valid: %g <= %g [infdelta: %d]\n", *proofact, SCIPaggrRowGetRhs(proofrow), infdelta);
      }
   }

   return SCIP_OKAY;
}

/** calculates a Farkas proof from the current dual LP solution */
static
SCIP_RETCODE getFarkasProof(
   SCIP_SET*             set,                /**< global SCIP settings */
   SCIP_PROB*            transprob,          /**< transformed problem */
   SCIP_LP*              lp,                 /**< LP data */
   SCIP_LPI*             lpi,                /**< LPI data */
   SCIP_TREE*            tree,               /**< tree data */
   SCIP_AGGRROW*         farkasrow,          /**< aggregated row representing the proof */
   SCIP_Real*            farkasact,          /**< maximal activity of the proof constraint */
<<<<<<< HEAD
   SCIP_Real*            curvarlbs,          /**< current lower bounds of active problem variables */
   SCIP_Real*            curvarubs,          /**< current upper bounds of active problem variables */
   int*                  validdepth,         /**< pointer to store the valid depth of the proof constraint */
=======
>>>>>>> da378610
   SCIP_Bool*            valid               /**< pointer store whether the proof constraint is valid */
   )
{
   SCIP_ROW** rows;
   SCIP_Real* dualfarkas;
   SCIP_ROW* row;
   int* localrowinds;
   int* localrowdepth;
   SCIP_Bool infdelta;
   int nlocalrows;
   int nrows;
   int r;

   assert(SCIPlpiIsPrimalInfeasible(lpi) || SCIPlpiIsObjlimExc(lpi) || SCIPlpiIsDualFeasible(lpi));
   assert(SCIPlpiIsPrimalInfeasible(lpi) || !SCIPlpDivingObjChanged(lp));

   /* get LP rows and problem variables */
   rows = SCIPlpGetRows(lp);
   nrows = SCIPlpGetNRows(lp);
   assert(nrows == 0 || rows != NULL);
   assert(nrows == lp->nlpirows);

   /* it can happen that infeasibility is detetected within LP presolve. in that case, the LP solver may not be able to
    * to return the dual ray.
    */
   if( !SCIPlpiHasDualRay(lpi) )
   {
      *valid = FALSE;
      return SCIP_OKAY;
   }

   assert(farkasrow != NULL);

   /* allocate temporary memory */
   SCIP_CALL( SCIPsetAllocBufferArray(set, &dualfarkas, nrows) );
   BMSclearMemoryArray(dualfarkas, nrows);

   /* get dual Farkas values of rows */
   SCIP_CALL( SCIPlpiGetDualfarkas(lpi, dualfarkas) );

   localrowinds = NULL;
   localrowdepth = NULL;
   nlocalrows = 0;

   /* calculate the Farkas row */
   (*valid) = TRUE;
   (*validdepth) = 0;

   for( r = 0; r < nrows; ++r )
   {
      row = rows[r];
      assert(row != NULL);
      assert(row->len == 0 || row->cols != NULL);
      assert(row->len == 0 || row->vals != NULL);
      assert(row == lp->lpirows[r]);

      /* ignore dual ray values of 0.0 (in this case: y_i == z_i == 0) */
      if( REALABS(dualfarkas[r]) > 0.0 )
      {
         SCIP_Bool zerocontribution;

         /* check dual feasibility */
         *valid = checkDualFeasibility(set, row, dualfarkas[r], &zerocontribution);

         if( !(*valid) )
            goto TERMINATE;

         if( zerocontribution )
            continue;

         if( SCIPsetIsDualfeasZero(set, dualfarkas[r]) )
            continue;

         if( !row->local )
         {
            SCIP_CALL( addRowToAggrRow(set, row, -dualfarkas[r], farkasrow) );

            /* due to numerical reasons we want to stop */
            if( REALABS(SCIPaggrRowGetRhs(farkasrow)) > NUMSTOP )
            {
               (*valid) = FALSE;
               goto TERMINATE;
            }
         }
         else
         {
            int lpdepth = SCIProwGetLPDepth(row);

            if( nlocalrows == 0 && lpdepth < SCIPtreeGetFocusDepth(tree) )
            {
               SCIP_CALL( SCIPsetAllocBufferArray(set, &localrowinds, nrows-r) );
               SCIP_CALL( SCIPsetAllocBufferArray(set, &localrowdepth, nrows-r) );
            }

            if( lpdepth < SCIPtreeGetFocusDepth(tree) )
            {
               assert(localrowinds != NULL);
               assert(localrowdepth != NULL);

               localrowinds[nlocalrows] = r;
               localrowdepth[nlocalrows++] = lpdepth;
            }
         }
      }
   }

   /* remove all coefficients that are too close to zero */
   SCIPaggrRowRemoveZeros(set->scip, farkasrow, TRUE, valid);

   if( !(*valid) )
      goto TERMINATE;

   infdelta = FALSE;

   /* calculate the current Farkas activity, always using the best bound w.r.t. the Farkas coefficient */
<<<<<<< HEAD
   *farkasact = aggrRowGetMinActivity(set, transprob, farkasrow, curvarlbs, curvarubs, &infdelta);
=======
   *farkasact = aggrRowGetMinActivity(set, prob, farkasrow, TRUE, &infdelta);
>>>>>>> da378610

   SCIPsetDebugMsg(set, " -> farkasact=%g farkasrhs=%g [infdelta: %d], \n",
      (*farkasact), SCIPaggrRowGetRhs(farkasrow), infdelta);

   /* The constructed proof is not valid, this can happen due to numerical reasons,
    * e.g., we only consider rows r with !SCIPsetIsZero(set, dualfarkas[r]),
    * or because of local rows were ignored so far.
    * Due to the latter case, it might happen at least one variable contributes
    * with an infinite value to the activity (see: https://git.zib.de/integer/scip/issues/2743)
    */
   if( infdelta || SCIPsetIsFeasLE(set, *farkasact, SCIPaggrRowGetRhs(farkasrow)))
   {
      /* add contribution of local rows */
      if( nlocalrows > 0 && set->conf_uselocalrows > 0 )
      {
         SCIP_CALL( addLocalRows(set, transprob, lp, farkasrow, rows, curvarlbs, curvarubs, dualfarkas, localrowinds, localrowdepth,
               nlocalrows, farkasact, validdepth, valid) );
      }
      else
      {
         (*valid) = FALSE;
         SCIPsetDebugMsg(set, " -> proof is not valid to due infinite activity delta\n",
            *farkasact, SCIPaggrRowGetRhs(farkasrow));
      }
   }

  TERMINATE:

   SCIPfreeBufferArrayNull(set->scip, &localrowdepth);
   SCIPfreeBufferArrayNull(set->scip, &localrowinds);
   SCIPsetFreeBufferArray(set, &dualfarkas);

   return SCIP_OKAY;
}

/** calculates a Farkas proof from the current dual LP solution */
static
SCIP_RETCODE getDualProof(
   SCIP_SET*             set,                /**< global SCIP settings */
   SCIP_PROB*            transprob,          /**< transformed problem */
   SCIP_LP*              lp,                 /**< LP data */
   SCIP_LPI*             lpi,                /**< LPI data */
   SCIP_TREE*            tree,               /**< tree data */
   SCIP_AGGRROW*         farkasrow,          /**< aggregated row representing the proof */
   SCIP_Real*            farkasact,          /**< maximal activity of the proof constraint */
<<<<<<< HEAD
   SCIP_Real*            curvarlbs,          /**< current lower bounds of active problem variables */
   SCIP_Real*            curvarubs,          /**< current upper bounds of active problem variables */
   int*                  validdepth,         /**< pointer to store the valid depth of the proof constraint */
=======
>>>>>>> da378610
   SCIP_Bool*            valid               /**< pointer store whether the proof constraint is valid */
   )
{
   SCIP_RETCODE retcode;
   SCIP_ROW** rows;
   SCIP_ROW* row;
   SCIP_Real* primsols;
   SCIP_Real* dualsols;
   SCIP_Real* redcosts;
   int* localrowinds;
   int* localrowdepth;
   SCIP_Real maxabsdualsol;
   SCIP_Bool infdelta;
   int nlocalrows;
   int nrows;
   int ncols;
   int r;

   assert(set != NULL);
   assert(transprob != NULL);
   assert(lp != NULL);
   assert(lp->flushed);
   assert(lp->solved);
   assert(valid != NULL);

   *validdepth = 0;
   *valid = TRUE;

   localrowinds = NULL;
   localrowdepth = NULL;
   nlocalrows = 0;

   /* get LP rows and problem variables */
   rows = SCIPlpGetRows(lp);
   nrows = SCIPlpGetNRows(lp);
   ncols = SCIPlpGetNCols(lp);
   assert(nrows == 0 || rows != NULL);
   assert(nrows == lp->nlpirows);

   /* get temporary memory */
   SCIP_CALL( SCIPsetAllocBufferArray(set, &primsols, ncols) );
   SCIP_CALL( SCIPsetAllocBufferArray(set, &dualsols, nrows) );
   SCIP_CALL( SCIPsetAllocBufferArray(set, &redcosts, ncols) );

   /* get solution from LPI */
   retcode = SCIPlpiGetSol(lpi, NULL, primsols, dualsols, NULL, redcosts);
   if( retcode == SCIP_LPERROR ) /* on an error in the LP solver, just abort the conflict analysis */
   {
      (*valid) = FALSE;
      goto TERMINATE;
   }
   SCIP_CALL( retcode );
#ifdef SCIP_DEBUG
   {
      SCIP_Real objval;
      SCIP_CALL( SCIPlpiGetObjval(lpi, &objval) );
      SCIPsetDebugMsg(set, " -> LP objval: %g\n", objval);
   }
#endif

   /* check whether the dual solution is numerically stable */
   maxabsdualsol = 0;
   for( r = 0; r < nrows; r++ )
   {
      SCIP_Real absdualsol = REALABS(dualsols[r]);

      if( absdualsol > maxabsdualsol )
         maxabsdualsol = absdualsol;
   }

   /* don't consider dual solution with maxabsdualsol > 1e+07, this would almost cancel out the objective constraint */
   if( maxabsdualsol > 1e+07 )
   {
      (*valid) = FALSE;
      goto TERMINATE;
   }

   /* clear the proof */
   SCIPaggrRowClear(farkasrow);

   /* Let y be the dual solution and r be the reduced cost vector. Let z be defined as
    *    z_i := y_i if i is a global row,
    *    z_i := 0   if i is a local row.
    * Define the set X := {x | lhs <= Ax <= rhs, lb <= x <= ub, c^Tx <= c*}, with c* being the current primal bound.
    * Then the following inequalities are valid for all x \in X:
    *                                 - c* <= -c^Tx
    *   <=>                     z^TAx - c* <= (z^TA - c^T) x
    *   <=>                     z^TAx - c* <= (y^TA - c^T - (y-z)^TA) x
    *   <=>                     z^TAx - c* <= (-r^T - (y-z)^TA) x         (dual feasibility of (y,r): y^TA + r^T == c^T)
    * Because lhs <= Ax <= rhs and lb <= x <= ub, the inequality can be relaxed to give
    *     min{z^Tq | lhs <= q <= rhs} - c* <= max{(-r^T - (y-z)^TA) x | lb <= x <= ub}, or X = {}.
    *
    * The resulting dual row is:  z^T{lhs,rhs} - c* <= (-r^T - (y-z)^TA){lb,ub},
    * where lhs, rhs, lb, and ub are selected in order to maximize the feasibility of the row.
    */

   /* add the objective function to the aggregation row with current cutoff bound as right-hand side
    *
    * use a slightly tighter cutoff bound, because solutions with equal objective value should also be declared
    * infeasible
    */
   SCIP_CALL( SCIPaggrRowAddObjectiveFunction(set->scip, farkasrow, lp->cutoffbound - SCIPsetSumepsilon(set), 1.0) );

   /* dual row: z^T{lhs,rhs} - c* <= (-r^T - (y-z)^TA){lb,ub}
    * process rows: add z^T{lhs,rhs} to the dual row's left hand side, and -(y-z)^TA to the dual row's coefficients
    */
   for( r = 0; r < nrows; ++r )
   {
      row = rows[r];
      assert(row != NULL);
      assert(row->len == 0 || row->cols != NULL);
      assert(row->len == 0 || row->vals != NULL);
      assert(row == lp->lpirows[r]);

      /* ignore dual solution values of 0.0 (in this case: y_i == z_i == 0) */
      if( REALABS(dualsols[r]) > 0.0 )
      {
         SCIP_Bool zerocontribution;

         /* check dual feasibility */
         *valid = checkDualFeasibility(set, row, dualsols[r], &zerocontribution);

         if( !(*valid) )
            goto TERMINATE;

         if( zerocontribution )
            continue;

         if( SCIPsetIsDualfeasZero(set, dualsols[r]) )
            continue;

         /* skip local row */
         if( !row->local )
         {
            SCIP_CALL( addRowToAggrRow(set, row, -dualsols[r], farkasrow) );

            /* due to numerical reasons we want to stop */
            if( REALABS(SCIPaggrRowGetRhs(farkasrow)) > NUMSTOP )
            {
               (*valid) = FALSE;
               goto TERMINATE;
            }
         }
         else
         {
<<<<<<< HEAD
            int lpdepth = SCIProwGetLPDepth(row);

            if( nlocalrows == 0 && lpdepth < SCIPtreeGetFocusDepth(tree) )
            {
               SCIP_CALL( SCIPsetAllocBufferArray(set, &localrowinds, nrows-r) );
               SCIP_CALL( SCIPsetAllocBufferArray(set, &localrowdepth, nrows-r) );
            }

            if( lpdepth < SCIPtreeGetFocusDepth(tree) )
            {
               assert(localrowinds != NULL);

               localrowinds[nlocalrows] = r;
               localrowdepth[nlocalrows++] = lpdepth;
            }
=======
            SCIPsetDebugMsg(set, " -> ignoring local row <%s> with dual solution value %.10f (lhs=%g, rhs=%g)\n",
               SCIProwGetName(row), dualsols[r], row->lhs - row->constant, row->rhs - row->constant);
>>>>>>> da378610
         }
      }
   }

   /* remove all nearly zero coefficients */
   SCIPaggrRowRemoveZeros(set->scip, farkasrow, TRUE, valid);

   if( !(*valid) )
      goto TERMINATE;

   infdelta = FALSE;

<<<<<<< HEAD
   /* calculate the current Farkas activity, always using the best bound w.r.t. the Farkas coefficient */
   *farkasact = aggrRowGetMinActivity(set, transprob, farkasrow, curvarlbs, curvarubs, &infdelta);
=======
   /* check validity of the proof */
   *farkasact = aggrRowGetMinActivity(set, prob, farkasrow, TRUE, &infdelta);
>>>>>>> da378610

   SCIPsetDebugMsg(set, " -> farkasact=%g farkasrhs=%g [infdelta: %d], \n",
      (*farkasact), SCIPaggrRowGetRhs(farkasrow), infdelta);

   /* The constructed proof is not valid, this can happen due to numerical reasons,
    * e.g., we only consider rows r with !SCIPsetIsZero(set, dualsol[r]),
    * or because of local rows were ignored so far.
    * Due to the latter case, it might happen at least one variable contributes
    * with an infinite value to the activity (see: https://git.zib.de/integer/scip/issues/2743)
    */
   if( infdelta || SCIPsetIsFeasLE(set, *farkasact, SCIPaggrRowGetRhs(farkasrow)))
   {
      /* add contribution of local rows */
      if( nlocalrows > 0 && set->conf_uselocalrows > 0 )
      {
         SCIP_CALL( addLocalRows(set, transprob, lp, farkasrow, rows, curvarlbs, curvarubs, dualsols, localrowinds, localrowdepth,
               nlocalrows, farkasact, validdepth, valid) );
      }
      else
      {
         (*valid) = FALSE;
         SCIPsetDebugMsg(set, " -> proof is not valid to due infinite activity delta\n",
            *farkasact, SCIPaggrRowGetRhs(farkasrow));
      }
   }

  TERMINATE:

   SCIPfreeBufferArrayNull(set->scip, &localrowdepth);
   SCIPfreeBufferArrayNull(set->scip, &localrowinds);
   SCIPsetFreeBufferArray(set, &redcosts);
   SCIPsetFreeBufferArray(set, &dualsols);
   SCIPsetFreeBufferArray(set, &primsols);

   return SCIP_OKAY;
}

#ifdef SCIP_DEBUG
static
void debugPrintViolationInfo(
   SCIP_SET*             set,                /**< global SCIP settings */
   SCIP_Real             minact,             /**< min activity */
   SCIP_Real             rhs,                /**< right hand side */
   const char*           infostr             /**< additional info for this debug message, or NULL */
   )
{
   SCIPsetDebugMsg(set, "-> %sminact=%.15g rhs=%.15g violation=%.15g\n",infostr != NULL ? infostr : "" , minact, rhs, minact - rhs);
}
#else
#define debugPrintViolationInfo(...) /**/
#endif

/** apply coefficient tightening */
static
void tightenCoefficients(
   SCIP_SET*             set,                /**< global SCIP settings */
   SCIP_PROOFSET*        proofset,           /**< proof set */
   int*                  nchgcoefs,          /**< pointer to store number of changed coefficients */
   SCIP_Bool*            redundant           /**< pointer to store whether the proof set is redundant */
   )
{
#ifdef SCIP_DEBUG
   SCIP_Real absmax = 0.0;
   SCIP_Real absmin = SCIPsetInfinity(set);
   int i;

   for( i = 0; i < proofset->nnz; i++ )
   {
      absmax = MAX(absmax, REALABS(proofset->vals[i]));
      absmin = MIN(absmin, REALABS(proofset->vals[i]));
   }
#endif

   (*redundant) = SCIPcutsTightenCoefficients(set->scip, FALSE, proofset->vals, &proofset->rhs, proofset->inds, &proofset->nnz, nchgcoefs);

#ifdef SCIP_DEBUG
   {
      SCIP_Real newabsmax = 0.0;
      SCIP_Real newabsmin = SCIPsetInfinity(set);

      for( i = 0; i < proofset->nnz; i++ )
      {
         newabsmax = MAX(newabsmax, REALABS(proofset->vals[i]));
         newabsmin = MIN(newabsmin, REALABS(proofset->vals[i]));
      }

      SCIPsetDebugMsg(set, "coefficient tightening: [%.15g,%.15g] -> [%.15g,%.15g] (nnz: %d, nchg: %d rhs: %.15g)\n",
            absmin, absmax, newabsmin, newabsmax, proofsetGetNVars(proofset), *nchgcoefs, proofsetGetRhs(proofset));
      printf("coefficient tightening: [%.15g,%.15g] -> [%.15g,%.15g] (nnz: %d, nchg: %d rhs: %.15g)\n",
            absmin, absmax, newabsmin, newabsmax, proofsetGetNVars(proofset), *nchgcoefs, proofsetGetRhs(proofset));
   }
#endif
}

/** try to generate alternative proofs by applying subadditive functions */
static
SCIP_RETCODE separateAlternativeProofs(
   SCIP_CONFLICT*        conflict,           /**< conflict analysis data */
   SCIP_SET*             set,                /**< global SCIP settings */
   SCIP_STAT*            stat,               /**< dynamic SCIP statistics */
   SCIP_PROB*            transprob,          /**< transformed problem */
   SCIP_TREE*            tree,               /**< tree data */
   BMS_BLKMEM*           blkmem,             /**< block memory */
   SCIP_AGGRROW*         proofrow,           /**< proof rows data */
   SCIP_CONFTYPE         conflicttype        /**< type of the conflict */
   )
{
   SCIP_VAR** vars;
   SCIP_SOL* refsol;
   SCIP_Real* cutcoefs;
   SCIP_Real cutefficacy;
   SCIP_Real cutrhs;
   SCIP_Real proofefficiacy;
   SCIP_Real efficiacynorm;
   SCIP_Bool islocal;
   SCIP_Bool cutsuccess;
   SCIP_Bool success;
   SCIP_Bool infdelta;
   int* cutinds;
   int* inds;
   int cutnnz;
   int nnz;
   int nvars;
   int i;

   vars = SCIPprobGetVars(transprob);
   nvars = SCIPprobGetNVars(transprob);

   inds = SCIPaggrRowGetInds(proofrow);
   nnz = SCIPaggrRowGetNNz(proofrow);

   proofefficiacy = aggrRowGetMinActivity(set, transprob, proofrow, TRUE, &infdelta);

   if( infdelta )
      return SCIP_OKAY;

   proofefficiacy -= SCIPaggrRowGetRhs(proofrow);

   efficiacynorm = SCIPaggrRowCalcEfficacyNorm(set->scip, proofrow);
   proofefficiacy /= MAX(1e-6, efficiacynorm);

   /* create reference solution */
   SCIP_CALL( SCIPcreateSol(set->scip, &refsol, NULL) );

   /* initialize with average solution */
   for( i = 0; i < nvars; i++ )
   {
      SCIP_CALL( SCIPsolSetVal(refsol, set, stat, tree, vars[i], SCIPvarGetAvgSol(vars[i])) );
   }

   /* set all variables that are part of the proof to its active local bound */
   for( i = 0; i < nnz; i++ )
   {
      SCIP_Real val = SCIPaggrRowGetProbvarValue(proofrow, inds[i]);

      if( val > 0.0 )
      {
         SCIP_CALL( SCIPsolSetVal(refsol, set, stat, tree, vars[inds[i]], SCIPvarGetUbLocal(vars[inds[i]])) );
      }
      else
      {
         SCIP_CALL( SCIPsolSetVal(refsol, set, stat, tree, vars[inds[i]], SCIPvarGetLbLocal(vars[inds[i]])) );
      }
   }

   SCIP_CALL( SCIPsetAllocBufferArray(set, &cutcoefs, nvars) );
   SCIP_CALL( SCIPsetAllocBufferArray(set, &cutinds, nvars) );

   cutnnz = 0;
   cutefficacy = -SCIPsetInfinity(set);

   /* apply flow cover */
   SCIP_CALL( SCIPcalcFlowCover(set->scip, refsol, POSTPROCESS, BOUNDSWITCH, ALLOWLOCAL, proofrow, \
         cutcoefs, &cutrhs, cutinds, &cutnnz, &cutefficacy, NULL, &islocal, &cutsuccess) );
   success = cutsuccess;

   /* apply MIR */
   SCIP_CALL( SCIPcutGenerationHeuristicCMIR(set->scip, refsol, POSTPROCESS, BOUNDSWITCH, USEVBDS, ALLOWLOCAL, INT_MAX, \
         NULL, NULL, MINFRAC, MAXFRAC, proofrow, cutcoefs, &cutrhs, cutinds, &cutnnz, &cutefficacy, NULL, \
         &islocal, &cutsuccess) );
   success = (success || cutsuccess);

   /* replace the current proof */
   if( success && !islocal && SCIPsetIsPositive(set, cutefficacy) && cutefficacy * nnz > proofefficiacy * cutnnz )
   {
      SCIP_PROOFSET* alternativeproofset;
      SCIP_Bool redundant;
      int nchgcoefs;

      SCIP_CALL( proofsetCreate(&alternativeproofset, blkmem) );
      alternativeproofset->conflicttype = (conflicttype == SCIP_CONFTYPE_INFEASLP ? SCIP_CONFTYPE_ALTINFPROOF : SCIP_CONFTYPE_ALTBNDPROOF);

      SCIP_CALL( proofsetAddSparseData(alternativeproofset, blkmem, cutcoefs, cutinds, cutnnz, cutrhs) );

      /* apply coefficient tightening */
      tightenCoefficients(set, alternativeproofset, &nchgcoefs, &redundant);

      if( !redundant )
      {
         SCIP_CALL( conflictInsertProofset(conflict, set, alternativeproofset) );
      }
      else
      {
         proofsetFree(&alternativeproofset, blkmem);
      }
   }

   SCIPsetFreeBufferArray(set, &cutinds);
   SCIPsetFreeBufferArray(set, &cutcoefs);

   SCIP_CALL( SCIPfreeSol(set->scip, &refsol) );

   return SCIP_OKAY;
}

/** tighten a given infeasibility proof a^Tx <= b with minact > b w.r.t. local bounds
 *
 *  1) Apply cut generating functions
 *    - c-MIR
 *    - Flow-cover
 *    - TODO: implement other subadditive functions
 *  2) Remove continuous variables contributing with its global bound
 *    - TODO: implement a variant of non-zero-cancellation
 */
static
SCIP_RETCODE tightenDualproof(
   SCIP_CONFLICT*        conflict,           /**< conflict analysis data */
   SCIP_SET*             set,                /**< global SCIP settings */
   SCIP_STAT*            stat,               /**< dynamic SCIP statistics */
   BMS_BLKMEM*           blkmem,             /**< block memory */
   SCIP_PROB*            transprob,          /**< transformed problem */
   SCIP_TREE*            tree,               /**< tree data */
   SCIP_AGGRROW*         proofrow,           /**< aggregated row representing the proof */
<<<<<<< HEAD
   SCIP_Real*            curvarlbs,          /**< current lower bounds of active problem variables */
   SCIP_Real*            curvarubs,          /**< current upper bounds of active problem variables */
   int                   validdepth,         /**< depth where the proof is valid */
=======
>>>>>>> da378610
   SCIP_Bool             initialproof        /**< do we analyze the initial reason of infeasibility? */
   )
{
   SCIP_VAR** vars;
   SCIP_Real* vals;
   int* inds;
   SCIP_PROOFSET* proofset;
   SCIP_Bool valid;
   SCIP_Bool redundant;
   int nnz;
   int nchgcoefs;
   int nbinvars;
   int ncontvars;
   int nintvars;
   int i;

   assert(conflict->proofset != NULL);

   vars = SCIPprobGetVars(transprob);
   nbinvars = 0;
   nintvars = 0;
   ncontvars = 0;

   inds = SCIPaggrRowGetInds(proofrow);
   nnz = SCIPaggrRowGetNNz(proofrow);

   /* count number of binary, integer, and continuous variables */
   for( i = 0; i < nnz; i++ )
   {
      assert(SCIPvarGetProbindex(vars[inds[i]]) == inds[i]);

      if( SCIPvarIsBinary(vars[inds[i]]) )
         ++nbinvars;
      else if( SCIPvarIsIntegral(vars[inds[i]]) )
         ++nintvars;
      else
         ++ncontvars;
   }

   SCIPsetDebugMsg(set, "start dualray tightening:\n");
   SCIPsetDebugMsg(set, "-> tighten dual ray: nvars=%d (bin=%d, int=%d, cont=%d)\n",
         nnz, nbinvars, nintvars, ncontvars);
   debugPrintViolationInfo(set, aggrRowGetMinActivity(set, transprob, proofrow, TRUE, NULL), SCIPaggrRowGetRhs(proofrow), NULL);

   /* try to find an alternative proof of local infeasibility that is stronger */
   if( set->conf_sepaaltproofs )
   {
      SCIP_CALL( separateAlternativeProofs(conflict, set, stat, transprob, tree, blkmem, proofrow,
         conflict->conflictset->conflicttype) );
   }

   if( initialproof )
      proofset = conflict->proofset;
   else
   {
      SCIP_CALL( proofsetCreate(&proofset, blkmem) );
   }

   /* start with a proofset containing all variables with a non-zero coefficient in the dual proof */
   SCIP_CALL( proofsetAddAggrrow(proofset, set, blkmem, proofrow) );
   proofset->conflicttype = conflict->conflictset->conflicttype;
   proofset->validdepth = validdepth;

   /* get proof data */
   vals = proofsetGetVals(proofset);
   inds = proofsetGetInds(proofset);
   nnz = proofsetGetNVars(proofset);

#ifndef NDEBUG
   for( i = 0; i < nnz; i++ )
   {
      int idx = inds[i];
      if( vals[i] > 0.0 )
         assert(!SCIPsetIsInfinity(set, -SCIPvarGetLbLocal(vars[idx])));
      if( vals[i] < 0.0 )
         assert(!SCIPsetIsInfinity(set, SCIPvarGetUbLocal(vars[idx])));
   }
#endif

   /* remove continuous variable contributing with their global bound
    *
    * todo: check whether we also want to do that for bound exceeding proofs, but then we cannot update the
    *       conflict anymore
    */
   if( proofset->conflicttype == SCIP_CONFTYPE_INFEASLP )
   {
      /* remove all continuous variables that have equal global and local bounds (ub or lb depend on the sign)
       * from the proof
       */

      for( i = 0; i < nnz && nnz > 1; )
      {
         SCIP_Real val;
         int idx = inds[i];

         assert(vars[idx] != NULL);

         val = vals[i];
         assert(!SCIPsetIsZero(set, val));

         /* skip integral variables */
         if( SCIPvarGetType(vars[idx]) != SCIP_VARTYPE_CONTINUOUS && SCIPvarGetType(vars[idx]) != SCIP_VARTYPE_IMPLINT )
         {
            i++;
            continue;
         }
         else
         {
            SCIP_Real glbbd;
            SCIP_Real locbd;

            /* get appropriate global and local bounds */
            glbbd = (val < 0.0 ? SCIPvarGetUbGlobal(vars[idx]) : SCIPvarGetLbGlobal(vars[idx]));
            locbd = (val < 0.0 ? SCIPvarGetUbLocal(vars[idx]) : SCIPvarGetLbLocal(vars[idx]));

            if( !SCIPsetIsEQ(set, glbbd, locbd) )
            {
               i++;
               continue;
            }

            SCIPsetDebugMsg(set, "-> remove continuous variable <%s>: glb=[%g,%g], loc=[%g,%g], val=%g\n",
                  SCIPvarGetName(vars[idx]), SCIPvarGetLbGlobal(vars[idx]), SCIPvarGetUbGlobal(vars[idx]),
                  SCIPvarGetLbLocal(vars[idx]), SCIPvarGetUbLocal(vars[idx]), val);

            proofsetCancelVarWithBound(proofset, set, vars[idx], i, &valid);
            assert(valid); /* this should be always fulfilled at this place */

            --nnz;
         }
      }
   }

   /* apply coefficient tightening to initial proof */
   tightenCoefficients(set, proofset, &nchgcoefs, &redundant);

   /* it can happen that the constraints is almost globally redundant w.r.t to the maximal activity,
    * e.g., due to numerics. in this case, we want to discard the proof
    */
   if( redundant )
   {
#ifndef NDEBUG
      SCIP_Real eps = MIN(0.01, 10.0*set->num_feastol);
      assert(proofset->rhs - getMaxActivity(set, transprob, proofset->vals, proofset->inds, proofset->nnz, FALSE) < eps);
#endif
      if( initialproof )
      {
         proofsetClear(proofset);
      }
      else
      {
         proofsetFree(&proofset, blkmem);
      }
   }
   else
   {
      if( !initialproof )
      {
         SCIP_CALL( conflictInsertProofset(conflict, set, proofset) );
      }

      if( nchgcoefs > 0 )
      {
         if( proofset->conflicttype == SCIP_CONFTYPE_INFEASLP )
            proofset->conflicttype = SCIP_CONFTYPE_ALTINFPROOF;
         else if( proofset->conflicttype == SCIP_CONFTYPE_BNDEXCEEDING )
            proofset->conflicttype = SCIP_CONFTYPE_ALTBNDPROOF;
      }
   }

   return SCIP_OKAY;
}

/** perform conflict analysis based on a dual unbounded ray
 *
 *  given an aggregation of rows lhs <= a^Tx such that lhs > maxactivity. if the constraint has size one we add a
 *  bound change instead of the constraint.
 */
static
SCIP_RETCODE conflictAnalyzeDualProof(
   SCIP_CONFLICT*        conflict,           /**< conflict analysis data */
   SCIP_SET*             set,                /**< global SCIP settings */
   SCIP_STAT*            stat,               /**< dynamic SCIP statistics */
   BMS_BLKMEM*           blkmem,             /**< block memory */
   SCIP_PROB*            origprob,           /**< original problem */
   SCIP_PROB*            transprob,          /**< transformed problem */
   SCIP_TREE*            tree,               /**< tree data */
   SCIP_REOPT*           reopt,              /**< reoptimization data */
   SCIP_LP*              lp,                 /**< LP data */
   SCIP_AGGRROW*         proofrow,           /**< aggregated row representing the proof */
<<<<<<< HEAD
   SCIP_Real*            curvarlbs,          /**< current lower bounds of active problem variables */
   SCIP_Real*            curvarubs,          /**< current upper bounds of active problem variables */
   int                   validdepth,         /**< valid depth of the dual proof */
=======
>>>>>>> da378610
   SCIP_Bool             initialproof,       /**< do we analyze the initial reason of infeasibility? */
   SCIP_Bool*            globalinfeasible,   /**< pointer to store whether global infeasibility could be proven */
   SCIP_Bool*            success             /**< pointer to store success result */
   )
{
   SCIP_Real rhs;
   SCIP_Real minact;
   SCIP_Bool infdelta;
   int nnz;

   assert(set != NULL);
   assert(transprob != NULL);
   assert(validdepth >= 0);
   assert(validdepth == 0 || validdepth < SCIPtreeGetFocusDepth(tree));

   /* get sparse data */
   nnz = SCIPaggrRowGetNNz(proofrow);
   rhs = SCIPaggrRowGetRhs(proofrow);

   *globalinfeasible = FALSE;
   *success = FALSE;

   /* get minimal activity w.r.t. local bounds */
   minact = aggrRowGetMinActivity(set, transprob, proofrow, TRUE, &infdelta);

   if( infdelta )
      return SCIP_OKAY;

   /* only run is the proof proves local infeasibility */
   if( SCIPsetIsFeasLE(set, minact, rhs) )
      return SCIP_OKAY;

   /* if the farkas-proof is empty, the node and its sub tree can be cut off completely */
   if( nnz == 0 )
   {
      SCIPsetDebugMsg(set, " -> empty farkas-proof in depth %d cuts off sub tree at depth %d\n", SCIPtreeGetFocusDepth(tree), validdepth);

      SCIP_CALL( SCIPnodeCutoff(tree->path[validdepth], set, stat, tree, transprob, origprob, reopt, lp, blkmem) );

      *globalinfeasible = TRUE;
      *success = TRUE;

      ++conflict->ndualrayinfsuccess;

      return SCIP_OKAY;
   }

   /* try to enforce the constraint based on a dual ray */
<<<<<<< HEAD
   SCIP_CALL( tightenDualproof(conflict, set, stat, blkmem, transprob, tree, proofrow, curvarlbs, curvarubs,
      validdepth, initialproof) );
=======
   SCIP_CALL( tightenDualproof(conflict, set, stat, blkmem, transprob, tree, proofrow, initialproof) );
>>>>>>> da378610

   if( *globalinfeasible )
   {
      SCIPsetDebugMsg(set, "detect global: cutoff root node\n");
      SCIP_CALL( SCIPnodeCutoff(tree->path[0], set, stat, tree, transprob, origprob, reopt, lp, blkmem) );
      *success = TRUE;

      ++conflict->ndualrayinfsuccess;
   }

   return SCIP_OKAY;
}

/** try to find a subset of changed bounds leading to an infeasible LP
 *
 *  1. call undoBdchgsDualfarkas() or undoBdchgsDualsol()
 *     -> update lb/ubchginfoposs arrays
 *     -> store additional changes in bdchg and curvarlbs/ubs arrays
 *     -> apply additional changes to the LPI
 *  2. (optional) if additional bound changes were undone:
 *     -> resolve LP
 *     -> goto 1.
 *  3. redo all bound changes in the LPI to restore the LPI to its original state
 *  4. analyze conflict
 *     -> put remaining changed bounds (see lb/ubchginfoposs arrays) into starting conflict set
 */
static
SCIP_RETCODE runBoundHeuristic(
   SCIP_CONFLICT*        conflict,           /**< conflict data */
   SCIP_SET*             set,                /**< global SCIP settings */
   SCIP_STAT*            stat,               /**< problem statistics */
   SCIP_PROB*            origprob,           /**< original problem */
   SCIP_PROB*            transprob,          /**< transformed problem */
   SCIP_TREE*            tree,               /**< branch and bound tree */
   SCIP_REOPT*           reopt,              /**< reoptimization data */
   SCIP_LP*              lp,                 /**< LP data */
   SCIP_LPI*             lpi,                /**< LPI data */
   BMS_BLKMEM*           blkmem,             /**< block memory */
   SCIP_Real*            proofcoefs,         /**< coefficients in the proof constraint */
   SCIP_Real*            prooflhs,           /**< lhs of the proof constraint */
   SCIP_Real*            proofactivity,      /**< maximal activity of the proof constraint */
   SCIP_Real*            curvarlbs,          /**< current lower bounds of active problem variables */
   SCIP_Real*            curvarubs,          /**< current upper bounds of active problem variables */
   int*                  lbchginfoposs,      /**< positions of currently active lower bound change information in variables' arrays */
   int*                  ubchginfoposs,      /**< positions of currently active upper bound change information in variables' arrays */
   int*                  iterations,         /**< pointer to store the total number of LP iterations used */
   SCIP_Bool             marklpunsolved,     /**< whether LP should be marked unsolved after analysis (needed for strong branching) */
   SCIP_Bool*            dualraysuccess,     /**< pointer to store success result of dualray analysis */
   SCIP_Bool*            valid               /**< pointer to store whether the result is still a valid proof */
   )
{
   SCIP_LPBDCHGS* oldlpbdchgs;
   SCIP_LPBDCHGS* relaxedlpbdchgs;
   SCIP_Bool solvelp;
   SCIP_Bool resolve;
   int ncols;

   assert(set != NULL);

   /* get number of columns in the LP */
   ncols = SCIPlpGetNCols(lp);

   /* get temporary memory for remembering bound changes on LPI columns */
   SCIP_CALL( lpbdchgsCreate(&oldlpbdchgs, set, ncols) );
   SCIP_CALL( lpbdchgsCreate(&relaxedlpbdchgs, set, ncols) );

   /* undo as many bound changes as possible with the current LP solution */
   resolve = FALSE;
   if( (*valid) )
   {
      int currentdepth;
      currentdepth = SCIPtreeGetCurrentDepth(tree);

      if( SCIPlpiIsPrimalInfeasible(lpi) )
      {
         SCIP_CALL( undoBdchgsDualfarkas(set, transprob, lp, currentdepth, curvarlbs, curvarubs, lbchginfoposs, \
               ubchginfoposs, oldlpbdchgs, relaxedlpbdchgs, valid, &resolve, proofcoefs, *prooflhs, proofactivity) );
      }
      else
      {
         assert(SCIPlpiIsDualFeasible(lpi) || SCIPlpiIsObjlimExc(lpi));
         SCIP_CALL( undoBdchgsDualsol(set, transprob, lp, currentdepth, curvarlbs, curvarubs, lbchginfoposs, ubchginfoposs, \
               oldlpbdchgs, relaxedlpbdchgs, valid, &resolve, proofcoefs, *prooflhs, proofactivity) );
      }
   }

   /* check if we want to solve the LP */
   assert(SCIPprobAllColsInLP(transprob, set, lp));
   solvelp = (set->conf_maxlploops != 0 && set->conf_lpiterations != 0);

   if( (*valid) && resolve && solvelp )
   {
      SCIP_RETCODE retcode;
      SCIP_ROW** rows;
      int* sidechginds;
      SCIP_Real* sidechgoldlhss;
      SCIP_Real* sidechgoldrhss;
      SCIP_Real* sidechgnewlhss;
      SCIP_Real* sidechgnewrhss;
      SCIP_Real lpiinfinity;
      SCIP_Bool globalinfeasible;
      int maxlploops;
      int lpiterations;
      int sidechgssize;
      int nsidechgs;
      int nrows;
      int nloops;
      int r;

      /* get infinity value of LP solver */
      lpiinfinity = SCIPlpiInfinity(lpi);

      /* temporarily disable objective limit and install an iteration limit */
      maxlploops = (set->conf_maxlploops >= 0 ? set->conf_maxlploops : INT_MAX);
      lpiterations = (set->conf_lpiterations >= 0 ? set->conf_lpiterations : INT_MAX);
      SCIP_CALL( SCIPlpiSetRealpar(lpi, SCIP_LPPAR_OBJLIM, lpiinfinity) );
      SCIP_CALL( SCIPlpiSetIntpar(lpi, SCIP_LPPAR_LPITLIM, lpiterations) );

      /* get LP rows */
      rows = SCIPlpGetRows(lp);
      nrows = SCIPlpGetNRows(lp);
      assert(nrows == 0 || rows != NULL);

      /* get temporary memory for remembering side changes on LPI rows */
      SCIP_CALL( SCIPsetAllocBufferArray(set, &sidechginds, nrows) );
      SCIP_CALL( SCIPsetAllocBufferArray(set, &sidechgoldlhss, nrows) );
      SCIP_CALL( SCIPsetAllocBufferArray(set, &sidechgoldrhss, nrows) );
      SCIP_CALL( SCIPsetAllocBufferArray(set, &sidechgnewlhss, nrows) );
      SCIP_CALL( SCIPsetAllocBufferArray(set, &sidechgnewrhss, nrows) );
      sidechgssize = nrows;
      nsidechgs = 0;

      /* remove all local rows by setting their sides to infinity;
       * finite sides are only changed to near infinity, such that the row's sense in the LP solver
       * is not affected (e.g. CPLEX cannot handle free rows)
       */
      for( r = 0; r < nrows; ++r )
      {
         assert(SCIProwGetLPPos(rows[r]) == r);

         if( SCIProwIsLocal(rows[r]) )
         {
            SCIPsetDebugMsg(set, " -> removing local row <%s> [%g,%g]\n",
               SCIProwGetName(rows[r]), SCIProwGetLhs(rows[r]), SCIProwGetRhs(rows[r]));
            SCIP_CALL( addSideRemoval(set, rows[r], lpiinfinity, &sidechginds, &sidechgoldlhss, &sidechgoldrhss,
                  &sidechgnewlhss, &sidechgnewrhss, &sidechgssize, &nsidechgs) );
         }
      }

      /* apply changes of local rows to the LP solver */
      if( nsidechgs > 0 )
      {
         SCIP_CALL( SCIPlpiChgSides(lpi, nsidechgs, sidechginds, sidechgnewlhss, sidechgnewrhss) );
      }

      /* undo as many additional bound changes as possible by resolving the LP */
      assert((*valid));
      assert(resolve);
      nloops = 0;
      globalinfeasible = FALSE;
      while( (*valid) && resolve && nloops < maxlploops )
      {
         int iter;

         assert(!globalinfeasible);

         nloops++;
         resolve = FALSE;

         SCIPsetDebugMsg(set, "infeasible LP conflict analysis loop %d (changed col bounds: %d)\n", nloops, relaxedlpbdchgs->nbdchgs);

         /* apply bound changes to the LP solver */
         assert(relaxedlpbdchgs->nbdchgs >= 0);
         if( relaxedlpbdchgs->nbdchgs > 0 )
         {
            SCIPsetDebugMsg(set, " -> applying %d bound changes to the LP solver\n", relaxedlpbdchgs->nbdchgs);
            SCIP_CALL( SCIPlpiChgBounds(lpi, relaxedlpbdchgs->nbdchgs, relaxedlpbdchgs->bdchginds, \
                  relaxedlpbdchgs->bdchglbs, relaxedlpbdchgs->bdchgubs) );

            /* reset conflict LP bound change data structure */
            lpbdchgsReset(relaxedlpbdchgs, ncols);
         }

         /* start LP timer */
         SCIPclockStart(stat->conflictlptime, set);

         /* resolve LP */
         retcode = SCIPlpiSolveDual(lpi);

         /* stop LP timer */
         SCIPclockStop(stat->conflictlptime, set);

         /* check return code of LP solving call */
         if( retcode == SCIP_LPERROR )
         {
            (*valid) = FALSE;
            break;
         }
         SCIP_CALL( retcode );

         /* count number of LP iterations */
         SCIP_CALL( SCIPlpiGetIterations(lpi, &iter) );
         (*iterations) += iter;
         stat->nconflictlps++;
         stat->nconflictlpiterations += iter;
         SCIPsetDebugMsg(set, " -> resolved LP in %d iterations (total: %" SCIP_LONGINT_FORMAT ") (infeasible:%u)\n",
            iter, stat->nconflictlpiterations, SCIPlpiIsPrimalInfeasible(lpi));

         /* evaluate result */
         if( SCIPlpiIsDualFeasible(lpi) || SCIPlpiIsObjlimExc(lpi) )
         {
            SCIP_Real objval;

            SCIP_CALL( SCIPlpiGetObjval(lpi, &objval) );
            (*valid) = (objval >= lp->lpiobjlim && !SCIPlpDivingObjChanged(lp));
         }
         else
            (*valid) = SCIPlpiIsPrimalInfeasible(lpi);

         if( (*valid) )
         {
            int currentdepth;
            currentdepth = SCIPtreeGetCurrentDepth(tree);

            /* undo additional bound changes */
            if( SCIPlpiIsPrimalInfeasible(lpi) )
            {
               SCIP_AGGRROW* farkasrow;
               int* inds;
               int validdepth;
               int nnz;
               int v;

#ifndef NDEBUG
               SCIP_VAR** vars = SCIPprobGetVars(transprob);
#endif

               SCIP_CALL( SCIPaggrRowCreate(set->scip, &farkasrow) );

               /* the original LP exceeds the current cutoff bound, thus, we have not constructed the Farkas proof */
<<<<<<< HEAD
               SCIP_CALL( getFarkasProof(set, transprob, lp, lpi, tree, farkasrow, proofactivity, curvarlbs, curvarubs,
                  &validdepth, valid) );
=======
               SCIP_CALL( getFarkasProof(set, transprob, lp, lpi, farkasrow, proofactivity, valid) );
>>>>>>> da378610

               /* the constructed Farkas proof is not valid, we need to break here */
               if( !(*valid) )
               {
                  SCIPaggrRowFree(set->scip, &farkasrow);
                  break;
               }

               /* start dual ray analysis */
               if( set->conf_useinflp == 'd' || set->conf_useinflp == 'b' )
               {
                  /* change the conflict type */
                  SCIP_CONFTYPE oldconftype = conflict->conflictset->conflicttype;
                  conflict->conflictset->conflicttype = SCIP_CONFTYPE_INFEASLP;

                  /* start dual ray analysis */
                  SCIP_CALL( conflictAnalyzeDualProof(conflict, set, stat, blkmem, origprob, transprob, tree, reopt, lp, \
<<<<<<< HEAD
                        farkasrow, curvarlbs, curvarubs, validdepth, FALSE, &globalinfeasible, dualraysuccess) );
=======
                        farkasrow, FALSE, &globalinfeasible, dualraysuccess) );
>>>>>>> da378610

                  conflict->conflictset->conflicttype = oldconftype;
               }

               /* todo: in theory, we could apply conflict graph analysis for locally valid proofs, too, but this needs to be implemented */
               if( globalinfeasible || validdepth > SCIPtreeGetEffectiveRootDepth(tree) )
               {
                  SCIPaggrRowFree(set->scip, &farkasrow);
                  goto TERMINATE;
               }

               BMSclearMemoryArray(proofcoefs, SCIPprobGetNVars(transprob));
               (*prooflhs) = -SCIPaggrRowGetRhs(farkasrow);
               (*proofactivity) = -(*proofactivity);

               inds = SCIPaggrRowGetInds(farkasrow);
               nnz = SCIPaggrRowGetNNz(farkasrow);

               for( v = 0; v < nnz; v++ )
               {
                  int i = inds[v];

                  assert(SCIPvarGetProbindex(vars[i]) == inds[v]);

                  proofcoefs[i] = -SCIPaggrRowGetProbvarValue(farkasrow, i);
               }

               /* free aggregation rows */
               SCIPaggrRowFree(set->scip, &farkasrow);

               SCIP_CALL( undoBdchgsDualfarkas(set, transprob, lp, currentdepth, curvarlbs, curvarubs, lbchginfoposs, \
                     ubchginfoposs,  oldlpbdchgs, relaxedlpbdchgs, valid, &resolve, proofcoefs, (*prooflhs), proofactivity) );
            }
            else
            {
               SCIP_AGGRROW* proofrow;
               int* inds;
               int validdepth;
               int nnz;
               int v;

#ifndef NDEBUG
               SCIP_VAR** vars = SCIPprobGetVars(transprob);
#endif

               assert(SCIPlpiIsDualFeasible(lpi) || SCIPlpiIsObjlimExc(lpi));

               SCIP_CALL( SCIPaggrRowCreate(set->scip, &proofrow) );

<<<<<<< HEAD
               SCIP_CALL( getDualProof(set, transprob, lp, lpi, tree, proofrow, proofactivity, curvarlbs, curvarubs, &validdepth, valid) );
=======
               SCIP_CALL( getDualProof(set, transprob, lp, lpi, proofrow, proofactivity, valid) );
>>>>>>> da378610

               /* the constructed dual proof is not valid, we need to break here */
               if( !(*valid) || validdepth > SCIPtreeGetEffectiveRootDepth(tree) )
               {
                  SCIPaggrRowFree(set->scip, &proofrow);
                  break;
               }
               /* in contrast to the infeasible case we don't want to analyze the (probably identical) proof again. */

               BMSclearMemoryArray(proofcoefs, SCIPprobGetNVars(transprob));
               (*prooflhs) = -SCIPaggrRowGetRhs(proofrow);
               (*proofactivity) = -(*proofactivity);

               inds = SCIPaggrRowGetInds(proofrow);
               nnz = SCIPaggrRowGetNNz(proofrow);

               for( v = 0; v < nnz; v++ )
               {
                  int i = inds[v];

                  assert(SCIPvarGetProbindex(vars[i]) == inds[v]);

                  proofcoefs[i] = -SCIPaggrRowGetProbvarValue(proofrow, i);
               }

               /* free aggregation rows */
               SCIPaggrRowFree(set->scip, &proofrow);

               SCIP_CALL( undoBdchgsDualsol(set, transprob, lp, currentdepth, curvarlbs, curvarubs, lbchginfoposs, \
                     ubchginfoposs, oldlpbdchgs, relaxedlpbdchgs, valid, &resolve, proofcoefs, *prooflhs, proofactivity) );
            }
         }
         assert(!resolve || (*valid));
         assert(!resolve || relaxedlpbdchgs->nbdchgs > 0);
         SCIPsetDebugMsg(set, " -> finished infeasible LP conflict analysis loop %d (iter: %d, nbdchgs: %d)\n",
            nloops, iter, relaxedlpbdchgs->nbdchgs);
      }

      SCIPsetDebugMsg(set, "finished undoing bound changes after %d loops (valid=%u, nbdchgs: %d)\n",
         nloops, (*valid), oldlpbdchgs->nbdchgs);

   TERMINATE:
      /* reset variables to local bounds */
      if( oldlpbdchgs->nbdchgs > 0 )
      {
         SCIP_CALL( SCIPlpiChgBounds(lpi, oldlpbdchgs->nbdchgs, oldlpbdchgs->bdchginds, oldlpbdchgs->bdchglbs, oldlpbdchgs->bdchgubs) );
      }

      /* reset changes of local rows */
      if( nsidechgs > 0 )
      {
         SCIP_CALL( SCIPlpiChgSides(lpi, nsidechgs, sidechginds, sidechgoldlhss, sidechgoldrhss) );
      }

      /* mark the LP unsolved */
      if( oldlpbdchgs->nbdchgs > 0 || nsidechgs > 0 )
      {
         /* The LPI data are out of sync with LP data. Thus, the LP should be marked
          * unsolved. However, for strong branching calls, the LP has to have status 'solved'; in
          * this case, marklpunsolved is FALSE and synchronization is performed later. */
         if ( marklpunsolved )
         {
            lp->solved = FALSE;
            lp->primalfeasible = FALSE;
            lp->primalchecked = FALSE;
            lp->dualfeasible = FALSE;
            lp->dualchecked = FALSE;
            lp->lpobjval = SCIP_INVALID;
            lp->lpsolstat = SCIP_LPSOLSTAT_NOTSOLVED;
         }
      }

      /* reinstall old objective and iteration limits in LP solver */
      SCIP_CALL( SCIPlpiSetRealpar(lpi, SCIP_LPPAR_OBJLIM, lp->lpiobjlim) );
      SCIP_CALL( SCIPlpiSetIntpar(lpi, SCIP_LPPAR_LPITLIM, lp->lpiitlim) );

      /* free temporary memory */
      SCIPsetFreeBufferArray(set, &sidechgnewrhss);
      SCIPsetFreeBufferArray(set, &sidechgnewlhss);
      SCIPsetFreeBufferArray(set, &sidechgoldrhss);
      SCIPsetFreeBufferArray(set, &sidechgoldlhss);
      SCIPsetFreeBufferArray(set, &sidechginds);
   }

   /* free temporary memory */
   lpbdchgsFree(&relaxedlpbdchgs, set);
   lpbdchgsFree(&oldlpbdchgs, set);

   return SCIP_OKAY;
}

/** actually performs analysis of infeasible LP */
static
SCIP_RETCODE conflictAnalyzeLP(
   SCIP_CONFLICT*        conflict,           /**< conflict analysis data */
   SCIP_CONFLICTSTORE*   conflictstore,      /**< conflict store */
   BMS_BLKMEM*           blkmem,             /**< block memory of transformed problem */
   SCIP_SET*             set,                /**< global SCIP settings */
   SCIP_STAT*            stat,               /**< problem statistics */
   SCIP_PROB*            transprob,          /**< transformed problem */
   SCIP_PROB*            origprob,           /**< original problem */
   SCIP_TREE*            tree,               /**< branch and bound tree */
   SCIP_REOPT*           reopt,              /**< reoptimization data structure */
   SCIP_LP*              lp,                 /**< LP data */
   SCIP_BRANCHCAND*      branchcand,         /**< branching candidate storage */
   SCIP_EVENTQUEUE*      eventqueue,         /**< event queue */
   SCIP_CLIQUETABLE*     cliquetable,        /**< clique table data structure */
   SCIP_Bool             diving,             /**< are we in strong branching or diving mode? */
   SCIP_Bool*            dualraysuccess,     /**< pointer to store success result of dualray analysis */
   int*                  iterations,         /**< pointer to store the total number of LP iterations used */
   int*                  nconss,             /**< pointer to store the number of generated conflict constraints */
   int*                  nliterals,          /**< pointer to store the number of literals in generated conflict constraints */
   int*                  nreconvconss,       /**< pointer to store the number of generated reconvergence constraints */
   int*                  nreconvliterals,    /**< pointer to store the number of literals generated reconvergence constraints */
   SCIP_Bool             marklpunsolved      /**< whether LP should be marked unsolved after analysis (needed for strong branching) */
   )
{
   SCIP_VAR** vars;
   SCIP_AGGRROW* farkasrow;
   SCIP_LPI* lpi;
   SCIP_Bool valid;
   SCIP_Bool globalinfeasible;
   int* lbchginfoposs;
   int* ubchginfoposs;
   int validdepth;
   int nvars;
   int v;
   SCIP_Real* curvarlbs;
   SCIP_Real* curvarubs;
   SCIP_Real farkasactivity;

   assert(conflict != NULL);
   assert(conflict->nconflictsets == 0);
   assert(set != NULL);
   assert(SCIPprobAllColsInLP(transprob, set, lp)); /* LP conflict analysis is only valid, if all variables are known */
   assert(stat != NULL);
   assert(transprob != NULL);
   assert(lp != NULL);
   assert(lp->flushed);
   assert(lp->solved);
   assert(iterations != NULL);
   assert(nconss != NULL);
   assert(nliterals != NULL);
   assert(nreconvconss != NULL);
   assert(nreconvliterals != NULL);

   *iterations = 0;
   *nconss = 0;
   *nliterals = 0;
   *nreconvconss = 0;
   *nreconvliterals = 0;

   vars = transprob->vars;
   nvars = transprob->nvars;

   valid = TRUE;
   validdepth = 0;

   /* get LP solver interface */
   lpi = SCIPlpGetLPI(lp);
   assert(SCIPlpiIsPrimalInfeasible(lpi) || SCIPlpiIsObjlimExc(lpi) || SCIPlpiIsDualFeasible(lpi));
   assert(SCIPlpiIsPrimalInfeasible(lpi) || !SCIPlpDivingObjChanged(lp));

   if( !SCIPlpiIsPrimalInfeasible(lpi) )
   {
      SCIP_Real objval;

      assert(!SCIPlpDivingObjChanged(lp));

      /* make sure, a dual feasible solution exists, that exceeds the objective limit;
       * With FASTMIP setting, CPLEX does not apply the final pivot to reach the dual solution exceeding the objective
       * limit. Therefore, we have to either turn off FASTMIP and resolve the problem or continue solving it without
       * objective limit for at least one iteration. It seems that the strategy to continue with FASTMIP for one
       * additional simplex iteration yields better results.
       */
      SCIP_CALL( SCIPlpiGetObjval(lpi, &objval) );
      if( objval < lp->lpiobjlim )
      {
         SCIP_RETCODE retcode;

         /* temporarily disable objective limit and install an iteration limit */
         SCIP_CALL( SCIPlpiSetRealpar(lpi, SCIP_LPPAR_OBJLIM, SCIPlpiInfinity(lpi)) );
         SCIP_CALL( SCIPlpiSetIntpar(lpi, SCIP_LPPAR_LPITLIM, 1) );

         /* start LP timer */
         SCIPclockStart(stat->conflictlptime, set);

         /* resolve LP */
         retcode = SCIPlpiSolveDual(lpi);

         /* stop LP timer */
         SCIPclockStop(stat->conflictlptime, set);

         /* check return code of LP solving call */
         valid = (retcode != SCIP_LPERROR);
         if( valid )
         {
            int iter;

            SCIP_CALL( retcode );

            /* count number of LP iterations */
            SCIP_CALL( SCIPlpiGetIterations(lpi, &iter) );
            (*iterations) += iter;
            stat->nconflictlps++;
            stat->nconflictlpiterations += iter;
            SCIPsetDebugMsg(set, " -> resolved objlim exceeding LP in %d iterations (total: %" SCIP_LONGINT_FORMAT ") (infeasible:%u, objlim: %u, optimal:%u)\n",
               iter, stat->nconflictlpiterations, SCIPlpiIsPrimalInfeasible(lpi), SCIPlpiIsObjlimExc(lpi), SCIPlpiIsOptimal(lpi));
            valid = (SCIPlpiIsObjlimExc(lpi) || SCIPlpiIsPrimalInfeasible(lpi) || SCIPlpiIsDualFeasible(lpi));
         }

         /* reinstall old objective and iteration limits in LP solver */
         SCIP_CALL( SCIPlpiSetRealpar(lpi, SCIP_LPPAR_OBJLIM, lp->lpiobjlim) );
         SCIP_CALL( SCIPlpiSetIntpar(lpi, SCIP_LPPAR_LPITLIM, lp->lpiitlim) );

         /* abort, if the LP produced an error */
         if( !valid )
            return SCIP_OKAY;
      }
   }
   assert(SCIPlpiIsPrimalInfeasible(lpi) || SCIPlpiIsObjlimExc(lpi) || SCIPlpiIsDualFeasible(lpi));

   if( !SCIPlpiIsPrimalInfeasible(lpi) )
   {
      SCIP_Real objval;

      assert(!SCIPlpDivingObjChanged(lp));

      SCIP_CALL( SCIPlpiGetObjval(lpi, &objval) );
      if( objval < lp->lpiobjlim )
      {
         SCIPsetDebugMsg(set, " -> LP does not exceed the cutoff bound: obj=%g, cutoff=%g\n", objval, lp->lpiobjlim);
         return SCIP_OKAY;
      }
      else
      {
         SCIPsetDebugMsg(set, " -> LP exceeds the cutoff bound: obj=%g, cutoff=%g\n", objval, lp->lpiobjlim);
      }
   }

   assert(valid);

   SCIP_CALL( SCIPaggrRowCreate(set->scip, &farkasrow) );
   SCIP_CALL( SCIPsetAllocBufferArray(set, &lbchginfoposs, transprob->nvars) );
   SCIP_CALL( SCIPsetAllocBufferArray(set, &ubchginfoposs, transprob->nvars) );

   farkasactivity = 0.0;

   /* get temporary memory for remembering variables' current bounds and corresponding bound change information
    * positions in variable's bound change information arrays
    */
   SCIP_CALL( SCIPsetAllocBufferArray(set, &curvarlbs, nvars) );
   SCIP_CALL( SCIPsetAllocBufferArray(set, &curvarubs, nvars) );

   /* get current bounds and current positions in lb/ubchginfos arrays of variables */
   valid = TRUE;
   for( v = 0; v < nvars && valid; ++v )
   {
      SCIP_VAR* var;

      var = vars[v];

      curvarlbs[v] = SCIPvarGetLbLP(var, set);
      curvarubs[v] = SCIPvarGetUbLP(var, set);
      lbchginfoposs[v] = var->nlbchginfos-1;
      ubchginfoposs[v] = var->nubchginfos-1;
      assert(diving || SCIPsetIsEQ(set, curvarlbs[v], SCIPvarGetLbLocal(var)));
      assert(diving || SCIPsetIsEQ(set, curvarubs[v], SCIPvarGetUbLocal(var)));

      /* check, if last bound changes were due to strong branching or diving */
      if( diving )
      {
         SCIP_Real lb;
         SCIP_Real ub;

         lb = SCIPvarGetLbLocal(var);
         ub = SCIPvarGetUbLocal(var);
         if( SCIPsetIsGT(set, curvarlbs[v], lb) )
            lbchginfoposs[v] = var->nlbchginfos;
         else if( SCIPsetIsLT(set, curvarlbs[v], lb) )
         {
            /* the bound in the diving LP was relaxed -> the LP is not a subproblem of the current node -> abort! */
            /**@todo we could still analyze such a conflict, but we would have to take care with our data structures */
            valid = FALSE;
         }
         if( SCIPsetIsLT(set, curvarubs[v], ub) )
            ubchginfoposs[v] = var->nubchginfos;
         else if( SCIPsetIsGT(set, curvarubs[v], ub) )
         {
            /* the bound in the diving LP was relaxed -> the LP is not a subproblem of the current node -> abort! */
            /**@todo we could still analyze such a conflict, but we would have to take care with our data structures */
            valid = FALSE;
         }
      }
   }

   if( !valid )
      goto TERMINATE;

   /* the LP is prooven to be infeasible */
   if( SCIPlpiIsPrimalInfeasible(lpi) )
   {
<<<<<<< HEAD
      SCIP_CALL( getFarkasProof(set, transprob, lp, lpi, tree, farkasrow, &farkasactivity, curvarlbs, curvarubs, &validdepth, &valid) );
=======
      SCIP_CALL( getFarkasProof(set, transprob, lp, lpi, farkasrow, &farkasactivity, &valid) );
>>>>>>> da378610
   }
   /* the LP is dual feasible and/or exceeds the current incumbant solution */
   else
   {
      assert(SCIPlpiIsDualFeasible(lpi) || SCIPlpiIsObjlimExc(lpi));
<<<<<<< HEAD
      SCIP_CALL( getDualProof(set, transprob, lp, lpi, tree, farkasrow, &farkasactivity, curvarlbs, curvarubs, &validdepth, &valid) );
=======
      SCIP_CALL( getDualProof(set, transprob, lp, lpi, farkasrow, &farkasactivity, &valid) );
>>>>>>> da378610
   }

   if( !valid || validdepth >= SCIPtreeGetCurrentDepth(tree) )
      goto TERMINATE;

   globalinfeasible = FALSE;

   /* start dual proof analysis */
   if( ((set->conf_useinflp == 'b' || set->conf_useinflp == 'd') && conflict->conflictset->conflicttype == SCIP_CONFTYPE_INFEASLP)
      || ((set->conf_useboundlp == 'b' || set->conf_useboundlp == 'd') && conflict->conflictset->conflicttype == SCIP_CONFTYPE_BNDEXCEEDING) )
   {
      /* start dual ray analysis */
      SCIP_CALL( conflictAnalyzeDualProof(conflict, set, stat, blkmem, origprob, transprob, tree, reopt, lp, farkasrow, \
<<<<<<< HEAD
            curvarlbs, curvarubs, validdepth, TRUE, &globalinfeasible, dualraysuccess) );
=======
            TRUE, &globalinfeasible, dualraysuccess) );
>>>>>>> da378610
   }

   assert(valid);

   /* todo: in theory, we could apply conflict graph analysis for locally valid proofs, too, but this needs to be implemented */
   if( !globalinfeasible && validdepth <= SCIPtreeGetEffectiveRootDepth(tree)
      && (((set->conf_useinflp == 'b' || set->conf_useinflp == 'c') && conflict->conflictset->conflicttype == SCIP_CONFTYPE_INFEASLP)
      || ((set->conf_useboundlp == 'b' || set->conf_useboundlp == 'c') && conflict->conflictset->conflicttype == SCIP_CONFTYPE_BNDEXCEEDING)) )
   {
      SCIP_Real* farkascoefs;
      SCIP_Real farkaslhs;
      int* inds;
      int nnz;

#ifdef SCIP_DEBUG
      {
         SCIP_Real objlim;
         SCIPsetDebugMsg(set, "analyzing conflict on infeasible LP (infeasible: %u, objlimexc: %u, optimal:%u) in depth %d (diving: %u)\n",
               SCIPlpiIsPrimalInfeasible(lpi), SCIPlpiIsObjlimExc(lpi), SCIPlpiIsOptimal(lpi), SCIPtreeGetCurrentDepth(tree), diving);

         SCIP_CALL( SCIPlpiGetRealpar(lpi, SCIP_LPPAR_OBJLIM, &objlim) );
         SCIPsetDebugMsg(set, " -> objective limit in LP solver: %g (in LP: %g)\n", objlim, lp->lpiobjlim);
      }
#endif

      SCIP_CALL( SCIPsetAllocBufferArray(set, &farkascoefs, SCIPprobGetNVars(transprob)) );
      BMSclearMemoryArray(farkascoefs, SCIPprobGetNVars(transprob));

      farkaslhs = -SCIPaggrRowGetRhs(farkasrow);
      farkasactivity = -farkasactivity;

      inds = SCIPaggrRowGetInds(farkasrow);
      nnz = SCIPaggrRowGetNNz(farkasrow);

      for( v = 0; v < nnz; v++ )
      {
         int i = inds[v];

         assert(SCIPvarGetProbindex(vars[i]) == inds[v]);

         farkascoefs[i] = -SCIPaggrRowGetProbvarValue(farkasrow, i);
      }

      SCIP_CALL( runBoundHeuristic(conflict, set, stat, origprob, transprob, tree, reopt, lp, lpi, blkmem, farkascoefs,
            &farkaslhs, &farkasactivity, curvarlbs, curvarubs, lbchginfoposs, ubchginfoposs, iterations, marklpunsolved,
            dualraysuccess, &valid) );

      SCIPsetFreeBufferArray(set, &farkascoefs);

      if( !valid )
         goto FLUSHPROOFSETS;

      /* analyze the conflict starting with remaining bound changes */
      SCIP_CALL( conflictAnalyzeRemainingBdchgs(conflict, blkmem, set, stat, transprob, tree, diving, \
            lbchginfoposs, ubchginfoposs, nconss, nliterals, nreconvconss, nreconvliterals) );

      /* flush conflict set storage */
      SCIP_CALL( SCIPconflictFlushConss(conflict, blkmem, set, stat, transprob, origprob, tree, reopt, lp, branchcand, \
            eventqueue, cliquetable) );
   }

  FLUSHPROOFSETS:
   /* flush proof set */
   if( proofsetGetNVars(conflict->proofset) > 0 || conflict->nproofsets > 0 )
   {
      SCIP_CALL( conflictFlushProofset(conflict, conflictstore, blkmem, set, stat, transprob, origprob, tree, reopt, lp, \
            branchcand, eventqueue, cliquetable) );
   }

  TERMINATE:
   SCIPsetFreeBufferArray(set, &curvarubs);
   SCIPsetFreeBufferArray(set, &curvarlbs);
   SCIPsetFreeBufferArray(set, &ubchginfoposs);
   SCIPsetFreeBufferArray(set, &lbchginfoposs);
   SCIPaggrRowFree(set->scip, &farkasrow);

   return SCIP_OKAY;
}

/** analyzes an infeasible LP to find out the bound changes on variables that were responsible for the infeasibility;
 *  on success, calls standard conflict analysis with the responsible variables as starting conflict set, thus creating
 *  a conflict constraint out of the resulting conflict set;
 *  updates statistics for infeasible LP conflict analysis
 */
static
SCIP_RETCODE conflictAnalyzeInfeasibleLP(
   SCIP_CONFLICT*        conflict,           /**< conflict analysis data */
   SCIP_CONFLICTSTORE*   conflictstore,      /**< conflict store */
   BMS_BLKMEM*           blkmem,             /**< block memory of transformed problem */
   SCIP_SET*             set,                /**< global SCIP settings */
   SCIP_STAT*            stat,               /**< problem statistics */
   SCIP_PROB*            transprob,          /**< transformed problem */
   SCIP_PROB*            origprob,           /**< original problem */
   SCIP_TREE*            tree,               /**< branch and bound tree */
   SCIP_REOPT*           reopt,              /**< reoptimization data structure */
   SCIP_LP*              lp,                 /**< LP data */
   SCIP_BRANCHCAND*      branchcand,         /**< branching candidate storage */
   SCIP_EVENTQUEUE*      eventqueue,         /**< event queue */
   SCIP_CLIQUETABLE*     cliquetable,        /**< clique table data structure */
   SCIP_Bool*            success             /**< pointer to store whether a conflict constraint was created, or NULL */
   )
{
   SCIP_Bool dualraysuccess = FALSE;
   SCIP_Longint olddualproofsuccess;
   int iterations;
   int nconss;
   int nliterals;
   int nreconvconss;
   int nreconvliterals;

   assert(conflict != NULL);
   assert(set != NULL);
   assert(lp != NULL);
   assert(SCIPprobAllColsInLP(transprob, set, lp)); /* LP conflict analysis is only valid, if all variables are known */

   assert(success == NULL || *success == FALSE);

   /* check, if infeasible LP conflict analysis is enabled */
   if( !set->conf_enable || set->conf_useinflp == 'o' )
      return SCIP_OKAY;

   /* check, if there are any conflict handlers to use a conflict set */
   if( set->nconflicthdlrs == 0 )
      return SCIP_OKAY;

   SCIPsetDebugMsg(set, "analyzing conflict on infeasible LP in depth %d (solstat: %d, objchanged: %u)\n",
      SCIPtreeGetCurrentDepth(tree), SCIPlpGetSolstat(lp), SCIPlpDivingObjChanged(lp));

   /* start timing */
   SCIPclockStart(conflict->inflpanalyzetime, set);
   conflict->ninflpcalls++;

   conflict->conflictset->conflicttype = SCIP_CONFTYPE_INFEASLP;

   olddualproofsuccess = conflict->ndualrayinfsuccess;

   /* perform conflict analysis */
   SCIP_CALL( conflictAnalyzeLP(conflict, conflictstore, blkmem, set, stat, transprob, origprob, tree, reopt, lp, branchcand, eventqueue, \
         cliquetable, SCIPlpDiving(lp), &dualraysuccess, &iterations, &nconss, &nliterals, &nreconvconss, &nreconvliterals, TRUE) );
   conflict->ninflpsuccess += ((nconss > 0 || conflict->ndualrayinfsuccess > olddualproofsuccess) ? 1 : 0);
   conflict->ninflpiterations += iterations;
   conflict->ninflpconfconss += nconss;
   conflict->ninflpconfliterals += nliterals;
   conflict->ninflpreconvconss += nreconvconss;
   conflict->ninflpreconvliterals += nreconvliterals;
   if( success != NULL )
      *success = (nconss > 0 || conflict->ndualrayinfsuccess > olddualproofsuccess);

   /* stop timing */
   SCIPclockStop(conflict->inflpanalyzetime, set);

   return SCIP_OKAY;
}

/** analyzes a bound exceeding LP to find out the bound changes on variables that were responsible for exceeding the
 *  primal bound;
 *  on success, calls standard conflict analysis with the responsible variables as starting conflict set, thus creating
 *  a conflict constraint out of the resulting conflict set;
 *  updates statistics for bound exceeding LP conflict analysis
 */
static
SCIP_RETCODE conflictAnalyzeBoundexceedingLP(
   SCIP_CONFLICT*        conflict,           /**< conflict analysis data */
   SCIP_CONFLICTSTORE*   conflictstore,      /**< conflict store */
   BMS_BLKMEM*           blkmem,             /**< block memory of transformed problem */
   SCIP_SET*             set,                /**< global SCIP settings */
   SCIP_STAT*            stat,               /**< problem statistics */
   SCIP_PROB*            transprob,          /**< transformed problem */
   SCIP_PROB*            origprob,           /**< original problem */
   SCIP_TREE*            tree,               /**< branch and bound tree */
   SCIP_REOPT*           reopt,              /**< reoptimization data structure */
   SCIP_LP*              lp,                 /**< LP data */
   SCIP_BRANCHCAND*      branchcand,         /**< branching candidate storage */
   SCIP_EVENTQUEUE*      eventqueue,         /**< event queue */
   SCIP_CLIQUETABLE*     cliquetable,        /**< clique table data structure */
   SCIP_Bool*            success             /**< pointer to store whether a conflict constraint was created, or NULL */
   )
{
   SCIP_Bool dualraysuccess;
   SCIP_Longint oldnsuccess;
   int iterations;
   int nconss;
   int nliterals;
   int nreconvconss;
   int nreconvliterals;

   assert(conflict != NULL);
   assert(set != NULL);
   assert(lp != NULL);
   assert(!SCIPlpDivingObjChanged(lp));
   assert(SCIPprobAllColsInLP(transprob, set, lp)); /* LP conflict analysis is only valid, if all variables are known */

   assert(success == NULL || *success == FALSE);

   /* check, if bound exceeding LP conflict analysis is enabled */
   if( !set->conf_enable || set->conf_useboundlp == 'o')
      return SCIP_OKAY;

   /* check, if there are any conflict handlers to use a conflict set */
   if( set->nconflicthdlrs == 0 )
      return SCIP_OKAY;

   SCIPsetDebugMsg(set, "analyzing conflict on bound exceeding LP in depth %d (solstat: %d)\n",
      SCIPtreeGetCurrentDepth(tree), SCIPlpGetSolstat(lp));

   /* start timing */
   SCIPclockStart(conflict->boundlpanalyzetime, set);
   conflict->nboundlpcalls++;

   /* mark the conflict to depend on the cutoff bound */
   conflict->conflictset->conflicttype = SCIP_CONFTYPE_BNDEXCEEDING;
   conflict->conflictset->usescutoffbound = TRUE;

   oldnsuccess = conflict->ndualraybndsuccess + conflict->ndualrayinfsuccess;

   /* perform conflict analysis */
   SCIP_CALL( conflictAnalyzeLP(conflict, conflictstore, blkmem, set, stat, transprob, origprob, tree, reopt, lp, branchcand, eventqueue, \
         cliquetable, SCIPlpDiving(lp), &dualraysuccess, &iterations, &nconss, &nliterals, &nreconvconss, &nreconvliterals, TRUE) );
   conflict->nboundlpsuccess += ((nconss > 0 || conflict->ndualraybndsuccess + conflict->ndualrayinfsuccess > oldnsuccess) ? 1 : 0);
   conflict->nboundlpiterations += iterations;
   conflict->nboundlpconfconss += nconss;
   conflict->nboundlpconfliterals += nliterals;
   conflict->nboundlpreconvconss += nreconvconss;
   conflict->nboundlpreconvliterals += nreconvliterals;
   if( success != NULL )
      *success = (nconss > 0 || conflict->ndualraybndsuccess + conflict->ndualrayinfsuccess > oldnsuccess);

   /* stop timing */
   SCIPclockStop(conflict->boundlpanalyzetime, set);

   return SCIP_OKAY;
}

/** analyzes an infeasible or bound exceeding LP to find out the bound changes on variables that were responsible for the
 *  infeasibility or for exceeding the primal bound;
 *  on success, calls standard conflict analysis with the responsible variables as starting conflict set, thus creating
 *  a conflict constraint out of the resulting conflict set;
 *  updates statistics for infeasible or bound exceeding LP conflict analysis;
 *  may only be called if SCIPprobAllColsInLP()
 */
SCIP_RETCODE SCIPconflictAnalyzeLP(
   SCIP_CONFLICT*        conflict,           /**< conflict analysis data */
   SCIP_CONFLICTSTORE*   conflictstore,      /**< conflict store */
   BMS_BLKMEM*           blkmem,             /**< block memory of transformed problem */
   SCIP_SET*             set,                /**< global SCIP settings */
   SCIP_STAT*            stat,               /**< problem statistics */
   SCIP_PROB*            transprob,          /**< transformed problem */
   SCIP_PROB*            origprob,           /**< original problem */
   SCIP_TREE*            tree,               /**< branch and bound tree */
   SCIP_REOPT*           reopt,              /**< reoptimization data structure */
   SCIP_LP*              lp,                 /**< LP data */
   SCIP_BRANCHCAND*      branchcand,         /**< branching candidate storage */
   SCIP_EVENTQUEUE*      eventqueue,         /**< event queue */
   SCIP_CLIQUETABLE*     cliquetable,        /**< clique table data structure */
   SCIP_Bool*            success             /**< pointer to store whether a conflict constraint was created, or NULL */
   )
{
   SCIP_LPSOLVALS storedsolvals;
   SCIP_COLSOLVALS* storedcolsolvals;
   SCIP_ROWSOLVALS* storedrowsolvals;
   int c;
   int r;

   if( success != NULL )
      *success = FALSE;

   /* check if the conflict analysis is applicable */
   if( !set->conf_enable || (set->conf_useinflp == 'o' && set->conf_useboundlp == 'o') )
      return SCIP_OKAY;

   /* in rare cases, it might happen that the solution stati of the LP and the LPI are out of sync; in particular this
    * happens when a new incumbent which cuts off the current node is found during the LP solving loop; in this case the
    * LP has status objlimit, but if diving has been used, the LPI only has the basis information, but is not solved
    *
    * @todo: alternatively, solve the LPI
    */
   if( !SCIPlpiWasSolved(SCIPlpGetLPI(lp)) )
      return SCIP_OKAY;

   /* LP conflict analysis is only valid, if all variables are known */
   assert( SCIPprobAllColsInLP(transprob, set, lp) );
   assert( SCIPlpGetSolstat(lp) == SCIP_LPSOLSTAT_INFEASIBLE || SCIPlpGetSolstat(lp) == SCIP_LPSOLSTAT_OBJLIMIT
      || (SCIPlpGetSolstat(lp) == SCIP_LPSOLSTAT_OPTIMAL && set->lp_disablecutoff == 1) );

   /* save status */
   storedsolvals.lpsolstat = lp->lpsolstat;
   storedsolvals.lpobjval = lp->lpobjval;
   storedsolvals.primalfeasible = lp->primalfeasible;
   storedsolvals.primalchecked = lp->primalchecked;
   storedsolvals.dualfeasible = lp->dualfeasible;
   storedsolvals.dualchecked = lp->dualchecked;
   storedsolvals.solisbasic = lp->solisbasic;
   storedsolvals.lpissolved = lp->solved;

   /* store solution values */
   SCIP_CALL( SCIPsetAllocBufferArray(set, &storedcolsolvals, lp->ncols) );
   SCIP_CALL( SCIPsetAllocBufferArray(set, &storedrowsolvals, lp->nrows) );
   for (c = 0; c < lp->ncols; ++c)
   {
      SCIP_COL* col;

      col = lp->cols[c];
      assert( col != NULL );

      storedcolsolvals[c].primsol = col->primsol;
      storedcolsolvals[c].redcost = col->redcost;
      storedcolsolvals[c].basisstatus = col->basisstatus; /*lint !e641 !e732*/
   }
   for (r = 0; r < lp->nrows; ++r)
   {
      SCIP_ROW* row;

      row = lp->rows[r];
      assert( row != NULL );

      if ( lp->lpsolstat == SCIP_LPSOLSTAT_INFEASIBLE )
         storedrowsolvals[r].dualsol = row->dualfarkas;
      else
      {
         assert( lp->lpsolstat == SCIP_LPSOLSTAT_OBJLIMIT ||
            (SCIPlpGetSolstat(lp) == SCIP_LPSOLSTAT_OPTIMAL && set->lp_disablecutoff == 1) );
         storedrowsolvals[r].dualsol = row->dualsol;
      }
      storedrowsolvals[r].activity = row->activity;
      storedrowsolvals[r].basisstatus = row->basisstatus; /*lint !e641 !e732*/
   }

   /* check, if the LP was infeasible or bound exceeding */
   if( SCIPlpiIsPrimalInfeasible(SCIPlpGetLPI(lp)) )
   {
      SCIP_CALL( conflictAnalyzeInfeasibleLP(conflict, conflictstore, blkmem, set, stat, transprob, origprob, tree, \
            reopt, lp, branchcand, eventqueue, cliquetable, success) );
   }
   else
   {
      SCIP_CALL( conflictAnalyzeBoundexceedingLP(conflict, conflictstore, blkmem, set, stat, transprob, origprob, tree, \
            reopt, lp, branchcand, eventqueue, cliquetable, success) );
   }

   /* possibly restore solution values */
   if( lp->flushed && SCIPlpGetSolstat(lp) == SCIP_LPSOLSTAT_NOTSOLVED )
   {
      /* restore status */
      lp->lpsolstat = storedsolvals.lpsolstat;
      lp->lpobjval = storedsolvals.lpobjval;
      lp->primalfeasible = storedsolvals.primalfeasible;
      lp->primalchecked = storedsolvals.primalchecked;
      lp->dualfeasible = storedsolvals.dualfeasible;
      lp->dualchecked = storedsolvals.dualchecked;
      lp->solisbasic = storedsolvals.solisbasic;
      lp->solved = storedsolvals.lpissolved;

      for (c = 0; c < lp->ncols; ++c)
      {
         SCIP_COL* col;

         col = lp->cols[c];
         assert( col != NULL );
         col->primsol = storedcolsolvals[c].primsol;
         col->redcost = storedcolsolvals[c].redcost;
         col->basisstatus = storedcolsolvals[c].basisstatus; /*lint !e641 !e732*/
      }
      for (r = 0; r < lp->nrows; ++r)
      {
         SCIP_ROW* row;

         row = lp->rows[r];
         assert( row != NULL );

         if ( lp->lpsolstat == SCIP_LPSOLSTAT_INFEASIBLE )
            row->dualfarkas = storedrowsolvals[r].dualsol;
         else
         {
            assert( lp->lpsolstat == SCIP_LPSOLSTAT_OBJLIMIT );
            row->dualsol = storedrowsolvals[r].dualsol;
         }
         row->activity = storedrowsolvals[r].activity;
         row->basisstatus = storedrowsolvals[r].basisstatus; /*lint !e641 !e732*/
      }
   }
   SCIPsetFreeBufferArray(set, &storedrowsolvals);
   SCIPsetFreeBufferArray(set, &storedcolsolvals);

   return SCIP_OKAY;
}

/** gets time in seconds used for analyzing infeasible LP conflicts */
SCIP_Real SCIPconflictGetInfeasibleLPTime(
   SCIP_CONFLICT*        conflict            /**< conflict analysis data */
   )
{
   assert(conflict != NULL);

   return SCIPclockGetTime(conflict->inflpanalyzetime);
}

/** gets number of calls to infeasible LP conflict analysis */
SCIP_Longint SCIPconflictGetNInfeasibleLPCalls(
   SCIP_CONFLICT*        conflict            /**< conflict analysis data */
   )
{
   assert(conflict != NULL);

   return conflict->ninflpcalls;
}

/** gets number of calls to infeasible LP conflict analysis that yield at least one conflict constraint */
SCIP_Longint SCIPconflictGetNInfeasibleLPSuccess(
   SCIP_CONFLICT*        conflict            /**< conflict analysis data */
   )
{
   assert(conflict != NULL);

   return conflict->ninflpsuccess;
}

/** gets number of conflict constraints detected in infeasible LP conflict analysis */
SCIP_Longint SCIPconflictGetNInfeasibleLPConflictConss(
   SCIP_CONFLICT*        conflict            /**< conflict analysis data */
   )
{
   assert(conflict != NULL);

   return conflict->ninflpconfconss;
}

/** gets total number of literals in conflict constraints created in infeasible LP conflict analysis */
SCIP_Longint SCIPconflictGetNInfeasibleLPConflictLiterals(
   SCIP_CONFLICT*        conflict            /**< conflict analysis data */
   )
{
   assert(conflict != NULL);

   return conflict->ninflpconfliterals;
}

/** gets number of reconvergence constraints detected in infeasible LP conflict analysis */
SCIP_Longint SCIPconflictGetNInfeasibleLPReconvergenceConss(
   SCIP_CONFLICT*        conflict            /**< conflict analysis data */
   )
{
   assert(conflict != NULL);

   return conflict->ninflpreconvconss;
}

/** gets total number of literals in reconvergence constraints created in infeasible LP conflict analysis */
SCIP_Longint SCIPconflictGetNInfeasibleLPReconvergenceLiterals(
   SCIP_CONFLICT*        conflict            /**< conflict analysis data */
   )
{
   assert(conflict != NULL);

   return conflict->ninflpreconvliterals;
}

/** gets number of LP iterations in infeasible LP conflict analysis */
SCIP_Longint SCIPconflictGetNInfeasibleLPIterations(
   SCIP_CONFLICT*        conflict            /**< conflict analysis data */
   )
{
   assert(conflict != NULL);

   return conflict->ninflpiterations;
}

/** gets time in seconds used for analyzing bound exceeding LP conflicts */
SCIP_Real SCIPconflictGetBoundexceedingLPTime(
   SCIP_CONFLICT*        conflict            /**< conflict analysis data */
   )
{
   assert(conflict != NULL);

   return SCIPclockGetTime(conflict->boundlpanalyzetime);
}

/** gets number of calls to bound exceeding LP conflict analysis */
SCIP_Longint SCIPconflictGetNBoundexceedingLPCalls(
   SCIP_CONFLICT*        conflict            /**< conflict analysis data */
   )
{
   assert(conflict != NULL);

   return conflict->nboundlpcalls;
}

/** gets number of calls to bound exceeding LP conflict analysis that yield at least one conflict constraint */
SCIP_Longint SCIPconflictGetNBoundexceedingLPSuccess(
   SCIP_CONFLICT*        conflict            /**< conflict analysis data */
   )
{
   assert(conflict != NULL);

   return conflict->nboundlpsuccess;
}

/** gets number of conflict constraints detected in bound exceeding LP conflict analysis */
SCIP_Longint SCIPconflictGetNBoundexceedingLPConflictConss(
   SCIP_CONFLICT*        conflict            /**< conflict analysis data */
   )
{
   assert(conflict != NULL);

   return conflict->nboundlpconfconss;
}

/** gets total number of literals in conflict constraints created in bound exceeding LP conflict analysis */
SCIP_Longint SCIPconflictGetNBoundexceedingLPConflictLiterals(
   SCIP_CONFLICT*        conflict            /**< conflict analysis data */
   )
{
   assert(conflict != NULL);

   return conflict->nboundlpconfliterals;
}

/** gets number of reconvergence constraints detected in bound exceeding LP conflict analysis */
SCIP_Longint SCIPconflictGetNBoundexceedingLPReconvergenceConss(
   SCIP_CONFLICT*        conflict            /**< conflict analysis data */
   )
{
   assert(conflict != NULL);

   return conflict->nboundlpreconvconss;
}

/** gets total number of literals in reconvergence constraints created in bound exceeding LP conflict analysis */
SCIP_Longint SCIPconflictGetNBoundexceedingLPReconvergenceLiterals(
   SCIP_CONFLICT*        conflict            /**< conflict analysis data */
   )
{
   assert(conflict != NULL);

   return conflict->nboundlpreconvliterals;
}

/** gets number of LP iterations in bound exceeding LP conflict analysis */
SCIP_Longint SCIPconflictGetNBoundexceedingLPIterations(
   SCIP_CONFLICT*        conflict            /**< conflict analysis data */
   )
{
   assert(conflict != NULL);

   return conflict->nboundlpiterations;
}




/*
 * infeasible strong branching conflict analysis
 */

/** analyses infeasible strong branching sub problems for conflicts */
SCIP_RETCODE SCIPconflictAnalyzeStrongbranch(
   SCIP_CONFLICT*        conflict,           /**< conflict analysis data */
   SCIP_CONFLICTSTORE*   conflictstore,      /**< conflict store */
   BMS_BLKMEM*           blkmem,             /**< block memory buffers */
   SCIP_SET*             set,                /**< global SCIP settings */
   SCIP_STAT*            stat,               /**< dynamic problem statistics */
   SCIP_PROB*            transprob,          /**< transformed problem */
   SCIP_PROB*            origprob,           /**< original problem */
   SCIP_TREE*            tree,               /**< branch and bound tree */
   SCIP_REOPT*           reopt,              /**< reoptimization data structure */
   SCIP_LP*              lp,                 /**< LP data */
   SCIP_BRANCHCAND*      branchcand,         /**< branching candidate storage */
   SCIP_EVENTQUEUE*      eventqueue,         /**< event queue */
   SCIP_CLIQUETABLE*     cliquetable,        /**< clique table data structure */
   SCIP_COL*             col,                /**< LP column with at least one infeasible strong branching subproblem */
   SCIP_Bool*            downconflict,       /**< pointer to store whether a conflict constraint was created for an
                                              *   infeasible downwards branch, or NULL */
   SCIP_Bool*            upconflict          /**< pointer to store whether a conflict constraint was created for an
                                              *   infeasible upwards branch, or NULL */
   )
{
   int* cstat;
   int* rstat;
   SCIP_RETCODE retcode;
   SCIP_Bool resolve;
   SCIP_Real oldlb;
   SCIP_Real oldub;
   SCIP_Real newlb;
   SCIP_Real newub;
   SCIP_Bool dualraysuccess;
   int iter;
   int nconss;
   int nliterals;
   int nreconvconss;
   int nreconvliterals;

   assert(stat != NULL);
   assert(lp != NULL);
   assert(lp->flushed);
   assert(lp->solved);
   assert(SCIPprobAllColsInLP(transprob, set, lp)); /* LP conflict analysis is only valid, if all variables are known */
   assert(col != NULL);
   assert((col->sbdownvalid && SCIPsetIsGE(set, col->sbdown, lp->cutoffbound)
         && SCIPsetFeasCeil(set, col->primsol-1.0) >= col->lb - 0.5)
      || (col->sbupvalid && SCIPsetIsGE(set, col->sbup, lp->cutoffbound)
         && SCIPsetFeasFloor(set, col->primsol+1.0) <= col->ub + 0.5));
   assert(SCIPtreeGetCurrentDepth(tree) > 0);

   if( downconflict != NULL )
      *downconflict = FALSE;
   if( upconflict != NULL )
      *upconflict = FALSE;

   /* check, if infeasible LP conflict analysis is enabled */
   if( !set->conf_enable || !set->conf_usesb )
      return SCIP_OKAY;

   /* check, if there are any conflict handlers to use a conflict set */
   if( set->nconflicthdlrs == 0 )
      return SCIP_OKAY;

   /* inform the LPI that strong branch is (temporarily) finished */
   SCIP_CALL( SCIPlpiEndStrongbranch(lp->lpi) );

   /* start timing */
   SCIPclockStart(conflict->sbanalyzetime, set);

   /* get temporary memory for storing current LP basis */
   SCIP_CALL( SCIPsetAllocBufferArray(set, &cstat, lp->nlpicols) );
   SCIP_CALL( SCIPsetAllocBufferArray(set, &rstat, lp->nlpirows) );

   /* get current LP basis */
   SCIP_CALL( SCIPlpiGetBase(lp->lpi, cstat, rstat) );

   /* remember old bounds */
   oldlb = col->lb;
   oldub = col->ub;

   resolve = FALSE;

   /* is down branch infeasible? */
   if( col->sbdownvalid && SCIPsetIsGE(set, col->sbdown, lp->cutoffbound) )
   {
      newub = SCIPsetFeasCeil(set, col->primsol-1.0);
      if( newub >= col->lb - 0.5 )
      {
         SCIPsetDebugMsg(set, "analyzing conflict on infeasible downwards strongbranch for variable <%s>[%g,%g] in depth %d\n",
            SCIPvarGetName(SCIPcolGetVar(col)), SCIPvarGetLbLocal(SCIPcolGetVar(col)), SCIPvarGetUbLocal(SCIPcolGetVar(col)),
            SCIPtreeGetCurrentDepth(tree));

         conflict->conflictset->conflicttype = SCIP_CONFTYPE_INFEASLP;
         conflict->nsbcalls++;

         /* change the upper bound */
         col->ub = newub;
         SCIP_CALL( SCIPlpiChgBounds(lp->lpi, 1, &col->lpipos, &col->lb, &col->ub) );

         /* start LP timer */
         SCIPclockStart(stat->conflictlptime, set);

         /* resolve the LP */
         retcode = SCIPlpiSolveDual(lp->lpi);

         /* stop LP timer */
         SCIPclockStop(stat->conflictlptime, set);

         /* check return code of LP solving call */
         if( retcode != SCIP_LPERROR )
         {
            SCIP_CALL( retcode );

            /* count number of LP iterations */
            SCIP_CALL( SCIPlpiGetIterations(lp->lpi, &iter) );
            stat->nconflictlps++;
            stat->nconflictlpiterations += iter;
            conflict->nsbiterations += iter;
            SCIPsetDebugMsg(set, " -> resolved downwards strong branching LP in %d iterations\n", iter);

            /* perform conflict analysis on infeasible LP; last parameter guarantees status 'solved' on return */
            SCIP_CALL( conflictAnalyzeLP(conflict, conflictstore, blkmem, set, stat, transprob, origprob, tree, reopt, \
                  lp, branchcand, eventqueue, cliquetable, TRUE, &dualraysuccess, &iter, &nconss, &nliterals, \
                  &nreconvconss, &nreconvliterals, FALSE) );
            conflict->nsbsuccess += ((nconss > 0 || dualraysuccess) ? 1 : 0);
            conflict->nsbiterations += iter;
            conflict->nsbconfconss += nconss;
            conflict->nsbconfliterals += nliterals;
            conflict->nsbreconvconss += nreconvconss;
            conflict->nsbreconvliterals += nreconvliterals;
            if( downconflict != NULL )
               *downconflict = (nconss > 0);
         }

         /* reset the upper bound */
         col->ub = oldub;
         SCIP_CALL( SCIPlpiChgBounds(lp->lpi, 1, &col->lpipos, &col->lb, &col->ub) );

         /* reset LP basis */
         SCIP_CALL( SCIPlpiSetBase(lp->lpi, cstat, rstat) );

         /* mark the LP to be resolved at the end */
         resolve = TRUE;
      }
   }

   /* is up branch infeasible? */
   if( col->sbupvalid && SCIPsetIsGE(set, col->sbup, lp->cutoffbound) )
   {
      newlb = SCIPsetFeasFloor(set, col->primsol+1.0);
      if( newlb <= col->ub + 0.5 )
      {
         SCIPsetDebugMsg(set, "analyzing conflict on infeasible upwards strongbranch for variable <%s>[%g,%g] in depth %d\n",
            SCIPvarGetName(SCIPcolGetVar(col)), SCIPvarGetLbLocal(SCIPcolGetVar(col)), SCIPvarGetUbLocal(SCIPcolGetVar(col)),
            SCIPtreeGetCurrentDepth(tree));

         conflict->conflictset->conflicttype = SCIP_CONFTYPE_INFEASLP;
         conflict->nsbcalls++;

         /* change the lower bound */
         col->lb = newlb;
         SCIP_CALL( SCIPlpiChgBounds(lp->lpi, 1, &col->lpipos, &col->lb, &col->ub) );

         /* start LP timer */
         SCIPclockStart(stat->conflictlptime, set);

         /* resolve the LP */
         retcode = SCIPlpiSolveDual(lp->lpi);

         /* stop LP timer */
         SCIPclockStop(stat->conflictlptime, set);

         /* check return code of LP solving call */
         if( retcode != SCIP_LPERROR )
         {
            SCIP_CALL( retcode );

            /* count number of LP iterations */
            SCIP_CALL( SCIPlpiGetIterations(lp->lpi, &iter) );
            stat->nconflictlps++;
            stat->nconflictlpiterations += iter;
            conflict->nsbiterations += iter;
            SCIPsetDebugMsg(set, " -> resolved upwards strong branching LP in %d iterations\n", iter);

            /* perform conflict analysis on infeasible LP; last parameter guarantees status 'solved' on return */
            SCIP_CALL( conflictAnalyzeLP(conflict, conflictstore, blkmem, set, stat, transprob, origprob, tree, reopt, \
                  lp, branchcand, eventqueue, cliquetable, TRUE, &dualraysuccess, &iter, &nconss, &nliterals, \
                  &nreconvconss, &nreconvliterals, FALSE) );
            conflict->nsbsuccess += ((nconss > 0 || dualraysuccess) ? 1 : 0);
            conflict->nsbiterations += iter;
            conflict->nsbconfconss += nconss;
            conflict->nsbconfliterals += nliterals;
            conflict->nsbreconvconss += nreconvconss;
            conflict->nsbreconvliterals += nreconvliterals;
            if( upconflict != NULL )
               *upconflict = (nconss > 0);
         }

         /* reset the lower bound */
         col->lb = oldlb;
         SCIP_CALL( SCIPlpiChgBounds(lp->lpi, 1, &col->lpipos, &col->lb, &col->ub) );

         /* reset LP basis */
         SCIP_CALL( SCIPlpiSetBase(lp->lpi, cstat, rstat) );

         /* mark the LP to be resolved at the end */
         resolve = TRUE;
      }
   }

   /* free temporary memory for storing current LP basis */
   SCIPsetFreeBufferArray(set, &rstat);
   SCIPsetFreeBufferArray(set, &cstat);

   assert(lp->flushed);

   /* resolve LP if something has changed in order to synchronize LPI and LP */
   if ( resolve )
   {
      /* start LP timer */
      SCIPclockStart(stat->conflictlptime, set);

      /* resolve the LP */
      SCIP_CALL( SCIPlpiSolveDual(lp->lpi) );

      /* stop LP timer */
      SCIPclockStop(stat->conflictlptime, set);
   }

   /* stop timing */
   SCIPclockStop(conflict->sbanalyzetime, set);

   /* inform the LPI that strong branch starts (again) */
   SCIP_CALL( SCIPlpiStartStrongbranch(lp->lpi) );

   return SCIP_OKAY;
}

/** gets time in seconds used for analyzing infeasible strong branching conflicts */
SCIP_Real SCIPconflictGetStrongbranchTime(
   SCIP_CONFLICT*        conflict            /**< conflict analysis data */
   )
{
   assert(conflict != NULL);

   return SCIPclockGetTime(conflict->sbanalyzetime);
}

/** gets number of successful calls to infeasible dualray analysis */
SCIP_Longint SCIPconflictGetNDualrayInfSuccess(
   SCIP_CONFLICT*        conflict            /**< conflict analysis data */
   )
{
   assert(conflict != NULL);

   return conflict->ndualrayinfsuccess;
}

/** gets number of globally valid dualray constraints */
SCIP_Longint SCIPconflictGetNDualrayInfGlobal(
   SCIP_CONFLICT*        conflict            /**< conflict analysis data */
   )
{
   assert(conflict != NULL);

   return conflict->ndualrayinfglobal;
}

/** gets number of locally valid dualray constraints */
SCIP_Longint SCIPconflictGetNDualrayInfLocal(
   SCIP_CONFLICT*        conflict            /**< conflict analysis data */
   )
{
   assert(conflict != NULL);

   return conflict->ndualrayinflocal;
}

/** gets average length of infeasible dualrays */
SCIP_Longint SCIPconflictGetNDualrayInfNonzeros(
   SCIP_CONFLICT*        conflict            /**< conflict analysis data */
   )
{
   assert(conflict != NULL);

   return conflict->dualrayinfnnonzeros;
}

/** gets number of successfully analyzed dual proofs of boundexceeding LPs */
SCIP_Longint SCIPconflictGetNDualrayBndSuccess(
   SCIP_CONFLICT*        conflict            /**< conflict analysis data */
   )
{
   assert(conflict != NULL);

   return conflict->ndualraybndsuccess;
}

/** gets number of globally applied dual proofs of boundexceeding LPs */
SCIP_Longint SCIPconflictGetNDualrayBndGlobal(
   SCIP_CONFLICT*        conflict            /**< conflict analysis data */
   )
{
   assert(conflict != NULL);

   return conflict->ndualraybndglobal;
}

/** gets number of locally applied dual proofs of boundexceeding LPs */
SCIP_Longint SCIPconflictGetNDualrayBndLocal(
   SCIP_CONFLICT*        conflict            /**< conflict analysis data */
   )
{
   assert(conflict != NULL);

   return conflict->ndualraybndlocal;
}

/** gets average length of dual proofs of boundexceeding LPs */
SCIP_Longint SCIPconflictGetNDualrayBndNonzeros(
   SCIP_CONFLICT*        conflict            /**< conflict analysis data */
   )
{
   assert(conflict != NULL);

   return conflict->dualraybndnnonzeros;
}

/** gets number of calls to infeasible strong branching conflict analysis */
SCIP_Longint SCIPconflictGetNStrongbranchCalls(
   SCIP_CONFLICT*        conflict            /**< conflict analysis data */
   )
{
   assert(conflict != NULL);

   return conflict->nsbcalls;
}

/** gets number of calls to infeasible strong branching conflict analysis that yield at least one conflict constraint */
SCIP_Longint SCIPconflictGetNStrongbranchSuccess(
   SCIP_CONFLICT*        conflict            /**< conflict analysis data */
   )
{
   assert(conflict != NULL);

   return conflict->nsbsuccess;
}

/** gets number of conflict constraints detected in infeasible strong branching conflict analysis */
SCIP_Longint SCIPconflictGetNStrongbranchConflictConss(
   SCIP_CONFLICT*        conflict            /**< conflict analysis data */
   )
{
   assert(conflict != NULL);

   return conflict->nsbconfconss;
}

/** gets total number of literals in conflict constraints created in infeasible strong branching conflict analysis */
SCIP_Longint SCIPconflictGetNStrongbranchConflictLiterals(
   SCIP_CONFLICT*        conflict            /**< conflict analysis data */
   )
{
   assert(conflict != NULL);

   return conflict->nsbconfliterals;
}

/** gets number of reconvergence constraints detected in infeasible strong branching conflict analysis */
SCIP_Longint SCIPconflictGetNStrongbranchReconvergenceConss(
   SCIP_CONFLICT*        conflict            /**< conflict analysis data */
   )
{
   assert(conflict != NULL);

   return conflict->nsbreconvconss;
}

/** gets total number of literals in reconvergence constraints created in infeasible strong branching conflict analysis */
SCIP_Longint SCIPconflictGetNStrongbranchReconvergenceLiterals(
   SCIP_CONFLICT*        conflict            /**< conflict analysis data */
   )
{
   assert(conflict != NULL);

   return conflict->nsbreconvliterals;
}

/** gets number of LP iterations in infeasible strong branching conflict analysis */
SCIP_Longint SCIPconflictGetNStrongbranchIterations(
   SCIP_CONFLICT*        conflict            /**< conflict analysis data */
   )
{
   assert(conflict != NULL);

   return conflict->nsbiterations;
}




/*
 * pseudo solution conflict analysis
 */

/** analyzes a pseudo solution with objective value exceeding the current cutoff to find out the bound changes on
 *  variables that were responsible for the objective value degradation;
 *  on success, calls standard conflict analysis with the responsible variables as starting conflict set, thus creating
 *  a conflict constraint out of the resulting conflict set;
 *  updates statistics for pseudo solution conflict analysis
 */
SCIP_RETCODE SCIPconflictAnalyzePseudo(
   SCIP_CONFLICT*        conflict,           /**< conflict analysis data */
   BMS_BLKMEM*           blkmem,             /**< block memory of transformed problem */
   SCIP_SET*             set,                /**< global SCIP settings */
   SCIP_STAT*            stat,               /**< problem statistics */
   SCIP_PROB*            transprob,          /**< transformed problem */
   SCIP_PROB*            origprob,           /**< original problem */
   SCIP_TREE*            tree,               /**< branch and bound tree */
   SCIP_REOPT*           reopt,              /**< reoptimization data structure */
   SCIP_LP*              lp,                 /**< LP data */
   SCIP_BRANCHCAND*      branchcand,         /**< branching candidate storage */
   SCIP_EVENTQUEUE*      eventqueue,         /**< event queue */
   SCIP_CLIQUETABLE*     cliquetable,        /**< clique table data structure */
   SCIP_Bool*            success             /**< pointer to store whether a conflict constraint was created, or NULL */
   )
{
   SCIP_VAR** vars;
   SCIP_VAR* var;
   SCIP_Real* curvarlbs;
   SCIP_Real* curvarubs;
   int* lbchginfoposs;
   int* ubchginfoposs;
   SCIP_Real* pseudocoefs;
   SCIP_Real pseudolhs;
   SCIP_Real pseudoact;
   int nvars;
   int v;

   assert(conflict != NULL);
   assert(conflict->nconflictsets == 0);
   assert(set != NULL);
   assert(stat != NULL);
   assert(transprob != NULL);
   assert(lp != NULL);
   assert(!SCIPsetIsInfinity(set, -SCIPlpGetPseudoObjval(lp, set, transprob)));
   assert(!SCIPsetIsInfinity(set, lp->cutoffbound));

   if( success != NULL )
      *success = FALSE;

   /* check, if pseudo solution conflict analysis is enabled */
   if( !set->conf_enable || !set->conf_usepseudo )
      return SCIP_OKAY;

   /* check, if there are any conflict handlers to use a conflict set */
   if( set->nconflicthdlrs == 0 )
      return SCIP_OKAY;

   SCIPsetDebugMsg(set, "analyzing pseudo solution (obj: %g) that exceeds objective limit (%g)\n",
      SCIPlpGetPseudoObjval(lp, set, transprob), lp->cutoffbound);

   conflict->conflictset->conflicttype = SCIP_CONFTYPE_BNDEXCEEDING;
   conflict->conflictset->usescutoffbound = TRUE;

   /* start timing */
   SCIPclockStart(conflict->pseudoanalyzetime, set);
   conflict->npseudocalls++;

   vars = transprob->vars;
   nvars = transprob->nvars;
   assert(nvars == 0 || vars != NULL);

   /* The current primal bound c* gives an upper bound for the current pseudo objective value:
    *   min{c^T x | lb <= x <= ub} <= c*.
    * We have to transform this row into a >= inequality in order to use methods above:
    *                          -c* <= max{-c^T x | lb <= x <= ub}.
    * In the local subproblem, this row is violated. We want to undo bound changes while still keeping the
    * row violated.
    */

   /* get temporary memory for remembering variables' current bounds and corresponding bound change information
    * positions in variable's bound change information arrays
    */
   SCIP_CALL( SCIPsetAllocBufferArray(set, &curvarlbs, nvars) );
   SCIP_CALL( SCIPsetAllocBufferArray(set, &curvarubs, nvars) );
   SCIP_CALL( SCIPsetAllocBufferArray(set, &lbchginfoposs, nvars) );
   SCIP_CALL( SCIPsetAllocBufferArray(set, &ubchginfoposs, nvars) );

   /* get temporary memory for infeasibility proof coefficients */
   SCIP_CALL( SCIPsetAllocBufferArray(set, &pseudocoefs, nvars) );

   /* use a slightly tighter cutoff bound, because solutions with equal objective value should also be declared
    * infeasible
    */
   pseudolhs = -(lp->cutoffbound - SCIPsetSumepsilon(set));

   /* store the objective values as infeasibility proof coefficients, and recalculate the pseudo activity */
   pseudoact = 0.0;
   for( v = 0; v < nvars; ++v )
   {
      var = vars[v];
      pseudocoefs[v] = -SCIPvarGetObj(var);
      curvarlbs[v] = SCIPvarGetLbLocal(var);
      curvarubs[v] = SCIPvarGetUbLocal(var);
      if( pseudocoefs[v] > 0.0 )
         pseudoact += pseudocoefs[v] * curvarubs[v];
      else
         pseudoact += pseudocoefs[v] * curvarlbs[v];
      lbchginfoposs[v] = var->nlbchginfos-1;
      ubchginfoposs[v] = var->nubchginfos-1;
   }
   assert(SCIPsetIsFeasEQ(set, pseudoact, -SCIPlpGetPseudoObjval(lp, set, transprob)));
   SCIPsetDebugMsg(set, "  -> recalculated pseudo infeasibility proof:  %g <= %g\n", pseudolhs, pseudoact);

   /* check, if the pseudo row is still violated (after recalculation of pseudo activity) */
   if( SCIPsetIsFeasGT(set, pseudolhs, pseudoact) )
   {
      int nconss;
      int nliterals;
      int nreconvconss;
      int nreconvliterals;

      /* undo bound changes without destroying the infeasibility proof */
      SCIP_CALL( undoBdchgsProof(set, transprob, SCIPtreeGetCurrentDepth(tree), pseudocoefs, pseudolhs, &pseudoact,
            curvarlbs, curvarubs, lbchginfoposs, ubchginfoposs, NULL, NULL, NULL, lp->lpi) );

      /* analyze conflict on remaining bound changes */
      SCIP_CALL( conflictAnalyzeRemainingBdchgs(conflict, blkmem, set, stat, transprob, tree, FALSE, \
            lbchginfoposs, ubchginfoposs, &nconss, &nliterals, &nreconvconss, &nreconvliterals) );
      conflict->npseudosuccess += (nconss > 0 ? 1 : 0);
      conflict->npseudoconfconss += nconss;
      conflict->npseudoconfliterals += nliterals;
      conflict->npseudoreconvconss += nreconvconss;
      conflict->npseudoreconvliterals += nreconvliterals;
      if( success != NULL )
         *success = (nconss > 0);
   }

   /* free temporary memory */
   SCIPsetFreeBufferArray(set, &pseudocoefs);
   SCIPsetFreeBufferArray(set, &ubchginfoposs);
   SCIPsetFreeBufferArray(set, &lbchginfoposs);
   SCIPsetFreeBufferArray(set, &curvarubs);
   SCIPsetFreeBufferArray(set, &curvarlbs);

   /* flush conflict set storage */
   SCIP_CALL( SCIPconflictFlushConss(conflict, blkmem, set, stat, transprob, origprob, tree, reopt, lp, branchcand, eventqueue, cliquetable) );

   /* stop timing */
   SCIPclockStop(conflict->pseudoanalyzetime, set);

   return SCIP_OKAY;
}

/** gets time in seconds used for analyzing pseudo solution conflicts */
SCIP_Real SCIPconflictGetPseudoTime(
   SCIP_CONFLICT*        conflict            /**< conflict analysis data */
   )
{
   assert(conflict != NULL);

   return SCIPclockGetTime(conflict->pseudoanalyzetime);
}

/** gets number of calls to pseudo solution conflict analysis */
SCIP_Longint SCIPconflictGetNPseudoCalls(
   SCIP_CONFLICT*        conflict            /**< conflict analysis data */
   )
{
   assert(conflict != NULL);

   return conflict->npseudocalls;
}

/** gets number of calls to pseudo solution conflict analysis that yield at least one conflict constraint */
SCIP_Longint SCIPconflictGetNPseudoSuccess(
   SCIP_CONFLICT*        conflict            /**< conflict analysis data */
   )
{
   assert(conflict != NULL);

   return conflict->npseudosuccess;
}

/** gets number of conflict constraints detected in pseudo solution conflict analysis */
SCIP_Longint SCIPconflictGetNPseudoConflictConss(
   SCIP_CONFLICT*        conflict            /**< conflict analysis data */
   )
{
   assert(conflict != NULL);

   return conflict->npseudoconfconss;
}

/** gets total number of literals in conflict constraints created in pseudo solution conflict analysis */
SCIP_Longint SCIPconflictGetNPseudoConflictLiterals(
   SCIP_CONFLICT*        conflict            /**< conflict analysis data */
   )
{
   assert(conflict != NULL);

   return conflict->npseudoconfliterals;
}

/** gets number of reconvergence constraints detected in pseudo solution conflict analysis */
SCIP_Longint SCIPconflictGetNPseudoReconvergenceConss(
   SCIP_CONFLICT*        conflict            /**< conflict analysis data */
   )
{
   assert(conflict != NULL);

   return conflict->npseudoreconvconss;
}

/** gets total number of literals in reconvergence constraints created in pseudo solution conflict analysis */
SCIP_Longint SCIPconflictGetNPseudoReconvergenceLiterals(
   SCIP_CONFLICT*        conflict            /**< conflict analysis data */
   )
{
   assert(conflict != NULL);

   return conflict->npseudoreconvliterals;
}


/** enables or disables all clocks of \p conflict, depending on the value of the flag */
void SCIPconflictEnableOrDisableClocks(
   SCIP_CONFLICT*        conflict,           /**< the conflict analysis data for which all clocks should be enabled or disabled */
   SCIP_Bool             enable              /**< should the clocks of the conflict analysis data be enabled? */
   )
{
   assert(conflict != NULL);

   SCIPclockEnableOrDisable(conflict->boundlpanalyzetime, enable);
   SCIPclockEnableOrDisable(conflict->dIBclock, enable);
   SCIPclockEnableOrDisable(conflict->inflpanalyzetime, enable);
   SCIPclockEnableOrDisable(conflict->propanalyzetime, enable);
   SCIPclockEnableOrDisable(conflict->pseudoanalyzetime, enable);
   SCIPclockEnableOrDisable(conflict->sbanalyzetime, enable);
}
<|MERGE_RESOLUTION|>--- conflicted
+++ resolved
@@ -3019,19 +3019,11 @@
       if( SCIPsetIsLE(set, globalmaxactivity, rhs) )
          return SCIP_OKAY;
 
-<<<<<<< HEAD
       /* check whether the constraint proves global infeasibility */
-      globalminactivity = getMinActivity(set, transprob, coefs, inds, nnz, NULL, NULL);
+      globalminactivity = getMinActivity(set, transprob, coefs, inds, nnz, FALSE);
       if( SCIPsetIsGT(set, globalminactivity, rhs) )
       {
          SCIPsetDebugMsg(set, "detect global infeasibility: minactivity=%g, rhs=%g\n", globalminactivity, rhs);
-=======
-   /* check whether the constraint proves global infeasibility */
-   globalminactivity = getMinActivity(set, transprob, coefs, inds, nnz, FALSE);
-   if( SCIPsetIsGT(set, globalminactivity, rhs) )
-   {
-      SCIPsetDebugMsg(set, "detect global infeasibility: minactivity=%g, rhs=%g\n", globalminactivity, rhs);
->>>>>>> da378610
 
          SCIP_CALL( SCIPnodeCutoff(tree->path[proofset->validdepth], set, stat, tree, transprob, origprob, reopt, lp, blkmem) );
 
@@ -6779,8 +6771,6 @@
    SCIP_LP*              lp,                 /**< LP data */
    SCIP_AGGRROW*         proofrow,           /**< aggregated row representing the proof */
    SCIP_ROW**            rows,               /**< array if locally valid rows */
-   SCIP_Real*            curvarlbs,          /**< current lower bounds of active problem variables */
-   SCIP_Real*            curvarubs,          /**< current upper bounds of active problem variables */
    SCIP_Real*            dualsols,           /**< dual solution vector */
    int*                  localrowinds,       /**< array of row indecies */
    int*                  localrowdepth,      /**< array of row depths */
@@ -6804,7 +6794,7 @@
    SCIPsetDebugMsg(set, "add local rows to dual proof:\n");
 
    /* check whether the proof is already valid, e.g., violated within the local bounds */
-   *proofact = aggrRowGetMinActivity(set, transprob, proofrow, curvarlbs, curvarubs, &infdelta);
+   *proofact = aggrRowGetMinActivity(set, transprob, proofrow, TRUE, &infdelta);
 
    /* we stop if the minimal activity is infinite but all variables have a finite activity delta (bad numerics) */
    if( !infdelta && SCIPsetIsInfinity(set, REALABS(*proofact)) )
@@ -6865,7 +6855,7 @@
             *validdepth = localrowdepth[i];
 
          /* get the new minimal activity */
-         *proofact = aggrRowGetMinActivity(set, transprob, proofrow, curvarlbs, curvarubs, &infdelta);
+         *proofact = aggrRowGetMinActivity(set, transprob, proofrow, TRUE, &infdelta);
 
          /* we stop if the minimal activity is infinite but all variables have a finite activity delta (bad numerics) */
          if( !infdelta && SCIPsetIsInfinity(set, REALABS(*proofact)) )
@@ -6894,7 +6884,7 @@
    }
    else
    {
-      *proofact = aggrRowGetMinActivity(set, transprob, proofrow, curvarlbs, curvarubs, &infdelta);
+      *proofact = aggrRowGetMinActivity(set, transprob, proofrow, TRUE, &infdelta);
 
       /* we stop if the minimal activity is infinite but all variables have a finite activity delta (bad numerics) */
       if( !infdelta && SCIPsetIsInfinity(set, REALABS(*proofact)) )
@@ -6916,18 +6906,13 @@
 static
 SCIP_RETCODE getFarkasProof(
    SCIP_SET*             set,                /**< global SCIP settings */
-   SCIP_PROB*            transprob,          /**< transformed problem */
+   SCIP_PROB*            prob,               /**< transformed problem */
    SCIP_LP*              lp,                 /**< LP data */
    SCIP_LPI*             lpi,                /**< LPI data */
    SCIP_TREE*            tree,               /**< tree data */
    SCIP_AGGRROW*         farkasrow,          /**< aggregated row representing the proof */
    SCIP_Real*            farkasact,          /**< maximal activity of the proof constraint */
-<<<<<<< HEAD
-   SCIP_Real*            curvarlbs,          /**< current lower bounds of active problem variables */
-   SCIP_Real*            curvarubs,          /**< current upper bounds of active problem variables */
    int*                  validdepth,         /**< pointer to store the valid depth of the proof constraint */
-=======
->>>>>>> da378610
    SCIP_Bool*            valid               /**< pointer store whether the proof constraint is valid */
    )
 {
@@ -7043,11 +7028,7 @@
    infdelta = FALSE;
 
    /* calculate the current Farkas activity, always using the best bound w.r.t. the Farkas coefficient */
-<<<<<<< HEAD
-   *farkasact = aggrRowGetMinActivity(set, transprob, farkasrow, curvarlbs, curvarubs, &infdelta);
-=======
    *farkasact = aggrRowGetMinActivity(set, prob, farkasrow, TRUE, &infdelta);
->>>>>>> da378610
 
    SCIPsetDebugMsg(set, " -> farkasact=%g farkasrhs=%g [infdelta: %d], \n",
       (*farkasact), SCIPaggrRowGetRhs(farkasrow), infdelta);
@@ -7063,7 +7044,7 @@
       /* add contribution of local rows */
       if( nlocalrows > 0 && set->conf_uselocalrows > 0 )
       {
-         SCIP_CALL( addLocalRows(set, transprob, lp, farkasrow, rows, curvarlbs, curvarubs, dualfarkas, localrowinds, localrowdepth,
+         SCIP_CALL( addLocalRows(set, prob, lp, farkasrow, rows, dualfarkas, localrowinds, localrowdepth,
                nlocalrows, farkasact, validdepth, valid) );
       }
       else
@@ -7093,12 +7074,7 @@
    SCIP_TREE*            tree,               /**< tree data */
    SCIP_AGGRROW*         farkasrow,          /**< aggregated row representing the proof */
    SCIP_Real*            farkasact,          /**< maximal activity of the proof constraint */
-<<<<<<< HEAD
-   SCIP_Real*            curvarlbs,          /**< current lower bounds of active problem variables */
-   SCIP_Real*            curvarubs,          /**< current upper bounds of active problem variables */
    int*                  validdepth,         /**< pointer to store the valid depth of the proof constraint */
-=======
->>>>>>> da378610
    SCIP_Bool*            valid               /**< pointer store whether the proof constraint is valid */
    )
 {
@@ -7244,7 +7220,6 @@
          }
          else
          {
-<<<<<<< HEAD
             int lpdepth = SCIProwGetLPDepth(row);
 
             if( nlocalrows == 0 && lpdepth < SCIPtreeGetFocusDepth(tree) )
@@ -7260,10 +7235,6 @@
                localrowinds[nlocalrows] = r;
                localrowdepth[nlocalrows++] = lpdepth;
             }
-=======
-            SCIPsetDebugMsg(set, " -> ignoring local row <%s> with dual solution value %.10f (lhs=%g, rhs=%g)\n",
-               SCIProwGetName(row), dualsols[r], row->lhs - row->constant, row->rhs - row->constant);
->>>>>>> da378610
          }
       }
    }
@@ -7276,13 +7247,8 @@
 
    infdelta = FALSE;
 
-<<<<<<< HEAD
-   /* calculate the current Farkas activity, always using the best bound w.r.t. the Farkas coefficient */
-   *farkasact = aggrRowGetMinActivity(set, transprob, farkasrow, curvarlbs, curvarubs, &infdelta);
-=======
    /* check validity of the proof */
-   *farkasact = aggrRowGetMinActivity(set, prob, farkasrow, TRUE, &infdelta);
->>>>>>> da378610
+   *farkasact = aggrRowGetMinActivity(set, transprob, farkasrow, TRUE, &infdelta);
 
    SCIPsetDebugMsg(set, " -> farkasact=%g farkasrhs=%g [infdelta: %d], \n",
       (*farkasact), SCIPaggrRowGetRhs(farkasrow), infdelta);
@@ -7298,7 +7264,7 @@
       /* add contribution of local rows */
       if( nlocalrows > 0 && set->conf_uselocalrows > 0 )
       {
-         SCIP_CALL( addLocalRows(set, transprob, lp, farkasrow, rows, curvarlbs, curvarubs, dualsols, localrowinds, localrowdepth,
+         SCIP_CALL( addLocalRows(set, transprob, lp, farkasrow, rows, dualsols, localrowinds, localrowdepth,
                nlocalrows, farkasact, validdepth, valid) );
       }
       else
@@ -7516,12 +7482,7 @@
    SCIP_PROB*            transprob,          /**< transformed problem */
    SCIP_TREE*            tree,               /**< tree data */
    SCIP_AGGRROW*         proofrow,           /**< aggregated row representing the proof */
-<<<<<<< HEAD
-   SCIP_Real*            curvarlbs,          /**< current lower bounds of active problem variables */
-   SCIP_Real*            curvarubs,          /**< current upper bounds of active problem variables */
    int                   validdepth,         /**< depth where the proof is valid */
-=======
->>>>>>> da378610
    SCIP_Bool             initialproof        /**< do we analyze the initial reason of infeasibility? */
    )
 {
@@ -7712,12 +7673,7 @@
    SCIP_REOPT*           reopt,              /**< reoptimization data */
    SCIP_LP*              lp,                 /**< LP data */
    SCIP_AGGRROW*         proofrow,           /**< aggregated row representing the proof */
-<<<<<<< HEAD
-   SCIP_Real*            curvarlbs,          /**< current lower bounds of active problem variables */
-   SCIP_Real*            curvarubs,          /**< current upper bounds of active problem variables */
    int                   validdepth,         /**< valid depth of the dual proof */
-=======
->>>>>>> da378610
    SCIP_Bool             initialproof,       /**< do we analyze the initial reason of infeasibility? */
    SCIP_Bool*            globalinfeasible,   /**< pointer to store whether global infeasibility could be proven */
    SCIP_Bool*            success             /**< pointer to store success result */
@@ -7766,12 +7722,7 @@
    }
 
    /* try to enforce the constraint based on a dual ray */
-<<<<<<< HEAD
-   SCIP_CALL( tightenDualproof(conflict, set, stat, blkmem, transprob, tree, proofrow, curvarlbs, curvarubs,
-      validdepth, initialproof) );
-=======
-   SCIP_CALL( tightenDualproof(conflict, set, stat, blkmem, transprob, tree, proofrow, initialproof) );
->>>>>>> da378610
+   SCIP_CALL( tightenDualproof(conflict, set, stat, blkmem, transprob, tree, proofrow, validdepth, initialproof) );
 
    if( *globalinfeasible )
    {
@@ -8012,12 +7963,8 @@
                SCIP_CALL( SCIPaggrRowCreate(set->scip, &farkasrow) );
 
                /* the original LP exceeds the current cutoff bound, thus, we have not constructed the Farkas proof */
-<<<<<<< HEAD
-               SCIP_CALL( getFarkasProof(set, transprob, lp, lpi, tree, farkasrow, proofactivity, curvarlbs, curvarubs,
+               SCIP_CALL( getFarkasProof(set, transprob, lp, lpi, tree, farkasrow, proofactivity,
                   &validdepth, valid) );
-=======
-               SCIP_CALL( getFarkasProof(set, transprob, lp, lpi, farkasrow, proofactivity, valid) );
->>>>>>> da378610
 
                /* the constructed Farkas proof is not valid, we need to break here */
                if( !(*valid) )
@@ -8035,11 +7982,7 @@
 
                   /* start dual ray analysis */
                   SCIP_CALL( conflictAnalyzeDualProof(conflict, set, stat, blkmem, origprob, transprob, tree, reopt, lp, \
-<<<<<<< HEAD
-                        farkasrow, curvarlbs, curvarubs, validdepth, FALSE, &globalinfeasible, dualraysuccess) );
-=======
-                        farkasrow, FALSE, &globalinfeasible, dualraysuccess) );
->>>>>>> da378610
+                        farkasrow, validdepth, FALSE, &globalinfeasible, dualraysuccess) );
 
                   conflict->conflictset->conflicttype = oldconftype;
                }
@@ -8089,11 +8032,7 @@
 
                SCIP_CALL( SCIPaggrRowCreate(set->scip, &proofrow) );
 
-<<<<<<< HEAD
-               SCIP_CALL( getDualProof(set, transprob, lp, lpi, tree, proofrow, proofactivity, curvarlbs, curvarubs, &validdepth, valid) );
-=======
-               SCIP_CALL( getDualProof(set, transprob, lp, lpi, proofrow, proofactivity, valid) );
->>>>>>> da378610
+               SCIP_CALL( getDualProof(set, transprob, lp, lpi, tree, proofrow, proofactivity, &validdepth, valid) );
 
                /* the constructed dual proof is not valid, we need to break here */
                if( !(*valid) || validdepth > SCIPtreeGetEffectiveRootDepth(tree) )
@@ -8396,21 +8335,13 @@
    /* the LP is prooven to be infeasible */
    if( SCIPlpiIsPrimalInfeasible(lpi) )
    {
-<<<<<<< HEAD
-      SCIP_CALL( getFarkasProof(set, transprob, lp, lpi, tree, farkasrow, &farkasactivity, curvarlbs, curvarubs, &validdepth, &valid) );
-=======
-      SCIP_CALL( getFarkasProof(set, transprob, lp, lpi, farkasrow, &farkasactivity, &valid) );
->>>>>>> da378610
+      SCIP_CALL( getFarkasProof(set, transprob, lp, lpi, tree, farkasrow, &farkasactivity, &validdepth, &valid) );
    }
    /* the LP is dual feasible and/or exceeds the current incumbant solution */
    else
    {
       assert(SCIPlpiIsDualFeasible(lpi) || SCIPlpiIsObjlimExc(lpi));
-<<<<<<< HEAD
-      SCIP_CALL( getDualProof(set, transprob, lp, lpi, tree, farkasrow, &farkasactivity, curvarlbs, curvarubs, &validdepth, &valid) );
-=======
-      SCIP_CALL( getDualProof(set, transprob, lp, lpi, farkasrow, &farkasactivity, &valid) );
->>>>>>> da378610
+      SCIP_CALL( getDualProof(set, transprob, lp, lpi, tree, farkasrow, &farkasactivity, &validdepth, &valid) );
    }
 
    if( !valid || validdepth >= SCIPtreeGetCurrentDepth(tree) )
@@ -8424,11 +8355,7 @@
    {
       /* start dual ray analysis */
       SCIP_CALL( conflictAnalyzeDualProof(conflict, set, stat, blkmem, origprob, transprob, tree, reopt, lp, farkasrow, \
-<<<<<<< HEAD
-            curvarlbs, curvarubs, validdepth, TRUE, &globalinfeasible, dualraysuccess) );
-=======
-            TRUE, &globalinfeasible, dualraysuccess) );
->>>>>>> da378610
+         validdepth, TRUE, &globalinfeasible, dualraysuccess) );
    }
 
    assert(valid);
