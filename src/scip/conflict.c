/* * * * * * * * * * * * * * * * * * * * * * * * * * * * * * * * * * * * * * */
/*                                                                           */
/*                  This file is part of the program and library             */
/*         SCIP --- Solving Constraint Integer Programs                      */
/*                                                                           */
/*    Copyright (C) 2002-2016 Konrad-Zuse-Zentrum                            */
/*                            fuer Informationstechnik Berlin                */
/*                                                                           */
/*  SCIP is distributed under the terms of the ZIB Academic License.         */
/*                                                                           */
/*  You should have received a copy of the ZIB Academic License              */
/*  along with SCIP; see the file COPYING. If not email to scip@zib.de.      */
/*                                                                           */
/* * * * * * * * * * * * * * * * * * * * * * * * * * * * * * * * * * * * * * */

/**@file   conflict.c
 * @brief  methods and datastructures for conflict analysis
 * @author Tobias Achterberg
 * @author Timo Berthold
 * @author Stefan Heinz
 * @author Marc Pfetsch
 * @author Michael Winkler
 * @author Jakob Witzig
 *
 * This file implements a conflict analysis method like the one used in modern
 * SAT solvers like zchaff. The algorithm works as follows:
 *
 * Given is a set of bound changes that are not allowed being applied simultaneously, because they
 * render the current node infeasible (e.g. because a single constraint is infeasible in the these
 * bounds, or because the LP relaxation is infeasible).  The goal is to deduce a clause on variables
 * -- a conflict clause -- representing the "reason" for this conflict, i.e., the branching decisions
 * or the deductions (applied e.g. in domain propagation) that lead to the conflict. This clause can
 * then be added to the constraint set to help cutting off similar parts of the branch and bound
 * tree, that would lead to the same conflict.  A conflict clause can also be generated, if the
 * conflict was detected by a locally valid constraint. In this case, the resulting conflict clause
 * is also locally valid in the same depth as the conflict detecting constraint. If all involved
 * variables are binary, a linear (set covering) constraint can be generated, otherwise a bound
 * disjunction constraint is generated. Details are given in
 *
 * Tobias Achterberg, Conflict Analysis in Mixed Integer Programming@n
 * Discrete Optimization, 4, 4-20 (2007)
 *
 * See also @ref CONF. Here is an outline of the algorithm:
 *
 * -#  Put all the given bound changes to a priority queue, which is ordered,
 *     such that the bound change that was applied last due to branching or deduction
 *     is at the top of the queue. The variables in the queue are always active
 *     problem variables. Because binary variables are preferred over general integer
 *     variables, integer variables are put on the priority queue prior to the binary 
 *     variables. Create an empty conflict set.
 * -#  Remove the top bound change b from the priority queue.
 * -#  Perform the following case distinction:
 *     -#  If the remaining queue is non-empty, and bound change b' (the one that is now
 *         on the top of the queue) was applied at the same depth level as b, and if
 *         b was a deduction with known inference reason, and if the inference constraint's
 *         valid depth is smaller or equal to the conflict detecting constraint's valid
 *         depth:
 *          - Resolve bound change b by asking the constraint that inferred the
 *            bound change to put all the bound changes on the priority queue, that
 *            lead to the deduction of b.
 *            Note that these bound changes have at most the same inference depth
 *            level as b, and were deduced earlier than b.
 *     -#  Otherwise, the bound change b was a branching decision or a deduction with
 *         missing inference reason, or the inference constraint's validity is more local
 *         than the one of the conflict detecting constraint.
 *          - If a the bound changed corresponds to a binary variable, add it or its 
 *            negation to the conflict set, depending on which of them is currently fixed to
 *            FALSE (i.e., the conflict set consists of literals that cannot be FALSE
 *            altogether at the same time).
 *          - Otherwise put the bound change into the conflict set.
 *         Note that if the bound change was a branching, all deduced bound changes
 *         remaining in the priority queue have smaller inference depth level than b,
 *         since deductions are always applied after the branching decisions. However,
 *         there is the possibility, that b was a deduction, where the inference
 *         reason was not given or the inference constraint was too local.
 *         With this lack of information, we must treat the deduced bound change like
 *         a branching, and there may exist other deduced bound changes of the same
 *         inference depth level in the priority queue.
 * -#  If priority queue is non-empty, goto step 2.
 * -#  The conflict set represents the conflict clause saying that at least one
 *     of the conflict variables must take a different value. The conflict set is then passed
 *     to the conflict handlers, that may create a corresponding constraint (e.g. a logicor 
 *     constraint or bound disjunction constraint) out of these conflict variables and 
 *     add it to the problem.
 *
 * If all deduced bound changes come with (global) inference information, depending on
 * the conflict analyzing strategy, the resulting conflict set has the following property:
 *  - 1-FirstUIP: In the depth level where the conflict was found, at most one variable
 *    assigned at that level is member of the conflict set. This conflict variable is the
 *    first unique implication point of its depth level (FUIP).
 *  - All-FirstUIP: For each depth level, at most one variable assigned at that level is
 *    member of the conflict set. This conflict variable is the first unique implication
 *    point of its depth level (FUIP).
 *
 * The user has to do the following to get the conflict analysis running in its
 * current implementation:
 *  - A constraint handler or propagator supporting the conflict analysis must implement
 *    the CONSRESPROP/PROPRESPROP call, that processes a bound change inference b and puts all
 *    the reason bounds leading to the application of b with calls to
 *    SCIPaddConflictBound() on the conflict queue (algorithm step 3.(a)).
 *  - If the current bounds lead to a deduction of a bound change (e.g. in domain
 *    propagation), a constraint handler should call SCIPinferVarLbCons() or
 *    SCIPinferVarUbCons(), thus providing the constraint that infered the bound change.
 *    A propagator should call SCIPinferVarLbProp() or SCIPinferVarUbProp() instead,
 *    thus providing a pointer to itself.
 *  - If (in the current bounds) an infeasibility is detected, the constraint handler or
 *    propagator should
 *     1. call SCIPinitConflictAnalysis() to initialize the conflict queue,
 *     2. call SCIPaddConflictBound() for each bound that lead to the conflict,
 *     3. call SCIPanalyzeConflictCons() or SCIPanalyzeConflict() to analyze the conflict
 *        and add an appropriate conflict constraint.
 */

/*---+----1----+----2----+----3----+----4----+----5----+----6----+----7----+----8----+----9----+----0----+----1----+----2*/

#include <assert.h>
#include <string.h>

#include "scip/def.h"
#include "scip/set.h"
#include "scip/stat.h"
#include "scip/clock.h"
#include "scip/visual.h"
#include "scip/history.h"
#include "scip/paramset.h"
#include "scip/lp.h"
#include "scip/var.h"
#include "scip/prob.h"
#include "scip/tree.h"
#include "scip/scip.h"
#include "scip/conflict.h"
#include "scip/cons.h"
#include "scip/prop.h"
#include "scip/presolve.h"
#include "scip/debug.h"
#include "scip/pub_message.h"
#include "scip/pub_misc.h"
#include "scip/cuts.h"
#include "lpi/lpi.h"

#include "scip/struct_conflict.h"
#include "scip/cons_linear.h"

#define BOUNDSWITCH                0.51 /**< threshold for bound switching - see SCIPcutsAppyMIR() */
#define USEVBDS                   FALSE /**< use variable bounds - see SCIPcutsAppyMIR() */
#define ALLOWLOCAL                FALSE /**< allow to generate local cuts - see SCIPcutsAppyMIR() */
#define FIXINTEGRALRHS            FALSE /**< try to generate an integral rhs - see SCIPcutsAppyMIR() */
#define MINFRAC                   0.05  /**< minimal fractionality of floor(rhs) - see SCIPcutsApplyMIR() */
#define SCALE                     1.0   /**< additional scaling factor - see SCIPcutsApplyMIR() */

/*#define SCIP_CONFGRAPH*/


#ifdef SCIP_CONFGRAPH
/*
 * Output of Conflict Graph
 */

#include <stdio.h>

static FILE*             confgraphfile = NULL;              /**< output file for current conflict graph */
static SCIP_BDCHGINFO*   confgraphcurrentbdchginfo = NULL;  /**< currently resolved bound change */
static int               confgraphnconflictsets = 0;        /**< number of conflict sets marked in the graph */

/** writes a node section to the conflict graph file */
static
void confgraphWriteNode(
   void*                 idptr,              /**< id of the node */
   const char*           label,              /**< label of the node */
   const char*           nodetype,           /**< type of the node */
   const char*           fillcolor,          /**< color of the node's interior */
   const char*           bordercolor         /**< color of the node's border */
   )
{
   assert(confgraphfile != NULL);

   SCIPgmlWriteNode(confgraphfile, (unsigned int)(size_t)idptr, label, nodetype, fillcolor, bordercolor);
}

/** writes an edge section to the conflict graph file */
static
void confgraphWriteEdge(
   void*                 source,             /**< source node of the edge */
   void*                 target,             /**< target node of the edge */
   const char*           color               /**< color of the edge */
   )
{
   assert(confgraphfile != NULL);

#ifndef SCIP_CONFGRAPH_EDGE
   SCIPgmlWriteArc(confgraphfile, (unsigned int)(size_t)source, (unsigned int)(size_t)target, NULL, color);
#else
   SCIPgmlWriteEdge(confgraphfile, (unsigned int)(size_t)source, (unsigned int)(size_t)target, NULL, color);
#endif
}

/** creates a file to output the current conflict graph into; adds the conflict vertex to the graph */
static
SCIP_RETCODE confgraphCreate(
   SCIP_SET*             set,                /**< global SCIP settings */
   SCIP_CONFLICT*        conflict            /**< conflict analysis data */
   )
{
   char fname[SCIP_MAXSTRLEN];

   assert(conflict != NULL);
   assert(confgraphfile == NULL);

   (void) SCIPsnprintf(fname, SCIP_MAXSTRLEN, "conf%p%d.gml", conflict, conflict->count);
   SCIPinfoMessage(set->scip, NULL, "storing conflict graph in file <%s>\n", fname);

   confgraphfile = fopen(fname, "w");

   if( confgraphfile == NULL )
   {
      SCIPerrorMessage("cannot open graph file <%s>\n", fname);
      SCIPABORT(); /*lint !e527*/
      return SCIP_WRITEERROR;
   }

   SCIPgmlWriteOpening(confgraphfile, TRUE);

   confgraphWriteNode(NULL, "conflict", "ellipse", "#ff0000", "#000000");

   confgraphcurrentbdchginfo = NULL;

   return SCIP_OKAY;
}

/** closes conflict graph file */
static
void confgraphFree(
   void
   )
{
   if( confgraphfile != NULL )
   {
      SCIPgmlWriteClosing(confgraphfile);

      fclose(confgraphfile);

      confgraphfile = NULL;
      confgraphnconflictsets = 0;
   }
}

/** adds a bound change node to the conflict graph and links it to the currently resolved bound change */
static
void confgraphAddBdchg(
   SCIP_BDCHGINFO*       bdchginfo           /**< bound change to add to the conflict graph */
   )
{
   const char* colors[] = {
      "#8888ff", /* blue for constraint resolving */
      "#ffff00", /* yellow for propagator resolving */
      "#55ff55"  /* green branching decision */
   };
   char label[SCIP_MAXSTRLEN];
   char depth[SCIP_MAXSTRLEN];
   int col;


   switch( SCIPbdchginfoGetChgtype(bdchginfo) )
   {
   case SCIP_BOUNDCHGTYPE_BRANCHING:
      col = 2;
      break;
   case SCIP_BOUNDCHGTYPE_CONSINFER:
      col = 0;
      break;
   case SCIP_BOUNDCHGTYPE_PROPINFER:
      col = (SCIPbdchginfoGetInferProp(bdchginfo) == NULL ? 1 : 0);
      break;
   default:
      SCIPerrorMessage("invalid bound change type\n");
      col = 0;
      SCIPABORT();
      break;
   }

   if( SCIPbdchginfoGetDepth(bdchginfo) == INT_MAX )
      (void) SCIPsnprintf(depth, SCIP_MAXSTRLEN, "dive");
   else
      (void) SCIPsnprintf(depth, SCIP_MAXSTRLEN, "%d", SCIPbdchginfoGetDepth(bdchginfo));
   (void) SCIPsnprintf(label, SCIP_MAXSTRLEN, "%s %s %g\n[%s:%d]", SCIPvarGetName(SCIPbdchginfoGetVar(bdchginfo)),
      SCIPbdchginfoGetBoundtype(bdchginfo) == SCIP_BOUNDTYPE_LOWER ? ">=" : "<=",
      SCIPbdchginfoGetNewbound(bdchginfo), depth, SCIPbdchginfoGetPos(bdchginfo));
   confgraphWriteNode(bdchginfo, label, "ellipse", colors[col], "#000000");
   confgraphWriteEdge(bdchginfo, confgraphcurrentbdchginfo, "#000000");
}

/** links the already existing bound change node to the currently resolved bound change */
static
void confgraphLinkBdchg(
   SCIP_BDCHGINFO*       bdchginfo           /**< bound change to add to the conflict graph */
   )
{
   confgraphWriteEdge(bdchginfo, confgraphcurrentbdchginfo, "#000000");
}

/** marks the given bound change to be the currently resolved bound change */
static
void confgraphSetCurrentBdchg(
   SCIP_BDCHGINFO*       bdchginfo           /**< bound change to add to the conflict graph */
   )
{
   confgraphcurrentbdchginfo = bdchginfo;
}

/** marks given conflict set in the conflict graph */
static
void confgraphMarkConflictset(
   SCIP_CONFLICTSET*     conflictset         /**< conflict set */
   )
{
   char label[SCIP_MAXSTRLEN];
   int i;

   assert(conflictset != NULL);

   confgraphnconflictsets++;
   (void) SCIPsnprintf(label, SCIP_MAXSTRLEN, "conf %d (%d)", confgraphnconflictsets, conflictset->validdepth);
   confgraphWriteNode((void*)(size_t)confgraphnconflictsets, label, "rectangle", "#ff00ff", "#000000");
   for( i = 0; i < conflictset->nbdchginfos; ++i )
      confgraphWriteEdge((void*)(size_t)confgraphnconflictsets, conflictset->bdchginfos[i], "#ff00ff");
}

#endif



/*
 * Conflict Handler
 */

/** compares two conflict handlers w. r. to their priority */
SCIP_DECL_SORTPTRCOMP(SCIPconflicthdlrComp)
{  /*lint --e{715}*/
   return ((SCIP_CONFLICTHDLR*)elem2)->priority - ((SCIP_CONFLICTHDLR*)elem1)->priority;
}

/** comparison method for sorting conflict handler w.r.t. to their name */
SCIP_DECL_SORTPTRCOMP(SCIPconflicthdlrCompName)
{
   return strcmp(SCIPconflicthdlrGetName((SCIP_CONFLICTHDLR*)elem1), SCIPconflicthdlrGetName((SCIP_CONFLICTHDLR*)elem2));
}

/** method to call, when the priority of a conflict handler was changed */
static
SCIP_DECL_PARAMCHGD(paramChgdConflicthdlrPriority)
{  /*lint --e{715}*/
   SCIP_PARAMDATA* paramdata;

   paramdata = SCIPparamGetData(param);
   assert(paramdata != NULL);

   /* use SCIPsetConflicthdlrPriority() to mark the conflicthdlrs unsorted */
   SCIP_CALL( SCIPsetConflicthdlrPriority(scip, (SCIP_CONFLICTHDLR*)paramdata, SCIPparamGetInt(param)) ); /*lint !e740*/

   return SCIP_OKAY;
}

/** copies the given conflict handler to a new scip */
SCIP_RETCODE SCIPconflicthdlrCopyInclude(
   SCIP_CONFLICTHDLR*    conflicthdlr,       /**< conflict handler */
   SCIP_SET*             set                 /**< SCIP_SET of SCIP to copy to */
   )
{
   assert(conflicthdlr != NULL);
   assert(set != NULL);
   assert(set->scip != NULL);

   if( conflicthdlr->conflictcopy != NULL )
   {
      SCIPsetDebugMsg(set, "including conflict handler %s in subscip %p\n", SCIPconflicthdlrGetName(conflicthdlr), (void*)set->scip);
      SCIP_CALL( conflicthdlr->conflictcopy(set->scip, conflicthdlr) );
   }

   return SCIP_OKAY;
}

/** creates a conflict handler */
SCIP_RETCODE SCIPconflicthdlrCreate(
   SCIP_CONFLICTHDLR**   conflicthdlr,       /**< pointer to conflict handler data structure */
   SCIP_SET*             set,                /**< global SCIP settings */
   SCIP_MESSAGEHDLR*     messagehdlr,        /**< message handler */
   BMS_BLKMEM*           blkmem,             /**< block memory for parameter settings */
   const char*           name,               /**< name of conflict handler */
   const char*           desc,               /**< description of conflict handler */
   int                   priority,           /**< priority of the conflict handler */
   SCIP_DECL_CONFLICTCOPY((*conflictcopy)),  /**< copy method of conflict handler or NULL if you don't want to copy your plugin into sub-SCIPs */
   SCIP_DECL_CONFLICTFREE((*conflictfree)),  /**< destructor of conflict handler */
   SCIP_DECL_CONFLICTINIT((*conflictinit)),  /**< initialize conflict handler */
   SCIP_DECL_CONFLICTEXIT((*conflictexit)),  /**< deinitialize conflict handler */
   SCIP_DECL_CONFLICTINITSOL((*conflictinitsol)),/**< solving process initialization method of conflict handler */
   SCIP_DECL_CONFLICTEXITSOL((*conflictexitsol)),/**< solving process deinitialization method of conflict handler */
   SCIP_DECL_CONFLICTEXEC((*conflictexec)),  /**< conflict processing method of conflict handler */
   SCIP_CONFLICTHDLRDATA* conflicthdlrdata   /**< conflict handler data */
   )
{
   char paramname[SCIP_MAXSTRLEN];
   char paramdesc[SCIP_MAXSTRLEN];

   assert(conflicthdlr != NULL);
   assert(name != NULL);
   assert(desc != NULL);

   SCIP_ALLOC( BMSallocMemory(conflicthdlr) );
   SCIP_ALLOC( BMSduplicateMemoryArray(&(*conflicthdlr)->name, name, strlen(name)+1) );
   SCIP_ALLOC( BMSduplicateMemoryArray(&(*conflicthdlr)->desc, desc, strlen(desc)+1) );
   (*conflicthdlr)->priority = priority;
   (*conflicthdlr)->conflictcopy = conflictcopy;
   (*conflicthdlr)->conflictfree = conflictfree;
   (*conflicthdlr)->conflictinit = conflictinit;
   (*conflicthdlr)->conflictexit = conflictexit;
   (*conflicthdlr)->conflictinitsol = conflictinitsol;
   (*conflicthdlr)->conflictexitsol = conflictexitsol;
   (*conflicthdlr)->conflictexec = conflictexec;
   (*conflicthdlr)->conflicthdlrdata = conflicthdlrdata;
   (*conflicthdlr)->initialized = FALSE;

   SCIP_CALL( SCIPclockCreate(&(*conflicthdlr)->setuptime, SCIP_CLOCKTYPE_DEFAULT) );
   SCIP_CALL( SCIPclockCreate(&(*conflicthdlr)->conflicttime, SCIP_CLOCKTYPE_DEFAULT) );

   /* add parameters */
   (void) SCIPsnprintf(paramname, SCIP_MAXSTRLEN, "conflict/%s/priority", name);
   (void) SCIPsnprintf(paramdesc, SCIP_MAXSTRLEN, "priority of conflict handler <%s>", name);
   SCIP_CALL( SCIPsetAddIntParam(set, messagehdlr, blkmem, paramname, paramdesc,
         &(*conflicthdlr)->priority, TRUE, priority, INT_MIN, INT_MAX,
         paramChgdConflicthdlrPriority, (SCIP_PARAMDATA*)(*conflicthdlr)) ); /*lint !e740*/

   return SCIP_OKAY;
}

/** calls destructor and frees memory of conflict handler */
SCIP_RETCODE SCIPconflicthdlrFree(
   SCIP_CONFLICTHDLR**   conflicthdlr,       /**< pointer to conflict handler data structure */
   SCIP_SET*             set                 /**< global SCIP settings */
   )
{
   assert(conflicthdlr != NULL);
   assert(*conflicthdlr != NULL);
   assert(!(*conflicthdlr)->initialized);
   assert(set != NULL);

   /* call destructor of conflict handler */
   if( (*conflicthdlr)->conflictfree != NULL )
   {
      SCIP_CALL( (*conflicthdlr)->conflictfree(set->scip, *conflicthdlr) );
   }

   SCIPclockFree(&(*conflicthdlr)->conflicttime);
   SCIPclockFree(&(*conflicthdlr)->setuptime);

   BMSfreeMemoryArray(&(*conflicthdlr)->name);
   BMSfreeMemoryArray(&(*conflicthdlr)->desc);
   BMSfreeMemory(conflicthdlr);

   return SCIP_OKAY;
}

/** calls initialization method of conflict handler */
SCIP_RETCODE SCIPconflicthdlrInit(
   SCIP_CONFLICTHDLR*    conflicthdlr,       /**< conflict handler */
   SCIP_SET*             set                 /**< global SCIP settings */
   )
{
   assert(conflicthdlr != NULL);
   assert(set != NULL);

   if( conflicthdlr->initialized )
   {
      SCIPerrorMessage("conflict handler <%s> already initialized\n", conflicthdlr->name);
      return SCIP_INVALIDCALL;
   }

   if( set->misc_resetstat )
   {
      SCIPclockReset(conflicthdlr->setuptime);
      SCIPclockReset(conflicthdlr->conflicttime);
   }

   /* call initialization method of conflict handler */
   if( conflicthdlr->conflictinit != NULL )
   {
      /* start timing */
      SCIPclockStart(conflicthdlr->setuptime, set);

      SCIP_CALL( conflicthdlr->conflictinit(set->scip, conflicthdlr) );

      /* stop timing */
      SCIPclockStop(conflicthdlr->setuptime, set);
   }
   conflicthdlr->initialized = TRUE;

   return SCIP_OKAY;
}

/** calls exit method of conflict handler */
SCIP_RETCODE SCIPconflicthdlrExit(
   SCIP_CONFLICTHDLR*    conflicthdlr,       /**< conflict handler */
   SCIP_SET*             set                 /**< global SCIP settings */
   )
{
   assert(conflicthdlr != NULL);
   assert(set != NULL);

   if( !conflicthdlr->initialized )
   {
      SCIPerrorMessage("conflict handler <%s> not initialized\n", conflicthdlr->name);
      return SCIP_INVALIDCALL;
   }

   /* call deinitialization method of conflict handler */
   if( conflicthdlr->conflictexit != NULL )
   {
      /* start timing */
      SCIPclockStart(conflicthdlr->setuptime, set);

      SCIP_CALL( conflicthdlr->conflictexit(set->scip, conflicthdlr) );

      /* stop timing */
      SCIPclockStop(conflicthdlr->setuptime, set);
   }
   conflicthdlr->initialized = FALSE;

   return SCIP_OKAY;
}

/** informs conflict handler that the branch and bound process is being started */
SCIP_RETCODE SCIPconflicthdlrInitsol(
   SCIP_CONFLICTHDLR*    conflicthdlr,       /**< conflict handler */
   SCIP_SET*             set                 /**< global SCIP settings */
   )
{
   assert(conflicthdlr != NULL);
   assert(set != NULL);

   /* call solving process initialization method of conflict handler */
   if( conflicthdlr->conflictinitsol != NULL )
   {
      /* start timing */
      SCIPclockStart(conflicthdlr->setuptime, set);

      SCIP_CALL( conflicthdlr->conflictinitsol(set->scip, conflicthdlr) );

      /* stop timing */
      SCIPclockStop(conflicthdlr->setuptime, set);
   }

   return SCIP_OKAY;
}

/** informs conflict handler that the branch and bound process data is being freed */
SCIP_RETCODE SCIPconflicthdlrExitsol(
   SCIP_CONFLICTHDLR*    conflicthdlr,       /**< conflict handler */
   SCIP_SET*             set                 /**< global SCIP settings */
   )
{
   assert(conflicthdlr != NULL);
   assert(set != NULL);

   /* call solving process deinitialization method of conflict handler */
   if( conflicthdlr->conflictexitsol != NULL )
   {
      /* start timing */
      SCIPclockStart(conflicthdlr->setuptime, set);

      SCIP_CALL( conflicthdlr->conflictexitsol(set->scip, conflicthdlr) );

      /* stop timing */
      SCIPclockStop(conflicthdlr->setuptime, set);
   }

   return SCIP_OKAY;
}

/** calls execution method of conflict handler */
SCIP_RETCODE SCIPconflicthdlrExec(
   SCIP_CONFLICTHDLR*    conflicthdlr,       /**< conflict handler */
   SCIP_SET*             set,                /**< global SCIP settings */
   SCIP_NODE*            node,               /**< node to add conflict constraint to */
   SCIP_NODE*            validnode,          /**< node at which the constraint is valid */
   SCIP_BDCHGINFO**      bdchginfos,         /**< bound change resembling the conflict set */
   SCIP_Real*            relaxedbds,         /**< array with relaxed bounds which are efficient to create a valid conflict */
   int                   nbdchginfos,        /**< number of bound changes in the conflict set */
   SCIP_CONFTYPE         conftype,           /**< type of the conflict */
   SCIP_Bool             usescutoffbound,    /**< depends the conflict on the cutoff bound? */
   SCIP_Bool             resolved,           /**< was the conflict set already used to create a constraint? */
   SCIP_RESULT*          result              /**< pointer to store the result of the callback method */
   )
{

   assert(conflicthdlr != NULL);
   assert(set != NULL);
   assert(bdchginfos != NULL || nbdchginfos == 0);
   assert(result != NULL);

   /* call solution start method of conflict handler */
   *result = SCIP_DIDNOTRUN;
   if( conflicthdlr->conflictexec != NULL )
   {
      /* start timing */
      SCIPclockStart(conflicthdlr->conflicttime, set);

      SCIP_CALL( conflicthdlr->conflictexec(set->scip, conflicthdlr, node, validnode, bdchginfos, relaxedbds, nbdchginfos,
            conftype, usescutoffbound, set->conf_separate, (SCIPnodeGetDepth(validnode) > 0), set->conf_dynamic,
            set->conf_removable, resolved, result) );

      /* stop timing */
      SCIPclockStop(conflicthdlr->conflicttime, set);

      if( *result != SCIP_CONSADDED
         && *result != SCIP_DIDNOTFIND
         && *result != SCIP_DIDNOTRUN )
      {
         SCIPerrorMessage("execution method of conflict handler <%s> returned invalid result <%d>\n",
            conflicthdlr->name, *result);
         return SCIP_INVALIDRESULT;
      }
   }

   return SCIP_OKAY;
}

/** gets user data of conflict handler */
SCIP_CONFLICTHDLRDATA* SCIPconflicthdlrGetData(
   SCIP_CONFLICTHDLR*    conflicthdlr        /**< conflict handler */
   )
{
   assert(conflicthdlr != NULL);

   return conflicthdlr->conflicthdlrdata;
}

/** sets user data of conflict handler; user has to free old data in advance! */
void SCIPconflicthdlrSetData(
   SCIP_CONFLICTHDLR*    conflicthdlr,       /**< conflict handler */
   SCIP_CONFLICTHDLRDATA* conflicthdlrdata   /**< new conflict handler user data */
   )
{
   assert(conflicthdlr != NULL);

   conflicthdlr->conflicthdlrdata = conflicthdlrdata;
}

/** set copy method of conflict handler */
void SCIPconflicthdlrSetCopy(
   SCIP_CONFLICTHDLR*    conflicthdlr,       /**< conflict handler */
   SCIP_DECL_CONFLICTCOPY((*conflictcopy))   /**< copy method of the conflict handler */
   )
{
   assert(conflicthdlr != NULL);

   conflicthdlr->conflictcopy = conflictcopy;
}

/** set destructor of conflict handler */
void SCIPconflicthdlrSetFree(
   SCIP_CONFLICTHDLR*    conflicthdlr,       /**< conflict handler */
   SCIP_DECL_CONFLICTFREE((*conflictfree))   /**< destructor of conflict handler */
   )
{
   assert(conflicthdlr != NULL);

   conflicthdlr->conflictfree = conflictfree;
}

/** set initialization method of conflict handler */
void SCIPconflicthdlrSetInit(
   SCIP_CONFLICTHDLR*    conflicthdlr,       /**< conflict handler */
   SCIP_DECL_CONFLICTINIT((*conflictinit))   /**< initialization method conflict handler */
   )
{
   assert(conflicthdlr != NULL);

   conflicthdlr->conflictinit = conflictinit;
}

/** set deinitialization method of conflict handler */
void SCIPconflicthdlrSetExit(
   SCIP_CONFLICTHDLR*    conflicthdlr,       /**< conflict handler */
   SCIP_DECL_CONFLICTEXIT((*conflictexit))   /**< deinitialization method conflict handler */
   )
{
   assert(conflicthdlr != NULL);

   conflicthdlr->conflictexit = conflictexit;
}

/** set solving process initialization method of conflict handler */
void SCIPconflicthdlrSetInitsol(
   SCIP_CONFLICTHDLR*    conflicthdlr,       /**< conflict handler */
   SCIP_DECL_CONFLICTINITSOL((*conflictinitsol))/**< solving process initialization method of conflict handler */
   )
{
   assert(conflicthdlr != NULL);

   conflicthdlr->conflictinitsol = conflictinitsol;
}

/** set solving process deinitialization method of conflict handler */
void SCIPconflicthdlrSetExitsol(
   SCIP_CONFLICTHDLR*    conflicthdlr,       /**< conflict handler */
   SCIP_DECL_CONFLICTEXITSOL((*conflictexitsol))/**< solving process deinitialization method of conflict handler */
   )
{
   assert(conflicthdlr != NULL);

   conflicthdlr->conflictexitsol = conflictexitsol;
}

/** gets name of conflict handler */
const char* SCIPconflicthdlrGetName(
   SCIP_CONFLICTHDLR*    conflicthdlr        /**< conflict handler */
   )
{
   assert(conflicthdlr != NULL);

   return conflicthdlr->name;
}

/** gets description of conflict handler */
const char* SCIPconflicthdlrGetDesc(
   SCIP_CONFLICTHDLR*    conflicthdlr        /**< conflict handler */
   )
{
   assert(conflicthdlr != NULL);

   return conflicthdlr->desc;
}

/** gets priority of conflict handler */
int SCIPconflicthdlrGetPriority(
   SCIP_CONFLICTHDLR*    conflicthdlr        /**< conflict handler */
   )
{
   assert(conflicthdlr != NULL);

   return conflicthdlr->priority;
}

/** sets priority of conflict handler */
void SCIPconflicthdlrSetPriority(
   SCIP_CONFLICTHDLR*    conflicthdlr,       /**< conflict handler */
   SCIP_SET*             set,                /**< global SCIP settings */
   int                   priority            /**< new priority of the conflict handler */
   )
{
   assert(conflicthdlr != NULL);
   assert(set != NULL);

   conflicthdlr->priority = priority;
   set->conflicthdlrssorted = FALSE;
}

/** is conflict handler initialized? */
SCIP_Bool SCIPconflicthdlrIsInitialized(
   SCIP_CONFLICTHDLR*    conflicthdlr        /**< conflict handler */
   )
{
   assert(conflicthdlr != NULL);

   return conflicthdlr->initialized;
}

/** enables or disables all clocks of \p conflicthdlr, depending on the value of the flag */
void SCIPconflicthdlrEnableOrDisableClocks(
   SCIP_CONFLICTHDLR*    conflicthdlr,       /**< the conflict handler for which all clocks should be enabled or disabled */
   SCIP_Bool             enable              /**< should the clocks of the conflict handler be enabled? */
   )
{
   assert(conflicthdlr != NULL);

   SCIPclockEnableOrDisable(conflicthdlr->setuptime, enable);
   SCIPclockEnableOrDisable(conflicthdlr->conflicttime, enable);
}

/** gets time in seconds used in this conflict handler for setting up for next stages */
SCIP_Real SCIPconflicthdlrGetSetupTime(
   SCIP_CONFLICTHDLR*    conflicthdlr        /**< conflict handler */
   )
{
   assert(conflicthdlr != NULL);

   return SCIPclockGetTime(conflicthdlr->setuptime);
}

/** gets time in seconds used in this conflict handler */
SCIP_Real SCIPconflicthdlrGetTime(
   SCIP_CONFLICTHDLR*    conflicthdlr        /**< conflict handler */
   )
{
   assert(conflicthdlr != NULL);

   return SCIPclockGetTime(conflicthdlr->conflicttime);
}

/*
 * Conflict LP Bound Changes
 */


/** create conflict LP bound change data structure */
static
SCIP_RETCODE lpbdchgsCreate(
   SCIP_LPBDCHGS**       lpbdchgs,           /**< pointer to store the conflict LP bound change data structure */
   SCIP_SET*             set,                /**< global SCIP settings */
   int                   ncols               /**< number of columns */
   )
{
   SCIP_CALL( SCIPsetAllocBuffer(set, lpbdchgs) );

   SCIP_CALL( SCIPsetAllocBufferArray(set, &(*lpbdchgs)->bdchginds, ncols) );
   SCIP_CALL( SCIPsetAllocBufferArray(set, &(*lpbdchgs)->bdchglbs, ncols) );
   SCIP_CALL( SCIPsetAllocBufferArray(set, &(*lpbdchgs)->bdchgubs, ncols) );
   SCIP_CALL( SCIPsetAllocBufferArray(set, &(*lpbdchgs)->bdchgcolinds, ncols) );
   SCIP_CALL( SCIPsetAllocBufferArray(set, &(*lpbdchgs)->usedcols, ncols) );
   BMSclearMemoryArray((*lpbdchgs)->usedcols, ncols);

   (*lpbdchgs)->nbdchgs = 0;

   return SCIP_OKAY;
}

/** reset conflict LP bound change data structure */
static
void lpbdchgsReset(
   SCIP_LPBDCHGS*        lpbdchgs,           /**< conflict LP bound change data structure */
   int                   ncols               /**< number of columns */
   )
{
   assert(lpbdchgs != NULL);

   BMSclearMemoryArray(lpbdchgs->usedcols, ncols);
   lpbdchgs->nbdchgs = 0;
}

/** free conflict LP bound change data structure */
static
void lpbdchgsFree(
   SCIP_LPBDCHGS**       lpbdchgs,           /**< pointer to store the conflict LP bound change data structure */
   SCIP_SET*             set                 /**< global SCIP settings */
   )
{
   SCIPsetFreeBufferArray(set, &(*lpbdchgs)->usedcols);
   SCIPsetFreeBufferArray(set, &(*lpbdchgs)->bdchgcolinds);
   SCIPsetFreeBufferArray(set, &(*lpbdchgs)->bdchgubs);
   SCIPsetFreeBufferArray(set, &(*lpbdchgs)->bdchglbs);
   SCIPsetFreeBufferArray(set, &(*lpbdchgs)->bdchginds);

   SCIPsetFreeBuffer(set, lpbdchgs);
}

/*
 * Conflict Sets
 */

/** resizes the array of the temporary bound change informations to be able to store at least num bound change entries */
static
SCIP_RETCODE conflictEnsureTmpbdchginfosMem(
   SCIP_CONFLICT*        conflict,           /**< conflict analysis data */
   SCIP_SET*             set,                /**< global SCIP settings */
   int                   num                 /**< minimal number of slots in arrays */
   )
{
   assert(conflict != NULL);
   assert(set != NULL);

   if( num > conflict->tmpbdchginfossize )
   {
      int newsize;

      newsize = SCIPsetCalcMemGrowSize(set, num);
      SCIP_ALLOC( BMSreallocMemoryArray(&conflict->tmpbdchginfos, newsize) );
      conflict->tmpbdchginfossize = newsize;
   }
   assert(num <= conflict->tmpbdchginfossize);

   return SCIP_OKAY;
}

/** creates a temporary bound change information object that is destroyed after the conflict sets are flushed */
static
SCIP_RETCODE conflictCreateTmpBdchginfo(
   SCIP_CONFLICT*        conflict,           /**< conflict analysis data */
   BMS_BLKMEM*           blkmem,             /**< block memory */
   SCIP_SET*             set,                /**< global SCIP settings */
   SCIP_VAR*             var,                /**< active variable that changed the bounds */
   SCIP_BOUNDTYPE        boundtype,          /**< type of bound for var: lower or upper bound */
   SCIP_Real             oldbound,           /**< old value for bound */
   SCIP_Real             newbound,           /**< new value for bound */
   SCIP_BDCHGINFO**      bdchginfo           /**< pointer to store bound change information */
   )
{
   assert(conflict != NULL);

   SCIP_CALL( conflictEnsureTmpbdchginfosMem(conflict, set, conflict->ntmpbdchginfos+1) );
   SCIP_CALL( SCIPbdchginfoCreate(&conflict->tmpbdchginfos[conflict->ntmpbdchginfos], blkmem, 
         var, boundtype, oldbound, newbound) );
   *bdchginfo = conflict->tmpbdchginfos[conflict->ntmpbdchginfos];
   conflict->ntmpbdchginfos++;

   return SCIP_OKAY;
}

/** frees all temporarily created bound change information data */
static
void conflictFreeTmpBdchginfos(
   SCIP_CONFLICT*        conflict,           /**< conflict analysis data */
   BMS_BLKMEM*           blkmem              /**< block memory */
   )
{
   int i;

   assert(conflict != NULL);

   for( i = 0; i < conflict->ntmpbdchginfos; ++i )
      SCIPbdchginfoFree(&conflict->tmpbdchginfos[i], blkmem);
   conflict->ntmpbdchginfos = 0;
}

/** clears the given conflict set */
static
void conflictsetClear(
   SCIP_CONFLICTSET*     conflictset         /**< conflict set */
   )
{
   assert(conflictset != NULL);

   conflictset->nbdchginfos = 0;
   conflictset->validdepth = 0;
   conflictset->insertdepth = 0;
   conflictset->conflictdepth = 0;
   conflictset->repropdepth = 0;
   conflictset->repropagate = TRUE;
   conflictset->usescutoffbound = FALSE;
   conflictset->conflicttype = SCIP_CONFTYPE_UNKNOWN;
}

/** creates an empty conflict set */
static
SCIP_RETCODE conflictsetCreate(
   SCIP_CONFLICTSET**    conflictset,        /**< pointer to store the conflict set */
   BMS_BLKMEM*           blkmem              /**< block memory of transformed problem */
   )
{
   assert(conflictset != NULL);

   SCIP_ALLOC( BMSallocBlockMemory(blkmem, conflictset) );
   (*conflictset)->bdchginfos = NULL;
   (*conflictset)->relaxedbds = NULL;
   (*conflictset)->sortvals = NULL;
   (*conflictset)->bdchginfossize = 0;

   conflictsetClear(*conflictset);

   return SCIP_OKAY;
}

/** creates a copy of the given conflict set, allocating an additional amount of memory */
static
SCIP_RETCODE conflictsetCopy(
   SCIP_CONFLICTSET**    targetconflictset,  /**< pointer to store the conflict set */
   BMS_BLKMEM*           blkmem,             /**< block memory of transformed problem */
   SCIP_CONFLICTSET*     sourceconflictset,  /**< source conflict set */
   int                   nadditionalelems    /**< number of additional elements to allocate memory for */
   )
{
   int targetsize;

   assert(targetconflictset != NULL);
   assert(sourceconflictset != NULL);

   targetsize = sourceconflictset->nbdchginfos + nadditionalelems;
   SCIP_ALLOC( BMSallocBlockMemory(blkmem, targetconflictset) );
   SCIP_ALLOC( BMSallocBlockMemoryArray(blkmem, &(*targetconflictset)->bdchginfos, targetsize) );
   SCIP_ALLOC( BMSallocBlockMemoryArray(blkmem, &(*targetconflictset)->relaxedbds, targetsize) );
   SCIP_ALLOC( BMSallocBlockMemoryArray(blkmem, &(*targetconflictset)->sortvals, targetsize) );
   (*targetconflictset)->bdchginfossize = targetsize;

   BMScopyMemoryArray((*targetconflictset)->bdchginfos, sourceconflictset->bdchginfos, sourceconflictset->nbdchginfos);
   BMScopyMemoryArray((*targetconflictset)->relaxedbds, sourceconflictset->relaxedbds, sourceconflictset->nbdchginfos);
   BMScopyMemoryArray((*targetconflictset)->sortvals, sourceconflictset->sortvals, sourceconflictset->nbdchginfos);

   (*targetconflictset)->nbdchginfos = sourceconflictset->nbdchginfos;
   (*targetconflictset)->validdepth = sourceconflictset->validdepth;
   (*targetconflictset)->insertdepth = sourceconflictset->insertdepth;
   (*targetconflictset)->conflictdepth = sourceconflictset->conflictdepth;
   (*targetconflictset)->repropdepth = sourceconflictset->repropdepth;
   (*targetconflictset)->usescutoffbound = sourceconflictset->usescutoffbound;
   (*targetconflictset)->conflicttype = sourceconflictset->conflicttype;

   return SCIP_OKAY;
}

/** frees a conflict set */
static
void conflictsetFree(
   SCIP_CONFLICTSET**    conflictset,        /**< pointer to the conflict set */
   BMS_BLKMEM*           blkmem              /**< block memory of transformed problem */
   )
{
   assert(conflictset != NULL);
   assert(*conflictset != NULL);

   BMSfreeBlockMemoryArrayNull(blkmem, &(*conflictset)->bdchginfos, (*conflictset)->bdchginfossize);
   BMSfreeBlockMemoryArrayNull(blkmem, &(*conflictset)->relaxedbds, (*conflictset)->bdchginfossize);
   BMSfreeBlockMemoryArrayNull(blkmem, &(*conflictset)->sortvals, (*conflictset)->bdchginfossize);
   BMSfreeBlockMemory(blkmem, conflictset);
}

/** resizes the arrays of the conflict set to be able to store at least num bound change entries */
static
SCIP_RETCODE conflictsetEnsureBdchginfosMem(
   SCIP_CONFLICTSET*     conflictset,        /**< conflict set */
   BMS_BLKMEM*           blkmem,             /**< block memory of transformed problem */
   SCIP_SET*             set,                /**< global SCIP settings */
   int                   num                 /**< minimal number of slots in arrays */
   )
{
   assert(conflictset != NULL);
   assert(set != NULL);

   if( num > conflictset->bdchginfossize )
   {
      int newsize;

      newsize = SCIPsetCalcMemGrowSize(set, num);
      SCIP_ALLOC( BMSreallocBlockMemoryArray(blkmem, &conflictset->bdchginfos, conflictset->bdchginfossize, newsize) );
      SCIP_ALLOC( BMSreallocBlockMemoryArray(blkmem, &conflictset->relaxedbds, conflictset->bdchginfossize, newsize) );
      SCIP_ALLOC( BMSreallocBlockMemoryArray(blkmem, &conflictset->sortvals, conflictset->bdchginfossize, newsize) );
      conflictset->bdchginfossize = newsize;
   }
   assert(num <= conflictset->bdchginfossize);

   return SCIP_OKAY;
}

/** calculates the score of the conflict set
 *
 *  the score is weighted sum of number of bound changes, repropagation depth, and valid depth
 */
static
SCIP_Real conflictsetCalcScore(
   SCIP_CONFLICTSET*     conflictset,        /**< conflict set */
   SCIP_SET*             set                 /**< global SCIP settings */
   )
{
   assert(conflictset != NULL);

   return -(set->conf_weightsize * conflictset->nbdchginfos
         + set->conf_weightrepropdepth * conflictset->repropdepth
         + set->conf_weightvaliddepth * conflictset->validdepth);
}

/** calculates the score of a bound change within a conflict */
static
SCIP_Real calcBdchgScore(
   SCIP_Real             prooflhs,           /**< lhs of proof constraint */
   SCIP_Real             proofact,           /**< activity of the proof constraint */
   SCIP_Real             proofactdelta,      /**< activity change */
   SCIP_Real             proofcoef,          /**< coefficient in proof constraint */
   int                   depth,              /**< bound change depth */
   int                   currentdepth,       /**< current depth */
   SCIP_VAR*             var,                /**< variable corresponding to bound change */
   SCIP_SET*             set                 /**< global SCIP settings */
   )
{
   SCIP_COL* col;
   SCIP_Real score;

   score = set->conf_proofscorefac * (1.0 - proofactdelta/(prooflhs - proofact));
   score = MAX(score, 0.0);
   score += set->conf_depthscorefac * (SCIP_Real)(depth+1)/(SCIP_Real)(currentdepth+1);

   if( SCIPvarGetStatus(var) == SCIP_VARSTATUS_COLUMN )
      col = SCIPvarGetCol(var);
   else
      col = NULL;

   if( proofcoef > 0.0 )
   {
      if( col != NULL && SCIPcolGetNNonz(col) > 0 )
         score += set->conf_uplockscorefac * (SCIP_Real)(SCIPvarGetNLocksUp(var))/(SCIP_Real)(SCIPcolGetNNonz(col));
      else
         score += set->conf_uplockscorefac * SCIPvarGetNLocksUp(var);
   }
   else
   {
      if( col != NULL && SCIPcolGetNNonz(col) > 0 )
         score += set->conf_downlockscorefac * (SCIP_Real)(SCIPvarGetNLocksDown(var))/(SCIP_Real)(SCIPcolGetNNonz(col));
      else
         score += set->conf_downlockscorefac * SCIPvarGetNLocksDown(var);
   }

   return score;
}

/** check if the bound change info (which is the potential next candidate which is queued) is valid for the current
 *  conflict analysis; a bound change info can get invalid if after this one was added to the queue, a weaker bound
 *  change was added to the queue (due the bound widening idea) which immediately makes this bound change redundant; due
 *  to the priority we did not removed that bound change info since that cost O(log(n)); hence we have to skip/ignore it
 *  now
 *
 *  The following situations can occur before for example the bound change info (x >= 3) is potentially popped from the
 *  queue.
 *
 *  Postcondition: the reason why (x >= 3) was queued is that at this time point no lower bound of x was involved yet in
 *                 the current conflict or the lower bound which was involved until then was stronger, e.g., (x >= 2).
 *
 *  1) during the time until (x >= 3) gets potentially popped no weaker lower bound was added to the queue, in that case
 *     the conflictlbcount is valid and conflictlb is 3; that is (var->conflictlbcount == conflict->count &&
 *     var->conflictlb == 3)
 *
 *  2) a weaker bound change info gets queued (e.g., x >= 4); this bound change is popped before (x >= 3) since it has
 *     higher priority (which is the time stamp of the bound change info and (x >= 4) has to be done after (x >= 3)
 *     during propagation or branching)
 *
 *    a) if (x >= 4) is popped and added to the conflict set the conflictlbcount is still valid and conflictlb is at
 *      most 4; that is (var->conflictlbcount == conflict->count && var->conflictlb >= 4); it follows that any bound
 *      change info which is stronger than (x >= 4) gets ignored (for example x >= 2)
 *
 *    b) if (x >= 4) is popped and resolved without introducing a new lower bound on x until (x >= 3) is a potentially
 *       candidate the conflictlbcount indicates that bound change is currently not present; that is
 *       (var->conflictlbcount != conflict->count)
 *
 *    c) if (x >= 4) is popped and resolved and a new lower bound on x (e.g., x >= 2) is introduced until (x >= 3) is
 *       pooped, the conflictlbcount indicates that bound change is currently present; that is (var->conflictlbcount ==
 *       conflict->count); however the (x >= 3) only has be explained if conflictlb matches that one; that is
 *       (var->conflictlb == bdchginfo->newbound); otherwise it redundant/invalid.
 */
static
SCIP_Bool bdchginfoIsInvalid(
   SCIP_CONFLICT*        conflict,           /**< conflict analysis data */
   SCIP_BDCHGINFO*       bdchginfo           /**< bound change information */
   )
{
   SCIP_VAR* var;

   assert(bdchginfo != NULL);

   var = SCIPbdchginfoGetVar(bdchginfo);
   assert(var != NULL);

   /* the bound change info of a binary (domained) variable can never be invalid since the concepts of relaxed bounds
    * and bound widening do not make sense for these type of variables
    */
   if( SCIPvarIsBinary(var) )
      return FALSE;

   /* check if the bdchginfo is invaild since a tight/weaker bound change was already explained */
   if( SCIPbdchginfoGetBoundtype(bdchginfo) == SCIP_BOUNDTYPE_LOWER )
   {
      if( var->conflictlbcount != conflict->count || var->conflictlb != SCIPbdchginfoGetNewbound(bdchginfo) ) /*lint !e777*/
      {
         assert(!SCIPvarIsBinary(var));
         return TRUE;
      }
   }
   else
   {
      assert(SCIPbdchginfoGetBoundtype(bdchginfo) == SCIP_BOUNDTYPE_UPPER);

      if( var->conflictubcount != conflict->count || var->conflictub != SCIPbdchginfoGetNewbound(bdchginfo) ) /*lint !e777*/
      {
         assert(!SCIPvarIsBinary(var));
         return TRUE;
      }
   }

   return FALSE;
}

/** adds a bound change to a conflict set */
static
SCIP_RETCODE conflictsetAddBound(
   SCIP_CONFLICTSET*     conflictset,        /**< conflict set */
   BMS_BLKMEM*           blkmem,             /**< block memory of transformed problem */
   SCIP_SET*             set,                /**< global SCIP settings */
   SCIP_BDCHGINFO*       bdchginfo,          /**< bound change to add to the conflict set */
   SCIP_Real             relaxedbd           /**< relaxed bound */
   )
{
   SCIP_BDCHGINFO** bdchginfos;
   SCIP_Real* relaxedbds;
   int* sortvals;
   SCIP_VAR* var;
   SCIP_BOUNDTYPE boundtype;
   int idx;
   int sortval;
   int pos;

   assert(conflictset != NULL);
   assert(bdchginfo != NULL);

   /* allocate memory for additional element */
   SCIP_CALL( conflictsetEnsureBdchginfosMem(conflictset, blkmem, set, conflictset->nbdchginfos+1) );

   /* insert the new bound change in the arrays sorted by increasing variable index and by bound type */
   bdchginfos = conflictset->bdchginfos;
   relaxedbds = conflictset->relaxedbds;
   sortvals = conflictset->sortvals;
   var = SCIPbdchginfoGetVar(bdchginfo);
   boundtype = SCIPbdchginfoGetBoundtype(bdchginfo);
   idx = SCIPvarGetIndex(var);
   assert(idx < INT_MAX/2);
   assert((int)boundtype == 0 || (int)boundtype == 1);
   sortval = 2*idx + (int)boundtype; /* first sorting criteria: variable index, second criteria: boundtype */

   /* insert new element into the sorted arrays; if an element exits with the same value insert the new element afterwards
    *
    * @todo check if it better (faster) to first search for the position O(log n) and compare the sort values and if
    *       they are equal just replace the element and if not run the insert method O(n)
    */

   SCIPsortedvecInsertIntPtrReal(sortvals, (void**)bdchginfos, relaxedbds, sortval, (void*)bdchginfo, relaxedbd, &conflictset->nbdchginfos, &pos);
   assert(pos == conflictset->nbdchginfos - 1 || sortval < sortvals[pos+1]);

   /* merge multiple bound changes */
   if( pos > 0 && sortval == sortvals[pos-1] )
   {
      /* this is a multiple bound change */
      if( SCIPbdchginfoIsTighter(bdchginfo, bdchginfos[pos-1]) )
      {
         /* remove the "old" bound change since the "new" one in tighter */
         SCIPsortedvecDelPosIntPtrReal(sortvals, (void**)bdchginfos, relaxedbds, pos-1, &conflictset->nbdchginfos);
      }
      else if( SCIPbdchginfoIsTighter(bdchginfos[pos-1], bdchginfo) )
      {
         /* remove the "new"  bound change since the "old" one is tighter */
         SCIPsortedvecDelPosIntPtrReal(sortvals, (void**)bdchginfos, relaxedbds, pos, &conflictset->nbdchginfos);
      }
      else
      {
         /* both bound change are equivalent; hence, keep the worse relaxed bound and remove one of them */
         relaxedbds[pos-1] = boundtype == SCIP_BOUNDTYPE_LOWER ? MAX(relaxedbds[pos-1], relaxedbd) : MIN(relaxedbds[pos-1], relaxedbd);
         SCIPsortedvecDelPosIntPtrReal(sortvals, (void**)bdchginfos, relaxedbds, pos, &conflictset->nbdchginfos);
      }
   }

   return SCIP_OKAY;
}

/** adds given bound changes to a conflict set */
static
SCIP_RETCODE conflictsetAddBounds(
   SCIP_CONFLICT*        conflict,           /**< conflict analysis data */
   SCIP_CONFLICTSET*     conflictset,        /**< conflict set */
   BMS_BLKMEM*           blkmem,             /**< block memory of transformed problem */
   SCIP_SET*             set,                /**< global SCIP settings */
   SCIP_BDCHGINFO**      bdchginfos,         /**< bound changes to add to the conflict set */
   int                   nbdchginfos         /**< number of bound changes to add */
   )
{
   SCIP_BDCHGINFO** confbdchginfos;
   SCIP_BDCHGINFO* bdchginfo;
   SCIP_Real* confrelaxedbds;
   int* confsortvals;
   int confnbdchginfos;
   int idx;
   int sortval;
   int i;
   SCIP_BOUNDTYPE boundtype;

   assert(conflict != NULL);
   assert(conflictset != NULL);
   assert(blkmem != NULL);
   assert(set != NULL);
   assert(bdchginfos != NULL || nbdchginfos == 0);

   /* nothing to add */
   if( nbdchginfos == 0 )
      return SCIP_OKAY;

   assert(bdchginfos != NULL);

   /* only one element to add, use the single insertion method */
   if( nbdchginfos == 1 )
   {
      bdchginfo = bdchginfos[0];
      assert(bdchginfo != NULL);

      if( !bdchginfoIsInvalid(conflict, bdchginfo) )
      {
         SCIP_CALL( conflictsetAddBound(conflictset, blkmem, set, bdchginfo, SCIPbdchginfoGetRelaxedBound(bdchginfo)) );
      }
      else
      {
         SCIPsetDebugMsg(set, "-> bound change info [%d:<%s> %s %g] is invaild -> ignore it\n", SCIPbdchginfoGetDepth(bdchginfo),
            SCIPvarGetName(SCIPbdchginfoGetVar(bdchginfo)),
            SCIPbdchginfoGetBoundtype(bdchginfo) == SCIP_BOUNDTYPE_LOWER ? ">=" : "<=",
            SCIPbdchginfoGetNewbound(bdchginfo));
      }

      return SCIP_OKAY;
   }

   confnbdchginfos = conflictset->nbdchginfos;

   /* allocate memory for additional element */
   SCIP_CALL( conflictsetEnsureBdchginfosMem(conflictset, blkmem, set, confnbdchginfos + nbdchginfos) );

   confbdchginfos = conflictset->bdchginfos;
   confrelaxedbds = conflictset->relaxedbds;
   confsortvals = conflictset->sortvals;

   assert(SCIP_BOUNDTYPE_LOWER == FALSE);/*lint !e641*/
   assert(SCIP_BOUNDTYPE_UPPER == TRUE);/*lint !e641*/

   for( i = 0; i < nbdchginfos; ++i )
   {
      bdchginfo = bdchginfos[i];
      assert(bdchginfo != NULL);

      /* add only valid bound change infos */
      if( !bdchginfoIsInvalid(conflict, bdchginfo) )
      {
         /* calculate sorting value */
         boundtype = SCIPbdchginfoGetBoundtype(bdchginfo);
         assert(SCIPbdchginfoGetVar(bdchginfo) != NULL);

         idx = SCIPvarGetIndex(SCIPbdchginfoGetVar(bdchginfo));
         assert(idx < INT_MAX/2);

         assert((int)boundtype == 0 || (int)boundtype == 1);
         sortval = 2*idx + (int)boundtype; /* first sorting criteria: variable index, second criteria: boundtype */

         /* add new element */
         confbdchginfos[confnbdchginfos] = bdchginfo;
         confrelaxedbds[confnbdchginfos] = SCIPbdchginfoGetRelaxedBound(bdchginfo);
         confsortvals[confnbdchginfos] = sortval;
         ++confnbdchginfos;
      }
      else
      {
         SCIPsetDebugMsg(set, "-> bound change info [%d:<%s> %s %g] is invaild -> ignore it\n", SCIPbdchginfoGetDepth(bdchginfo),
            SCIPvarGetName(SCIPbdchginfoGetVar(bdchginfo)),
            SCIPbdchginfoGetBoundtype(bdchginfo) == SCIP_BOUNDTYPE_LOWER ? ">=" : "<=",
            SCIPbdchginfoGetNewbound(bdchginfo));
      }
   }
   assert(confnbdchginfos <= conflictset->nbdchginfos + nbdchginfos);

   /* sort and merge the new conflict set */
   if( confnbdchginfos > conflictset->nbdchginfos )
   {
      int k = 0;

      /* sort array */
      SCIPsortIntPtrReal(confsortvals, (void**)confbdchginfos, confrelaxedbds, confnbdchginfos);

      i = 1;
      /* merge multiple bound changes */
      while( i < confnbdchginfos )
      {
         assert(i > k);

         /* is this a multiple bound change */
         if( confsortvals[k] == confsortvals[i] )
         {
            if( SCIPbdchginfoIsTighter(confbdchginfos[k], confbdchginfos[i]) )
               ++i;
            else if( SCIPbdchginfoIsTighter(confbdchginfos[i], confbdchginfos[k]) )
            {
               /* replace worse bound change info by tighter bound change info */
               confbdchginfos[k] = confbdchginfos[i];
               confrelaxedbds[k] = confrelaxedbds[i];
               confsortvals[k] = confsortvals[i];
               ++i;
            }
            else
            {
               assert(confsortvals[k] == confsortvals[i]);

               /* both bound change are equivalent; hence, keep the worse relaxed bound and remove one of them */
               confrelaxedbds[k] = (confsortvals[k] % 2 == 0) ? MAX(confrelaxedbds[k], confrelaxedbds[i]) : MIN(confrelaxedbds[k], confrelaxedbds[i]);
               ++i;
            }
         }
         else
         {
            /* all bound change infos must be valid */
            assert(!bdchginfoIsInvalid(conflict, confbdchginfos[k]));

            ++k;
            /* move next comparison element to the correct position */
            if( k != i )
            {
               confbdchginfos[k] = confbdchginfos[i];
               confrelaxedbds[k] = confrelaxedbds[i];
               confsortvals[k] = confsortvals[i];
            }
            ++i;
         }
      }
      /* last bound change infos must also be valid */
      assert(!bdchginfoIsInvalid(conflict, confbdchginfos[k]));
      /* the number of bound change infos cannot be decreased, it would mean that the conflict set was not merged
       * before
       */
      assert(conflictset->nbdchginfos <= k + 1 );
      assert(k + 1 <= confnbdchginfos);

      conflictset->nbdchginfos = k + 1;
   }

   return SCIP_OKAY;
}

/** calculates the conflict and the repropagation depths of the conflict set */
static
void conflictsetCalcConflictDepth(
   SCIP_CONFLICTSET*     conflictset         /**< conflict set */
   )
{
   int maxdepth[2];
   int i;

   assert(conflictset != NULL);
   assert(conflictset->validdepth <= conflictset->insertdepth);

   /* get the depth of the last and last but one bound change */
   maxdepth[0] = conflictset->validdepth;
   maxdepth[1] = conflictset->validdepth;
   for( i = 0; i < conflictset->nbdchginfos; ++i )
   {
      int depth;

      depth = SCIPbdchginfoGetDepth(conflictset->bdchginfos[i]);
      assert(depth >= 0);
      if( depth > maxdepth[0] )
      {
         maxdepth[1] = maxdepth[0];
         maxdepth[0] = depth;
      }
      else if( depth > maxdepth[1] )
         maxdepth[1] = depth;
   }
   assert(maxdepth[0] >= maxdepth[1]);

   conflictset->conflictdepth = maxdepth[0];
   conflictset->repropdepth = maxdepth[1];
}

/** identifies the depth, at which the conflict set should be added:
 *  - if the branching rule operates on variables only, and if all branching variables up to a certain
 *    depth level are member of the conflict, the conflict constraint can only be violated in the subtree
 *    of the node at that depth, because in all other nodes, at least one of these branching variables
 *    violates its conflicting bound, such that the conflict constraint is feasible
 *  - if there is at least one branching variable in a node, we assume, that this branching was performed
 *    on variables, and that the siblings of this node are disjunct w.r.t. the branching variables' fixings
 *  - we have to add the conflict set at least in the valid depth of the initial conflict set,
 *    so we start searching at the first branching after this depth level, i.e. validdepth+1
 */
static
SCIP_RETCODE conflictsetCalcInsertDepth(
   SCIP_CONFLICTSET*     conflictset,        /**< conflict set */
   SCIP_SET*             set,                /**< global SCIP settings */
   SCIP_TREE*            tree                /**< branch and bound tree */
   )
{
   SCIP_Bool* branchingincluded;
   int currentdepth;
   int i;

   assert(conflictset != NULL);
   assert(set != NULL);
   assert(tree != NULL);

   /* the conflict set must not be inserted prior to its valid depth */
   conflictset->insertdepth = conflictset->validdepth;
   assert(conflictset->insertdepth >= 0);

   currentdepth = SCIPtreeGetCurrentDepth(tree);
   assert(currentdepth == tree->pathlen-1);

   /* mark the levels for which a branching variable is included in the conflict set */
   SCIP_CALL( SCIPsetAllocBufferArray(set, &branchingincluded, currentdepth+2) );
   BMSclearMemoryArray(branchingincluded, currentdepth+2);
   for( i = 0; i < conflictset->nbdchginfos; ++i )
   {
      int depth;

      depth = SCIPbdchginfoGetDepth(conflictset->bdchginfos[i]);
      depth = MIN(depth, currentdepth+1); /* put diving/probing/strong branching changes in this depth level */
      branchingincluded[depth] = TRUE;
   }

   /* skip additional depth levels where branching on the conflict variables was applied */
   while( conflictset->insertdepth < currentdepth && branchingincluded[conflictset->insertdepth+1] )
      conflictset->insertdepth++;

   /* free temporary memory */
   SCIPsetFreeBufferArray(set, &branchingincluded);

   assert(conflictset->validdepth <= conflictset->insertdepth && conflictset->insertdepth <= currentdepth);

   return SCIP_OKAY;
}

/** checks whether the first conflict set is redundant to the second one */
static
SCIP_Bool conflictsetIsRedundant(
   SCIP_CONFLICTSET*     conflictset1,       /**< first conflict conflict set */
   SCIP_CONFLICTSET*     conflictset2        /**< second conflict conflict set */
   )
{
   int i1;
   int i2;

   assert(conflictset1 != NULL);
   assert(conflictset2 != NULL);

   /* if conflictset1 has smaller validdepth, it is definitely not redundant to conflictset2 */
   if( conflictset1->validdepth < conflictset2->validdepth )
      return FALSE;

   /* check, if all bound changes in conflictset2 are also present at least as tight in conflictset1;
    * we can stop immediately, if more bound changes are remaining in conflictset2 than in conflictset1
    */
   for( i1 = 0, i2 = 0; i2 < conflictset2->nbdchginfos && conflictset1->nbdchginfos - i1 >= conflictset2->nbdchginfos - i2;
        ++i1, ++i2 )
   {
      int sortval;

      assert(i2 == 0 || conflictset2->sortvals[i2-1] < conflictset2->sortvals[i2]);

      sortval = conflictset2->sortvals[i2];
      for( ; i1 < conflictset1->nbdchginfos && conflictset1->sortvals[i1] < sortval; ++i1 )
      {
         /* while scanning conflictset1, check consistency */
         assert(i1 == 0 || conflictset1->sortvals[i1-1] < conflictset1->sortvals[i1]);
      }
      if( i1 >= conflictset1->nbdchginfos || conflictset1->sortvals[i1] > sortval
         || SCIPbdchginfoIsTighter(conflictset2->bdchginfos[i2], conflictset1->bdchginfos[i1]) )
         return FALSE;
   }

   return (i2 == conflictset2->nbdchginfos);
}

#ifdef SCIP_DEBUG
/** prints a conflict set to the screen */
static
void conflictsetPrint(
   SCIP_CONFLICTSET*     conflictset         /**< conflict set */
   )
{
   int i;

   assert(conflictset != NULL);
   for( i = 0; i < conflictset->nbdchginfos; ++i )
   {
      SCIPdebugPrintf(" [%d:<%s> %s %g(%g)]", SCIPbdchginfoGetDepth(conflictset->bdchginfos[i]),
         SCIPvarGetName(SCIPbdchginfoGetVar(conflictset->bdchginfos[i])),
         SCIPbdchginfoGetBoundtype(conflictset->bdchginfos[i]) == SCIP_BOUNDTYPE_LOWER ? ">=" : "<=",
         SCIPbdchginfoGetNewbound(conflictset->bdchginfos[i]), conflictset->relaxedbds[i]);
   }
   SCIPdebugPrintf("\n");
}
#endif

/** resizes conflictsets array to be able to store at least num entries */
static
SCIP_RETCODE conflictEnsureConflictsetsMem(
   SCIP_CONFLICT*        conflict,           /**< conflict analysis data */
   SCIP_SET*             set,                /**< global SCIP settings */
   int                   num                 /**< minimal number of slots in array */
   )
{
   assert(conflict != NULL);
   assert(set != NULL);

   if( num > conflict->conflictsetssize )
   {
      int newsize;

      newsize = SCIPsetCalcMemGrowSize(set, num);
      SCIP_ALLOC( BMSreallocMemoryArray(&conflict->conflictsets, newsize) );
      SCIP_ALLOC( BMSreallocMemoryArray(&conflict->conflictsetscores, newsize) );
      conflict->conflictsetssize = newsize;
   }
   assert(num <= conflict->conflictsetssize);

   return SCIP_OKAY;
}

/** inserts conflict set into sorted conflictsets array and deletes the conflict set pointer */
static
SCIP_RETCODE conflictInsertConflictset(
   SCIP_CONFLICT*        conflict,           /**< conflict analysis data */
   BMS_BLKMEM*           blkmem,             /**< block memory of transformed problem */
   SCIP_SET*             set,                /**< global SCIP settings */
   SCIP_CONFLICTSET**    conflictset         /**< pointer to conflict set to insert */
   )
{
   SCIP_Real score;
   int pos;
   int i;
   int j;

   assert(conflict != NULL);
   assert(set != NULL);
   assert(conflictset != NULL);
   assert(*conflictset != NULL);
   assert((*conflictset)->validdepth <= (*conflictset)->insertdepth);
   assert(set->conf_allowlocal || (*conflictset)->validdepth == 0);

   /* calculate conflict and repropagation depth */
   conflictsetCalcConflictDepth(*conflictset);

   /* if we apply repropagations, the conflict set should be inserted at most at its repropdepth */
   if( set->conf_repropagate )
      (*conflictset)->insertdepth = MIN((*conflictset)->insertdepth, (*conflictset)->repropdepth);
   else
      (*conflictset)->repropdepth = INT_MAX;
   assert((*conflictset)->insertdepth <= (*conflictset)->repropdepth);

   SCIPsetDebugMsg(set, "inserting conflict set (valid: %d, insert: %d, conf: %d, reprop: %d):\n",
      (*conflictset)->validdepth, (*conflictset)->insertdepth, (*conflictset)->conflictdepth, (*conflictset)->repropdepth);
   SCIPdebug(conflictsetPrint(*conflictset));

   /* get the score of the conflict set */
   score = conflictsetCalcScore(*conflictset, set);

   /* check, if conflict set is redundant to a better conflict set */
   for( pos = 0; pos < conflict->nconflictsets && score < conflict->conflictsetscores[pos]; ++pos )
   {
      /* check if conflict set is redundant with respect to conflictsets[pos] */
      if( conflictsetIsRedundant(*conflictset, conflict->conflictsets[pos]) )
      {
         SCIPsetDebugMsg(set, " -> conflict set is redundant to: ");
         SCIPdebug(conflictsetPrint(conflict->conflictsets[pos]));
         conflictsetFree(conflictset, blkmem);
         return SCIP_OKAY;
      }

      /**@todo like in sepastore.c: calculate overlap between conflictsets -> large overlap reduces score */

   }

   /* insert conflictset into the sorted conflictsets array */
   SCIP_CALL( conflictEnsureConflictsetsMem(conflict, set, conflict->nconflictsets + 1) );
   for( i = conflict->nconflictsets; i > pos; --i )
   {
      assert(score >= conflict->conflictsetscores[i-1]);
      conflict->conflictsets[i] = conflict->conflictsets[i-1];
      conflict->conflictsetscores[i] = conflict->conflictsetscores[i-1];
   }
   conflict->conflictsets[pos] = *conflictset;
   conflict->conflictsetscores[pos] = score;
   conflict->nconflictsets++;

   /* remove worse conflictsets that are redundant to the new conflictset */
   for( i = pos+1, j = pos+1; i < conflict->nconflictsets; ++i )
   {
      if( conflictsetIsRedundant(conflict->conflictsets[i], *conflictset) )
      {
         SCIPsetDebugMsg(set, " -> conflict set dominates: ");
         SCIPdebug(conflictsetPrint(conflict->conflictsets[i]));
         conflictsetFree(&conflict->conflictsets[i], blkmem);
      }
      else
      {
         assert(j <= i);
         conflict->conflictsets[j] = conflict->conflictsets[i];
         conflict->conflictsetscores[j] = conflict->conflictsetscores[i];
         j++;
      }
   }
   assert(j <= conflict->nconflictsets);
   conflict->nconflictsets = j;

#ifdef SCIP_CONFGRAPH
   confgraphMarkConflictset(*conflictset);
#endif

   *conflictset = NULL; /* ownership of pointer is now in the conflictsets array */

   return SCIP_OKAY;
}

/** calculates the maximal size of conflict sets to be used */
static
int conflictCalcMaxsize(
   SCIP_SET*             set,                /**< global SCIP settings */
   SCIP_PROB*            prob                /**< problem data */
   )
{
   int maxsize;

   assert(set != NULL);
   assert(prob != NULL);

   maxsize = (int)(set->conf_maxvarsfac * (prob->nvars - prob->ncontvars));
   maxsize = MAX(maxsize, set->conf_minmaxvars);

   return maxsize;
}

/** increases the conflict score of the variable in the given direction */
static
SCIP_RETCODE incVSIDS(
   SCIP_VAR*             var,                /**< problem variable */
   BMS_BLKMEM*           blkmem,             /**< block memory */
   SCIP_SET*             set,                /**< global SCIP settings */
   SCIP_STAT*            stat,               /**< dynamic problem statistics */
   SCIP_BOUNDTYPE        boundtype,          /**< type of bound for which the score should be increased */
   SCIP_Real             value,              /**< value of the bound */
   SCIP_Real             weight              /**< weight of this VSIDS updates */
   )
{
   SCIP_BRANCHDIR branchdir;

   assert(var != NULL);
   assert(stat != NULL);

   /* weight the VSIDS by the given weight */
   weight *= stat->vsidsweight;

   if( SCIPsetIsZero(set, weight) )
      return SCIP_OKAY;

   branchdir = (boundtype == SCIP_BOUNDTYPE_LOWER ? SCIP_BRANCHDIR_UPWARDS : SCIP_BRANCHDIR_DOWNWARDS); /*lint !e641*/
   SCIP_CALL( SCIPvarIncVSIDS(var, blkmem, set, stat, branchdir, value, weight) );
   SCIPhistoryIncVSIDS(stat->glbhistory, branchdir,  weight);
   SCIPhistoryIncVSIDS(stat->glbhistorycrun, branchdir,  weight);

   return SCIP_OKAY;
}

/** update conflict statistics */
static
SCIP_RETCODE updateStatistics(
   SCIP_CONFLICT*        conflict,           /**< conflict analysis data */
   BMS_BLKMEM*           blkmem,             /**< block memory */
   SCIP_SET*             set,                /**< global SCIP settings */
   SCIP_STAT*            stat,               /**< dynamic problem statistics */
   SCIP_CONFLICTSET*     conflictset,        /**< conflict set to add to the tree */
   int                   insertdepth         /**< depth level at which the conflict set should be added */
   )
{
   if( insertdepth > 0 )
   {
      conflict->nappliedlocconss++;
      conflict->nappliedlocliterals += conflictset->nbdchginfos;
   }
   else
   {
      int i;
      int conflictlength;
      conflictlength = conflictset->nbdchginfos;

      for( i = 0; i < conflictlength; i++ )
      {
         SCIP_VAR* var;
         SCIP_BRANCHDIR branchdir;
         SCIP_BOUNDTYPE boundtype;
         SCIP_Real bound;

         assert(stat != NULL);

         var = conflictset->bdchginfos[i]->var;
         boundtype = SCIPbdchginfoGetBoundtype(conflictset->bdchginfos[i]);
         bound = conflictset->relaxedbds[i];

         branchdir = (boundtype == SCIP_BOUNDTYPE_LOWER ? SCIP_BRANCHDIR_UPWARDS : SCIP_BRANCHDIR_DOWNWARDS); /*lint !e641*/

         SCIP_CALL( SCIPvarIncNActiveConflicts(var, blkmem, set, stat,  branchdir, bound, (SCIP_Real)conflictlength) );
         SCIPhistoryIncNActiveConflicts(stat->glbhistory, branchdir, (SCIP_Real)conflictlength);
         SCIPhistoryIncNActiveConflicts(stat->glbhistorycrun, branchdir, (SCIP_Real)conflictlength);

         /* each variable which is part of the conflict gets an increase in the VSIDS */
         SCIP_CALL( incVSIDS(var, blkmem, set, stat, boundtype, bound, set->conf_conflictweight) );
      }
      conflict->nappliedglbconss++;
      conflict->nappliedglbliterals += conflictset->nbdchginfos;
   }

   return SCIP_OKAY;
}


/** check conflict set for redundancy, other conflicts in the same conflict analysis could have led to global reductions
 *  an made this conflict set redundant
 */
static
SCIP_Bool checkRedundancy(
   SCIP_SET*             set,                /**< global SCIP settings */
   SCIP_CONFLICTSET*     conflictset         /**< conflict set */
   )
{
   SCIP_BDCHGINFO** bdchginfos;
   SCIP_VAR* var;
   SCIP_Real* relaxedbds;
   SCIP_Real bound;
   int v;

   assert(set != NULL);
   assert(conflictset != NULL);

   bdchginfos = conflictset->bdchginfos;
   relaxedbds = conflictset->relaxedbds;
   assert(bdchginfos != NULL);
   assert(relaxedbds != NULL);

   /* check all boundtypes and bounds for redundancy */
   for( v = conflictset->nbdchginfos - 1; v >= 0; --v )
   {
      var = SCIPbdchginfoGetVar(bdchginfos[v]);
      assert(var != NULL);
      assert(SCIPvarGetProbindex(var) >= 0);

      /* check if the relaxed bound is really a relaxed bound */
      assert(SCIPbdchginfoGetBoundtype(bdchginfos[v]) == SCIP_BOUNDTYPE_LOWER || SCIPsetIsGE(set, relaxedbds[v], SCIPbdchginfoGetNewbound(bdchginfos[v])));
      assert(SCIPbdchginfoGetBoundtype(bdchginfos[v]) == SCIP_BOUNDTYPE_UPPER || SCIPsetIsLE(set, relaxedbds[v], SCIPbdchginfoGetNewbound(bdchginfos[v])));

      bound = relaxedbds[v];

      if( SCIPbdchginfoGetBoundtype(bdchginfos[v]) == SCIP_BOUNDTYPE_UPPER )
      {
         if( SCIPvarGetType(var) != SCIP_VARTYPE_CONTINUOUS )
         {
            assert(SCIPsetIsIntegral(set, bound));
            bound += 1.0;
         }

         /* check if the bound is already fulfilled globally */
         if( SCIPsetIsFeasGE(set, SCIPvarGetLbGlobal(var), bound) )
            return TRUE;
      }
      else
      {
         assert(SCIPbdchginfoGetBoundtype(bdchginfos[v]) == SCIP_BOUNDTYPE_LOWER);

         if( SCIPvarGetType(var) != SCIP_VARTYPE_CONTINUOUS )
         {
            assert(SCIPsetIsIntegral(set, bound));
            bound -= 1.0;
         }

         /* check if the bound is already fulfilled globally */
         if( SCIPsetIsFeasLE(set, SCIPvarGetUbGlobal(var), bound) )
            return TRUE;
      }
   }

   return FALSE;
}

/** find global fixings which can be derived from the new conflict set */
static
SCIP_RETCODE detectImpliedBounds(
   SCIP_SET*             set,                /**< global SCIP settings */
   SCIP_PROB*            prob,               /**< transformed problem after presolve */
   SCIP_CONFLICTSET*     conflictset,        /**< conflict set to add to the tree */
   int*                  nbdchgs,            /**< number of global deducted bound changes due to the conflict set */
   int*                  nredvars,           /**< number of redundant and removed variables from conflict set */
   SCIP_Bool*            redundant           /**< did we found a global reduction on a conflict set variable, which makes this conflict redundant */
   )
{
   SCIP_BDCHGINFO** bdchginfos;
   SCIP_Real* relaxedbds;
   SCIP_VAR* var;
   SCIP_Bool* boundtypes;
   SCIP_Real* bounds;
   SCIP_Longint* nbinimpls;
   int* sortvals;
   SCIP_Real bound;
   SCIP_Bool isupper;
   int ntrivialredvars;
   int nbdchginfos;
   int nzeroimpls;
   int v;

   assert(set != NULL);
   assert(prob != NULL);
   assert(SCIPprobIsTransformed(prob));
   assert(conflictset != NULL);
   assert(nbdchgs != NULL);
   assert(nredvars != NULL);
   /* only check conflict sets with more than one variable */
   assert(conflictset->nbdchginfos > 1);

   *nbdchgs = 0;
   *nredvars = 0;

   /* due to other conflict in the same conflict analysis, this conflict set might have become redundant */
   *redundant = checkRedundancy(set, conflictset);

   if( *redundant )
      return SCIP_OKAY;

   bdchginfos = conflictset->bdchginfos;
   relaxedbds = conflictset->relaxedbds;
   nbdchginfos = conflictset->nbdchginfos;
   sortvals = conflictset->sortvals;

   assert(bdchginfos != NULL);
   assert(relaxedbds != NULL);
   assert(sortvals != NULL);

   /* check if the boolean representation of boundtypes matches the 'standard' definition */
   assert(SCIP_BOUNDTYPE_LOWER == FALSE); /*lint !e641*/
   assert(SCIP_BOUNDTYPE_UPPER == TRUE); /*lint !e641*/

   ntrivialredvars = 0;

   /* due to multiple conflict sets for one conflict, it can happen, that we already have redundant information in the
    * conflict set
    */
   for( v = nbdchginfos - 1; v >= 0; --v )
   {
      var = SCIPbdchginfoGetVar(bdchginfos[v]);
      bound = relaxedbds[v];
      isupper = (SCIP_Bool) SCIPboundtypeOpposite(SCIPbdchginfoGetBoundtype(bdchginfos[v]));

      /* for integral variable we can increase/decrease the conflicting bound */
      if( SCIPvarIsIntegral(var) )
         bound += (isupper ? -1.0 : +1.0);

      /* if conflict variable cannot fulfill the conflict we can remove it */
      if( (isupper && SCIPsetIsFeasLT(set, bound, SCIPvarGetLbGlobal(var))) ||
         (!isupper && SCIPsetIsFeasGT(set, bound, SCIPvarGetUbGlobal(var))) )
      {
         SCIPsetDebugMsg(set, "remove redundant variable <%s> from conflict set\n", SCIPvarGetName(var));

         bdchginfos[v] = bdchginfos[nbdchginfos - 1];
         relaxedbds[v] = relaxedbds[nbdchginfos - 1];
         sortvals[v] = sortvals[nbdchginfos - 1];

         --nbdchginfos;
         ++ntrivialredvars;
      }
   }
   assert(ntrivialredvars + nbdchginfos == conflictset->nbdchginfos);

   SCIPsetDebugMsg(set, "trivially removed %d redundant of %d variables from conflictset (%p)\n", ntrivialredvars, conflictset->nbdchginfos, (void*)conflictset);
   conflictset->nbdchginfos = nbdchginfos;
   assert(conflictset->nbdchginfos > 0);

   /* do not check to big or trivial conflicts */
   if( conflictset->nbdchginfos > set->conf_maxvarsdetectimpliedbounds || conflictset->nbdchginfos <= 1 )
   {
      *nredvars = ntrivialredvars;
      return SCIP_OKAY;
   }

   /* create array of boundtypes, and bound values in conflict set */
   SCIP_CALL( SCIPsetAllocBufferArray(set, &boundtypes, nbdchginfos) );
   SCIP_CALL( SCIPsetAllocBufferArray(set, &bounds, nbdchginfos) );
   /* memory for the estimates for binary implications used for sorting */
   SCIP_CALL( SCIPsetAllocBufferArray(set, &nbinimpls, nbdchginfos) );

   nzeroimpls = 0;

   /* collect estimates and initialize variables, boundtypes, and bounds array */
   for( v = 0; v < nbdchginfos; ++v )
   {
      var = SCIPbdchginfoGetVar(bdchginfos[v]);
      boundtypes[v] = (SCIP_Bool) SCIPboundtypeOpposite(SCIPbdchginfoGetBoundtype(bdchginfos[v]));
      bounds[v] = relaxedbds[v];

      assert(SCIPvarGetProbindex(var) >= 0);

      /* check if the relaxed bound is really a relaxed bound */
      assert(SCIPbdchginfoGetBoundtype(bdchginfos[v]) == SCIP_BOUNDTYPE_LOWER || SCIPsetIsGE(set, relaxedbds[v], SCIPbdchginfoGetNewbound(bdchginfos[v])));
      assert(SCIPbdchginfoGetBoundtype(bdchginfos[v]) == SCIP_BOUNDTYPE_UPPER || SCIPsetIsLE(set, relaxedbds[v], SCIPbdchginfoGetNewbound(bdchginfos[v])));

      /* for continuous variables, we can only use the relaxed version of the bounds negation: !(x <= u) -> x >= u */
      if( SCIPvarIsBinary(var) )
      {
         if( !boundtypes[v] )
         {
            assert(SCIPsetIsZero(set, bounds[v]));
            bounds[v] = 1.0;
            nbinimpls[v] = (SCIP_Longint)SCIPvarGetNCliques(var, TRUE) * 2;
         }
         else
         {
            assert(SCIPsetIsEQ(set, bounds[v], 1.0));
            bounds[v] = 0.0;
            nbinimpls[v] = (SCIP_Longint)SCIPvarGetNCliques(var, FALSE) * 2;
         }
      }
      else if( SCIPvarIsIntegral(var) )
      {
         assert(SCIPsetIsIntegral(set, bounds[v]));

         bounds[v] += ((!boundtypes[v]) ? +1.0 : -1.0);
         nbinimpls[v] = (boundtypes[v] ? SCIPvarGetNVlbs(var) : SCIPvarGetNVubs(var));
      }
      else if( ((!boundtypes[v]) && SCIPsetIsFeasEQ(set, SCIPvarGetLbGlobal(var), bounds[v]))
         || ((boundtypes[v]) && SCIPsetIsFeasEQ(set, SCIPvarGetUbGlobal(var), bounds[v])) )
      {
         /* the literal is satisfied in global bounds (may happen due to weak "negation" of continuous variables)
          * -> discard the conflict constraint
          */
         break;
      }
      else
      {
         nbinimpls[v] = (boundtypes[v] ? SCIPvarGetNVlbs(var) : SCIPvarGetNVubs(var));
      }

      if( nbinimpls[v] == 0 )
         ++nzeroimpls;
   }

   /* starting to derive global bound changes */
   if( v == nbdchginfos && ((!set->conf_fullshortenconflict && nzeroimpls < 2) || (set->conf_fullshortenconflict && nzeroimpls < nbdchginfos)) )
   {
      SCIP_VAR** vars;
      SCIP_Bool* redundants;
      SCIP_Bool glbinfeas;

      /* sort variables in increasing order of binary implications to gain speed later on */
      SCIPsortLongPtrRealRealBool(nbinimpls, (void**)bdchginfos, relaxedbds, bounds, boundtypes, v);

      SCIPsetDebugMsg(set, "checking for global reductions and redundant conflict variables(in %s) on conflict:\n", SCIPprobGetName(prob));
      SCIPsetDebugMsg(set, "[");
      for( v = 0; v < nbdchginfos; ++v )
      {
         SCIPsetDebugMsgPrint(set, "%s %s %g", SCIPvarGetName(SCIPbdchginfoGetVar(bdchginfos[v])), (!boundtypes[v]) ? ">=" : "<=", bounds[v]);
         if( v < nbdchginfos - 1 )
            SCIPsetDebugMsgPrint(set, ", ");
      }
      SCIPsetDebugMsgPrint(set, "]\n");

      SCIP_CALL( SCIPsetAllocBufferArray(set, &vars, v) );
      SCIP_CALL( SCIPsetAllocCleanBufferArray(set, &redundants, v) );

      /* initialize conflict variable data */
      for( v = 0; v < nbdchginfos; ++v )
         vars[v] = SCIPbdchginfoGetVar(bdchginfos[v]);

      SCIP_CALL( SCIPshrinkDisjunctiveVarSet(set->scip, vars, bounds, boundtypes, redundants, nbdchginfos, nredvars,
            nbdchgs, redundant, &glbinfeas, set->conf_fullshortenconflict) );

      if( glbinfeas )
      {
         SCIPsetDebugMsg(set, "conflict set (%p) led to global infeasibility\n", (void*) conflictset);
         goto TERMINATE;
      }

#ifdef SCIP_DEBUG
      if( *nbdchgs > 0 )
      {
         SCIPsetDebugMsg(set, "conflict set (%p) led to %d global bound reductions\n", (void*) conflictset, *nbdchgs);
      }
#endif

      /* remove as redundant marked variables */
      if( *redundant )
      {
         SCIPsetDebugMsg(set, "conflict set (%p) is redundant because at least one global reduction, fulfills the conflict constraint\n", (void*)conflictset);

         BMSclearMemoryArray(redundants, nbdchginfos);
      }
      else if( *nredvars > 0 )
      {
         assert(bdchginfos == conflictset->bdchginfos);
         assert(relaxedbds == conflictset->relaxedbds);
         assert(sortvals == conflictset->sortvals);

         for( v = nbdchginfos - 1; v >= 0; --v )
         {
            /* if conflict variable was marked to be redundant remove it */
            if( redundants[v] )
            {
               SCIPsetDebugMsg(set, "remove redundant variable <%s> from conflict set\n", SCIPvarGetName(SCIPbdchginfoGetVar(bdchginfos[v])));

               bdchginfos[v] = bdchginfos[nbdchginfos - 1];
               relaxedbds[v] = relaxedbds[nbdchginfos - 1];
               sortvals[v] = sortvals[nbdchginfos - 1];

               /* reset redundants[v] to 0 */
               redundants[v] = 0;

               --nbdchginfos;
            }
         }
         assert((*nredvars) + nbdchginfos == conflictset->nbdchginfos);

         SCIPsetDebugMsg(set, "removed %d redundant of %d variables from conflictset (%p)\n", (*nredvars), conflictset->nbdchginfos, (void*)conflictset);
         conflictset->nbdchginfos = nbdchginfos;
      }

     TERMINATE:
      SCIPsetFreeCleanBufferArray(set, &redundants);
      SCIPsetFreeBufferArray(set, &vars);
   }

   /* free temporary memory */
   SCIPsetFreeBufferArray(set, &nbinimpls);
   SCIPsetFreeBufferArray(set, &bounds);
   SCIPsetFreeBufferArray(set, &boundtypes);

   *nredvars += ntrivialredvars;

   return SCIP_OKAY;
}

/** adds the given conflict set as conflict constraint to the problem */
static
SCIP_RETCODE conflictAddConflictCons(
   SCIP_CONFLICT*        conflict,           /**< conflict analysis data */
   BMS_BLKMEM*           blkmem,             /**< block memory */
   SCIP_SET*             set,                /**< global SCIP settings */
   SCIP_STAT*            stat,               /**< dynamic problem statistics */
   SCIP_PROB*            transprob,          /**< transformed problem after presolve */
   SCIP_PROB*            origprob,           /**< original problem */
   SCIP_TREE*            tree,               /**< branch and bound tree */
   SCIP_REOPT*           reopt,              /**< reoptimization data structure */
   SCIP_LP*              lp,                 /**< current LP data */
   SCIP_BRANCHCAND*      branchcand,         /**< branching candidate storage */
   SCIP_EVENTQUEUE*      eventqueue,         /**< event queue */
   SCIP_CLIQUETABLE*     cliquetable,        /**< clique table data structure */
   SCIP_CONFLICTSET*     conflictset,        /**< conflict set to add to the tree */
   int                   insertdepth,        /**< depth level at which the conflict set should be added */
   SCIP_Bool*            success             /**< pointer to store whether the addition was successful */
   )
{
   SCIP_Bool redundant;
   int h;

   assert(conflict != NULL);
   assert(tree != NULL);
   assert(tree->path != NULL);
   assert(conflictset != NULL);
   assert(conflictset->validdepth <= insertdepth);
   assert(success != NULL);

   *success = FALSE;
   redundant = FALSE;

   /* try to derive global bound changes and shorten the conflictset by using implication and clique and variable bound
    * information
    */
   if( conflictset->nbdchginfos > 1 && insertdepth == 0 )
   {
      int nbdchgs;
      int nredvars;
#ifdef SCIP_DEBUG
      int oldnbdchginfos = conflictset->nbdchginfos;
#endif
      assert(conflictset->validdepth == 0);

      SCIPclockStart(conflict->dIBclock, set);

      /* find global bound changes which can be derived from the new conflict set */
      SCIP_CALL( detectImpliedBounds(set, transprob, conflictset, &nbdchgs, &nredvars, &redundant) );

      /* debug check for reduced conflict set */
      if( nredvars > 0 )
      {
         /* check conflict set on debugging solution */
         SCIP_CALL( SCIPdebugCheckConflict(blkmem, set, tree->root, conflictset->bdchginfos, conflictset->relaxedbds, conflictset->nbdchginfos) ); /*lint !e506 !e774*/
      }

#ifdef SCIP_DEBUG
      SCIPsetDebugMsg(set, " -> conflict set removed %d redundant variables (old nvars %d, new nvars = %d)\n", nredvars, oldnbdchginfos, conflictset->nbdchginfos);
      SCIPsetDebugMsg(set, " -> conflict set led to %d global bound changes %s(cdpt:%d, fdpt:%d, confdpt:%d, len:%d):\n",
         nbdchgs, redundant ? "(conflict became redundant) " : "", SCIPtreeGetCurrentDepth(tree), SCIPtreeGetFocusDepth(tree),
         conflictset->conflictdepth, conflictset->nbdchginfos);
      conflictsetPrint(conflictset);
#endif

      SCIPclockStop(conflict->dIBclock, set);

      if( redundant )
      {
         if( nbdchgs > 0 )
            *success = TRUE;

         return SCIP_OKAY;
      }
   }

   /* in case the conflict set contains only one bound change which is globally valid we apply that bound change
    * directly (except if we are in strong branching or diving - in this case a bound change would yield an unflushed LP
    * and is not handled when restoring the information)
    *
    * @note A bound change can only be applied if it is are related to the active node or if is a global bound
    *       change. Bound changes which are related to any other node cannot be handled at point due to the internal
    *       data structure
    */
   if( conflictset->nbdchginfos == 1 && insertdepth == 0 && !lp->strongbranching && !lp->diving )
   {
      SCIP_VAR* var;
      SCIP_Real bound;
      SCIP_BOUNDTYPE boundtype;

      var = conflictset->bdchginfos[0]->var;
      assert(var != NULL);

      boundtype = SCIPboundtypeOpposite((SCIP_BOUNDTYPE) conflictset->bdchginfos[0]->boundtype);
      bound = conflictset->relaxedbds[0];

      /* for continuous variables, we can only use the relaxed version of the bounds negation: !(x <= u) -> x >= u */
      if( SCIPvarIsIntegral(var) )
      {
         assert(SCIPsetIsIntegral(set, bound));
         bound += (boundtype == SCIP_BOUNDTYPE_LOWER ? +1.0 : -1.0);
      }

      SCIPsetDebugMsg(set, " -> apply global bound change: <%s> %s %g\n",
         SCIPvarGetName(var), boundtype == SCIP_BOUNDTYPE_LOWER ? ">=" : "<=", bound);

      SCIP_CALL( SCIPnodeAddBoundchg(tree->path[conflictset->validdepth], blkmem, set, stat, transprob, origprob, tree,
            reopt, lp, branchcand, eventqueue, cliquetable, var, bound, boundtype, FALSE) );

      *success = TRUE;
      SCIP_CALL( updateStatistics(conflict, blkmem, set, stat, conflictset, insertdepth) );
   }
   else
   {
      /* sort conflict handlers by priority */
      SCIPsetSortConflicthdlrs(set);

      /* call conflict handlers to create a conflict constraint */
      for( h = 0; h < set->nconflicthdlrs; ++h )
      {
         SCIP_RESULT result;

         assert(conflictset->conflicttype != SCIP_CONFTYPE_UNKNOWN);

         SCIP_CALL( SCIPconflicthdlrExec(set->conflicthdlrs[h], set, tree->path[insertdepth],
               tree->path[conflictset->validdepth], conflictset->bdchginfos, conflictset->relaxedbds,
               conflictset->nbdchginfos, conflictset->conflicttype, conflictset->usescutoffbound, *success, &result) );
         if( result == SCIP_CONSADDED )
         {
            *success = TRUE;
            SCIP_CALL( updateStatistics(conflict, blkmem, set, stat, conflictset, insertdepth) );
         }

         SCIPsetDebugMsg(set, " -> call conflict handler <%s> (prio=%d) to create conflict set with %d bounds returned result %d\n",
            SCIPconflicthdlrGetName(set->conflicthdlrs[h]), SCIPconflicthdlrGetPriority(set->conflicthdlrs[h]),
            conflictset->nbdchginfos, result);
      }
   }

   return SCIP_OKAY;
}

/** adds the collected conflict constraints to the corresponding nodes; the best set->conf_maxconss conflict constraints
 *  are added to the node of their validdepth; additionally (if not yet added, and if repropagation is activated), the
 *  conflict constraint that triggers the earliest repropagation is added to the node of its validdepth
 */
SCIP_RETCODE SCIPconflictFlushConss(
   SCIP_CONFLICT*        conflict,           /**< conflict analysis data */
   BMS_BLKMEM*           blkmem,             /**< block memory of transformed problem */
   SCIP_SET*             set,                /**< global SCIP settings */
   SCIP_STAT*            stat,               /**< dynamic problem statistics */
   SCIP_PROB*            transprob,          /**< transformed problem */
   SCIP_PROB*            origprob,           /**< original problem */
   SCIP_TREE*            tree,               /**< branch and bound tree */
   SCIP_REOPT*           reopt,              /**< reoptimization data structure */
   SCIP_LP*              lp,                 /**< current LP data */
   SCIP_BRANCHCAND*      branchcand,         /**< branching candidate storage */
   SCIP_EVENTQUEUE*      eventqueue,         /**< event queue */
   SCIP_CLIQUETABLE*     cliquetable         /**< clique table data structure */
   )
{
   assert(conflict != NULL);
   assert(set != NULL);
   assert(stat != NULL);
   assert(transprob != NULL);
   assert(tree != NULL);

   /* is there anything to do? */
   if( conflict->nconflictsets > 0 )
   {
      SCIP_CONFLICTSET* repropconflictset;
      int nconflictsetsused;
      int focusdepth;
#ifndef NDEBUG
      int currentdepth;
#endif
      int cutoffdepth;
      int repropdepth;
      int maxconflictsets;
      int maxsize;
      int i;

      /* calculate the maximal number of conflict sets to accept, and the maximal size of each accepted conflict set */
      maxconflictsets = (set->conf_maxconss == -1 ? INT_MAX : set->conf_maxconss);
      maxsize = conflictCalcMaxsize(set, transprob);

      focusdepth = SCIPtreeGetFocusDepth(tree);
#ifndef NDEBUG
      currentdepth = SCIPtreeGetCurrentDepth(tree);
      assert(focusdepth <= currentdepth);
      assert(currentdepth == tree->pathlen-1);
#endif

      SCIPsetDebugMsg(set, "flushing %d conflict sets at focus depth %d (maxconflictsets: %d, maxsize: %d)\n",
         conflict->nconflictsets, focusdepth, maxconflictsets, maxsize);

      /* mark the focus node to have produced conflict sets in the visualization output */
      SCIPvisualFoundConflict(stat->visual, stat, tree->path[focusdepth]);

      /* insert the conflict sets at the corresponding nodes */
      nconflictsetsused = 0;
      cutoffdepth = INT_MAX;
      repropdepth = INT_MAX;
      repropconflictset = NULL;
      for( i = 0; i < conflict->nconflictsets && nconflictsetsused < maxconflictsets; ++i )
      {
         SCIP_CONFLICTSET* conflictset;

         conflictset = conflict->conflictsets[i];
         assert(conflictset != NULL);
         assert(0 <= conflictset->validdepth);
         assert(conflictset->validdepth <= conflictset->insertdepth);
         assert(conflictset->insertdepth <= focusdepth);
         assert(conflictset->insertdepth <= conflictset->repropdepth);
         assert(conflictset->repropdepth <= currentdepth || conflictset->repropdepth == INT_MAX); /* INT_MAX for dive/probing/strong */
         assert(conflictset->conflictdepth <= currentdepth || conflictset->conflictdepth == INT_MAX); /* INT_MAX for dive/probing/strong */

         /* ignore conflict sets that are only valid at a node that was already cut off */
         if( conflictset->insertdepth >= cutoffdepth )
         {
            SCIPsetDebugMsg(set, " -> ignoring conflict set with insertdepth %d >= cutoffdepth %d\n",
               conflictset->validdepth, cutoffdepth);
            continue;
         }

         /* if no conflict bounds exist, the node and its sub tree in the conflict set's valid depth can be
          * cut off completely
          */
         if( conflictset->nbdchginfos == 0 )
         {
            SCIPsetDebugMsg(set, " -> empty conflict set in depth %d cuts off sub tree at depth %d\n",
               focusdepth, conflictset->validdepth);

            SCIP_CALL( SCIPnodeCutoff(tree->path[conflictset->validdepth], set, stat, tree, reopt, lp, blkmem) );
            cutoffdepth = conflictset->validdepth;
            continue;
         }

         /* if the conflict set is too long, use the conflict set only if it decreases the repropagation depth */
         if( conflictset->nbdchginfos > maxsize )
         {
            SCIPsetDebugMsg(set, " -> conflict set is too long: %d > %d literals\n", conflictset->nbdchginfos, maxsize);
            if( set->conf_keepreprop && conflictset->repropagate && conflictset->repropdepth < repropdepth )
            {
               repropdepth = conflictset->repropdepth;
               repropconflictset = conflictset;
            }
         }
         else
         {
            SCIP_Bool success;

            /* call conflict handlers to create a conflict constraint */
            SCIP_CALL( conflictAddConflictCons(conflict, blkmem, set, stat, transprob, origprob,
                  tree, reopt, lp, branchcand, eventqueue, cliquetable, conflictset, conflictset->insertdepth, &success) );

            if( success )
            {
               SCIPsetDebugMsg(set, " -> conflict set %d/%d added (cdpt:%d, fdpt:%d, insert:%d, valid:%d, conf:%d, reprop:%d, len:%d):\n",
                  nconflictsetsused+1, maxconflictsets, SCIPtreeGetCurrentDepth(tree), SCIPtreeGetFocusDepth(tree),
                  conflictset->insertdepth, conflictset->validdepth, conflictset->conflictdepth, conflictset->repropdepth,
                  conflictset->nbdchginfos);
               SCIPdebug(conflictsetPrint(conflictset));

               if( conflictset->repropagate && conflictset->repropdepth <= repropdepth )
               {
                  repropdepth = conflictset->repropdepth;
                  repropconflictset = NULL;
               }
               nconflictsetsused++;
            }
         }
      }

      /* reactivate propagation on the first node where one of the new conflict sets trigger a deduction */
      if( set->conf_repropagate && repropdepth < cutoffdepth && repropdepth < tree->pathlen )
      {
         assert(0 <= repropdepth && repropdepth < tree->pathlen);
         assert((int) tree->path[repropdepth]->depth == repropdepth);

         /* if the conflict constraint of smallest repropagation depth was not yet added, insert it now */
         if( repropconflictset != NULL )
         {
            SCIP_Bool success;

            assert(repropconflictset->repropagate);
            assert(repropconflictset->repropdepth == repropdepth);

            SCIP_CALL( conflictAddConflictCons(conflict, blkmem, set, stat, transprob, origprob,
                  tree, reopt, lp, branchcand, eventqueue, cliquetable, repropconflictset, repropdepth, &success) );
#ifdef SCIP_DEBUG
            if( success )
            {
               SCIPsetDebugMsg(set, " -> additional reprop conflict set added (cdpt:%d, fdpt:%d, insert:%d, valid:%d, conf:%d, reprop:%d, len:%d):\n",
                  SCIPtreeGetCurrentDepth(tree), SCIPtreeGetFocusDepth(tree),
                  repropconflictset->insertdepth, repropconflictset->validdepth, repropconflictset->conflictdepth,
                  repropconflictset->repropdepth, repropconflictset->nbdchginfos);
               SCIPdebug(conflictsetPrint(repropconflictset));
            }
#endif
         }

         /* mark the node in the repropdepth to be propagated again */
         SCIPnodePropagateAgain(tree->path[repropdepth], set, stat, tree);

         SCIPsetDebugMsg(set, "marked node %p in depth %d to be repropagated due to conflicts found in depth %d\n",
            (void*)tree->path[repropdepth], repropdepth, focusdepth);
      }

      /* free the conflict store */
      for( i = 0; i < conflict->nconflictsets; ++i )
      {
         conflictsetFree(&conflict->conflictsets[i], blkmem);
      }
      conflict->nconflictsets = 0;
   }

   /* free all temporarily created bound change information data */
   conflictFreeTmpBdchginfos(conflict, blkmem);

   return SCIP_OKAY;
}

/** returns the current number of conflict sets in the conflict set storage */
int SCIPconflictGetNConflicts(
   SCIP_CONFLICT*        conflict            /**< conflict analysis data */
   )
{
   assert(conflict != NULL);

   return conflict->nconflictsets;
}

/** returns the total number of conflict constraints that were added to the problem */
SCIP_Longint SCIPconflictGetNAppliedConss(
   SCIP_CONFLICT*        conflict            /**< conflict analysis data */
   )
{
   assert(conflict != NULL);

   return conflict->nappliedglbconss + conflict->nappliedlocconss;
}

/** returns the total number of literals in conflict constraints that were added to the problem */
SCIP_Longint SCIPconflictGetNAppliedLiterals(
   SCIP_CONFLICT*        conflict            /**< conflict analysis data */
   )
{
   assert(conflict != NULL);

   return conflict->nappliedglbliterals + conflict->nappliedlocliterals;
}

/** returns the total number of global bound changes applied by the conflict analysis */
SCIP_Longint SCIPconflictGetNGlobalChgBds(
   SCIP_CONFLICT*        conflict            /**< conflict analysis data */
   )
{
   assert(conflict != NULL);

   return conflict->nglbchgbds;
}

/** returns the total number of conflict constraints that were added globally to the problem */
SCIP_Longint SCIPconflictGetNAppliedGlobalConss(
   SCIP_CONFLICT*        conflict            /**< conflict analysis data */
   )
{
   assert(conflict != NULL);

   return conflict->nappliedglbconss;
}

/** returns the total number of literals in conflict constraints that were added globally to the problem */
SCIP_Longint SCIPconflictGetNAppliedGlobalLiterals(
   SCIP_CONFLICT*        conflict            /**< conflict analysis data */
   )
{
   assert(conflict != NULL);

   return conflict->nappliedglbliterals;
}

/** returns the total number of local bound changes applied by the conflict analysis */
SCIP_Longint SCIPconflictGetNLocalChgBds(
   SCIP_CONFLICT*        conflict            /**< conflict analysis data */
   )
{
   assert(conflict != NULL);

   return conflict->nlocchgbds;
}

/** returns the total number of conflict constraints that were added locally to the problem */
SCIP_Longint SCIPconflictGetNAppliedLocalConss(
   SCIP_CONFLICT*        conflict            /**< conflict analysis data */
   )
{
   assert(conflict != NULL);

   return conflict->nappliedlocconss;
}

/** returns the total number of literals in conflict constraints that were added locally to the problem */
SCIP_Longint SCIPconflictGetNAppliedLocalLiterals(
   SCIP_CONFLICT*        conflict            /**< conflict analysis data */
   )
{
   assert(conflict != NULL);

   return conflict->nappliedlocliterals;
}




/*
 * Propagation Conflict Analysis
 */

/** returns whether bound change has a valid reason that can be resolved in conflict analysis */
static
SCIP_Bool bdchginfoIsResolvable(
   SCIP_BDCHGINFO*       bdchginfo           /**< bound change information */
   )
{
   assert(bdchginfo != NULL);
   assert(!SCIPbdchginfoIsRedundant(bdchginfo));

   return (SCIPbdchginfoGetChgtype(bdchginfo) == SCIP_BOUNDCHGTYPE_CONSINFER
      || (SCIPbdchginfoGetChgtype(bdchginfo) == SCIP_BOUNDCHGTYPE_PROPINFER
         && SCIPbdchginfoGetInferProp(bdchginfo) != NULL));
}

/** compares two conflict set entries, such that bound changes infered later are
 *  ordered prior to ones that were infered earlier
 */
static
SCIP_DECL_SORTPTRCOMP(conflictBdchginfoComp)
{  /*lint --e{715}*/
   SCIP_BDCHGINFO* bdchginfo1;
   SCIP_BDCHGINFO* bdchginfo2;

   bdchginfo1 = (SCIP_BDCHGINFO*)elem1;
   bdchginfo2 = (SCIP_BDCHGINFO*)elem2;
   assert(bdchginfo1 != NULL);
   assert(bdchginfo2 != NULL);
   assert(!SCIPbdchginfoIsRedundant(bdchginfo1));
   assert(!SCIPbdchginfoIsRedundant(bdchginfo2));

   if( !SCIPbdchgidxIsEarlierNonNull(SCIPbdchginfoGetIdx(bdchginfo1), SCIPbdchginfoGetIdx(bdchginfo2)) )
      return -1;
   else
      return +1;
}

/** return TRUE if conflict analysis is applicable; In case the function return FALSE there is no need to initialize the
 *  conflict analysis since it will not be applied
 */
SCIP_Bool SCIPconflictApplicable(
   SCIP_SET*             set                 /**< global SCIP settings */
   )
{
   /* check, if propagation conflict analysis is enabled */
   if( !set->conf_enable || !set->conf_useprop )
      return FALSE;

   /* check, if there are any conflict handlers to use a conflict set */
   if( set->nconflicthdlrs == 0 )
      return FALSE;

   return TRUE;
}

/** creates conflict analysis data for propagation conflicts */
SCIP_RETCODE SCIPconflictCreate(
   SCIP_CONFLICT**       conflict,           /**< pointer to conflict analysis data */
   BMS_BLKMEM*           blkmem,             /**< block memory of transformed problem */
   SCIP_SET*             set                 /**< global SCIP settings */
   )
{
   assert(conflict != NULL);

   SCIP_ALLOC( BMSallocMemory(conflict) );

   SCIP_CALL( SCIPclockCreate(&(*conflict)->dIBclock, SCIP_CLOCKTYPE_DEFAULT) );
   SCIP_CALL( SCIPclockCreate(&(*conflict)->propanalyzetime, SCIP_CLOCKTYPE_DEFAULT) );
   SCIP_CALL( SCIPclockCreate(&(*conflict)->inflpanalyzetime, SCIP_CLOCKTYPE_DEFAULT) );
   SCIP_CALL( SCIPclockCreate(&(*conflict)->boundlpanalyzetime, SCIP_CLOCKTYPE_DEFAULT) );
   SCIP_CALL( SCIPclockCreate(&(*conflict)->sbanalyzetime, SCIP_CLOCKTYPE_DEFAULT) );
   SCIP_CALL( SCIPclockCreate(&(*conflict)->pseudoanalyzetime, SCIP_CLOCKTYPE_DEFAULT) );

   /* enable or disable timing depending on the parameter statistic timing */
   SCIPconflictEnableOrDisableClocks((*conflict), set->time_statistictiming);

   SCIP_CALL( SCIPpqueueCreate(&(*conflict)->bdchgqueue, set->mem_arraygrowinit, set->mem_arraygrowfac,
         conflictBdchginfoComp) );
   SCIP_CALL( SCIPpqueueCreate(&(*conflict)->forcedbdchgqueue, set->mem_arraygrowinit, set->mem_arraygrowfac,
         conflictBdchginfoComp) );
   SCIP_CALL( conflictsetCreate(&(*conflict)->conflictset, blkmem) );
   (*conflict)->conflictsets = NULL;
   (*conflict)->conflictsetscores = NULL;
   (*conflict)->tmpbdchginfos = NULL;
   (*conflict)->conflictsetssize = 0;
   (*conflict)->nconflictsets = 0;
   (*conflict)->tmpbdchginfossize = 0;
   (*conflict)->ntmpbdchginfos = 0;
   (*conflict)->count = 0;
   (*conflict)->nglbchgbds = 0;
   (*conflict)->nappliedglbconss = 0;
   (*conflict)->nappliedglbliterals = 0;
   (*conflict)->nlocchgbds = 0;
   (*conflict)->nappliedlocconss = 0;
   (*conflict)->nappliedlocliterals = 0;
   (*conflict)->npropcalls = 0;
   (*conflict)->npropsuccess = 0;
   (*conflict)->npropconfconss = 0;
   (*conflict)->npropconfliterals = 0;
   (*conflict)->npropreconvconss = 0;
   (*conflict)->npropreconvliterals = 0;
   (*conflict)->ninflpcalls = 0;
   (*conflict)->ninflpsuccess = 0;
   (*conflict)->ninflpconfconss = 0;
   (*conflict)->ninflpconfliterals = 0;
   (*conflict)->ninflpreconvconss = 0;
   (*conflict)->ninflpreconvliterals = 0;
   (*conflict)->ninflpiterations = 0;
   (*conflict)->nboundlpcalls = 0;
   (*conflict)->nboundlpsuccess = 0;
   (*conflict)->nboundlpconfconss = 0;
   (*conflict)->nboundlpconfliterals = 0;
   (*conflict)->nboundlpreconvconss = 0;
   (*conflict)->nboundlpreconvliterals = 0;
   (*conflict)->nboundlpiterations = 0;
   (*conflict)->nsbcalls = 0;
   (*conflict)->nsbsuccess = 0;
   (*conflict)->nsbconfconss = 0;
   (*conflict)->nsbconfliterals = 0;
   (*conflict)->nsbreconvconss = 0;
   (*conflict)->nsbreconvliterals = 0;
   (*conflict)->nsbiterations = 0;
   (*conflict)->npseudocalls = 0;
   (*conflict)->npseudosuccess = 0;
   (*conflict)->npseudoconfconss = 0;
   (*conflict)->npseudoconfliterals = 0;
   (*conflict)->npseudoreconvconss = 0;
   (*conflict)->npseudoreconvliterals = 0;
   (*conflict)->ndualrayinfglobal = 0;
   (*conflict)->ndualrayinfsuccess = 0;
   (*conflict)->ndualrayinfseparoot = 0;
   (*conflict)->dualrayinfnnonzeros = 0;

   return SCIP_OKAY;
}

/** frees conflict analysis data for propagation conflicts */
SCIP_RETCODE SCIPconflictFree(
   SCIP_CONFLICT**       conflict,           /**< pointer to conflict analysis data */
   BMS_BLKMEM*           blkmem              /**< block memory of transformed problem */
   )
{
   assert(conflict != NULL);
   assert(*conflict != NULL);
   assert((*conflict)->nconflictsets == 0);
   assert((*conflict)->ntmpbdchginfos == 0);

#ifdef SCIP_CONFGRAPH
   confgraphFree();
#endif

   SCIPclockFree(&(*conflict)->dIBclock);
   SCIPclockFree(&(*conflict)->propanalyzetime);
   SCIPclockFree(&(*conflict)->inflpanalyzetime);
   SCIPclockFree(&(*conflict)->boundlpanalyzetime);
   SCIPclockFree(&(*conflict)->sbanalyzetime);
   SCIPclockFree(&(*conflict)->pseudoanalyzetime);
   SCIPpqueueFree(&(*conflict)->bdchgqueue);
   SCIPpqueueFree(&(*conflict)->forcedbdchgqueue);
   conflictsetFree(&(*conflict)->conflictset, blkmem);
   BMSfreeMemoryArrayNull(&(*conflict)->conflictsets);
   BMSfreeMemoryArrayNull(&(*conflict)->conflictsetscores);
   BMSfreeMemoryArrayNull(&(*conflict)->tmpbdchginfos);
   BMSfreeMemory(conflict);

   return SCIP_OKAY;
}

/** clears the conflict queue and the current conflict set */
static
void conflictClear(
   SCIP_CONFLICT*        conflict            /**< conflict analysis data */
   )
{
   assert(conflict != NULL);

   SCIPpqueueClear(conflict->bdchgqueue);
   SCIPpqueueClear(conflict->forcedbdchgqueue);
   conflictsetClear(conflict->conflictset);
}

/** initializes the propagation conflict analysis by clearing the conflict candidate queue */
SCIP_RETCODE SCIPconflictInit(
   SCIP_CONFLICT*        conflict,           /**< conflict analysis data */
   SCIP_SET*             set,                /**< global SCIP settings */
   SCIP_STAT*            stat,               /**< problem statistics */
   SCIP_PROB*            prob,               /**< problem data */
   SCIP_CONFTYPE         conftype,           /**< type of the conflict */
   SCIP_Bool             usescutoffbound     /**< depends the conflict on a cutoff bound? */
   )
{
   assert(conflict != NULL);
   assert(set != NULL);
   assert(stat != NULL);
   assert(prob != NULL);

   SCIPsetDebugMsg(set, "initializing conflict analysis\n");

   /* clear the conflict candidate queue and the conflict set */
   conflictClear(conflict);

   /* set conflict type */
   assert(conftype == SCIP_CONFTYPE_BNDEXCEEDING || conftype == SCIP_CONFTYPE_INFEASLP
       || conftype == SCIP_CONFTYPE_PROPAGATION);
   conflict->conflictset->conflicttype = conftype;

   /* set whether a cutoff bound is involved */
   conflict->conflictset->usescutoffbound = usescutoffbound;

   /* increase the conflict counter, such that binary variables of new conflict set and new conflict queue are labeled
    * with this new counter
    */
   conflict->count++;
   if( conflict->count == 0 ) /* make sure, 0 is not a valid conflict counter (may happen due to integer overflow) */
      conflict->count = 1;

   /* increase the conflict score weight for history updates of future conflict reasons */
   if( stat->nnodes > stat->lastconflictnode )
   {
      assert(0.0 < set->conf_scorefac && set->conf_scorefac <= 1.0);
      stat->vsidsweight /= set->conf_scorefac;
      assert(stat->vsidsweight > 0.0);

      /* if the conflict score for the next conflict exceeds 1000.0, rescale all history conflict scores */
      if( stat->vsidsweight >= 1000.0 )
      {
         int v;

         for( v = 0; v < prob->nvars; ++v )
         {
            SCIP_CALL( SCIPvarScaleVSIDS(prob->vars[v], 1.0/stat->vsidsweight) );
         }
         SCIPhistoryScaleVSIDS(stat->glbhistory, 1.0/stat->vsidsweight);
         SCIPhistoryScaleVSIDS(stat->glbhistorycrun, 1.0/stat->vsidsweight);
         stat->vsidsweight = 1.0;
      }
      stat->lastconflictnode = stat->nnodes;
   }

#ifdef SCIP_CONFGRAPH
   confgraphFree();
   SCIP_CALL( confgraphCreate(set, conflict) );
#endif

   return SCIP_OKAY;
}

/** marks bound to be present in the current conflict and returns whether a bound which is at least as tight was already
 *  member of the current conflict (i.e., the given bound change does not need to be added)
 */
static
SCIP_Bool conflictMarkBoundCheckPresence(
   SCIP_CONFLICT*        conflict,           /**< conflict analysis data */
   SCIP_BDCHGINFO*       bdchginfo,          /**< bound change to add to the conflict set */
   SCIP_Real             relaxedbd           /**< relaxed bound */
   )
{
   SCIP_VAR* var;
   SCIP_Real newbound;

   assert(conflict != NULL);

   var = SCIPbdchginfoGetVar(bdchginfo);
   newbound = SCIPbdchginfoGetNewbound(bdchginfo);
   assert(var != NULL);

   switch( SCIPbdchginfoGetBoundtype(bdchginfo) )
   {
   case SCIP_BOUNDTYPE_LOWER:
      /* check if the variables lower bound is already member of the conflict */
      if( var->conflictlbcount == conflict->count )
      {
         /* the variable is already member of the conflict; hence check if the new bound is redundant */
         if( var->conflictlb > newbound )
         {
            SCIPdebugMessage("ignoring redundant bound change <%s> >= %g since a stronger lower bound exist <%s> >= %g\n",
               SCIPvarGetName(var), newbound, SCIPvarGetName(var), var->conflictlb);
            return TRUE;
         }
         else if( var->conflictlb == newbound ) /*lint !e777*/
         {
            SCIPdebugMessage("ignoring redundant bound change <%s> >= %g since this lower bound is already present\n", SCIPvarGetName(var), newbound);
            SCIPdebugMessage("adjust relaxed lower bound <%g> -> <%g>\n", var->conflictlb, relaxedbd);
            var->conflictrelaxedlb = MAX(var->conflictrelaxedlb, relaxedbd);
            return TRUE;
         }
      }

      /* add the variable lower bound to the current conflict */
      var->conflictlbcount = conflict->count;

      /* remember the lower bound and relaxed bound to allow only better/tighter lower bounds for that variables
       * w.r.t. this conflict
       */
      var->conflictlb = newbound;
      var->conflictrelaxedlb = relaxedbd;

      return FALSE;

   case SCIP_BOUNDTYPE_UPPER:
      /* check if the variables upper bound is already member of the conflict */
      if( var->conflictubcount == conflict->count )
      {
         /* the variable is already member of the conflict; hence check if the new bound is redundant */
         if( var->conflictub < newbound )
         {
            SCIPdebugMessage("ignoring redundant bound change <%s> <= %g since a stronger upper bound exist <%s> <= %g\n",
               SCIPvarGetName(var), newbound, SCIPvarGetName(var), var->conflictub);
            return TRUE;
         }
         else if( var->conflictub == newbound ) /*lint !e777*/
         {
            SCIPdebugMessage("ignoring redundant bound change <%s> <= %g since this upper bound is already present\n", SCIPvarGetName(var), newbound);
            SCIPdebugMessage("adjust relaxed upper bound <%g> -> <%g>\n", var->conflictub, relaxedbd);
            var->conflictrelaxedub = MIN(var->conflictrelaxedub, relaxedbd);
            return TRUE;
         }
      }

      /* add the variable upper bound to the current conflict */
      var->conflictubcount = conflict->count;

      /* remember the upper bound and relaxed bound to allow only better/tighter upper bounds for that variables
       * w.r.t. this conflict
       */
      var->conflictub = newbound;
      var->conflictrelaxedub = relaxedbd;

      return FALSE;

   default:
      SCIPerrorMessage("invalid bound type %d\n", SCIPbdchginfoGetBoundtype(bdchginfo));
      SCIPABORT();
      return FALSE; /*lint !e527*/
   }
}

/** puts bound change into the current conflict set */
static
SCIP_RETCODE conflictAddConflictBound(
   SCIP_CONFLICT*        conflict,           /**< conflict analysis data */
   BMS_BLKMEM*           blkmem,             /**< block memory of transformed problem */
   SCIP_SET*             set,                /**< global SCIP settings */
   SCIP_BDCHGINFO*       bdchginfo,          /**< bound change to add to the conflict set */
   SCIP_Real             relaxedbd           /**< relaxed bound */
   )
{
   assert(conflict != NULL);
   assert(!SCIPbdchginfoIsRedundant(bdchginfo));

   /* check if the relaxed bound is really a relaxed bound */
   assert(SCIPbdchginfoGetBoundtype(bdchginfo) == SCIP_BOUNDTYPE_LOWER || SCIPsetIsGE(set, relaxedbd, SCIPbdchginfoGetNewbound(bdchginfo)));
   assert(SCIPbdchginfoGetBoundtype(bdchginfo) == SCIP_BOUNDTYPE_UPPER || SCIPsetIsLE(set, relaxedbd, SCIPbdchginfoGetNewbound(bdchginfo)));

   SCIPsetDebugMsg(set, "putting bound change <%s> %s %g(%g) at depth %d to current conflict set\n",
      SCIPvarGetName(SCIPbdchginfoGetVar(bdchginfo)),
      SCIPbdchginfoGetBoundtype(bdchginfo) == SCIP_BOUNDTYPE_LOWER ? ">=" : "<=", SCIPbdchginfoGetNewbound(bdchginfo),
      relaxedbd, SCIPbdchginfoGetDepth(bdchginfo));

   /* mark the bound to be member of the conflict and check if a bound which is at least as tight is already member of
    * the conflict
    */
   if( !conflictMarkBoundCheckPresence(conflict, bdchginfo, relaxedbd) )
   {
      /* add the bound change to the current conflict set */
      SCIP_CALL( conflictsetAddBound(conflict->conflictset, blkmem, set, bdchginfo, relaxedbd) );

#ifdef SCIP_CONFGRAPH
      if( bdchginfo != confgraphcurrentbdchginfo )
         confgraphAddBdchg(bdchginfo);
#endif
   }
#ifdef SCIP_CONFGRAPH
   else
      confgraphLinkBdchg(bdchginfo);
#endif

   return SCIP_OKAY;
}

/** returns whether the negation of the given bound change would lead to a globally valid literal */
static
SCIP_Bool isBoundchgUseless(
   SCIP_SET*             set,                /**< global SCIP settings */
   SCIP_BDCHGINFO*       bdchginfo           /**< bound change information */
   )
{
   SCIP_VAR* var;
   SCIP_BOUNDTYPE boundtype;
   SCIP_Real bound;

   var = SCIPbdchginfoGetVar(bdchginfo);
   boundtype = SCIPbdchginfoGetBoundtype(bdchginfo);
   bound = SCIPbdchginfoGetNewbound(bdchginfo);

   return (SCIPvarGetType(var) == SCIP_VARTYPE_CONTINUOUS
      && ((boundtype == SCIP_BOUNDTYPE_LOWER && SCIPsetIsFeasGE(set, bound, SCIPvarGetUbGlobal(var)))
         || (boundtype == SCIP_BOUNDTYPE_UPPER && SCIPsetIsFeasLE(set, bound, SCIPvarGetLbGlobal(var)))));
}

/** adds given bound change information to the conflict candidate queue */
static
SCIP_RETCODE conflictQueueBound(
   SCIP_CONFLICT*        conflict,           /**< conflict analysis data */
   SCIP_SET*             set,                /**< global SCIP settings */
   SCIP_BDCHGINFO*       bdchginfo,          /**< bound change information */
   SCIP_Real             relaxedbd           /**< relaxed bound */
   )
{
   assert(conflict != NULL);
   assert(set != NULL);
   assert(bdchginfo != NULL);
   assert(!SCIPbdchginfoIsRedundant(bdchginfo));

   /* check if the relaxed bound is really a relaxed bound */
   assert(SCIPbdchginfoGetBoundtype(bdchginfo) == SCIP_BOUNDTYPE_LOWER || SCIPsetIsGE(set, relaxedbd, SCIPbdchginfoGetNewbound(bdchginfo)));
   assert(SCIPbdchginfoGetBoundtype(bdchginfo) == SCIP_BOUNDTYPE_UPPER || SCIPsetIsLE(set, relaxedbd, SCIPbdchginfoGetNewbound(bdchginfo)));

   /* mark the bound to be member of the conflict and check if a bound which is at least as tight is already member of
    * the conflict
    */
   if( !conflictMarkBoundCheckPresence(conflict, bdchginfo, relaxedbd) )
   {
      /* insert the bound change into the conflict queue */
      if( (!set->conf_preferbinary || SCIPvarIsBinary(SCIPbdchginfoGetVar(bdchginfo)))
         && !isBoundchgUseless(set, bdchginfo) )
      {
         SCIP_CALL( SCIPpqueueInsert(conflict->bdchgqueue, (void*)bdchginfo) );
      }
      else
      {
         SCIP_CALL( SCIPpqueueInsert(conflict->forcedbdchgqueue, (void*)bdchginfo) );
      }

#ifdef SCIP_CONFGRAPH
      confgraphAddBdchg(bdchginfo);
#endif
   }
#ifdef SCIP_CONFGRAPH
   else
      confgraphLinkBdchg(bdchginfo);
#endif

   return SCIP_OKAY;
}

/** convert variable and bound change to active variable */
static
SCIP_RETCODE convertToActiveVar(
   SCIP_VAR**            var,                /**< pointer to variable */
   SCIP_SET*             set,                /**< global SCIP settings */
   SCIP_BOUNDTYPE*       boundtype,          /**< pointer to type of bound that was changed: lower or upper bound */
   SCIP_Real*            bound               /**< pointer to bound to convert, or NULL */
   )
{
   SCIP_Real scalar;
   SCIP_Real constant;

   scalar = 1.0;
   constant = 0.0;

   /* transform given varibale to active varibale */
   SCIP_CALL( SCIPvarGetProbvarSum(var, set, &scalar, &constant) );
   assert(SCIPvarGetStatus(*var) == SCIP_VARSTATUS_FIXED || scalar != 0.0); /*lint !e777*/

   if( SCIPvarGetStatus(*var) == SCIP_VARSTATUS_FIXED )
      return SCIP_OKAY;

   /* if the scalar of the aggregation is negative, we have to switch the bound type */
   if( scalar < 0.0 )
      (*boundtype) = SCIPboundtypeOpposite(*boundtype);

   if( bound != NULL )
   {
      (*bound) -= constant;
      (*bound) /= scalar;
   }

   return SCIP_OKAY;
}

/** adds variable's bound to conflict candidate queue */
static
SCIP_RETCODE conflictAddBound(
   SCIP_CONFLICT*        conflict,           /**< conflict analysis data */
   BMS_BLKMEM*           blkmem,             /**< block memory */
   SCIP_SET*             set,                /**< global SCIP settings */
   SCIP_STAT*            stat,               /**< dynamic problem statistics */
   SCIP_VAR*             var,                /**< problem variable */
   SCIP_BOUNDTYPE        boundtype,          /**< type of bound that was changed: lower or upper bound */
   SCIP_BDCHGINFO*       bdchginfo,          /**< bound change info, or NULL */
   SCIP_Real             relaxedbd           /**< relaxed bound */
   )
{
   assert(SCIPvarIsActive(var));
   assert(bdchginfo != NULL);
   assert(!SCIPbdchginfoIsRedundant(bdchginfo));

   SCIPsetDebugMsg(set, " -> adding bound <%s> %s %.15g(%.15g) [status:%d, type:%d, depth:%d, pos:%d, reason:<%s>, info:%d] to candidates\n",
      SCIPvarGetName(var),
      boundtype == SCIP_BOUNDTYPE_LOWER ? ">=" : "<=",
      SCIPbdchginfoGetNewbound(bdchginfo), relaxedbd,
      SCIPvarGetStatus(var), SCIPvarGetType(var),
      SCIPbdchginfoGetDepth(bdchginfo), SCIPbdchginfoGetPos(bdchginfo),
      SCIPbdchginfoGetChgtype(bdchginfo) == SCIP_BOUNDCHGTYPE_BRANCHING ? "branch"
      : (SCIPbdchginfoGetChgtype(bdchginfo) == SCIP_BOUNDCHGTYPE_CONSINFER
         ? SCIPconsGetName(SCIPbdchginfoGetInferCons(bdchginfo))
         : (SCIPbdchginfoGetInferProp(bdchginfo) != NULL ? SCIPpropGetName(SCIPbdchginfoGetInferProp(bdchginfo))
            : "none")),
      SCIPbdchginfoGetChgtype(bdchginfo) != SCIP_BOUNDCHGTYPE_BRANCHING ? SCIPbdchginfoGetInferInfo(bdchginfo) : -1);

   /* the local bound change may be resolved and has to be put on the candidate queue;
    * we even put bound changes without inference information on the queue in order to automatically
    * eliminate multiple insertions of the same bound change
    */
   assert(SCIPbdchginfoGetVar(bdchginfo) == var);
   assert(SCIPbdchginfoGetBoundtype(bdchginfo) == boundtype);
   assert(SCIPbdchginfoGetDepth(bdchginfo) >= 0);
   assert(SCIPbdchginfoGetPos(bdchginfo) >= 0);

   /* the relaxed bound should be a relaxation */
   assert(boundtype == SCIP_BOUNDTYPE_LOWER ? SCIPsetIsLE(set, relaxedbd, SCIPbdchginfoGetNewbound(bdchginfo)) : SCIPsetIsGE(set, relaxedbd, SCIPbdchginfoGetNewbound(bdchginfo)));

   /* the relaxed bound should be worse then the old bound of the bound change info */
   assert(boundtype == SCIP_BOUNDTYPE_LOWER ? SCIPsetIsGT(set, relaxedbd, SCIPbdchginfoGetOldbound(bdchginfo)) : SCIPsetIsLT(set, relaxedbd, SCIPbdchginfoGetOldbound(bdchginfo)));

   /* put bound change information into priority queue */
   SCIP_CALL( conflictQueueBound(conflict, set, bdchginfo, relaxedbd) );

   /* each variable which is add to the conflict graph gets an increase in the VSIDS
    *
    * @note That is different to the VSIDS preseted in the literature
    */
   SCIP_CALL( incVSIDS(var, blkmem, set, stat, boundtype, relaxedbd, set->conf_conflictgraphweight) );

   return SCIP_OKAY;
}

/** adds variable's bound to conflict candidate queue */
SCIP_RETCODE SCIPconflictAddBound(
   SCIP_CONFLICT*        conflict,           /**< conflict analysis data */
   BMS_BLKMEM*           blkmem,             /**< block memory */
   SCIP_SET*             set,                /**< global SCIP settings */
   SCIP_STAT*            stat,               /**< dynamic problem statistics */
   SCIP_VAR*             var,                /**< problem variable */
   SCIP_BOUNDTYPE        boundtype,          /**< type of bound that was changed: lower or upper bound */
   SCIP_BDCHGIDX*        bdchgidx            /**< bound change index (time stamp of bound change), or NULL for current time */
   )
{
   SCIP_BDCHGINFO* bdchginfo;

   assert(conflict != NULL);
   assert(stat != NULL);
   assert(var != NULL);

   /* convert bound to active problem variable */
   SCIP_CALL( convertToActiveVar(&var, set, &boundtype, NULL) );

   /* we can ignore fixed variables */
   if( SCIPvarGetStatus(var) == SCIP_VARSTATUS_FIXED )
      return SCIP_OKAY;

   /* if the variable is multi-aggregated, add the bounds of all aggregation variables */
   if( SCIPvarGetStatus(var) == SCIP_VARSTATUS_MULTAGGR )
   {
      SCIP_VAR** vars;
      SCIP_Real* scalars;
      int nvars;
      int i;

      vars = SCIPvarGetMultaggrVars(var);
      scalars = SCIPvarGetMultaggrScalars(var);
      nvars = SCIPvarGetMultaggrNVars(var);
      for( i = 0; i < nvars; ++i )
      {
         SCIP_CALL( SCIPconflictAddBound(conflict, blkmem, set, stat, vars[i],
               (scalars[i] < 0.0 ? SCIPboundtypeOpposite(boundtype) : boundtype), bdchgidx) );
      }

      return SCIP_OKAY;
   }
   assert(SCIPvarIsActive(var));

   /* get bound change information */
   bdchginfo = SCIPvarGetBdchgInfo(var, boundtype, bdchgidx, FALSE);

   /* if bound of variable was not changed (this means it is still the global bound), we can ignore the conflicting
    * bound
    */
   if( bdchginfo == NULL )
      return SCIP_OKAY;

   assert(SCIPbdchgidxIsEarlier(SCIPbdchginfoGetIdx(bdchginfo), bdchgidx));

   SCIP_CALL( conflictAddBound(conflict, blkmem, set, stat, var, boundtype, bdchginfo, SCIPbdchginfoGetNewbound(bdchginfo)) );

   return SCIP_OKAY;
}

/** adds variable's bound to conflict candidate queue */
SCIP_RETCODE SCIPconflictAddRelaxedBound(
   SCIP_CONFLICT*        conflict,           /**< conflict analysis data */
   BMS_BLKMEM*           blkmem,             /**< block memory */
   SCIP_SET*             set,                /**< global SCIP settings */
   SCIP_STAT*            stat,               /**< dynamic problem statistics */
   SCIP_VAR*             var,                /**< problem variable */
   SCIP_BOUNDTYPE        boundtype,          /**< type of bound that was changed: lower or upper bound */
   SCIP_BDCHGIDX*        bdchgidx,           /**< bound change index (time stamp of bound change), or NULL for current time */
   SCIP_Real             relaxedbd           /**< the relaxed bound */
   )
{
   SCIP_BDCHGINFO* bdchginfo;
   int nbdchgs;

   assert(conflict != NULL);
   assert(stat != NULL);
   assert(var != NULL);

   if( !SCIPvarIsActive(var) )
   {
      /* convert bound to active problem variable */
      SCIP_CALL( convertToActiveVar(&var, set, &boundtype, &relaxedbd) );

      /* we can ignore fixed variables */
      if( SCIPvarGetStatus(var) == SCIP_VARSTATUS_FIXED )
         return SCIP_OKAY;

      /* if the variable is multi-aggregated, add the bounds of all aggregation variables */
      if(SCIPvarGetStatus(var) == SCIP_VARSTATUS_MULTAGGR )
      {
         SCIPsetDebugMsg(set, "ignoring relaxed bound information since variable <%s> is multi-aggregated active\n", SCIPvarGetName(var));

         SCIP_CALL( SCIPconflictAddBound(conflict, blkmem, set, stat, var, boundtype, bdchgidx) );

         return SCIP_OKAY;
      }
   }
   assert(SCIPvarIsActive(var));

   /* get bound change information */
   bdchginfo = SCIPvarGetBdchgInfo(var, boundtype, bdchgidx, FALSE);

   /* if bound of variable was not changed (this means it is still the global bound), we can ignore the conflicting
    * bound
    */
   if( bdchginfo == NULL )
      return SCIP_OKAY;

   /* check that the bound change info is not a temporary one */
   assert(SCIPbdchgidxGetPos(&bdchginfo->bdchgidx) >= 0);

   /* get the position of the bound change information within the bound change array of the variable */
   nbdchgs = (int) bdchginfo->pos;
   assert(nbdchgs >= 0);

   /* if the relaxed bound should be ignored, set the relaxed bound to the bound given by the bdchgidx; that ensures
    * that the loop(s) below will be skipped
    */
   if( set->conf_ignorerelaxedbd )
      relaxedbd = SCIPbdchginfoGetNewbound(bdchginfo);

   /* search for the bound change information which includes the relaxed bound */
   if( boundtype == SCIP_BOUNDTYPE_LOWER )
   {
      SCIP_Real newbound;

      /* adjust relaxed lower bound w.r.t. variable type */
      SCIPvarAdjustLb(var, set, &relaxedbd);

      /* due to numericis we compare the relaxed lower bound to the one present at the particular time point and take
       * the better one
       */
      newbound = SCIPbdchginfoGetNewbound(bdchginfo);
      relaxedbd = MIN(relaxedbd, newbound);

      /* check if relaxed lower bound is smaller or equal to global lower bound; if so we can ignore the conflicting
       * bound
       */
      if( SCIPsetIsLE(set, relaxedbd, SCIPvarGetLbGlobal(var)) )
         return SCIP_OKAY;

      while( nbdchgs > 0 )
      {
         assert(SCIPsetIsLE(set, relaxedbd, SCIPbdchginfoGetNewbound(bdchginfo)));

         /* check if the old lower bound is greater than or equal to relaxed lower bound; if not we found the bound
          * change info which we need to report
          */
         if( SCIPsetIsGT(set, relaxedbd, SCIPbdchginfoGetOldbound(bdchginfo)) )
            break;

         bdchginfo = SCIPvarGetBdchgInfoLb(var, nbdchgs-1);

         SCIPsetDebugMsg(set, "lower bound change %d oldbd=%.15g, newbd=%.15g, depth=%d, pos=%d, redundant=%u\n",
            nbdchgs, SCIPbdchginfoGetOldbound(bdchginfo), SCIPbdchginfoGetNewbound(bdchginfo),
            SCIPbdchginfoGetDepth(bdchginfo), SCIPbdchginfoGetPos(bdchginfo),
            SCIPbdchginfoIsRedundant(bdchginfo));

         /* if bound change is redundant (this means it now a global bound), we can ignore the conflicting bound */
         if( SCIPbdchginfoIsRedundant(bdchginfo) )
            return SCIP_OKAY;

         nbdchgs--;
      }
      assert(SCIPsetIsGT(set, relaxedbd, SCIPbdchginfoGetOldbound(bdchginfo)));
   }
   else
   {
      SCIP_Real newbound;

      assert(boundtype == SCIP_BOUNDTYPE_UPPER);

      /* adjust relaxed upper bound w.r.t. variable type */
      SCIPvarAdjustUb(var, set, &relaxedbd);

      /* due to numericis we compare the relaxed upper bound to the one present at the particular time point and take
       * the better one
       */
      newbound = SCIPbdchginfoGetNewbound(bdchginfo);
      relaxedbd = MAX(relaxedbd, newbound);

      /* check if relaxed upper bound is greater or equal to global upper bound; if so we can ignore the conflicting
       * bound
       */
      if( SCIPsetIsGE(set, relaxedbd, SCIPvarGetUbGlobal(var)) )
         return SCIP_OKAY;

      while( nbdchgs > 0 )
      {
         assert(SCIPsetIsGE(set, relaxedbd, SCIPbdchginfoGetNewbound(bdchginfo)));

         /* check if the old upper bound is smaller than or equal to the relaxed upper bound; if not we found the
          * bound change info which we need to report
          */
         if( SCIPsetIsLT(set, relaxedbd, SCIPbdchginfoGetOldbound(bdchginfo)) )
            break;

         bdchginfo = SCIPvarGetBdchgInfoUb(var, nbdchgs-1);

         SCIPsetDebugMsg(set, "upper bound change %d oldbd=%.15g, newbd=%.15g, depth=%d, pos=%d, redundant=%u\n",
            nbdchgs, SCIPbdchginfoGetOldbound(bdchginfo), SCIPbdchginfoGetNewbound(bdchginfo),
            SCIPbdchginfoGetDepth(bdchginfo), SCIPbdchginfoGetPos(bdchginfo),
            SCIPbdchginfoIsRedundant(bdchginfo));

         /* if bound change is redundant (this means it now a global bound), we can ignore the conflicting bound */
         if( SCIPbdchginfoIsRedundant(bdchginfo) )
            return SCIP_OKAY;

         nbdchgs--;
      }
      assert(SCIPsetIsLT(set, relaxedbd, SCIPbdchginfoGetOldbound(bdchginfo)));
   }

   assert(SCIPbdchgidxIsEarlier(SCIPbdchginfoGetIdx(bdchginfo), bdchgidx));

   /* put bound change information into priority queue */
   SCIP_CALL( conflictAddBound(conflict, blkmem, set, stat, var, boundtype, bdchginfo, relaxedbd) );

   return SCIP_OKAY;
}

/** checks if the given variable is already part of the current conflict set or queued for resolving with the same or
 *  even stronger bound
 */
SCIP_RETCODE SCIPconflictIsVarUsed(
   SCIP_CONFLICT*        conflict,           /**< conflict analysis data */
   SCIP_VAR*             var,                /**< problem variable */
   SCIP_SET*             set,                /**< global SCIP settings */
   SCIP_BOUNDTYPE        boundtype,          /**< type of bound for which the score should be increased */
   SCIP_BDCHGIDX*        bdchgidx,           /**< bound change index (time stamp of bound change), or NULL for current time */
   SCIP_Bool*            used                /**< pointer to store if the variable is already used */
   )
{
   SCIP_Real newbound;

   /* convert bound to active problem variable */
   SCIP_CALL( convertToActiveVar(&var, set, &boundtype, NULL) );

   if( SCIPvarGetStatus(var) == SCIP_VARSTATUS_FIXED || SCIPvarGetStatus(var) == SCIP_VARSTATUS_MULTAGGR )
      *used = FALSE;
   else
   {
      assert(SCIPvarIsActive(var));
      assert(var != NULL);

      switch( boundtype )
      {
      case SCIP_BOUNDTYPE_LOWER:

         newbound = SCIPgetVarLbAtIndex(set->scip, var, bdchgidx, FALSE);

         if( var->conflictlbcount == conflict->count && var->conflictlb >= newbound )
         {
            SCIPsetDebugMsg(set, "already queued bound change <%s> >= %g\n", SCIPvarGetName(var), newbound);
            *used = TRUE;
         }
         else
            *used = FALSE;
         break;
      case SCIP_BOUNDTYPE_UPPER:

         newbound = SCIPgetVarUbAtIndex(set->scip, var, bdchgidx, FALSE);

         if( var->conflictubcount == conflict->count && var->conflictub <= newbound )
         {
            SCIPsetDebugMsg(set, "already queued bound change <%s> <= %g\n", SCIPvarGetName(var), newbound);
            *used = TRUE;
         }
         else
            *used = FALSE;
         break;
      default:
         SCIPerrorMessage("invalid bound type %d\n", boundtype);
         SCIPABORT();
         *used = FALSE; /*lint !e527*/
      }
   }

   return SCIP_OKAY;
}

/** returns the conflict lower bound if the variable is present in the current conflict set; otherwise the global lower
 *  bound
 */
SCIP_Real SCIPconflictGetVarLb(
   SCIP_CONFLICT*        conflict,           /**< conflict analysis data */
   SCIP_VAR*             var                 /**< problem variable */
   )
{
   if( var->conflictlbcount == conflict->count )
   {
      assert(EPSGE(var->conflictlb, var->conflictrelaxedlb, 1e-09));
      return var->conflictrelaxedlb;
   }

   return SCIPvarGetLbGlobal(var);
}

/** returns the conflict upper bound if the variable is present in the current conflict set; otherwise the global upper
 *  bound
 */
SCIP_Real SCIPconflictGetVarUb(
   SCIP_CONFLICT*        conflict,           /**< conflict analysis data */
   SCIP_VAR*             var                 /**< problem variable */
   )
{
   if( var->conflictubcount == conflict->count )
   {
      assert(EPSLE(var->conflictub, var->conflictrelaxedub, 1e-09));
      return var->conflictrelaxedub;
   }

   return SCIPvarGetUbGlobal(var);
}

/** removes and returns next conflict analysis candidate from the candidate queue */
static
SCIP_BDCHGINFO* conflictRemoveCand(
   SCIP_CONFLICT*        conflict            /**< conflict analysis data */
   )
{
   SCIP_BDCHGINFO* bdchginfo;
   SCIP_VAR* var;

   assert(conflict != NULL);

   if( SCIPpqueueNElems(conflict->forcedbdchgqueue) > 0 )
      bdchginfo = (SCIP_BDCHGINFO*)(SCIPpqueueRemove(conflict->forcedbdchgqueue));
   else
      bdchginfo = (SCIP_BDCHGINFO*)(SCIPpqueueRemove(conflict->bdchgqueue));

   assert(!SCIPbdchginfoIsRedundant(bdchginfo));

   /* if we have a candidate this one should be valid for the current conflict analysis */
   assert(!bdchginfoIsInvalid(conflict, bdchginfo));

   /* mark the bound change to be no longer in the conflict (it will be either added again to the conflict set or
    * replaced by resolving, which might add a weaker change on the same bound to the queue)
    */
   var = SCIPbdchginfoGetVar(bdchginfo);
   if( SCIPbdchginfoGetBoundtype(bdchginfo) == SCIP_BOUNDTYPE_LOWER )
   {
      var->conflictlbcount = 0;
      var->conflictrelaxedlb = SCIP_REAL_MIN;
   }
   else
   {
      assert(SCIPbdchginfoGetBoundtype(bdchginfo) == SCIP_BOUNDTYPE_UPPER);
      var->conflictubcount = 0;
      var->conflictrelaxedub = SCIP_REAL_MAX;
   }

#ifdef SCIP_CONFGRAPH
   confgraphSetCurrentBdchg(bdchginfo);
#endif

   return bdchginfo;
}

/** returns next conflict analysis candidate from the candidate queue without removing it */
static
SCIP_BDCHGINFO* conflictFirstCand(
   SCIP_CONFLICT*        conflict            /**< conflict analysis data */
   )
{
   SCIP_BDCHGINFO* bdchginfo;

   assert(conflict != NULL);

   if( SCIPpqueueNElems(conflict->forcedbdchgqueue) > 0 )
   {
      /* get next potetioal candidate */
      bdchginfo = (SCIP_BDCHGINFO*)(SCIPpqueueFirst(conflict->forcedbdchgqueue));

      /* check if this candidate is valid */
      if( bdchginfoIsInvalid(conflict, bdchginfo) )
      {
         SCIPdebugMessage("bound change info [%d:<%s> %s %g] is invaild -> pop it from the force queue\n", SCIPbdchginfoGetDepth(bdchginfo),
            SCIPvarGetName(SCIPbdchginfoGetVar(bdchginfo)),
            SCIPbdchginfoGetBoundtype(bdchginfo) == SCIP_BOUNDTYPE_LOWER ? ">=" : "<=",
            SCIPbdchginfoGetNewbound(bdchginfo));

         /* pop the invalid bound change info from the queue */
         (void)(SCIPpqueueRemove(conflict->forcedbdchgqueue));

         /* call method recursively to get next conflict analysis candidate */
         bdchginfo = conflictFirstCand(conflict);
      }
   }
   else
   {
      bdchginfo = (SCIP_BDCHGINFO*)(SCIPpqueueFirst(conflict->bdchgqueue));

      /* check if this candidate is valid */
      if( bdchginfo != NULL && bdchginfoIsInvalid(conflict, bdchginfo) )
      {
         SCIPdebugMessage("bound change info [%d:<%s> %s %g] is invaild -> pop it from the queue\n", SCIPbdchginfoGetDepth(bdchginfo),
            SCIPvarGetName(SCIPbdchginfoGetVar(bdchginfo)),
            SCIPbdchginfoGetBoundtype(bdchginfo) == SCIP_BOUNDTYPE_LOWER ? ">=" : "<=",
            SCIPbdchginfoGetNewbound(bdchginfo));

         /* pop the invalid bound change info from the queue */
         (void)(SCIPpqueueRemove(conflict->bdchgqueue));

         /* call method recursively to get next conflict analysis candidate */
         bdchginfo = conflictFirstCand(conflict);
      }
   }
   assert(bdchginfo == NULL || !SCIPbdchginfoIsRedundant(bdchginfo));

   return bdchginfo;
}

/** adds the current conflict set (extended by all remaining bound changes in the queue) to the pool of conflict sets */
static
SCIP_RETCODE conflictAddConflictset(
   SCIP_CONFLICT*        conflict,           /**< conflict analysis data */
   BMS_BLKMEM*           blkmem,             /**< block memory of transformed problem */
   SCIP_SET*             set,                /**< global SCIP settings */
   SCIP_STAT*            stat,               /**< dynamic problem statistics */
   SCIP_TREE*            tree,               /**< branch and bound tree */
   int                   validdepth,         /**< minimal depth level at which the conflict set is valid */
   SCIP_Bool             diving,             /**< are we in strong branching or diving mode? */
   SCIP_Bool             repropagate,        /**< should the constraint trigger a repropagation? */
   SCIP_Bool*            success,            /**< pointer to store whether the conflict set is valid */
   int*                  nliterals           /**< pointer to store the number of literals in the generated conflictset */
   )
{
   SCIP_CONFLICTSET* conflictset;
   SCIP_BDCHGINFO** bdchginfos;
   int nbdchginfos;
   int currentdepth;
   int focusdepth;

   assert(conflict != NULL);
   assert(conflict->conflictset != NULL);
   assert(set != NULL);
   assert(stat != NULL);
   assert(tree != NULL);
   assert(success != NULL);
   assert(nliterals != NULL);
   assert(SCIPpqueueNElems(conflict->forcedbdchgqueue) == 0);

   *success = FALSE;
   *nliterals = 0;

   /* check, whether local conflicts are allowed */
   validdepth = MAX(validdepth, conflict->conflictset->validdepth);
   if( !set->conf_allowlocal && validdepth > 0 )
      return SCIP_OKAY;

   focusdepth = SCIPtreeGetFocusDepth(tree);
   currentdepth = SCIPtreeGetCurrentDepth(tree);
   assert(currentdepth == tree->pathlen-1);
   assert(focusdepth <= currentdepth);
   assert(0 <= conflict->conflictset->validdepth && conflict->conflictset->validdepth <= currentdepth);
   assert(0 <= validdepth && validdepth <= currentdepth);

   /* get the elements of the bound change queue */
   bdchginfos = (SCIP_BDCHGINFO**)SCIPpqueueElems(conflict->bdchgqueue);
   nbdchginfos = SCIPpqueueNElems(conflict->bdchgqueue);

   /* create a copy of the current conflict set, allocating memory for the additional elements of the queue */
   SCIP_CALL( conflictsetCopy(&conflictset, blkmem, conflict->conflictset, nbdchginfos) );
   conflictset->validdepth = validdepth;
   conflictset->repropagate = repropagate;

   /* add the valid queue elements to the conflict set  */
   SCIPsetDebugMsg(set, "adding %d variables from the queue as temporary conflict variables\n", nbdchginfos);
   SCIP_CALL( conflictsetAddBounds(conflict, conflictset, blkmem, set, bdchginfos, nbdchginfos) );

   /* calculate the depth, at which the conflictset should be inserted */
   SCIP_CALL( conflictsetCalcInsertDepth(conflictset, set, tree) );
   assert(conflictset->validdepth <= conflictset->insertdepth && conflictset->insertdepth <= currentdepth);
   SCIPsetDebugMsg(set, " -> conflict with %d literals found at depth %d is active in depth %d and valid in depth %d\n",
      conflictset->nbdchginfos, currentdepth, conflictset->insertdepth, conflictset->validdepth);

   /* if all branching variables are in the conflict set, the conflict set is of no use;
    * don't use conflict sets that are only valid in the probing path but not in the problem tree
    */
   if( (diving || conflictset->insertdepth < currentdepth) && conflictset->insertdepth <= focusdepth )
   {
      /* if the conflict should not be located only in the subtree where it is useful, put it to its valid depth level */
      if( !set->conf_settlelocal )
         conflictset->insertdepth = conflictset->validdepth;

      *nliterals = conflictset->nbdchginfos;
      SCIPsetDebugMsg(set, " -> final conflict set has %d literals\n", *nliterals);

      /* check conflict set on debugging solution */
      SCIP_CALL( SCIPdebugCheckConflict(blkmem, set, tree->path[validdepth],
            conflictset->bdchginfos, conflictset->relaxedbds, conflictset->nbdchginfos) ); /*lint !e506 !e774*/

      /* move conflictset to the conflictset storage */
      SCIP_CALL( conflictInsertConflictset(conflict, blkmem, set, &conflictset) );
      *success = TRUE;
   }
   else
   {
      /* free the temporary conflict set */
      conflictsetFree(&conflictset, blkmem);
   }

   return SCIP_OKAY;
}

/** tries to resolve given bound change
 *   - resolutions on local constraints are only applied, if the constraint is valid at the
 *     current minimal valid depth level, because this depth level is the topmost level to add the conflict
 *     constraint to anyways
 *
 *  @note it is sufficient to explain the relaxed bound change
 */
static
SCIP_RETCODE conflictResolveBound(
   SCIP_CONFLICT*        conflict,           /**< conflict analysis data */
   SCIP_SET*             set,                /**< global SCIP settings */
   SCIP_BDCHGINFO*       bdchginfo,          /**< bound change to resolve */
   SCIP_Real             relaxedbd,          /**< the relaxed bound */
   int                   validdepth,         /**< minimal depth level at which the conflict is valid */
   SCIP_Bool*            resolved            /**< pointer to store whether the bound change was resolved */
   )
{
   SCIP_VAR* actvar;
   SCIP_CONS* infercons;
   SCIP_PROP* inferprop;
   SCIP_RESULT result;

#ifndef NDEBUG
   int nforcedbdchgqueue;
   int nbdchgqueue;

   /* store the current size of the conflict queues */
   assert(conflict != NULL);
   nforcedbdchgqueue = SCIPpqueueNElems(conflict->forcedbdchgqueue);
   nbdchgqueue = SCIPpqueueNElems(conflict->bdchgqueue);
#else
   assert(conflict != NULL);
#endif

   assert(resolved != NULL);
   assert(!SCIPbdchginfoIsRedundant(bdchginfo));

   *resolved = FALSE;

   actvar = SCIPbdchginfoGetVar(bdchginfo);
   assert(actvar != NULL);
   assert(SCIPvarIsActive(actvar));

#ifdef SCIP_DEBUG
   {
      int i;
      SCIPsetDebugMsg(set, "processing next conflicting bound (depth: %d, valid depth: %d, bdchgtype: %s [%s], vartype: %d): [<%s> %s %g(%g)]\n",
         SCIPbdchginfoGetDepth(bdchginfo), validdepth,
         SCIPbdchginfoGetChgtype(bdchginfo) == SCIP_BOUNDCHGTYPE_BRANCHING ? "branch"
            : SCIPbdchginfoGetChgtype(bdchginfo) == SCIP_BOUNDCHGTYPE_CONSINFER ? "cons" : "prop",
               SCIPbdchginfoGetChgtype(bdchginfo) == SCIP_BOUNDCHGTYPE_BRANCHING ? "-"
                        : SCIPbdchginfoGetChgtype(bdchginfo) == SCIP_BOUNDCHGTYPE_CONSINFER
                          ? SCIPconsGetName(SCIPbdchginfoGetInferCons(bdchginfo))
                                : SCIPbdchginfoGetInferProp(bdchginfo) == NULL ? "-"
                                      : SCIPpropGetName(SCIPbdchginfoGetInferProp(bdchginfo)),
                                        SCIPvarGetType(actvar), SCIPvarGetName(actvar),
                                        SCIPbdchginfoGetBoundtype(bdchginfo) == SCIP_BOUNDTYPE_LOWER ? ">=" : "<=",
                                              SCIPbdchginfoGetNewbound(bdchginfo), relaxedbd);
      SCIPsetDebugMsg(set, " - conflict set       :");

      for( i = 0; i < conflict->conflictset->nbdchginfos; ++i )
      {
         SCIPsetDebugMsgPrint(set, " [%d:<%s> %s %g(%g)]", SCIPbdchginfoGetDepth(conflict->conflictset->bdchginfos[i]),
               SCIPvarGetName(SCIPbdchginfoGetVar(conflict->conflictset->bdchginfos[i])),
               SCIPbdchginfoGetBoundtype(conflict->conflictset->bdchginfos[i]) == SCIP_BOUNDTYPE_LOWER ? ">=" : "<=",
                     SCIPbdchginfoGetNewbound(conflict->conflictset->bdchginfos[i]), conflict->conflictset->relaxedbds[i]);
      }
      SCIPsetDebugMsgPrint(set, "\n");
      SCIPsetDebugMsg(set, " - forced candidates  :");

      for( i = 0; i < SCIPpqueueNElems(conflict->forcedbdchgqueue); ++i )
      {
         SCIP_BDCHGINFO* info = (SCIP_BDCHGINFO*)(SCIPpqueueElems(conflict->forcedbdchgqueue)[i]);
         SCIPsetDebugMsgPrint(set, " [%d:<%s> %s %g(%g)]", SCIPbdchginfoGetDepth(info), SCIPvarGetName(SCIPbdchginfoGetVar(info)),
               bdchginfoIsInvalid(conflict, info) ? "<!>" : SCIPbdchginfoGetBoundtype(info) == SCIP_BOUNDTYPE_LOWER ? ">=" : "<=",
                     SCIPbdchginfoGetNewbound(info), SCIPbdchginfoGetRelaxedBound(info));
      }
      SCIPsetDebugMsgPrint(set, "\n");
      SCIPsetDebugMsg(set, " - optional candidates:");

      for( i = 0; i < SCIPpqueueNElems(conflict->bdchgqueue); ++i )
      {
         SCIP_BDCHGINFO* info = (SCIP_BDCHGINFO*)(SCIPpqueueElems(conflict->bdchgqueue)[i]);
         SCIPsetDebugMsgPrint(set, " [%d:<%s> %s %g(%g)]", SCIPbdchginfoGetDepth(info), SCIPvarGetName(SCIPbdchginfoGetVar(info)),
               bdchginfoIsInvalid(conflict, info) ? "<!>" : SCIPbdchginfoGetBoundtype(info) == SCIP_BOUNDTYPE_LOWER ? ">=" : "<=",
                     SCIPbdchginfoGetNewbound(info), SCIPbdchginfoGetRelaxedBound(info));
      }
      SCIPsetDebugMsgPrint(set, "\n");
   }
#endif

   /* check, if the bound change can and should be resolved:
    *  - resolutions on local constraints should only be applied, if the constraint is valid at the
    *    current minimal valid depth level (which is initialized with the valid depth level of the initial
    *    conflict set), because this depth level is the topmost level to add the conflict constraint to anyways
    */
   switch( SCIPbdchginfoGetChgtype(bdchginfo) )
   {
   case SCIP_BOUNDCHGTYPE_CONSINFER:
      infercons = SCIPbdchginfoGetInferCons(bdchginfo);
      assert(infercons != NULL);

      if( SCIPconsIsGlobal(infercons) || SCIPconsGetValidDepth(infercons) <= validdepth )
      {
         SCIP_VAR* infervar;
         int inferinfo;
         SCIP_BOUNDTYPE inferboundtype;
         SCIP_BDCHGIDX* bdchgidx;

         /* resolve bound change by asking the constraint that infered the bound to put all bounds that were
          * the reasons for the conflicting bound change on the priority queue
          */
         infervar = SCIPbdchginfoGetInferVar(bdchginfo);
         inferinfo = SCIPbdchginfoGetInferInfo(bdchginfo);
         inferboundtype = SCIPbdchginfoGetInferBoundtype(bdchginfo);
         bdchgidx = SCIPbdchginfoGetIdx(bdchginfo);
         assert(infervar != NULL);

         SCIPsetDebugMsg(set, "resolving bound <%s> %s %g(%g) [status:%d, type:%d, depth:%d, pos:%d]: <%s> %s %g [cons:<%s>(%s), info:%d]\n",
            SCIPvarGetName(actvar),
            SCIPbdchginfoGetBoundtype(bdchginfo) == SCIP_BOUNDTYPE_LOWER ? ">=" : "<=",
            SCIPbdchginfoGetNewbound(bdchginfo), relaxedbd,
            SCIPvarGetStatus(actvar), SCIPvarGetType(actvar),
            SCIPbdchginfoGetDepth(bdchginfo), SCIPbdchginfoGetPos(bdchginfo),
            SCIPvarGetName(infervar),
            inferboundtype == SCIP_BOUNDTYPE_LOWER ? ">=" : "<=",
            SCIPgetVarBdAtIndex(set->scip, infervar, inferboundtype, bdchgidx, TRUE),
            SCIPconsGetName(infercons),
            SCIPconsIsGlobal(infercons) ? "global" : "local",
            inferinfo);

         /* in case the inference variables is not an active variables, we need to transform the relaxed bound */
         if( actvar != infervar )
         {
            SCIP_VAR* var;
            SCIP_Real scalar;
            SCIP_Real constant;

            assert(SCIPvarGetStatus(infervar) == SCIP_VARSTATUS_AGGREGATED
               || SCIPvarGetStatus(infervar) == SCIP_VARSTATUS_NEGATED
               || (SCIPvarGetStatus(infervar) == SCIP_VARSTATUS_MULTAGGR && SCIPvarGetMultaggrNVars(infervar) == 1));

            scalar = 1.0;
            constant = 0.0;

            var = infervar;

            /* transform given varibale to active varibale */
            SCIP_CALL( SCIPvarGetProbvarSum(&var, set, &scalar, &constant) );
            assert(var == actvar);

            relaxedbd *= scalar;
            relaxedbd += constant;
         }

         SCIP_CALL( SCIPconsResolvePropagation(infercons, set, infervar, inferinfo, inferboundtype, bdchgidx, relaxedbd, &result) );
         *resolved = (result == SCIP_SUCCESS);
      }
      break;

   case SCIP_BOUNDCHGTYPE_PROPINFER:
      inferprop = SCIPbdchginfoGetInferProp(bdchginfo);
      if( inferprop != NULL )
      {
         SCIP_VAR* infervar;
         int inferinfo;
         SCIP_BOUNDTYPE inferboundtype;
         SCIP_BDCHGIDX* bdchgidx;

         /* resolve bound change by asking the propagator that infered the bound to put all bounds that were
          * the reasons for the conflicting bound change on the priority queue
          */
         infervar = SCIPbdchginfoGetInferVar(bdchginfo);
         inferinfo = SCIPbdchginfoGetInferInfo(bdchginfo);
         inferboundtype = SCIPbdchginfoGetInferBoundtype(bdchginfo);
         bdchgidx = SCIPbdchginfoGetIdx(bdchginfo);
         assert(infervar != NULL);

         SCIPsetDebugMsg(set, "resolving bound <%s> %s %g(%g) [status:%d, depth:%d, pos:%d]: <%s> %s %g [prop:<%s>, info:%d]\n",
            SCIPvarGetName(actvar),
            SCIPbdchginfoGetBoundtype(bdchginfo) == SCIP_BOUNDTYPE_LOWER ? ">=" : "<=",
            SCIPbdchginfoGetNewbound(bdchginfo), relaxedbd,
            SCIPvarGetStatus(actvar), SCIPbdchginfoGetDepth(bdchginfo), SCIPbdchginfoGetPos(bdchginfo),
            SCIPvarGetName(infervar),
            inferboundtype == SCIP_BOUNDTYPE_LOWER ? ">=" : "<=",
            SCIPgetVarBdAtIndex(set->scip, infervar, inferboundtype, bdchgidx, TRUE),
            SCIPpropGetName(inferprop), inferinfo);

         SCIP_CALL( SCIPpropResolvePropagation(inferprop, set, infervar, inferinfo, inferboundtype, bdchgidx, relaxedbd, &result) );
         *resolved = (result == SCIP_SUCCESS);
      }
      break;

   case SCIP_BOUNDCHGTYPE_BRANCHING:
      assert(!(*resolved));
      break;

   default:
      SCIPerrorMessage("invalid bound change type <%d>\n", SCIPbdchginfoGetChgtype(bdchginfo));
      return SCIP_INVALIDDATA;
   }

   SCIPsetDebugMsg(set, "resolving status: %u\n", *resolved);

#ifndef NDEBUG
   /* subtract the size of the conflicq queues */
   nforcedbdchgqueue -= SCIPpqueueNElems(conflict->forcedbdchgqueue);
   nbdchgqueue -= SCIPpqueueNElems(conflict->bdchgqueue);

   /* in case the bound change was not resolved, the conflict queues should have the same size (contents) */
   assert((*resolved) || (nforcedbdchgqueue == 0 && nbdchgqueue == 0));
#endif

   return SCIP_OKAY;
}

/** if only one conflicting bound change of the last depth level was used, and if this can be resolved,
 *  creates GRASP-like reconvergence conflict constraints in the conflict graph up to the branching variable of this
 *  depth level
 */
static
SCIP_RETCODE conflictCreateReconvergenceConss(
   SCIP_CONFLICT*        conflict,           /**< conflict analysis data */
   BMS_BLKMEM*           blkmem,             /**< block memory of transformed problem */
   SCIP_SET*             set,                /**< global SCIP settings */
   SCIP_STAT*            stat,               /**< problem statistics */
   SCIP_PROB*            prob,               /**< problem data */
   SCIP_TREE*            tree,               /**< branch and bound tree */
   SCIP_Bool             diving,             /**< are we in strong branching or diving mode? */
   int                   validdepth,         /**< minimal depth level at which the initial conflict set is valid */
   SCIP_BDCHGINFO*       firstuip,           /**< first UIP of conflict graph */
   int*                  nreconvconss,       /**< pointer to store the number of generated reconvergence constraints */
   int*                  nreconvliterals     /**< pointer to store the number of literals generated reconvergence constraints */
   )
{
   SCIP_BDCHGINFO* uip;
   SCIP_CONFTYPE conftype;
   SCIP_Bool usescutoffbound;
   int firstuipdepth;
   int focusdepth;
   int currentdepth;
   int maxvaliddepth;

   assert(conflict != NULL);
   assert(firstuip != NULL);
   assert(nreconvconss != NULL);
   assert(nreconvliterals != NULL);
   assert(!SCIPbdchginfoIsRedundant(firstuip));

   focusdepth = SCIPtreeGetFocusDepth(tree);
   currentdepth = SCIPtreeGetCurrentDepth(tree);
   assert(currentdepth == tree->pathlen-1);
   assert(focusdepth <= currentdepth);

   /* check, whether local constraints are allowed; however, don't generate reconvergence constraints that are only valid
    * in the probing path and not in the problem tree (i.e. that exceed the focusdepth)
    */
   maxvaliddepth = (set->conf_allowlocal ? MIN(currentdepth-1, focusdepth) : 0);
   if( validdepth > maxvaliddepth )
      return SCIP_OKAY;

   firstuipdepth = SCIPbdchginfoGetDepth(firstuip);

   conftype = conflict->conflictset->conflicttype;
   usescutoffbound = conflict->conflictset->usescutoffbound;

   /* for each succeeding UIP pair of the last depth level, create one reconvergence constraint */
   uip = firstuip;
   while( uip != NULL && SCIPbdchginfoGetDepth(uip) == SCIPbdchginfoGetDepth(firstuip) && bdchginfoIsResolvable(uip) )
   {
      SCIP_BDCHGINFO* oppositeuip;
      SCIP_BDCHGINFO* bdchginfo;
      SCIP_BDCHGINFO* nextuip;
      SCIP_VAR* uipvar;
      SCIP_Real oppositeuipbound;
      SCIP_BOUNDTYPE oppositeuipboundtype;
      int nresolutions;

      assert(!SCIPbdchginfoIsRedundant(uip));

      SCIPsetDebugMsg(set, "creating reconvergence constraint for UIP <%s> %s %g in depth %d pos %d\n",
         SCIPvarGetName(SCIPbdchginfoGetVar(uip)), SCIPbdchginfoGetBoundtype(uip) == SCIP_BOUNDTYPE_LOWER ? ">=" : "<=",
         SCIPbdchginfoGetNewbound(uip), SCIPbdchginfoGetDepth(uip), SCIPbdchginfoGetPos(uip));

      /* initialize conflict data */
      SCIP_CALL( SCIPconflictInit(conflict, set, stat, prob, conftype, usescutoffbound) );

      conflict->conflictset->conflicttype = conftype;
      conflict->conflictset->usescutoffbound = usescutoffbound;

      /* create a temporary bound change information for the negation of the UIP's bound change;
       * this bound change information is freed in the SCIPconflictFlushConss() call;
       * for reconvergence constraints for continuous variables we can only use the "negation" !(x <= u) == (x >= u);
       * during conflict analysis, we treat a continuous bound "x >= u" in the conflict set as "x > u", and in the
       * generated constraint this is negated again to "x <= u" which is correct.
       */
      uipvar = SCIPbdchginfoGetVar(uip);
      oppositeuipboundtype = SCIPboundtypeOpposite(SCIPbdchginfoGetBoundtype(uip));
      oppositeuipbound = SCIPbdchginfoGetNewbound(uip);
      if( SCIPvarIsIntegral(uipvar) )
      {
         assert(SCIPsetIsIntegral(set, oppositeuipbound));
         oppositeuipbound += (oppositeuipboundtype == SCIP_BOUNDTYPE_LOWER ? +1.0 : -1.0);
      }
      SCIP_CALL( conflictCreateTmpBdchginfo(conflict, blkmem, set, uipvar,
            oppositeuipboundtype, oppositeuipboundtype == SCIP_BOUNDTYPE_LOWER ? SCIP_REAL_MIN : SCIP_REAL_MAX,
            oppositeuipbound, &oppositeuip) );

      /* put the negated UIP into the conflict set */
      SCIP_CALL( conflictAddConflictBound(conflict, blkmem, set, oppositeuip, oppositeuipbound) );

      /* put positive UIP into priority queue */
      SCIP_CALL( conflictQueueBound(conflict, set, uip, SCIPbdchginfoGetNewbound(uip) ) );

      /* resolve the queue until the next UIP is reached */
      bdchginfo = conflictFirstCand(conflict);
      nextuip = NULL;
      nresolutions = 0;
      while( bdchginfo != NULL && validdepth <= maxvaliddepth )
      {
         SCIP_BDCHGINFO* nextbdchginfo;
         SCIP_Real relaxedbd;
         SCIP_Bool forceresolve;
         int bdchgdepth;

         /* check if the next bound change must be resolved in every case */
         forceresolve = (SCIPpqueueNElems(conflict->forcedbdchgqueue) > 0);

         /* remove currently processed candidate and get next conflicting bound from the conflict candidate queue before
          * we remove the candidate we have to collect the relaxed bound since removing the candidate from the queue
          * invalidates the relaxed bound
          */
         assert(bdchginfo == conflictFirstCand(conflict));
         relaxedbd = SCIPbdchginfoGetRelaxedBound(bdchginfo);
         bdchginfo = conflictRemoveCand(conflict);
         nextbdchginfo = conflictFirstCand(conflict);
         bdchgdepth = SCIPbdchginfoGetDepth(bdchginfo);
         assert(bdchginfo != NULL);
         assert(!SCIPbdchginfoIsRedundant(bdchginfo));
         assert(nextbdchginfo == NULL || SCIPbdchginfoGetDepth(bdchginfo) >= SCIPbdchginfoGetDepth(nextbdchginfo)
            || forceresolve);
         assert(bdchgdepth <= firstuipdepth);

         /* bound changes that are higher in the tree than the valid depth of the conflict can be ignored;
          * multiple insertions of the same bound change can be ignored
          */
         if( bdchgdepth > validdepth && bdchginfo != nextbdchginfo )
         {
            SCIP_VAR* actvar;
            SCIP_Bool resolved;

            actvar = SCIPbdchginfoGetVar(bdchginfo);
            assert(actvar != NULL);
            assert(SCIPvarIsActive(actvar));

            /* check if we have to resolve the bound change in this depth level
             *  - the starting uip has to be resolved
             *  - a bound change should be resolved, if it is in the fuip's depth level and not the
             *    next uip (i.e., if it is not the last bound change in the fuip's depth level)
             *  - a forced bound change must be resolved in any case
             */
            resolved = FALSE;
            if( bdchginfo == uip
               || (bdchgdepth == firstuipdepth
                  && nextbdchginfo != NULL
                  && SCIPbdchginfoGetDepth(nextbdchginfo) == bdchgdepth)
               || forceresolve )
            {
               SCIP_CALL( conflictResolveBound(conflict, set, bdchginfo, relaxedbd, validdepth, &resolved) );
            }

            if( resolved )
               nresolutions++;
            else if( forceresolve )
            {
               /* variable cannot enter the conflict clause: we have to make the conflict clause local, s.t.
                * the unresolved bound change is active in the whole sub tree of the conflict clause
                */
               assert(bdchgdepth >= validdepth);
               validdepth = bdchgdepth;

               SCIPsetDebugMsg(set, "couldn't resolve forced bound change on <%s> -> new valid depth: %d\n",
                  SCIPvarGetName(actvar), validdepth);
            }
            else if( bdchginfo != uip )
            {
               assert(conflict->conflictset != NULL);
               assert(conflict->conflictset->nbdchginfos >= 1); /* starting UIP is already member of the conflict set */

               /* if this is the first variable of the conflict set besides the current starting UIP, it is the next
                * UIP (or the first unresolvable bound change)
                */
               if( bdchgdepth == firstuipdepth && conflict->conflictset->nbdchginfos == 1 )
               {
                  assert(nextuip == NULL);
                  nextuip = bdchginfo;
               }

               /* put bound change into the conflict set */
               SCIP_CALL( conflictAddConflictBound(conflict, blkmem, set, bdchginfo, relaxedbd) );
               assert(conflict->conflictset->nbdchginfos >= 2);
            }
            else
               assert(conflictFirstCand(conflict) == NULL); /* the starting UIP was not resolved */
         }

         /* get next conflicting bound from the conflict candidate queue (this does not need to be nextbdchginfo, because
          * due to resolving the bound changes, a variable could be added to the queue which must be
          * resolved before nextbdchginfo)
          */
         bdchginfo = conflictFirstCand(conflict);
      }
      assert(nextuip != uip);

      /* if only one propagation was resolved, the reconvergence constraint is already member of the constraint set
       * (it is exactly the constraint that produced the propagation)
       */
      if( nextuip != NULL && nresolutions >= 2 && bdchginfo == NULL && validdepth <= maxvaliddepth )
      {
         int nlits;
         SCIP_Bool success;

         assert(SCIPbdchginfoGetDepth(nextuip) == SCIPbdchginfoGetDepth(uip));

         /* check conflict graph frontier on debugging solution */
         SCIP_CALL( SCIPdebugCheckConflictFrontier(blkmem, set, tree->path[validdepth],
               bdchginfo, conflict->conflictset->bdchginfos, conflict->conflictset->relaxedbds,
               conflict->conflictset->nbdchginfos, conflict->bdchgqueue, conflict->forcedbdchgqueue) ); /*lint !e506 !e774*/

         SCIPsetDebugMsg(set, "creating reconvergence constraint from UIP <%s> to UIP <%s> in depth %d with %d literals after %d resolutions\n",
            SCIPvarGetName(SCIPbdchginfoGetVar(uip)), SCIPvarGetName(SCIPbdchginfoGetVar(nextuip)),
            SCIPbdchginfoGetDepth(uip), conflict->conflictset->nbdchginfos, nresolutions);

         /* call the conflict handlers to create a conflict set */
         SCIP_CALL( conflictAddConflictset(conflict, blkmem, set, stat, tree, validdepth, diving, FALSE,
               &success, &nlits) );
         if( success )
         {
            (*nreconvconss)++;
            (*nreconvliterals) += nlits;
         }
      }

      /* clear the conflict candidate queue and the conflict set (to make sure, oppositeuip is not referenced anymore) */
      conflictClear(conflict);

      uip = nextuip;
   }

   conflict->conflictset->conflicttype = conftype;
   conflict->conflictset->usescutoffbound = usescutoffbound;


   return SCIP_OKAY;
}

/** analyzes conflicting bound changes that were added with calls to SCIPconflictAddBound() and
 *  SCIPconflictAddRelaxedBound(), and on success, calls the conflict handlers to create a conflict constraint out of
 *  the resulting conflict set; afterwards the conflict queue and the conflict set is cleared
 */
static
SCIP_RETCODE conflictAnalyze(
   SCIP_CONFLICT*        conflict,           /**< conflict analysis data */
   BMS_BLKMEM*           blkmem,             /**< block memory of transformed problem */
   SCIP_SET*             set,                /**< global SCIP settings */
   SCIP_STAT*            stat,               /**< problem statistics */
   SCIP_PROB*            prob,               /**< problem data */
   SCIP_TREE*            tree,               /**< branch and bound tree */
   SCIP_Bool             diving,             /**< are we in strong branching or diving mode? */
   int                   validdepth,         /**< minimal depth level at which the initial conflict set is valid */
   SCIP_Bool             mustresolve,        /**< should the conflict set only be used, if a resolution was applied? */
   int*                  nconss,             /**< pointer to store the number of generated conflict constraints */
   int*                  nliterals,          /**< pointer to store the number of literals in generated conflict constraints */
   int*                  nreconvconss,       /**< pointer to store the number of generated reconvergence constraints */
   int*                  nreconvliterals     /**< pointer to store the number of literals generated reconvergence constraints */
   )
{
   SCIP_BDCHGINFO* bdchginfo;
   SCIP_BDCHGINFO** firstuips;
   int nfirstuips;
   int focusdepth;
   int currentdepth;
   int maxvaliddepth;
   int resolvedepth;
   int nresolutions;
   int lastconsnresolutions;
   int lastconsresoldepth;

   assert(conflict != NULL);
   assert(conflict->conflictset != NULL);
   assert(conflict->conflictset->nbdchginfos >= 0);
   assert(set != NULL);
   assert(stat != NULL);
   assert(0 <= validdepth && validdepth <= SCIPtreeGetCurrentDepth(tree));
   assert(nconss != NULL);
   assert(nliterals != NULL);
   assert(nreconvconss != NULL);
   assert(nreconvliterals != NULL);

   focusdepth = SCIPtreeGetFocusDepth(tree);
   currentdepth = SCIPtreeGetCurrentDepth(tree);
   assert(currentdepth == tree->pathlen-1);
   assert(focusdepth <= currentdepth);

   resolvedepth = ((set->conf_fuiplevels >= 0 && set->conf_fuiplevels <= currentdepth)
      ? currentdepth - set->conf_fuiplevels + 1 : 0);
   assert(0 <= resolvedepth && resolvedepth <= currentdepth + 1);

   /* if we must resolve at least one bound change, find the first UIP at least in the last depth level */
   if( mustresolve )
      resolvedepth = MIN(resolvedepth, currentdepth);

   SCIPsetDebugMsg(set, "analyzing conflict with %d+%d conflict candidates and starting conflict set of size %d in depth %d (resolvedepth=%d)\n",
      SCIPpqueueNElems(conflict->forcedbdchgqueue), SCIPpqueueNElems(conflict->bdchgqueue),
      conflict->conflictset->nbdchginfos, currentdepth, resolvedepth);

   *nconss = 0;
   *nliterals = 0;
   *nreconvconss = 0;
   *nreconvliterals = 0;

   /* check, whether local conflicts are allowed; however, don't generate conflict constraints that are only valid in the
    * probing path and not in the problem tree (i.e. that exceed the focusdepth)
    */
   maxvaliddepth = (set->conf_allowlocal ? MIN(currentdepth-1, focusdepth) : 0);
   if( validdepth > maxvaliddepth )
      return SCIP_OKAY;

   /* allocate temporary memory for storing first UIPs (in each depth level, at most two bound changes can be flagged
    * as UIP, namely a binary and a non-binary bound change)
    */
   SCIP_CALL( SCIPsetAllocBufferArray(set, &firstuips, 2*(currentdepth+1)) ); /*lint !e647*/

   /* process all bound changes in the conflict candidate queue */
   nresolutions = 0;
   lastconsnresolutions = (mustresolve ? 0 : -1);
   lastconsresoldepth = (mustresolve ? currentdepth : INT_MAX);
   bdchginfo = conflictFirstCand(conflict);
   nfirstuips = 0;

   /* check if the initial reason on debugging solution */
   SCIP_CALL( SCIPdebugCheckConflictFrontier(blkmem, set, tree->path[validdepth],
         NULL, conflict->conflictset->bdchginfos, conflict->conflictset->relaxedbds, conflict->conflictset->nbdchginfos,
         conflict->bdchgqueue, conflict->forcedbdchgqueue) ); /*lint !e506 !e774*/

   while( bdchginfo != NULL && validdepth <= maxvaliddepth )
   {
      SCIP_BDCHGINFO* nextbdchginfo;
      SCIP_Real relaxedbd;
      SCIP_Bool forceresolve;
      int bdchgdepth;

      assert(!SCIPbdchginfoIsRedundant(bdchginfo));

      /* check if the next bound change must be resolved in every case */
      forceresolve = (SCIPpqueueNElems(conflict->forcedbdchgqueue) > 0);

      /* resolve next bound change in queue */
      bdchgdepth = SCIPbdchginfoGetDepth(bdchginfo);
      assert(0 <= bdchgdepth && bdchgdepth <= currentdepth);
      assert(SCIPvarIsActive(SCIPbdchginfoGetVar(bdchginfo)));
      assert(bdchgdepth < tree->pathlen);
      assert(tree->path[bdchgdepth] != NULL);
      assert(tree->path[bdchgdepth]->domchg != NULL);
      assert(SCIPbdchginfoGetPos(bdchginfo) < (int)tree->path[bdchgdepth]->domchg->domchgbound.nboundchgs);
      assert(tree->path[bdchgdepth]->domchg->domchgbound.boundchgs[SCIPbdchginfoGetPos(bdchginfo)].var
         == SCIPbdchginfoGetVar(bdchginfo));
      assert(tree->path[bdchgdepth]->domchg->domchgbound.boundchgs[SCIPbdchginfoGetPos(bdchginfo)].newbound
         == SCIPbdchginfoGetNewbound(bdchginfo)
         || (SCIPbdchginfoGetBoundtype(bdchginfo) == SCIP_BOUNDTYPE_LOWER
            ? SCIPvarGetLbGlobal(SCIPbdchginfoGetVar(bdchginfo)) : SCIPvarGetUbGlobal(SCIPbdchginfoGetVar(bdchginfo)))
         == SCIPbdchginfoGetNewbound(bdchginfo)); /*lint !e777*/
      assert((SCIP_BOUNDTYPE)tree->path[bdchgdepth]->domchg->domchgbound.boundchgs[SCIPbdchginfoGetPos(bdchginfo)].boundtype
         == SCIPbdchginfoGetBoundtype(bdchginfo));

      /* create intermediate conflict constraint */
      assert(nresolutions >= lastconsnresolutions);
      if( !forceresolve )
      {
         if( nresolutions == lastconsnresolutions )
            lastconsresoldepth = bdchgdepth; /* all intermediate depth levels consisted of only unresolved bound changes */
         else if( bdchgdepth < lastconsresoldepth && (set->conf_interconss == -1 || *nconss < set->conf_interconss) )
         {
            int nlits;
            SCIP_Bool success;

            /* call the conflict handlers to create a conflict set */
            SCIPsetDebugMsg(set, "creating intermediate conflictset after %d resolutions up to depth %d (valid at depth %d): %d conflict bounds, %d bounds in queue\n",
               nresolutions, bdchgdepth, validdepth, conflict->conflictset->nbdchginfos,
               SCIPpqueueNElems(conflict->bdchgqueue));

            SCIP_CALL( conflictAddConflictset(conflict, blkmem, set, stat, tree, validdepth, diving, TRUE,
                  &success, &nlits) );
            lastconsnresolutions = nresolutions;
            lastconsresoldepth = bdchgdepth;
            if( success )
            {
               (*nconss)++;
               (*nliterals) += nlits;
            }
         }
      }

      /* remove currently processed candidate and get next conflicting bound from the conflict candidate queue before
       * we remove the candidate we have to collect the relaxed bound since removing the candidate from the queue
       * invalidates the relaxed bound
       */
      assert(bdchginfo == conflictFirstCand(conflict));
      relaxedbd = SCIPbdchginfoGetRelaxedBound(bdchginfo);
      bdchginfo = conflictRemoveCand(conflict);
      nextbdchginfo = conflictFirstCand(conflict);
      assert(bdchginfo != NULL);
      assert(!SCIPbdchginfoIsRedundant(bdchginfo));
      assert(nextbdchginfo == NULL || SCIPbdchginfoGetDepth(bdchginfo) >= SCIPbdchginfoGetDepth(nextbdchginfo)
         || forceresolve);

      /* we don't need to resolve bound changes that are already active in the valid depth of the current conflict set,
       * because the conflict set can only be added locally at the valid depth, and all bound changes applied in this
       * depth or earlier can be removed from the conflict constraint, since they are already applied in the constraint's
       * subtree;
       * if the next bound change on the remaining queue is equal to the current bound change,
       * this is a multiple insertion in the conflict candidate queue and we can ignore the current
       * bound change
       */
      if( bdchgdepth > validdepth && bdchginfo != nextbdchginfo )
      {
         SCIP_VAR* actvar;
         SCIP_Bool resolved;

         actvar = SCIPbdchginfoGetVar(bdchginfo);
         assert(actvar != NULL);
         assert(SCIPvarIsActive(actvar));

         /* check if we want to resolve the bound change in this depth level
          *  - bound changes should be resolved, if
          *     (i)   we must apply at least one resolution and didn't resolve a bound change yet, or
          *     (ii)  their depth level is at least equal to the minimal resolving depth, and
          *           they are not the last remaining conflicting bound change in their depth level
          *     (iii) the bound change resolving is forced (i.e., the forced queue was non-empty)
          */
         resolved = FALSE;
         if( (mustresolve && nresolutions == 0)
            || (bdchgdepth >= resolvedepth
               && nextbdchginfo != NULL
               && SCIPbdchginfoGetDepth(nextbdchginfo) == bdchgdepth)
            || forceresolve )
         {
            SCIP_CALL( conflictResolveBound(conflict, set, bdchginfo, relaxedbd, validdepth, &resolved) );
         }

         if( resolved )
            nresolutions++;
         else if( forceresolve )
         {
            /* variable cannot enter the conflict clause: we have to make the conflict clause local, s.t.
             * the unresolved bound change is active in the whole sub tree of the conflict clause
             */
            assert(bdchgdepth >= validdepth);
            validdepth = bdchgdepth;

            SCIPsetDebugMsg(set, "couldn't resolve forced bound change on <%s> -> new valid depth: %d\n",
               SCIPvarGetName(actvar), validdepth);
         }
         else
         {
            /* if this is a UIP (the last bound change in its depth level), it can be used to generate a
             * UIP reconvergence constraint
             */
            if( nextbdchginfo == NULL || SCIPbdchginfoGetDepth(nextbdchginfo) != bdchgdepth )
            {
               assert(nfirstuips < 2*(currentdepth+1));
               firstuips[nfirstuips] = bdchginfo;
               nfirstuips++;
            }

            /* put variable into the conflict set, using the literal that is currently fixed to FALSE */
            SCIP_CALL( conflictAddConflictBound(conflict, blkmem, set, bdchginfo, relaxedbd) );
         }
      }

      /* check conflict graph frontier on debugging solution */
      SCIP_CALL( SCIPdebugCheckConflictFrontier(blkmem, set, tree->path[validdepth],
            bdchginfo, conflict->conflictset->bdchginfos, conflict->conflictset->relaxedbds, conflict->conflictset->nbdchginfos,
            conflict->bdchgqueue, conflict->forcedbdchgqueue) ); /*lint !e506 !e774*/

      /* get next conflicting bound from the conflict candidate queue (this needs not to be nextbdchginfo, because
       * due to resolving the bound changes, a bound change could be added to the queue which must be
       * resolved before nextbdchginfo)
       */
      bdchginfo = conflictFirstCand(conflict);
   }

   /* check, if a valid conflict set was found */
   if( bdchginfo == NULL
      && nresolutions > lastconsnresolutions
      && validdepth <= maxvaliddepth
      && (!mustresolve || nresolutions > 0 || conflict->conflictset->nbdchginfos == 0)
      && SCIPpqueueNElems(conflict->forcedbdchgqueue) == 0 )
   {
      int nlits;
      SCIP_Bool success;

      /* call the conflict handlers to create a conflict set */
      SCIP_CALL( conflictAddConflictset(conflict, blkmem, set, stat, tree, validdepth, diving, TRUE, &success, &nlits) );
      if( success )
      {
         (*nconss)++;
         (*nliterals) += nlits;
      }
   }

   /* produce reconvergence constraints defined by succeeding UIP's of the last depth level */
   if( set->conf_reconvlevels != 0 && validdepth <= maxvaliddepth )
   {
      int reconvlevels;
      int i;

      reconvlevels = (set->conf_reconvlevels == -1 ? INT_MAX : set->conf_reconvlevels);
      for( i = 0; i < nfirstuips; ++i )
      {
         if( SCIPbdchginfoHasInferenceReason(firstuips[i])
            && currentdepth - SCIPbdchginfoGetDepth(firstuips[i]) < reconvlevels )
         {
            SCIP_CALL( conflictCreateReconvergenceConss(conflict, blkmem, set, stat, prob, tree, diving,
                  validdepth, firstuips[i], nreconvconss, nreconvliterals) );
         }
      }
   }

   /* free the temporary memory */
   SCIPsetFreeBufferArray(set, &firstuips);

   /* clear the conflict candidate queue and the conflict set */
   conflictClear(conflict);

   return SCIP_OKAY;
}

/** analyzes conflicting bound changes that were added with calls to SCIPconflictAddBound(), and on success, calls the
 *  conflict handlers to create a conflict constraint out of the resulting conflict set;
 *  updates statistics for propagation conflict analysis
 */
SCIP_RETCODE SCIPconflictAnalyze(
   SCIP_CONFLICT*        conflict,           /**< conflict analysis data */
   BMS_BLKMEM*           blkmem,             /**< block memory of transformed problem */
   SCIP_SET*             set,                /**< global SCIP settings */
   SCIP_STAT*            stat,               /**< problem statistics */
   SCIP_PROB*            prob,               /**< problem data */
   SCIP_TREE*            tree,               /**< branch and bound tree */
   int                   validdepth,         /**< minimal depth level at which the initial conflict set is valid */
   SCIP_Bool*            success             /**< pointer to store whether a conflict constraint was created, or NULL */
   )
{
   int nconss;
   int nliterals;
   int nreconvconss;
   int nreconvliterals;

   assert(conflict != NULL);
   assert(conflict->conflictset != NULL);
   assert(set != NULL);
   assert(prob != NULL);

   if( success != NULL )
      *success = FALSE;

   /* check if the conflict analysis is applicable */
   if( !SCIPconflictApplicable(set) )
      return SCIP_OKAY;

   /* check, if the conflict set will get too large with high probability */
   if( conflict->conflictset->nbdchginfos + SCIPpqueueNElems(conflict->bdchgqueue)
      + SCIPpqueueNElems(conflict->forcedbdchgqueue) >= 2*conflictCalcMaxsize(set, prob) )
      return SCIP_OKAY;

   SCIPsetDebugMsg(set, "analyzing conflict after infeasible propagation in depth %d\n", SCIPtreeGetCurrentDepth(tree));

   /* start timing */
   SCIPclockStart(conflict->propanalyzetime, set);

   conflict->npropcalls++;

   /* analyze the conflict set, and create a conflict constraint on success */
   SCIP_CALL( conflictAnalyze(conflict, blkmem, set, stat, prob, tree, FALSE, validdepth, TRUE,
         &nconss, &nliterals, &nreconvconss, &nreconvliterals) );
   conflict->npropsuccess += (nconss > 0 ? 1 : 0);
   conflict->npropconfconss += nconss;
   conflict->npropconfliterals += nliterals;
   conflict->npropreconvconss += nreconvconss;
   conflict->npropreconvliterals += nreconvliterals;
   if( success != NULL )
      *success = (nconss > 0);

   /* stop timing */
   SCIPclockStop(conflict->propanalyzetime, set);

   return SCIP_OKAY;
}

/** gets time in seconds used for preprocessing global conflict constraint before appliance */
SCIP_Real SCIPconflictGetGlobalApplTime(
   SCIP_CONFLICT*        conflict            /**< conflict analysis data */
   )
{
   assert(conflict != NULL);

   return SCIPclockGetTime(conflict->dIBclock);
}

/** gets time in seconds used for analyzing propagation conflicts */
SCIP_Real SCIPconflictGetPropTime(
   SCIP_CONFLICT*        conflict            /**< conflict analysis data */
   )
{
   assert(conflict != NULL);

   return SCIPclockGetTime(conflict->propanalyzetime);
}

/** gets number of calls to propagation conflict analysis */
SCIP_Longint SCIPconflictGetNPropCalls(
   SCIP_CONFLICT*        conflict            /**< conflict analysis data */
   )
{
   assert(conflict != NULL);

   return conflict->npropcalls;
}

/** gets number of calls to propagation conflict analysis that yield at least one conflict constraint */
SCIP_Longint SCIPconflictGetNPropSuccess(
   SCIP_CONFLICT*        conflict            /**< conflict analysis data */
   )
{
   assert(conflict != NULL);

   return conflict->npropsuccess;
}

/** gets number of conflict constraints detected in propagation conflict analysis */
SCIP_Longint SCIPconflictGetNPropConflictConss(
   SCIP_CONFLICT*        conflict            /**< conflict analysis data */
   )
{
   assert(conflict != NULL);

   return conflict->npropconfconss;
}

/** gets total number of literals in conflict constraints created in propagation conflict analysis */
SCIP_Longint SCIPconflictGetNPropConflictLiterals(
   SCIP_CONFLICT*        conflict            /**< conflict analysis data */
   )
{
   assert(conflict != NULL);

   return conflict->npropconfliterals;
}

/** gets number of reconvergence constraints detected in propagation conflict analysis */
SCIP_Longint SCIPconflictGetNPropReconvergenceConss(
   SCIP_CONFLICT*        conflict            /**< conflict analysis data */
   )
{
   assert(conflict != NULL);

   return conflict->npropreconvconss;
}

/** gets total number of literals in reconvergence constraints created in propagation conflict analysis */
SCIP_Longint SCIPconflictGetNPropReconvergenceLiterals(
   SCIP_CONFLICT*        conflict            /**< conflict analysis data */
   )
{
   assert(conflict != NULL);

   return conflict->npropreconvliterals;
}




/*
 * Infeasible LP Conflict Analysis
 */

/** ensures, that side change arrays can store at least num entries */
static
SCIP_RETCODE ensureSidechgsSize(
   SCIP_SET*             set,                /**< global SCIP settings */
   int**                 sidechginds,        /**< pointer to side change index array */
   SCIP_Real**           sidechgoldlhss,     /**< pointer to side change old left hand sides array */
   SCIP_Real**           sidechgoldrhss,     /**< pointer to side change old right hand sides array */
   SCIP_Real**           sidechgnewlhss,     /**< pointer to side change new left hand sides array */
   SCIP_Real**           sidechgnewrhss,     /**< pointer to side change new right hand sides array */
   int*                  sidechgssize,       /**< pointer to size of side change arrays */
   int                   num                 /**< minimal number of entries to be able to store in side change arrays */
   )
{
   assert(sidechginds != NULL);
   assert(sidechgoldlhss != NULL);
   assert(sidechgoldrhss != NULL);
   assert(sidechgnewlhss != NULL);
   assert(sidechgnewrhss != NULL);
   assert(sidechgssize != NULL);

   if( num > *sidechgssize )
   {
      int newsize;

      newsize = SCIPsetCalcMemGrowSize(set, num);
      SCIP_CALL( SCIPsetReallocBufferArray(set, sidechginds, newsize) );
      SCIP_CALL( SCIPsetReallocBufferArray(set, sidechgoldlhss, newsize) );
      SCIP_CALL( SCIPsetReallocBufferArray(set, sidechgoldrhss, newsize) );
      SCIP_CALL( SCIPsetReallocBufferArray(set, sidechgnewlhss, newsize) );
      SCIP_CALL( SCIPsetReallocBufferArray(set, sidechgnewrhss, newsize) );
      *sidechgssize = newsize;
   }
   assert(num <= *sidechgssize);

   return SCIP_OKAY;
}

/** adds removal of row's side to side change arrays; finite sides are only replaced by near infinite sides, such
 *  that the row's sense in the LP solver is not changed
 */
static
SCIP_RETCODE addSideRemoval(
   SCIP_SET*             set,                /**< global SCIP settings */
   SCIP_ROW*             row,                /**< LP row to change the sides for */
   SCIP_Real             lpiinfinity,        /**< value treated as infinity in LP solver */
   int**                 sidechginds,        /**< pointer to side change index array */
   SCIP_Real**           sidechgoldlhss,     /**< pointer to side change old left hand sides array */
   SCIP_Real**           sidechgoldrhss,     /**< pointer to side change old right hand sides array */
   SCIP_Real**           sidechgnewlhss,     /**< pointer to side change new left hand sides array */
   SCIP_Real**           sidechgnewrhss,     /**< pointer to side change new right hand sides array */
   int*                  sidechgssize,       /**< pointer to size of side change arrays */
   int*                  nsidechgs           /**< pointer to number of used slots in side change arrays */
   )
{
   SCIP_Real lhs;
   SCIP_Real rhs;
   SCIP_Real constant;

   assert(sidechginds != NULL);
   assert(sidechgoldlhss != NULL);
   assert(sidechgoldrhss != NULL);
   assert(sidechgnewlhss != NULL);
   assert(sidechgnewrhss != NULL);
   assert(sidechgssize != NULL);
   assert(nsidechgs != NULL);

   lhs = SCIProwGetLhs(row);
   rhs = SCIProwGetRhs(row);
   constant = SCIProwGetConstant(row);
   assert(!SCIPsetIsInfinity(set, -lhs) || !SCIPsetIsInfinity(set, rhs));

   /* get memory to store additional side change */
   SCIP_CALL( ensureSidechgsSize(set, sidechginds, sidechgoldlhss, sidechgoldrhss, sidechgnewlhss, sidechgnewrhss,
         sidechgssize, (*nsidechgs)+1) );
   assert(*nsidechgs < *sidechgssize);
   assert(*sidechginds != NULL);
   assert(*sidechgoldlhss != NULL);
   assert(*sidechgoldrhss != NULL);
   assert(*sidechgnewlhss != NULL);
   assert(*sidechgnewrhss != NULL);

   /* store side change */
   (*sidechginds)[*nsidechgs] = SCIProwGetLPPos(row);
   if( SCIPsetIsInfinity(set, -lhs) )
   {
      (*sidechgoldlhss)[*nsidechgs] = -lpiinfinity;
      (*sidechgnewlhss)[*nsidechgs] = -lpiinfinity;
   }
   else
   {
      (*sidechgoldlhss)[*nsidechgs] = lhs - constant;
      (*sidechgnewlhss)[*nsidechgs] = -lpiinfinity;
   }
   if( SCIPsetIsInfinity(set, rhs) )
   {
      (*sidechgoldrhss)[*nsidechgs] = lpiinfinity;
      (*sidechgnewrhss)[*nsidechgs] = lpiinfinity;
   }
   else
   {
      (*sidechgoldrhss)[*nsidechgs] = rhs - constant;
      (*sidechgnewrhss)[*nsidechgs] = lpiinfinity;
   }
   (*nsidechgs)++;

   return SCIP_OKAY;
}

/** inserts variable's new bounds into bound change arrays */
static
SCIP_RETCODE addBdchg(
   SCIP_SET*             set,                /**< global SCIP settings */
   SCIP_VAR*             var,                /**< variable to change the LP bounds for */
   SCIP_Real             newlb,              /**< new lower bound */
   SCIP_Real             newub,              /**< new upper bound */
   SCIP_LPBDCHGS*        oldlpbdchgs,        /**< old LP bound changes used for reset the LP bound change */
   SCIP_LPBDCHGS*        relaxedlpbdchgs,    /**< relaxed LP bound changes used for reset the LP bound change */
   SCIP_LPI*             lpi                 /**< pointer to LPi to access infinity of LP solver; necessary to set correct value */
   )
{
   assert(newlb <= newub);
   assert(oldlpbdchgs != NULL);
   assert(relaxedlpbdchgs != NULL);

   if( SCIPvarGetStatus(var) == SCIP_VARSTATUS_COLUMN )
   {
      SCIP_COL* col;
      int idx;
      int c;

      col = SCIPvarGetCol(var);
      c = SCIPcolGetLPPos(col);

      if( c >= 0 )
      {
         /* store old bound change for resetting the LP later */
         if( !oldlpbdchgs->usedcols[c] )
         {
            idx = oldlpbdchgs->nbdchgs;
            oldlpbdchgs->usedcols[c] = TRUE;
            oldlpbdchgs->bdchgcolinds[c] = idx;
            oldlpbdchgs->nbdchgs++;

            oldlpbdchgs->bdchginds[idx] = c;
            oldlpbdchgs->bdchglbs[idx] = SCIPvarGetLbLP(var, set);
            oldlpbdchgs->bdchgubs[idx] = SCIPvarGetUbLP(var, set);
         }
         assert(oldlpbdchgs->bdchginds[oldlpbdchgs->bdchgcolinds[c]] == c);
         assert((SCIPlpiIsInfinity(lpi, -oldlpbdchgs->bdchglbs[oldlpbdchgs->bdchgcolinds[c]]) && SCIPsetIsInfinity(set, -SCIPvarGetLbLP(var, set))) ||
            SCIPsetIsEQ(set, oldlpbdchgs->bdchglbs[oldlpbdchgs->bdchgcolinds[c]], SCIPvarGetLbLP(var, set)));
         assert((SCIPlpiIsInfinity(lpi, oldlpbdchgs->bdchgubs[oldlpbdchgs->bdchgcolinds[c]]) && SCIPsetIsInfinity(set, SCIPvarGetUbLP(var, set))) ||
            SCIPsetIsEQ(set, oldlpbdchgs->bdchgubs[oldlpbdchgs->bdchgcolinds[c]], SCIPvarGetUbLP(var, set)));

         /* store bound change for conflict analysis */
         if( !relaxedlpbdchgs->usedcols[c] )
         {
            idx = relaxedlpbdchgs->nbdchgs;
            relaxedlpbdchgs->usedcols[c] = TRUE;
            relaxedlpbdchgs->bdchgcolinds[c] = idx;
            relaxedlpbdchgs->nbdchgs++;

            /* remember the positive for later further bound widenings */
            relaxedlpbdchgs->bdchginds[idx] = c;
         }
         else
         {
            idx = relaxedlpbdchgs->bdchgcolinds[c];
            assert(relaxedlpbdchgs->bdchginds[idx] == c);

            /* the new bound should be the same or more relaxed */
            assert(relaxedlpbdchgs->bdchglbs[idx] >= newlb ||
               (SCIPlpiIsInfinity(lpi, -relaxedlpbdchgs->bdchglbs[idx]) && SCIPsetIsInfinity(set, -newlb)));
            assert(relaxedlpbdchgs->bdchgubs[idx] <= newub ||
               (SCIPlpiIsInfinity(lpi, relaxedlpbdchgs->bdchgubs[idx]) && SCIPsetIsInfinity(set, newub)));
         }

         /* set the new bounds for the LP with the correct infinity value */
         relaxedlpbdchgs->bdchglbs[idx] = SCIPsetIsInfinity(set, -newlb) ? -SCIPlpiInfinity(lpi) : newlb;
         relaxedlpbdchgs->bdchgubs[idx] = SCIPsetIsInfinity(set, newub) ? SCIPlpiInfinity(lpi) : newub;
         if( SCIPsetIsInfinity(set, -oldlpbdchgs->bdchglbs[idx]) )
            oldlpbdchgs->bdchglbs[idx] = -SCIPlpiInfinity(lpi);
         if( SCIPsetIsInfinity(set, oldlpbdchgs->bdchgubs[idx]) )
            oldlpbdchgs->bdchgubs[idx] = SCIPlpiInfinity(lpi);
      }
   }

   return SCIP_OKAY;
}

/** ensures, that candidate array can store at least num entries */
static
SCIP_RETCODE ensureCandsSize(
   SCIP_SET*             set,                /**< global SCIP settings */
   SCIP_VAR***           cands,              /**< pointer to candidate array */
   SCIP_Real**           candscores,         /**< pointer to candidate score array */
   SCIP_Real**           newbounds,          /**< pointer to candidate new bounds array */
   SCIP_Real**           proofactdeltas,     /**< pointer to candidate proof delta array */
   int*                  candssize,          /**< pointer to size of array */
   int                   num                 /**< minimal number of candidates to store in array */
   )
{
   assert(cands != NULL);
   assert(candssize != NULL);

   if( num > *candssize )
   {
      int newsize;

      newsize = SCIPsetCalcMemGrowSize(set, num);
      SCIP_CALL( SCIPsetReallocBufferArray(set, cands, newsize) );
      SCIP_CALL( SCIPsetReallocBufferArray(set, candscores, newsize) );
      SCIP_CALL( SCIPsetReallocBufferArray(set, newbounds, newsize) );
      SCIP_CALL( SCIPsetReallocBufferArray(set, proofactdeltas, newsize) );
      *candssize = newsize;
   }
   assert(num <= *candssize);

   return SCIP_OKAY;
}

/** adds variable to candidate list, if the current best bound corresponding to the proof coefficient is local;
 *  returns the array position in the candidate list, where the new candidate was inserted, or -1 if the
 *  variable can relaxed to global bounds immediately without increasing the proof's activity;
 *  the candidates are sorted with respect to the following two criteria:
 *  - prefer bound changes that have been applied deeper in the tree, to get a more global conflict
 *  - prefer variables with small Farkas coefficient to get rid of as many bound changes as possible
 */
static
SCIP_RETCODE addCand(
   SCIP_SET*             set,                /**< global SCIP settings */
   int                   currentdepth,       /**< current depth in the tree */
   SCIP_VAR*             var,                /**< variable to add to candidate array */
   int                   lbchginfopos,       /**< positions of currently active lower bound change information in variable's array */
   int                   ubchginfopos,       /**< positions of currently active upper bound change information in variable's array */
   SCIP_Real             proofcoef,          /**< coefficient of variable in infeasibility/bound proof */
   SCIP_Real             prooflhs,           /**< left hand side of infeasibility/bound proof */
   SCIP_Real             proofact,           /**< activity of infeasibility/bound proof row */
   SCIP_VAR***           cands,              /**< pointer to candidate array for undoing bound changes */
   SCIP_Real**           candscores,         /**< pointer to candidate score array for undoing bound changes */
   SCIP_Real**           newbounds,          /**< pointer to candidate new bounds array for undoing bound changes */
   SCIP_Real**           proofactdeltas,     /**< pointer to proof activity increase array for undoing bound changes */
   int*                  candssize,          /**< pointer to size of cands arrays */
   int*                  ncands,             /**< pointer to count number of candidates in bound change list */
   int                   firstcand           /**< position of first unprocessed bound change candidate */
   )
{
   SCIP_Real oldbound;
   SCIP_Real newbound;
   SCIP_Real proofactdelta;
   SCIP_Real score;
   int depth;
   int i;
   SCIP_Bool resolvable;

   assert(set != NULL);
   assert(var != NULL);
   assert(-1 <= lbchginfopos && lbchginfopos <= var->nlbchginfos);
   assert(-1 <= ubchginfopos && ubchginfopos <= var->nubchginfos);
   assert(!SCIPsetIsZero(set, proofcoef));
   assert(SCIPsetIsGT(set, prooflhs, proofact));
   assert(cands != NULL);
   assert(candscores != NULL);
   assert(newbounds != NULL);
   assert(proofactdeltas != NULL);
   assert(candssize != NULL);
   assert(ncands != NULL);
   assert(*ncands <= *candssize);
   assert(0 <= firstcand && firstcand <= *ncands);

   /* in the infeasibility or dual bound proof, the variable's bound is chosen to maximize the proof's activity */
   if( proofcoef > 0.0 )
   {
      assert(ubchginfopos >= 0); /* otherwise, undoBdchgsProof() should already have relaxed the local bound */

      /* calculate the difference of current bound to the previous bound the variable was set to */
      if( ubchginfopos == var->nubchginfos )
      {
         /* current bound is the strong branching or diving bound */
         oldbound = SCIPvarGetUbLP(var, set);
         newbound = SCIPvarGetUbLocal(var);
         depth = currentdepth+1;
         resolvable = FALSE;
      }
      else
      {
         /* current bound is the result of a local bound change */
         resolvable = bdchginfoIsResolvable(&var->ubchginfos[ubchginfopos]);
         depth = var->ubchginfos[ubchginfopos].bdchgidx.depth;
         oldbound = var->ubchginfos[ubchginfopos].newbound;
         newbound = var->ubchginfos[ubchginfopos].oldbound;
      }
   }
   else
   {
      assert(lbchginfopos >= 0); /* otherwise, undoBdchgsProof() should already have relaxed the local bound */

      /* calculate the difference of current bound to the previous bound the variable was set to */
      if( lbchginfopos == var->nlbchginfos )
      {
         /* current bound is the strong branching or diving bound */
         oldbound = SCIPvarGetLbLP(var, set);
         newbound = SCIPvarGetLbLocal(var);
         depth = currentdepth+1;
         resolvable = FALSE;
      }
      else
      {
         /* current bound is the result of a local bound change */
         resolvable = bdchginfoIsResolvable(&var->lbchginfos[lbchginfopos]);
         depth = var->lbchginfos[lbchginfopos].bdchgidx.depth;
         oldbound = var->lbchginfos[lbchginfopos].newbound;
         newbound = var->lbchginfos[lbchginfopos].oldbound;
      }
   }

   /* calculate the increase in the proof's activity */
   proofactdelta = (newbound - oldbound)*proofcoef;
   assert(proofactdelta > 0.0);


   /* calculate score for undoing the bound change */
   score = calcBdchgScore(prooflhs, proofact, proofactdelta, proofcoef, depth, currentdepth, var, set);

   if( !resolvable )
   {
      score += 10.0;
      if( !SCIPvarIsBinary(var) )
         score += 10.0;
   }

   /* get enough memory to store new candidate */
   SCIP_CALL( ensureCandsSize(set, cands, candscores, newbounds, proofactdeltas, candssize, (*ncands)+1) );
   assert(*cands != NULL);
   assert(*candscores != NULL);
   assert(*newbounds != NULL);
   assert(*proofactdeltas != NULL);

   SCIPsetDebugMsg(set, " -> local <%s> %s %g, relax <%s> %s %g, proofcoef=%g, dpt=%d, resolve=%u, delta=%g, score=%g\n",
      SCIPvarGetName(var), proofcoef > 0.0 ? "<=" : ">=", oldbound,
      SCIPvarGetName(var), proofcoef > 0.0 ? "<=" : ">=", newbound,
      proofcoef, depth, resolvable, proofactdelta, score);

   /* insert variable in candidate list without touching the already processed candidates */
   for( i = *ncands; i > firstcand && score > (*candscores)[i-1]; --i )
   {
      (*cands)[i] = (*cands)[i-1];
      (*candscores)[i] = (*candscores)[i-1];
      (*newbounds)[i] = (*newbounds)[i-1];
      (*proofactdeltas)[i] = (*proofactdeltas)[i-1];
   }
   (*cands)[i] = var;
   (*candscores)[i] = score;
   (*newbounds)[i] = newbound;
   (*proofactdeltas)[i] = proofactdelta;
   (*ncands)++;

   return SCIP_OKAY;
}

/** after changing the global bound of a variable, the bdchginfos that are now redundant are replaced with
 *  oldbound = newbound = global bound; if the current bdchginfo is of such kind, the bound is equal to the
 *  global bound and we can ignore it by installing a -1 as the corresponding bound change info position
 */
static
void skipRedundantBdchginfos(
   SCIP_VAR*             var,                /**< problem variable */
   int*                  lbchginfopos,       /**< pointer to lower bound change information position */
   int*                  ubchginfopos        /**< pointer to upper bound change information position */
   )
{
   assert(var != NULL);
   assert(lbchginfopos != NULL);
   assert(ubchginfopos != NULL);
   assert(-1 <= *lbchginfopos && *lbchginfopos <= var->nlbchginfos);
   assert(-1 <= *ubchginfopos && *ubchginfopos <= var->nubchginfos);
   assert(*lbchginfopos == -1 || *lbchginfopos == var->nlbchginfos
      || var->lbchginfos[*lbchginfopos].redundant
      == (var->lbchginfos[*lbchginfopos].oldbound == var->lbchginfos[*lbchginfopos].newbound)); /*lint !e777*/
   assert(*ubchginfopos == -1 || *ubchginfopos == var->nubchginfos
      || var->ubchginfos[*ubchginfopos].redundant
      == (var->ubchginfos[*ubchginfopos].oldbound == var->ubchginfos[*ubchginfopos].newbound)); /*lint !e777*/

   if( *lbchginfopos >= 0 && *lbchginfopos < var->nlbchginfos && var->lbchginfos[*lbchginfopos].redundant )
   {
      assert(SCIPvarGetLbGlobal(var) == var->lbchginfos[*lbchginfopos].oldbound); /*lint !e777*/
      *lbchginfopos = -1;
   }
   if( *ubchginfopos >= 0 && *ubchginfopos < var->nubchginfos && var->ubchginfos[*ubchginfopos].redundant )
   {
      assert(SCIPvarGetUbGlobal(var) == var->ubchginfos[*ubchginfopos].oldbound); /*lint !e777*/
      *ubchginfopos = -1;
   }
}

/** undoes bound changes on variables, still leaving the given infeasibility proof valid */
static
SCIP_RETCODE undoBdchgsProof(
   SCIP_SET*             set,                /**< global SCIP settings */
   SCIP_PROB*            prob,               /**< problem data */
   int                   currentdepth,       /**< current depth in the tree */
   SCIP_Real*            proofcoefs,         /**< coefficients in infeasibility proof */
   SCIP_Real             prooflhs,           /**< left hand side of proof */
   SCIP_Real*            proofact,           /**< current activity of proof */
   SCIP_Real*            curvarlbs,          /**< current lower bounds of active problem variables */
   SCIP_Real*            curvarubs,          /**< current upper bounds of active problem variables */
   int*                  lbchginfoposs,      /**< positions of currently active lower bound change information in variables' arrays */
   int*                  ubchginfoposs,      /**< positions of currently active upper bound change information in variables' arrays */
   SCIP_LPBDCHGS*        oldlpbdchgs,        /**< old LP bound changes used for reset the LP bound change, or NULL */
   SCIP_LPBDCHGS*        relaxedlpbdchgs,    /**< relaxed LP bound changes used for reset the LP bound change, or NULL */
   SCIP_Bool*            resolve,            /**< pointer to store whether the changed LP should be resolved again, or NULL */
   SCIP_LPI*             lpi                 /**< pointer to LPi to access infinity of LP solver; necessary to set correct values */
   )
{
   SCIP_VAR** vars;
   SCIP_VAR** cands;
   SCIP_Real* candscores;
   SCIP_Real* newbounds;
   SCIP_Real* proofactdeltas;
   int nvars;
   int ncands;
   int candssize;
   int v;
   int i;

   assert(prob != NULL);
   assert(proofcoefs != NULL);
   assert(SCIPsetIsFeasGT(set, prooflhs, (*proofact)));
   assert(curvarlbs != NULL);
   assert(curvarubs != NULL);
   assert(lbchginfoposs != NULL);
   assert(ubchginfoposs != NULL);

   if( resolve != NULL )
      *resolve = FALSE;

   vars = prob->vars;
   nvars = prob->nvars;
   assert(nvars == 0 || vars != NULL);

   /* calculate the order in which the bound changes are tried to be undone, and relax all bounds if this doesn't
    * increase the proof's activity
    */
   SCIP_CALL( SCIPsetAllocBufferArray(set, &cands, nvars) );
   SCIP_CALL( SCIPsetAllocBufferArray(set, &candscores, nvars) );
   SCIP_CALL( SCIPsetAllocBufferArray(set, &newbounds, nvars) );
   SCIP_CALL( SCIPsetAllocBufferArray(set, &proofactdeltas, nvars) );
   ncands = 0;
   candssize = nvars;
   for( v = 0; v < nvars; ++v )
   {
      SCIP_VAR* var;
      SCIP_Bool relaxed;

      var = vars[v];

      /* after changing the global bound of a variable, the bdchginfos that are now redundant are replaced with
       * oldbound = newbound = global bound; if the current bdchginfo is of such kind, the bound is equal to the
       * global bound and we can ignore it
       */
      skipRedundantBdchginfos(var, &lbchginfoposs[v], &ubchginfoposs[v]);

      /* ignore variables already relaxed to global bounds */
      if( (lbchginfoposs[v] == -1 && ubchginfoposs[v] == -1) )
      {
         proofcoefs[v] = 0.0;
         continue;
      }

      /* relax bounds that are not used in the proof to the global bounds */
      relaxed = FALSE;
      if( !SCIPsetIsNegative(set, proofcoefs[v]) )
      {
         /* the lower bound is not used */
         if( lbchginfoposs[v] >= 0 )
         {
            SCIPsetDebugMsg(set, " -> relaxing variable <%s>[%g,%g] to [%g,%g]: proofcoef=%g, %g <= %g\n",
               SCIPvarGetName(var), curvarlbs[v], curvarubs[v], SCIPvarGetLbGlobal(var), curvarubs[v],
               proofcoefs[v], prooflhs, (*proofact));
            curvarlbs[v] = SCIPvarGetLbGlobal(var);
            lbchginfoposs[v] = -1;
            relaxed = TRUE;
         }
      }
      if( !SCIPsetIsPositive(set, proofcoefs[v]) )
      {
         /* the upper bound is not used */
         if( ubchginfoposs[v] >= 0 )
         {
            SCIPsetDebugMsg(set, " -> relaxing variable <%s>[%g,%g] to [%g,%g]: proofcoef=%g, %g <= %g\n",
               SCIPvarGetName(var), curvarlbs[v], curvarubs[v], curvarlbs[v], SCIPvarGetUbGlobal(var),
               proofcoefs[v], prooflhs, (*proofact));
            curvarubs[v] = SCIPvarGetUbGlobal(var);
            ubchginfoposs[v] = -1;
            relaxed = TRUE;
         }
      }
      if( relaxed && oldlpbdchgs != NULL )
      {
         SCIP_CALL( addBdchg(set, var, curvarlbs[v], curvarubs[v], oldlpbdchgs, relaxedlpbdchgs, lpi) );
      }

      /* add bound to candidate list */
      if( lbchginfoposs[v] >= 0 || ubchginfoposs[v] >= 0 )
      {
         SCIP_CALL( addCand(set, currentdepth, var, lbchginfoposs[v], ubchginfoposs[v], proofcoefs[v],
               prooflhs, (*proofact), &cands, &candscores, &newbounds, &proofactdeltas, &candssize, &ncands, 0) );
      }
      /* we can set the proof coefficient to zero, because the variable is not needed */
      else
         proofcoefs[v] = 0.0;
   }

   /* try to undo remaining local bound changes while still keeping the proof row violated:
    * bound changes can be undone, if prooflhs > proofact + proofactdelta;
    * afterwards, the current proof activity has to be updated
    */
   for( i = 0; i < ncands; ++i )
   {
      assert(proofactdeltas[i] > 0.0);
      assert((lbchginfoposs[SCIPvarGetProbindex(cands[i])] >= 0) != (ubchginfoposs[SCIPvarGetProbindex(cands[i])] >= 0));

      /* when relaxing a constraint we still need to stay infeasible; therefore we need to do the comparison in
       * feasibility tolerance because if 'prooflhs' is (feas-))equal to 'proofact + proofactdeltas[i]' it would mean
       * that there is no violation
       */
      if( SCIPsetIsFeasGT(set, prooflhs, (*proofact) + proofactdeltas[i]) )
      {
         v = SCIPvarGetProbindex(cands[i]);
         assert(0 <= v && v < nvars);
         assert((lbchginfoposs[v] >= 0) != (ubchginfoposs[v] >= 0));

         SCIPsetDebugMsg(set, " -> relaxing variable <%s>[%g,%g] to [%g,%g]: proofcoef=%g, %g <= %g + %g\n",
            SCIPvarGetName(cands[i]), curvarlbs[v], curvarubs[v],
            proofcoefs[v] > 0.0 ? curvarlbs[v] : newbounds[i],
            proofcoefs[v] > 0.0 ? newbounds[i] : curvarubs[v],
            proofcoefs[v], prooflhs, (*proofact), proofactdeltas[i]);

         assert((SCIPsetIsPositive(set, proofcoefs[v]) && SCIPsetIsGT(set, newbounds[i], curvarubs[v]))
            || (SCIPsetIsNegative(set, proofcoefs[v]) && SCIPsetIsLT(set, newbounds[i], curvarlbs[v])));
         assert((SCIPsetIsPositive(set, proofcoefs[v])
               && SCIPsetIsEQ(set, proofactdeltas[i], (newbounds[i] - curvarubs[v])*proofcoefs[v]))
            || (SCIPsetIsNegative(set, proofcoefs[v])
               && SCIPsetIsEQ(set, proofactdeltas[i], (newbounds[i] - curvarlbs[v])*proofcoefs[v])));
         assert(!SCIPsetIsZero(set, proofcoefs[v]));

         if( proofcoefs[v] > 0.0 )
         {
            assert(ubchginfoposs[v] >= 0);
            assert(lbchginfoposs[v] == -1);
            curvarubs[v] = newbounds[i];
            ubchginfoposs[v]--;
         }
         else
         {
            assert(lbchginfoposs[v] >= 0);
            assert(ubchginfoposs[v] == -1);
            curvarlbs[v] = newbounds[i];
            lbchginfoposs[v]--;
         }
         if( oldlpbdchgs != NULL )
         {
            SCIP_CALL( addBdchg(set, cands[i], curvarlbs[v], curvarubs[v], oldlpbdchgs, relaxedlpbdchgs, lpi) );
         }
         (*proofact) += proofactdeltas[i];
         if( resolve != NULL && SCIPvarIsInLP(cands[i]) )
            *resolve = TRUE;

         /* after changing the global bound of a variable, the bdchginfos that are now redundant are replaced with
          * oldbound = newbound = global bound; if the current bdchginfo is of such kind, the bound is equal to the
          * global bound and we can ignore it
          */
         skipRedundantBdchginfos(cands[i], &lbchginfoposs[v], &ubchginfoposs[v]);

         /* insert the new local bound of the variable into the candidate list */
         if( lbchginfoposs[v] >= 0 || ubchginfoposs[v] >= 0 )
         {
            SCIP_CALL( addCand(set, currentdepth, cands[i], lbchginfoposs[v], ubchginfoposs[v], proofcoefs[v],
                  prooflhs, (*proofact), &cands, &candscores, &newbounds, &proofactdeltas, &candssize, &ncands, i+1) );
         }
         else
            proofcoefs[v] = 0.0;
      }
   }

   /* free the buffer for the sorted bound change candidates */
   SCIPsetFreeBufferArray(set, &proofactdeltas);
   SCIPsetFreeBufferArray(set, &newbounds);
   SCIPsetFreeBufferArray(set, &candscores);
   SCIPsetFreeBufferArray(set, &cands);

   return SCIP_OKAY;
}

/* because calculations might cancel out some values, we stop the infeasibility analysis if a value is bigger than
 * 2^53 = 9007199254740992
 */
#define NUMSTOP 9007199254740992.0

/** analyzes an infeasible LP and undoes additional bound changes while staying infeasible */
static
SCIP_RETCODE undoBdchgsDualfarkas(
   SCIP_SET*             set,                /**< global SCIP settings */
   SCIP_PROB*            prob,               /**< problem data */
   SCIP_LP*              lp,                 /**< LP data */
   int                   currentdepth,       /**< current depth in the tree */
   SCIP_Real*            curvarlbs,          /**< current lower bounds of active problem variables */
   SCIP_Real*            curvarubs,          /**< current upper bounds of active problem variables */
   int*                  lbchginfoposs,      /**< positions of currently active lower bound change information in variables' arrays */
   int*                  ubchginfoposs,      /**< positions of currently active upper bound change information in variables' arrays */
   SCIP_LPBDCHGS*        oldlpbdchgs,        /**< old LP bound changes used for reset the LP bound change, or NULL */
   SCIP_LPBDCHGS*        relaxedlpbdchgs,    /**< relaxed LP bound changes used for reset the LP bound change, or NULL */
   SCIP_Bool*            valid,              /**< pointer to store whether the unfixings are valid */
   SCIP_Bool*            resolve,            /**< pointer to store whether the changed LP should be resolved again */
   SCIP_Real*            farkascoefs,        /**< coefficients in the proof constraint */
   SCIP_Real             farkaslhs,          /**< lhs of the proof constraint */
   SCIP_Real*            farkasactivity      /**< maximal activity of the proof constraint */
   )
{
   SCIP_LPI* lpi;

   assert(prob != NULL);
   assert(lp != NULL);
   assert(lp->flushed);
   assert(lp->solved);
   assert(curvarlbs != NULL);
   assert(curvarubs != NULL);
   assert(lbchginfoposs != NULL);
   assert(ubchginfoposs != NULL);
   assert(valid != NULL);
   assert(resolve != NULL);

   SCIPsetDebugMsg(set, "undoing bound changes in infeasible LP: cutoff=%g\n", lp->cutoffbound);

   *valid = FALSE;
   *resolve = FALSE;

   lpi = SCIPlpGetLPI(lp);

   /* check, if the Farkas row is still violated (using current bounds and ignoring local rows) */
   if( SCIPsetIsFeasGT(set, farkaslhs, *farkasactivity) )
   {
      /* undo bound changes while keeping the infeasibility proof valid */
      SCIP_CALL( undoBdchgsProof(set, prob, currentdepth, farkascoefs, farkaslhs, farkasactivity,
            curvarlbs, curvarubs, lbchginfoposs, ubchginfoposs, oldlpbdchgs, relaxedlpbdchgs, resolve, lpi) );

      *valid = TRUE;

      /* resolving does not make sense: the old dual ray is still valid -> resolving will not change the solution */
      *resolve = FALSE;
   }

   return SCIP_OKAY;
}

/** analyzes an LP exceeding the objective limit and undoes additional bound changes while staying beyond the
 *  objective limit
 */
static
SCIP_RETCODE undoBdchgsDualsol(
   SCIP_SET*             set,                /**< global SCIP settings */
   SCIP_PROB*            prob,               /**< problem data */
   SCIP_LP*              lp,                 /**< LP data */
   int                   currentdepth,       /**< current depth in the tree */
   SCIP_Real*            curvarlbs,          /**< current lower bounds of active problem variables */
   SCIP_Real*            curvarubs,          /**< current upper bounds of active problem variables */
   int*                  lbchginfoposs,      /**< positions of currently active lower bound change information in variables' arrays */
   int*                  ubchginfoposs,      /**< positions of currently active upper bound change information in variables' arrays */
   SCIP_LPBDCHGS*        oldlpbdchgs,        /**< old LP bound changes used for reset the LP bound change, or NULL */
   SCIP_LPBDCHGS*        relaxedlpbdchgs,    /**< relaxed LP bound changes used for reset the LP bound change, or NULL */
   SCIP_Bool*            valid,              /**< pointer to store whether the unfixings are valid */
   SCIP_Bool*            resolve             /**< pointer to store whether the changed LP should be resolved again */
   )
{
   SCIP_RETCODE retcode;
   SCIP_LPI* lpi;
   SCIP_ROW** rows;
   SCIP_VAR** vars;
   SCIP_ROW* row;
   SCIP_VAR* var;
   SCIP_Real* primsols;
   SCIP_Real* dualsols;
   SCIP_Real* redcosts;
   SCIP_Real* dualcoefs;
   SCIP_Real* varredcosts;
   SCIP_Real duallhs;
   SCIP_Real dualact;
   int nrows;
   int ncols;
   int nvars;
   int r;
   int v;
   int i;

   assert(set != NULL);
   assert(prob != NULL);
   assert(lp != NULL);
   assert(lp->flushed);
   assert(lp->solved);
   assert(curvarlbs != NULL);
   assert(curvarubs != NULL);
   assert(lbchginfoposs != NULL);
   assert(ubchginfoposs != NULL);
   assert(valid != NULL);
   assert(resolve != NULL);

   *valid = FALSE;
   *resolve = FALSE;

   SCIPsetDebugMsg(set, "undoing bound changes in LP exceeding cutoff: cutoff=%g\n", lp->cutoffbound);

   /* get LP solver interface */
   lpi = SCIPlpGetLPI(lp);

   /* get LP rows and problem variables */
   rows = SCIPlpGetRows(lp);
   nrows = SCIPlpGetNRows(lp);
   ncols = SCIPlpGetNCols(lp);
   vars = prob->vars;
   nvars = prob->nvars;
   assert(nrows == 0 || rows != NULL);
   assert(nrows == lp->nlpirows);

   /* get temporary memory */
   SCIP_CALL( SCIPsetAllocBufferArray(set, &primsols, ncols) );
   SCIP_CALL( SCIPsetAllocBufferArray(set, &dualsols, nrows) );
   SCIP_CALL( SCIPsetAllocBufferArray(set, &redcosts, ncols) );
   SCIP_CALL( SCIPsetAllocBufferArray(set, &dualcoefs, nvars) );
   SCIP_CALL( SCIPsetAllocBufferArray(set, &varredcosts, nvars) );

   /* get solution from LPI */
   retcode = SCIPlpiGetSol(lpi, NULL, primsols, dualsols, NULL, redcosts);
   if( retcode == SCIP_LPERROR ) /* on an error in the LP solver, just abort the conflict analysis */
      goto TERMINATE;
   SCIP_CALL( retcode );
#ifdef SCIP_DEBUG
   {
      SCIP_Real objval;
      SCIP_CALL( SCIPlpiGetObjval(lpi, &objval) );
      SCIPsetDebugMsg(set, " -> LP objval: %g\n", objval);
   }
#endif

   /* Let y be the dual solution and r be the reduced cost vector. Let z be defined as
    *    z_i := y_i if i is a global row,
    *    z_i := 0   if i is a local row.
    * Define the set X := {x | lhs <= Ax <= rhs, lb <= x <= ub, c^Tx <= c*}, with c* being the current primal bound.
    * Then the following inequalities are valid for all x \in X:
    *                                 - c* <= -c^Tx
    *   <=>                     z^TAx - c* <= (z^TA - c^T) x
    *   <=>                     z^TAx - c* <= (y^TA - c^T - (y-z)^TA) x
    *   <=>                     z^TAx - c* <= (-r^T - (y-z)^TA) x         (dual feasibility of (y,r): y^TA + r^T == c^T)
    * Because lhs <= Ax <= rhs and lb <= x <= ub, the inequality can be relaxed to give
    *     min{z^Tq | lhs <= q <= rhs} - c* <= max{(-r^T - (y-z)^TA) x | lb <= x <= ub}, or X = {}.
    *
    * The resulting dual row is:  z^T{lhs,rhs} - c* <= (-r^T - (y-z)^TA){lb,ub},
    * where lhs, rhs, lb, and ub are selected in order to maximize the feasibility of the row.
    */

   BMSclearMemoryArray(dualcoefs, nvars);

   /* use a slightly tighter cutoff bound, because solutions with equal objective value should also be declared
    * infeasible
    */
   duallhs = -(lp->cutoffbound - SCIPsetSumepsilon(set));
   dualact = 0.0;

   /* dual row: z^T{lhs,rhs} - c* <= (-r^T - (y-z)^TA){lb,ub}
    * process rows: add z^T{lhs,rhs} to the dual row's left hand side, and -(y-z)^TA to the dual row's coefficients
    */
   for( r = 0; r < nrows; ++r )
   {
      row = rows[r];
      assert(row != NULL);
      assert(row->len == 0 || row->cols != NULL);
      assert(row->len == 0 || row->vals != NULL);
      assert(row == lp->lpirows[r]);

      /* ignore dual solution values of 0.0 (in this case: y_i == z_i == 0) */
      if( SCIPsetIsZero(set, dualsols[r]) )
         continue;

      /* check dual feasibility */
      if( (SCIPsetIsInfinity(set, -row->lhs) && dualsols[r] > 0.0) || (SCIPsetIsInfinity(set, row->rhs) && dualsols[r] < 0.0) )
      {
         SCIPsetDebugMsg(set, " -> infeasible dual solution %g in row <%s>: lhs=%g, rhs=%g\n",
            dualsols[r], SCIProwGetName(row), row->lhs, row->rhs);
         goto TERMINATE;
      }

      /* local rows add up to the dual row's coefficients (because z_i == 0 => -(y_i - z_i) == -y_i),
       * global rows add up to the dual row's left hand side (because z_i == y_i != 0)
       */
      if( row->local )
      {
         /* add -y_i A_i to coefficients of dual row */
         for( i = 0; i < row->len; ++i )
         {
            v = SCIPvarGetProbindex(SCIPcolGetVar(row->cols[i]));
            assert(0 <= v && v < nvars);
            dualcoefs[v] -= dualsols[r] * row->vals[i];
         }
         SCIPsetDebugMsg(set, " -> local row <%s>: dual=%g\n", SCIProwGetName(row), dualsols[r]);
      }
      else
      {
         /* add minimal value to dual row's left hand side: z_i == y_i > 0 -> lhs, z_i == y_i < 0 -> rhs */
         if( dualsols[r] > 0.0 )
         {
            assert(!SCIPsetIsInfinity(set, -row->lhs));
            duallhs += dualsols[r] * (row->lhs - row->constant);
         }
         else
         {
            assert(!SCIPsetIsInfinity(set, row->rhs));
            duallhs += dualsols[r] * (row->rhs - row->constant);
         }
         SCIPsetDebugMsg(set, " -> global row <%s>[%g,%g]: dual=%g -> duallhs=%g\n",
            SCIProwGetName(row), row->lhs - row->constant, row->rhs - row->constant, dualsols[r], duallhs);
      }
   }

   /* dual row: z^T{lhs,rhs} - c* <= (-r^T - (y-z)^TA){lb,ub}
    * process variables: subtract reduced costs from dual row's coefficients, and calculate current maximal dual
    *                    activity by multiplying the resultant coefficient with lb or ub
    */
   for( v = 0; v < nvars; ++v )
   {
      var = vars[v];
      assert(SCIPvarGetProbindex(var) == v);

      if( SCIPvarGetStatus(var) == SCIP_VARSTATUS_LOOSE )
      {
         /* reduced costs for loose variables are equal to the objective value */
         varredcosts[v] = SCIPvarGetObj(var);
      }
      else
      {
         SCIP_Real capped_primsol;          /* we're not primal feasible, primsol may exceed SCIP_INFINITY */
         SCIP_COL* col;
         int c;

         assert(SCIPvarGetStatus(var) == SCIP_VARSTATUS_COLUMN);
         col = SCIPvarGetCol(var);
         c = SCIPcolGetLPPos(col);
         assert(c == -1 || col == lp->cols[c]);
         assert(c == -1 || col == lp->lpicols[c]);

         /* get reduced costs from LPI, or calculate it manually if the column is not in current LP */
         varredcosts[v] = (c >= 0 ? redcosts[c] : SCIPcolCalcRedcost(col, dualsols));

         /* cap primal solution */
         capped_primsol = primsols[c];
         if( SCIPsetIsInfinity(set, primsols[c]) )
            capped_primsol = SCIPsetInfinity(set);
         else if( SCIPsetIsInfinity(set, -primsols[c]) )
            capped_primsol = -SCIPsetInfinity(set);

         /* check dual feasibility */
         if( (SCIPsetIsGT(set, capped_primsol, curvarlbs[v]) && SCIPsetIsDualfeasPositive(set, varredcosts[v]))
            || (SCIPsetIsLT(set, capped_primsol, curvarubs[v]) && SCIPsetIsDualfeasNegative(set, varredcosts[v])) )
         {
            SCIPsetDebugMsg(set, " -> infeasible reduced costs %g in var <%s>: lb=%g, ub=%g\n",
               varredcosts[v], SCIPvarGetName(var), curvarlbs[v], curvarubs[v]);
            goto TERMINATE;
         }
      }

      /* subtract reduced costs from dual row's coefficients */
      dualcoefs[v] -= varredcosts[v];

      /* add maximal value to dual row's activity: dualcoef > 0 -> ub, dualcoef < 0 -> lb */
      if( dualcoefs[v] > 0.0 )
      {
         if( SCIPsetIsInfinity(set, curvarubs[v]) )
            goto TERMINATE;
         dualact += dualcoefs[v] * curvarubs[v];
      }
      else
      {
         if( SCIPsetIsInfinity(set, -curvarlbs[v]) )
            goto TERMINATE;
         dualact += dualcoefs[v] * curvarlbs[v];
      }
   }
   SCIPsetDebugMsg(set, " -> final dual values: lhs=%g, act=%g\n", duallhs, dualact);

   /* check, if the dual row is still violated (using current bounds and ignoring local rows) */
   if( SCIPsetIsFeasGT(set, duallhs, dualact) )
   {
      /* undo bound changes while keeping the infeasibility proof valid */
      SCIP_CALL( undoBdchgsProof(set, prob, currentdepth, dualcoefs, duallhs, &dualact,
            curvarlbs, curvarubs, lbchginfoposs, ubchginfoposs, oldlpbdchgs, relaxedlpbdchgs, resolve, lpi) );

      *valid = TRUE;
   }

 TERMINATE:

   /* free temporary memory */
   SCIPsetFreeBufferArray(set, &varredcosts);
   SCIPsetFreeBufferArray(set, &dualcoefs);
   SCIPsetFreeBufferArray(set, &redcosts);
   SCIPsetFreeBufferArray(set, &dualsols);
   SCIPsetFreeBufferArray(set, &primsols);

   return SCIP_OKAY;
}

/** applies conflict analysis starting with given bound changes, that could not be undone during previous
 *  infeasibility analysis
 */
static
SCIP_RETCODE conflictAnalyzeRemainingBdchgs(
   SCIP_CONFLICT*        conflict,           /**< conflict analysis data */
   BMS_BLKMEM*           blkmem,             /**< block memory of transformed problem */
   SCIP_SET*             set,                /**< global SCIP settings */
   SCIP_STAT*            stat,               /**< problem statistics */
   SCIP_PROB*            prob,               /**< problem data */
   SCIP_TREE*            tree,               /**< branch and bound tree */
   SCIP_Bool             diving,             /**< are we in strong branching or diving mode? */
   int*                  lbchginfoposs,      /**< positions of currently active lower bound change information in variables' arrays */
   int*                  ubchginfoposs,      /**< positions of currently active upper bound change information in variables' arrays */
   int*                  nconss,             /**< pointer to store the number of generated conflict constraints */
   int*                  nliterals,          /**< pointer to store the number of literals in generated conflict constraints */
   int*                  nreconvconss,       /**< pointer to store the number of generated reconvergence constraints */
   int*                  nreconvliterals     /**< pointer to store the number of literals generated reconvergence constraints */
   )
{
   SCIP_VAR** vars;
   SCIP_VAR* var;
   SCIP_CONFTYPE conftype;
   SCIP_Bool usescutoffbound;
   int nvars;
   int v;
   int nbdchgs;
   int maxsize;

   assert(prob != NULL);
   assert(lbchginfoposs != NULL);
   assert(ubchginfoposs != NULL);
   assert(nconss != NULL);
   assert(nliterals != NULL);
   assert(nreconvconss != NULL);
   assert(nreconvliterals != NULL);

   *nconss = 0;
   *nliterals = 0;
   *nreconvconss = 0;
   *nreconvliterals = 0;

   vars = prob->vars;
   nvars = prob->nvars;
   assert(nvars == 0 || vars != NULL);

   maxsize = 2*conflictCalcMaxsize(set, prob);

   /* initialize conflict data */
   conftype = conflict->conflictset->conflicttype;
   usescutoffbound = conflict->conflictset->usescutoffbound;

   SCIP_CALL( SCIPconflictInit(conflict, set, stat, prob, conftype, usescutoffbound) );

   conflict->conflictset->conflicttype = conftype;
   conflict->conflictset->usescutoffbound = usescutoffbound;

   /* add remaining bound changes to conflict queue */
   SCIPsetDebugMsg(set, "initial conflict set after undoing bound changes:\n");

   nbdchgs = 0;
   for( v = 0; v < nvars && nbdchgs < maxsize; ++v )
   {
      var = vars[v];
      assert(var != NULL);
      assert(var->nlbchginfos >= 0);
      assert(var->nubchginfos >= 0);
      assert(-1 <= lbchginfoposs[v] && lbchginfoposs[v] <= var->nlbchginfos);
      assert(-1 <= ubchginfoposs[v] && ubchginfoposs[v] <= var->nubchginfos);

      if( lbchginfoposs[v] == var->nlbchginfos || ubchginfoposs[v] == var->nubchginfos )
      {
         SCIP_BDCHGINFO* bdchginfo;
         SCIP_Real relaxedbd;

         /* the strong branching or diving bound stored in the column is responsible for the conflict:
          * it cannot be resolved and therefore has to be directly put into the conflict set
          */
         assert((lbchginfoposs[v] == var->nlbchginfos) != (ubchginfoposs[v] == var->nubchginfos)); /* only one can be tight in the dual! */
         assert(lbchginfoposs[v] < var->nlbchginfos || SCIPvarGetLbLP(var, set) > SCIPvarGetLbLocal(var));
         assert(ubchginfoposs[v] < var->nubchginfos || SCIPvarGetUbLP(var, set) < SCIPvarGetUbLocal(var));

         /* create an artificial bound change information for the diving/strong branching bound change;
          * they are freed in the SCIPconflictFlushConss() call
          */
         if( lbchginfoposs[v] == var->nlbchginfos )
         {
            SCIP_CALL( conflictCreateTmpBdchginfo(conflict, blkmem, set, var, SCIP_BOUNDTYPE_LOWER,
                  SCIPvarGetLbLocal(var), SCIPvarGetLbLP(var, set), &bdchginfo) );
            relaxedbd = SCIPvarGetLbLP(var, set);
         }
         else
         {
            SCIP_CALL( conflictCreateTmpBdchginfo(conflict, blkmem, set, var, SCIP_BOUNDTYPE_UPPER,
                  SCIPvarGetUbLocal(var), SCIPvarGetUbLP(var, set), &bdchginfo) );
            relaxedbd = SCIPvarGetUbLP(var, set);
         }

         /* put variable into the conflict set */
         SCIPsetDebugMsg(set, "   force: <%s> %s %g [status: %d, type: %d, dive/strong]\n",
            SCIPvarGetName(var), lbchginfoposs[v] == var->nlbchginfos ? ">=" : "<=",
            lbchginfoposs[v] == var->nlbchginfos ? SCIPvarGetLbLP(var, set) : SCIPvarGetUbLP(var, set),
            SCIPvarGetStatus(var), SCIPvarGetType(var));
         SCIP_CALL( conflictAddConflictBound(conflict, blkmem, set, bdchginfo, relaxedbd) );

         /* each variable which is add to the conflict graph gets an increase in the VSIDS
          *
          * @note That is different to the VSIDS preseted in the literature
          */
         SCIP_CALL( incVSIDS(var, blkmem, set, stat, SCIPbdchginfoGetBoundtype(bdchginfo), relaxedbd, set->conf_conflictgraphweight) );
         nbdchgs++;
      }
      else
      {
         /* put remaining bound changes into conflict candidate queue */
         if( lbchginfoposs[v] >= 0 )
         {
            SCIP_CALL( conflictAddBound(conflict, blkmem, set, stat, var, SCIP_BOUNDTYPE_LOWER, &var->lbchginfos[lbchginfoposs[v]], SCIPbdchginfoGetNewbound(&var->lbchginfos[lbchginfoposs[v]])) );
            nbdchgs++;
         }
         if( ubchginfoposs[v] >= 0 )
         {
            assert(!SCIPbdchginfoIsRedundant(&var->ubchginfos[ubchginfoposs[v]]));
            SCIP_CALL( conflictAddBound(conflict, blkmem, set, stat, var, SCIP_BOUNDTYPE_UPPER, &var->ubchginfos[ubchginfoposs[v]], SCIPbdchginfoGetNewbound(&var->ubchginfos[ubchginfoposs[v]])) );
            nbdchgs++;
         }
      }
   }

   if( v == nvars )
   {
      /* analyze the conflict set, and create conflict constraints on success */
      SCIP_CALL( conflictAnalyze(conflict, blkmem, set, stat, prob, tree, diving, 0, FALSE,
            nconss, nliterals, nreconvconss, nreconvliterals) );
   }

   return SCIP_OKAY;
}

/** calculates a Farkas proof from the current dual LP solution */
static
SCIP_RETCODE getFarkasProof(
   SCIP_SET*             set,                /**< global SCIP settings */
   SCIP_PROB*            prob,               /**< transformed problem */
   SCIP_LP*              lp,                 /**< LP data */
   SCIP_LPI*             lpi,                /**< LPI data */
   SCIP_Real*            farkascoefs,        /**< coefficients in the proof constraint */
   SCIP_Real*            farkaslhs,          /**< lhs of the proof constraint */
   SCIP_Real*            farkasact,          /**< maximal activity of the proof constraint */
   SCIP_Real*            curvarlbs,          /**< current lower bounds of active problem variables */
   SCIP_Real*            curvarubs,          /**< current upper bounds of active problem variables */
   SCIP_Bool*            valid               /**< pointer store whether the proof constraint is valid */
   )
{
   SCIP_ROW** rows;
   SCIP_VAR** vars;
   SCIP_VAR* var;
   SCIP_Real* dualfarkas;
   SCIP_ROW* row;
   int nrows;
   int nvars;
   int i;
   int r;
   int v;

   assert(SCIPlpiIsPrimalInfeasible(lpi) || SCIPlpiIsObjlimExc(lpi) || SCIPlpiIsDualFeasible(lpi));
   assert(SCIPlpiIsPrimalInfeasible(lpi) || !SCIPlpDivingObjChanged(lp));

   /* get LP rows and problem variables */
   rows = SCIPlpGetRows(lp);
   nrows = SCIPlpGetNRows(lp);
   vars = prob->vars;
   nvars = prob->nvars;
   assert(nrows == 0 || rows != NULL);
   assert(nrows == lp->nlpirows);

   /* it can happen that infeasibility is detetected within LP presolve. in that case, the LP solver may not be able to
    * to return the dual ray.
    */
   if( !SCIPlpiHasDualRay(lpi) )
   {
      *valid = FALSE;
      return SCIP_OKAY;
   }

   /* allocate temporary memory */
   SCIP_CALL( SCIPsetAllocBufferArray(set, &dualfarkas, nrows) );

   /* get dual Farkas values of rows */
   SCIP_CALL( SCIPlpiGetDualfarkas(lpi, dualfarkas) );

   /* calculate the Farkas row */
   (*farkaslhs) = 0.0;
   (*valid) = TRUE;
   for( r = 0; r < nrows; ++r )
   {
      row = rows[r];
      assert(row != NULL);
      assert(row->len == 0 || row->cols != NULL);
      assert(row->len == 0 || row->vals != NULL);
      assert(row == lp->lpirows[r]);

      /* ignore local rows and rows with Farkas value 0.0 */
      if( !row->local && !SCIPsetIsZero(set, dualfarkas[r]) )
      {
#ifndef NDEBUG
         {
            SCIP_Real lpilhs;
            SCIP_Real lpirhs;

            SCIP_CALL( SCIPlpiGetSides(lpi, r, r, &lpilhs, &lpirhs) );
            assert((SCIPsetIsInfinity(set, -lpilhs) && SCIPsetIsInfinity(set, -row->lhs))
               || SCIPsetIsRelEQ(set, lpilhs, row->lhs - row->constant));
            assert((SCIPsetIsInfinity(set, lpirhs) && SCIPsetIsInfinity(set, row->rhs))
               || SCIPsetIsRelEQ(set, lpirhs, row->rhs - row->constant));
         }
#endif

         /* add row side to Farkas row lhs: dualfarkas > 0 -> lhs, dualfarkas < 0 -> rhs */
         if( dualfarkas[r] > 0.0 )
         {
            /* check if sign of dual Farkas value is valid */
            if( SCIPsetIsInfinity(set, -row->lhs) )
               continue;

            /* due to numerical reasons we want to stop */
            if( REALABS(dualfarkas[r] * (row->lhs - row->constant)) > NUMSTOP )
            {
               (*valid) = FALSE;
               goto TERMINATE;
            }
            (*farkaslhs) += dualfarkas[r] * (row->lhs - row->constant);
         }
         else
         {
            /* check if sign of dual Farkas value is valid */
            if( SCIPsetIsInfinity(set, row->rhs) )
               continue;

            /* due to numerical reasons we want to stop */
            if( REALABS(dualfarkas[r] * (row->rhs - row->constant)) > NUMSTOP )
            {
               (*valid) = FALSE;
               goto TERMINATE;
            }

            (*farkaslhs) += dualfarkas[r] * (row->rhs - row->constant);
         }
         SCIPdebugMessage(" -> farkaslhs: %g<%s>[%g,%g] -> %g\n", dualfarkas[r], SCIProwGetName(row),
            row->lhs - row->constant, row->rhs - row->constant, *farkaslhs);

         /* due to numerical reasons we want to stop */
         if( REALABS(*farkaslhs) > NUMSTOP )
         {
            (*valid) = FALSE;
            goto TERMINATE;
         }

         /* add row coefficients to Farkas row */
         for( i = 0; i < row->len; ++i )
         {
            v = SCIPvarGetProbindex(SCIPcolGetVar(row->cols[i]));
            assert(0 <= v && v < nvars);
            farkascoefs[v] += dualfarkas[r] * row->vals[i];
         }
      }
#ifdef SCIP_DEBUG
      else if( !SCIPsetIsZero(set, dualfarkas[r]) )
      {
         SCIPsetDebugMsg(set, " -> ignoring %s row <%s> with dual Farkas value %.10f (lhs=%g, rhs=%g)\n",
            row->local ? "local" : "global", SCIProwGetName(row), dualfarkas[r],
            row->lhs - row->constant, row->rhs - row->constant);
      }
#endif
   }

   /* calculate the current Farkas activity, always using the best bound w.r.t. the Farkas coefficient */
   (*farkasact) = 0.0;
   for( v = 0; v < nvars; ++v )
   {
      var = vars[v];
      assert(SCIPvarGetProbindex(var) == v);

      /* ignore coefficients close to 0.0 */
      if( SCIPsetIsZero(set, farkascoefs[v]) )
         farkascoefs[v] = 0.0;
      else if( farkascoefs[v] > 0.0 )
      {
         assert((SCIPvarGetStatus(var) == SCIP_VARSTATUS_COLUMN && SCIPcolGetLPPos(SCIPvarGetCol(var)) >= 0)
            || !SCIPsetIsPositive(set, SCIPvarGetUbLP(var, set)));
         if( SCIPsetIsInfinity(set, curvarubs[v]) )
         {
            (*valid) = FALSE;
            goto TERMINATE;
         }
         (*farkasact) += farkascoefs[v] * curvarubs[v];
         SCIPdebugMessage(" -> farkasact: %g<%s>[%g,%g] -> %g\n", farkascoefs[v], SCIPvarGetName(var),
            curvarlbs[v], curvarubs[v], (*farkasact));
      }
      else
      {
         assert((SCIPvarGetStatus(var) == SCIP_VARSTATUS_COLUMN && SCIPcolGetLPPos(SCIPvarGetCol(var)) >= 0)
            || !SCIPsetIsNegative(set, SCIPvarGetLbLP(var, set)));
         if( SCIPsetIsInfinity(set, -curvarlbs[v]) )
         {
            (*valid) = FALSE;
            goto TERMINATE;
         }
         (*farkasact) += farkascoefs[v] * curvarlbs[v];
         SCIPdebugMessage(" -> farkasact: %g<%s>[%g,%g] -> %g\n", farkascoefs[v], SCIPvarGetName(var),
            curvarlbs[v], curvarubs[v], (*farkasact));
      }
   }
   SCIPdebugMessage(" -> farkaslhs=%g, farkasact=%g\n", *farkaslhs, (*farkasact));

   /* the constructed proof is not valid, this can happen due to numerical reasons,
    * e.g., we only consider rows r with !SCIPsetIsZero(set, dualfarkas[r])
    */
   if( SCIPsetIsFeasLE(set, *farkaslhs, *farkasact) )
   {
      (*valid) = FALSE;
      SCIPsetDebugMsg(set, " -> proof is not valid: %g <= %g\n", *farkaslhs, *farkasact);
   }

TERMINATE:
   SCIPsetFreeBufferArray(set, &dualfarkas);

   return SCIP_OKAY;
}

/** calculates the minimal activity of a given set of bounds and coefficients */
static
SCIP_Real getMinActivity(
   SCIP_Real*            vals,               /**< array of values */
   int*                  varinds,            /**< sparse data of variable indices */
   int                   nvarinds,           /**< number of variable indices*/
   SCIP_Real*            curvarlbs,          /**< current lower bounds of active problem variables */
   SCIP_Real*            curvarubs           /**< current upper bounds of active problem variables */
   )
{
   SCIP_Real minact = 0.0;
   int i;

   for( i = 0; i < nvarinds; i++ )
   {
      int v = varinds[i];

      /* calculate the minimal activity */
      if( vals[v] > 0.0 )
         minact += vals[v] * curvarlbs[v];
      else
         minact += vals[v] * curvarubs[v];
   }

   return minact;
}

/** returns true if the given constraint (represented by variables, coefficients, and side) separates the root LP solution */
static
SCIP_Bool isSeparatingRootLPSol(
   SCIP_SET*             set,                /**< global SCIP settings */
   SCIP_VAR**            vars,               /**< array of problem variables */
   SCIP_Real*            vals,               /**< array of variable coefficients */
   SCIP_Real             side,               /**< side (lhs/rhs) of the constraint */
   int                   nvars,              /**< number of variables */
   SCIP_Bool             islhs               /**< true iff the side is a lhs */
   )
{
   SCIP_Real activity;
   SCIP_Bool cutoff;
   int i;

   activity = 0.0;
   for( i = 0; i < nvars; i++ )
   {
      assert(vars[i] != NULL);
      activity += (vals[i] * SCIPvarGetRootSol(vars[i]));
   }

   if( islhs )
      cutoff = SCIPsetIsFeasLT(set, activity, side);
   else
      cutoff = SCIPsetIsFeasGT(set, activity, side);

   return cutoff;
}

/** apply the MIR function to a given constraint */
static
SCIP_RETCODE applyMIR(
   SCIP_SET*             set,                /**< global SCIP settings */
   SCIP_PROB*            transprob,          /**< transformed problem */
   SCIP_Real*            vals,               /**< values of variables */
   SCIP_Bool*            varused,            /**< used array */
   int*                  varinds,            /**< array of indices with non-zero value */
   int*                  nvarinds,           /**< number of indices with non-zero value */
   SCIP_Real*            rhs,                /**< right-hand side of constraint */
   SCIP_Bool*            success             /**< pointer to store whether apply MIR was successful */
   )
{
   SCIP_Real* copy_vals;
   SCIP_Bool* copy_varused;
   int* copy_varinds;
   int copy_nvarinds;
   SCIP_Real copy_rhs;

   SCIP_Real minact;
   SCIP_Bool islocal;
   SCIP_Bool separoot;

   assert(transprob != NULL);
   assert(vals != NULL);
   assert(varused != NULL);
   assert(nvarinds != NULL);
   assert(varinds != NULL && *nvarinds >= 0);
   assert(rhs != NULL);
   assert(success != NULL);

   islocal = FALSE;

   /* create local copies */
   SCIP_CALL( SCIPsetDuplicateBufferArray(set, &copy_vals, vals, transprob->nvars) );
   SCIP_CALL( SCIPsetDuplicateBufferArray(set, &copy_varused, varused, transprob->nvars) );
   SCIP_CALL( SCIPsetDuplicateBufferArray(set, &copy_varinds, varinds, transprob->nvars) );
   copy_rhs = (*rhs);
   copy_nvarinds = (*nvarinds);

   SCIP_CALL( SCIPcutsApplyMIR(set->scip, BOUNDSWITCH, USEVBDS, ALLOWLOCAL, FIXINTEGRALRHS, NULL, NULL, MINFRAC, 1.0,
         SCALE, NULL, NULL, copy_vals, &copy_rhs, copy_varinds, &copy_nvarinds, &minact, copy_varused, success, &islocal) );
   assert(!islocal);

   if( *success )
   {
      /* check whether the constraint is still globally valid */
      if( SCIPsetIsFeasGE(set, minact, copy_rhs) )
      {
         separoot = FALSE;
         *success = FALSE;
      }
      else
      {
         /* check whether the new constraint cuts off the root LP solution
          *
          * todo: do we really want this?
          */
         if( isSeparatingRootLPSol(set, transprob->vars, copy_vals, copy_rhs, transprob->nvars, FALSE) )
            separoot = TRUE;
         else
            separoot = FALSE;
      }

#ifdef SCIP_DEBUG
      {
         /* calculate the violation */
         SCIP_Real violation = minact-copy_rhs;
         SCIPsetDebugMsg(set, "->        after MIR: nvars=%d minact=%g rhs=%g violation=%g separoot=%u\n",
               copy_nvarinds, minact, copy_rhs, violation, separoot);
      }
#endif

      /* the new constraint is tighter and we keep it */
      if( *success && separoot )
      {
         BMScopyMemoryArray(&vals, copy_vals, transprob->nvars);
         BMScopyMemoryArray(&varused, copy_varused, transprob->nvars);
         BMScopyMemoryArray(&varinds, copy_varinds, transprob->nvars);
         (*rhs) = copy_rhs;
         (*nvarinds) = copy_nvarinds;
      }
   }

   /* free local copies */
   SCIPsetFreeBufferArray(set, &copy_varinds);
   SCIPsetFreeBufferArray(set, &copy_varused);
   SCIPsetFreeBufferArray(set, &copy_vals);

   return SCIP_OKAY;
}

#ifdef SCIP_DEBUG
static
void debugPrintViolationInfo(
   SCIP_SET*             set,                /**< global SCIP settings */
   SCIP_Real             minact,             /**< min activity */
   SCIP_Real             rhs,                /**< right hand side */
   const char*           infostr             /**< additional info for this debug message, or NULL */
   )
{
   SCIPsetDebugMsg(set, "-> %s: minact=%g rhs=%g violation=%g\n",infostr != NULL ? infostr : "" , minact, rhs, minact - rhs);
}
#else
#define debugPrintViolationInfo(...) /**/
#endif

/** tighten a given infeasibility proof a^Tx <= b with minact > b wrt local bounds
 *
 *  remove all continuous variables from the proof. we don't care if the proof is locally invalid afterwards
 *  because we have already proven the infeasibility of the current node.
 *
 *  Apply the MIR function after each step (if enabled) but use it iff the resulting constraint separated the
 *  root LP solution.
 *
 *  @todo we may want to always accept the constraint after applying the MIR funtion?!
 *
 *  @todo if all variables we may want to separate instead of propagate the constraint?!
 */
static
SCIP_RETCODE tightenDualray(
   SCIP_SET*             set,                /**< global SCIP settings */
   SCIP_PROB*            transprob,          /**< transformed problem */
   SCIP_Real*            vals,               /**< coefficients of the proof constraint */
   SCIP_Real*            rhs,                /**< rhs of the proof constraint */
   int*                  varinds,            /**< sparse data of variable indices */
   int*                  nvarinds,           /**< number of variable indices*/
   SCIP_Bool*            varused,            /**< bool array indicating whether a variable is part of the proof constraint */
   SCIP_Real*            curvarlbs,          /**< current lower bounds of active problem variables */
   SCIP_Real*            curvarubs,          /**< current upper bounds of active problem variables */
   SCIP_Bool             diving,
   SCIP_Bool*            success             /**< success pointer */
   )
{/*lint --e{715}*/
   SCIP_VAR** vars;
   int* score;
   SCIP_Real minact;
   int nbinvars;
   int ncontvars;
   int nintvars;
   int i;

   vars = SCIPprobGetVars(transprob);
   nbinvars = 0;
   nintvars = 0;
   ncontvars = 0;

   /* count number of binary, integer, and continuous variables */
   for( i = 0; i < *nvarinds; i++ )
   {
      switch( SCIPvarGetType(vars[varinds[i]]) ) {
      case SCIP_VARTYPE_BINARY:
         ++nbinvars;
         break;
      case SCIP_VARTYPE_INTEGER:
         ++nintvars;
         break;
      case SCIP_VARTYPE_CONTINUOUS:
      case SCIP_VARTYPE_IMPLINT:
         ++ncontvars;
         break;
      default:
         SCIPsetDebugMsg(set, "unexpected type %u for variable <%s>.\n", SCIPvarGetType(vars[varinds[i]]), SCIPvarGetName(vars[varinds[i]]));
         return SCIP_INVALIDDATA;
      }
   }

   SCIPsetDebugMsg(set, "start dualray tightening:\n");
   SCIPsetDebugMsg(set, "-> tighten dual ray: nvars=%d (bin=%d, int=%d, cont=%d)",
         (*nvarinds), nbinvars, nintvars, ncontvars);
   debugPrintViolationInfo(set, getMinActivity(vals, varinds, (*nvarinds), curvarlbs, curvarubs), *rhs, NULL);

   /* return if all variables are continuous */
   if( ncontvars == (*nvarinds) )
   {
      *success = FALSE;
      return SCIP_OKAY;
   }

   /* apply MIR function */
   if( set->conf_applymir )
   {
      SCIP_CALL( applyMIR(set, transprob, vals, varused, varinds, nvarinds, rhs, success) );

      debugPrintViolationInfo(set, getMinActivity(vals, varinds, (*nvarinds), curvarlbs, curvarubs), *rhs, " after applying MIR: ");
      if( !(*success) )
         return SCIP_OKAY;
   }
   else
      *success = TRUE;

   /* todo: consider all bound changes w.r.t. a variables not only the last */
   SCIP_CALL( SCIPsetAllocBufferArray(set, &score, *nvarinds) );

   for( i = 0; i < *nvarinds; i++ )
   {
      SCIP_BDCHGINFO* bdchginfo = NULL;
      int idx = varinds[i];

      if( vals[idx] < 0 )
      {
         if( SCIPvarGetUbGlobal(vars[idx]) == curvarubs[idx] )
         {
            score[i] = INT_MAX;
            continue;
         }

         bdchginfo = vars[idx]->ubchginfos;
      }
      else if( vals[idx] > 0 )
      {
         if( SCIPvarGetLbGlobal(vars[idx]) == curvarlbs[idx] )
         {
            score[i] = INT_MAX;
            continue;
         }

         bdchginfo = vars[idx]->lbchginfos;
      }
      assert(diving || bdchginfo != NULL);

      /* reduce the score by 1 for all bound changes in diving mode */
      score[i] = (bdchginfo == NULL ? INT_MAX-1 : SCIPbdchginfoGetDepth(bdchginfo));
   }

   SCIPsortIntInt(score, varinds, *nvarinds);

   minact = getMinActivity(vals, varinds, (*nvarinds), curvarlbs, curvarubs);

   /* remove all continuous variables that have equal global and local bounds (ub or lb depend on the sign of val )
    * from the proof
    */
   for( i = 0; i < *nvarinds; i++ )
   {
      int idx = varinds[i];

      assert(vars[idx] != NULL);
      assert(SCIPvarIsActive(vars[idx]));
      assert(!SCIPsetIsZero(set, vals[idx]));
      assert(varused[idx]);

      /* skip integral variables */
      if( FALSE && SCIPvarGetType(vars[idx]) != SCIP_VARTYPE_CONTINUOUS && SCIPvarGetType(vars[idx]) != SCIP_VARTYPE_IMPLINT )
      {
//         ++i;
         continue;
      }
      else
      {
         SCIP_Real glbbd;
         SCIP_Real locbd;

         /* get appropriate global and local bounds */
         glbbd = (vals[idx] < 0.0 ? SCIPvarGetUbGlobal(vars[idx]) : SCIPvarGetLbGlobal(vars[idx]));
         locbd = (vals[idx] < 0.0 ? curvarubs[idx] : curvarlbs[idx]);

         if( !SCIPsetIsEQ(set, glbbd, locbd) && SCIPsetIsFeasLE(set, minact - (vals[idx] * locbd), (*rhs) - (glbbd * vals[idx])) )
         {
//            ++i;
            continue;
         }

         SCIPsetDebugMsg(set, "-> remove continuous variable <%s>: glb=[%g,%g], loc=[%g,%g], val=%g\n", SCIPvarGetName(vars[idx]),
               SCIPvarGetLbGlobal(vars[idx]), SCIPvarGetUbGlobal(vars[idx]), SCIPvarGetLbLocal(vars[idx]),
               SCIPvarGetUbLocal(vars[idx]), vals[idx]);

         /* update rhs */
         (*rhs) -= (glbbd * vals[idx]);
         minact -= (locbd * vals[idx]);

         debugPrintViolationInfo(set, getMinActivity(vals, varinds, (*nvarinds), curvarlbs, curvarubs), *rhs, " update: ");

         vals[idx] = 0.0;
         varused[idx] = FALSE;

         /* do not increase i, update sparsity pattern */
//         varinds[i] = varinds[(*nvarinds)-1];
//         --(*nvarinds);
         varinds[i] = -1;
      }
   }

   SCIPsetFreeBufferArray(set, &score);

   /* update the sparsity pattern after relaxing bounds */
   for( i = 0; i < *nvarinds; )
   {
      if( varinds[i] == -1 )
      {
         varinds[i] = varinds[(*nvarinds)-1];
         --(*nvarinds);
      }
      else
         i++;
   }

   /* apply MIR function again */
   if( set->conf_applymir )
   {
      SCIP_CALL( applyMIR(set, transprob, vals, varused, varinds, nvarinds, rhs, success) );

      debugPrintViolationInfo(set, getMinActivity(vals, varinds, (*nvarinds), curvarlbs, curvarubs), *rhs, " after applying MIR: ");
   }

#ifdef SCIP_DEBUG
   SCIPsetDebugMsg(set, "-> final constraint after tightenDualray():\n");
   for( i = 0; i < *nvarinds; i++ )
   {
      SCIPsetDebugMsg(set, "   %g<%s> glb=[%g,%g] loc=[%g,%g] type=%d\n", vals[varinds[i]], SCIPvarGetName(vars[varinds[i]]),
            SCIPvarGetLbGlobal(vars[varinds[i]]), SCIPvarGetUbGlobal(vars[varinds[i]]),
            SCIPvarGetLbLocal(vars[varinds[i]]), SCIPvarGetUbLocal(vars[varinds[i]]), SCIPvarGetType(vars[varinds[i]]));
   }
   debugPrintViolationInfo(set, getMinActivity(vals, varinds, (*nvarinds), curvarlbs, curvarubs), *rhs, " after applying MIR: ");
#endif

   return SCIP_OKAY;
}

/** creates a constraint and tries to add it to the storage */
static
SCIP_RETCODE createAndAddDualray(
   SCIP_CONFLICT*        conflict,           /**< conflict analysis data */
   SCIP_CONFLICTSTORE*   conflictstore,      /**< conflict pool data */
   SCIP_SET*             set,                /**< global SCIP settings */
   SCIP_STAT*            stat,               /**< dynamic SCIP statistics */
   SCIP_PROB*            prob,               /**< transformed problem */
   SCIP_TREE*            tree,               /**< tree data */
   SCIP_REOPT*           reopt,              /**< reoptimization data */
   BMS_BLKMEM*           blkmem,             /**< block memory */
   int                   nvars,              /**< number of variables in the proof constraint */
   SCIP_VAR**            vars,               /**< problem variables */
   SCIP_Real*            vals,               /**< coefficients of the proof constraint */
   SCIP_Real             lhs,                /**< lhs of the proof constraint */
   SCIP_Real             rhs,                /**< rhs of the proof constraint */
<<<<<<< HEAD
   int                   repropdepth
=======
   SCIP_Bool*            success             /**< pointer to store whether the constraint was accepted */
>>>>>>> 683702b8
   )
{
   SCIP_CONS* cons;
   SCIP_Real fillin;
   SCIP_Real orthogonality;
   SCIP_Real prod;
   SCIP_Real normcons;
   SCIP_Real normobj;
   SCIP_Bool toolong;
   SCIP_Bool addlocal;
   char name[SCIP_MAXSTRLEN];
   int nnonzeros;
   int i;

   assert(conflict != NULL);
   assert(conflictstore != NULL);
   assert(vars != NULL);
   assert(vals != NULL);

   prod = 0.0;
   normcons = 0.0;
   normobj = 0.0;
   nnonzeros = 0;
   for( i = 0; i < nvars; i++ )
   {
      if( !SCIPsetIsZero(set, vals[i]) )
      {
         ++nnonzeros;
         normcons += (vals[i] * vals[i]);
         prod += (vals[i] * SCIPvarGetObj(vars[i]));
      }

      normobj += (SCIPvarGetObj(vars[i]) * SCIPvarGetObj(vars[i]));
   }
   assert(!SCIPsetIsZero(set, normcons));

   /* don't store global dualrays that are to long / have to much non-zeros */
   if( set->conf_minmaxvars < nnonzeros && nnonzeros > set->conf_maxvarsfac * prob->nvars )
      return SCIP_OKAY;

   fillin = SCIPconflictstoreGetNDualrays(conflictstore) * SCIPconflictstoreGetAvgNnzDualray(conflictstore);
   fillin += nnonzeros;
//   fillin /= (SCIPconflictstoreGetNDualrays(conflictstore) + 1.0);
   fillin /= 100;

   toolong = (fillin > (1.0 + (100.0 - SCIPconflictstoreGetNDualrays(conflictstore))/100.0) * stat->avgnnz);

   SCIPsetDebugMsg(set, "check constraint: fill-in %g (nnz=%d), threshold %g, fdpt %d, cdpt %d, rdpt %d\n", fillin,
         nnonzeros, (1.0 + (100.0 - SCIPconflictstoreGetNDualrays(conflictstore))/100.0) * stat->avgnnz,
         SCIPtreeGetFocusDepth(tree), SCIPtreeGetCurrentDepth(tree), repropdepth);

   /* add the constraint to the current focusnode if it was found in an artificial subtree or it is too long */
//   addlocal = (SCIPtreeGetFocusDepth(tree) < SCIPtreeGetCurrentDepth(tree));
   addlocal = toolong;

   if( !addlocal && toolong )
      return SCIP_OKAY;

   if( addlocal && SCIPtreeGetCurrentDepth(tree) == repropdepth )
      return SCIP_OKAY;

   /* check whether the constraint is orthogonal enough */
   if( SCIPsetIsZero(set, normobj) )
      orthogonality = 1.0;
   else
      orthogonality = 1.0 - REALABS(prod) / (SQRT(normcons) * SQRT(normobj));

   if( SCIPsetIsLT(set, orthogonality, set->sepa_minortho) )
      return SCIP_OKAY;

   if( conflict->conflictset->conflicttype == SCIP_CONFTYPE_INFEASLP )
      (void)SCIPsnprintf(name, SCIP_MAXSTRLEN, "dualray_inf_%d", conflict->ndualrayinfsuccess);
   else
      return SCIP_INVALIDCALL;

   /* TODO: check if a more specialized constraint (setppc, logic-or etc) can be created */
   SCIP_CALL( SCIPcreateConsLinear(set->scip, &cons, name, nvars, vars, vals, lhs, rhs,
         FALSE, FALSE, FALSE, FALSE, TRUE, (repropdepth > 0), FALSE, TRUE, TRUE, FALSE) );

   /* mark constraint to be a conflict */
   SCIPconsMarkConflict(cons);

   /* add constraint based on dual ray to storage */
   SCIP_CALL( SCIPconflictstoreAddDualraycons(conflictstore, cons, blkmem, set, stat, prob, reopt) );

   /* add constraint to problem */
   if( !addlocal )
   {
      SCIP_CALL( SCIPaddCons(set->scip, cons) );

      SCIPsetDebugMsg(set, "added proof-constraint to node %p in depth 0 (npc %d)\n", (void*)tree->path[0],
            SCIPconflictstoreGetNDualrays(conflictstore));

      ++conflict->ndualrayinfglobal;
   }
   else
   {
      int insertdepth = MIN(SCIPtreeGetCurrentDepth(tree), repropdepth);

      assert(tree->pathlen >= repropdepth);
      assert(tree->pathlen >= insertdepth);
      SCIP_CALL( SCIPnodeAddCons(tree->path[insertdepth], blkmem, set, stat, tree, cons) );

      /* mark the node in the repropdepth to be propagated again */
      SCIPnodePropagateAgain(tree->path[repropdepth], set, stat, tree);

      SCIPsetDebugMsg(set, "added proof-constraint to node %p (type %d) in depth %d (rdpt %d, npc %d)\n",
            (void*)tree->path[insertdepth], SCIPnodeGetType(tree->path[insertdepth]), insertdepth, repropdepth,
            SCIPconflictstoreGetNDualrays(conflictstore));
      SCIPsetDebugMsg(set, "marked node %p (type %d) in depth %d to be repropagated due to dualray constraint found in depth %d\n",
         (void*)tree->path[repropdepth], SCIPnodeGetType(tree->path[repropdepth]), repropdepth, SCIPtreeGetCurrentDepth(tree));
   }

   /* check whether the constraint separates the root solution */
   if( (!SCIPsetIsInfinity(set, -lhs) && isSeparatingRootLPSol(set, vars, vals, lhs, nvars, TRUE))
      || (!SCIPsetIsInfinity(set, rhs) && isSeparatingRootLPSol(set, vars, vals, rhs, nvars, FALSE)) )
      ++conflict->ndualrayinfseparoot;

   /* update statistics */
   conflict->dualrayinfnnonzeros += nnonzeros;
   ++conflict->ndualrayinfsuccess;
   *success = TRUE;

   /* release the constraint */
   SCIP_CALL( SCIPreleaseCons(set->scip, &cons) );

   return SCIP_OKAY;
}

/** tighten the bound of a singleton variable in a constraint
 *
 *  if the bound is contradicting with a global bound we cannot tighten the bound directly.
 *  in this case we need to create and add a constraint of size one such that propagating this constraint will
 *  enforce the infeasibility.
 */
static
SCIP_RETCODE tightenSingleVar(
   SCIP_CONFLICT*        conflict,           /**< conflict analysis data */
   SCIP_CONFLICTSTORE*   conflictstore,      /**< conflict pool data */
   SCIP_SET*             set,                /**< global SCIP settings */
   SCIP_STAT*            stat,               /**< dynamic SCIP statistics */
   SCIP_TREE*            tree,               /**< tree data */
   BMS_BLKMEM*           blkmem,             /**< block memory */
   SCIP_PROB*            origprob,           /**< original problem */
   SCIP_PROB*            transprob,          /**< transformed problem */
   SCIP_REOPT*           reopt,              /**< reoptimization data */
   SCIP_LP*              lp,                 /**< LP data */
   SCIP_BRANCHCAND*      branchcand,         /**< branching candidates */
   SCIP_EVENTQUEUE*      eventqueue,         /**< event queue */
   SCIP_CLIQUETABLE*     cliquetable,        /**< clique table */
   SCIP_VAR*             var,                /**< problem variable */
   SCIP_Real             val,                /**< coefficient of the variable */
   SCIP_Real             rhs,                /**< rhs of the constraint */
   SCIP_Bool*            success             /**< pointer to store success result */
   )
{
   SCIP_Real newbound;
   SCIP_BOUNDTYPE boundtype;

   assert(tree != NULL);

   /* if variable and coefficient are integral the rhs can be rounded down */
   if( SCIPvarIsIntegral(var) && SCIPsetIsIntegral(set, val) )
   {
      newbound = SCIPsetFeasFloor(set, rhs)/val;
      boundtype = (val > 0.0 ? SCIP_BOUNDTYPE_UPPER : SCIP_BOUNDTYPE_LOWER);
      SCIPvarAdjustBd(var, set, boundtype, &newbound);
   }
   else
   {
      newbound = rhs/val;
      boundtype = (val > 0.0 ? SCIP_BOUNDTYPE_UPPER : SCIP_BOUNDTYPE_LOWER);
      SCIPvarAdjustBd(var, set, boundtype, &newbound);
   }

   /* skip numerical unstable bound changes */
   if( (boundtype == SCIP_BOUNDTYPE_LOWER && SCIPsetIsLE(set, newbound, SCIPvarGetLbGlobal(var)))
      || (boundtype == SCIP_BOUNDTYPE_UPPER && SCIPsetIsGE(set, newbound, SCIPvarGetUbGlobal(var))) )
   {
      return SCIP_OKAY;
   }

   /* the new bound contradicts a global bound, we need to add a constraint of size 1 that enforces detection
    * of global infeasibility
    */
   if( (boundtype == SCIP_BOUNDTYPE_LOWER && SCIPsetIsGT(set, newbound, SCIPvarGetUbGlobal(var)))
      || (boundtype == SCIP_BOUNDTYPE_UPPER && SCIPsetIsLT(set, newbound, SCIPvarGetLbGlobal(var))) )
   {
      SCIPdebugMessage("detect global infeasibility at var <%s>: locdom=[%g,%g] glbdom=[%g,%g] new %s bound=%g\n",
            SCIPvarGetName(var), SCIPvarGetLbLocal(var), SCIPvarGetUbLocal(var), SCIPvarGetLbGlobal(var),
            SCIPvarGetUbGlobal(var), (boundtype == SCIP_BOUNDTYPE_LOWER ? "lower" : "upper"), newbound);

<<<<<<< HEAD
      SCIP_CALL( createAndAddDualray(conflict, conflictstore, set, stat, transprob, tree, reopt, blkmem, 1, &var, &val,
            -SCIPsetInfinity(set), rhs, 0) );
=======
      SCIP_CALL( createAndAddDualray(conflict, conflictstore, set, stat, transprob, reopt, blkmem, 1, &var, &val,
            -SCIPsetInfinity(set), rhs, success) );
>>>>>>> 683702b8
   }
   else
   {
      SCIPdebugMessage("change %s bound of <%s>: %g -> %g\n", (boundtype == SCIP_BOUNDTYPE_LOWER ? "lower" : "upper"),
            SCIPvarGetName(var), (boundtype == SCIP_BOUNDTYPE_LOWER ? SCIPvarGetLbGlobal(var) : SCIPvarGetUbGlobal(var)),
            newbound);

      SCIP_CALL( SCIPnodeAddBoundchg(tree->root, blkmem, set, stat, transprob, origprob, tree, reopt, lp, branchcand,
            eventqueue, cliquetable, var, newbound, boundtype, FALSE) );
      *success = TRUE;
   }

   /* since the constraint has length one it has to be accepted */
   assert(*success);

   ++conflict->nglbchgbds;
   ++conflict->dualrayinfnnonzeros; /* we count a global bound reduction as size 1 */
   ++conflict->ndualrayinfsuccess;
   ++conflict->ninflpsuccess;

   return SCIP_OKAY;
}

static
int calcRepropDepth(
   SCIP_VAR**            vars,
   SCIP_Real*            vals,
   int*                  varinds,
   int                   nvars,
   int*                  lbchginfoposs,
   int*                  ubchginfoposs
   )
{
   int repropdepth;
   int i;

   assert(vars != NULL);
   assert(vals != NULL);
   assert(lbchginfoposs != NULL);
   assert(ubchginfoposs != NULL);

   repropdepth = 0;

   for( i = 0; i < nvars; i++ )
   {
      SCIP_BDCHGINFO* bdchginfo = NULL;
      int depth;
      int idx;

      idx = varinds[i];
      assert(idx >= 0);

      if( vals[idx] < 0 && ubchginfoposs[idx] >= 0 )
         bdchginfo = &vars[idx]->ubchginfos[ubchginfoposs[idx]];
      else if( vals[idx] > 0 && lbchginfoposs[idx] >= 0 )
         bdchginfo = &vars[idx]->lbchginfos[lbchginfoposs[idx]];

      if( bdchginfo == NULL )
         continue;

      depth = SCIPbdchginfoGetDepth(bdchginfo);
      assert(depth >= 0);

      if( depth > repropdepth )
         repropdepth = depth;
   }

   return repropdepth;
}

/** perform conflict analysis based on a dual unbounded ray
 *
 *  given an aggregation of rows lhs <= a^Tx such that lhs > maxactivity. if the constraint has size one we add a
 *  bound change instead of the constraint.
 *
 *  we call tightenDualray() to strengthen the constraint:
 *    - apply MIR function
 *    - remove some continuous variables
 */
static
SCIP_RETCODE performDualRayAnalysis(
   SCIP_CONFLICT*        conflict,           /**< conflict analysis data */
   SCIP_SET*             set,                /**< global SCIP settings */
   SCIP_STAT*            stat,               /**< dynamic SCIP statistics */
   BMS_BLKMEM*           blkmem,             /**< block memory */
   SCIP_PROB*            origprob,           /**< original problem */
   SCIP_PROB*            transprob,          /**< transformed problem */
   SCIP_TREE*            tree,               /**< tree data */
   SCIP_REOPT*           reopt,              /**< reoptimization data */
   SCIP_LP*              lp,                 /**< LP data */
   SCIP_BRANCHCAND*      branchcand,         /**< branching candidates */
   SCIP_EVENTQUEUE*      eventqueue,         /**< event queue */
   SCIP_CLIQUETABLE*     cliquetable,        /**< clique table */
   SCIP_CONFLICTSTORE*   conflictstore,      /**< conflict store */
   SCIP_Real*            farkascoefs,        /**< coefficients in the proof constraint */
   SCIP_Real             farkaslhs,          /**< lhs of the proof constraint */
   SCIP_Real*            curvarlbs,          /**< current lower bounds of active problem variables */
   SCIP_Real*            curvarubs,          /**< current upper bounds of active problem variables */
<<<<<<< HEAD
   int*                  lbchginfoposs,      /**< positions of currently active lower bound change information in variables' arrays */
   int*                  ubchginfoposs,      /**< positions of currently active upper bound change information in variables' arrays */
   SCIP_Bool             diving              /**< are we in strong branching or diving mode? */
=======
   SCIP_Bool             diving,             /**< are we in strong branching or diving mode? */
   SCIP_Bool*            globalinfeasible,   /**< pointer to store whether global infeasibility could be proven */
   SCIP_Bool*            success             /**< pointer to store success result */
>>>>>>> 683702b8
   )
{
   SCIP_VAR** mirvars;
   SCIP_Real* mirvals;
   int* varinds;
   SCIP_Bool* varused;
   SCIP_Real mirrhs;
   SCIP_Real activity;
   SCIP_Bool mirsuccess;
   int ndualrayvars;
   int nmirvars;
   int v;

   assert(set != NULL);
   assert(transprob != NULL);
   assert(farkascoefs != NULL);
   assert(!SCIPsetIsInfinity(set, -farkaslhs));

   ndualrayvars = transprob->nvars;
   SCIP_CALL( SCIPsetDuplicateBufferArray(set, &mirvars, transprob->vars, ndualrayvars) );
   SCIP_CALL( SCIPsetDuplicateBufferArray(set, &mirvals, farkascoefs, ndualrayvars) );
   SCIP_CALL( SCIPsetAllocBufferArray(set, &varinds, ndualrayvars) );
   SCIP_CALL( SCIPsetAllocBufferArray(set, &varused, ndualrayvars) );

   nmirvars = 0;
   *globalinfeasible = FALSE;
   *success = FALSE;

   /* the farkas proof constraint is of type lhs <= a^T x, such that the maximal activity of a^T x is strict less than lhs.
    * the MIR function implemented in cuts.c only supports constraints of type a^T x <= rhs, thus, we multiply with -1.0
    */
   mirrhs = -farkaslhs;
   for( v = 0; v < transprob->nvars; v++ )
   {
      mirvals[v] *= -1.0;
      varused[v] = TRUE;

      /* update sparsity pattern */
      varinds[nmirvars] = v;
      ++nmirvars;
   }

   /* try to remove all nearly zero coefficients */
   SCIPcutsCleanupRow(set->scip, mirvals, &mirrhs, varused, varinds, &nmirvars, FALSE);

   /* if the farkas-proof is empty, the node and its sub tree can be cut off completely */
   if( nmirvars == 0 )
   {
      SCIPsetDebugMsg(set, " -> empty farkas-proof in depth %d cuts off sub tree at depth 0\n", SCIPtreeGetFocusDepth(tree));

      SCIP_CALL( SCIPnodeCutoff(tree->path[0], set, stat, tree, reopt, lp, blkmem) );

      *globalinfeasible = TRUE;
      *success = TRUE;

      ++conflict->ndualrayinfsuccess;

      goto TERMINATE;
   }
   assert(nmirvars >= 1);

   /* calculate min. activity */
   activity = getMinActivity(mirvals, varinds, nmirvars, curvarlbs, curvarubs);

   /* it can happen that the proof is not valid anymore after removing small coefficients in SCIPcutsCleanupRow */
   if( SCIPsetIsFeasLE(set, activity, mirrhs) )
      goto TERMINATE;

   mirsuccess = FALSE;

   /* only one variable has a coefficient different to zero, we add this as a bound change instead of a constraint of
    * size one
    */
   if( nmirvars == 1 && !diving )
   {
      SCIP_CALL( tightenSingleVar(conflict, conflictstore, set, stat, tree, blkmem, origprob, transprob, reopt, lp,
            branchcand, eventqueue, cliquetable, mirvars[varinds[0]], mirvals[varinds[0]], mirrhs, success) );
   }
   else
   {
      /* try to enforce the constraint based on a dual ray */
<<<<<<< HEAD
      SCIP_CALL( tightenDualray(set, transprob, mirvals, &mirrhs, varinds, &nmirvars, varused, curvarlbs, curvarubs,
            diving, &success) );
=======
      SCIP_CALL( tightenDualray(set, transprob, mirvals, &mirrhs, varinds, &nmirvars, varused, curvarlbs, curvarubs, &mirsuccess) );
>>>>>>> 683702b8

      /* only one variable has a coefficient different to zero, we add this bound change instead of a constraint */
      if( nmirvars == 1 && mirsuccess && !diving )
      {
         SCIP_CALL( tightenSingleVar(conflict, conflictstore, set, stat, tree, blkmem, origprob, transprob, reopt, lp,
               branchcand, eventqueue, cliquetable, mirvars[varinds[0]], mirvals[varinds[0]], mirrhs, success) );
      }
      else
      {
         /* applying the MIR function yields a valid constraint */
         if( mirsuccess )
         {
            int repropdepth = (diving ? 0 : calcRepropDepth(mirvars, mirvals, varinds, nmirvars, lbchginfoposs, ubchginfoposs));
            /* create and add the alternative proof
             *
             * note: we have to use ndualrayvars instead of nmirvars because mirvars and mirvals are not sparse.
             */
<<<<<<< HEAD
            SCIP_CALL( createAndAddDualray(conflict, conflictstore, set, stat, transprob, tree, reopt, blkmem, ndualrayvars, mirvars,
                  mirvals, -SCIPsetInfinity(set), mirrhs, repropdepth) );
=======
            SCIP_CALL( createAndAddDualray(conflict, conflictstore, set, stat, transprob, reopt, blkmem, ndualrayvars, mirvars,
                  mirvals, -SCIPsetInfinity(set), mirrhs, success) );
>>>>>>> 683702b8
         }
         else if( !set->conf_prefermir )
         {
            /* create and add the original proof */
<<<<<<< HEAD
            SCIP_CALL( createAndAddDualray(conflict, conflictstore, set, stat, transprob, tree, reopt, blkmem, ndualrayvars, mirvars,
                  farkascoefs, farkaslhs, SCIPsetInfinity(set), 0) );
=======
            SCIP_CALL( createAndAddDualray(conflict, conflictstore, set, stat, transprob, reopt, blkmem, ndualrayvars, mirvars,
                  farkascoefs, farkaslhs, SCIPsetInfinity(set), success) );
>>>>>>> 683702b8
         }
      }
   }

  TERMINATE:
   /* free buffer memory */
   SCIPsetFreeBufferArray(set, &varused);
   SCIPsetFreeBufferArray(set, &varinds);
   SCIPsetFreeBufferArray(set, &mirvals);
   SCIPsetFreeBufferArray(set, &mirvars);

   return SCIP_OKAY;
}

/** try to find a subset of changed bounds leading to an infeasible LP
 *
 *  1. call undoBdchgsDualfarkas() or undoBdchgsDualsol()
 *     -> update lb/ubchginfoposs arrays
 *     -> store additional changes in bdchg and curvarlbs/ubs arrays
 *     -> apply additional changes to the LPI
 *  2. (optional) if additional bound changes were undone:
 *     -> resolve LP
 *     -> goto 1.
 *  3. redo all bound changes in the LPI to restore the LPI to its original state
 *  4. analyze conflict
 *     -> put remaining changed bounds (see lb/ubchginfoposs arrays) into starting conflict set
 */
static
SCIP_RETCODE runBoundHeuristic(
   SCIP_CONFLICT*        conflict,           /**< conflict data */
   SCIP_SET*             set,                /**< global SCIP settings */
   SCIP_STAT*            stat,               /**< problem statistics */
   SCIP_PROB*            origprob,           /**< original problem */
   SCIP_PROB*            transprob,          /**< transformed problem */
   SCIP_TREE*            tree,               /**< branch and bound tree */
   SCIP_REOPT*           reopt,              /**< reoptimization data */
   SCIP_LP*              lp,                 /**< LP data */
   SCIP_LPI*             lpi,                /**< LPI data */
   SCIP_BRANCHCAND*      branchcand,         /**< branching candidate storage */
   SCIP_EVENTQUEUE*      eventqueue,         /**< event queue */
   SCIP_CLIQUETABLE*     cliquetable,        /**< clique table */
   SCIP_CONFLICTSTORE*   conflictstore,      /**< conflict store */
   BMS_BLKMEM*           blkmem,             /**< block memory */
   SCIP_Real*            farkascoefs,        /**< coefficients in the proof constraint */
   SCIP_Real*            farkaslhs,          /**< lhs of the proof constraint */
   SCIP_Real*            farkasactivity      /**< maximal activity of the proof constraint */,
   SCIP_Real*            curvarlbs,          /**< current lower bounds of active problem variables */
   SCIP_Real*            curvarubs,          /**< current upper bounds of active problem variables */
   int*                  lbchginfoposs,      /**< positions of currently active lower bound change information in variables' arrays */
   int*                  ubchginfoposs,      /**< positions of currently active upper bound change information in variables' arrays */
   int*                  iterations,         /**< pointer to store the total number of LP iterations used */
   SCIP_Bool             diving,             /**< are we in strong branching or diving mode? */
   SCIP_Bool             marklpunsolved,     /**< whether LP should be marked unsolved after analysis (needed for strong branching) */
   SCIP_Bool*            dualraysuccess,     /**< pointer to store success result of dualray analysis */
   SCIP_Bool*            valid               /**< pointer to store whether the result is still a valid proof */
   )
{
   SCIP_LPBDCHGS* oldlpbdchgs;
   SCIP_LPBDCHGS* relaxedlpbdchgs;
   SCIP_Bool solvelp;
   SCIP_Bool resolve;
   int ncols;

   assert(set != NULL);

   /* get number of columns in the LP */
   ncols = SCIPlpGetNCols(lp);

   /* get temporary memory for remembering bound changes on LPI columns */
   SCIP_CALL( lpbdchgsCreate(&oldlpbdchgs, set, ncols) );
   SCIP_CALL( lpbdchgsCreate(&relaxedlpbdchgs, set, ncols) );

   /* undo as many bound changes as possible with the current LP solution */
   resolve = FALSE;
   if( (*valid) )
   {
      int currentdepth;
      currentdepth = SCIPtreeGetCurrentDepth(tree);

      if( SCIPlpiIsPrimalInfeasible(lpi) )
      {
         SCIP_CALL( undoBdchgsDualfarkas(set, transprob, lp, currentdepth, curvarlbs, curvarubs, lbchginfoposs,
               ubchginfoposs, oldlpbdchgs, relaxedlpbdchgs, valid, &resolve, farkascoefs, (*farkaslhs), farkasactivity) );
      }
      else
      {
         assert(SCIPlpiIsDualFeasible(lpi) || SCIPlpiIsObjlimExc(lpi));
         SCIP_CALL( undoBdchgsDualsol(set, transprob, lp, currentdepth, curvarlbs, curvarubs, lbchginfoposs, ubchginfoposs,
               oldlpbdchgs, relaxedlpbdchgs, valid, &resolve) );
      }
   }

   /* check if we want to solve the LP */
   assert(SCIPprobAllColsInLP(transprob, set, lp));
   solvelp = (set->conf_maxlploops != 0 && set->conf_lpiterations != 0);

   if( (*valid) && resolve && solvelp )
   {
      SCIP_RETCODE retcode;
      SCIP_ROW** rows;
      int* sidechginds;
      SCIP_Real* sidechgoldlhss;
      SCIP_Real* sidechgoldrhss;
      SCIP_Real* sidechgnewlhss;
      SCIP_Real* sidechgnewrhss;
      SCIP_Real lpiinfinity;
      SCIP_Bool globalinfeasible;
      int maxlploops;
      int lpiterations;
      int sidechgssize;
      int nsidechgs;
      int nrows;
      int nloops;
      int r;

      /* get infinity value of LP solver */
      lpiinfinity = SCIPlpiInfinity(lpi);

      /* temporarily disable objective limit and install an iteration limit */
      maxlploops = (set->conf_maxlploops >= 0 ? set->conf_maxlploops : INT_MAX);
      lpiterations = (set->conf_lpiterations >= 0 ? set->conf_lpiterations : INT_MAX);
      SCIP_CALL( SCIPlpiSetRealpar(lpi, SCIP_LPPAR_UOBJLIM, lpiinfinity) );
      SCIP_CALL( SCIPlpiSetIntpar(lpi, SCIP_LPPAR_LPITLIM, lpiterations) );

      /* get LP rows */
      rows = SCIPlpGetRows(lp);
      nrows = SCIPlpGetNRows(lp);
      assert(nrows == 0 || rows != NULL);

      /* get temporary memory for remembering side changes on LPI rows */
      SCIP_CALL( SCIPsetAllocBufferArray(set, &sidechginds, nrows) );
      SCIP_CALL( SCIPsetAllocBufferArray(set, &sidechgoldlhss, nrows) );
      SCIP_CALL( SCIPsetAllocBufferArray(set, &sidechgoldrhss, nrows) );
      SCIP_CALL( SCIPsetAllocBufferArray(set, &sidechgnewlhss, nrows) );
      SCIP_CALL( SCIPsetAllocBufferArray(set, &sidechgnewrhss, nrows) );
      sidechgssize = nrows;
      nsidechgs = 0;

      /* remove all local rows by setting their sides to infinity;
       * finite sides are only changed to near infinity, such that the row's sense in the LP solver
       * is not affected (e.g. CPLEX cannot handle free rows)
       */
      for( r = 0 ; r < nrows; ++r )
      {
         assert(SCIProwGetLPPos(rows[r]) == r);

         if( SCIProwIsLocal(rows[r]) )
         {
            SCIPsetDebugMsg(set, " -> removing local row <%s> [%g,%g]\n",
               SCIProwGetName(rows[r]), SCIProwGetLhs(rows[r]), SCIProwGetRhs(rows[r]));
            SCIP_CALL( addSideRemoval(set, rows[r], lpiinfinity, &sidechginds, &sidechgoldlhss, &sidechgoldrhss,
                  &sidechgnewlhss, &sidechgnewrhss, &sidechgssize, &nsidechgs) );
         }
      }

      /* apply changes of local rows to the LP solver */
      if( nsidechgs > 0 )
      {
         SCIP_CALL( SCIPlpiChgSides(lpi, nsidechgs, sidechginds, sidechgnewlhss, sidechgnewrhss) );
      }

      /* undo as many additional bound changes as possible by resolving the LP */
      assert((*valid));
      assert(resolve);
      nloops = 0;
      globalinfeasible = FALSE;
      while( (*valid) && resolve && nloops < maxlploops )
      {
         int iter;

         assert(!globalinfeasible);

         nloops++;
         resolve = FALSE;

         SCIPdebugMessage("infeasible LP conflict analysis loop %d (changed col bounds: %d)\n", nloops, relaxedlpbdchgs->nbdchgs);

         /* apply bound changes to the LP solver */
         assert(relaxedlpbdchgs->nbdchgs >= 0);
         if( relaxedlpbdchgs->nbdchgs > 0 )
         {
            SCIPdebugMessage(" -> applying %d bound changes to the LP solver\n", relaxedlpbdchgs->nbdchgs);
            SCIP_CALL( SCIPlpiChgBounds(lpi, relaxedlpbdchgs->nbdchgs,
                  relaxedlpbdchgs->bdchginds, relaxedlpbdchgs->bdchglbs, relaxedlpbdchgs->bdchgubs) );

            /* reset conflict LP bound change data structure */
            lpbdchgsReset(relaxedlpbdchgs, ncols);
         }

         /* start LP timer */
         SCIPclockStart(stat->conflictlptime, set);

         /* resolve LP */
         retcode = SCIPlpiSolveDual(lpi);

         /* stop LP timer */
         SCIPclockStop(stat->conflictlptime, set);

         /* check return code of LP solving call */
         if( retcode == SCIP_LPERROR )
         {
            (*valid) = FALSE;
            break;
         }
         SCIP_CALL( retcode );

         /* count number of LP iterations */
         SCIP_CALL( SCIPlpiGetIterations(lpi, &iter) );
         (*iterations) += iter;
         stat->nconflictlps++;
         stat->nconflictlpiterations += iter;
         SCIPdebugMessage(" -> resolved LP in %d iterations (total: %" SCIP_LONGINT_FORMAT ") (infeasible:%u)\n",
            iter, stat->nconflictlpiterations, SCIPlpiIsPrimalInfeasible(lpi));

         /* evaluate result */
         if( SCIPlpiIsDualFeasible(lpi) || SCIPlpiIsObjlimExc(lpi) )
         {
            SCIP_Real objval;

            SCIP_CALL( SCIPlpiGetObjval(lpi, &objval) );
            (*valid) = (objval >= lp->lpiuobjlim && !SCIPlpDivingObjChanged(lp));
         }
         else
            (*valid) = SCIPlpiIsPrimalInfeasible(lpi);

         if( (*valid) )
         {
            int currentdepth;
            currentdepth = SCIPtreeGetCurrentDepth(tree);

            /* undo additional bound changes */
            if( SCIPlpiIsPrimalInfeasible(lpi) )
            {

               /* the original LP exceeds the current cutoff bound, thus, we have not constructed the farkas proof */
               SCIP_CALL( getFarkasProof(set, transprob, lp, lpi, farkascoefs, farkaslhs, farkasactivity,
                     curvarlbs, curvarubs, valid) );

               /* the constructed Farkas proof is not valid, we need to break here */
               if( !(*valid) )
                  break;

               /* start dual ray analysis */
               if( set->conf_useinflp == 'd' || set->conf_useinflp == 'b' )
               {
                  /* change the conflict type */
                  SCIP_CONFTYPE oldconftype = conflict->conflictset->conflicttype;
                  conflict->conflictset->conflicttype = SCIP_CONFTYPE_INFEASLP;

                  /* start dual ray analysis */
                  SCIP_CALL( performDualRayAnalysis(conflict, set, stat, blkmem, origprob, transprob, tree, reopt, lp, branchcand,
<<<<<<< HEAD
                        eventqueue, cliquetable, conflictstore, farkascoefs, (*farkaslhs), curvarlbs, curvarubs, lbchginfoposs, ubchginfoposs, diving) );
=======
                        eventqueue, cliquetable, conflictstore, farkascoefs, (*farkaslhs), curvarlbs, curvarubs, diving,
                        &globalinfeasible, dualraysuccess) );
>>>>>>> 683702b8

                  conflict->conflictset->conflicttype = oldconftype;
               }

               if( globalinfeasible )
                  goto FREEBUFFER;

               SCIP_CALL( undoBdchgsDualfarkas(set, transprob, lp, currentdepth, curvarlbs, curvarubs,
                     lbchginfoposs, ubchginfoposs,  oldlpbdchgs, relaxedlpbdchgs, valid, &resolve,
                     farkascoefs, (*farkaslhs), farkasactivity) );
            }
            else
            {
               assert(SCIPlpiIsDualFeasible(lpi) || SCIPlpiIsObjlimExc(lpi));
               SCIP_CALL( undoBdchgsDualsol(set, transprob, lp, currentdepth, curvarlbs, curvarubs,
                     lbchginfoposs, ubchginfoposs, oldlpbdchgs, relaxedlpbdchgs, valid, &resolve) );
            }
         }
         assert(!resolve || (*valid));
         assert(!resolve || relaxedlpbdchgs->nbdchgs > 0);
         SCIPdebugMessage(" -> finished infeasible LP conflict analysis loop %d (iter: %d, nbdchgs: %d)\n",
            nloops, iter, relaxedlpbdchgs->nbdchgs);
      }

      SCIPdebugMessage("finished undoing bound changes after %d loops (valid=%u, nbdchgs: %d)\n",
         nloops, (*valid), oldlpbdchgs->nbdchgs);

      /* reset variables to local bounds */
      if( oldlpbdchgs->nbdchgs > 0 )
      {
         SCIP_CALL( SCIPlpiChgBounds(lpi, oldlpbdchgs->nbdchgs,
               oldlpbdchgs->bdchginds, oldlpbdchgs->bdchglbs, oldlpbdchgs->bdchgubs) );
      }

      /* reset changes of local rows */
      if( nsidechgs > 0 )
      {
         SCIP_CALL( SCIPlpiChgSides(lpi, nsidechgs, sidechginds, sidechgoldlhss, sidechgoldrhss) );
      }

      /* mark the LP unsolved */
      if( oldlpbdchgs->nbdchgs > 0 || nsidechgs > 0 )
      {
         /* The LPI data are out of sync with LP data. Thus, the LP should be marked
          * unsolved. However, for strong branching calls, the LP has to have status 'solved'; in
          * this case, marklpunsolved is FALSE and synchronization is performed later. */
         if ( marklpunsolved )
         {
            lp->solved = FALSE;
            lp->primalfeasible = FALSE;
            lp->dualfeasible = FALSE;
            lp->lpobjval = SCIP_INVALID;
            lp->lpsolstat = SCIP_LPSOLSTAT_NOTSOLVED;
         }
      }

      /* reinstall old objective and iteration limits in LP solver */
      SCIP_CALL( SCIPlpiSetRealpar(lpi, SCIP_LPPAR_UOBJLIM, lp->lpiuobjlim) );
      SCIP_CALL( SCIPlpiSetIntpar(lpi, SCIP_LPPAR_LPITLIM, lp->lpiitlim) );

     FREEBUFFER:
      /* free temporary memory */
      SCIPsetFreeBufferArray(set, &sidechgnewrhss);
      SCIPsetFreeBufferArray(set, &sidechgnewlhss);
      SCIPsetFreeBufferArray(set, &sidechgoldrhss);
      SCIPsetFreeBufferArray(set, &sidechgoldlhss);
      SCIPsetFreeBufferArray(set, &sidechginds);
   }

   /* free temporary memory */
   lpbdchgsFree(&relaxedlpbdchgs, set);
   lpbdchgsFree(&oldlpbdchgs, set);

   return SCIP_OKAY;
}

/** actually performs analysis of infeasible LP */
static
SCIP_RETCODE conflictAnalyzeLP(
   SCIP_CONFLICT*        conflict,           /**< conflict analysis data */
   SCIP_CONFLICTSTORE*   conflictstore,      /**< conflict store */
   BMS_BLKMEM*           blkmem,             /**< block memory of transformed problem */
   SCIP_SET*             set,                /**< global SCIP settings */
   SCIP_STAT*            stat,               /**< problem statistics */
   SCIP_PROB*            transprob,          /**< transformed problem */
   SCIP_PROB*            origprob,           /**< original problem */
   SCIP_TREE*            tree,               /**< branch and bound tree */
   SCIP_REOPT*           reopt,              /**< reoptimization data structure */
   SCIP_LP*              lp,                 /**< LP data */
   SCIP_BRANCHCAND*      branchcand,         /**< branching candidate storage */
   SCIP_EVENTQUEUE*      eventqueue,         /**< event queue */
   SCIP_CLIQUETABLE*     cliquetable,        /**< clique table data structure */
   SCIP_Bool             diving,             /**< are we in strong branching or diving mode? */
   SCIP_Bool*            dualraysuccess,     /**< pointer to store success result of dualray analysis */
   int*                  iterations,         /**< pointer to store the total number of LP iterations used */
   int*                  nconss,             /**< pointer to store the number of generated conflict constraints */
   int*                  nliterals,          /**< pointer to store the number of literals in generated conflict constraints */
   int*                  nreconvconss,       /**< pointer to store the number of generated reconvergence constraints */
   int*                  nreconvliterals,    /**< pointer to store the number of literals generated reconvergence constraints */
   SCIP_Bool             marklpunsolved      /**< whether LP should be marked unsolved after analysis (needed for strong branching) */
   )
{
   SCIP_VAR** vars;
   SCIP_LPI* lpi;
   SCIP_Bool valid;
   SCIP_Bool globalinfeasible;
   int* lbchginfoposs;
   int* ubchginfoposs;
   int nvars;
   int v;
   SCIP_Real* curvarlbs;
   SCIP_Real* curvarubs;
   SCIP_Real* farkascoefs;
   SCIP_Real farkaslhs;
   SCIP_Real farkasactivity;

   assert(conflict != NULL);
   assert(conflict->nconflictsets == 0);
   assert(set != NULL);
   assert(SCIPprobAllColsInLP(transprob, set, lp)); /* LP conflict analysis is only valid, if all variables are known */
   assert(stat != NULL);
   assert(transprob != NULL);
   assert(lp != NULL);
   assert(lp->flushed);
   assert(lp->solved);
   assert(iterations != NULL);
   assert(nconss != NULL);
   assert(nliterals != NULL);
   assert(nreconvconss != NULL);
   assert(nreconvliterals != NULL);

   *iterations = 0;
   *nconss = 0;
   *nliterals = 0;
   *nreconvconss = 0;
   *nreconvliterals = 0;

   vars = transprob->vars;
   nvars = transprob->nvars;

   valid = TRUE;

   /* get LP solver interface */
   lpi = SCIPlpGetLPI(lp);
   assert(SCIPlpiIsPrimalInfeasible(lpi) || SCIPlpiIsObjlimExc(lpi) || SCIPlpiIsDualFeasible(lpi));
   assert(SCIPlpiIsPrimalInfeasible(lpi) || !SCIPlpDivingObjChanged(lp));

   if( !SCIPlpiIsPrimalInfeasible(lpi) )
   {
      SCIP_Real objval;

      assert(!SCIPlpDivingObjChanged(lp));

      /* make sure, a dual feasible solution exists, that exceeds the objective limit;
       * With FASTMIP setting, CPLEX does not apply the final pivot to reach the dual solution exceeding the objective
       * limit. Therefore, we have to either turn off FASTMIP and resolve the problem or continue solving it without
       * objective limit for at least one iteration. It seems that the strategy to continue with FASTMIP for one
       * additional simplex iteration yields better results.
       */
      SCIP_CALL( SCIPlpiGetObjval(lpi, &objval) );
      if( objval < lp->lpiuobjlim )
      {
         SCIP_RETCODE retcode;

         /* temporarily disable objective limit and install an iteration limit */
         SCIP_CALL( SCIPlpiSetRealpar(lpi, SCIP_LPPAR_UOBJLIM, SCIPlpiInfinity(lpi)) );
         SCIP_CALL( SCIPlpiSetIntpar(lpi, SCIP_LPPAR_LPITLIM, 1) );

         /* start LP timer */
         SCIPclockStart(stat->conflictlptime, set);

         /* resolve LP */
         retcode = SCIPlpiSolveDual(lpi);

         /* stop LP timer */
         SCIPclockStop(stat->conflictlptime, set);

         /* check return code of LP solving call */
         valid = (retcode != SCIP_LPERROR);
         if( valid )
         {
            int iter;

            SCIP_CALL( retcode );

            /* count number of LP iterations */
            SCIP_CALL( SCIPlpiGetIterations(lpi, &iter) );
            (*iterations) += iter;
            stat->nconflictlps++;
            stat->nconflictlpiterations += iter;
            SCIPdebugMessage(" -> resolved objlim exceeding LP in %d iterations (total: %" SCIP_LONGINT_FORMAT ") (infeasible:%u, objlim: %u, optimal:%u)\n",
               iter, stat->nconflictlpiterations, SCIPlpiIsPrimalInfeasible(lpi), SCIPlpiIsObjlimExc(lpi), SCIPlpiIsOptimal(lpi));
            valid = (SCIPlpiIsObjlimExc(lpi) || SCIPlpiIsPrimalInfeasible(lpi) || SCIPlpiIsDualFeasible(lpi));
         }

         /* reinstall old objective and iteration limits in LP solver */
         SCIP_CALL( SCIPlpiSetRealpar(lpi, SCIP_LPPAR_UOBJLIM, lp->lpiuobjlim) );
         SCIP_CALL( SCIPlpiSetIntpar(lpi, SCIP_LPPAR_LPITLIM, lp->lpiitlim) );

         /* abort, if the LP produced an error */
         if( !valid )
            return SCIP_OKAY;
      }
   }
   assert(SCIPlpiIsPrimalInfeasible(lpi) || SCIPlpiIsObjlimExc(lpi) || SCIPlpiIsDualFeasible(lpi));

   if( !SCIPlpiIsPrimalInfeasible(lpi) )
   {
      SCIP_Real objval;

      assert(!SCIPlpDivingObjChanged(lp));

      SCIP_CALL( SCIPlpiGetObjval(lpi, &objval) );
      if( objval < lp->lpiuobjlim )
      {
         SCIPdebugMessage(" -> LP does not exceed the cutoff bound: obj=%g, cutoff=%g\n", objval, lp->lpiuobjlim);
         return SCIP_OKAY;
      }
      else
      {
         SCIPdebugMessage(" -> LP exceeds the cutoff bound: obj=%g, cutoff=%g\n", objval, lp->lpiuobjlim);
      }
   }


   assert(valid);

   SCIP_CALL( SCIPsetAllocBufferArray(set, &lbchginfoposs, transprob->nvars) );
   SCIP_CALL( SCIPsetAllocBufferArray(set, &ubchginfoposs, transprob->nvars) );
   SCIP_CALL( SCIPsetAllocBufferArray(set, &farkascoefs, SCIPprobGetNVars(transprob)) );
   BMSclearMemoryArray(farkascoefs, SCIPprobGetNVars(transprob));

   farkasactivity = 0.0;
   farkaslhs = 0.0;

   /* get temporary memory for remembering variables' current bounds and corresponding bound change information
    * positions in variable's bound change information arrays
    */
   SCIP_CALL( SCIPsetAllocBufferArray(set, &curvarlbs, nvars) );
   SCIP_CALL( SCIPsetAllocBufferArray(set, &curvarubs, nvars) );


   /* get current bounds and current positions in lb/ubchginfos arrays of variables */
   valid = TRUE;
   for( v = 0; v < nvars && valid; ++v )
   {
      SCIP_VAR* var;

      var = vars[v];

      curvarlbs[v] = SCIPvarGetLbLP(var, set);
      curvarubs[v] = SCIPvarGetUbLP(var, set);
      lbchginfoposs[v] = var->nlbchginfos-1;
      ubchginfoposs[v] = var->nubchginfos-1;
      assert(diving || SCIPsetIsEQ(set, curvarlbs[v], SCIPvarGetLbLocal(var)));
      assert(diving || SCIPsetIsEQ(set, curvarubs[v], SCIPvarGetUbLocal(var)));

      /* check, if last bound changes were due to strong branching or diving */
      if( diving )
      {
         SCIP_Real lb;
         SCIP_Real ub;

         lb = SCIPvarGetLbLocal(var);
         ub = SCIPvarGetUbLocal(var);
         if( SCIPsetIsGT(set, curvarlbs[v], lb) )
            lbchginfoposs[v] = var->nlbchginfos;
         else if( SCIPsetIsLT(set, curvarlbs[v], lb) )
         {
            /* the bound in the diving LP was relaxed -> the LP is not a subproblem of the current node -> abort! */
            /**@todo we could still analyze such a conflict, but we would have to take care with our data structures */
            valid = FALSE;
         }
         if( SCIPsetIsLT(set, curvarubs[v], ub) )
            ubchginfoposs[v] = var->nubchginfos;
         else if( SCIPsetIsGT(set, curvarubs[v], ub) )
         {
            /* the bound in the diving LP was relaxed -> the LP is not a subproblem of the current node -> abort! */
            /**@todo we could still analyze such a conflict, but we would have to take care with our data structures */
            valid = FALSE;
         }
      }
   }

   if( !valid )
      goto TERMINATE;

   if( SCIPlpiIsPrimalInfeasible(lpi) )
   {
      SCIP_CALL( getFarkasProof(set, transprob, lp, lpi, farkascoefs, &farkaslhs, &farkasactivity, curvarlbs,
            curvarubs, &valid) );
   }

   if( !valid )
      goto TERMINATE;

   globalinfeasible = FALSE;

   /* start dual ray analysis */
   if( SCIPlpiIsPrimalInfeasible(lpi) && (set->conf_useinflp == 'd' || set->conf_useinflp == 'b')
         && conflict->conflictset->conflicttype == SCIP_CONFTYPE_INFEASLP )
   {
      /* start dual ray analysis */
      SCIP_CALL( performDualRayAnalysis(conflict, set, stat, blkmem, origprob, transprob, tree, reopt, lp, branchcand,
<<<<<<< HEAD
            eventqueue, cliquetable, conflictstore, farkascoefs, farkaslhs, curvarlbs, curvarubs, lbchginfoposs, ubchginfoposs, diving) );
=======
            eventqueue, cliquetable, conflictstore, farkascoefs, farkaslhs, curvarlbs, curvarubs, diving,
            &globalinfeasible, dualraysuccess) );
>>>>>>> 683702b8
   }

   /* start conflict analysis */
   if( !globalinfeasible && (set->conf_useinflp == 'c' || set->conf_useinflp == 'b') )
   {
      assert(valid);

#ifdef SCIP_DEBUG
      {
         SCIP_Real uobjlim;
         SCIPdebugMessage("analyzing conflict on infeasible LP (infeasible: %u, objlimexc: %u, optimal:%u) in depth %d (diving: %u)\n",
               SCIPlpiIsPrimalInfeasible(lpi), SCIPlpiIsObjlimExc(lpi), SCIPlpiIsOptimal(lpi), SCIPtreeGetCurrentDepth(tree), diving);

         SCIP_CALL( SCIPlpiGetRealpar(lpi, SCIP_LPPAR_UOBJLIM, &uobjlim) );
         SCIPdebugMessage(" -> objective limit in LP solver: %g (in LP: %g)\n", uobjlim, lp->lpiuobjlim);
      }
#endif

      SCIP_CALL( runBoundHeuristic(conflict, set, stat, origprob, transprob, tree, reopt, lp, lpi, branchcand,
            eventqueue, cliquetable, conflictstore, blkmem, farkascoefs, &farkaslhs, &farkasactivity, curvarlbs,
            curvarubs, lbchginfoposs, ubchginfoposs, iterations, diving, marklpunsolved, dualraysuccess, &valid) );

      if( !valid )
         goto TERMINATE;

      /* analyze the conflict starting with remaining bound changes */
      SCIP_CALL( conflictAnalyzeRemainingBdchgs(conflict, blkmem, set, stat, transprob, tree, diving,
            lbchginfoposs, ubchginfoposs, nconss, nliterals, nreconvconss, nreconvliterals) );

      /* flush conflict set storage */
      SCIP_CALL( SCIPconflictFlushConss(conflict, blkmem, set, stat, transprob, origprob, tree, reopt, lp, branchcand, eventqueue, cliquetable) );
   }

  TERMINATE:
   SCIPsetFreeBufferArray(set, &curvarubs);
   SCIPsetFreeBufferArray(set, &curvarlbs);
   SCIPsetFreeBufferArray(set, &farkascoefs);
   SCIPsetFreeBufferArray(set, &ubchginfoposs);
   SCIPsetFreeBufferArray(set, &lbchginfoposs);

   return SCIP_OKAY;
}

/** analyzes an infeasible LP to find out the bound changes on variables that were responsible for the infeasibility;
 *  on success, calls standard conflict analysis with the responsible variables as starting conflict set, thus creating
 *  a conflict constraint out of the resulting conflict set;
 *  updates statistics for infeasible LP conflict analysis
 */
static
SCIP_RETCODE conflictAnalyzeInfeasibleLP(
   SCIP_CONFLICT*        conflict,           /**< conflict analysis data */
   SCIP_CONFLICTSTORE*   conflictstore,      /**< conflict store */
   BMS_BLKMEM*           blkmem,             /**< block memory of transformed problem */
   SCIP_SET*             set,                /**< global SCIP settings */
   SCIP_STAT*            stat,               /**< problem statistics */
   SCIP_PROB*            transprob,          /**< transformed problem */
   SCIP_PROB*            origprob,           /**< original problem */
   SCIP_TREE*            tree,               /**< branch and bound tree */
   SCIP_REOPT*           reopt,              /**< reoptimization data structure */
   SCIP_LP*              lp,                 /**< LP data */
   SCIP_BRANCHCAND*      branchcand,         /**< branching candidate storage */
   SCIP_EVENTQUEUE*      eventqueue,         /**< event queue */
   SCIP_CLIQUETABLE*     cliquetable,        /**< clique table data structure */
   SCIP_Bool*            success             /**< pointer to store whether a conflict constraint was created, or NULL */
   )
{
   SCIP_Bool dualraysuccess;
   int iterations;
   int nconss;
   int nliterals;
   int nreconvconss;
   int nreconvliterals;

   assert(conflict != NULL);
   assert(set != NULL);
   assert(lp != NULL);
   assert(SCIPprobAllColsInLP(transprob, set, lp)); /* LP conflict analysis is only valid, if all variables are known */

   assert(success == NULL || *success == FALSE);

   /* check, if infeasible LP conflict analysis is enabled */
   if( !set->conf_enable || set->conf_useinflp == 'o' )
      return SCIP_OKAY;

   /* check, if there are any conflict handlers to use a conflict set */
   if( set->nconflicthdlrs == 0 )
      return SCIP_OKAY;

   SCIPsetDebugMsg(set, "analyzing conflict on infeasible LP in depth %d (solstat: %d, objchanged: %u)\n",
      SCIPtreeGetCurrentDepth(tree), SCIPlpGetSolstat(lp), SCIPlpDivingObjChanged(lp));

   /* start timing */
   SCIPclockStart(conflict->inflpanalyzetime, set);
   conflict->ninflpcalls++;

   conflict->conflictset->conflicttype = SCIP_CONFTYPE_INFEASLP;

   /* perform conflict analysis */
   SCIP_CALL( conflictAnalyzeLP(conflict, conflictstore, blkmem, set, stat, transprob, origprob, tree, reopt, lp, branchcand, eventqueue,
         cliquetable, SCIPlpDiving(lp), &dualraysuccess, &iterations, &nconss, &nliterals, &nreconvconss, &nreconvliterals, TRUE) );
   conflict->ninflpsuccess += ((nconss > 0 || dualraysuccess) ? 1 : 0);
   conflict->ninflpiterations += iterations;
   conflict->ninflpconfconss += nconss;
   conflict->ninflpconfliterals += nliterals;
   conflict->ninflpreconvconss += nreconvconss;
   conflict->ninflpreconvliterals += nreconvliterals;
   if( success != NULL )
      *success = (nconss > 0);

   /* stop timing */
   SCIPclockStop(conflict->inflpanalyzetime, set);

   return SCIP_OKAY;
}

/** analyzes a bound exceeding LP to find out the bound changes on variables that were responsible for exceeding the
 *  primal bound;
 *  on success, calls standard conflict analysis with the responsible variables as starting conflict set, thus creating
 *  a conflict constraint out of the resulting conflict set;
 *  updates statistics for bound exceeding LP conflict analysis
 */
static
SCIP_RETCODE conflictAnalyzeBoundexceedingLP(
   SCIP_CONFLICT*        conflict,           /**< conflict analysis data */
   SCIP_CONFLICTSTORE*   conflictstore,      /**< conflict store */
   BMS_BLKMEM*           blkmem,             /**< block memory of transformed problem */
   SCIP_SET*             set,                /**< global SCIP settings */
   SCIP_STAT*            stat,               /**< problem statistics */
   SCIP_PROB*            transprob,          /**< transformed problem */
   SCIP_PROB*            origprob,           /**< original problem */
   SCIP_TREE*            tree,               /**< branch and bound tree */
   SCIP_REOPT*           reopt,              /**< reoptimization data structure */
   SCIP_LP*              lp,                 /**< LP data */
   SCIP_BRANCHCAND*      branchcand,         /**< branching candidate storage */
   SCIP_EVENTQUEUE*      eventqueue,         /**< event queue */
   SCIP_CLIQUETABLE*     cliquetable,        /**< clique table data structure */
   SCIP_Bool*            success             /**< pointer to store whether a conflict constraint was created, or NULL */
   )
{
   SCIP_Bool dualraysuccess;
   int iterations;
   int nconss;
   int nliterals;
   int nreconvconss;
   int nreconvliterals;

   assert(conflict != NULL);
   assert(set != NULL);
   assert(lp != NULL);
   assert(!SCIPlpDivingObjChanged(lp));
   assert(SCIPprobAllColsInLP(transprob, set, lp)); /* LP conflict analysis is only valid, if all variables are known */

   assert(success == NULL || *success == FALSE);

   /* check, if bound exceeding LP conflict analysis is enabled */
   if( !set->conf_enable || set->conf_useboundlp == 'o')
      return SCIP_OKAY;

   /* check, if there are any conflict handlers to use a conflict set */
   if( set->nconflicthdlrs == 0 )
      return SCIP_OKAY;

   SCIPsetDebugMsg(set, "analyzing conflict on bound exceeding LP in depth %d (solstat: %d)\n",
      SCIPtreeGetCurrentDepth(tree), SCIPlpGetSolstat(lp));

   /* start timing */
   SCIPclockStart(conflict->boundlpanalyzetime, set);
   conflict->nboundlpcalls++;

   /* mark the conflict to depend on the cutoff bound */
   conflict->conflictset->conflicttype = SCIP_CONFTYPE_BNDEXCEEDING;
   conflict->conflictset->usescutoffbound = TRUE;

   /* perform conflict analysis */
   SCIP_CALL( conflictAnalyzeLP(conflict, conflictstore, blkmem, set, stat, transprob, origprob, tree, reopt, lp, branchcand, eventqueue,
         cliquetable, SCIPlpDiving(lp), &dualraysuccess, &iterations, &nconss, &nliterals, &nreconvconss, &nreconvliterals, TRUE) );
   conflict->nboundlpsuccess += ((nconss > 0 || dualraysuccess) ? 1 : 0);
   conflict->nboundlpiterations += iterations;
   conflict->nboundlpconfconss += nconss;
   conflict->nboundlpconfliterals += nliterals;
   conflict->nboundlpreconvconss += nreconvconss;
   conflict->nboundlpreconvliterals += nreconvliterals;
   if( success != NULL )
      *success = (nconss > 0);

   /* stop timing */
   SCIPclockStop(conflict->boundlpanalyzetime, set);

   return SCIP_OKAY;
}

/** analyzes an infeasible or bound exceeding LP to find out the bound changes on variables that were responsible for the
 *  infeasibility or for exceeding the primal bound;
 *  on success, calls standard conflict analysis with the responsible variables as starting conflict set, thus creating
 *  a conflict constraint out of the resulting conflict set;
 *  updates statistics for infeasible or bound exceeding LP conflict analysis;
 *  may only be called if SCIPprobAllColsInLP()
 */
SCIP_RETCODE SCIPconflictAnalyzeLP(
   SCIP_CONFLICT*        conflict,           /**< conflict analysis data */
   SCIP_CONFLICTSTORE*   conflictstore,      /**< conflict store */
   BMS_BLKMEM*           blkmem,             /**< block memory of transformed problem */
   SCIP_SET*             set,                /**< global SCIP settings */
   SCIP_STAT*            stat,               /**< problem statistics */
   SCIP_PROB*            transprob,          /**< transformed problem */
   SCIP_PROB*            origprob,           /**< original problem */
   SCIP_TREE*            tree,               /**< branch and bound tree */
   SCIP_REOPT*           reopt,              /**< reoptimization data structure */
   SCIP_LP*              lp,                 /**< LP data */
   SCIP_BRANCHCAND*      branchcand,         /**< branching candidate storage */
   SCIP_EVENTQUEUE*      eventqueue,         /**< event queue */
   SCIP_CLIQUETABLE*     cliquetable,        /**< clique table data structure */
   SCIP_Bool*            success             /**< pointer to store whether a conflict constraint was created, or NULL */
   )
{
   SCIP_LPSOLVALS storedsolvals;
   SCIP_COLSOLVALS* storedcolsolvals;
   SCIP_ROWSOLVALS* storedrowsolvals;
   int c;
   int r;

   if( success != NULL )
      *success = FALSE;

   /* check if the conflict analysis is applicable */
   if( !set->conf_enable || (set->conf_useinflp == 'o' && set->conf_useboundlp == 'o') )
      return SCIP_OKAY;

   /* in rare cases, it might happen that the solution stati of the LP and the LPI are out of sync; in particular this
    * happens when a new incumbent which cuts off the current node is found during the LP solving loop; in this case the
    * LP has status objlimit, but if diving has been used, the LPI only has the basis information, but is not solved
    *
    * @todo: alternatively, solve the LPI
    */
   if( !SCIPlpiWasSolved(SCIPlpGetLPI(lp)) )
      return SCIP_OKAY;

   /* LP conflict analysis is only valid, if all variables are known */
   assert( SCIPprobAllColsInLP(transprob, set, lp) );
   assert( SCIPlpGetSolstat(lp) == SCIP_LPSOLSTAT_INFEASIBLE || SCIPlpGetSolstat(lp) == SCIP_LPSOLSTAT_OBJLIMIT
      || (SCIPlpGetSolstat(lp) == SCIP_LPSOLSTAT_OPTIMAL && set->lp_disablecutoff == 1) );

   /* save status */
   storedsolvals.lpsolstat = lp->lpsolstat;
   storedsolvals.lpobjval = lp->lpobjval;
   storedsolvals.primalfeasible = lp->primalfeasible;
   storedsolvals.dualfeasible = lp->dualfeasible;
   storedsolvals.solisbasic = lp->solisbasic;
   storedsolvals.lpissolved = lp->solved;

   /* store solution values */
   SCIP_CALL( SCIPsetAllocBufferArray(set, &storedcolsolvals, lp->ncols) );
   SCIP_CALL( SCIPsetAllocBufferArray(set, &storedrowsolvals, lp->nrows) );
   for (c = 0; c < lp->ncols; ++c)
   {
      SCIP_COL* col;

      col = lp->cols[c];
      assert( col != NULL );

      storedcolsolvals[c].primsol = col->primsol;
      storedcolsolvals[c].redcost = col->redcost;
      storedcolsolvals[c].basisstatus = col->basisstatus; /*lint !e641 !e732*/
   }
   for (r = 0; r < lp->nrows; ++r)
   {
      SCIP_ROW* row;

      row = lp->rows[r];
      assert( row != NULL );

      if ( lp->lpsolstat == SCIP_LPSOLSTAT_INFEASIBLE )
         storedrowsolvals[r].dualsol = row->dualfarkas;
      else
      {
         assert( lp->lpsolstat == SCIP_LPSOLSTAT_OBJLIMIT ||
            (SCIPlpGetSolstat(lp) == SCIP_LPSOLSTAT_OPTIMAL && set->lp_disablecutoff == 1) );
         storedrowsolvals[r].dualsol = row->dualsol;
      }
      storedrowsolvals[r].activity = row->activity;
      storedrowsolvals[r].basisstatus = row->basisstatus; /*lint !e641 !e732*/
   }

   /* check, if the LP was infeasible or bound exceeding */
   if( SCIPlpiIsPrimalInfeasible(SCIPlpGetLPI(lp)) )
   {
      SCIP_CALL( conflictAnalyzeInfeasibleLP(conflict, conflictstore, blkmem, set, stat, transprob, origprob, tree, reopt, lp,
            branchcand, eventqueue, cliquetable, success) );
   }
   else
   {
      SCIP_CALL( conflictAnalyzeBoundexceedingLP(conflict, conflictstore, blkmem, set, stat, transprob, origprob, tree, reopt, lp,
            branchcand, eventqueue, cliquetable, success) );
   }

   /* possibly restore solution values */
   if( lp->flushed && SCIPlpGetSolstat(lp) == SCIP_LPSOLSTAT_NOTSOLVED )
   {
      /* restore status */
      lp->lpsolstat = storedsolvals.lpsolstat;
      lp->lpobjval = storedsolvals.lpobjval;
      lp->primalfeasible = storedsolvals.primalfeasible;
      lp->dualfeasible = storedsolvals.dualfeasible;
      lp->solisbasic = storedsolvals.solisbasic;
      lp->solved = storedsolvals.lpissolved;

      for (c = 0; c < lp->ncols; ++c)
      {
         SCIP_COL* col;

         col = lp->cols[c];
         assert( col != NULL );
         col->primsol = storedcolsolvals[c].primsol;
         col->redcost = storedcolsolvals[c].redcost;
         col->basisstatus = storedcolsolvals[c].basisstatus; /*lint !e641 !e732*/
      }
      for (r = 0; r < lp->nrows; ++r)
      {
         SCIP_ROW* row;

         row = lp->rows[r];
         assert( row != NULL );

         if ( lp->lpsolstat == SCIP_LPSOLSTAT_INFEASIBLE )
            row->dualfarkas = storedrowsolvals[r].dualsol;
         else
         {
            assert( lp->lpsolstat == SCIP_LPSOLSTAT_OBJLIMIT );
            row->dualsol = storedrowsolvals[r].dualsol;
         }
         row->activity = storedrowsolvals[r].activity;
         row->basisstatus = storedrowsolvals[r].basisstatus; /*lint !e641 !e732*/
      }
   }
   SCIPsetFreeBufferArray(set, &storedrowsolvals);
   SCIPsetFreeBufferArray(set, &storedcolsolvals);

   return SCIP_OKAY;
}

/** gets time in seconds used for analyzing infeasible LP conflicts */
SCIP_Real SCIPconflictGetInfeasibleLPTime(
   SCIP_CONFLICT*        conflict            /**< conflict analysis data */
   )
{
   assert(conflict != NULL);

   return SCIPclockGetTime(conflict->inflpanalyzetime);
}

/** gets number of calls to infeasible LP conflict analysis */
SCIP_Longint SCIPconflictGetNInfeasibleLPCalls(
   SCIP_CONFLICT*        conflict            /**< conflict analysis data */
   )
{
   assert(conflict != NULL);

   return conflict->ninflpcalls;
}

/** gets number of calls to infeasible LP conflict analysis that yield at least one conflict constraint */
SCIP_Longint SCIPconflictGetNInfeasibleLPSuccess(
   SCIP_CONFLICT*        conflict            /**< conflict analysis data */
   )
{
   assert(conflict != NULL);

   return conflict->ninflpsuccess;
}

/** gets number of conflict constraints detected in infeasible LP conflict analysis */
SCIP_Longint SCIPconflictGetNInfeasibleLPConflictConss(
   SCIP_CONFLICT*        conflict            /**< conflict analysis data */
   )
{
   assert(conflict != NULL);

   return conflict->ninflpconfconss;
}

/** gets total number of literals in conflict constraints created in infeasible LP conflict analysis */
SCIP_Longint SCIPconflictGetNInfeasibleLPConflictLiterals(
   SCIP_CONFLICT*        conflict            /**< conflict analysis data */
   )
{
   assert(conflict != NULL);

   return conflict->ninflpconfliterals;
}

/** gets number of reconvergence constraints detected in infeasible LP conflict analysis */
SCIP_Longint SCIPconflictGetNInfeasibleLPReconvergenceConss(
   SCIP_CONFLICT*        conflict            /**< conflict analysis data */
   )
{
   assert(conflict != NULL);

   return conflict->ninflpreconvconss;
}

/** gets total number of literals in reconvergence constraints created in infeasible LP conflict analysis */
SCIP_Longint SCIPconflictGetNInfeasibleLPReconvergenceLiterals(
   SCIP_CONFLICT*        conflict            /**< conflict analysis data */
   )
{
   assert(conflict != NULL);

   return conflict->ninflpreconvliterals;
}

/** gets number of LP iterations in infeasible LP conflict analysis */
SCIP_Longint SCIPconflictGetNInfeasibleLPIterations(
   SCIP_CONFLICT*        conflict            /**< conflict analysis data */
   )
{
   assert(conflict != NULL);

   return conflict->ninflpiterations;
}

/** gets time in seconds used for analyzing bound exceeding LP conflicts */
SCIP_Real SCIPconflictGetBoundexceedingLPTime(
   SCIP_CONFLICT*        conflict            /**< conflict analysis data */
   )
{
   assert(conflict != NULL);

   return SCIPclockGetTime(conflict->boundlpanalyzetime);
}

/** gets number of calls to bound exceeding LP conflict analysis */
SCIP_Longint SCIPconflictGetNBoundexceedingLPCalls(
   SCIP_CONFLICT*        conflict            /**< conflict analysis data */
   )
{
   assert(conflict != NULL);

   return conflict->nboundlpcalls;
}

/** gets number of calls to bound exceeding LP conflict analysis that yield at least one conflict constraint */
SCIP_Longint SCIPconflictGetNBoundexceedingLPSuccess(
   SCIP_CONFLICT*        conflict            /**< conflict analysis data */
   )
{
   assert(conflict != NULL);

   return conflict->nboundlpsuccess;
}

/** gets number of conflict constraints detected in bound exceeding LP conflict analysis */
SCIP_Longint SCIPconflictGetNBoundexceedingLPConflictConss(
   SCIP_CONFLICT*        conflict            /**< conflict analysis data */
   )
{
   assert(conflict != NULL);

   return conflict->nboundlpconfconss;
}

/** gets total number of literals in conflict constraints created in bound exceeding LP conflict analysis */
SCIP_Longint SCIPconflictGetNBoundexceedingLPConflictLiterals(
   SCIP_CONFLICT*        conflict            /**< conflict analysis data */
   )
{
   assert(conflict != NULL);

   return conflict->nboundlpconfliterals;
}

/** gets number of reconvergence constraints detected in bound exceeding LP conflict analysis */
SCIP_Longint SCIPconflictGetNBoundexceedingLPReconvergenceConss(
   SCIP_CONFLICT*        conflict            /**< conflict analysis data */
   )
{
   assert(conflict != NULL);

   return conflict->nboundlpreconvconss;
}

/** gets total number of literals in reconvergence constraints created in bound exceeding LP conflict analysis */
SCIP_Longint SCIPconflictGetNBoundexceedingLPReconvergenceLiterals(
   SCIP_CONFLICT*        conflict            /**< conflict analysis data */
   )
{
   assert(conflict != NULL);

   return conflict->nboundlpreconvliterals;
}

/** gets number of LP iterations in bound exceeding LP conflict analysis */
SCIP_Longint SCIPconflictGetNBoundexceedingLPIterations(
   SCIP_CONFLICT*        conflict            /**< conflict analysis data */
   )
{
   assert(conflict != NULL);

   return conflict->nboundlpiterations;
}




/*
 * infeasible strong branching conflict analysis
 */

/** analyses infeasible strong branching sub problems for conflicts */
SCIP_RETCODE SCIPconflictAnalyzeStrongbranch(
   SCIP_CONFLICT*        conflict,           /**< conflict analysis data */
   SCIP_CONFLICTSTORE*   conflictstore,      /**< conflict store */
   BMS_BLKMEM*           blkmem,             /**< block memory buffers */
   SCIP_SET*             set,                /**< global SCIP settings */
   SCIP_STAT*            stat,               /**< dynamic problem statistics */
   SCIP_PROB*            transprob,          /**< transformed problem */
   SCIP_PROB*            origprob,           /**< original problem */
   SCIP_TREE*            tree,               /**< branch and bound tree */
   SCIP_REOPT*           reopt,              /**< reoptimization data structure */
   SCIP_LP*              lp,                 /**< LP data */
   SCIP_BRANCHCAND*      branchcand,         /**< branching candidate storage */
   SCIP_EVENTQUEUE*      eventqueue,         /**< event queue */
   SCIP_CLIQUETABLE*     cliquetable,        /**< clique table data structure */
   SCIP_COL*             col,                /**< LP column with at least one infeasible strong branching subproblem */
   SCIP_Bool*            downconflict,       /**< pointer to store whether a conflict constraint was created for an
                                              *   infeasible downwards branch, or NULL */
   SCIP_Bool*            upconflict          /**< pointer to store whether a conflict constraint was created for an
                                              *   infeasible upwards branch, or NULL */
   )
{
   int* cstat;
   int* rstat;
   SCIP_RETCODE retcode;
   SCIP_Bool resolve;
   SCIP_Real oldlb;
   SCIP_Real oldub;
   SCIP_Real newlb;
   SCIP_Real newub;
   SCIP_Bool dualraysuccess;
   int iter;
   int nconss;
   int nliterals;
   int nreconvconss;
   int nreconvliterals;

   assert(stat != NULL);
   assert(lp != NULL);
   assert(lp->flushed);
   assert(lp->solved);
   assert(SCIPprobAllColsInLP(transprob, set, lp)); /* LP conflict analysis is only valid, if all variables are known */
   assert(col != NULL);
   assert((col->sbdownvalid && SCIPsetIsGE(set, col->sbdown, lp->cutoffbound)
         && SCIPsetFeasCeil(set, col->primsol-1.0) >= col->lb - 0.5)
      || (col->sbupvalid && SCIPsetIsGE(set, col->sbup, lp->cutoffbound)
         && SCIPsetFeasFloor(set, col->primsol+1.0) <= col->ub + 0.5));
   assert(SCIPtreeGetCurrentDepth(tree) > 0);

   if( downconflict != NULL )
      *downconflict = FALSE;
   if( upconflict != NULL )
      *upconflict = FALSE;

   /* check, if infeasible LP conflict analysis is enabled */
   if( !set->conf_enable || !set->conf_usesb )
      return SCIP_OKAY;

   /* check, if there are any conflict handlers to use a conflict set */
   if( set->nconflicthdlrs == 0 )
      return SCIP_OKAY;

   /* inform the LPI that strong branch is (temporarily) finished */
   SCIP_CALL( SCIPlpiEndStrongbranch(lp->lpi) );

   /* start timing */
   SCIPclockStart(conflict->sbanalyzetime, set);

   /* get temporary memory for storing current LP basis */
   SCIP_CALL( SCIPsetAllocBufferArray(set, &cstat, lp->nlpicols) );
   SCIP_CALL( SCIPsetAllocBufferArray(set, &rstat, lp->nlpirows) );

   /* get current LP basis */
   SCIP_CALL( SCIPlpiGetBase(lp->lpi, cstat, rstat) );

   /* remember old bounds */
   oldlb = col->lb;
   oldub = col->ub;

   resolve = FALSE;

   /* is down branch infeasible? */
   if( col->sbdownvalid && SCIPsetIsGE(set, col->sbdown, lp->cutoffbound) )
   {
      newub = SCIPsetFeasCeil(set, col->primsol-1.0);
      if( newub >= col->lb - 0.5 )
      {
         SCIPsetDebugMsg(set, "analyzing conflict on infeasible downwards strongbranch for variable <%s>[%g,%g] in depth %d\n",
            SCIPvarGetName(SCIPcolGetVar(col)), SCIPvarGetLbLocal(SCIPcolGetVar(col)), SCIPvarGetUbLocal(SCIPcolGetVar(col)), 
            SCIPtreeGetCurrentDepth(tree));

         conflict->conflictset->conflicttype = SCIP_CONFTYPE_INFEASLP;
         conflict->nsbcalls++;

         /* change the upper bound */
         col->ub = newub;
         SCIP_CALL( SCIPlpiChgBounds(lp->lpi, 1, &col->lpipos, &col->lb, &col->ub) );

         /* start LP timer */
         SCIPclockStart(stat->conflictlptime, set);

         /* resolve the LP */
         retcode = SCIPlpiSolveDual(lp->lpi);

         /* stop LP timer */
         SCIPclockStop(stat->conflictlptime, set);

         /* check return code of LP solving call */
         if( retcode != SCIP_LPERROR )
         {
            SCIP_CALL( retcode );

            /* count number of LP iterations */
            SCIP_CALL( SCIPlpiGetIterations(lp->lpi, &iter) );
            stat->nconflictlps++;
            stat->nconflictlpiterations += iter;
            conflict->nsbiterations += iter;
            SCIPsetDebugMsg(set, " -> resolved downwards strong branching LP in %d iterations\n", iter);

            /* perform conflict analysis on infeasible LP; last parameter guarantees status 'solved' on return */
            SCIP_CALL( conflictAnalyzeLP(conflict, conflictstore, blkmem, set, stat, transprob, origprob, tree, reopt, lp, branchcand,
                  eventqueue, cliquetable, TRUE, &dualraysuccess, &iter, &nconss, &nliterals, &nreconvconss, &nreconvliterals, FALSE) );
            conflict->nsbsuccess += ((nconss > 0 || dualraysuccess) ? 1 : 0);
            conflict->nsbiterations += iter;
            conflict->nsbconfconss += nconss;
            conflict->nsbconfliterals += nliterals;
            conflict->nsbreconvconss += nreconvconss;
            conflict->nsbreconvliterals += nreconvliterals;
            if( downconflict != NULL )
               *downconflict = (nconss > 0);
         }

         /* reset the upper bound */
         col->ub = oldub;
         SCIP_CALL( SCIPlpiChgBounds(lp->lpi, 1, &col->lpipos, &col->lb, &col->ub) );

         /* reset LP basis */
         SCIP_CALL( SCIPlpiSetBase(lp->lpi, cstat, rstat) );

         /* mark the LP to be resolved at the end */
         resolve = TRUE;
      }
   }

   /* is up branch infeasible? */
   if( col->sbupvalid && SCIPsetIsGE(set, col->sbup, lp->cutoffbound) )
   {
      newlb = SCIPsetFeasFloor(set, col->primsol+1.0);
      if( newlb <= col->ub + 0.5 )
      {
         SCIPsetDebugMsg(set, "analyzing conflict on infeasible upwards strongbranch for variable <%s>[%g,%g] in depth %d\n",
            SCIPvarGetName(SCIPcolGetVar(col)), SCIPvarGetLbLocal(SCIPcolGetVar(col)), SCIPvarGetUbLocal(SCIPcolGetVar(col)), 
            SCIPtreeGetCurrentDepth(tree));

         conflict->conflictset->conflicttype = SCIP_CONFTYPE_INFEASLP;
         conflict->nsbcalls++;

         /* change the lower bound */
         col->lb = newlb;
         SCIP_CALL( SCIPlpiChgBounds(lp->lpi, 1, &col->lpipos, &col->lb, &col->ub) );

         /* start LP timer */
         SCIPclockStart(stat->conflictlptime, set);

         /* resolve the LP */
         retcode = SCIPlpiSolveDual(lp->lpi);

         /* stop LP timer */
         SCIPclockStop(stat->conflictlptime, set);

         /* check return code of LP solving call */
         if( retcode != SCIP_LPERROR )
         {
            SCIP_CALL( retcode );

            /* count number of LP iterations */
            SCIP_CALL( SCIPlpiGetIterations(lp->lpi, &iter) );
            stat->nconflictlps++;
            stat->nconflictlpiterations += iter;
            conflict->nsbiterations += iter;
            SCIPsetDebugMsg(set, " -> resolved upwards strong branching LP in %d iterations\n", iter);

            /* perform conflict analysis on infeasible LP; last parameter guarantees status 'solved' on return */
            SCIP_CALL( conflictAnalyzeLP(conflict, conflictstore, blkmem, set, stat, transprob, origprob, tree, reopt, lp, branchcand,
                  eventqueue, cliquetable, TRUE, &dualraysuccess, &iter, &nconss, &nliterals, &nreconvconss, &nreconvliterals, FALSE) );
            conflict->nsbsuccess += ((nconss > 0 || dualraysuccess) ? 1 : 0);
            conflict->nsbiterations += iter;
            conflict->nsbconfconss += nconss;
            conflict->nsbconfliterals += nliterals;
            conflict->nsbreconvconss += nreconvconss;
            conflict->nsbreconvliterals += nreconvliterals;
            if( upconflict != NULL )
               *upconflict = (nconss > 0);
         }

         /* reset the lower bound */
         col->lb = oldlb;
         SCIP_CALL( SCIPlpiChgBounds(lp->lpi, 1, &col->lpipos, &col->lb, &col->ub) );

         /* reset LP basis */
         SCIP_CALL( SCIPlpiSetBase(lp->lpi, cstat, rstat) );

         /* mark the LP to be resolved at the end */
         resolve = TRUE;
      }
   }

   /* free temporary memory for storing current LP basis */
   SCIPsetFreeBufferArray(set, &rstat);
   SCIPsetFreeBufferArray(set, &cstat);

   assert(lp->flushed);

   /* resolve LP if something has changed in order to synchronize LPI and LP */
   if ( resolve )
   {
      /* start LP timer */
      SCIPclockStart(stat->conflictlptime, set);

      /* resolve the LP */
      SCIP_CALL( SCIPlpiSolveDual(lp->lpi) );

      /* stop LP timer */
      SCIPclockStop(stat->conflictlptime, set);
   }

   /* stop timing */
   SCIPclockStop(conflict->sbanalyzetime, set);

   /* inform the LPI that strong branch starts (again) */
   SCIP_CALL( SCIPlpiStartStrongbranch(lp->lpi) );

   return SCIP_OKAY;
}

/** gets time in seconds used for analyzing infeasible strong branching conflicts */
SCIP_Real SCIPconflictGetStrongbranchTime(
   SCIP_CONFLICT*        conflict            /**< conflict analysis data */
   )
{
   assert(conflict != NULL);

   return SCIPclockGetTime(conflict->sbanalyzetime);
}

/** gets number of successful calls to infeasible dualray analysis */
SCIP_Longint SCIPconflictGetNDualrayInfSuccess(
   SCIP_CONFLICT*        conflict            /**< conflict analysis data */
   )
{
   assert(conflict != NULL);

   return conflict->ndualrayinfsuccess;
}

/** gets number of globally valid dualray constraints */
SCIP_Longint SCIPconflictGetNDualrayInfGlobal(
   SCIP_CONFLICT*        conflict            /**< conflict analysis data */
   )
{
   assert(conflict != NULL);

   return conflict->ndualrayinfglobal;
}

/** gets average length of infeasible dualrays */
SCIP_Longint SCIPconflictGetNDualrayInfeasibleNonzeros(
   SCIP_CONFLICT*        conflict            /**< conflict analysis data */
   )
{
   assert(conflict != NULL);

   return conflict->dualrayinfnnonzeros;
}

/** gets number of calls to infeasible strong branching conflict analysis */
SCIP_Longint SCIPconflictGetNStrongbranchCalls(
   SCIP_CONFLICT*        conflict            /**< conflict analysis data */
   )
{
   assert(conflict != NULL);

   return conflict->nsbcalls;
}

/** gets number of calls to infeasible strong branching conflict analysis that yield at least one conflict constraint */
SCIP_Longint SCIPconflictGetNStrongbranchSuccess(
   SCIP_CONFLICT*        conflict            /**< conflict analysis data */
   )
{
   assert(conflict != NULL);

   return conflict->nsbsuccess;
}

/** gets number of conflict constraints detected in infeasible strong branching conflict analysis */
SCIP_Longint SCIPconflictGetNStrongbranchConflictConss(
   SCIP_CONFLICT*        conflict            /**< conflict analysis data */
   )
{
   assert(conflict != NULL);

   return conflict->nsbconfconss;
}

/** gets total number of literals in conflict constraints created in infeasible strong branching conflict analysis */
SCIP_Longint SCIPconflictGetNStrongbranchConflictLiterals(
   SCIP_CONFLICT*        conflict            /**< conflict analysis data */
   )
{
   assert(conflict != NULL);

   return conflict->nsbconfliterals;
}

/** gets number of reconvergence constraints detected in infeasible strong branching conflict analysis */
SCIP_Longint SCIPconflictGetNStrongbranchReconvergenceConss(
   SCIP_CONFLICT*        conflict            /**< conflict analysis data */
   )
{
   assert(conflict != NULL);

   return conflict->nsbreconvconss;
}

/** gets total number of literals in reconvergence constraints created in infeasible strong branching conflict analysis */
SCIP_Longint SCIPconflictGetNStrongbranchReconvergenceLiterals(
   SCIP_CONFLICT*        conflict            /**< conflict analysis data */
   )
{
   assert(conflict != NULL);

   return conflict->nsbreconvliterals;
}

/** gets number of LP iterations in infeasible strong branching conflict analysis */
SCIP_Longint SCIPconflictGetNStrongbranchIterations(
   SCIP_CONFLICT*        conflict            /**< conflict analysis data */
   )
{
   assert(conflict != NULL);

   return conflict->nsbiterations;
}




/*
 * pseudo solution conflict analysis
 */

/** analyzes a pseudo solution with objective value exceeding the current cutoff to find out the bound changes on
 *  variables that were responsible for the objective value degradation;
 *  on success, calls standard conflict analysis with the responsible variables as starting conflict set, thus creating
 *  a conflict constraint out of the resulting conflict set;
 *  updates statistics for pseudo solution conflict analysis
 */
SCIP_RETCODE SCIPconflictAnalyzePseudo(
   SCIP_CONFLICT*        conflict,           /**< conflict analysis data */
   BMS_BLKMEM*           blkmem,             /**< block memory of transformed problem */
   SCIP_SET*             set,                /**< global SCIP settings */
   SCIP_STAT*            stat,               /**< problem statistics */
   SCIP_PROB*            transprob,          /**< transformed problem */
   SCIP_PROB*            origprob,           /**< original problem */
   SCIP_TREE*            tree,               /**< branch and bound tree */
   SCIP_REOPT*           reopt,              /**< reoptimization data structure */
   SCIP_LP*              lp,                 /**< LP data */
   SCIP_BRANCHCAND*      branchcand,         /**< branching candidate storage */
   SCIP_EVENTQUEUE*      eventqueue,         /**< event queue */
   SCIP_CLIQUETABLE*     cliquetable,        /**< clique table data structure */
   SCIP_Bool*            success             /**< pointer to store whether a conflict constraint was created, or NULL */
   )
{
   SCIP_VAR** vars;
   SCIP_VAR* var;
   SCIP_Real* curvarlbs;
   SCIP_Real* curvarubs;
   int* lbchginfoposs;
   int* ubchginfoposs;
   SCIP_Real* pseudocoefs;
   SCIP_Real pseudolhs;
   SCIP_Real pseudoact;
   int nvars;
   int v;

   assert(conflict != NULL);
   assert(conflict->nconflictsets == 0);
   assert(set != NULL);
   assert(stat != NULL);
   assert(transprob != NULL);
   assert(lp != NULL);
   assert(!SCIPsetIsInfinity(set, -SCIPlpGetPseudoObjval(lp, set, transprob)));
   assert(!SCIPsetIsInfinity(set, lp->cutoffbound));

   if( success != NULL )
      *success = FALSE;

   /* check, if pseudo solution conflict analysis is enabled */
   if( !set->conf_enable || !set->conf_usepseudo )
      return SCIP_OKAY;

   /* check, if there are any conflict handlers to use a conflict set */
   if( set->nconflicthdlrs == 0 )
      return SCIP_OKAY;

   SCIPsetDebugMsg(set, "analyzing pseudo solution (obj: %g) that exceeds objective limit (%g)\n",
      SCIPlpGetPseudoObjval(lp, set, transprob), lp->cutoffbound);

   conflict->conflictset->conflicttype = SCIP_CONFTYPE_BNDEXCEEDING;
   conflict->conflictset->usescutoffbound = TRUE;

   /* start timing */
   SCIPclockStart(conflict->pseudoanalyzetime, set);
   conflict->npseudocalls++;

   vars = transprob->vars;
   nvars = transprob->nvars;
   assert(nvars == 0 || vars != NULL);

   /* The current primal bound c* gives an upper bound for the current pseudo objective value:
    *   min{c^T x | lb <= x <= ub} <= c*.
    * We have to transform this row into a >= inequality in order to use methods above:
    *                          -c* <= max{-c^T x | lb <= x <= ub}.
    * In the local subproblem, this row is violated. We want to undo bound changes while still keeping the
    * row violated.
    */

   /* get temporary memory for remembering variables' current bounds and corresponding bound change information
    * positions in variable's bound change information arrays
    */
   SCIP_CALL( SCIPsetAllocBufferArray(set, &curvarlbs, nvars) );
   SCIP_CALL( SCIPsetAllocBufferArray(set, &curvarubs, nvars) );
   SCIP_CALL( SCIPsetAllocBufferArray(set, &lbchginfoposs, nvars) );
   SCIP_CALL( SCIPsetAllocBufferArray(set, &ubchginfoposs, nvars) );

   /* get temporary memory for infeasibility proof coefficients */
   SCIP_CALL( SCIPsetAllocBufferArray(set, &pseudocoefs, nvars) );

   /* use a slightly tighter cutoff bound, because solutions with equal objective value should also be declared
    * infeasible
    */
   pseudolhs = -(lp->cutoffbound - SCIPsetSumepsilon(set));

   /* store the objective values as infeasibility proof coefficients, and recalculate the pseudo activity */
   pseudoact = 0.0;
   for( v = 0; v < nvars; ++v )
   {
      var = vars[v];
      pseudocoefs[v] = -SCIPvarGetObj(var);
      curvarlbs[v] = SCIPvarGetLbLocal(var);
      curvarubs[v] = SCIPvarGetUbLocal(var);
      if( pseudocoefs[v] > 0.0 )
         pseudoact += pseudocoefs[v] * curvarubs[v];
      else
         pseudoact += pseudocoefs[v] * curvarlbs[v];
      lbchginfoposs[v] = var->nlbchginfos-1;
      ubchginfoposs[v] = var->nubchginfos-1;
   }
   assert(SCIPsetIsFeasEQ(set, pseudoact, -SCIPlpGetPseudoObjval(lp, set, transprob)));
   SCIPsetDebugMsg(set, "  -> recalculated pseudo infeasibility proof:  %g <= %g\n", pseudolhs, pseudoact);

   /* check, if the pseudo row is still violated (after recalculation of pseudo activity) */
   if( SCIPsetIsFeasGT(set, pseudolhs, pseudoact) )
   {
      int nconss;
      int nliterals;
      int nreconvconss;
      int nreconvliterals;

      /* undo bound changes without destroying the infeasibility proof */
      SCIP_CALL( undoBdchgsProof(set, transprob, SCIPtreeGetCurrentDepth(tree), pseudocoefs, pseudolhs, &pseudoact,
            curvarlbs, curvarubs, lbchginfoposs, ubchginfoposs, NULL, NULL, NULL, lp->lpi) );

      /* analyze conflict on remaining bound changes */
      SCIP_CALL( conflictAnalyzeRemainingBdchgs(conflict, blkmem, set, stat, transprob, tree, FALSE,
            lbchginfoposs, ubchginfoposs, &nconss, &nliterals, &nreconvconss, &nreconvliterals) );
      conflict->npseudosuccess += (nconss > 0 ? 1 : 0);
      conflict->npseudoconfconss += nconss;
      conflict->npseudoconfliterals += nliterals;
      conflict->npseudoreconvconss += nreconvconss;
      conflict->npseudoreconvliterals += nreconvliterals;
      if( success != NULL )
         *success = (nconss > 0);
   }

   /* free temporary memory */
   SCIPsetFreeBufferArray(set, &pseudocoefs);
   SCIPsetFreeBufferArray(set, &ubchginfoposs);
   SCIPsetFreeBufferArray(set, &lbchginfoposs);
   SCIPsetFreeBufferArray(set, &curvarubs);
   SCIPsetFreeBufferArray(set, &curvarlbs);

   /* flush conflict set storage */
   SCIP_CALL( SCIPconflictFlushConss(conflict, blkmem, set, stat, transprob, origprob, tree, reopt, lp, branchcand, eventqueue, cliquetable) );

   /* stop timing */
   SCIPclockStop(conflict->pseudoanalyzetime, set);

   return SCIP_OKAY;
}

/** gets time in seconds used for analyzing pseudo solution conflicts */
SCIP_Real SCIPconflictGetPseudoTime(
   SCIP_CONFLICT*        conflict            /**< conflict analysis data */
   )
{
   assert(conflict != NULL);

   return SCIPclockGetTime(conflict->pseudoanalyzetime);
}

/** gets number of calls to pseudo solution conflict analysis */
SCIP_Longint SCIPconflictGetNPseudoCalls(
   SCIP_CONFLICT*        conflict            /**< conflict analysis data */
   )
{
   assert(conflict != NULL);

   return conflict->npseudocalls;
}

/** gets number of calls to pseudo solution conflict analysis that yield at least one conflict constraint */
SCIP_Longint SCIPconflictGetNPseudoSuccess(
   SCIP_CONFLICT*        conflict            /**< conflict analysis data */
   )
{
   assert(conflict != NULL);

   return conflict->npseudosuccess;
}

/** gets number of conflict constraints detected in pseudo solution conflict analysis */
SCIP_Longint SCIPconflictGetNPseudoConflictConss(
   SCIP_CONFLICT*        conflict            /**< conflict analysis data */
   )
{
   assert(conflict != NULL);

   return conflict->npseudoconfconss;
}

/** gets total number of literals in conflict constraints created in pseudo solution conflict analysis */
SCIP_Longint SCIPconflictGetNPseudoConflictLiterals(
   SCIP_CONFLICT*        conflict            /**< conflict analysis data */
   )
{
   assert(conflict != NULL);

   return conflict->npseudoconfliterals;
}

/** gets number of reconvergence constraints detected in pseudo solution conflict analysis */
SCIP_Longint SCIPconflictGetNPseudoReconvergenceConss(
   SCIP_CONFLICT*        conflict            /**< conflict analysis data */
   )
{
   assert(conflict != NULL);

   return conflict->npseudoreconvconss;
}

/** gets total number of literals in reconvergence constraints created in pseudo solution conflict analysis */
SCIP_Longint SCIPconflictGetNPseudoReconvergenceLiterals(
   SCIP_CONFLICT*        conflict            /**< conflict analysis data */
   )
{
   assert(conflict != NULL);

   return conflict->npseudoreconvliterals;
}


/** enables or disables all clocks of \p conflict, depending on the value of the flag */
void SCIPconflictEnableOrDisableClocks(
   SCIP_CONFLICT*        conflict,           /**< the conflict analysis data for which all clocks should be enabled or disabled */
   SCIP_Bool             enable              /**< should the clocks of the conflict analysis data be enabled? */
   )
{
   assert(conflict != NULL);

   SCIPclockEnableOrDisable(conflict->boundlpanalyzetime, enable);
   SCIPclockEnableOrDisable(conflict->dIBclock, enable);
   SCIPclockEnableOrDisable(conflict->inflpanalyzetime, enable);
   SCIPclockEnableOrDisable(conflict->propanalyzetime, enable);
   SCIPclockEnableOrDisable(conflict->pseudoanalyzetime, enable);
   SCIPclockEnableOrDisable(conflict->sbanalyzetime, enable);
}
<|MERGE_RESOLUTION|>--- conflicted
+++ resolved
@@ -46,7 +46,7 @@
  *     such that the bound change that was applied last due to branching or deduction
  *     is at the top of the queue. The variables in the queue are always active
  *     problem variables. Because binary variables are preferred over general integer
- *     variables, integer variables are put on the priority queue prior to the binary 
+ *     variables, integer variables are put on the priority queue prior to the binary
  *     variables. Create an empty conflict set.
  * -#  Remove the top bound change b from the priority queue.
  * -#  Perform the following case distinction:
@@ -63,7 +63,7 @@
  *     -#  Otherwise, the bound change b was a branching decision or a deduction with
  *         missing inference reason, or the inference constraint's validity is more local
  *         than the one of the conflict detecting constraint.
- *          - If a the bound changed corresponds to a binary variable, add it or its 
+ *          - If a the bound changed corresponds to a binary variable, add it or its
  *            negation to the conflict set, depending on which of them is currently fixed to
  *            FALSE (i.e., the conflict set consists of literals that cannot be FALSE
  *            altogether at the same time).
@@ -79,8 +79,8 @@
  * -#  If priority queue is non-empty, goto step 2.
  * -#  The conflict set represents the conflict clause saying that at least one
  *     of the conflict variables must take a different value. The conflict set is then passed
- *     to the conflict handlers, that may create a corresponding constraint (e.g. a logicor 
- *     constraint or bound disjunction constraint) out of these conflict variables and 
+ *     to the conflict handlers, that may create a corresponding constraint (e.g. a logicor
+ *     constraint or bound disjunction constraint) out of these conflict variables and
  *     add it to the problem.
  *
  * If all deduced bound changes come with (global) inference information, depending on
@@ -896,7 +896,7 @@
    assert(conflict != NULL);
 
    SCIP_CALL( conflictEnsureTmpbdchginfosMem(conflict, set, conflict->ntmpbdchginfos+1) );
-   SCIP_CALL( SCIPbdchginfoCreate(&conflict->tmpbdchginfos[conflict->ntmpbdchginfos], blkmem, 
+   SCIP_CALL( SCIPbdchginfoCreate(&conflict->tmpbdchginfos[conflict->ntmpbdchginfos], blkmem,
          var, boundtype, oldbound, newbound) );
    *bdchginfo = conflict->tmpbdchginfos[conflict->ntmpbdchginfos];
    conflict->ntmpbdchginfos++;
@@ -6082,11 +6082,8 @@
    SCIP_Real*            vals,               /**< coefficients of the proof constraint */
    SCIP_Real             lhs,                /**< lhs of the proof constraint */
    SCIP_Real             rhs,                /**< rhs of the proof constraint */
-<<<<<<< HEAD
    int                   repropdepth
-=======
    SCIP_Bool*            success             /**< pointer to store whether the constraint was accepted */
->>>>>>> 683702b8
    )
 {
    SCIP_CONS* cons;
@@ -6279,13 +6276,8 @@
             SCIPvarGetName(var), SCIPvarGetLbLocal(var), SCIPvarGetUbLocal(var), SCIPvarGetLbGlobal(var),
             SCIPvarGetUbGlobal(var), (boundtype == SCIP_BOUNDTYPE_LOWER ? "lower" : "upper"), newbound);
 
-<<<<<<< HEAD
       SCIP_CALL( createAndAddDualray(conflict, conflictstore, set, stat, transprob, tree, reopt, blkmem, 1, &var, &val,
-            -SCIPsetInfinity(set), rhs, 0) );
-=======
-      SCIP_CALL( createAndAddDualray(conflict, conflictstore, set, stat, transprob, reopt, blkmem, 1, &var, &val,
-            -SCIPsetInfinity(set), rhs, success) );
->>>>>>> 683702b8
+            -SCIPsetInfinity(set), rhs, 0, success) );
    }
    else
    {
@@ -6384,15 +6376,11 @@
    SCIP_Real             farkaslhs,          /**< lhs of the proof constraint */
    SCIP_Real*            curvarlbs,          /**< current lower bounds of active problem variables */
    SCIP_Real*            curvarubs,          /**< current upper bounds of active problem variables */
-<<<<<<< HEAD
    int*                  lbchginfoposs,      /**< positions of currently active lower bound change information in variables' arrays */
    int*                  ubchginfoposs,      /**< positions of currently active upper bound change information in variables' arrays */
-   SCIP_Bool             diving              /**< are we in strong branching or diving mode? */
-=======
    SCIP_Bool             diving,             /**< are we in strong branching or diving mode? */
    SCIP_Bool*            globalinfeasible,   /**< pointer to store whether global infeasibility could be proven */
    SCIP_Bool*            success             /**< pointer to store success result */
->>>>>>> 683702b8
    )
 {
    SCIP_VAR** mirvars;
@@ -6474,12 +6462,8 @@
    else
    {
       /* try to enforce the constraint based on a dual ray */
-<<<<<<< HEAD
       SCIP_CALL( tightenDualray(set, transprob, mirvals, &mirrhs, varinds, &nmirvars, varused, curvarlbs, curvarubs,
-            diving, &success) );
-=======
-      SCIP_CALL( tightenDualray(set, transprob, mirvals, &mirrhs, varinds, &nmirvars, varused, curvarlbs, curvarubs, &mirsuccess) );
->>>>>>> 683702b8
+            diving, &mirsuccess) );
 
       /* only one variable has a coefficient different to zero, we add this bound change instead of a constraint */
       if( nmirvars == 1 && mirsuccess && !diving )
@@ -6497,24 +6481,14 @@
              *
              * note: we have to use ndualrayvars instead of nmirvars because mirvars and mirvals are not sparse.
              */
-<<<<<<< HEAD
             SCIP_CALL( createAndAddDualray(conflict, conflictstore, set, stat, transprob, tree, reopt, blkmem, ndualrayvars, mirvars,
-                  mirvals, -SCIPsetInfinity(set), mirrhs, repropdepth) );
-=======
-            SCIP_CALL( createAndAddDualray(conflict, conflictstore, set, stat, transprob, reopt, blkmem, ndualrayvars, mirvars,
-                  mirvals, -SCIPsetInfinity(set), mirrhs, success) );
->>>>>>> 683702b8
+                  mirvals, -SCIPsetInfinity(set), mirrhs, repropdepth, success) );
          }
          else if( !set->conf_prefermir )
          {
             /* create and add the original proof */
-<<<<<<< HEAD
             SCIP_CALL( createAndAddDualray(conflict, conflictstore, set, stat, transprob, tree, reopt, blkmem, ndualrayvars, mirvars,
-                  farkascoefs, farkaslhs, SCIPsetInfinity(set), 0) );
-=======
-            SCIP_CALL( createAndAddDualray(conflict, conflictstore, set, stat, transprob, reopt, blkmem, ndualrayvars, mirvars,
-                  farkascoefs, farkaslhs, SCIPsetInfinity(set), success) );
->>>>>>> 683702b8
+                  farkascoefs, farkaslhs, SCIPsetInfinity(set), 0, success) );
          }
       }
    }
@@ -6766,12 +6740,8 @@
 
                   /* start dual ray analysis */
                   SCIP_CALL( performDualRayAnalysis(conflict, set, stat, blkmem, origprob, transprob, tree, reopt, lp, branchcand,
-<<<<<<< HEAD
-                        eventqueue, cliquetable, conflictstore, farkascoefs, (*farkaslhs), curvarlbs, curvarubs, lbchginfoposs, ubchginfoposs, diving) );
-=======
-                        eventqueue, cliquetable, conflictstore, farkascoefs, (*farkaslhs), curvarlbs, curvarubs, diving,
-                        &globalinfeasible, dualraysuccess) );
->>>>>>> 683702b8
+                        eventqueue, cliquetable, conflictstore, farkascoefs, (*farkaslhs), curvarlbs, curvarubs,
+                        lbchginfoposs, ubchginfoposs, diving, &globalinfeasible, dualraysuccess) );
 
                   conflict->conflictset->conflicttype = oldconftype;
                }
@@ -7076,12 +7046,8 @@
    {
       /* start dual ray analysis */
       SCIP_CALL( performDualRayAnalysis(conflict, set, stat, blkmem, origprob, transprob, tree, reopt, lp, branchcand,
-<<<<<<< HEAD
-            eventqueue, cliquetable, conflictstore, farkascoefs, farkaslhs, curvarlbs, curvarubs, lbchginfoposs, ubchginfoposs, diving) );
-=======
-            eventqueue, cliquetable, conflictstore, farkascoefs, farkaslhs, curvarlbs, curvarubs, diving,
-            &globalinfeasible, dualraysuccess) );
->>>>>>> 683702b8
+            eventqueue, cliquetable, conflictstore, farkascoefs, farkaslhs, curvarlbs, curvarubs, lbchginfoposs,
+            ubchginfoposs, diving, &globalinfeasible, dualraysuccess) );
    }
 
    /* start conflict analysis */
@@ -7677,7 +7643,7 @@
       if( newub >= col->lb - 0.5 )
       {
          SCIPsetDebugMsg(set, "analyzing conflict on infeasible downwards strongbranch for variable <%s>[%g,%g] in depth %d\n",
-            SCIPvarGetName(SCIPcolGetVar(col)), SCIPvarGetLbLocal(SCIPcolGetVar(col)), SCIPvarGetUbLocal(SCIPcolGetVar(col)), 
+            SCIPvarGetName(SCIPcolGetVar(col)), SCIPvarGetLbLocal(SCIPcolGetVar(col)), SCIPvarGetUbLocal(SCIPcolGetVar(col)),
             SCIPtreeGetCurrentDepth(tree));
 
          conflict->conflictset->conflicttype = SCIP_CONFTYPE_INFEASLP;
@@ -7740,7 +7706,7 @@
       if( newlb <= col->ub + 0.5 )
       {
          SCIPsetDebugMsg(set, "analyzing conflict on infeasible upwards strongbranch for variable <%s>[%g,%g] in depth %d\n",
-            SCIPvarGetName(SCIPcolGetVar(col)), SCIPvarGetLbLocal(SCIPcolGetVar(col)), SCIPvarGetUbLocal(SCIPcolGetVar(col)), 
+            SCIPvarGetName(SCIPcolGetVar(col)), SCIPvarGetLbLocal(SCIPcolGetVar(col)), SCIPvarGetUbLocal(SCIPcolGetVar(col)),
             SCIPtreeGetCurrentDepth(tree));
 
          conflict->conflictset->conflicttype = SCIP_CONFTYPE_INFEASLP;
