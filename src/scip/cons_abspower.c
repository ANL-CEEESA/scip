--- conflicted
+++ resolved
@@ -5497,11 +5497,7 @@
 {  /*lint --e{715}*/
    SCIP_CONSDATA*     consdata;
    SCIP_CONSHDLRDATA* conshdlrdata;
-<<<<<<< HEAD
-   SCIP_ROW*          row;
-=======
    SCIP_ROW*          row = NULL;
->>>>>>> d8fd8d85
    int                c;
    SCIP_Real          xlb;
    SCIP_Real          xub;
