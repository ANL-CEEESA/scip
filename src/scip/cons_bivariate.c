--- conflicted
+++ resolved
@@ -1763,11 +1763,7 @@
    assert(!SCIPisEQ(scip,yub,yval));
 
    SCIPdebugMessage("f(%s, %s) = ", SCIPvarGetName(x), SCIPvarGetName(y));
-<<<<<<< HEAD
-   SCIPdebug( SCIP_CALL( SCIPexprtreePrintWithNames(f, NULL) ) );
-=======
    SCIPdebug( SCIP_CALL( SCIPexprtreePrintWithNames(f, SCIPgetMessagehdlr(scip), NULL) ) );
->>>>>>> 70dc277f
    SCIPdebugPrintf("\n");
 
    t = (yub - yval) / (yub - ylb);
@@ -1980,11 +1976,7 @@
    *success = FALSE;
 
    SCIPdebugMessage("f(%s, %s) = ", SCIPvarGetName(x), SCIPvarGetName(y));
-<<<<<<< HEAD
-   SCIPdebug( SCIP_CALL( SCIPexprtreePrintWithNames(f, NULL) ) );
-=======
    SCIPdebug( SCIP_CALL( SCIPexprtreePrintWithNames(f, SCIPgetMessagehdlr(scip), NULL) ) );
->>>>>>> 70dc277f
    SCIPdebugPrintf("\n");
    SCIPdebugMessage("%s[%g,%g] = %g  %s[%g,%g] = %g\n", SCIPvarGetName(x), xlb, xub, xval, SCIPvarGetName(y), ylb, yub, yval);
 
@@ -2332,11 +2324,7 @@
    *success = FALSE;
 
    SCIPdebugMessage("f(%s, %s) = ", SCIPvarGetName(x), SCIPvarGetName(y));
-<<<<<<< HEAD
-   SCIPdebug( SCIP_CALL( SCIPexprtreePrintWithNames(f, NULL) ) );
-=======
    SCIPdebug( SCIP_CALL( SCIPexprtreePrintWithNames(f, SCIPgetMessagehdlr(scip), NULL) ) );
->>>>>>> 70dc277f
    SCIPdebugPrintf("\n");
 
    /* check in which triangle the point (xval,yval) lies */
@@ -2665,11 +2653,7 @@
    }
 
    SCIPdebugMessage("f(%s, %s) = ", SCIPvarGetName(x), SCIPvarGetName(y));
-<<<<<<< HEAD
-   SCIPdebug( SCIP_CALL( SCIPexprtreePrintWithNames(f, NULL) ) );
-=======
    SCIPdebug( SCIP_CALL( SCIPexprtreePrintWithNames(f, SCIPgetMessagehdlr(scip), NULL) ) );
->>>>>>> 70dc277f
    SCIPdebugPrintf("\n");
 
    if( SCIPisEQ(scip, xlb, xub) )
@@ -2822,11 +2806,7 @@
       SCIP_CALL( SCIPexprintNewParametrization(exprinterpreter, f_yfixed) );
 
       SCIPdebugMessage("f(x,yub) = ");
-<<<<<<< HEAD
-      SCIPdebug( SCIP_CALL( SCIPexprtreePrintWithNames(f_yfixed, NULL) ) );
-=======
       SCIPdebug( SCIP_CALL( SCIPexprtreePrintWithNames(f_yfixed, SCIPgetMessagehdlr(scip), NULL) ) );
->>>>>>> 70dc277f
       SCIPdebugPrintf("\n");
 
       /* find xtilde in [xlb, xub] such that f'(xtilde,yub) = f'(xval,ylb) */
@@ -3338,11 +3318,7 @@
    *success = FALSE;
 
    SCIPdebugMessage("f(%s, %s) = ", SCIPvarGetName(x), SCIPvarGetName(y));
-<<<<<<< HEAD
-   SCIPdebug( SCIP_CALL( SCIPexprtreePrintWithNames(f, NULL) ) );
-=======
    SCIPdebug( SCIP_CALL( SCIPexprtreePrintWithNames(f, SCIPgetMessagehdlr(scip), NULL) ) );
->>>>>>> 70dc277f
    SCIPdebugPrintf("\n");
 
    xval = xyref[0];
@@ -3555,11 +3531,7 @@
    }
 
    SCIPdebugMessage("f(%s, %s) = ", SCIPvarGetName(x), SCIPvarGetName(y));
-<<<<<<< HEAD
-   SCIPdebug( SCIP_CALL( SCIPexprtreePrintWithNames(f, NULL) ) );
-=======
    SCIPdebug( SCIP_CALL( SCIPexprtreePrintWithNames(f, SCIPgetMessagehdlr(scip), NULL) ) );
->>>>>>> 70dc277f
    SCIPdebugPrintf("\n");
 
    SCIPdebugMessage("xval=%g in [%g,%g], yval=%g in [%g,%g]\n", xval, xlb, xub, yval, ylb, yub);
@@ -3731,11 +3703,7 @@
    *success = FALSE;
 
    SCIPdebugMessage("f(%s, %s) = ", SCIPvarGetName(x), SCIPvarGetName(y));
-<<<<<<< HEAD
-   SCIPdebug( SCIP_CALL( SCIPexprtreePrintWithNames(f, NULL) ) );
-=======
    SCIPdebug( SCIP_CALL( SCIPexprtreePrintWithNames(f, SCIPgetMessagehdlr(scip), NULL) ) );
->>>>>>> 70dc277f
    SCIPdebugPrintf("\n");
 
    xval = xyref[0];
