--- conflicted
+++ resolved
@@ -2667,7 +2667,6 @@
    return SCIP_OKAY;
 }
 
-<<<<<<< HEAD
 /** given a cons_expr expression, creates an equivalent classic (nlpi-) expression */
 static
 SCIP_RETCODE makeClassicExpr(
@@ -2837,7 +2836,10 @@
             0, NULL, NULL, 0, NULL, 0, NULL, exprtree, consdata->lhs, consdata->rhs) );
       SCIP_CALL( SCIPexprtreeFree(&exprtree) );
    }
-=======
+
+   return SCIP_OKAY;
+}
+
 /** propagates variable locks through expression and adds lock to variables */
 static
 SCIP_RETCODE propagateLocks(
@@ -2864,7 +2866,6 @@
    lockdata.nlocksneg = nlocksneg;
 
    SCIP_CALL( SCIPwalkConsExprExprDF(scip, expr, lockVar, NULL, NULL, NULL, &lockdata) );
->>>>>>> 476b389d
 
    return SCIP_OKAY;
 }
