/* * * * * * * * * * * * * * * * * * * * * * * * * * * * * * * * * * * * * * */
/*                                                                           */
/*                  This file is part of the program and library             */
/*         SCIP --- Solving Constraint Integer Programs                      */
/*                                                                           */
/*    Copyright (C) 2002-2018 Konrad-Zuse-Zentrum                            */
/*                            fuer Informationstechnik Berlin                */
/*                                                                           */
/*  SCIP is distributed under the terms of the ZIB Academic License.         */
/*                                                                           */
/*  You should have received a copy of the ZIB Academic License              */
/*  along with SCIP; see the file COPYING. If not email to scip@zib.de.      */
/*                                                                           */
/* * * * * * * * * * * * * * * * * * * * * * * * * * * * * * * * * * * * * * */

/**@file   cons_quadratic.h
 * @ingroup CONSHDLRS
 * @brief  constraint handler for quadratic constraints \f$\textrm{lhs} \leq \sum_{i,j=1}^n a_{i,j} x_ix_j + \sum_{i=1}^n b_i x_i \leq \textrm{rhs}\f$
 * @author Stefan Vigerske
 *
 */

/*---+----1----+----2----+----3----+----4----+----5----+----6----+----7----+----8----+----9----+----0----+----1----+----2*/

#ifndef __SCIP_CONS_QUADRATIC_H__
#define __SCIP_CONS_QUADRATIC_H__

#include "scip/scip.h"
#include "scip/intervalarith.h"
#include "nlpi/type_nlpi.h"

#ifdef __cplusplus
extern "C" {
#endif


/** creates the handler for quadratic constraints and includes it in SCIP
 *
 * @ingroup ConshdlrIncludes
 * */
EXTERN
SCIP_RETCODE SCIPincludeConshdlrQuadratic(
   SCIP*                 scip                /**< SCIP data structure */
   );

/**@addtogroup CONSHDLRS
 *
 * @{
 *
 * @name Quadratic Constraints
 *
 * @{
 *
 * This constraint handler handles constraints of the form
 * \f[
 *   \textrm{lhs} \leq \sum_{i,j=1}^n a_{i,j} x_ix_j + \sum_{i=1}^n b_i x_i \leq \textrm{rhs}
 * \f]
 *
 * Constraints are enforced by separation, domain propagation, and spatial branching.
 *
 * For semidefinite matrices \f$A=(a_{i,j})_{i,j}\f$, cuts based on linearization of \f$\langle x, Ax\rangle\f$ are implemented.
 * For underestimating a non-convex term, McCormick underestimators and secants for univariate concave quadratic terms are implemented.
 * If \f$\langle x, Ax\rangle\f$ is factorable (i.e., can be written as product of two linear functions),
 * specialized separation techniques (e.g., lifted tangent inequalities) that take the constraint sides into account are applied.
 *
 * Branching is performed for variables in nonconvex terms, if the relaxation solution cannot be separated.
 * Further, domain propagation is applied.
 *
 * During presolve, variable products which contain binary variables may be reformulated into linear constraints, thereby introducing new variables.
 *
 * See also
 * @par
 * Timo Berthold and Stefan Heinz and Stefan Vigerske@n
 * <a href="http://dx.doi.org/10.1007/978-1-4614-1927-3">Extending a CIP framework to solve MIQCPs</a>@n
 * In: Jon Lee and Sven Leyffer (eds.),
 *     Mixed-integer nonlinear optimization: Algorithmic advances and applications,
 *     IMA volumes in Mathematics and its Applications, volume 154, 427-444, 2012.
 *
 * @par
 * Stefan Vigerske@n
 * Decomposition of Multistage Stochastic Programs and a Constraint Integer Programming Approach to Mixed-Integer Nonlinear Programming@n
 * PhD Thesis, Humboldt-University Berlin, 2012, submitted.
 *
 * @par
 * Pietro Belotti and Andrew J. Miller and Mahdi Namazifar@n
 * Linear inequalities for bounded products of variables@n
 * SIAG/OPT Views-and-News 22:1, 1-8, 2011.
 */

/** event data for variable bound changes in quadratic constraints */
typedef struct SCIP_QuadVarEventData SCIP_QUADVAREVENTDATA;

/** data structure to store a single term associated to a quadratic variable
 */
struct SCIP_QuadVarTerm
{
   SCIP_VAR*             var;                /**< quadratic variable */
   SCIP_Real             lincoef;            /**< linear coefficient of variable */
   SCIP_Real             sqrcoef;            /**< square coefficient of variable */

   int                   nadjbilin;          /**< number of bilinear terms this variable is involved in */
   int                   adjbilinsize;       /**< size of adjacent bilinear terms array */
   int*                  adjbilin;           /**< indices of associated bilinear terms */

   SCIP_QUADVAREVENTDATA* eventdata;          /**< event data for bound change events */
};
typedef struct SCIP_QuadVarTerm SCIP_QUADVARTERM;

/** data structure to store a single bilinear term (similar to SCIP_QUADELEM)
 * except for temporary reasons, we assume that the index of var1 is smaller than the index of var2
 */
struct SCIP_BilinTerm
{
   SCIP_VAR*             var1;
   SCIP_VAR*             var2;
   SCIP_Real             coef;
};
typedef struct SCIP_BilinTerm SCIP_BILINTERM;

/** storage for a linear row in preparation
 *
 * Uses to assemble data that could eventually make a SCIP_ROW.
 * @note Only one-sided rows are allowed here.
 */
struct SCIP_RowPrep
{
   SCIP_VAR**            vars;               /**< variables */
   SCIP_Real*            coefs;              /**< coefficients of variables */
   int                   nvars;              /**< number of variables (= number of coefficients) */
   int                   varssize;           /**< length of variables array (= lengths of coefficients array) */
   SCIP_Real             side;               /**< side */
   SCIP_SIDETYPE         sidetype;           /**< type of side */
   SCIP_Bool             local;              /**< whether the row is only locally valid (i.e., for the current node) */
   char                  name[SCIP_MAXSTRLEN]; /**< row name */
};
typedef struct SCIP_RowPrep SCIP_ROWPREP;

/** upgrading method for quadratic constraints into more specific constraints
 *
 * the method might upgrade a quadratic constraint into a set of quadratic constraints
 * the caller provided an array upgdconss to store upgrade constraints
 * the length of upgdconss is given by upgdconsssize
 * if an upgrade is not possible, set *nupgdconss to zero
 * if more than upgdconsssize many constraints shall replace cons, the function
 * should return the required number as negated value in *nupgdconss
 * i.e., if cons should be replaced by 3 constraints, the function should set
 * *nupgdconss to -3 and return with SCIP_OKAY
 *
 *  input:
 *  - scip            : SCIP main data structure
 *  - cons            : the quadratic constraint to upgrade
 *  - nbinlin         : number of binary variables in linear part
 *  - nbinquad        : number of binary variables in quadratic part
 *  - nintlin         : number of integer variables in linear part
 *  - nintquad        : number of integer variables in quadratic part
 *  - nimpllin        : number of implicit integer variables in linear part
 *  - nimplquad       : number of implicit integer variables in quadratic part
 *  - ncontlin        : number of continuous variables in linear part
 *  - ncontquad       : number of continuous variables in quadratic part
 *  - integral        : TRUE iff constraints activity value is always integral
 *  - nupgdconss      : pointer to store number of constraints that replace this constraint
 *  - upgdconss       : array to store constraints that replace this constraint
 *  - upgdconsssize   : length of the provided upgdconss array
 *  - presoltiming    : current presolve timing
 */
#define SCIP_DECL_QUADCONSUPGD(x) SCIP_RETCODE x (SCIP* scip, SCIP_CONS* cons, \
      int nbinlin, int nbinquad, int nintlin, int nintquad, int nimpllin, int nimplquad, int ncontlin, int ncontquad, \
      SCIP_Bool integral, int* nupgdconss, SCIP_CONS** upgdconss, int upgdconsssize, SCIP_PRESOLTIMING presoltiming)

/** includes a quadratic constraint upgrade method into the quadratic constraint handler */
EXTERN
SCIP_RETCODE SCIPincludeQuadconsUpgrade(
   SCIP*                 scip,               /**< SCIP data structure */
   SCIP_DECL_QUADCONSUPGD((*quadconsupgd)),  /**< method to call for upgrading quadratic constraint */
   int                   priority,           /**< priority of upgrading method */
   SCIP_Bool             active,             /**< should the upgrading method be active by default? */
   const char*           conshdlrname        /**< name of the constraint handler */
   );

/** Creates and captures a quadratic constraint.
 *
 *  The constraint should be given in the form
 *  \f[
 *  \ell \leq \sum_{i=1}^n b_i x_i + \sum_{j=1}^m a_j y_j z_j \leq u,
 *  \f]
 *  where \f$x_i = y_j = z_k\f$ is possible.
 *
 *  @note the constraint gets captured, hence at one point you have to release it using the method SCIPreleaseCons()
 */
EXTERN
SCIP_RETCODE SCIPcreateConsQuadratic(
   SCIP*                 scip,               /**< SCIP data structure */
   SCIP_CONS**           cons,               /**< pointer to hold the created constraint */
   const char*           name,               /**< name of constraint */
   int                   nlinvars,           /**< number of linear terms (n) */
   SCIP_VAR**            linvars,            /**< variables in linear part (x_i) or NULL if nlinvars == 0 */
   SCIP_Real*            lincoefs,           /**< coefficients of variables in linear part (b_i) or NULL if nlinvars == 0 */
   int                   nquadterms,         /**< number of quadratic terms (m) */
   SCIP_VAR**            quadvars1,          /**< array with first variables in quadratic terms (y_j) or NULL if nquadterms == 0 */
   SCIP_VAR**            quadvars2,          /**< array with second variables in quadratic terms (z_j) or NULL if nquadterms == 0 */
   SCIP_Real*            quadcoeffs,         /**< array with coefficients of quadratic terms (a_j) or NULL if nquadterms == 0 */
   SCIP_Real             lhs,                /**< left hand side of quadratic equation (l) */
   SCIP_Real             rhs,                /**< right hand side of quadratic equation (u) */
   SCIP_Bool             initial,            /**< should the LP relaxation of constraint be in the initial LP?
                                              *   Usually set to TRUE. Set to FALSE for 'lazy constraints'. */
   SCIP_Bool             separate,           /**< should the constraint be separated during LP processing?
                                              *   Usually set to TRUE. */
   SCIP_Bool             enforce,            /**< should the constraint be enforced during node processing?
                                              *   TRUE for model constraints, FALSE for additional, redundant constraints. */
   SCIP_Bool             check,              /**< should the constraint be checked for feasibility?
                                              *   TRUE for model constraints, FALSE for additional, redundant constraints. */
   SCIP_Bool             propagate,          /**< should the constraint be propagated during node processing?
                                              *   Usually set to TRUE. */
   SCIP_Bool             local,              /**< is constraint only valid locally?
                                              *   Usually set to FALSE. Has to be set to TRUE, e.g., for branching constraints. */
   SCIP_Bool             modifiable,         /**< is constraint modifiable (subject to column generation)?
                                              *   Usually set to FALSE. In column generation applications, set to TRUE if pricing
                                              *   adds coefficients to this constraint. */
   SCIP_Bool             dynamic,            /**< is constraint subject to aging?
                                              *   Usually set to FALSE. Set to TRUE for own cuts which
                                              *   are separated as constraints. */
   SCIP_Bool             removable           /**< should the relaxation be removed from the LP due to aging or cleanup?
                                              *   Usually set to FALSE. Set to TRUE for 'lazy constraints' and 'user cuts'. */
   );

/** creates and captures a quadratic constraint
 *  in its most basic variant, i. e., with all constraint flags set to their default values, which can be set
 *  afterwards using SCIPsetConsFLAGNAME() in scip.h
 *
 *  The constraint should be given in the form
 *  \f[
 *  \ell \leq \sum_{i=1}^n b_i x_i + \sum_{j=1}^m a_j y_jz_j \leq u,
 *  \f]
 *  where \f$x_i = y_j = z_k\f$ is possible.
 *
 *  @see SCIPcreateConsQuadratic() for the default constraint flag configuration
 *

 *  @note the constraint gets captured, hence at one point you have to release it using the method SCIPreleaseCons()
 */
EXTERN
SCIP_RETCODE SCIPcreateConsBasicQuadratic(
   SCIP*                 scip,               /**< SCIP data structure */
   SCIP_CONS**           cons,               /**< pointer to hold the created constraint */
   const char*           name,               /**< name of constraint */
   int                   nlinvars,           /**< number of linear terms (n) */
   SCIP_VAR**            linvars,            /**< array with variables in linear part (x_i) */
   SCIP_Real*            lincoefs,           /**< array with coefficients of variables in linear part (b_i) */
   int                   nquadterms,         /**< number of quadratic terms (m) */
   SCIP_VAR**            quadvars1,          /**< array with first variables in quadratic terms (y_j) */
   SCIP_VAR**            quadvars2,          /**< array with second variables in quadratic terms (z_j) */
   SCIP_Real*            quadcoefs,          /**< array with coefficients of quadratic terms (a_j) */
   SCIP_Real             lhs,                /**< left hand side of quadratic equation (ell) */
   SCIP_Real             rhs                 /**< right hand side of quadratic equation (u) */
   );

/** creates and captures a quadratic constraint.
 *
 * The constraint should be given in the form
 * \f[
 * \ell \leq \sum_{i=1}^n b_i x_i + \sum_{j=1}^m (a_j y_j^2 + b_j y_j) + \sum_{k=1}^p c_k v_k w_k \leq u.
 * \f]
 *
 *  @note the constraint gets captured, hence at one point you have to release it using the method SCIPreleaseCons()
 */
EXTERN
SCIP_RETCODE SCIPcreateConsQuadratic2(
   SCIP*                 scip,               /**< SCIP data structure */
   SCIP_CONS**           cons,               /**< pointer to hold the created constraint */
   const char*           name,               /**< name of constraint */
   int                   nlinvars,           /**< number of linear terms (n) */
   SCIP_VAR**            linvars,            /**< array with variables in linear part (x_i) */
   SCIP_Real*            lincoefs,           /**< array with coefficients of variables in linear part (b_i) */
   int                   nquadvarterms,      /**< number of quadratic terms (m) */
   SCIP_QUADVARTERM*     quadvarterms,       /**< quadratic variable terms */
   int                   nbilinterms,        /**< number of bilinear terms (p) */
   SCIP_BILINTERM*       bilinterms,         /**< bilinear terms */
   SCIP_Real             lhs,                /**< constraint left hand side (ell) */
   SCIP_Real             rhs,                /**< constraint right hand side (u) */
   SCIP_Bool             initial,            /**< should the LP relaxation of constraint be in the initial LP? */
   SCIP_Bool             separate,           /**< should the constraint be separated during LP processing? */
   SCIP_Bool             enforce,            /**< should the constraint be enforced during node processing? */
   SCIP_Bool             check,              /**< should the constraint be checked for feasibility? */
   SCIP_Bool             propagate,          /**< should the constraint be propagated during node processing? */
   SCIP_Bool             local,              /**< is constraint only valid locally? */
   SCIP_Bool             modifiable,         /**< is constraint modifiable (subject to column generation)? */
   SCIP_Bool             dynamic,            /**< is constraint dynamic? */
   SCIP_Bool             removable           /**< should the constraint be removed from the LP due to aging or cleanup? */
   );

/** creates and captures a quadratic constraint
 *  in its most basic variant, i. e., with all constraint flags set to their default values, which can be set
 *  afterwards using SCIPsetConsFLAGNAME() in scip.h
 *
 * The constraint should be given in the form
 * \f[
 * \ell \leq \sum_{i=1}^n b_i x_i + \sum_{j=1}^m (a_j y_j^2 + b_j y_j) + \sum_{k=1}^p c_kv_kw_k \leq u.
 * \f]
 *
 *  @see SCIPcreateConsQuadratic2() for the default constraint flag configuration
 *
 *  @note the constraint gets captured, hence at one point you have to release it using the method SCIPreleaseCons()
 */
EXTERN
SCIP_RETCODE SCIPcreateConsBasicQuadratic2(
   SCIP*                 scip,               /**< SCIP data structure */
   SCIP_CONS**           cons,               /**< pointer to hold the created constraint */
   const char*           name,               /**< name of constraint */
   int                   nlinvars,           /**< number of linear terms (n) */
   SCIP_VAR**            linvars,            /**< array with variables in linear part (x_i) */
   SCIP_Real*            lincoefs,           /**< array with coefficients of variables in linear part (b_i) */
   int                   nquadvarterms,      /**< number of quadratic terms (m) */
   SCIP_QUADVARTERM*     quadvarterms,       /**< quadratic variable terms */
   int                   nbilinterms,        /**< number of bilinear terms (p) */
   SCIP_BILINTERM*       bilinterms,         /**< bilinear terms */
   SCIP_Real             lhs,                /**< constraint left hand side (ell) */
   SCIP_Real             rhs                 /**< constraint right hand side (u) */
   );

/** Adds a constant to the constraint function, that is, subtracts a constant from both sides */
EXTERN
void SCIPaddConstantQuadratic(
   SCIP*                 scip,               /**< SCIP data structure */
   SCIP_CONS*            cons,               /**< constraint */
   SCIP_Real             constant            /**< constant to subtract from both sides */
   );

/** Adds a linear variable with coefficient to a quadratic constraint.
 */
EXTERN
SCIP_RETCODE SCIPaddLinearVarQuadratic(
   SCIP*                 scip,               /**< SCIP data structure */
   SCIP_CONS*            cons,               /**< constraint */
   SCIP_VAR*             var,                /**< variable */
   SCIP_Real             coef                /**< coefficient of variable */
   );

/** Adds a quadratic variable with linear and square coefficient to a quadratic constraint.
 */
EXTERN
SCIP_RETCODE SCIPaddQuadVarQuadratic(
   SCIP*                 scip,               /**< SCIP data structure */
   SCIP_CONS*            cons,               /**< constraint */
   SCIP_VAR*             var,                /**< variable */
   SCIP_Real             lincoef,            /**< linear coefficient of variable */
   SCIP_Real             sqrcoef             /**< square coefficient of variable */
   );

/** Adds a linear coefficient for a quadratic variable.
 *
 * Variable will be added with square coefficient 0.0 if not existing yet.
 */
EXTERN
SCIP_RETCODE SCIPaddQuadVarLinearCoefQuadratic(
   SCIP*                 scip,               /**< SCIP data structure */
   SCIP_CONS*            cons,               /**< constraint */
   SCIP_VAR*             var,                /**< variable */
   SCIP_Real             coef                /**< value to add to linear coefficient of variable */
   );

/** Adds a square coefficient for a quadratic variable.
 *
 * Variable will be added with linear coefficient 0.0 if not existing yet.
 */
EXTERN
SCIP_RETCODE SCIPaddSquareCoefQuadratic(
   SCIP*                 scip,               /**< SCIP data structure */
   SCIP_CONS*            cons,               /**< constraint */
   SCIP_VAR*             var,                /**< variable */
   SCIP_Real             coef                /**< value to add to square coefficient of variable */
   );

/** Adds a bilinear term to a quadratic constraint.
 *
 * Variables will be added with linear and square coefficient 0.0 if not existing yet.
 * If variables are equal, only the square coefficient of the variable is updated.
 */
EXTERN
SCIP_RETCODE SCIPaddBilinTermQuadratic(
   SCIP*                 scip,               /**< SCIP data structure */
   SCIP_CONS*            cons,               /**< constraint */
   SCIP_VAR*             var1,               /**< first variable */
   SCIP_VAR*             var2,               /**< second variable */
   SCIP_Real             coef                /**< coefficient of bilinear term */
   );

/** Gets the quadratic constraint as a nonlinear row representation.
 */
EXTERN
SCIP_RETCODE SCIPgetNlRowQuadratic(
   SCIP*                 scip,               /**< SCIP data structure */
   SCIP_CONS*            cons,               /**< constraint */
   SCIP_NLROW**          nlrow               /**< pointer to store nonlinear row */
   );

/** Gets the number of variables in the linear part of a quadratic constraint.
 */
EXTERN
int SCIPgetNLinearVarsQuadratic(
   SCIP*                 scip,               /**< SCIP data structure */
   SCIP_CONS*            cons                /**< constraint */
   );

/** Gets the variables in the linear part of a quadratic constraint.
 *  Length is given by SCIPgetNLinearVarsQuadratic.
 */
EXTERN
SCIP_VAR** SCIPgetLinearVarsQuadratic(
   SCIP*                 scip,               /**< SCIP data structure */
   SCIP_CONS*            cons                /**< constraint */
   );

/** Gets the coefficients in the linear part of a quadratic constraint.
 *  Length is given by SCIPgetNLinearVarsQuadratic.
 */
EXTERN
SCIP_Real* SCIPgetCoefsLinearVarsQuadratic(
   SCIP*                 scip,               /**< SCIP data structure */
   SCIP_CONS*            cons                /**< constraint */
   );

/** Gets the number of quadratic variable terms of a quadratic constraint.
 */
EXTERN
int SCIPgetNQuadVarTermsQuadratic(
   SCIP*                 scip,               /**< SCIP data structure */
   SCIP_CONS*            cons                /**< constraint */
   );

/** Gets the quadratic variable terms of a quadratic constraint.
 *  Length is given by SCIPgetNQuadVarTermsQuadratic.
 */
EXTERN
SCIP_QUADVARTERM* SCIPgetQuadVarTermsQuadratic(
   SCIP*                 scip,               /**< SCIP data structure */
   SCIP_CONS*            cons                /**< constraint */
   );

/** Ensures that quadratic variable terms are sorted. */
EXTERN
SCIP_RETCODE SCIPsortQuadVarTermsQuadratic(
   SCIP*                 scip,               /**< SCIP data structure */
   SCIP_CONS*            cons                /**< constraint */
   );

/** Finds the position of a quadratic variable term for a given variable.
 *
 * @note If the quadratic variable terms have not been sorted before, then a search may reorder the current order of the terms.
 */
EXTERN
SCIP_RETCODE SCIPfindQuadVarTermQuadratic(
   SCIP*                 scip,               /**< SCIP data structure */
   SCIP_CONS*            cons,               /**< constraint */
   SCIP_VAR*             var,                /**< variable to search for */
   int*                  pos                 /**< buffer to store position of quadvarterm for var, or -1 if not found */
   );

/** Gets the number of bilinear terms of a quadratic constraint.
 */
EXTERN
int SCIPgetNBilinTermsQuadratic(
   SCIP*                 scip,               /**< SCIP data structure */
   SCIP_CONS*            cons                /**< constraint */
   );

/** Gets the bilinear terms of a quadratic constraint.
 *  Length is given by SCIPgetNBilinTermQuadratic.
 */
EXTERN
SCIP_BILINTERM* SCIPgetBilinTermsQuadratic(
   SCIP*                 scip,               /**< SCIP data structure */
   SCIP_CONS*            cons                /**< constraint */
   );

/** Gets the left hand side of a quadratic constraint.
 */
EXTERN
SCIP_Real SCIPgetLhsQuadratic(
   SCIP*                 scip,               /**< SCIP data structure */
   SCIP_CONS*            cons                /**< constraint */
   );

/** Gets the right hand side of a quadratic constraint.
 */
EXTERN
SCIP_Real SCIPgetRhsQuadratic(
   SCIP*                 scip,               /**< SCIP data structure */
   SCIP_CONS*            cons                /**< constraint */
   );

/** get index of a variable in linvars that may be decreased without making any other constraint infeasible, or -1 if none */
EXTERN
int SCIPgetLinvarMayDecreaseQuadratic(
   SCIP*                 scip,               /**< SCIP data structure */
   SCIP_CONS*            cons                /**< constraint */
   );

/** get index of a variable in linvars that may be increased without making any other constraint infeasible, or -1 if none */
EXTERN
int SCIPgetLinvarMayIncreaseQuadratic(
   SCIP*                 scip,               /**< SCIP data structure */
   SCIP_CONS*            cons                /**< constraint */
   );

/** Check the quadratic function of a quadratic constraint for its semi-definiteness, if not done yet.
 */
EXTERN
SCIP_RETCODE SCIPcheckCurvatureQuadratic(
   SCIP*                 scip,               /**< SCIP data structure */
   SCIP_CONS*            cons                /**< constraint */
   );

/** Indicates whether the quadratic function of a quadratic constraint is (known to be) convex.
 */
EXTERN
SCIP_Bool SCIPisConvexQuadratic(
   SCIP*                 scip,               /**< SCIP data structure */
   SCIP_CONS*            cons                /**< constraint */
   );

/** Indicates whether the quadratic function of a quadratic constraint is (known to be) concave.
 */
EXTERN
SCIP_Bool SCIPisConcaveQuadratic(
   SCIP*                 scip,               /**< SCIP data structure */
   SCIP_CONS*            cons                /**< constraint */
   );

/** Gets the violation of a constraint by a solution. */
EXTERN
SCIP_RETCODE SCIPgetViolationQuadratic(
   SCIP*                 scip,               /**< SCIP data structure */
   SCIP_CONS*            cons,               /**< constraint */
   SCIP_SOL*             sol,                /**< solution which violation to calculate, or NULL for LP solution */
   SCIP_Real*            violation           /**< pointer to store violation of constraint */
   );

/** Indicates whether the quadratic constraint is local w.r.t. the current local bounds.
 *
 * That is, checks whether each variable with a square term is fixed and for each bilinear term at least one variable is fixed.
 */
EXTERN
SCIP_Bool SCIPisLinearLocalQuadratic(
   SCIP*                 scip,               /**< SCIP data structure */
   SCIP_CONS*            cons                /**< constraint */
   );

/** Adds the constraint to an NLPI problem. */
EXTERN
SCIP_RETCODE SCIPaddToNlpiProblemQuadratic(
   SCIP*                 scip,               /**< SCIP data structure */
   SCIP_CONS*            cons,               /**< constraint */
   SCIP_NLPI*            nlpi,               /**< interface to NLP solver */
   SCIP_NLPIPROBLEM*     nlpiprob,           /**< NLPI problem where to add constraint */
   SCIP_HASHMAP*         scipvar2nlpivar,    /**< mapping from SCIP variables to variable indices in NLPI */
   SCIP_Bool             names               /**< whether to pass constraint names to NLPI */
   );

/** sets the left hand side of a quadratic constraint
 *
 *  @note This method may only be called during problem creation stage for an original constraint.
 */
EXTERN
SCIP_RETCODE SCIPchgLhsQuadratic(
   SCIP*                 scip,               /**< SCIP data structure */
   SCIP_CONS*            cons,               /**< constraint data */
   SCIP_Real             lhs                 /**< new left hand side */
   );

/** sets the right hand side of a quadratic constraint
 *
 *  @note This method may only be called during problem creation stage for an original constraint.
 */
EXTERN
SCIP_RETCODE SCIPchgRhsQuadratic(
   SCIP*                 scip,               /**< SCIP data structure */
   SCIP_CONS*            cons,               /**< constraint data */
   SCIP_Real             rhs                 /**< new right hand side */
   );

EXTERN
/** gets the feasibility of the quadratic constraint in the given solution */
SCIP_RETCODE SCIPgetFeasibilityQuadratic(
   SCIP*                 scip,               /**< SCIP data structure */
   SCIP_CONS*            cons,               /**< constraint data */
   SCIP_SOL*             sol,                /**< solution, or NULL to use current node's solution */
   SCIP_Real*            feasibility         /**< pointer to store the feasibility */
   );

/** gets the activity of the quadratic constraint in the given solution */
EXTERN
SCIP_RETCODE SCIPgetActivityQuadratic(
   SCIP*                 scip,               /**< SCIP data structure */
   SCIP_CONS*            cons,               /**< constraint data */
   SCIP_SOL*             sol,                /**< solution, or NULL to use current node's solution */
   SCIP_Real*            activity            /**< pointer to store the activity */
   );

/** changes the linear coefficient value for a given quadratic variable in a quadratic constraint data; if not
 *  available, it adds it
 *
 *  @note this is only allowed for original constraints and variables in problem creation stage
 */
EXTERN
SCIP_RETCODE SCIPchgLinearCoefQuadratic(
   SCIP*                 scip,               /**< SCIP data structure */
   SCIP_CONS*            cons,               /**< constraint data */
   SCIP_VAR*             var,                /**< quadratic variable */
   SCIP_Real             coef                /**< new coefficient */
   );

/** changes the square coefficient value for a given quadratic variable in a quadratic constraint data; if not
 *  available, it adds it
 *
 *  @note this is only allowed for original constraints and variables in problem creation stage
 */
EXTERN
SCIP_RETCODE SCIPchgSquareCoefQuadratic(
   SCIP*                 scip,               /**< SCIP data structure */
   SCIP_CONS*            cons,               /**< constraint data */
   SCIP_VAR*             var,                /**< quadratic variable */
   SCIP_Real             coef                /**< new coefficient */
   );

/** changes the bilinear coefficient value for a given quadratic variable in a quadratic constraint data; if not
 *  available, it adds it
 *
 *  @note this is only allowed for original constraints and variables in problem creation stage
 */
EXTERN
SCIP_RETCODE SCIPchgBilinCoefQuadratic(
   SCIP*                 scip,               /**< SCIP data structure */
   SCIP_CONS*            cons,               /**< constraint */
   SCIP_VAR*             var1,               /**< first quadratic variable */
   SCIP_VAR*             var2,               /**< second quadratic variable */
   SCIP_Real             coef                /**< coefficient of bilinear term */
   );

/** returns the total number of bilinear terms that are contained in all quadratic constraints */
int SCIPgetNAllBilinearTermsQuadratic(
   SCIP*                 scip                /**< SCIP data structure */
   );

/** returns all bilinear terms that are contained in all quadratic constraints */
EXTERN
SCIP_RETCODE SCIPgetAllBilinearTermsQuadratic(
   SCIP*                 scip,               /**< SCIP data structure */
   SCIP_VAR** RESTRICT   x,                  /**< array to store first variable of each bilinear term */
   SCIP_VAR** RESTRICT   y,                  /**< array to second variable of each bilinear term */
   int* RESTRICT         nbilinterms,        /**< buffer to store the total number of bilinear terms */
   int* RESTRICT         nunderests,         /**< array to store the total number of constraints that require to underestimate a bilinear term */
   int* RESTRICT         noverests,          /**< array to store the total number of constraints that require to overestimate a bilinear term */
   SCIP_Real*            maxnonconvexity     /**< estimate of nonconvex eigenvalues of all quadratic constraints containing a bilinear term */
   );

/** adds a globally valid inequality of the form xcoef x <= ycoef y + constant for a bilinear term (x,y)
 *
 *  @note the indices of bilinear terms match with the entries of bilinear terms returned by SCIPgetAllBilinearTermsQuadratic
 */
EXTERN
SCIP_RETCODE SCIPaddBilinearIneqQuadratic(
   SCIP*                 scip,               /**< SCIP data structure */
   SCIP_VAR*             x,                  /**< first variable */
   SCIP_VAR*             y,                  /**< second variable */
   int                   idx,                /**< index of the bilinear term */
   SCIP_Real             xcoef,              /**< x coefficient */
   SCIP_Real             ycoef,              /**< y coefficient */
   SCIP_Real             constant,           /**< constant part */
   SCIP_Bool*            success             /**< buffer to store whether inequality has been accepted */
   );

/* @} */


#ifdef SCIP_PRIVATE_ROWPREP

/** creates a SCIP_ROWPREP datastructure
 *
 * Initial row represents 0 <= 0.
 */
EXTERN
SCIP_RETCODE SCIPcreateRowprep(
   SCIP*                 scip,               /**< SCIP data structure */
   SCIP_ROWPREP**        rowprep,            /**< buffer to store pointer to rowprep */
   SCIP_SIDETYPE         sidetype,           /**< whether cut will be or lower-equal or larger-equal type */
   SCIP_Bool             local               /**< whether cut will be valid only locally */
);

/** frees a SCIP_ROWPREP datastructure */
EXTERN
void SCIPfreeRowprep(
   SCIP*                 scip,               /**< SCIP data structure */
   SCIP_ROWPREP**        rowprep             /**< pointer that stores pointer to rowprep */
);

/** creates a copy of a SCIP_ROWPREP datastructure */
EXTERN
SCIP_RETCODE SCIPcopyRowprep(
   SCIP*                 scip,               /**< SCIP data structure */
   SCIP_ROWPREP**        target,             /**< buffer to store pointer of rowprep copy */
   SCIP_ROWPREP*         source              /**< rowprep to copy */
);

/** ensures that rowprep has space for at least given number of additional terms
 *
 * Useful when knowing in advance how many terms will be added.
 */
EXTERN
SCIP_RETCODE SCIPensureRowprepSize(
   SCIP*                 scip,               /**< SCIP data structure */
   SCIP_ROWPREP*         rowprep,            /**< rowprep */
   int                   size                /**< number of additional terms for which to alloc space in rowprep */
);

/** prints a rowprep */
EXTERN
void SCIPprintRowprep(
   SCIP*                 scip,               /**< SCIP data structure */
   SCIP_ROWPREP*         rowprep,            /**< rowprep to be printed */
   FILE*                 file                /**< file to print to, or NULL for stdout */
);

/** adds a term coef*var to a rowprep */
EXTERN
SCIP_RETCODE SCIPaddRowprepTerm(
   SCIP*                 scip,               /**< SCIP data structure */
   SCIP_ROWPREP*         rowprep,            /**< rowprep */
   SCIP_VAR*             var,                /**< variable to add */
   SCIP_Real             coef                /**< coefficient to add */
);

/** adds several terms coef*var to a rowprep */
EXTERN
SCIP_RETCODE SCIPaddRowprepTerms(
   SCIP*                 scip,               /**< SCIP data structure */
   SCIP_ROWPREP*         rowprep,            /**< rowprep */
   int                   nvars,              /**< number of terms to add */
   SCIP_VAR**            vars,               /**< variables to add */
   SCIP_Real*            coefs               /**< coefficients to add */
);

/** adds constant value to side of rowprep */
EXTERN
void SCIPaddRowprepSide(
   SCIP_ROWPREP*         rowprep,            /**< rowprep */
   SCIP_Real             side                /**< constant value to be added to side */
);

/** adds constant term to rowprep
 *
 * Substracts constant from side.
 */
EXTERN
void SCIPaddRowprepConstant(
   SCIP_ROWPREP*         rowprep,            /**< rowprep */
   SCIP_Real             constant            /**< constant value to be added */
);

#ifdef NDEBUG
#define SCIPaddRowprepSide(rowprep, sideadd)  ((rowprep)->side += (sideadd))
#define SCIPaddRowprepConstant(rowprep, constant)  SCIPaddRowprepSide(rowprep, -(constant))
#endif

<<<<<<< HEAD
/* computes violation of cut in a given solution
 *
 * If scaling == 'g', assumes that terms in rowprep are sorted by abs value of coef, in decreasing order.
 *
 * @param scaling 'o' for no scaling, 'g' for scaling by the absolute value of the maximal coefficient, or 's' for scaling by side
 */
=======
/** computes violation of cut in a given solution */
>>>>>>> 74ca42f9
EXTERN
SCIP_Real SCIPgetRowprepViolation(
   SCIP*                 scip,               /**< SCIP data structure */
   SCIP_ROWPREP*         rowprep,            /**< rowprep to be turned into a row */
<<<<<<< HEAD
   SCIP_SOL*             sol,                /**< solution or NULL for LP solution */
   char                  scaling             /**< how to scale cut violation: o, g, or s */
=======
   SCIP_SOL*             sol                 /**< solution or NULL for LP solution */
>>>>>>> 74ca42f9
);

/** Merge terms that use same variable and eliminate zero coefficients.
 *
 * Terms are sorted by variable (@see SCIPvarComp) after return.
 */
EXTERN
void SCIPmergeRowprepTerms(
   SCIP*                 scip,               /**< SCIP data structure */
   SCIP_ROWPREP*         rowprep             /**< rowprep to be cleaned up */
);

/* Cleans up and attempts to improve rowprep
 *
 * Drops small or large coefficients if coefrange is too large, if this can be done by relaxing the cut.
 * Scales coefficients up to reach minimal violation, if possible.
 * Scaling is omitted if violation is very small (ROWPREP_SCALEUP_VIOLNONZERO) or
 * maximal coefficient would become huge (ROWPREP_SCALEUP_MAXMAXCOEF).
 * Scales coefficients and side down if they are large and if the minimal violation is still reached.
 * Rounds coefficients close to integral values to integrals, if this can be done by relaxing the cut.
 * Rounds side within epsilon of 0 to 0.0 or +/-1.1*epsilon, whichever relaxes the cut least.
 *
 * After return, the terms in the rowprep will be sorted by absolute value of coefficient, in decreasing order.
 */
EXTERN
SCIP_RETCODE SCIPcleanupRowprep(
   SCIP*                 scip,               /**< SCIP data structure */
   SCIP_ROWPREP*         rowprep,            /**< rowprep to be cleaned */
   SCIP_SOL*             sol,                /**< solution that we try to cut off, or NULL for LP solution */
   SCIP_Real             maxcoefrange,       /**< maximal allowed coefficients range */
   SCIP_Real             minviol,            /**< minimal absolute violation the row should achieve (w.r.t. sol) */
   SCIP_Real*            coefrange,          /**< buffer to store coefrange of cleaned up cut, or NULL if not of interest */
   SCIP_Real*            viol                /**< buffer to store absolute violation of cleaned up cut in sol, or NULL if not of interest */
);

/** scales a rowprep
 *
 * @return Exponent of actually applied scaling factor, if written as 2^x.
 */
EXTERN
int SCIPscaleRowprep(
   SCIP_ROWPREP*         rowprep,            /**< rowprep to be scaled */
   SCIP_Real             factor              /**< suggested scale factor */
);

/** generates a SCIP_ROW from a rowprep */
EXTERN
SCIP_RETCODE SCIPgetRowprepRowCons(
   SCIP*                 scip,               /**< SCIP data structure */
   SCIP_ROW**            row,                /**< buffer to store pointer to new row */
   SCIP_ROWPREP*         rowprep,            /**< rowprep to be turned into a row */
   SCIP_CONSHDLR*        conshdlr            /**< constraint handler */
);

/** generates a SCIP_ROW from a rowprep */
EXTERN
SCIP_RETCODE SCIPgetRowprepRowSepa(
   SCIP*                 scip,               /**< SCIP data structure */
   SCIP_ROW**            row,                /**< buffer to store pointer to new row */
   SCIP_ROWPREP*         rowprep,            /**< rowprep to be turned into a row */
   SCIP_SEPA*            sepa                /**< separator */
);

#endif

/* @} */

#ifdef __cplusplus
}
#endif

#endif<|MERGE_RESOLUTION|>--- conflicted
+++ resolved
@@ -761,26 +761,12 @@
 #define SCIPaddRowprepConstant(rowprep, constant)  SCIPaddRowprepSide(rowprep, -(constant))
 #endif
 
-<<<<<<< HEAD
-/* computes violation of cut in a given solution
- *
- * If scaling == 'g', assumes that terms in rowprep are sorted by abs value of coef, in decreasing order.
- *
- * @param scaling 'o' for no scaling, 'g' for scaling by the absolute value of the maximal coefficient, or 's' for scaling by side
- */
-=======
 /** computes violation of cut in a given solution */
->>>>>>> 74ca42f9
 EXTERN
 SCIP_Real SCIPgetRowprepViolation(
    SCIP*                 scip,               /**< SCIP data structure */
    SCIP_ROWPREP*         rowprep,            /**< rowprep to be turned into a row */
-<<<<<<< HEAD
-   SCIP_SOL*             sol,                /**< solution or NULL for LP solution */
-   char                  scaling             /**< how to scale cut violation: o, g, or s */
-=======
    SCIP_SOL*             sol                 /**< solution or NULL for LP solution */
->>>>>>> 74ca42f9
 );
 
 /** Merge terms that use same variable and eliminate zero coefficients.
