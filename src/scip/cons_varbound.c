/* * * * * * * * * * * * * * * * * * * * * * * * * * * * * * * * * * * * * * */
/*                                                                           */
/*                  This file is part of the program and library             */
/*         SCIP --- Solving Constraint Integer Programs                      */
/*                                                                           */
/*    Copyright (C) 2002-2012 Konrad-Zuse-Zentrum                            */
/*                            fuer Informationstechnik Berlin                */
/*                                                                           */
/*  SCIP is distributed under the terms of the ZIB Academic License.         */
/*                                                                           */
/*  You should have received a copy of the ZIB Academic License              */
/*  along with SCIP; see the file COPYING. If not email to scip@zib.de.      */
/*                                                                           */
/* * * * * * * * * * * * * * * * * * * * * * * * * * * * * * * * * * * * * * */

/**@file   cons_varbound.c
 * @brief  Constraint handler for variable bound constraints \f$lhs \le x + c y \le rhs\f$.
 * @author Tobias Achterberg
 * @author Timo Berthold
 * @author Michael Winkler
 */

/*---+----1----+----2----+----3----+----4----+----5----+----6----+----7----+----8----+----9----+----0----+----1----+----2*/

#include <assert.h>
#include <string.h>
#include <limits.h>
#include <ctype.h>

#include "scip/cons_varbound.h"
#include "scip/cons_linear.h"


/* constraint handler properties */
/* @note: despite the description due to aggregations x can be upgraded to a binary variable */
#define CONSHDLR_NAME          "varbound"
#define CONSHDLR_DESC          "variable bounds  lhs <= x + c*y <= rhs, x non-binary, y non-continuous"
#define CONSHDLR_SEPAPRIORITY   +900000 /**< priority of the constraint handler for separation */
#define CONSHDLR_ENFOPRIORITY   -500000 /**< priority of the constraint handler for constraint enforcing */
#define CONSHDLR_CHECKPRIORITY  -500000 /**< priority of the constraint handler for checking feasibility */
#define CONSHDLR_SEPAFREQ             0 /**< frequency for separating cuts; zero means to separate only in the root node */
#define CONSHDLR_PROPFREQ             1 /**< frequency for propagating domains; zero means only preprocessing propagation */
#define CONSHDLR_EAGERFREQ          100 /**< frequency for using all instead of only the useful constraints in separation,
                                         *   propagation and enforcement, -1 for no eager evaluations, 0 for first only */
#define CONSHDLR_MAXPREROUNDS        -1 /**< maximal number of presolving rounds the constraint handler participates in (-1: no limit) */
#define CONSHDLR_DELAYSEPA        FALSE /**< should separation method be delayed, if other separators found cuts? */
#define CONSHDLR_DELAYPROP        FALSE /**< should propagation method be delayed, if other propagators found reductions? */
#define CONSHDLR_DELAYPRESOL      FALSE /**< should presolving method be delayed, if other presolvers found reductions? */
#define CONSHDLR_NEEDSCONS         TRUE /**< should the constraint handler be skipped, if no constraints are available? */

#define CONSHDLR_PROP_TIMING             SCIP_PROPTIMING_BEFORELP

#define EVENTHDLR_NAME         "varbound"
#define EVENTHDLR_DESC         "bound change event handler for variable bound constraints"

#define LINCONSUPGD_PRIORITY     +50000 /**< priority of the constraint handler for upgrading of linear constraints */

#define DEFAULT_PRESOLPAIRWISE     TRUE /**< should pairwise constraint comparison be performed in presolving? */

#define MAXSCALEDCOEF            1000LL /**< maximal coefficient value after scaling */


/** variable bound constraint data */
struct SCIP_ConsData
{
   SCIP_Real             vbdcoef;            /**< coefficient c of bounding variable y */
   SCIP_Real             lhs;                /**< left hand side of variable bound inequality */
   SCIP_Real             rhs;                /**< right hand side of variable bound inequality */
   SCIP_VAR*             var;                /**< variable x that has variable bound */
   SCIP_VAR*             vbdvar;             /**< binary, integer or implicit integer bounding variable y */
   SCIP_VAR**            vars;               /**< array containing both variable which is need for consGetVarsDataVarbound */
   SCIP_ROW*             row;                /**< LP row, if constraint is already stored in LP row format */
   unsigned int          propagated:1;       /**< is the variable bound constraint already propagated? */
   unsigned int          presolved:1;        /**< is the variable bound constraint already presolved? */
   unsigned int          addvarbounds:1;     /**< are the globally valid variable bound are added? */
   unsigned int          changed:1;          /**< was constraint changed since last aggregation round in preprocessing? */
   unsigned int          tightened:1;        /**< were the vbdcoef and all sides already tightened? */
};


/** constraint handler data */
struct SCIP_ConshdlrData
{
   SCIP_Bool             presolpairwise;     /**< should pairwise constraint comparison be performed in presolving? */
};

/*
 * Propagation rules
 */

enum Proprule
{
   PROPRULE_1,                          /**< left hand side and bounds on y -> lower bound on x */
   PROPRULE_2,                          /**< left hand side and upper bound on x -> bound on y */
   PROPRULE_3,                          /**< right hand side and bounds on y -> upper bound on x */
   PROPRULE_4,                          /**< right hand side and lower bound on x -> bound on y */
   PROPRULE_INVALID                     /**< propagation was applied without a specific propagation rule */
};
typedef enum Proprule PROPRULE;




/*
 * Local methods
 */

/** compares the index of both variables in a constraint,
 *
 *  returns -1 if index of first consdata->var is smaller than the index of the second consdata->var or both indices are
 *  equal and the index of the first consdata->vbdvar is smaller than the index of the second consdata->vbdvar,
 *
 *  returns 0 if the indices are pairwise equal,
 *
 *  and returns +1 otherwise
 */
static
SCIP_DECL_SORTPTRCOMP(consVarboundComp)
{
   SCIP_CONSDATA* consdata1;
   SCIP_CONSDATA* consdata2;

   assert(elem1 != NULL);
   assert(elem2 != NULL);

   consdata1 = SCIPconsGetData((SCIP_CONS*) elem1);
   consdata2 = SCIPconsGetData((SCIP_CONS*) elem2);

   assert(consdata1 != NULL);
   assert(consdata2 != NULL);

   /* comparison is done over 3 ordered criteria:
    *  (i) variable index of variable 1
    *  (ii) variable index of variable 2.
    *  (iii) changed status
    */
   if( SCIPvarGetIndex(consdata1->var) < SCIPvarGetIndex(consdata2->var)
      || (SCIPvarGetIndex(consdata1->var) == SCIPvarGetIndex(consdata2->var)
         && SCIPvarGetIndex(consdata1->vbdvar) < SCIPvarGetIndex(consdata2->vbdvar))
      || (SCIPvarGetIndex(consdata1->var) == SCIPvarGetIndex(consdata2->var)
         && SCIPvarGetIndex(consdata1->vbdvar) == SCIPvarGetIndex(consdata2->vbdvar)
         && !consdata1->changed && consdata2->changed) )
      return -1;
   else if( SCIPvarGetIndex(consdata1->var) == SCIPvarGetIndex(consdata2->var)
      && SCIPvarGetIndex(consdata1->vbdvar) == SCIPvarGetIndex(consdata2->vbdvar)
      && (consdata1->changed == consdata2->changed) )
      return 0;
   else
      return +1;
}

/** creates constraint handler data for varbound constraint handler */
static
SCIP_RETCODE conshdlrdataCreate(
   SCIP*                 scip,               /**< SCIP data structure */
   SCIP_CONSHDLRDATA**   conshdlrdata        /**< pointer to store the constraint handler data */
   )
{
   assert(scip != NULL);
   assert(conshdlrdata != NULL);

   SCIP_CALL( SCIPallocMemory(scip, conshdlrdata) );

   return SCIP_OKAY;
}

/** frees constraint handler data for varbound constraint handler */
static
void conshdlrdataFree(
   SCIP*                 scip,               /**< SCIP data structure */
   SCIP_CONSHDLRDATA**   conshdlrdata        /**< pointer to the constraint handler data */
   )
{
   assert(scip != NULL);
   assert(conshdlrdata != NULL);
   assert(*conshdlrdata != NULL);

   SCIPfreeMemory(scip, conshdlrdata);
}

/** catches events for variables */
static
SCIP_RETCODE catchEvents(
   SCIP*                 scip,               /**< SCIP data structure */
   SCIP_CONSDATA*        consdata            /**< variable bound constraint data */
   )
{
   SCIP_EVENTHDLR* eventhdlr;

   assert(consdata != NULL);

   eventhdlr = SCIPfindEventhdlr(scip, EVENTHDLR_NAME);
   assert(eventhdlr != NULL);

   /* catch bound change events on variables */
   SCIP_CALL( SCIPcatchVarEvent(scip, consdata->var, SCIP_EVENTTYPE_BOUNDCHANGED | SCIP_EVENTTYPE_VARFIXED, eventhdlr,
         (SCIP_EVENTDATA*)consdata, NULL) );
   SCIP_CALL( SCIPcatchVarEvent(scip, consdata->vbdvar, SCIP_EVENTTYPE_BOUNDCHANGED | SCIP_EVENTTYPE_VARFIXED, eventhdlr,
         (SCIP_EVENTDATA*)consdata, NULL) );

   return SCIP_OKAY;
}

/** drops events for variables */
static
SCIP_RETCODE dropEvents(
   SCIP*                 scip,               /**< SCIP data structure */
   SCIP_CONSDATA*        consdata            /**< variable bound constraint data */
   )
{
   SCIP_EVENTHDLR* eventhdlr;

   assert(consdata != NULL);

   eventhdlr = SCIPfindEventhdlr(scip, EVENTHDLR_NAME);
   assert(eventhdlr != NULL);

   /* drop events on variables */
   SCIP_CALL( SCIPdropVarEvent(scip, consdata->var, SCIP_EVENTTYPE_BOUNDCHANGED | SCIP_EVENTTYPE_VARFIXED, eventhdlr,
         (SCIP_EVENTDATA*)consdata, -1) );
   SCIP_CALL( SCIPdropVarEvent(scip, consdata->vbdvar, SCIP_EVENTTYPE_BOUNDCHANGED | SCIP_EVENTTYPE_VARFIXED, eventhdlr,
         (SCIP_EVENTDATA*)consdata, -1) );

   return SCIP_OKAY;
}

/** creates a variable bound constraint data object */
static
SCIP_RETCODE consdataCreate(
   SCIP*                 scip,               /**< SCIP data structure */
   SCIP_CONSDATA**       consdata,           /**< pointer to store the variable bound constraint data */
   SCIP_VAR*             var,                /**< variable x that has variable bound */
   SCIP_VAR*             vbdvar,             /**< binary, integer or implicit integer bounding variable y */
   SCIP_Real             vbdcoef,            /**< coefficient c of bounding variable y */
   SCIP_Real             lhs,                /**< left hand side of variable bound inequality */
   SCIP_Real             rhs                 /**< right hand side of variable bound inequality */
   )
{
   assert(consdata != NULL);
   assert(SCIPvarGetType(vbdvar) != SCIP_VARTYPE_CONTINUOUS);

   SCIP_CALL( SCIPallocBlockMemory(scip, consdata) );

   if( SCIPisInfinity(scip, rhs) )
      rhs = SCIPinfinity(scip);
   else if( SCIPisInfinity(scip, -rhs) )
      rhs = -SCIPinfinity(scip);

   if( SCIPisInfinity(scip, -lhs) )
      lhs = -SCIPinfinity(scip);
   else if( SCIPisInfinity(scip, lhs) )
      lhs = SCIPinfinity(scip);

   if( SCIPisGT(scip, lhs, rhs) )
   {
      SCIPerrorMessage("left hand side of varbound constraint greater than right hand side\n");
      SCIPerrorMessage(" -> lhs=%g, rhs=%g\n", lhs, rhs);
      return SCIP_INVALIDDATA;
   }

   if( SCIPisInfinity(scip, vbdcoef) )
      vbdcoef = SCIPinfinity(scip);
   else if( SCIPisInfinity(scip, -vbdcoef) )
      vbdcoef = -SCIPinfinity(scip);

   (*consdata)->var = var;
   (*consdata)->vbdvar = vbdvar;
   (*consdata)->vbdcoef = vbdcoef;
   (*consdata)->lhs = lhs;
   (*consdata)->rhs = rhs;
   (*consdata)->row = NULL;
   (*consdata)->propagated = FALSE;
   (*consdata)->presolved = FALSE;
   (*consdata)->addvarbounds = FALSE;
   (*consdata)->changed = TRUE;
   (*consdata)->tightened = FALSE;

   /* if we are in the transformed problem, get transformed variables, add variable bound information, and catch events */
   if( SCIPisTransformed(scip) )
   {
      SCIP_CALL( SCIPgetTransformedVar(scip, (*consdata)->var, &(*consdata)->var) );
      SCIP_CALL( SCIPgetTransformedVar(scip, (*consdata)->vbdvar, &(*consdata)->vbdvar) );

      /* catch events for variables */
      SCIP_CALL( catchEvents(scip, *consdata) );
   }

<<<<<<< HEAD
   SCIP_CALL( SCIPallocBlockMemoryArray(scip, &(*consdata)->vars, 2) );
=======
   SCIP_CALL( SCIPallocBlockMemoryArray(scip, &(*consdata)->vars, 2) );  /*lint !e506*/
>>>>>>> 70dc277f
   (*consdata)->vars[0] = (*consdata)->var;
   (*consdata)->vars[1] = (*consdata)->vbdvar;

   /* capture variables */
   SCIP_CALL( SCIPcaptureVar(scip, (*consdata)->var) );
   SCIP_CALL( SCIPcaptureVar(scip, (*consdata)->vbdvar) );

   return SCIP_OKAY;
}

/** frees a variable bound constraint data */
static
SCIP_RETCODE consdataFree(
   SCIP*                 scip,               /**< SCIP data structure */
   SCIP_CONSDATA**       consdata            /**< pointer to the variable bound constraint */
   )
{
   assert(consdata != NULL);
   assert(*consdata != NULL);

   /* release the row */
   if( (*consdata)->row != NULL )
   {
      SCIP_CALL( SCIPreleaseRow(scip, &(*consdata)->row) );
   }

   /* drop events */
   if( SCIPisTransformed(scip) )
   {
      SCIP_CALL( dropEvents(scip, *consdata) );
   }

   /* release variables */
   SCIP_CALL( SCIPreleaseVar(scip, &(*consdata)->var) );
   SCIP_CALL( SCIPreleaseVar(scip, &(*consdata)->vbdvar) );

   SCIPfreeBlockMemoryArray(scip, &(*consdata)->vars, 2);
   SCIPfreeBlockMemory(scip, consdata);

   return SCIP_OKAY;
}

/** creates LP row corresponding to variable bound constraint */
static
SCIP_RETCODE createRelaxation(
   SCIP*                 scip,               /**< SCIP data structure */
   SCIP_CONS*            cons                /**< variable bound constraint */
   )
{
   SCIP_CONSDATA* consdata;

   consdata = SCIPconsGetData(cons);
   assert(consdata != NULL);
   assert(consdata->row == NULL);

   SCIP_CALL( SCIPcreateEmptyRow(scip, &consdata->row, SCIPconsGetName(cons), consdata->lhs, consdata->rhs,
         SCIPconsIsLocal(cons), SCIPconsIsModifiable(cons), SCIPconsIsRemovable(cons)) );
   SCIP_CALL( SCIPaddVarToRow(scip, consdata->row, consdata->var, 1.0) );
   SCIP_CALL( SCIPaddVarToRow(scip, consdata->row, consdata->vbdvar, consdata->vbdcoef) );

   return SCIP_OKAY;
}

/** adds linear relaxation of variable bound constraint to the LP */
static
SCIP_RETCODE addRelaxation(
   SCIP*                 scip,               /**< SCIP data structure */
   SCIP_CONS*            cons                /**< variable bound constraint */
   )
{
   SCIP_CONSDATA* consdata;

   consdata = SCIPconsGetData(cons);
   assert(consdata != NULL);

   if( consdata->row == NULL )
   {
      SCIP_CALL( createRelaxation(scip, cons) );
   }
   assert(consdata->row != NULL);

   if( !SCIProwIsInLP(consdata->row) )
   {
      SCIPdebugMessage("adding relaxation of variable bound constraint <%s>: ", SCIPconsGetName(cons));
      SCIPdebug( SCIP_CALL( SCIPprintRow(scip, consdata->row, NULL)) );
      SCIP_CALL( SCIPaddCut(scip, NULL, consdata->row, FALSE) );
   }

   return SCIP_OKAY;
}

/** separates the given variable bound constraint */
static
SCIP_RETCODE separateCons(
   SCIP*                 scip,               /**< SCIP data structure */
   SCIP_CONS*            cons,               /**< variable bound constraint */
   SCIP_SOL*             sol,                /**< primal CIP solution, NULL for current LP solution */
   SCIP_Bool*            separated           /**< pointer to store whether a cut was found */
   )
{
   SCIP_CONSDATA* consdata;
   SCIP_Real feasibility;

   assert(separated != NULL);

   consdata = SCIPconsGetData(cons);
   assert(consdata != NULL);

   SCIPdebugMessage("separating variable bound constraint <%s>\n", SCIPconsGetName(cons));

   *separated = FALSE;

   /* create LP relaxation if not yet existing */
   if( consdata->row == NULL )
   {
      SCIP_CALL( createRelaxation(scip, cons) );
   }
   assert(consdata->row != NULL);

   /* check non-LP rows for feasibility and add them as cut, if violated */
   if( sol != NULL && !SCIProwIsInLP(consdata->row) )
   {
      feasibility = SCIPgetRowSolFeasibility(scip, consdata->row, sol);
      if( SCIPisFeasNegative(scip, feasibility) )
      {
         SCIP_CALL( SCIPaddCut(scip, sol, consdata->row, FALSE) );
         *separated = TRUE;
      }
   }

   return SCIP_OKAY;
}

/** returns whether the given solution is feasible for the given variable bound constraint */
static
SCIP_Bool checkCons(
   SCIP*                 scip,               /**< SCIP data structure */
   SCIP_CONS*            cons,               /**< variable bound constraint */
   SCIP_SOL*             sol,                /**< solution to check, NULL for current solution */
   SCIP_Bool             checklprows         /**< should LP rows be checked? */
   )
{
   SCIP_CONSDATA* consdata;

   consdata = SCIPconsGetData(cons);
   assert(consdata != NULL);

   SCIPdebugMessage("checking variable bound constraint <%s> for feasibility of solution %p (lprows=%u)\n",
      SCIPconsGetName(cons), (void*)sol, checklprows);

   if( checklprows || consdata->row == NULL || !SCIProwIsInLP(consdata->row) )
   {
      SCIP_Real sum;

      sum = SCIPgetSolVal(scip, sol, consdata->var);
      sum += consdata->vbdcoef * SCIPgetSolVal(scip, sol, consdata->vbdvar);

      return SCIPisFeasGE(scip, sum, consdata->lhs) && SCIPisFeasLE(scip, sum, consdata->rhs);
   }
   else
      return TRUE;
}


/** resolves a propagation on the given variable by supplying the variables needed for applying the corresponding
 *  propagation rule (see propagateCons()):
 *   (1) left hand side and bounds on y -> lower bound on x
 *   (2) left hand side and upper bound on x -> bound on y
 *   (3) right hand side and bounds on y -> upper bound on x
 *   (4) right hand side and lower bound on x -> bound on y
 */
static
SCIP_RETCODE resolvePropagation(
   SCIP*                 scip,               /**< SCIP data structure */
   SCIP_CONS*            cons,               /**< constraint that inferred the bound change */
   SCIP_VAR*             infervar,           /**< variable that was deduced */
   PROPRULE              proprule,           /**< propagation rule that deduced the bound change */
   SCIP_BOUNDTYPE        boundtype,          /**< the type of the changed bound (lower or upper bound) */
   SCIP_BDCHGIDX*        bdchgidx            /**< bound change index (time stamp of bound change), or NULL for current time */
   )
{
   SCIP_CONSDATA* consdata;

   consdata = SCIPconsGetData(cons);
   assert(consdata != NULL);
   assert(!SCIPisZero(scip, consdata->vbdcoef));

   switch( proprule )
   {
   case PROPRULE_1:
      /* lhs <= x + c*y: left hand side and bounds on y -> lower bound on x */
      assert(infervar == consdata->var);
      assert(boundtype == SCIP_BOUNDTYPE_LOWER);
      assert(!SCIPisInfinity(scip, -consdata->lhs));
      if( consdata->vbdcoef > 0.0 )
      {
         SCIP_CALL( SCIPaddConflictUb(scip, consdata->vbdvar, bdchgidx) );
      }
      else
      {
         SCIP_CALL( SCIPaddConflictLb(scip, consdata->vbdvar, bdchgidx) );
      }
      break;

   case PROPRULE_2:
      /* lhs <= x + c*y: left hand side and upper bound on x -> bound on y */
      assert(infervar == consdata->vbdvar);
      assert(!SCIPisInfinity(scip, -consdata->lhs));
      SCIP_CALL( SCIPaddConflictUb(scip, consdata->var, bdchgidx) );
      break;

   case PROPRULE_3:
      /* x + c*y <= rhs: right hand side and bounds on y -> upper bound on x */
      assert(infervar == consdata->var);
      assert(boundtype == SCIP_BOUNDTYPE_UPPER);
      assert(!SCIPisInfinity(scip, consdata->rhs));
      if( consdata->vbdcoef > 0.0 )
      {
         SCIP_CALL( SCIPaddConflictLb(scip, consdata->vbdvar, bdchgidx) );
      }
      else
      {
         SCIP_CALL( SCIPaddConflictUb(scip, consdata->vbdvar, bdchgidx) );
      }
      break;

   case PROPRULE_4:
      /* x + c*y <= rhs: right hand side and lower bound on x -> bound on y */
      assert(infervar == consdata->vbdvar);
      assert(!SCIPisInfinity(scip, consdata->rhs));
      SCIP_CALL( SCIPaddConflictLb(scip, consdata->var, bdchgidx) );
      break;

   case PROPRULE_INVALID:
   default:
      SCIPerrorMessage("invalid inference information %d in variable bound constraint <%s>\n", proprule, SCIPconsGetName(cons));
      return SCIP_INVALIDDATA;
   }

   return SCIP_OKAY;
}

/** analyze infeasibility */
static
SCIP_RETCODE analyzeConflict(
   SCIP*                 scip,               /**< SCIP data structure */
   SCIP_CONS*            cons,               /**< variable bound constraint */
   SCIP_VAR*             infervar,           /**< variable that was deduced */
   PROPRULE              proprule,           /**< propagation rule that deduced the bound change */
   SCIP_BOUNDTYPE        boundtype           /**< the type of the changed bound (lower or upper bound) */
   )
{
   /* conflict analysis can only be applied in solving stage and if it is applicable */
   if( (SCIPgetStage(scip) != SCIP_STAGE_SOLVING && !SCIPinProbing(scip)) || !SCIPisConflictAnalysisApplicable(scip) )
      return SCIP_OKAY;

   /* initialize conflict analysis, and add all variables of infeasible constraint to conflict candidate queue */
   SCIP_CALL( SCIPinitConflictAnalysis(scip) );

   /* add the bound which got violated */
   if( boundtype == SCIP_BOUNDTYPE_LOWER )
   {
      SCIP_CALL( SCIPaddConflictUb(scip, infervar, NULL) );
   }
   else
   {
      assert(boundtype == SCIP_BOUNDTYPE_UPPER);
      SCIP_CALL( SCIPaddConflictLb(scip, infervar, NULL) );
   }

   /* add the reason for the violated of the bound */
   SCIP_CALL( resolvePropagation(scip, cons, infervar, proprule, boundtype, NULL) );

   /* analyze the conflict */
   SCIP_CALL( SCIPanalyzeConflictCons(scip, cons, NULL) );

   return SCIP_OKAY;
}


/** sets left hand side of varbound constraint */
static
SCIP_RETCODE chgLhs(
   SCIP*                 scip,               /**< SCIP data structure */
   SCIP_CONS*            cons,               /**< linear constraint */
   SCIP_Real             lhs                 /**< new left hand side */
   )
{
   SCIP_CONSDATA* consdata;

   assert(scip != NULL);
   assert(cons != NULL);
   assert(!SCIPisInfinity(scip, lhs));

   /* adjust value to not be smaller than -inf */
   if ( SCIPisInfinity(scip, -lhs) )
      lhs = -SCIPinfinity(scip);

   consdata = SCIPconsGetData(cons);
   assert(consdata != NULL);
   assert(consdata->var != NULL && consdata->vbdvar != NULL);
   assert(!SCIPisInfinity(scip, consdata->lhs));

   /* check whether the side is not changed */
   if( SCIPisEQ(scip, consdata->lhs, lhs) )
      return SCIP_OKAY;

   assert(consdata->row == NULL);

   /* ensure that rhs >= lhs is satisfied without numerical tolerance */
   if( SCIPisEQ(scip, lhs, consdata->rhs) )
      consdata->rhs = lhs;

   /* if necessary, update the rounding locks of variables */
   if( SCIPconsIsLocked(cons) )
   {
      assert(SCIPconsIsTransformed(cons));

      /* the left hand side switched from -infinity to a non-infinite value -> install rounding locks */
      if( SCIPisInfinity(scip, -consdata->lhs) && !SCIPisInfinity(scip, -lhs) )
      {
	 SCIP_CALL( SCIPlockVarCons(scip, consdata->var, cons, TRUE, FALSE) );

	 if( SCIPisPositive(scip, consdata->vbdcoef) )
	 {
	    SCIP_CALL( SCIPlockVarCons(scip, consdata->vbdvar, cons, TRUE, FALSE) );
	 }
	 else
	 {
	    SCIP_CALL( SCIPlockVarCons(scip, consdata->vbdvar, cons, FALSE, TRUE) );
	 }
      }
      /* the left hand side switched from a non-infinite value to -infinity -> remove rounding locks */
      else if( !SCIPisInfinity(scip, -consdata->lhs) && SCIPisInfinity(scip, -lhs) )
      {
	 SCIP_CALL( SCIPunlockVarCons(scip, consdata->var, cons, TRUE, FALSE) );
	 if( SCIPisPositive(scip, consdata->vbdcoef) )
	 {
	    SCIP_CALL( SCIPunlockVarCons(scip, consdata->vbdvar, cons, TRUE, FALSE) );
	 }
	 else
	 {
	    SCIP_CALL( SCIPunlockVarCons(scip, consdata->vbdvar, cons, FALSE, TRUE) );
	 }
      }
   }

   /* if left hand side got tighter, we want to do additional presolving on this constraint */
   if( SCIPisLT(scip, consdata->lhs, lhs) )
   {
      consdata->propagated = FALSE;
      consdata->addvarbounds = FALSE;
      consdata->tightened = FALSE;
   }

   consdata->presolved = FALSE;
   consdata->lhs = lhs;
   consdata->changed = TRUE;

   return SCIP_OKAY;
}

/** sets right hand side of linear constraint */
static
SCIP_RETCODE chgRhs(
   SCIP*                 scip,               /**< SCIP data structure */
   SCIP_CONS*            cons,               /**< linear constraint */
   SCIP_Real             rhs                 /**< new right hand side */
   )
{
   SCIP_CONSDATA* consdata;

   assert(scip != NULL);
   assert(cons != NULL);
   assert(!SCIPisInfinity(scip, -rhs));

   /* adjust value to not be larger than inf */
   if ( SCIPisInfinity(scip, rhs) )
      rhs = SCIPinfinity(scip);

   consdata = SCIPconsGetData(cons);
   assert(consdata != NULL);
   assert(consdata->var != NULL && consdata->vbdvar != NULL);
   assert(!SCIPisInfinity(scip, -consdata->rhs));

   /* check whether the side is not changed */
   if( SCIPisEQ(scip, consdata->rhs, rhs) )
      return SCIP_OKAY;

   assert(consdata->row == NULL);

   /* ensure that rhs >= lhs is satisfied without numerical tolerance */
   if( SCIPisEQ(scip, rhs, consdata->lhs) )
      consdata->lhs = rhs;

   /* if necessary, update the rounding locks of variables */
   if( SCIPconsIsLocked(cons) )
   {
      assert(SCIPconsIsTransformed(cons));

      /* the right hand side switched from infinity to a non-infinite value -> install rounding locks */
      if( SCIPisInfinity(scip, consdata->rhs) && !SCIPisInfinity(scip, rhs) )
      {
	 SCIP_CALL( SCIPlockVarCons(scip, consdata->var, cons, FALSE, TRUE) );

	 if( SCIPisPositive(scip, consdata->vbdcoef) )
	 {
	    SCIP_CALL( SCIPlockVarCons(scip, consdata->vbdvar, cons, FALSE, TRUE) );
	 }
	 else
	 {
	    SCIP_CALL( SCIPlockVarCons(scip, consdata->vbdvar, cons, TRUE, FALSE) );
	 }
      }
      /* the right hand side switched from a non-infinite value to infinity -> remove rounding locks */
      else if( !SCIPisInfinity(scip, consdata->rhs) && SCIPisInfinity(scip, rhs) )
      {
	 SCIP_CALL( SCIPunlockVarCons(scip, consdata->var, cons, FALSE, TRUE) );
	 if( SCIPisPositive(scip, consdata->vbdcoef) )
	 {
	    SCIP_CALL( SCIPunlockVarCons(scip, consdata->vbdvar, cons, FALSE, TRUE) );
	 }
	 else
	 {
	    SCIP_CALL( SCIPunlockVarCons(scip, consdata->vbdvar, cons, TRUE, FALSE) );
	 }
      }
   }

   /* if right hand side got tighter, we want to do additional presolving on this constraint */
   if( SCIPisGT(scip, consdata->rhs, rhs) )
   {
      consdata->propagated = FALSE;
      consdata->addvarbounds = FALSE;
      consdata->tightened = FALSE;
   }

   consdata->presolved = FALSE;
   consdata->rhs = rhs;
   consdata->changed = TRUE;

   return SCIP_OKAY;
}

/** propagation method for variable bound constraint */
static
SCIP_RETCODE propagateCons(
   SCIP*                 scip,               /**< SCIP data structure */
   SCIP_CONS*            cons,               /**< variable bound constraint */
   SCIP_Bool*            cutoff,             /**< pointer to store whether the node can be cut off */
   int*                  nchgbds,            /**< pointer to count number of bound changes */
   int*                  ndelconss           /**< pointer to count number of deleted constraints, or NULL */
   )
{
   SCIP_CONSDATA* consdata;
   SCIP_Real xlb;
   SCIP_Real xub;
   SCIP_Real ylb;
   SCIP_Real yub;
   SCIP_Real newlb;
   SCIP_Real newub;
   SCIP_Bool tightened;
   SCIP_Bool tightenedround;

   assert(cutoff != NULL);
   assert(nchgbds != NULL);

   consdata = SCIPconsGetData(cons);
   assert(consdata != NULL);

   SCIPdebugMessage("propagating variable bound constraint <%s>: %.15g <= <%s> + %.15g<%s> <= %.15g\n",
      SCIPconsGetName(cons), consdata->lhs, SCIPvarGetName(consdata->var), consdata->vbdcoef,
      SCIPvarGetName(consdata->vbdvar), consdata->rhs);

   *cutoff = FALSE;

   /* check, if constraint is already propagated */
   if( consdata->propagated )
      return SCIP_OKAY;

   /* get current bounds of variables */
   xlb = SCIPvarGetLbLocal(consdata->var);
   xub = SCIPvarGetUbLocal(consdata->var);
   ylb = SCIPvarGetLbLocal(consdata->vbdvar);
   yub = SCIPvarGetUbLocal(consdata->vbdvar);

   /* tighten bounds of variables as long as possible */
   do
   {
      tightenedround = FALSE;

      /* propagate left hand side inequality: lhs <= x + c*y */
      if( !SCIPisInfinity(scip, -consdata->lhs) )
      {
         assert(!(*cutoff));

         /* propagate bounds on x:
          *  (1) left hand side and bounds on y -> lower bound on x
          */
         if( SCIPvarGetStatus(consdata->var) != SCIP_VARSTATUS_MULTAGGR ) /* cannot change bounds of multaggr vars */
         {
            if( consdata->vbdcoef > 0.0 )
            {
               if( !SCIPisInfinity(scip, yub) )
                  newlb = SCIPadjustedVarLb(scip, consdata->var, consdata->lhs - consdata->vbdcoef * yub);
               else
                  newlb = -SCIPinfinity(scip);
            }
            else
            {
               if( !SCIPisInfinity(scip, -ylb) )
                  newlb = SCIPadjustedVarLb(scip, consdata->var, consdata->lhs - consdata->vbdcoef * ylb);
               else
                  newlb = -SCIPinfinity(scip);
            }

            SCIPdebugMessage(" -> tighten <%s>[%.15g,%.15g] -> [%.15g,%.15g]\n",
               SCIPvarGetName(consdata->var), xlb, xub, newlb, xub);
            SCIP_CALL( SCIPinferVarLbCons(scip, consdata->var, newlb, cons, (int)PROPRULE_1, FALSE,
                  cutoff, &tightened) );

            if( *cutoff )
            {
               assert(SCIPisGT(scip, newlb, SCIPvarGetUbLocal(consdata->var)));

               /* analyze infeasibility */
               SCIP_CALL( analyzeConflict(scip, cons, consdata->var, PROPRULE_1, SCIP_BOUNDTYPE_LOWER) );
               break;
            }

            if( tightened )
            {
               tightenedround = TRUE;
               (*nchgbds)++;
            }
            xlb = SCIPvarGetLbLocal(consdata->var);
         }

         assert(!*cutoff);

         /* propagate bounds on y:
          *  (2) left hand side and upper bound on x -> bound on y
          */
         if( SCIPvarGetStatus(consdata->vbdvar) != SCIP_VARSTATUS_MULTAGGR && !SCIPisInfinity(scip, xub) ) /* cannot change bounds of multaggr vars */
         {
            if( consdata->vbdcoef > 0.0 )
            {
               newlb = SCIPadjustedVarLb(scip, consdata->vbdvar, (consdata->lhs - xub)/consdata->vbdcoef);
               if( newlb > ylb + 0.5 )
               {
                  SCIPdebugMessage(" -> tighten <%s>[%.15g,%.15g] -> [%.15g,%.15g]\n",
                     SCIPvarGetName(consdata->vbdvar), ylb, yub, newlb, yub);
                  SCIP_CALL( SCIPinferVarLbCons(scip, consdata->vbdvar, newlb, cons, (int)PROPRULE_2, FALSE,
                        cutoff, &tightened) );

                  if( *cutoff )
                  {
                     assert(SCIPisGT(scip, newlb, SCIPvarGetUbLocal(consdata->vbdvar)));

                     /* analyze infeasibility */
                     SCIP_CALL( analyzeConflict(scip, cons, consdata->vbdvar, PROPRULE_2, SCIP_BOUNDTYPE_LOWER) );
                     break;
                  }

                  if( tightened )
                  {
                     tightenedround = TRUE;
                     (*nchgbds)++;
                  }
                  ylb = SCIPvarGetLbLocal(consdata->vbdvar);
               }
            }
            else
            {
               newub = SCIPadjustedVarUb(scip, consdata->vbdvar, (consdata->lhs - xub)/consdata->vbdcoef);
               if( newub < yub - 0.5 )
               {
                  SCIPdebugMessage(" -> tighten <%s>[%.15g,%.15g] -> [%.15g,%.15g]\n",
                     SCIPvarGetName(consdata->vbdvar), ylb, yub, ylb, newub);
                  SCIP_CALL( SCIPinferVarUbCons(scip, consdata->vbdvar, newub, cons, (int)PROPRULE_2, FALSE,
                        cutoff, &tightened) );

                  if( *cutoff )
                  {
                     assert(SCIPisLT(scip, newub, SCIPvarGetLbLocal(consdata->vbdvar)));

                     /* analyze infeasibility */
                     SCIP_CALL( analyzeConflict(scip, cons, consdata->vbdvar, PROPRULE_2, SCIP_BOUNDTYPE_UPPER) );
                     break;
                  }

                  if( tightened )
                  {
                     tightenedround = TRUE;
                     (*nchgbds)++;
                  }
                  yub = SCIPvarGetUbLocal(consdata->vbdvar);
               }
            }
         }
      }

      assert(!*cutoff);

      /* propagate right hand side inequality: x + c*y <= rhs */
      if( !SCIPisInfinity(scip, consdata->rhs) )
      {
         /* propagate bounds on x:
          *  (3) right hand side and bounds on y -> upper bound on x
          */
         if( SCIPvarGetStatus(consdata->var) != SCIP_VARSTATUS_MULTAGGR ) /* cannot change bounds of multaggr vars */
         {
            if( consdata->vbdcoef > 0.0 )
            {
               if( !SCIPisInfinity(scip, -ylb) )
                  newub = SCIPadjustedVarUb(scip, consdata->var, consdata->rhs - consdata->vbdcoef * ylb);
               else
                  newub = SCIPinfinity(scip);
            }
            else
            {
               if( !SCIPisInfinity(scip, yub) )
                  newub = SCIPadjustedVarUb(scip, consdata->var, consdata->rhs - consdata->vbdcoef * yub);
               else
                  newub = SCIPinfinity(scip);
            }

            SCIPdebugMessage(" -> tighten <%s>[%.15g,%.15g] -> [%.15g,%.15g]\n",
               SCIPvarGetName(consdata->var), xlb, xub, xlb, newub);
            SCIP_CALL( SCIPinferVarUbCons(scip, consdata->var, newub, cons, (int)PROPRULE_3, FALSE,
                  cutoff, &tightened) );

            if( *cutoff )
            {
               assert(SCIPisLT(scip, newub, SCIPvarGetLbLocal(consdata->var)));

               /* analyze infeasibility */
               SCIP_CALL( analyzeConflict(scip, cons, consdata->var, PROPRULE_3, SCIP_BOUNDTYPE_UPPER) );
               break;
            }

            if( tightened )
            {
               tightenedround = TRUE;
               (*nchgbds)++;
            }
            xub = SCIPvarGetUbLocal(consdata->var);
         }

         assert(!*cutoff);

         /* propagate bounds on y:
          *  (4) right hand side and lower bound on x -> bound on y
          */
         if( SCIPvarGetStatus(consdata->vbdvar) != SCIP_VARSTATUS_MULTAGGR && !SCIPisInfinity(scip, -xlb) ) /* cannot change bounds of multaggr vars */
         {
            if( consdata->vbdcoef > 0.0 )
            {
               newub = SCIPadjustedVarUb(scip, consdata->vbdvar, (consdata->rhs - xlb)/consdata->vbdcoef);
               if( newub < yub - 0.5 )
               {
                  SCIPdebugMessage(" -> tighten <%s>[%.15g,%.15g] -> [%.15g,%.15g]\n",
                     SCIPvarGetName(consdata->vbdvar), ylb, yub, ylb, newub);
                  SCIP_CALL( SCIPinferVarUbCons(scip, consdata->vbdvar, newub, cons, (int)PROPRULE_4, FALSE,
                        cutoff, &tightened) );

                  if( *cutoff )
                  {
                     assert(SCIPisLT(scip, newub, SCIPvarGetLbLocal(consdata->vbdvar)));

                     /* analyze infeasibility */
                     SCIP_CALL( analyzeConflict(scip, cons, consdata->vbdvar, PROPRULE_4, SCIP_BOUNDTYPE_UPPER) );
                     break;
                  }

                  if( tightened )
                  {
                     tightenedround = TRUE;
                     (*nchgbds)++;
                  }
                  yub = SCIPvarGetUbLocal(consdata->vbdvar);
               }
            }
            else
            {
               newlb = SCIPadjustedVarLb(scip, consdata->vbdvar, (consdata->rhs - xlb)/consdata->vbdcoef);
               if( newlb > ylb + 0.5 )
               {
                  SCIPdebugMessage(" -> tighten <%s>[%.15g,%.15g] -> [%.15g,%.15g]\n",
                     SCIPvarGetName(consdata->vbdvar), ylb, yub, newlb, yub);
                  SCIP_CALL( SCIPinferVarLbCons(scip, consdata->vbdvar, newlb, cons, (int)PROPRULE_4, FALSE,
                        cutoff, &tightened) );

                  if( *cutoff )
                  {
                     assert(SCIPisGT(scip, newlb, SCIPvarGetUbLocal(consdata->vbdvar)));

                     /* analyze infeasibility */
                     SCIP_CALL( analyzeConflict(scip, cons, consdata->vbdvar, PROPRULE_4, SCIP_BOUNDTYPE_LOWER) );
                     break;
                  }

                  if( tightened )
                  {
                     tightenedround = TRUE;
                     (*nchgbds)++;
                  }
                  ylb = SCIPvarGetLbLocal(consdata->vbdvar);
               }
            }
         }
      }
      assert(!(*cutoff));
   }
   while( tightenedround );

   /* check for redundancy */
   if( !(*cutoff) && (SCIPisInfinity(scip, -consdata->lhs)
         || (consdata->vbdcoef > 0.0 && SCIPisFeasGE(scip, xlb + consdata->vbdcoef * ylb, consdata->lhs))
         || (consdata->vbdcoef < 0.0 && SCIPisFeasGE(scip, xlb + consdata->vbdcoef * yub, consdata->lhs)))
      && (SCIPisInfinity(scip, consdata->rhs)
         || (consdata->vbdcoef > 0.0 && SCIPisFeasLE(scip, xub + consdata->vbdcoef * yub, consdata->rhs))
         || (consdata->vbdcoef < 0.0 && SCIPisFeasLE(scip, xub + consdata->vbdcoef * ylb, consdata->rhs))) )
   {
      SCIPdebugMessage("variable bound constraint <%s> is redundant: <%s>[%.15g,%.15g], <%s>[%.15g,%.15g]\n",
         SCIPconsGetName(cons),
         SCIPvarGetName(consdata->var), SCIPvarGetLbLocal(consdata->var), SCIPvarGetUbLocal(consdata->var),
         SCIPvarGetName(consdata->vbdvar), SCIPvarGetLbLocal(consdata->vbdvar), SCIPvarGetUbLocal(consdata->vbdvar));
      SCIP_CALL( SCIPdelConsLocal(scip, cons) );
      if( ndelconss != NULL )
         (*ndelconss)++;
   }

   /* mark the constraint propagated */
   consdata->propagated = TRUE;

   return SCIP_OKAY;
}

/** updates the flags of the first constraint according to the ones of the second constraint */
static
SCIP_RETCODE updateFlags(
   SCIP*                 scip,               /**< SCIP data structure */
   SCIP_CONS*            cons0,              /**< constraint that should stay */
   SCIP_CONS*            cons1               /**< constraint that should be deleted */
   )
{
   if( SCIPconsIsInitial(cons1) )
   {
      SCIP_CALL( SCIPsetConsInitial(scip, cons0, TRUE) );
   }
   if( SCIPconsIsSeparated(cons1) )
   {
      SCIP_CALL( SCIPsetConsSeparated(scip, cons0, TRUE) );
   }
   if( SCIPconsIsEnforced(cons1) )
   {
      SCIP_CALL( SCIPsetConsEnforced(scip, cons0, TRUE) );
   }
   if( SCIPconsIsChecked(cons1) )
   {
      SCIP_CALL( SCIPsetConsChecked(scip, cons0, TRUE) );
   }
   if( SCIPconsIsPropagated(cons1) )
   {
      SCIP_CALL( SCIPsetConsPropagated(scip, cons0, TRUE) );
   }
   if( !SCIPconsIsDynamic(cons1) )
   {
      SCIP_CALL( SCIPsetConsDynamic(scip, cons0, FALSE) );
   }
   if( !SCIPconsIsRemovable(cons1) )
   {
      SCIP_CALL( SCIPsetConsRemovable(scip, cons0, FALSE) );
   }
   if( SCIPconsIsStickingAtNode(cons1) )
   {
      SCIP_CALL( SCIPsetConsStickingAtNode(scip, cons0, TRUE) );
   }

   return SCIP_OKAY;
}

/* check whether one constraints side is redundant to another constraints side by calculating extreme values for
 * variables
 */
static
void checkRedundancySide(
   SCIP*                 scip,               /**< SCIP data structure */
   SCIP_VAR*             var,                /**< variable x that has variable bound */
   SCIP_VAR*             vbdvar,             /**< binary, integer or implicit integer bounding variable y */
   SCIP_Real             coef0,              /**< coefficient c0 of bounding variable y for constraint 0 */
   SCIP_Real             coef1,              /**< coefficient c1 of bounding variable y for constraint 1 */
   SCIP_Real             side0,              /**< one side of variable bound inequality for constraint 0 */
   SCIP_Real             side1,              /**< one side of variable bound inequality for constraint 1 */
   SCIP_Bool*            sideequal,          /**< pointer to store if both constraints have the same redundancy on the
                                              *   given side */
   SCIP_Bool*            cons0sidered,       /**< pointer to store if side of constraint 0 is redundant */
   SCIP_Bool*            cons1sidered,       /**< pointer to store if side of constraint 1 is redundant */
   SCIP_Bool             islhs               /**< do we check the left or the right hand side */
   )
{
   SCIP_Real lbvar;
   SCIP_Real ubvar;
   SCIP_Real lbvbdvar;
   SCIP_Real ubvbdvar;
   SCIP_Real boundxlb1;
   SCIP_Real boundxlb2;
   SCIP_Real boundylb1;
   SCIP_Real boundylb2;
   SCIP_Real boundxub1;
   SCIP_Real boundxub2;
   SCIP_Real boundyub1;
   SCIP_Real boundyub2;
   SCIP_Real boundvaluex1;
   SCIP_Real boundvaluex2;
   SCIP_Real boundvaluey1;
   SCIP_Real boundvaluey2;
   SCIP_Real valuex1;
   SCIP_Real valuex2;
   SCIP_Real valuey1;
   SCIP_Real valuey2;
   SCIP_Bool* redundant0;
   SCIP_Bool* redundant1;

   assert(scip != NULL);
   assert(var != NULL);
   assert(vbdvar != NULL);
   assert(sideequal != NULL);
   assert(cons0sidered != NULL);
   assert(cons1sidered != NULL);

   *cons0sidered = SCIPisInfinity(scip, REALABS(side0));
   *cons1sidered = SCIPisInfinity(scip, REALABS(side1));
   *sideequal = FALSE;

   if( islhs )
   {
      redundant0 = cons1sidered;
      redundant1 = cons0sidered;
   }
   else
   {
      redundant0 = cons0sidered;
      redundant1 = cons1sidered;
   }

   lbvar = SCIPvarGetLbGlobal(var);
   ubvar = SCIPvarGetUbGlobal(var);
   lbvbdvar = SCIPvarGetLbGlobal(vbdvar);
   ubvbdvar = SCIPvarGetUbGlobal(vbdvar);

   /* if both constraint have this side */
   if( !*redundant0 && !*redundant1 )
   {
      /* calculate extreme values, which are reached by setting the other variable to their lower/upper bound */
      boundxlb1 = side0 - lbvbdvar*coef0;
      boundxlb2 = side1 - lbvbdvar*coef1;
      boundylb1 = (side0 - lbvar)/coef0;
      boundylb2 = (side1 - lbvar)/coef1;

      boundxub1 = side0 - ubvbdvar*coef0;
      boundxub2 = side1 - ubvbdvar*coef1;
      boundyub1 = (side0 - ubvar)/coef0;
      boundyub2 = (side1 - ubvar)/coef1;

      if( islhs )
      {
	 boundvaluex1 = MAX(boundxlb1, boundxlb2);
	 boundvaluex2 = MAX(boundxub1, boundxub2);
      }
      else
      {
	 boundvaluex1 = MIN(boundxlb1, boundxlb2);
	 boundvaluex2 = MIN(boundxub1, boundxub2);
      }

      /* calculate important values for variables */
      if( SCIPisPositive(scip, coef0) )
      {
         valuex1 = MIN(boundvaluex1, ubvar);
         valuex1 = MAX(valuex1, lbvar);
         valuex2 = MAX(boundvaluex2, lbvar);
         valuex2 = MIN(valuex2, ubvar);

         /* if variable is of integral type make values integral too */
         if( SCIPvarGetType(var) < SCIP_VARTYPE_CONTINUOUS )
         {
            if( !SCIPisIntegral(scip, valuex1) )
               valuex1 = SCIPfloor(scip, valuex1);
            if( !SCIPisIntegral(scip, valuex2) )
               valuex2 = SCIPceil(scip, valuex2);
         }
      }
      else
      {
         valuex1 = MAX(boundvaluex1, lbvar);
         valuex1 = MIN(valuex1, ubvar);
         valuex2 = MIN(boundvaluex2, ubvar);
         valuex2 = MAX(valuex2, lbvar);

         /* if variable is of integral type make values integral too */
         if( SCIPvarGetType(var) < SCIP_VARTYPE_CONTINUOUS )
         {
            if( !SCIPisIntegral(scip, valuex1) )
               valuex1 = SCIPceil(scip, valuex1);
            if( !SCIPisIntegral(scip, valuex2) )
               valuex2 = SCIPfloor(scip, valuex2);
         }
      }

      /* calculate resulting values of variable y by setting x to valuex1 */
      valuey1 = (side0 - valuex1)/coef0;
      valuey2 = (side1 - valuex1)/coef1;

      /* determine redundancy of one constraints side */
      if( SCIPisPositive(scip, coef0) )
      {
         if( SCIPisEQ(scip, valuey1, valuey2) )
            *sideequal = TRUE;
         else if( SCIPisLT(scip, valuey1, valuey2) )
            *redundant1 = TRUE;
         else
            *redundant0 = TRUE;
      }
      else
      {
         if( SCIPisEQ(scip, valuey1, valuey2) )
            *sideequal = TRUE;
         else if( SCIPisLT(scip, valuey1, valuey2) )
            *redundant0 = TRUE;
         else
            *redundant1 = TRUE;
      }

      /* calculate resulting values of variable y by setting x to valuex2 */
      valuey1 = (side0 - valuex2)/coef0;
      valuey2 = (side1 - valuex2)/coef1;

      /* determine redundancy of one constraints side by checking for the first valuex2 */
      if( SCIPisPositive(scip, coef0) )
      {
         /* if both constraints are weaker than the other on one value, we have no redundancy */
         if( (*redundant1 && SCIPisGT(scip, valuey1, valuey2)) || (*redundant0 && SCIPisLT(scip, valuey1, valuey2)) )
         {
            *sideequal = FALSE;
            *redundant0 = FALSE;
            *redundant1 = FALSE;
            return;
         }
         else if( *sideequal )
         {
            if( SCIPisLT(scip, valuey1, valuey2) )
            {
               *sideequal = FALSE;
               *redundant1 = TRUE;
            }
            else if( SCIPisGT(scip, valuey1, valuey2) )
            {
               *sideequal = FALSE;
               *redundant0 = TRUE;
            }
         }
      }
      else
      {
         /* if both constraints are weaker than the other on one value, we have no redundancy */
         if( (*redundant1 && SCIPisLT(scip, valuey1, valuey2)) || (*redundant0 && SCIPisGT(scip, valuey1, valuey2)) )
         {
            *sideequal = FALSE;
            *redundant0 = FALSE;
            *redundant1 = FALSE;
            return;
         }
         else if( *sideequal )
         {
            if( SCIPisLT(scip, valuey1, valuey2) )
            {
               *sideequal = FALSE;
               *redundant0 = TRUE;
            }
            else if( SCIPisGT(scip, valuey1, valuey2) )
            {
               *sideequal = FALSE;
               *redundant1 = TRUE;
            }
         }
      }
      assert(*sideequal || *redundant0 || *redundant1);

      /* calculate feasability domain values for variable y concerning these both constraints */
      if( SCIPisPositive(scip, coef0) )
      {
	 if( islhs )
	 {
	    boundvaluey1 = MAX(boundylb1, boundylb2);
	    boundvaluey2 = MAX(boundyub1, boundyub2);
	 }
	 else
	 {
	    boundvaluey1 = MIN(boundylb1, boundylb2);
	    boundvaluey2 = MIN(boundyub1, boundyub2);
	 }

         valuey1 = MIN(boundvaluey1, ubvbdvar);
         valuey1 = MAX(valuey1, lbvbdvar);
         valuey2 = MAX(boundvaluey2, lbvbdvar);
         valuey2 = MIN(valuey2, ubvbdvar);

         if( !SCIPisIntegral(scip, valuey1) )
            valuey1 = SCIPfloor(scip, valuey1);
         if( !SCIPisIntegral(scip, valuey2) )
            valuey2 = SCIPceil(scip, valuey2);
      }
      else
      {
	 if( islhs )
	 {
	    boundvaluey1 = MIN(boundylb1, boundylb2);
	    boundvaluey2 = MIN(boundyub1, boundyub2);
	 }
	 else
	 {
	    boundvaluey1 = MAX(boundylb1, boundylb2);
	    boundvaluey2 = MAX(boundyub1, boundyub2);
	 }

         valuey1 = MAX(boundvaluey1, lbvbdvar);
         valuey1 = MIN(valuey1, ubvbdvar);
         valuey2 = MIN(boundvaluey2, ubvbdvar);
         valuey2 = MAX(valuey2, lbvbdvar);

         /* if variable is of integral type make values integral too */
         if( !SCIPisIntegral(scip, valuey1) )
            valuey1 = SCIPceil(scip, valuey1);
         if( !SCIPisIntegral(scip, valuey2) )
            valuey2 = SCIPfloor(scip, valuey2);
      }

      /* calculate resulting values of variable x by setting y to valuey1 */
      valuex1 = side0 - valuey1*coef0;
      valuex2 = side1 - valuey1*coef1;

      /* determine redundancy of one constraints side by checking for the first valuey1 */
      if( (*redundant1 && SCIPisGT(scip, valuex1, valuex2)) || (*redundant0 && SCIPisLT(scip, valuex1, valuex2)) )
      {
         *sideequal = FALSE;
         *redundant0 = FALSE;
         *redundant1 = FALSE;
         return;
      }
      if( *sideequal )
      {
         if( SCIPisLT(scip, valuex1, valuex2) )
         {
            *sideequal = FALSE;
            *redundant1 = TRUE;
         }
         else if( SCIPisGT(scip, valuex1, valuex2) )
         {
            *sideequal = FALSE;
            *redundant0 = TRUE;
         }
      }

      /* calculate resulting values of variable x by setting y to valuey2 */
      valuex1 = side0 - valuey2*coef0;
      valuex2 = side1 - valuey2*coef1;

      /* determine redundancy of one constraints side by checking for the first valuey1 */
      if( (*redundant1 && SCIPisGT(scip, valuex1, valuex2)) || (*redundant0 && SCIPisLT(scip, valuex1, valuex2)) )
      {
         *sideequal = FALSE;
         *redundant0 = FALSE;
         *redundant1 = FALSE;
         return;
      }
      if( *sideequal )
      {
         if( SCIPisLT(scip, valuex1, valuex2) )
         {
            *sideequal = FALSE;
            *redundant1 = TRUE;
         }
         else if( SCIPisGT(scip, valuex1, valuex2) )
         {
            *sideequal = FALSE;
            *redundant0 = TRUE;
         }
      }
      assert(*redundant0 || *redundant1 || *sideequal);
   }
}

/** compares each constraint with all other constraints for possible redundancy and removes or changes constraint
 *
 *  we will order all constraint to have constraints with same variables next to each other and fasten presolving
 *
 *  consider two constraints like lhs1 <= x + b1*y <= rhs1 and lhs2 <= x + b2*y <= rhs2
 *  we are doing the following presolving steps:
 *
 *  if( b1 == b2 )
 *      newlhs = MAX(lhs1, lhs2)
 *      newrhs = MIN(rhs1, rhs2)
 *      updateSides
 *      delete one constraint
 *  else if( ((b1 > 0) == (b2 > 0)) && (lhs1 != -inf && lhs2 != -inf) || (rhs1 != inf && rhs2 != inf) )
 *
 *       (i.e. both constraint have either a valid lhs or a valid rhs and infinity is on the same side and the
 *             coeffcients have the same size )
 *
 *      if( y is binary )
 *          if( lhs1 != -inf )
 *              newlhs = MAX(lhs1, lhs2)
 *              newb = newlhs - MAX(lhs1 - b1, lhs2 - b2)
 *          else
 *              newrhs = MIN(lhs1, lhs2)
 *              newb = newrhs - MIN(rhs1 - b1, rhs2 - b2)
 *          updateSidesAndCoef
 *          delete one constraint
 *      else
 *          we calculate possible values for both variables and check which constraint is tighter
 *  else
 *      nothing possible
 */
static
SCIP_RETCODE preprocessConstraintPairs(
   SCIP*                 scip,               /**< SCIP data structure */
   SCIP_CONS**           conss,              /**< constraint set */
   int                   nconss,             /**< number of constraints in constraint set */
   SCIP_Bool*            cutoff,             /**< pointer to store TRUE, if a cutoff was found */
   int*                  nchgbds,            /**< pointer to count number of bound changes */
   int*                  ndelconss,          /**< pointer to count number of deleted constraints */
   int*                  nchgcoefs,          /**< pointer to count the number of changed coefficients */
   int*                  nchgsides           /**< pointer to count number of changed left/right hand sides */
   )
{
   SCIP_CONS** sortedconss;
   int c;
   int s;

   assert(scip != NULL);
   assert(conss != NULL);
   assert(cutoff != NULL);
   assert(nchgbds != NULL);
   assert(ndelconss != NULL);
   assert(nchgcoefs != NULL);
   assert(nchgsides != NULL);

   /* create our temporary working array */
   SCIP_CALL( SCIPduplicateBufferArray(scip, &sortedconss, conss, nconss) );

   /* sort all constraints, so that all constraints with same variables stand next to each other */
   SCIPsortPtr((void**)sortedconss, consVarboundComp, nconss);

   /* check all constraints for redundancy */
   for( c = nconss - 1; c > 0 && !(*cutoff); --c )
   {
      SCIP_CONS* cons0;
      SCIP_CONSDATA* consdata0;

      cons0 = sortedconss[c];

      if( !SCIPconsIsActive(cons0) || SCIPconsIsModifiable(cons0) )
         continue;

      consdata0 = SCIPconsGetData(cons0);
      assert(consdata0 != NULL);
      assert(consdata0->var != NULL);
      assert(consdata0->vbdvar != NULL);

      /* do not check for already redundant constraints */
      assert(!SCIPisZero(scip, consdata0->vbdcoef));
      assert(!SCIPisInfinity(scip, -consdata0->lhs) || !SCIPisInfinity(scip, consdata0->rhs));

      if( !consdata0->changed )
         continue;

      consdata0->changed = FALSE;

      for( s = c - 1; s >= 0; --s )
      {
         SCIP_CONS* cons1;
         SCIP_CONSDATA* consdata1;
         SCIP_Real lhs;
         SCIP_Real rhs;
         SCIP_Real coef;
         SCIP_Bool deletecons1;

         cons1 = sortedconss[s];

         if( !SCIPconsIsActive(cons1) || SCIPconsIsModifiable(cons1) )
            continue;

         consdata1 = SCIPconsGetData(cons1);
         assert(consdata1 != NULL);
         assert(consdata1->var != NULL);
         assert(consdata1->vbdvar != NULL);

         /* do not check for already redundant constraints */
         assert(!SCIPisZero(scip, consdata1->vbdcoef));
         assert(!SCIPisInfinity(scip, -consdata1->lhs) || !SCIPisInfinity(scip, consdata1->rhs));

         /* check for equal variables */
         if( consdata0->var != consdata1->var || consdata0->vbdvar != consdata1->vbdvar )
            break;

         /* mark constraint1 for deletion if possible */
         deletecons1 = TRUE;

         lhs = consdata0->lhs;
         rhs = consdata0->rhs;
         coef = consdata0->vbdcoef;

         /* the coefficients of both constraints are equal */
         if( SCIPisEQ(scip, coef, consdata1->vbdcoef) )
         {
            lhs = MAX(consdata1->lhs, lhs);
            rhs = MIN(consdata1->rhs, rhs);
         }
         /* now only one side and in both constraints the same side should be infinity and the vbdvar should be binary
          * then we neither do not need to have the same side nor the same coefficient
          */
         else if( SCIPvarIsBinary(consdata0->vbdvar)
            && (SCIPisInfinity(scip, -lhs) || SCIPisInfinity(scip, rhs))
            && (SCIPisInfinity(scip, -consdata1->lhs) || SCIPisInfinity(scip, consdata1->rhs))
            && (SCIPisInfinity(scip, -lhs) == SCIPisInfinity(scip, -consdata1->lhs)) )
         {
            /* lhs <= x + b*y <= +inf */
            if( !SCIPisInfinity(scip, -lhs) )
            {
               lhs = MAX(consdata1->lhs, lhs);
               coef = lhs - MAX(consdata1->lhs - consdata1->vbdcoef, consdata0->lhs - coef);
            }
            /* -inf <= x + b*y <= rhs */
            else
            {
               rhs = MIN(consdata1->rhs, rhs);
               coef = rhs - MIN(consdata1->rhs - consdata1->vbdcoef, consdata0->rhs - coef);
            }
	    consdata0->propagated = FALSE;
         }
         else if( SCIPisPositive(scip, coef) == SCIPisPositive(scip, consdata1->vbdcoef)
            && ((!SCIPisInfinity(scip, -lhs) && !SCIPisInfinity(scip, -consdata1->lhs))
               || (!SCIPisInfinity(scip, rhs) && !SCIPisInfinity(scip, consdata1->rhs))) )
         {
            SCIP_Bool cons0lhsred;
            SCIP_Bool cons0rhsred;
            SCIP_Bool cons1lhsred;
            SCIP_Bool cons1rhsred;
            SCIP_Bool lhsequal;
            SCIP_Bool rhsequal;

            assert(!SCIPisInfinity(scip, lhs));
            assert(!SCIPisInfinity(scip, consdata1->lhs));
            assert(!SCIPisInfinity(scip, -rhs));
            assert(!SCIPisInfinity(scip, -consdata1->rhs));

            /* check if a left hand side of one constraints is redundant */
            checkRedundancySide(scip, consdata0->var, consdata0->vbdvar, coef, consdata1->vbdcoef, lhs, consdata1->lhs, &lhsequal, &cons0lhsred, &cons1lhsred, TRUE);

            /* check if a right hand side of one constraints is redundant */
            checkRedundancySide(scip, consdata0->var, consdata0->vbdvar, coef, consdata1->vbdcoef, rhs, consdata1->rhs, &rhsequal, &cons0rhsred, &cons1rhsred, FALSE);

            /* if cons0 is redundant, update cons1 and delete cons0 */
            if( (lhsequal || cons0lhsred) && (rhsequal || cons0rhsred) )
            {
               /* update flags of constraint which caused the redundancy s.t. nonredundant information doesn't get lost */
               SCIP_CALL( updateFlags(scip, cons1, cons0) );

               SCIPdebugMessage("constraint: ");
               SCIPdebug( SCIP_CALL( SCIPprintCons(scip, cons0, NULL) ) );
               SCIPdebugMessage("is redundant to constraint: ");
               SCIPdebug( SCIP_CALL( SCIPprintCons(scip, cons1, NULL) ) );

               SCIP_CALL( SCIPdelCons(scip, cons0) );
               ++(*ndelconss);

               /* get next cons0 */
               break;
            }
            /* if cons1 is redundant, update cons0 and delete cons1 */
            else if( cons1lhsred && cons1rhsred )
            {
               /* update flags of constraint which caused the redundancy s.t. nonredundant information doesn't get lost */
               SCIP_CALL( updateFlags(scip, cons0, cons1) );

               SCIPdebugMessage("constraint: ");
               SCIPdebug( SCIP_CALL( SCIPprintCons(scip, cons1, NULL) ) );
               SCIPdebugMessage("is redundant to constraint: ");
               SCIPdebug( SCIP_CALL( SCIPprintCons(scip, cons0, NULL) ) );

               SCIP_CALL( SCIPdelCons(scip, cons1) );
               ++(*ndelconss);

               /* get next cons1 */
               continue;
            }
            /* if left hand side of cons0 is redundant set it to -infinity */
            else if( (lhsequal || cons0lhsred) && !SCIPisInfinity(scip, -lhs) )
            {
               lhs = -SCIPinfinity(scip);

	       /* if right hand side of cons1 is redundant too, set it to infinity */
	       if( cons1rhsred && !SCIPisInfinity(scip, consdata1->rhs) )
	       {
		  SCIP_CALL( chgRhs(scip, cons1, SCIPinfinity(scip)) );
		  ++(*nchgsides);

		  SCIPdebugMessage("deleted rhs of constraint: ");
		  SCIPdebug( SCIP_CALL( SCIPprintCons(scip, cons1, NULL) ) );
		  SCIPdebugMessage("due to constraint: ");
		  SCIPdebug( SCIP_CALL( SCIPprintCons(scip, cons0, NULL) ) );
	       }

               /* later on we cannot not want to delete cons1 */
               deletecons1 = FALSE;
            }
            /* if right hand side of cons0 is redundant set it to infinity */
            else if( (rhsequal || cons0rhsred) && !SCIPisInfinity(scip, rhs) )
            {
               rhs = SCIPinfinity(scip);

	       /* if left hand side of cons1 is redundant too, set it to -infinity */
	       if( cons1lhsred && !SCIPisInfinity(scip, -consdata1->lhs) )
	       {
		  SCIP_CALL( chgLhs(scip, cons1, -SCIPinfinity(scip)) );
		  ++(*nchgsides);

		  SCIPdebugMessage("deleted lhs of constraint: ");
		  SCIPdebug( SCIP_CALL( SCIPprintCons(scip, cons1, NULL) ) );
		  SCIPdebugMessage("due to constraint: ");
		  SCIPdebug( SCIP_CALL( SCIPprintCons(scip, cons0, NULL) ) );
	       }

               /* later on we cannot not want to delete cons1 */
               deletecons1 = FALSE;
            }
            /* if left hand side of cons1 is redundant set it to -infinity */
            else if( cons1lhsred && !SCIPisInfinity(scip, -consdata1->lhs) )
            {
	       SCIP_CALL( chgLhs(scip, cons1, -SCIPinfinity(scip)) );
	       ++(*nchgsides);

               SCIPdebugMessage("deleted lhs of constraint: ");
               SCIPdebug( SCIP_CALL( SCIPprintCons(scip, cons1, NULL) ) );
               SCIPdebugMessage("due to constraint: ");
               SCIPdebug( SCIP_CALL( SCIPprintCons(scip, cons0, NULL) ) );

               continue;
            }
            /* if right hand side of cons1 is redundant set it to infinity */
            else if( cons1rhsred && !SCIPisInfinity(scip, consdata1->rhs) )
            {
	       SCIP_CALL( chgRhs(scip, cons1, SCIPinfinity(scip)) );
	       ++(*nchgsides);

               SCIPdebugMessage("deleted rhs of constraint: ");
               SCIPdebug( SCIP_CALL( SCIPprintCons(scip, cons1, NULL) ) );
               SCIPdebugMessage("due to constraint: ");
               SCIPdebug( SCIP_CALL( SCIPprintCons(scip, cons0, NULL) ) );

               continue;
            }
            else /* nothing was redundant */
               continue;
         }
         else
         {
            /* there is no redundancy in both constraints with same variables */
            continue;
         }

         if( SCIPisFeasLT(scip, rhs, lhs) )
         {
            SCIPdebugMessage("constraint <%s> and <%s> lead to infeasibility due to their sides\n", SCIPconsGetName(cons0), SCIPconsGetName(cons1));
            *cutoff = TRUE;
            break;
         }

         /* ensure that lhs <= rhs holds without tolerances as we only allow such rows to enter the LP */
         if( lhs > rhs )
         {
            rhs = (lhs + rhs)/2;
            lhs = rhs;
         }

         /* we decide to let constraint cons0 stay, so update data structure consdata0 */

         /* update coefficient of cons0 */

         /* special case if new coefficient becomes zero, both constraints are redundant but we may tighten the bounds */
         if( SCIPisZero(scip, coef) )
         {
            SCIP_Bool infeasible;
            SCIP_Bool tightened;

            SCIPdebugMessage("constraint: ");
            SCIPdebug( SCIP_CALL( SCIPprintCons(scip, cons1, NULL) ) );
            SCIPdebugMessage("and constraint: ");
            SCIPdebug( SCIP_CALL( SCIPprintCons(scip, cons0, NULL) ) );
            SCIPdebugMessage("are both redundant and lead to bounding of <%s> in [%g, %g]\n", SCIPvarGetName(consdata0->var), lhs, rhs);

            /* delete cons1 */
            SCIP_CALL( SCIPdelCons(scip, cons1) );
            ++(*ndelconss);

            /* update upper bound if possible */
            SCIP_CALL( SCIPtightenVarUb(scip, consdata0->var, rhs, FALSE, &infeasible, &tightened) );
            assert(!infeasible);
            if( tightened )
               ++(*nchgbds);

            /* update lower bound if possible */
            SCIP_CALL( SCIPtightenVarLb(scip, consdata0->var, lhs, FALSE, &infeasible, &tightened) );
            assert(!infeasible);
            if( tightened )
               ++(*nchgbds);

            /* delete cons0 */
            SCIP_CALL( SCIPdelCons(scip, cons0) );
            ++(*ndelconss);

            /* get next cons0 */
            break;
         }

         SCIPdebugMessage("constraint: ");
         SCIPdebug( SCIP_CALL( SCIPprintCons(scip, cons1, NULL) ) );
         SCIPdebugMessage("and constraint: ");
         SCIPdebug( SCIP_CALL( SCIPprintCons(scip, cons0, NULL) ) );

         /* if sign of coefficient switches, update the rounding locks of the variable */
         if( SCIPconsIsLocked(cons0) && consdata0->vbdcoef * coef < 0.0 )
         {
            assert(SCIPconsIsTransformed(cons0));

            /* remove rounding locks for variable with old coefficient and install rounding locks for variable with new
             * coefficient
             */
            if( SCIPisPositive(scip, consdata0->vbdcoef) )
            {
               SCIP_CALL( SCIPunlockVarCons(scip, consdata0->vbdvar, cons0,
                     !SCIPisInfinity(scip, -consdata0->lhs), !SCIPisInfinity(scip, consdata0->rhs)) );
               SCIP_CALL( SCIPlockVarCons(scip, consdata0->vbdvar, cons0,
                     !SCIPisInfinity(scip, consdata0->rhs), !SCIPisInfinity(scip, -consdata0->lhs)) );
            }
            else
            {
               SCIP_CALL( SCIPunlockVarCons(scip, consdata0->vbdvar, cons0,
                     !SCIPisInfinity(scip, consdata0->rhs), !SCIPisInfinity(scip, -consdata0->lhs)) );
               SCIP_CALL( SCIPlockVarCons(scip, consdata0->vbdvar, cons0,
                     !SCIPisInfinity(scip, -consdata0->lhs), !SCIPisInfinity(scip, consdata0->rhs)) );
            }
         }

         /* now change the coefficient */
         if( !SCIPisEQ(scip, consdata0->vbdcoef, coef) )
         {
            ++(*nchgcoefs);

            /* mark to add new varbound information */
            consdata0->addvarbounds = FALSE;
	    consdata0->tightened = FALSE;
	    consdata0->propagated = FALSE;
	    consdata0->presolved = FALSE;
	    consdata0->changed = FALSE;

	    consdata0->vbdcoef = coef;
         }

         /* update lhs and rhs of cons0 */
         if( !SCIPisEQ(scip, consdata0->lhs, lhs) )
         {
	    SCIP_CALL( chgLhs(scip, cons0, lhs) );
	    ++(*nchgsides);
	 }
         if( !SCIPisEQ(scip, consdata0->rhs, rhs) )
         {
	    SCIP_CALL( chgRhs(scip, cons0, rhs) );
	    ++(*nchgsides);
	 }

         /* update flags of constraint which caused the redundancy s.t. nonredundant information doesn't get lost */
         SCIP_CALL( updateFlags(scip, cons0, cons1) );

         SCIPdebugMessage("lead to new constraint: ");
         SCIPdebug( SCIP_CALL( SCIPprintCons(scip, cons0, NULL) ) );

	 /* if cons1 is still marked for deletion, delete it */
         if( deletecons1 )
         {
	    /* delete cons1 */
	    SCIP_CALL( SCIPdelCons(scip, cons1) );
	    ++(*ndelconss);
	 }

         assert(SCIPconsIsActive(cons0));
      }
   }

   /* free temporary memory */
   SCIPfreeBufferArray(scip, &sortedconss);

   return SCIP_OKAY;
}

/* for varbound constraint with two integer variables make coefficients integral */
static
SCIP_RETCODE prettifyConss(
   SCIP*                 scip,               /**< SCIP data structure */
   SCIP_CONS**           conss,              /**< constraint set */
   int                   nconss,             /**< number of constraints in constraint set */
   int*                  nchgcoefs,          /**< pointer to count the number of changed coefficients */
   int*                  nchgsides           /**< pointer to count number of changed left/right hand sides */
   )
{
   SCIP_CONSDATA* consdata;
   int c;

   assert(scip != NULL);
   assert(conss != NULL || nconss == 0);
   assert(nchgcoefs != NULL);
   assert(nchgsides != NULL);

   /* if we cannot find any constraint for prettifying, stop */
   if( SCIPgetNIntVars(scip) + SCIPgetNImplVars(scip) < 2 )
      return SCIP_OKAY;

   for( c = nconss - 1; c >= 0; --c )
   {
      assert(conss != NULL);

      consdata = SCIPconsGetData(conss[c]);
      assert(consdata != NULL);

      /* check for integer variables and one coefficient with an absolute value smaller than 1 */
      /* @note: we allow that the variable type of the bounded variable can be smaller than the variable type of the
       *        bounding variable
       */
      if( (SCIPvarGetType(consdata->var) == SCIP_VARTYPE_BINARY || SCIPvarGetType(consdata->var) == SCIP_VARTYPE_INTEGER
	    || SCIPvarGetType(consdata->var) == SCIP_VARTYPE_IMPLINT)
	 && (SCIPvarGetType(consdata->vbdvar) == SCIP_VARTYPE_INTEGER || SCIPvarGetType(consdata->vbdvar) == SCIP_VARTYPE_IMPLINT)
	 && SCIPisLT(scip, REALABS(consdata->vbdcoef), 1.0) )
      {
         SCIP_Real epsilon;
         SCIP_Longint nominator;
         SCIP_Longint denominator;
         SCIP_Longint maxmult;
         SCIP_Bool success;

         epsilon = SCIPepsilon(scip) * 0.9;  /* slightly decrease epsilon to be safe in rational conversion below */
         maxmult = (SCIP_Longint)(SCIPfeastol(scip)/epsilon + SCIPfeastol(scip));
         maxmult = MIN(maxmult, MAXSCALEDCOEF);

         success = SCIPrealToRational(consdata->vbdcoef, -epsilon, epsilon , maxmult, &nominator, &denominator);

         if( success )
         {
            /* it is possible that the dominator is a multiple of the nominator */
            if( SCIPisIntegral(scip, denominator / (SCIP_Real)nominator) )
            {
               denominator /= nominator;
               nominator = 1;
            }

            success = success && (denominator <= maxmult);

            /* scale the constraint denominator/nominator */
            if( success && ABS(denominator) > 1 && nominator == 1)
            {
               SCIP_VAR* swapvar;

               /* print constraint before scaling */
               SCIPdebug( SCIP_CALL( SCIPprintCons(scip, conss[c], NULL) ) );

               assert(SCIPisEQ(scip, consdata->vbdcoef * denominator, 1.0));

               /* need to switch sides if coefficient is smaller then 0 */
               if( consdata->vbdcoef < 0 )
               {
                  assert(denominator < 0);

                  /* compute new sides */

                  /* only right hand side exists */
                  if( SCIPisInfinity(scip, -consdata->lhs) )
                  {
                     consdata->lhs = consdata->rhs * denominator;
                     assert(!SCIPisInfinity(scip, -consdata->lhs) && !SCIPisInfinity(scip, consdata->lhs));

                     consdata->rhs = SCIPinfinity(scip);
                  }
                  /* only left hand side exists */
                  else if( SCIPisInfinity(scip, consdata->rhs) )
                  {
                     consdata->rhs = consdata->lhs * denominator;
                     assert(!SCIPisInfinity(scip, consdata->rhs) && !SCIPisInfinity(scip, -consdata->rhs));

                     consdata->lhs = -SCIPinfinity(scip);
                  }
                  /* both sides exist */
                  else
                  {
                     SCIP_Real tmp;

                     tmp = consdata->lhs;
                     consdata->lhs = consdata->rhs * denominator;
                     consdata->rhs = tmp * denominator;
		     consdata->tightened = FALSE;

                     assert(!SCIPisInfinity(scip, consdata->lhs) && !SCIPisInfinity(scip, -consdata->lhs));
                     assert(SCIPisGE(scip, consdata->rhs, consdata->lhs) && !SCIPisInfinity(scip, consdata->rhs));
                  }
                  *nchgsides += 2;
               }
               /* coefficient > 0 */
               else
               {
                  assert(denominator > 0);

                  /* compute new left hand side */
                  if( !SCIPisInfinity(scip, -consdata->lhs) )
                  {
                     consdata->lhs *= denominator;
                     assert(!SCIPisInfinity(scip, consdata->lhs) && !SCIPisInfinity(scip, -consdata->lhs));
                     ++(*nchgsides);
                  }

                  /* compute new right hand side */
                  if( !SCIPisInfinity(scip, consdata->rhs) )
                  {
                     consdata->rhs *= denominator;
                     assert(!SCIPisInfinity(scip, consdata->rhs) && !SCIPisInfinity(scip, -consdata->rhs));
                     ++(*nchgsides);
                  }

                  assert(SCIPisGE(scip, consdata->rhs, consdata->lhs));
               }

               /* swap both variables */
               swapvar = consdata->var;
               consdata->var = consdata->vbdvar;
               consdata->vbdvar = swapvar;

               /* swap coefficient */
               consdata->vbdcoef = (SCIP_Real)denominator;
               ++(*nchgcoefs);

               /* mark to add new varbound information */
               consdata->addvarbounds = FALSE;
	       consdata->tightened = FALSE;

               /* print constraint after scaling */
               SCIPdebugMessage("transformed into:");
               SCIPdebug( SCIP_CALL( SCIPprintCons(scip, conss[c], NULL) ) );
            }
         }
      }
   }

   return SCIP_OKAY;
}

/** replaces fixed and aggregated variables in variable bound constraint by active problem variables */
static
SCIP_RETCODE applyFixings(
   SCIP*                 scip,               /**< SCIP data structure */
   SCIP_CONS*            cons,               /**< variable bound constraint */
   SCIP_Bool*            cutoff,             /**< pointer to store whether an infeasibility was detected */
   int*                  nchgbds,            /**< pointer to count number of bound changes */
   int*                  ndelconss,          /**< pointer to count number of deleted constraints */
   int*                  naddconss           /**< pointer to count number of added constraints */
   )
{
   SCIP_CONSDATA* consdata;
   SCIP_VAR* var;
   SCIP_Real varscalar;
   SCIP_Real varconstant;
   SCIP_VAR* vbdvar;
   SCIP_Real vbdvarscalar;
   SCIP_Real vbdvarconstant;
   SCIP_Bool varschanged;
   SCIP_Bool redundant;

   assert(scip != NULL);
   assert(cons != NULL);
   assert(cutoff != NULL);
   assert(nchgbds != NULL);
   assert(ndelconss != NULL);
   assert(naddconss != NULL);

   *cutoff = FALSE;
   redundant = FALSE;

   /* the variable bound constraint is: lhs <= x + c*y <= rhs */
   consdata = SCIPconsGetData(cons);
   assert(consdata != NULL);

   /* get active problem variables of x and y */
   var = consdata->var;
   varscalar = 1.0;
   varconstant = 0.0;
   SCIP_CALL( SCIPvarGetProbvarSum(&var, &varscalar, &varconstant) );
   vbdvar = consdata->vbdvar;
   vbdvarscalar = 1.0;
   vbdvarconstant = 0.0;
   SCIP_CALL( SCIPvarGetProbvarSum(&vbdvar, &vbdvarscalar, &vbdvarconstant) );
   varschanged = (var != consdata->var || vbdvar != consdata->vbdvar);

   /* if the variables are equal, the variable bound constraint reduces to standard bounds on the single variable */
   if( var == vbdvar && SCIPvarGetStatus(var) != SCIP_VARSTATUS_MULTAGGR )
   {
      SCIP_Real scalar;
      SCIP_Real constant;

      SCIPdebugMessage("variable bound constraint <%s> has equal variable and vbd variable <%s>\n",
         SCIPconsGetName(cons), SCIPvarGetName(var));

      /*      lhs <= a1*z + b1 + c(a2*z + b2) <= rhs
       * <=>  lhs <= (a1 + c*a2)z + (b1 + c*b2) <= rhs
       */
      scalar = varscalar + consdata->vbdcoef * vbdvarscalar;
      constant = varconstant + consdata->vbdcoef * vbdvarconstant;
      if( SCIPisZero(scip, scalar) )
      {
         /* no variable is left: the constraint is redundant or infeasible */
         if( SCIPisFeasLT(scip, constant, consdata->lhs) || SCIPisFeasGT(scip, constant, consdata->rhs) )
            *cutoff = TRUE;
      }
      else if( scalar > 0.0 )
      {
         if( !SCIPisInfinity(scip, -consdata->lhs) && !(*cutoff) )
         {
            SCIP_Bool tightened;
            
            SCIP_CALL( SCIPtightenVarLb(scip, var, (consdata->lhs - constant)/scalar, TRUE, cutoff, &tightened) );
            if( tightened )
            {
               SCIPdebugMessage(" -> tightened lower bound: <%s> >= %.15g\n", 
                  SCIPvarGetName(var), SCIPvarGetLbGlobal(var));
               (*nchgbds)++;
            }
         }
         if( !SCIPisInfinity(scip, consdata->rhs) && !(*cutoff) )
         {
            SCIP_Bool tightened;
            
            SCIP_CALL( SCIPtightenVarUb(scip, var, (consdata->rhs - constant)/scalar, TRUE, cutoff, &tightened) );
            if( tightened )
            {
               SCIPdebugMessage(" -> tightened upper bound: <%s> <= %.15g\n", 
                  SCIPvarGetName(var), SCIPvarGetUbGlobal(var));
               (*nchgbds)++;
            }
         }
      }
      else
      {
         if( !SCIPisInfinity(scip, -consdata->lhs) && !(*cutoff) )
         {
            SCIP_Bool tightened;
            
            SCIP_CALL( SCIPtightenVarUb(scip, var, (consdata->lhs - constant)/scalar, TRUE, cutoff, &tightened) );
            if( tightened )
            {
               SCIPdebugMessage(" -> tightened upper bound: <%s> <= %.15g\n", 
                  SCIPvarGetName(var), SCIPvarGetUbGlobal(var));
               (*nchgbds)++;
            }
         }
         if( !SCIPisInfinity(scip, consdata->rhs) && !(*cutoff) )
         {
            SCIP_Bool tightened;
            
            SCIP_CALL( SCIPtightenVarLb(scip, var, (consdata->rhs - constant)/scalar, TRUE, cutoff, &tightened) );
            if( tightened )
            {
               SCIPdebugMessage(" -> tightened lower bound: <%s> >= %.15g\n", 
                  SCIPvarGetName(var), SCIPvarGetLbGlobal(var));
               (*nchgbds)++;
            }
         }
      }
      redundant = TRUE;
   }
   else
   {
      /* if the variables should be replaced, drop the events and catch the events on the new variables afterwards */
      if( varschanged )
      {
         SCIP_CALL( dropEvents(scip, consdata) );
      }

      /* apply aggregation on x */
      if( SCIPisZero(scip, varscalar) )
      {
         SCIPdebugMessage("variable bound constraint <%s>: variable <%s> is fixed to %.15g\n",
            SCIPconsGetName(cons), SCIPvarGetName(consdata->var), varconstant);

         /* cannot change bounds on multi-aggregated variables */
         if( SCIPvarGetStatus(vbdvar) != SCIP_VARSTATUS_MULTAGGR )
         {
            /* x is fixed to varconstant: update bounds of y and delete the variable bound constraint */
            if( !SCIPisInfinity(scip, -consdata->lhs) && !(*cutoff) )
            {
               if( consdata->vbdcoef > 0.0 )
               {
                  SCIP_Bool tightened;

                  SCIP_CALL( SCIPtightenVarLb(scip, consdata->vbdvar, (consdata->lhs - varconstant)/consdata->vbdcoef,
                        TRUE, cutoff, &tightened) );
                  if( tightened )
                  {
                     SCIPdebugMessage(" -> tightened lower bound: <%s> >= %.15g\n", 
                        SCIPvarGetName(consdata->vbdvar), SCIPvarGetLbGlobal(consdata->vbdvar));
                     (*nchgbds)++;
                  }
               }
               else
               {
                  SCIP_Bool tightened;

                  SCIP_CALL( SCIPtightenVarUb(scip, consdata->vbdvar, (consdata->lhs - varconstant)/consdata->vbdcoef,
                        TRUE, cutoff, &tightened) );
                  if( tightened )
                  {
                     SCIPdebugMessage(" -> tightened upper bound: <%s> <= %.15g\n", 
                        SCIPvarGetName(consdata->vbdvar), SCIPvarGetUbGlobal(consdata->vbdvar));
                     (*nchgbds)++;
                  }
               }
            }
            if( !SCIPisInfinity(scip, consdata->rhs) && !(*cutoff) )
            {
               if( consdata->vbdcoef > 0.0 )
               {
                  SCIP_Bool tightened;

                  SCIP_CALL( SCIPtightenVarUb(scip, consdata->vbdvar, (consdata->rhs - varconstant)/consdata->vbdcoef,
                        TRUE, cutoff, &tightened) );
                  if( tightened )
                  {
                     SCIPdebugMessage(" -> tightened upper bound: <%s> <= %.15g\n", 
                        SCIPvarGetName(consdata->vbdvar), SCIPvarGetUbGlobal(consdata->vbdvar));
                     (*nchgbds)++;
                  }
               }
               else
               {
                  SCIP_Bool tightened;

                  SCIP_CALL( SCIPtightenVarLb(scip, consdata->vbdvar, (consdata->rhs - varconstant)/consdata->vbdcoef,
                        TRUE, cutoff, &tightened) );
                  if( tightened )
                  {
                     SCIPdebugMessage(" -> tightened lower bound: <%s> >= %.15g\n", 
                        SCIPvarGetName(consdata->vbdvar), SCIPvarGetLbGlobal(consdata->vbdvar));
                     (*nchgbds)++;
                  }
               }
            }
            redundant = TRUE;
         }
      }
      else if( var != consdata->var )
      {
         /* replace aggregated variable x in the constraint by its aggregation */
         if( varscalar > 0.0 )
         {
            /* lhs := (lhs - varconstant) / varscalar
             * rhs := (rhs - varconstant) / varscalar
             * c   := c / varscalar
             */
            if( !SCIPisInfinity(scip, -consdata->lhs) )
               consdata->lhs = (consdata->lhs - varconstant)/varscalar;
            if( !SCIPisInfinity(scip, consdata->rhs) )
               consdata->rhs = (consdata->rhs - varconstant)/varscalar;
            consdata->vbdcoef /= varscalar;

	    consdata->tightened = FALSE;
         }
         else
         {
            SCIP_Real lhs;
            
            assert(varscalar != 0.0);

            /* lhs := (rhs - varconstant) / varscalar
             * rhs := (lhs - varconstant) / varscalar
             * c   := c / varscalar
             */
            lhs = consdata->lhs;
            consdata->lhs = -consdata->rhs;
            consdata->rhs = -lhs;
            if( !SCIPisInfinity(scip, -consdata->lhs) )
               consdata->lhs = (consdata->lhs + varconstant)/(-varscalar);
            if( !SCIPisInfinity(scip, consdata->rhs) )
               consdata->rhs = (consdata->rhs + varconstant)/(-varscalar);
            consdata->vbdcoef /= varscalar;

	    consdata->tightened = FALSE;
         }
         /* release old variable */
         SCIP_CALL( SCIPreleaseVar(scip, &(consdata->var)) );
         consdata->var = var;
         /* capture new variable */
         SCIP_CALL( SCIPcaptureVar(scip, consdata->var) );
      }

      /* apply aggregation on y */
      if( SCIPisZero(scip, vbdvarscalar) )
      {
         SCIPdebugMessage("variable bound constraint <%s>: vbd variable <%s> is fixed to %.15g\n",
            SCIPconsGetName(cons), SCIPvarGetName(consdata->vbdvar), vbdvarconstant);

         /* cannot change bounds on multi-aggregated variables */
         if( SCIPvarGetStatus(var) != SCIP_VARSTATUS_MULTAGGR )
         {
            /* y is fixed to vbdvarconstant: update bounds of x and delete the variable bound constraint */
            if( !SCIPisInfinity(scip, -consdata->lhs) && !(*cutoff) )
            {
               SCIP_Bool tightened;

               SCIP_CALL( SCIPtightenVarLb(scip, consdata->var, consdata->lhs - consdata->vbdcoef * vbdvarconstant,
                     TRUE, cutoff, &tightened) );
               if( tightened )
               {
                  SCIPdebugMessage(" -> tightened lower bound: <%s> >= %.15g\n", 
                     SCIPvarGetName(consdata->var), SCIPvarGetLbGlobal(consdata->var));
                  (*nchgbds)++;
               }
            }
            if( !SCIPisInfinity(scip, consdata->rhs) && !(*cutoff) )
            {
               SCIP_Bool tightened;

               SCIP_CALL( SCIPtightenVarUb(scip, consdata->var, consdata->rhs - consdata->vbdcoef * vbdvarconstant,
                     TRUE, cutoff, &tightened) );
               if( tightened )
               {
                  SCIPdebugMessage(" -> tightened upper bound: <%s> <= %.15g\n", 
                     SCIPvarGetName(consdata->var), SCIPvarGetUbGlobal(consdata->var));
                  (*nchgbds)++;
               }
            }
            redundant = TRUE;
         }
      }
      else if( vbdvar != consdata->vbdvar )
      {
         /* replace aggregated variable y in the constraint by its aggregation:
          * lhs := lhs - c * vbdvarconstant
          * rhs := rhs - c * vbdvarconstant
          * c   := c * vbdvarscalar
          */
         if( !SCIPisInfinity(scip, -consdata->lhs) )
            consdata->lhs -= consdata->vbdcoef * vbdvarconstant;
         if( !SCIPisInfinity(scip, consdata->rhs) )
            consdata->rhs -= consdata->vbdcoef * vbdvarconstant;
         consdata->vbdcoef *= vbdvarscalar;

         /* release old variable */
         SCIP_CALL( SCIPreleaseVar(scip, &(consdata->vbdvar)) );
         consdata->vbdvar = vbdvar;
         /* capture new variable */
         SCIP_CALL( SCIPcaptureVar(scip, consdata->vbdvar) );
      }

      /* catch the events again on the new variables */
      if( varschanged )
      {
         SCIP_CALL( catchEvents(scip, consdata) );
      }
   }

   /* mark constraint changed, if a variable was exchanged */
   if( varschanged )
   {
      consdata->changed = TRUE;
   }

   /* active multi aggregations are now resolved by creating a new linear constraint */
   if( !(*cutoff) && !redundant && (SCIPvarGetStatus(var) == SCIP_VARSTATUS_MULTAGGR || SCIPvarGetStatus(vbdvar) == SCIP_VARSTATUS_MULTAGGR) )
   {
      SCIP_CONS* newcons;
      SCIP_Real lhs;
      SCIP_Real rhs;

      lhs = consdata->lhs;
      rhs = consdata->rhs;

      /* create upgraded linear constraint */
      SCIP_CALL( SCIPcreateConsLinear(scip, &newcons, SCIPconsGetName(cons), 0, NULL, NULL, lhs, rhs,
            SCIPconsIsInitial(cons), SCIPconsIsSeparated(cons), SCIPconsIsEnforced(cons),
            SCIPconsIsChecked(cons), SCIPconsIsPropagated(cons),
            SCIPconsIsLocal(cons), SCIPconsIsModifiable(cons),
            SCIPconsIsDynamic(cons), SCIPconsIsRemovable(cons), SCIPconsIsStickingAtNode(cons)) );

      /* if var was fixed, then the case that vbdvar was multi-aggregated, was not yet resolved */
      if( var != consdata->var )
      {
	 assert(SCIPvarGetStatus(vbdvar) == SCIP_VARSTATUS_MULTAGGR);
	 assert(SCIPisZero(scip, varscalar)); /* this means that var was fixed */

	 /* add offset that results of the fixed variable */
	 if( SCIPisZero(scip, varconstant) != 0 )
	 {
	    if( !SCIPisInfinity(scip, rhs) )
	    {
	       SCIP_CALL( SCIPchgRhsLinear(scip, newcons, rhs - varconstant) );
	    }
	    if( !SCIPisInfinity(scip, -lhs) )
	    {
	       SCIP_CALL( SCIPchgLhsLinear(scip, newcons, lhs - varconstant) );
	    }
	 }
      }
      else
      {
	 assert(var == consdata->var);

	 SCIP_CALL( SCIPaddCoefLinear(scip, newcons, consdata->var, 1.0) );
      }

      /* if vbdvar was fixed, then the case that var was multi-aggregated, was not yet resolved */
      if( vbdvar != consdata->vbdvar )
      {
	 assert(SCIPvarGetStatus(var) == SCIP_VARSTATUS_MULTAGGR);
	 assert(SCIPisZero(scip, vbdvarscalar)); /* this means that var was fixed */

	 /* add offset that results of the fixed variable */
	 if( SCIPisZero(scip, vbdvarconstant) != 0 )
	 {
	    if( !SCIPisInfinity(scip, rhs) )
	    {
	       SCIP_CALL( SCIPchgRhsLinear(scip, newcons, rhs - vbdvarconstant) );
	    }
	    if( !SCIPisInfinity(scip, -lhs) )
	    {
	       SCIP_CALL( SCIPchgLhsLinear(scip, newcons, lhs - vbdvarconstant) );
	    }
	 }
      }
      else
      {
	 assert(vbdvar == consdata->vbdvar);

	 SCIP_CALL( SCIPaddCoefLinear(scip, newcons, consdata->vbdvar, consdata->vbdcoef) );
      }

      SCIP_CALL( SCIPaddCons(scip, newcons) );

      SCIPdebugMessage("resolved multi aggregation in varbound constraint <%s> by creating a new linear constraint\n", SCIPconsGetName(cons));
      SCIPdebug( SCIP_CALL( SCIPprintCons(scip, newcons, NULL) ) );

      SCIP_CALL( SCIPreleaseCons(scip, &newcons) );

      redundant = TRUE;
      ++(*naddconss);
   }

   /* delete a redundant constraint */
   if( !(*cutoff) && redundant )
   {
      SCIPdebugMessage(" -> variable bound constraint <%s> is redundant\n", SCIPconsGetName(cons));
      SCIP_CALL( SCIPdelCons(scip, cons) );
      (*ndelconss)++;
   }

   return SCIP_OKAY;
}

/** tightens variable bound coefficient by inspecting the global bounds of the involved variables; note: this is also
 *  performed by the linear constraint handler - only necessary if the user directly creates variable bound constraints
 */
static
SCIP_RETCODE tightenCoefs(
   SCIP*                 scip,               /**< SCIP data structure */
   SCIP_CONS*            cons,               /**< variable bound constraint */
   int*                  nchgcoefs,          /**< pointer to count the number of changed coefficients */
   int*                  nchgsides,          /**< pointer to count the number of left and right hand sides */
   int*                  ndelconss           /**< pointer to count number of deleted constraints */
   )
{
   SCIP_CONSDATA* consdata;
   SCIP_Real xlb;
   SCIP_Real xub;
   int oldnchgcoefs;
   int oldnchgsides;

   assert(nchgcoefs != NULL);
   assert(nchgsides != NULL);
   assert(ndelconss != NULL);

   consdata = SCIPconsGetData(cons);
   assert(consdata != NULL);

   /* tightening already done */
   if( consdata->tightened )
      return SCIP_OKAY;

   consdata->tightened = TRUE;

   /* if values and variable are integral the sides should it be too */
   if( SCIPvarGetType(consdata->var) <= SCIP_VARTYPE_IMPLINT
      && SCIPvarGetType(consdata->vbdvar) <= SCIP_VARTYPE_IMPLINT
      && SCIPisIntegral(scip, consdata->vbdcoef) )
   {
      if( !SCIPisIntegral(scip, consdata->lhs) )
      {
         consdata->lhs = SCIPceil(scip, consdata->lhs);
         ++(*nchgsides);
         consdata->changed = TRUE;
      }
      if( !SCIPisIntegral(scip, consdata->rhs) )
      {
         consdata->rhs = SCIPfloor(scip, consdata->rhs);
         ++(*nchgsides);
         consdata->changed = TRUE;
      }
   }

   /* coefficient tightening only works for binary bound variable */
   if( !SCIPvarIsBinary(consdata->vbdvar) )
      return SCIP_OKAY;

   oldnchgcoefs = *nchgcoefs;
   oldnchgsides = *nchgsides;

   /* coefficients tightening when all variables are integer */
   /* we consider the following varbound constraint: lhs <= x + b*y <= rhs (sides are possibly infinity)
    * y should always be binary and x of integral type and b not integral, we also need at least one side with infinity
    * or not integral value.
    *
    * 1. if( (lhs is integral and not -infinity) and ((rhs is infinity) or (b - floor(b) <= rhs - floor(rhs))) ):
    *
    *        lhs <= x + b*y <= rhs =>   lhs <= x + floor(b)*y <= floor(rhs)
    *
    * 2. if( (rhs is integral and not infinity) and ((lhs is -infinity) or (b - floor(b) >= lhs - floor(lhs))) ):
    *
    *        lhs <= x + b*y <= rhs   =>  ceil(lhs) <= x + ceil(b)*y <= rhs
    *
    * 3. if( ((lhs is -infinity) or (b - floor(b) >= lhs - floor(lhs)))
    *       and ((rhs is infinity) or (b - floor(b) > rhs - floor(rhs))) ):
    *
    *        lhs <= x + b*y <= rhs  =>   ceil(lhs) <= x + ceil(b)*y <= floor(rhs)
    *
    * 4. if( ((lhs is -infinity) or (b - floor(b) < lhs - floor(lhs)))
    *       and ((rhs is infinity) or (b - floor(b) <= rhs - floor(rhs))) ):
    *
    *        lhs <= x + b*y <= rhs  =>   ceil(lhs) <= x + floor(b)*y <= floor(rhs)
    *
    * 5. if( (lhs is not integral) or (rhs is not integral) )
    *
    *       if (lhs is not -infinity)
    *          if (b - floor(b) < lhs - floor(lhs)):
    *
    *             lhs <= x + b*y  =>   ceil(lhs) <= x + b*y
    *
    *          else if (b - floor(b) > lhs - floor(lhs)):
    *
    *             lhs <= x + b*y  =>   floor(lhs) + b - floor(b) <= x + b*y
    *
    *       if (rhs is not infinity)
    *          if (b - floor(b) < rhs - floor(rhs)):
    *
    *             x + b*y <= rhs  =>   x + b*y <= floor(rhs) + b - floor(b)
    *
    *          else if (b - floor(b) > rhs - floor(rhs)):
    *
    *             x + b*y <= rhs  =>   x + b*y <= floor(rhs)
    */
   if( (SCIPvarGetType(consdata->var) == SCIP_VARTYPE_INTEGER || SCIPvarGetType(consdata->var) == SCIP_VARTYPE_IMPLINT)
      && !SCIPisIntegral(scip, consdata->vbdcoef)
      && (!SCIPisIntegral(scip, consdata->lhs) || SCIPisInfinity(scip, -consdata->lhs)
	 || !SCIPisIntegral(scip, consdata->rhs) || SCIPisInfinity(scip, consdata->rhs)) )
   {
      /* infinity should be an integral value */
      assert(!SCIPisInfinity(scip, -consdata->lhs) || SCIPisIntegral(scip, consdata->lhs));
      assert(!SCIPisInfinity(scip, consdata->rhs) || SCIPisIntegral(scip, consdata->rhs));

      /* should not be a redundant constraint */
      assert(!SCIPisInfinity(scip, consdata->rhs) || !SCIPisInfinity(scip, -consdata->lhs));

      /* case 1 */
      if( SCIPisIntegral(scip, consdata->lhs) && !SCIPisInfinity(scip, -consdata->lhs) &&
         (SCIPisInfinity(scip, consdata->rhs) || SCIPisLE(scip, consdata->vbdcoef - SCIPfloor(scip, consdata->vbdcoef), consdata->rhs - SCIPfloor(scip, consdata->rhs))) )
      {
         consdata->vbdcoef = SCIPfloor(scip, consdata->vbdcoef);
         ++(*nchgcoefs);

         if( !SCIPisIntegral(scip, consdata->rhs) )
         {
            consdata->rhs = SCIPfloor(scip, consdata->rhs);
            ++(*nchgsides);
         }
      }
      /* case 2 */
      else if( SCIPisIntegral(scip, consdata->rhs) && !SCIPisInfinity(scip, consdata->rhs) &&
         (SCIPisInfinity(scip, -consdata->lhs) || SCIPisGE(scip, consdata->vbdcoef - SCIPfloor(scip, consdata->vbdcoef), consdata->lhs - SCIPfloor(scip, consdata->lhs))) )

      {
         consdata->vbdcoef = SCIPceil(scip, consdata->vbdcoef);
         ++(*nchgcoefs);

         if( !SCIPisIntegral(scip, consdata->lhs) )
         {
            consdata->lhs = SCIPceil(scip, consdata->lhs);
            ++(*nchgsides);
         }
      }
      /* case 3 */
      else if( (SCIPisInfinity(scip, -consdata->lhs) || SCIPisGE(scip, consdata->vbdcoef - SCIPfloor(scip, consdata->vbdcoef), consdata->lhs - SCIPfloor(scip, consdata->lhs))) && (SCIPisInfinity(scip, consdata->rhs) || SCIPisGT(scip, consdata->vbdcoef - SCIPfloor(scip, consdata->vbdcoef), consdata->rhs - SCIPfloor(scip, consdata->rhs))) )
      {
         consdata->vbdcoef = SCIPceil(scip, consdata->vbdcoef);
         ++(*nchgcoefs);

         if( !SCIPisIntegral(scip, consdata->lhs) )
         {
            consdata->lhs = SCIPceil(scip, consdata->lhs);
            ++(*nchgsides);
         }
         if( !SCIPisIntegral(scip, consdata->rhs) )
         {
            consdata->rhs = SCIPfloor(scip, consdata->rhs);
            ++(*nchgsides);
         }
      }
      /* case 4 */
      else if( (SCIPisInfinity(scip, -consdata->lhs) || SCIPisLT(scip, consdata->vbdcoef - SCIPfloor(scip, consdata->vbdcoef), consdata->lhs - SCIPfloor(scip, consdata->lhs))) && (SCIPisInfinity(scip, consdata->rhs) || SCIPisLE(scip, consdata->vbdcoef - SCIPfloor(scip, consdata->vbdcoef), consdata->rhs - SCIPfloor(scip, consdata->rhs))) )
      {
         consdata->vbdcoef = SCIPfloor(scip, consdata->vbdcoef);
         ++(*nchgcoefs);

         if( !SCIPisIntegral(scip, consdata->lhs) )
         {
            consdata->lhs = SCIPceil(scip, consdata->lhs);
            ++(*nchgsides);
         }
         if( !SCIPisIntegral(scip, consdata->rhs) )
         {
            consdata->rhs = SCIPfloor(scip, consdata->rhs);
            ++(*nchgsides);
         }
      }
      /* case 5 */
      if( !SCIPisIntegral(scip, consdata->lhs) || !SCIPisIntegral(scip, consdata->rhs) )
      {
         if( !SCIPisInfinity(scip, -consdata->lhs) )
         {
            if( SCIPisLT(scip, consdata->vbdcoef - SCIPfloor(scip, consdata->vbdcoef), consdata->lhs - SCIPfloor(scip, consdata->lhs)) )
            {
               consdata->lhs = SCIPceil(scip, consdata->lhs);
               ++(*nchgsides);
            }
            else if( SCIPisGT(scip, consdata->vbdcoef - SCIPfloor(scip, consdata->vbdcoef), consdata->lhs - SCIPfloor(scip, consdata->lhs)) )
            {
               consdata->lhs = SCIPfloor(scip, consdata->lhs) + (consdata->vbdcoef - SCIPfloor(scip, consdata->vbdcoef));
               ++(*nchgsides);
            }
         }
         if( !SCIPisInfinity(scip, consdata->rhs) )
         {
            if( SCIPisLT(scip, consdata->vbdcoef - SCIPfloor(scip, consdata->vbdcoef), consdata->rhs - SCIPfloor(scip, consdata->rhs)) )
            {
               consdata->rhs = SCIPfloor(scip, consdata->rhs) + (consdata->vbdcoef - SCIPfloor(scip, consdata->vbdcoef));
               ++(*nchgsides);
            }
            else if( SCIPisGT(scip, consdata->vbdcoef - SCIPfloor(scip, consdata->vbdcoef), consdata->rhs - SCIPfloor(scip, consdata->rhs)) )
            {
               consdata->rhs = SCIPfloor(scip, consdata->rhs);
               ++(*nchgsides);
            }
         }
      }
   }

   /* check if due to tightening the constraint got redundant */
   if( SCIPisZero(scip, consdata->vbdcoef) )
   {
      assert(SCIPisGE(scip, SCIPvarGetLbGlobal(consdata->var), consdata->lhs));
      assert(SCIPisLE(scip, SCIPvarGetUbGlobal(consdata->var), consdata->rhs));

      SCIPdebugMessage(" -> variable bound constraint <%s> is redundant\n", SCIPconsGetName(cons));
      SCIP_CALL( SCIPdelCons(scip, cons) );
      ++(*ndelconss);

      return SCIP_OKAY;
   }

   /* get bounds of variable x */
   xlb = SCIPvarGetLbGlobal(consdata->var);
   xub = SCIPvarGetUbGlobal(consdata->var);

   /* modification of coefficient can only be applied if only one side is finite */
   if( !SCIPisInfinity(scip, -consdata->lhs) && SCIPisInfinity(scip, consdata->rhs) )
   {
      /* lhs <= x + c*y  =>  x >= lhs - c*y */
      if( consdata->vbdcoef > 0.0 && SCIPisFeasGT(scip, xlb, consdata->lhs - consdata->vbdcoef) )
      {
         /* constraint has positive slack for the non-restricting case y = 1
          * -> modify coefficients such that constraint is tight in the non-restricting case y = 1 and equivalent in the restricting case y = 0
          * -> c' = lhs - xlb
          */
         SCIPdebugMessage("tighten binary VLB <%s>[%.15g,%.15g] %+.15g<%s> >= %.15g to <%s> %+.15g<%s> >= %.15g\n",
            SCIPvarGetName(consdata->var), xlb, xub, consdata->vbdcoef, SCIPvarGetName(consdata->vbdvar), consdata->lhs,
            SCIPvarGetName(consdata->var), consdata->lhs - xlb, SCIPvarGetName(consdata->vbdvar), consdata->lhs);

	 /* we cnnot allow that the coefficient changes the sign because of the rounding locks */
	 assert(consdata->vbdcoef * (consdata->lhs - xlb) > 0);

         consdata->vbdcoef = consdata->lhs - xlb;
         (*nchgcoefs)++;
      }
      else if( consdata->vbdcoef < 0.0 && SCIPisFeasGT(scip, xlb, consdata->lhs) )
      {
         /* constraint has positive slack for the non-restricting case y = 0
          * -> modify coefficients such that constraint is tight in the non-restricting case y = 0 and equivalent in the restricting case y = 1
          * -> c' = c - lhs + xlb, lhs' = xlb
          */
         SCIPdebugMessage("tighten binary VLB <%s>[%.15g,%.15g] %+.15g<%s> >= %.15g to <%s> %+.15g<%s> >= %.15g\n",
            SCIPvarGetName(consdata->var), xlb, xub, consdata->vbdcoef, SCIPvarGetName(consdata->vbdvar), consdata->lhs,
            SCIPvarGetName(consdata->var), consdata->vbdcoef - consdata->lhs + xlb, SCIPvarGetName(consdata->vbdvar), xlb);

	 /* we cnnot allow that the coefficient changes the sign because of the rounding locks */
	 assert(consdata->vbdcoef * (consdata->vbdcoef - consdata->lhs + xlb) > 0);

         consdata->vbdcoef = consdata->vbdcoef - consdata->lhs + xlb;
         consdata->lhs = xlb;
         (*nchgcoefs)++;
         (*nchgsides)++;
      }
   }
   else if( SCIPisInfinity(scip, -consdata->lhs) && !SCIPisInfinity(scip, consdata->rhs) )
   {
      /* x + c*y <= rhs  =>  x <= rhs - c*y */
      if( consdata->vbdcoef < 0.0 && SCIPisFeasLT(scip, xub, consdata->rhs - consdata->vbdcoef) )
      {
         /* constraint has positive slack for the non-restricting case y = 1
          * -> modify coefficients such that constraint is tight in the non-restricting case y = 1 and equivalent in the restricting case y = 0
          * -> c' = rhs - xub
          */
         SCIPdebugMessage("tighten binary VUB <%s>[%.15g,%.15g] %+.15g<%s> <= %.15g to <%s> %+.15g<%s> <= %.15g\n",
            SCIPvarGetName(consdata->var), xlb, xub, consdata->vbdcoef, SCIPvarGetName(consdata->vbdvar), consdata->rhs,
            SCIPvarGetName(consdata->var), consdata->rhs - xub, SCIPvarGetName(consdata->vbdvar), consdata->rhs);

	 /* we cnnot allow that the coefficient changes the sign because of the rounding locks */
	 assert(consdata->vbdcoef * (consdata->rhs - xub) > 0);

         consdata->vbdcoef = consdata->rhs - xub;
         (*nchgcoefs)++;
      }
      else if( consdata->vbdcoef > 0.0 && SCIPisFeasLT(scip, xub, consdata->rhs) )
      {
         /* constraint has positive slack for the non-restricting case y = 0
          * -> modify coefficients such that constraint is tight in the non-restricting case y = 0 and equivalent in the restricting case y = 1
          * -> c' = c - rhs + xub, rhs' = xub
          */
         SCIPdebugMessage("tighten binary VUB <%s>[%.15g,%.15g] %+.15g<%s> <= %.15g to <%s> %+.15g<%s> <= %.15g\n",
            SCIPvarGetName(consdata->var), xlb, xub, consdata->vbdcoef, SCIPvarGetName(consdata->vbdvar), consdata->rhs,
            SCIPvarGetName(consdata->var), consdata->vbdcoef - consdata->rhs + xub, SCIPvarGetName(consdata->vbdvar), xub);

	 /* we cnnot allow that the coefficient changes the sign because of the rounding locks */
	 assert(consdata->vbdcoef * (consdata->vbdcoef - consdata->rhs + xub) > 0);

         consdata->vbdcoef = consdata->vbdcoef - consdata->rhs + xub;
         consdata->rhs = xub;
         (*nchgcoefs)++;
         (*nchgsides)++;
      }
   }

   /* if something a coefficient or side of the varbound constraint was changed, ensure that the variable lower or
    * upper bounds of the variables are informed
    */
   if( *nchgcoefs > oldnchgcoefs || *nchgsides > oldnchgsides )
   {
      consdata->addvarbounds = FALSE;
      consdata->changed = TRUE;
   }

   return SCIP_OKAY;
}

/*
 * Linear constraint upgrading
 */

/** tries to upgrade a linear constraint into a variable bound constraint */
static
SCIP_DECL_LINCONSUPGD(linconsUpgdVarbound)
{  /*lint --e{715}*/
   SCIP_Bool upgrade;

   assert(upgdcons != NULL);
   
   /* check, if linear constraint can be upgraded to a variable bound constraint  lhs <= x + a*y <= rhs
    * - there are exactly two variables
    * - one of the variables is non-binary (called the bounded variable x)
    * - one of the variables is non-continuous (called the bounding variable y)
    */
   upgrade = (nvars == 2) && (nposbin + nnegbin <= 1) && (nposcont + nnegcont <= 1);

   if( upgrade )
   {
      SCIP_VAR* var;
      SCIP_VAR* vbdvar;
      SCIP_Real vbdcoef;
      SCIP_Real vbdlhs;
      SCIP_Real vbdrhs;
      int vbdind;

      SCIPdebugMessage("upgrading constraint <%s> to variable bound constraint\n", SCIPconsGetName(cons));

      /* decide which variable we want to use as bounding variable y */
      if( SCIPvarGetType(vars[0]) < SCIPvarGetType(vars[1]) )
         vbdind = 0;
      else if( SCIPvarGetType(vars[0]) > SCIPvarGetType(vars[1]) )
         vbdind = 1;
      else if( SCIPisIntegral(scip, vals[0]) && !SCIPisIntegral(scip, vals[1]) )
         vbdind = 0;
      else if( !SCIPisIntegral(scip, vals[0]) && SCIPisIntegral(scip, vals[1]) )
         vbdind = 1;
      else if( REALABS(REALABS(vals[0]) - 1.0) < REALABS(REALABS(vals[1]) - 1.0) )
         vbdind = 1;
      else
         vbdind = 0;

      var = vars[1-vbdind];
      vbdvar = vars[vbdind];

      assert(!SCIPisZero(scip, vals[1-vbdind]));
      vbdcoef = vals[vbdind]/vals[1-vbdind];

      if( vals[1-vbdind] > 0.0 )
      {
         vbdlhs = SCIPisInfinity(scip, -lhs) ? -SCIPinfinity(scip) : lhs/vals[1-vbdind];
         vbdrhs = SCIPisInfinity(scip, rhs) ? SCIPinfinity(scip) : rhs/vals[1-vbdind];
      }
      else
      {
         vbdlhs = SCIPisInfinity(scip, rhs) ? -SCIPinfinity(scip) : rhs/vals[1-vbdind];
         vbdrhs = SCIPisInfinity(scip, -lhs) ? SCIPinfinity(scip) : lhs/vals[1-vbdind];
      }

      /* create the bin variable bound constraint (an automatically upgraded constraint is always unmodifiable) */
      assert(!SCIPconsIsModifiable(cons));
      SCIP_CALL( SCIPcreateConsVarbound(scip, upgdcons, SCIPconsGetName(cons), var, vbdvar, vbdcoef, vbdlhs, vbdrhs,
            SCIPconsIsInitial(cons), SCIPconsIsSeparated(cons), SCIPconsIsEnforced(cons), 
            SCIPconsIsChecked(cons), SCIPconsIsPropagated(cons), 
            SCIPconsIsLocal(cons), SCIPconsIsModifiable(cons), 
            SCIPconsIsDynamic(cons), SCIPconsIsRemovable(cons), SCIPconsIsStickingAtNode(cons)) );
   }

   return SCIP_OKAY;
}


/*
 * Callback methods of constraint handler
 */

/** copy method for constraint handler plugins (called when SCIP copies plugins) */
static
SCIP_DECL_CONSHDLRCOPY(conshdlrCopyVarbound)
{  /*lint --e{715}*/
   assert(scip != NULL);
   assert(conshdlr != NULL);
   assert(strcmp(SCIPconshdlrGetName(conshdlr), CONSHDLR_NAME) == 0);

   /* call inclusion method of constraint handler */
   SCIP_CALL( SCIPincludeConshdlrVarbound(scip) );
 
   *valid = TRUE;

   return SCIP_OKAY;
}

/** destructor of constraint handler to free constraint handler data (called when SCIP is exiting) */
static
SCIP_DECL_CONSFREE(consFreeVarbound)
{  /*lint --e{715}*/
   SCIP_CONSHDLRDATA* conshdlrdata;

   assert(scip != NULL);
   assert(conshdlr != NULL);
   assert(strcmp(SCIPconshdlrGetName(conshdlr), CONSHDLR_NAME) == 0);

   /* free constraint handler data */
   conshdlrdata = SCIPconshdlrGetData(conshdlr);
   assert(conshdlrdata != NULL);

   conshdlrdataFree(scip, &conshdlrdata);

   SCIPconshdlrSetData(conshdlr, NULL);

   return SCIP_OKAY;
}


/** initialization method of constraint handler (called after problem was transformed) */
#define consInitVarbound NULL


/** deinitialization method of constraint handler (called before transformed problem is freed) */
#define consExitVarbound NULL


/** presolving initialization method of constraint handler (called when presolving is about to begin) */
#define consInitpreVarbound NULL


/** presolving deinitialization method of constraint handler (called after presolving has been finished) */
#define consExitpreVarbound NULL


/** solving process initialization method of constraint handler (called when branch and bound process is about to begin) */
#define consInitsolVarbound NULL


/** solving process deinitialization method of constraint handler (called before branch and bound process data is freed) */
static
SCIP_DECL_CONSEXITSOL(consExitsolVarbound)
{  /*lint --e{715}*/
   SCIP_CONSDATA* consdata;
   int c;

   /* release the rows of all constraints */
   for( c = 0; c < nconss; ++c )
   {
      consdata = SCIPconsGetData(conss[c]);
      assert(consdata != NULL);

      if( consdata->row != NULL )
      {
         SCIP_CALL( SCIPreleaseRow(scip, &consdata->row) );
      }
   }

   return SCIP_OKAY;
}


/** frees specific constraint data */
static
SCIP_DECL_CONSDELETE(consDeleteVarbound)
{  /*lint --e{715}*/
   SCIP_CALL( consdataFree(scip, consdata) );
   
   return SCIP_OKAY;
}


/** transforms constraint data into data belonging to the transformed problem */ 
static
SCIP_DECL_CONSTRANS(consTransVarbound)
{  /*lint --e{715}*/
   SCIP_CONSDATA* sourcedata;
   SCIP_CONSDATA* targetdata;

   sourcedata = SCIPconsGetData(sourcecons);
   assert(sourcedata != NULL);

   /* create target constraint data */
   SCIP_CALL( consdataCreate(scip, &targetdata, sourcedata->var, sourcedata->vbdvar, sourcedata->vbdcoef, 
         sourcedata->lhs, sourcedata->rhs) );

   /* create target constraint */
   SCIP_CALL( SCIPcreateCons(scip, targetcons, SCIPconsGetName(sourcecons), conshdlr, targetdata,
         SCIPconsIsInitial(sourcecons), SCIPconsIsSeparated(sourcecons), SCIPconsIsEnforced(sourcecons),
         SCIPconsIsChecked(sourcecons), SCIPconsIsPropagated(sourcecons),
         SCIPconsIsLocal(sourcecons), SCIPconsIsModifiable(sourcecons), 
         SCIPconsIsDynamic(sourcecons), SCIPconsIsRemovable(sourcecons), SCIPconsIsStickingAtNode(sourcecons)) );

   return SCIP_OKAY;
}


/** LP initialization method of constraint handler (called before the initial LP relaxation at a node is solved) */
static
SCIP_DECL_CONSINITLP(consInitlpVarbound)
{  /*lint --e{715}*/
   int i;

   for( i = 0; i < nconss; i++ )
   {
      assert(SCIPconsIsInitial(conss[i]));
      SCIP_CALL( addRelaxation(scip, conss[i]) );
   }

   return SCIP_OKAY;
}


/** separation method of constraint handler for LP solutions */
static
SCIP_DECL_CONSSEPALP(consSepalpVarbound)
{  /*lint --e{715}*/
   SCIP_Bool separated;
   int i;

   *result = SCIP_DIDNOTFIND;

   /* separate useful constraints */
   for( i = 0; i < nusefulconss; ++i )
   {
      SCIP_CALL( separateCons(scip, conss[i], NULL, &separated) );
      if( separated )
         *result = SCIP_SEPARATED;
   }

   /* separate remaining constraints */
   for( i = nusefulconss; i < nconss && *result == SCIP_DIDNOTFIND; ++i )
   {
      SCIP_CALL( separateCons(scip, conss[i], NULL, &separated) );
      if( separated )
         *result = SCIP_SEPARATED;
   }

   return SCIP_OKAY;
}


/** separation method of constraint handler for arbitrary primal solutions */
static
SCIP_DECL_CONSSEPASOL(consSepasolVarbound)
{  /*lint --e{715}*/
   SCIP_Bool separated;
   int i;

   *result = SCIP_DIDNOTFIND;

   /* separate useful constraints */
   for( i = 0; i < nusefulconss; ++i )
   {
      SCIP_CALL( separateCons(scip, conss[i], sol, &separated) );
      if( separated )
         *result = SCIP_SEPARATED;
   }

   /* separate remaining constraints */
   for( i = nusefulconss; i < nconss && *result == SCIP_DIDNOTFIND; ++i )
   {
      SCIP_CALL( separateCons(scip, conss[i], sol, &separated) );
      if( separated )
         *result = SCIP_SEPARATED;
   }

   return SCIP_OKAY;
}


/** constraint enforcing method of constraint handler for LP solutions */
static
SCIP_DECL_CONSENFOLP(consEnfolpVarbound)
{  /*lint --e{715}*/
   SCIP_Bool separated;
   int i;

   *result = SCIP_FEASIBLE;

   for( i = 0; i < nconss; i++ )
   {
      if( !checkCons(scip, conss[i], NULL, FALSE) )
      {
         SCIP_CALL( separateCons(scip, conss[i], NULL, &separated) );
         if( separated )
         {
            *result = SCIP_SEPARATED;
            break;
         }
         else
            *result = SCIP_INFEASIBLE;
      }
   } 

   return SCIP_OKAY;
}


/** constraint enforcing method of constraint handler for pseudo solutions */
static
SCIP_DECL_CONSENFOPS(consEnfopsVarbound)
{  /*lint --e{715}*/
   int i;

   for( i = 0; i < nconss; i++ )
   {
      if( !checkCons(scip, conss[i], NULL, TRUE) )
      {
         *result = SCIP_INFEASIBLE;
         return SCIP_OKAY;
      }
   } 
   *result = SCIP_FEASIBLE;

   return SCIP_OKAY;  
}


/** feasibility check method of constraint handler for integral solutions */
static
SCIP_DECL_CONSCHECK(consCheckVarbound)
{  /*lint --e{715}*/
   int i;

   for( i = 0; i < nconss; i++ )
   {
      if( !checkCons(scip, conss[i], sol, checklprows) )
      {
         *result = SCIP_INFEASIBLE;

         if( printreason )
         {
            SCIP_Real sum;
            SCIP_CONSDATA* consdata;

            consdata = SCIPconsGetData(conss[i]);
            assert( consdata != NULL );
            
            sum = SCIPgetSolVal(scip, sol, consdata->var);
            sum += consdata->vbdcoef * SCIPgetSolVal(scip, sol, consdata->vbdvar);   
            
            SCIP_CALL( SCIPprintCons(scip, conss[i], NULL) );
            if( !SCIPisFeasGE(scip, sum, consdata->lhs) )
            {
               SCIPinfoMessage(scip, NULL, "violation: left hand side is violated by %.15g\n", consdata->lhs - sum);
            }
            if( !SCIPisFeasLE(scip, sum, consdata->rhs) )
            {
               SCIPinfoMessage(scip, NULL, "violation: right hand side is violated by %.15g\n", sum - consdata->rhs);
            }
         }
         return SCIP_OKAY;
      }
   } 
   *result = SCIP_FEASIBLE;
   
   return SCIP_OKAY;
}


/** domain propagation method of constraint handler */
static
SCIP_DECL_CONSPROP(consPropVarbound)
{  /*lint --e{715}*/
   SCIP_Bool cutoff;
   int nchgbds;
   int i;

   cutoff = FALSE;
   nchgbds = 0;

   for( i = 0; i < nusefulconss && !cutoff; i++ )
   {
      SCIP_CALL( propagateCons(scip, conss[i], &cutoff, &nchgbds, NULL) );
   } 

   if( cutoff )
      *result = SCIP_CUTOFF;
   else if( nchgbds > 0 )
      *result = SCIP_REDUCEDDOM;
   else
      *result = SCIP_DIDNOTFIND;

   return SCIP_OKAY;
}


/** presolving method of constraint handler */
static
SCIP_DECL_CONSPRESOL(consPresolVarbound)
{  /*lint --e{715}*/
   SCIP_CONSHDLRDATA* conshdlrdata;
   SCIP_CONSDATA* consdata;
   SCIP_Bool cutoff;
   int oldnchgbds;
   int oldndelconss;
   int oldnaddconss;
   int oldnchgcoefs;
   int oldnchgsides;
   int i;

   assert(scip != NULL);
   assert(conshdlr != NULL);
   assert(strcmp(SCIPconshdlrGetName(conshdlr), CONSHDLR_NAME) == 0);
   assert(result != NULL);

   /* get constraint handler data */
   conshdlrdata = SCIPconshdlrGetData(conshdlr);
   assert(conshdlrdata != NULL);

   cutoff = FALSE;
   oldnchgbds = *nchgbds;
   oldndelconss = *ndelconss;
   oldnaddconss = *naddconss;
   oldnchgcoefs = *nchgcoefs;
   oldnchgsides = *nchgsides;

   for( i = 0; i < nconss && !cutoff && !SCIPisStopped(scip); i++ )
   {
      assert(!SCIPconsIsModifiable(conss[i]));

      consdata = SCIPconsGetData(conss[i]);
      assert(consdata != NULL);

      /* force presolving the constraint in the initial round */
      if( nrounds == 0 )
         consdata->presolved = FALSE;

      if( consdata->presolved )
         continue;
      consdata->presolved = TRUE;

      /* make sure that the constraint is propagated */
      consdata->propagated = FALSE;

      /* incorporate fixings and aggregations in constraint */
      SCIP_CALL( applyFixings(scip, conss[i], &cutoff, nchgbds, ndelconss, naddconss) );
      if( cutoff || !SCIPconsIsActive(conss[i]) )
         continue;

      /* propagate constraint */
      SCIP_CALL( propagateCons(scip, conss[i], &cutoff, nchgbds, ndelconss) );
      if( cutoff || !SCIPconsIsActive(conss[i]) )
         continue;

      /* tighten variable bound coefficient */
      SCIP_CALL( tightenCoefs(scip, conss[i], nchgcoefs, nchgsides, ndelconss) );
      if( !SCIPconsIsActive(conss[i]) )
         continue;

      /** informs once variable x about a globally valid variable lower or upper bound */
      if( !consdata->addvarbounds )
      {
         SCIP_Bool infeasible;
         int nlocalchgbds;
         
         nlocalchgbds = 0;

         /* if lhs is finite, we have a variable lower bound: lhs <= x + c*y  =>  x >= -c*y + lhs */
         if( !SCIPisInfinity(scip, -consdata->lhs) )
         {
            SCIPdebugMessage("adding variable lower bound <%s> >= %g<%s> + %g\n", 
               SCIPvarGetName(consdata->var), -consdata->vbdcoef, SCIPvarGetName(consdata->vbdvar), consdata->lhs);

            SCIP_CALL( SCIPaddVarVlb(scip, consdata->var, consdata->vbdvar, -consdata->vbdcoef, consdata->lhs,
                  &infeasible, &nlocalchgbds) );
            assert(!infeasible);
            
            *nchgbds += nlocalchgbds;

            /* if lhs is finite, and x is not continuous we can add more variable bounds, do not add if cofficient is
	     * too small
	     */
            if( SCIPvarGetType(consdata->var) != SCIP_VARTYPE_CONTINUOUS && !SCIPisZero(scip, 1.0/consdata->vbdcoef) )
            {
               if( consdata->vbdcoef >= 0.0 )
               {
                  assert(consdata->vbdcoef != 0.0);

                  SCIPdebugMessage("adding variable lower bound <%s> >= %g<%s> + %g\n", 
                     SCIPvarGetName(consdata->vbdvar), -1.0/consdata->vbdcoef, SCIPvarGetName(consdata->var), 
                     consdata->lhs/consdata->vbdcoef);

                  /* if c > 0, we have a variable lower bound: lhs <= x + c*y  =>  y >= (lhs-x)/c */
                  SCIP_CALL( SCIPaddVarVlb(scip, consdata->vbdvar, consdata->var, 
                        -1.0/consdata->vbdcoef, consdata->lhs/consdata->vbdcoef, &infeasible, &nlocalchgbds) );
                  assert(!infeasible);

                  *nchgbds += nlocalchgbds;
               }
               else
               {
                  SCIPdebugMessage("adding variable upper bound <%s> <= %g<%s> + %g\n", 
                     SCIPvarGetName(consdata->vbdvar), -1.0/consdata->vbdcoef, SCIPvarGetName(consdata->var), 
                     consdata->lhs/consdata->vbdcoef);

                  /* if c < 0, we have a variable upper bound: lhs <= x + c*y  =>  y <= (lhs-x)/c */
                  SCIP_CALL( SCIPaddVarVub(scip, consdata->vbdvar, consdata->var, 
                        -1.0/consdata->vbdcoef, consdata->lhs/consdata->vbdcoef, &infeasible, &nlocalchgbds) );
                  assert(!infeasible);

                  *nchgbds += nlocalchgbds;
               }
            }
         }
         
         /* if rhs is finite, we have a variable upper bound: x + c*y <= rhs  =>  x <= -c*y + rhs */
         if( !SCIPisInfinity(scip, consdata->rhs) )
         {
            SCIPdebugMessage("adding variable upper bound <%s> <= %g<%s> + %g\n", 
               SCIPvarGetName(consdata->var), -consdata->vbdcoef, SCIPvarGetName(consdata->vbdvar), consdata->rhs);

            SCIP_CALL( SCIPaddVarVub(scip, consdata->var, consdata->vbdvar, -consdata->vbdcoef, consdata->rhs,
                  &infeasible, &nlocalchgbds) );
            assert(!infeasible);

            *nchgbds += nlocalchgbds;

            /* if rhs is finite, and x is not continuous we can add more variable bounds, do not add if cofficient is
	     * too small
	     */
            if( SCIPvarGetType(consdata->var) != SCIP_VARTYPE_CONTINUOUS && !SCIPisZero(scip, 1.0/consdata->vbdcoef) )
            {
               if( consdata->vbdcoef > 0.0 )
               {
                  assert(consdata->vbdcoef != 0.0);

                  SCIPdebugMessage("adding variable upper bound <%s> <= %g<%s> + %g\n", 
                     SCIPvarGetName(consdata->vbdvar), -1.0/consdata->vbdcoef, SCIPvarGetName(consdata->var), 
                     consdata->rhs/consdata->vbdcoef);

                  /* if c > 0 we have a variable upper bound: x + c*y <= rhs  =>  y <= (rhs-x)/c */
                  SCIP_CALL( SCIPaddVarVub(scip, consdata->vbdvar, consdata->var, 
                        -1.0/consdata->vbdcoef, consdata->rhs/consdata->vbdcoef, &infeasible, &nlocalchgbds) );
                  assert(!infeasible);

                  *nchgbds += nlocalchgbds;
               }
               else
               {
                  SCIPdebugMessage("adding variable lower bound <%s> >= %g<%s> + %g\n", 
                     SCIPvarGetName(consdata->vbdvar), -1.0/consdata->vbdcoef, SCIPvarGetName(consdata->var), 
                     consdata->rhs/consdata->vbdcoef);
                  
                  /* if c < 0 we have a variable lower bound: x + c*y <= rhs  =>  y >= (rhs-x)/c */
                  SCIP_CALL( SCIPaddVarVlb(scip, consdata->vbdvar, consdata->var, 
                        -1.0/consdata->vbdcoef, consdata->rhs/consdata->vbdcoef, &infeasible, &nlocalchgbds) );
                  assert(!infeasible);

                  *nchgbds += nlocalchgbds;
               }
            }
         }
         consdata->addvarbounds = TRUE;
      }
   }

   if( !cutoff )
   {
      /* for varbound constraint with two integer variables make coefficients integral */
      SCIP_CALL( prettifyConss(scip, conss, nconss, nchgcoefs, nchgsides) );

      if( conshdlrdata->presolpairwise )
      {
	 /* preprocess pairs of variable bound constraints */
	 SCIP_CALL( preprocessConstraintPairs(scip, conss, nconss, &cutoff, nchgbds, ndelconss, nchgcoefs, nchgsides) );
      }
   }

   /* return the correct result code */
   if( cutoff )
      *result = SCIP_CUTOFF;
   else if( *nchgbds > oldnchgbds || *ndelconss > oldndelconss || *naddconss > oldnaddconss
      || *nchgcoefs > oldnchgcoefs || *nchgsides > oldnchgsides )
      *result = SCIP_SUCCESS;
   else
      *result = SCIP_DIDNOTFIND;

   return SCIP_OKAY;
}


/** propagation conflict resolving method of constraint handler */
static
SCIP_DECL_CONSRESPROP(consRespropVarbound)
{  /*lint --e{715}*/
   SCIP_CALL( resolvePropagation(scip, cons, infervar, (PROPRULE)inferinfo, boundtype, bdchgidx) );

   *result = SCIP_SUCCESS;

   return SCIP_OKAY;
}


/** variable rounding lock method of constraint handler */
static
SCIP_DECL_CONSLOCK(consLockVarbound)
{  /*lint --e{715}*/
   SCIP_CONSDATA* consdata;

   consdata = SCIPconsGetData(cons);
   assert(consdata != NULL);

   if( !SCIPisInfinity(scip, -consdata->lhs) )
   {
      SCIP_CALL( SCIPaddVarLocks(scip, consdata->var, nlockspos, nlocksneg) );
      if( consdata->vbdcoef > 0.0 )
      {
         SCIP_CALL( SCIPaddVarLocks(scip, consdata->vbdvar, nlockspos, nlocksneg) );
      }
      else
      {
         SCIP_CALL( SCIPaddVarLocks(scip, consdata->vbdvar, nlocksneg, nlockspos) );
      }
   }

   if( !SCIPisInfinity(scip, consdata->rhs) )
   {
      SCIP_CALL( SCIPaddVarLocks(scip, consdata->var, nlocksneg, nlockspos) );
      if( consdata->vbdcoef > 0.0 )
      {
         SCIP_CALL( SCIPaddVarLocks(scip, consdata->vbdvar, nlocksneg, nlockspos) );
      }
      else
      {
         SCIP_CALL( SCIPaddVarLocks(scip, consdata->vbdvar, nlockspos, nlocksneg) );
      }
   }

   return SCIP_OKAY;
}


/** constraint activation notification method of constraint handler */
#define consActiveVarbound NULL


/** constraint deactivation notification method of constraint handler */
#define consDeactiveVarbound NULL


/** constraint enabling notification method of constraint handler */
#define consEnableVarbound NULL


/** constraint disabling notification method of constraint handler */
#define consDisableVarbound NULL


/** variable deletion method of constraint handler:
 *  varbound constraints are not modifiable and must have exactly two variables,
 *  so is is also not allowed to delete variables from them
 */
#define consDelvarsVarbound NULL


/** constraint display method of constraint handler */
static
SCIP_DECL_CONSPRINT(consPrintVarbound)
{  /*lint --e{715}*/
   SCIP_CONSDATA* consdata;

   assert(scip != NULL);
   assert(conshdlr != NULL);
   assert(cons != NULL);
   
   consdata = SCIPconsGetData(cons);
   assert(consdata != NULL);

   /* print left hand side for ranged rows */
   if( !SCIPisInfinity(scip, -consdata->lhs)
      && !SCIPisInfinity(scip, consdata->rhs)
      && !SCIPisEQ(scip, consdata->lhs, consdata->rhs) )
      SCIPinfoMessage(scip, file, "%.15g <= ", consdata->lhs);

   /* print coefficients and variables */
   SCIPinfoMessage(scip, file, "<%s>[%c] %+.15g<%s>[%c]", SCIPvarGetName(consdata->var), 
      SCIPvarGetType(consdata->var) == SCIP_VARTYPE_BINARY ? SCIP_VARTYPE_BINARY_CHAR :
      SCIPvarGetType(consdata->var) == SCIP_VARTYPE_INTEGER ? SCIP_VARTYPE_INTEGER_CHAR :
      SCIPvarGetType(consdata->var) == SCIP_VARTYPE_IMPLINT ? SCIP_VARTYPE_IMPLINT_CHAR : SCIP_VARTYPE_CONTINUOUS_CHAR,
      consdata->vbdcoef, SCIPvarGetName(consdata->vbdvar),
      SCIPvarGetType(consdata->vbdvar) == SCIP_VARTYPE_BINARY ? SCIP_VARTYPE_BINARY_CHAR :
      SCIPvarGetType(consdata->vbdvar) == SCIP_VARTYPE_INTEGER ? SCIP_VARTYPE_INTEGER_CHAR :
      SCIPvarGetType(consdata->vbdvar) == SCIP_VARTYPE_IMPLINT ? SCIP_VARTYPE_IMPLINT_CHAR : SCIP_VARTYPE_CONTINUOUS_CHAR);
   
   /* print right hand side */
   if( SCIPisEQ(scip, consdata->lhs, consdata->rhs) )
      SCIPinfoMessage(scip, file, " == %.15g", consdata->rhs);
   else if( !SCIPisInfinity(scip, consdata->rhs) )
      SCIPinfoMessage(scip, file, " <= %.15g", consdata->rhs);
   else if( !SCIPisInfinity(scip, -consdata->lhs) )
      SCIPinfoMessage(scip, file, " >= %.15g", consdata->lhs);
   else
      SCIPinfoMessage(scip, file, " [free]");

   return SCIP_OKAY;
}

/** constraint copying method of constraint handler */
static
SCIP_DECL_CONSCOPY(consCopyVarbound)
{  /*lint --e{715}*/
   SCIP_VAR** vars;
   SCIP_Real* coefs;
   const char* consname;
   
   SCIP_CALL( SCIPallocBufferArray(scip, &vars, 2) );
   SCIP_CALL( SCIPallocBufferArray(scip, &coefs, 2) );

   vars[0] = SCIPgetVarVarbound(sourcescip, sourcecons);
   vars[1] = SCIPgetVbdvarVarbound(sourcescip, sourcecons);

   coefs[0] = 1.0;
   coefs[1] = SCIPgetVbdcoefVarbound(sourcescip, sourcecons);

   if( name != NULL )
      consname = name;
   else
      consname = SCIPconsGetName(sourcecons);

   /* copy the varbound using the linear constraint copy method */
   SCIP_CALL( SCIPcopyConsLinear(scip, cons, sourcescip, consname, 2, vars, coefs,
         SCIPgetLhsVarbound(sourcescip, sourcecons), SCIPgetRhsVarbound(sourcescip, sourcecons), varmap, consmap, 
         initial, separate, enforce, check, propagate, local, modifiable, dynamic, removable, stickingatnode, global, valid) );
   
   SCIPfreeBufferArray(scip, &coefs);
   SCIPfreeBufferArray(scip, &vars);

   return SCIP_OKAY;
}

/** constraint parsing method of constraint handler */
static
SCIP_DECL_CONSPARSE(consParseVarbound)
{  /*lint --e{715}*/
   SCIP_VAR** vars;
   SCIP_Real* coefs;
   SCIP_Real lhs;
   SCIP_Real rhs;
   char* endstr;
   int requiredsize;
   int nvars;

   assert(scip != NULL);
   assert(success != NULL);
   assert(str != NULL);
   assert(name != NULL);
   assert(cons != NULL);

   /* set left and right hand side to their default values */
   lhs = -SCIPinfinity(scip);
   rhs =  SCIPinfinity(scip);

   (*success) = FALSE;

   /* return of string empty */
   if( !*str )
      return SCIP_OKAY;

   /* ignore whitespace */
   while( isspace(*str) )
      ++str;

   if( isdigit(str[0]) || ((str[0] == '-' || str[0] == '+') && isdigit(str[1])) )
   {
      if( !SCIPstrToRealValue(str, &lhs, &endstr) )
      {
         SCIPerrorMessage("error parsing left hand side\n");
         return SCIP_OKAY;
      }

      /* ignore whitespace */
      while( isspace(*endstr) )
         ++endstr;

      if( endstr[0] != '<' || endstr[1] != '=' )
      {
         SCIPerrorMessage("missing \"<=\" after left hand side(, found %c%c)\n", endstr[0], endstr[1]);
         return SCIP_OKAY;
      }

      SCIPdebugMessage("found left hand side <%g>\n", lhs);

      /* it was indeed a left-hand-side, so continue parsing after it */
      str = endstr + 2;
   }

   /* pares x + c*y as linear sum */
   SCIP_CALL( SCIPallocBufferArray(scip, &vars,  2) );
   SCIP_CALL( SCIPallocBufferArray(scip, &coefs, 2) );

   /* parse linear sum to get variables and coefficients */
   SCIP_CALL( SCIPparseVarsLinearsum(scip, str, vars, coefs, &nvars, 2, &requiredsize, &endstr, success) );

   if( requiredsize == 2 && *success )
   {
      SCIP_Bool foundvalue;
      SCIP_Real value;

      assert(nvars == 2);
      assert(SCIPisEQ(scip, coefs[0], 1.0));

      SCIPdebugMessage("found linear sum <%s> + %g <%s>\n", SCIPvarGetName(vars[0]), coefs[1], SCIPvarGetName(vars[1]));

      /* ignore whitespace */
      while( isspace(*endstr) )
         ++endstr;

      str = endstr;

      foundvalue = SCIPstrToRealValue(str+2, &value, &endstr);

      if( foundvalue )
      {
         /* search for end of linear sum: either '<=', '>=', '==', or '[free]' */
         switch( *str )
         {
         case '<':
            assert(str[1] == '=');
            rhs = value;
            break;
         case '=':
            assert(str[1] == '=');
            assert(SCIPisInfinity(scip, -lhs));
            lhs = value;
            rhs = value;
            break;
         case '>':
            assert(str[1] == '=');
            assert(SCIPisInfinity(scip, -lhs));
            lhs = value;
            break;
         default:
            SCIPerrorMessage("missing relation symbol after linear sum\n");
            *success = FALSE;
         }
      }
      else if( !strncmp(str, "[free]", 6) == 0 )
         *success = FALSE;
   }

   if( *success )
   {
      SCIP_CALL( SCIPcreateConsVarbound(scip, cons, name, vars[0], vars[1], coefs[1], lhs, rhs,
            initial, separate, enforce, check, propagate, local, modifiable, dynamic, removable, stickingatnode) );
   }

   /* free buffer arrays */
   SCIPfreeBufferArray(scip, &coefs);
   SCIPfreeBufferArray(scip, &vars);

   return SCIP_OKAY;
}

/** constraint method of constraint handler which returns the variables (if possible) */
static
SCIP_DECL_CONSGETVARS(consGetVarsVarbound)
{  /*lint --e{715}*/

   if( varssize < 2 )
      (*success) = FALSE;
   else
   {
      SCIP_CONSDATA* consdata;
      assert(cons != NULL);
      assert(vars != NULL);

      consdata = SCIPconsGetData(cons);
      assert(consdata != NULL);
<<<<<<< HEAD

      vars[0] = consdata->var;
      vars[1] = consdata->vbdvar;
      (*success) = TRUE;
   }

=======

      vars[0] = consdata->var;
      vars[1] = consdata->vbdvar;
      (*success) = TRUE;
   }

>>>>>>> 70dc277f
   return SCIP_OKAY;
}

/** constraint method of constraint handler which returns the number of variables (if possible) */
static
SCIP_DECL_CONSGETNVARS(consGetNVarsVarbound)
{  /*lint --e{715}*/
   (*nvars) = 2;
   (*success) = TRUE;

   return SCIP_OKAY;
}

/*
 * Event Handler
 */

/** execution method of bound change event handler */
static
SCIP_DECL_EVENTEXEC(eventExecVarbound)
{  /*lint --e{715}*/
   SCIP_CONSDATA* consdata;

   consdata = (SCIP_CONSDATA*)eventdata;
   assert(consdata != NULL);

   consdata->propagated = FALSE;
   consdata->presolved = FALSE;

   return SCIP_OKAY;
}




/*
 * constraint specific interface methods
 */

/** creates the handler for variable bound constraints and includes it in SCIP */
SCIP_RETCODE SCIPincludeConshdlrVarbound(
   SCIP*                 scip                /**< SCIP data structure */
   )
{
   SCIP_CONSHDLRDATA* conshdlrdata;
   SCIP_EVENTHDLRDATA* eventhdlrdata;

   /* create variable bound constraint handler data */
   SCIP_CALL( conshdlrdataCreate(scip, &conshdlrdata) );

   /* include constraint handler */
   SCIP_CALL( SCIPincludeConshdlr(scip, CONSHDLR_NAME, CONSHDLR_DESC,
         CONSHDLR_SEPAPRIORITY, CONSHDLR_ENFOPRIORITY, CONSHDLR_CHECKPRIORITY,
         CONSHDLR_SEPAFREQ, CONSHDLR_PROPFREQ, CONSHDLR_EAGERFREQ, CONSHDLR_MAXPREROUNDS,
         CONSHDLR_DELAYSEPA, CONSHDLR_DELAYPROP, CONSHDLR_DELAYPRESOL, CONSHDLR_NEEDSCONS,
         CONSHDLR_PROP_TIMING,
         conshdlrCopyVarbound,
         consFreeVarbound, consInitVarbound, consExitVarbound,
         consInitpreVarbound, consExitpreVarbound, consInitsolVarbound, consExitsolVarbound,
         consDeleteVarbound, consTransVarbound, consInitlpVarbound,
         consSepalpVarbound, consSepasolVarbound, consEnfolpVarbound, consEnfopsVarbound, consCheckVarbound,
         consPropVarbound, consPresolVarbound, consRespropVarbound, consLockVarbound,
         consActiveVarbound, consDeactiveVarbound,
         consEnableVarbound, consDisableVarbound, consDelvarsVarbound,
         consPrintVarbound, consCopyVarbound, consParseVarbound,
         consGetVarsVarbound, consGetNVarsVarbound, conshdlrdata) );

   if( SCIPfindConshdlr(scip,"linear") != NULL )
   {
      /* include the linear constraint to varbound constraint upgrade in the linear constraint handler */
      SCIP_CALL( SCIPincludeLinconsUpgrade(scip, linconsUpgdVarbound, LINCONSUPGD_PRIORITY, CONSHDLR_NAME) );
   }

   /* include event handler for bound change events */
   eventhdlrdata = NULL;
   SCIP_CALL( SCIPincludeEventhdlr(scip, EVENTHDLR_NAME, EVENTHDLR_DESC,
         NULL,
         NULL, NULL, NULL, NULL, NULL, NULL, eventExecVarbound,
         eventhdlrdata) );

   /* add varbound constraint handler parameters */
   SCIP_CALL( SCIPaddBoolParam(scip,
         "constraints/"CONSHDLR_NAME"/presolpairwise",
         "should pairwise constraint comparison be performed in presolving?",
         &conshdlrdata->presolpairwise, TRUE, DEFAULT_PRESOLPAIRWISE, NULL, NULL) );

   return SCIP_OKAY;
}

/** creates and captures a variable bound constraint: lhs <= x + c*y <= rhs
 *
 *  @note the constraint gets captured, hence at one point you have to release it using the method SCIPreleaseCons()
 */
SCIP_RETCODE SCIPcreateConsVarbound(
   SCIP*                 scip,               /**< SCIP data structure */
   SCIP_CONS**           cons,               /**< pointer to hold the created constraint */
   const char*           name,               /**< name of constraint */
   SCIP_VAR*             var,                /**< variable x that has variable bound */
   SCIP_VAR*             vbdvar,             /**< binary, integer or implicit integer bounding variable y */
   SCIP_Real             vbdcoef,            /**< coefficient c of bounding variable y */
   SCIP_Real             lhs,                /**< left hand side of variable bound inequality */
   SCIP_Real             rhs,                /**< right hand side of variable bound inequality */
   SCIP_Bool             initial,            /**< should the LP relaxation of constraint be in the initial LP?
                                              *   Usually set to TRUE. Set to FALSE for 'lazy constraints'. */
   SCIP_Bool             separate,           /**< should the constraint be separated during LP processing?
                                              *   Usually set to TRUE. */
   SCIP_Bool             enforce,            /**< should the constraint be enforced during node processing?
                                              *   TRUE for model constraints, FALSE for additional, redundant constraints. */
   SCIP_Bool             check,              /**< should the constraint be checked for feasibility?
                                              *   TRUE for model constraints, FALSE for additional, redundant constraints. */
   SCIP_Bool             propagate,          /**< should the constraint be propagated during node processing?
                                              *   Usually set to TRUE. */
   SCIP_Bool             local,              /**< is constraint only valid locally?
                                              *   Usually set to FALSE. Has to be set to TRUE, e.g., for branching constraints. */
   SCIP_Bool             modifiable,         /**< is constraint modifiable (subject to column generation)?
                                              *   Usually set to FALSE. In column generation applications, set to TRUE if pricing
                                              *   adds coefficients to this constraint. */
   SCIP_Bool             dynamic,            /**< is constraint subject to aging?
                                              *   Usually set to FALSE. Set to TRUE for own cuts which 
                                              *   are separated as constraints. */
   SCIP_Bool             removable,          /**< should the relaxation be removed from the LP due to aging or cleanup?
                                              *   Usually set to FALSE. Set to TRUE for 'lazy constraints' and 'user cuts'. */
   SCIP_Bool             stickingatnode      /**< should the constraint always be kept at the node where it was added, even
                                              *   if it may be moved to a more global node?
                                              *   Usually set to FALSE. Set to TRUE to for constraints that represent node data. */
   )
{
   SCIP_CONSHDLR* conshdlr;
   SCIP_CONSDATA* consdata;

   /* find the variable bound constraint handler */
   conshdlr = SCIPfindConshdlr(scip, CONSHDLR_NAME);
   if( conshdlr == NULL )
   {
      SCIPerrorMessage("variable bound constraint handler not found\n");
      return SCIP_PLUGINNOTFOUND;
   }

   /* create constraint data */
   SCIP_CALL( consdataCreate(scip, &consdata, var, vbdvar, vbdcoef, lhs, rhs) );

   /* create constraint */
   SCIP_CALL( SCIPcreateCons(scip, cons, name, conshdlr, consdata, initial, separate, enforce, check, propagate,
         local, modifiable, dynamic, removable, stickingatnode) );

   return SCIP_OKAY;
}

/** gets left hand side of variable bound constraint lhs <= x + c*y <= rhs */
SCIP_Real SCIPgetLhsVarbound(
   SCIP*                 scip,               /**< SCIP data structure */
   SCIP_CONS*            cons                /**< constraint data */
   )
{
   SCIP_CONSDATA* consdata;

   if( strcmp(SCIPconshdlrGetName(SCIPconsGetHdlr(cons)), CONSHDLR_NAME) != 0 )
   {
      SCIPerrorMessage("constraint is not a variable bound constraint\n");
      SCIPABORT();
   }

   consdata = SCIPconsGetData(cons);
   assert(consdata != NULL);

   return consdata->lhs;
}

/** gets right hand side of variable bound constraint lhs <= x + c*y <= rhs */
SCIP_Real SCIPgetRhsVarbound(
   SCIP*                 scip,               /**< SCIP data structure */
   SCIP_CONS*            cons                /**< constraint data */
   )
{
   SCIP_CONSDATA* consdata;

   if( strcmp(SCIPconshdlrGetName(SCIPconsGetHdlr(cons)), CONSHDLR_NAME) != 0 )
   {
      SCIPerrorMessage("constraint is not a variable bound constraint\n");
      SCIPABORT();
   }

   consdata = SCIPconsGetData(cons);
   assert(consdata != NULL);

   return consdata->rhs;
}

/** gets bounded variable x of variable bound constraint lhs <= x + c*y <= rhs */
SCIP_VAR* SCIPgetVarVarbound(
   SCIP*                 scip,               /**< SCIP data structure */
   SCIP_CONS*            cons                /**< constraint data */
   )
{
   SCIP_CONSDATA* consdata;

   if( strcmp(SCIPconshdlrGetName(SCIPconsGetHdlr(cons)), CONSHDLR_NAME) != 0 )
   {
      SCIPerrorMessage("constraint is not a variable bound constraint\n");
      SCIPABORT();
   }

   consdata = SCIPconsGetData(cons);
   assert(consdata != NULL);

   return consdata->var;
}

/** gets bounding variable y of variable bound constraint lhs <= x + c*y <= rhs */
SCIP_VAR* SCIPgetVbdvarVarbound(
   SCIP*                 scip,               /**< SCIP data structure */
   SCIP_CONS*            cons                /**< constraint data */
   )
{
   SCIP_CONSDATA* consdata;

   if( strcmp(SCIPconshdlrGetName(SCIPconsGetHdlr(cons)), CONSHDLR_NAME) != 0 )
   {
      SCIPerrorMessage("constraint is not a variable bound constraint\n");
      SCIPABORT();
   }

   consdata = SCIPconsGetData(cons);
   assert(consdata != NULL);

   return consdata->vbdvar;
}

/** gets bound coefficient c of variable bound constraint lhs <= x + c*y <= rhs */
SCIP_Real SCIPgetVbdcoefVarbound(
   SCIP*                 scip,               /**< SCIP data structure */
   SCIP_CONS*            cons                /**< constraint data */
   )
{
   SCIP_CONSDATA* consdata;

   if( strcmp(SCIPconshdlrGetName(SCIPconsGetHdlr(cons)), CONSHDLR_NAME) != 0 )
   {
      SCIPerrorMessage("constraint is not a variable bound constraint\n");
      SCIPABORT();
   }

   consdata = SCIPconsGetData(cons);
   assert(consdata != NULL);

   return consdata->vbdcoef;
}

/** gets the dual solution of the variable bound constraint in the current LP */
SCIP_Real SCIPgetDualsolVarbound(
   SCIP*                 scip,               /**< SCIP data structure */
   SCIP_CONS*            cons                /**< constraint data */
   )
{
   SCIP_CONSDATA* consdata;

   if( strcmp(SCIPconshdlrGetName(SCIPconsGetHdlr(cons)), CONSHDLR_NAME) != 0 )
   {
      SCIPerrorMessage("constraint is not a variable bound constraint\n");
      SCIPABORT();
   }
   
   consdata = SCIPconsGetData(cons);
   assert(consdata != NULL);

   if( consdata->row != NULL )
      return SCIProwGetDualsol(consdata->row);
   else
      return 0.0;
}

/** gets the dual Farkas value of the variable bound constraint in the current infeasible LP */
SCIP_Real SCIPgetDualfarkasVarbound(
   SCIP*                 scip,               /**< SCIP data structure */
   SCIP_CONS*            cons                /**< constraint data */
   )
{
   SCIP_CONSDATA* consdata;

   if( strcmp(SCIPconshdlrGetName(SCIPconsGetHdlr(cons)), CONSHDLR_NAME) != 0 )
   {
      SCIPerrorMessage("constraint is not a variable bound constraint\n");
      SCIPABORT();
   }
   
   consdata = SCIPconsGetData(cons);
   assert(consdata != NULL);

   if( consdata->row != NULL )
      return SCIProwGetDualfarkas(consdata->row);
   else
      return 0.0;
}

/** returns the linear relaxation of the given variable bound constraint; may return NULL if no LP row was yet created;
 *  the user must not modify the row!
 */
SCIP_ROW* SCIPgetRowVarbound(
   SCIP*                 scip,               /**< SCIP data structure */
   SCIP_CONS*            cons                /**< constraint data */
   )
{
   SCIP_CONSDATA* consdata;

   if( strcmp(SCIPconshdlrGetName(SCIPconsGetHdlr(cons)), CONSHDLR_NAME) != 0 )
   {
      SCIPerrorMessage("constraint is not a variable bound constraint\n");
      SCIPABORT();
   }

   consdata = SCIPconsGetData(cons);
   assert(consdata != NULL);

   return consdata->row;
}
<|MERGE_RESOLUTION|>--- conflicted
+++ resolved
@@ -285,11 +285,7 @@
       SCIP_CALL( catchEvents(scip, *consdata) );
    }
 
-<<<<<<< HEAD
-   SCIP_CALL( SCIPallocBlockMemoryArray(scip, &(*consdata)->vars, 2) );
-=======
    SCIP_CALL( SCIPallocBlockMemoryArray(scip, &(*consdata)->vars, 2) );  /*lint !e506*/
->>>>>>> 70dc277f
    (*consdata)->vars[0] = (*consdata)->var;
    (*consdata)->vars[1] = (*consdata)->vbdvar;
 
@@ -3542,21 +3538,12 @@
 
       consdata = SCIPconsGetData(cons);
       assert(consdata != NULL);
-<<<<<<< HEAD
 
       vars[0] = consdata->var;
       vars[1] = consdata->vbdvar;
       (*success) = TRUE;
    }
 
-=======
-
-      vars[0] = consdata->var;
-      vars[1] = consdata->vbdvar;
-      (*success) = TRUE;
-   }
-
->>>>>>> 70dc277f
    return SCIP_OKAY;
 }
 
