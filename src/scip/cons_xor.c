--- conflicted
+++ resolved
@@ -2574,15 +2574,9 @@
 SCIP_DECL_CONSGETNVARS(consGetNVarsXor)
 {  /*lint --e{715}*/
    SCIP_CONSDATA* consdata;
-<<<<<<< HEAD
 
    assert(cons != NULL);
 
-=======
-
-   assert(cons != NULL);
-
->>>>>>> 70dc277f
    consdata = SCIPconsGetData(cons);
    assert(consdata != NULL);
 
@@ -2592,7 +2586,6 @@
       (*nvars) = consdata->nvars + 1;
 
    (*success) = TRUE;
-
    return SCIP_OKAY;
 }
 
