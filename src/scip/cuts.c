--- conflicted
+++ resolved
@@ -3393,13 +3393,9 @@
    else
       userow = row;
 
-<<<<<<< HEAD
    previousroundmode = SCIPintervalGetRoundingMode();
 
    if( uselhs )
-=======
-   if( usevbds && !SCIPvarIsIntegral(var) )
->>>>>>> bb6cf171
    {
       *lhsused = TRUE;
       assert( ! SCIPisInfinity(scip, -SCIProwGetLhs(row)) );
@@ -3407,7 +3403,6 @@
       if( weight > 0.0 && ((negslack == 0) || (negslack == 1 && !row->integral)) )
          return SCIP_OKAY;
 
-<<<<<<< HEAD
       SCIPintervalSetRoundingModeDownwards();
 
       sideval = userow->lhs - userow->constant;
@@ -3452,22 +3447,6 @@
       SCIP_CALL( SCIPreallocBlockMemoryArray(scip, &aggrrow->slacksign, aggrrow->rowssize, newsize) );
       SCIP_CALL( SCIPreallocBlockMemoryArray(scip, &aggrrow->rowweights, aggrrow->rowssize, newsize) );
       aggrrow->rowssize = newsize;
-=======
-         /* we have to avoid cyclic variable bound usage, so we enforce to use only variable bounds variables of smaller index */
-         /**@todo this check is not needed for continuous variables; but allowing all but binary variables
-          *       to be replaced by variable bounds seems to be buggy (wrong result on gesa2)
-          */
-         vlbvars = SCIPvarGetVlbVars(var);
-         assert(vlbvars != NULL);
-         if( ( usevbds == 2 || ( SCIPvarGetType(vlbvars[bestvlbidx]) == SCIP_VARTYPE_BINARY
-            && !SCIPvarIsImpliedIntegral(vlbvars[bestvlbidx]) ) )
-            && SCIPvarGetProbindex(vlbvars[bestvlbidx]) < SCIPvarGetProbindex(var) )
-         {
-            *bestlb = bestvlb;
-            *bestlbtype = bestvlbidx;
-         }
-      }
->>>>>>> bb6cf171
    }
 
    /* add information of addditional row */
@@ -3541,11 +3520,7 @@
 
    SCIPdebugMessage("Summing up %d rows in aggrrow \n", nrowinds);
 
-<<<<<<< HEAD
    if( SCIPisExactSolve(scip) && SCIPisCertificateActive(scip) )
-=======
-   if( usevbds && !SCIPvarIsIntegral(var) )
->>>>>>> bb6cf171
    {
       SCIP_CALL( SCIPallocBufferArray(scip, &usedrows, nrows) );
       SCIP_CALL( SCIPallocBufferArray(scip, &usedweights, nrows) );
@@ -3603,7 +3578,6 @@
             }
          }
 
-<<<<<<< HEAD
          if( rowtoolong )
             break;
       }
@@ -3613,17 +3587,6 @@
       for( k = 0; k < nrows; ++k )
       {
          if( weights[k] != 0.0 )
-=======
-         /* we have to avoid cyclic variable bound usage, so we enforce to use only variable bounds variables of smaller index */
-         /**@todo this check is not needed for continuous variables; but allowing all but binary variables
-          *       to be replaced by variable bounds seems to be buggy (wrong result on gesa2)
-          */
-         vubvars = SCIPvarGetVubVars(var);
-         assert(vubvars != NULL);
-         if( ( usevbds == 2 || ( SCIPvarGetType(vubvars[bestvubidx]) == SCIP_VARTYPE_BINARY
-            && !SCIPvarIsImpliedIntegral(vubvars[bestvubidx]) ) )
-            && SCIPvarGetProbindex(vubvars[bestvubidx]) < SCIPvarGetProbindex(var) )
->>>>>>> bb6cf171
          {
             if( !SCIPisExactSolve(scip) )
             {
@@ -5884,15 +5847,7 @@
          int vbidx;
          int zidx;
 
-<<<<<<< HEAD
          assert(!SCIPisExactSolve(scip));
-=======
-   /* check if the user specified a bound to be used */
-   if( boundsfortrans != NULL && boundsfortrans[v] > -3 )
-   {
-      assert(!SCIPvarIsIntegral(var) || boundsfortrans[v] == -2 || boundsfortrans[v] == -1);
-      assert(boundtypesfortrans != NULL);
->>>>>>> bb6cf171
 
          /* variable bound */
          vbidx = boundtype[i];
