/* * * * * * * * * * * * * * * * * * * * * * * * * * * * * * * * * * * * * * */
/*                                                                           */
/*                  This file is part of the program and library             */
/*         SCIP --- Solving Constraint Integer Programs                      */
/*                                                                           */
/*    Copyright (C) 2002-2021 Konrad-Zuse-Zentrum                            */
/*                            fuer Informationstechnik Berlin                */
/*                                                                           */
/*  SCIP is distributed under the terms of the ZIB Academic License.         */
/*                                                                           */
/*  You should have received a copy of the ZIB Academic License              */
/*  along with SCIP; see the file COPYING. If not email to scip@zib.de.      */
/*                                                                           */
/* * * * * * * * * * * * * * * * * * * * * * * * * * * * * * * * * * * * * * */

/**@file   cuts.c
 * @ingroup OTHER_CFILES
 * @brief  methods for aggregation of rows
 * @author Jakob Witzig
 * @author Leona Gottwald
 */

/*---+----1----+----2----+----3----+----4----+----5----+----6----+----7----+----8----+----9----+----0----+----1----+----2*/

#include "blockmemshell/memory.h"
#include "scip/cuts.h"
#include "scip/dbldblarith.h"
#include "scip/lp.h"
#include "scip/pub_lp.h"
#include "scip/pub_message.h"
#include "scip/pub_misc.h"
#include "scip/pub_misc_select.h"
#include "scip/pub_misc_sort.h"
#include "scip/pub_var.h"
#include "scip/scip_cut.h"
#include "scip/scip_lp.h"
#include "scip/scip_mem.h"
#include "scip/scip_message.h"
#include "scip/scip_numerics.h"
#include "scip/scip_prob.h"
#include "scip/scip_sol.h"
#include "scip/scip_solvingstats.h"
#include "scip/scip_var.h"
#include "scip/struct_lp.h"
#include "scip/struct_scip.h"
#include "scip/struct_set.h"

/* =========================================== general static functions =========================================== */
#ifdef SCIP_DEBUG
static
void printCutQuad(
   SCIP*                 scip,               /**< SCIP data structure */
   SCIP_SOL*             sol,                /**< the solution that should be separated, or NULL for LP solution */
   SCIP_Real*            cutcoefs,           /**< non-zero coefficients of cut */
   QUAD(SCIP_Real        cutrhs),            /**< right hand side of the MIR row */
   int*                  cutinds,            /**< indices of problem variables for non-zero coefficients */
   int                   cutnnz,             /**< number of non-zeros in cut */
   SCIP_Bool             ignorsol,
   SCIP_Bool             islocal
   )
{
   SCIP_Real QUAD(activity);
   SCIP_VAR** vars;
   int i;

   assert(scip != NULL);
   vars = SCIPgetVars(scip);

   SCIPdebugMessage("CUT:");
   QUAD_ASSIGN(activity, 0.0);
   for( i = 0; i < cutnnz; ++i )
   {
      SCIP_Real QUAD(coef);

      QUAD_ARRAY_LOAD(coef, cutcoefs, cutinds[i]);

      SCIPdebugPrintf(" %+g<%s>", QUAD_TO_DBL(coef), SCIPvarGetName(vars[cutinds[i]]));

      if( !ignorsol )
      {
         SCIPquadprecProdQD(coef, coef, (sol == NULL ? SCIPvarGetLPSol(vars[cutinds[i]]) : SCIPgetSolVal(scip, sol, vars[cutinds[i]])));
      }
      else
      {
         if( cutcoefs[i] > 0.0 )
         {
            SCIPquadprecProdQD(coef, coef, (islocal ? SCIPvarGetLbLocal(vars[cutinds[i]]) : SCIPvarGetLbGlobal(vars[cutinds[i]])));
         }
         else
         {
            SCIPquadprecProdQD(coef, coef, (islocal ? SCIPvarGetUbLocal(vars[cutinds[i]]) : SCIPvarGetUbGlobal(vars[cutinds[i]])));
         }
      }

      SCIPquadprecSumQQ(activity, activity, coef);
   }
   SCIPdebugPrintf(" <= %.6f (activity: %g)\n", QUAD_TO_DBL(cutrhs), QUAD_TO_DBL(activity));
}
#endif

/** macro to make sure a value is not equal to zero, i.e. NONZERO(x) != 0.0
 *  will be TRUE for every x including 0.0
 *
 *  To avoid branches it will add 1e-100 with the same sign as x to x which will
 *  be rounded away for any sane non-zero value but will make sure the value is
 *  never exactly 0.0.
 */
#define NONZERO(x)   (COPYSIGN(1e-100, (x)) + (x))

/** add a scaled row to a dense vector indexed over the problem variables and keep the
 *  index of non-zeros up-to-date
 */
static
SCIP_RETCODE varVecAddScaledRowCoefs(
   int*RESTRICT          inds,               /**< pointer to array with variable problem indices of non-zeros in variable vector */
   SCIP_Real*RESTRICT    vals,               /**< array with values of variable vector */
   int*RESTRICT          nnz,                /**< number of non-zeros coefficients of variable vector */
   SCIP_ROW*             row,                /**< row coefficients to add to variable vector */
   SCIP_Real             scale               /**< scale for adding given row to variable vector */
   )
{
   int i;

   assert(inds != NULL);
   assert(vals != NULL);
   assert(nnz != NULL);
   assert(row != NULL);

   /* add the non-zeros to the aggregation row and keep non-zero index up to date */
   for( i = 0 ; i < row->len; ++i )
   {
      SCIP_Real val;
      int probindex;

      probindex = row->cols[i]->var_probindex;
      val = vals[probindex];

      if( val == 0.0 )
         inds[(*nnz)++] = probindex;

      val += row->vals[i] * scale;

      /* the value must not be exactly zero due to sparsity pattern */
      val = NONZERO(val);

      assert(val != 0.0);
      vals[probindex] = val;
   }

   return SCIP_OKAY;
}

/** add a scaled row to a dense vector indexed over the problem variables and keep the
 *  index of non-zeros up-to-date
 *
 *  This is the quad precision version of varVecAddScaledRowCoefs().
 */
static
SCIP_RETCODE varVecAddScaledRowCoefsQuad(
   int*RESTRICT          inds,               /**< pointer to array with variable problem indices of non-zeros in variable vector */
   SCIP_Real*RESTRICT    vals,               /**< array with values of variable vector */
   int*RESTRICT          nnz,                /**< number of non-zeros coefficients of variable vector */
   SCIP_ROW*             row,                /**< row coefficients to add to variable vector */
   SCIP_Real             scale               /**< scale for adding given row to variable vector */
   )
{
   int i;

   assert(inds != NULL);
   assert(vals != NULL);
   assert(nnz != NULL);
   assert(row != NULL);

   /* add the non-zeros to the aggregation row and keep non-zero index up to date */
   for( i = 0 ; i < row->len; ++i )
   {
      SCIP_Real QUAD(val);
      int probindex;

      probindex = row->cols[i]->var_probindex;
      QUAD_ARRAY_LOAD(val, vals, probindex);

      if( QUAD_HI(val) == 0.0 )
         inds[(*nnz)++] = probindex;

      SCIPquadprecSumQD(val, val, row->vals[i] * scale);

      /* the value must not be exactly zero due to sparsity pattern */
      QUAD_HI(val) = NONZERO(QUAD_HI(val));
      assert(QUAD_HI(val) != 0.0);

      QUAD_ARRAY_STORE(vals, probindex, val);
   }

   return SCIP_OKAY;
}

/** calculates the cut efficacy for the given solution */
static
SCIP_Real calcEfficacy(
   SCIP*                 scip,               /**< SCIP data structure */
   SCIP_SOL*             sol,                /**< solution to calculate the efficacy for (NULL for LP solution) */
   SCIP_Real*            cutcoefs,           /**< array of the non-zero coefficients in the cut */
   SCIP_Real             cutrhs,             /**< the right hand side of the cut */
   int*                  cutinds,            /**< array of the problem indices of variables with a non-zero coefficient in the cut */
   int                   cutnnz              /**< the number of non-zeros in the cut */
   )
{
   SCIP_VAR** vars;
   SCIP_Real norm;
   SCIP_Real activity = 0.0;
   int i;

   assert(scip != NULL);
   assert(cutcoefs != NULL);
   assert(cutinds != NULL);

   vars = SCIPgetVars(scip);

   for( i = 0; i < cutnnz; ++i )
      activity += cutcoefs[i] * SCIPgetSolVal(scip, sol, vars[cutinds[i]]);

   norm = SCIPgetVectorEfficacyNorm(scip, cutcoefs, cutnnz);

   return (activity - cutrhs) / MAX(1e-6, norm);
}

/** calculates the efficacy norm of the given aggregation row, which depends on the "separating/efficacynorm" parameter */
static
SCIP_Real calcEfficacyNormQuad(
   SCIP*                 scip,               /**< SCIP data structure */
   SCIP_Real*            vals,               /**< array of the non-zero coefficients in the vector; this is a quad precision array! */
   int*                  inds,               /**< array of the problem indices of variables with a non-zero coefficient in the vector */
   int                   nnz                 /**< the number of non-zeros in the vector */
   )
{
   SCIP_Real norm = 0.0;
   SCIP_Real QUAD(coef);
   int i;

   assert(scip != NULL);
   assert(scip->set != NULL);

   switch( scip->set->sepa_efficacynorm )
   {
   case 'e':
      for( i = 0; i < nnz; ++i )
      {
         QUAD_ARRAY_LOAD(coef, vals, inds[i]);
         norm += SQR(QUAD_TO_DBL(coef));
      }
      norm = SQRT(norm);
      break;
   case 'm':
      for( i = 0; i < nnz; ++i )
      {
         SCIP_Real absval;
         QUAD_ARRAY_LOAD(coef, vals, inds[i]);

         absval = REALABS(QUAD_TO_DBL(coef));
         norm = MAX(norm, absval);
      }
      break;
   case 's':
      for( i = 0; i < nnz; ++i )
      {
         QUAD_ARRAY_LOAD(coef, vals, inds[i]);
         norm += REALABS(QUAD_TO_DBL(coef));
      }
      break;
   case 'd':
      for( i = 0; i < nnz; ++i )
      {
         QUAD_ARRAY_LOAD(coef, vals, inds[i]);
         if( !SCIPisZero(scip, QUAD_TO_DBL(coef)) )
         {
            norm = 1.0;
            break;
         }
      }
      break;
   default:
      SCIPerrorMessage("invalid efficacy norm parameter '%c.'\n", scip->set->sepa_efficacynorm);
      assert(FALSE); /*lint !e506*/
   }

   return norm;
}

/** calculates the cut efficacy for the given solution; the cut coefs are stored densely and in quad precision */
static
SCIP_Real calcEfficacyDenseStorageQuad(
   SCIP*                 scip,               /**< SCIP data structure */
   SCIP_SOL*             sol,                /**< solution to calculate the efficacy for (NULL for LP solution) */
   SCIP_Real*            cutcoefs,           /**< array of the non-zero coefficients in the cut; this is a quad precision array! */
   SCIP_Real             cutrhs,             /**< the right hand side of the cut */
   int*                  cutinds,            /**< array of the problem indices of variables with a non-zero coefficient in the cut */
   int                   cutnnz              /**< the number of non-zeros in the cut */
   )
{
   SCIP_VAR** vars;
   SCIP_Real norm;
   SCIP_Real activity = 0.0;
   SCIP_Real QUAD(coef);
   int i;

   assert(scip != NULL);
   assert(cutcoefs != NULL);
   assert(cutinds != NULL);
   assert(scip->set != NULL);

   vars = SCIPgetVars(scip);

   for( i = 0; i < cutnnz; ++i )
   {
      QUAD_ARRAY_LOAD(coef, cutcoefs, cutinds[i]);
      activity += QUAD_TO_DBL(coef) * SCIPgetSolVal(scip, sol, vars[cutinds[i]]);
   }

   norm = calcEfficacyNormQuad(scip, cutcoefs, cutinds, cutnnz);

   return (activity - cutrhs) / MAX(1e-6, norm);
}

/** safely remove all items with |a_i| or |u_i - l_i)| below the given value
 *
 *  Returns TRUE if the cut became redundant.
 *  If it is a local cut, use local bounds, otherwise, use global bounds.
 */
static
SCIP_Bool removeZerosQuad(
   SCIP*                 scip,               /**< SCIP data structure */
   SCIP_Real             minval,             /**< minimal absolute value of coefficients that should not be removed */
   SCIP_Bool             cutislocal,         /**< is the cut local? */
   SCIP_Real*            cutcoefs,           /**< array of the non-zero coefficients in the cut */
   QUAD(SCIP_Real*       cutrhs),            /**< the right hand side of the cut */
   int*                  cutinds,            /**< array of the problem indices of variables with a non-zero coefficient in the cut */
   int*                  cutnnz              /**< the number of non-zeros in the cut */
   )
{
   int i;
   SCIP_VAR** vars;

   vars = SCIPgetVars(scip);

   for( i = 0; i < *cutnnz; )
   {
      SCIP_Real QUAD(val);
      SCIP_Real lb;
      SCIP_Real ub;
      int v;
      SCIP_Bool isfixed;

      v = cutinds[i];
      QUAD_ARRAY_LOAD(val, cutcoefs, v);

      if( cutislocal )
      {
         lb = SCIPvarGetLbLocal(vars[v]);
         ub = SCIPvarGetUbLocal(vars[v]);
      }
      else
      {
         lb = SCIPvarGetLbGlobal(vars[v]);
         ub = SCIPvarGetUbGlobal(vars[v]);
      }

      if( !(SCIPisInfinity(scip, -lb) || SCIPisInfinity(scip, ub)) && SCIPisEQ(scip, ub, lb) )
         isfixed = TRUE;
      else
         isfixed = FALSE;

      if( EPSZ(QUAD_TO_DBL(val), minval) || isfixed )
      {
         if( REALABS(QUAD_TO_DBL(val)) > QUAD_EPSILON )
         {
            /* adjust left and right hand sides with max contribution */
            if( QUAD_TO_DBL(val) < 0.0 )
            {
               if( SCIPisInfinity(scip, ub) )
                  return TRUE;
               else
               {
                  SCIPquadprecProdQD(val, val, ub);
                  SCIPquadprecSumQQ(*cutrhs, *cutrhs, -val);
               }
            }
            else
            {
               if( SCIPisInfinity(scip, -lb) )
                  return TRUE;
               else
               {
                  SCIPquadprecProdQD(val, val, lb);
                  SCIPquadprecSumQQ(*cutrhs, *cutrhs, -val);
               }
            }
         }

         QUAD_ASSIGN(val, 0.0);
         QUAD_ARRAY_STORE(cutcoefs, v, val);

         /* remove non-zero entry */
         --(*cutnnz);
         cutinds[i] = cutinds[*cutnnz];
      }
      else
         ++i;
   }

   /* relax rhs to 0, if it's very close to 0 */
   if( QUAD_TO_DBL(*cutrhs) < 0.0 && QUAD_TO_DBL(*cutrhs) >= -SCIPepsilon(scip) )
      QUAD_ASSIGN(*cutrhs, 0.0);

   return FALSE;
}

/** safely remove all items with |a_i| or |u_i - l_i)| below the given value
 *
 *  Returns TRUE if the cut became redundant.
 *  If it is a local cut, use local bounds, otherwise, use global bounds.
 */
static
SCIP_Bool removeZeros(
   SCIP*                 scip,               /**< SCIP data structure */
   SCIP_Real             minval,             /**< minimal absolute value of coefficients that should not be removed */
   SCIP_Bool             cutislocal,         /**< is the cut local? */
   SCIP_Real*            cutcoefs,           /**< array of the non-zero coefficients in the cut */
   QUAD(SCIP_Real*       cutrhs),            /**< the right hand side of the cut */
   int*                  cutinds,            /**< array of the problem indices of variables with a non-zero coefficient in the cut */
   int*                  cutnnz              /**< the number of non-zeros in the cut */
   )
{
   int i;
   SCIP_VAR** vars;

   vars = SCIPgetVars(scip);

   /* loop over non-zeros and remove values below minval; values above QUAD_EPSILON are cancelled with their bound
    * to avoid numerical rounding errors
    */
   for( i = 0; i < *cutnnz; )
   {
      SCIP_Real val;
      SCIP_Real lb;
      SCIP_Real ub;
      int v;
      SCIP_Bool isfixed;

      v = cutinds[i];
      val = cutcoefs[v];

      if( cutislocal )
      {
         lb = SCIPvarGetLbLocal(vars[v]);
         ub = SCIPvarGetUbLocal(vars[v]);
      }
      else
      {
         lb = SCIPvarGetLbGlobal(vars[v]);
         ub = SCIPvarGetUbGlobal(vars[v]);
      }

      if( !(SCIPisInfinity(scip, -lb) || SCIPisInfinity(scip, ub)) && SCIPisEQ(scip, ub, lb) )
         isfixed = TRUE;
      else
         isfixed = FALSE;

      if( EPSZ(val, minval) || isfixed )
      {
         if( REALABS(val) > QUAD_EPSILON )
         {
            /* adjust left and right hand sides with max contribution */
            if( val < 0.0 )
            {
               if( SCIPisInfinity(scip, ub) )
                  return TRUE;
               else
               {
                  SCIPquadprecSumQD(*cutrhs, *cutrhs, -val * ub);
               }
            }
            else
            {
               if( SCIPisInfinity(scip, -lb) )
                  return TRUE;
               else
               {
                  SCIPquadprecSumQD(*cutrhs, *cutrhs, -val * lb);
               }
            }
         }

         cutcoefs[v] = 0.0;

         /* remove non-zero entry */
         --(*cutnnz);
         cutinds[i] = cutinds[*cutnnz];
      }
      else
         ++i;
   }

   /* relax rhs to 0, if it's very close to 0 */
   if( QUAD_TO_DBL(*cutrhs) < 0.0 && QUAD_TO_DBL(*cutrhs) >= -SCIPepsilon(scip) )
      QUAD_ASSIGN(*cutrhs, 0.0);

   return FALSE;
}

/** compare absolute values of coefficients in quad precision */
static
SCIP_DECL_SORTINDCOMP(compareAbsCoefsQuad)
{
   SCIP_Real abscoef1;
   SCIP_Real abscoef2;
   SCIP_Real QUAD(coef1);
   SCIP_Real QUAD(coef2);
   SCIP_Real* coefs = (SCIP_Real*) dataptr;

   QUAD_ARRAY_LOAD(coef1, coefs, ind1);
   QUAD_ARRAY_LOAD(coef2, coefs, ind2);

   abscoef1 = REALABS(QUAD_TO_DBL(coef1));
   abscoef2 = REALABS(QUAD_TO_DBL(coef2));

   if( abscoef1 < abscoef2 )
      return -1;
   if( abscoef2 < abscoef1 )
      return 1;

   return 0;
}

/** compare absolute values of coefficients */
static
SCIP_DECL_SORTINDCOMP(compareAbsCoefs)
{
   SCIP_Real abscoef1;
   SCIP_Real abscoef2;
   SCIP_Real* coefs = (SCIP_Real*) dataptr;

   abscoef1 = REALABS(coefs[ind1]);
   abscoef2 = REALABS(coefs[ind2]);

   if( abscoef1 < abscoef2 )
      return -1;
   if( abscoef2 < abscoef1 )
      return 1;

   return 0;
}

/** change given coefficient to new given value, adjust right hand side using the variables bound;
 *  returns TRUE if the right hand side would need to be changed to infinity and FALSE otherwise
 */
static
SCIP_Bool chgCoeffWithBound(
   SCIP*                 scip,               /**< SCIP data structure */
   SCIP_VAR*             var,                /**< variable the coefficient belongs to */
   SCIP_Real             oldcoeff,           /**< old coefficient value */
   SCIP_Real             newcoeff,           /**< new coefficient value */
   SCIP_Bool             cutislocal,         /**< is the cut local? */
   QUAD(SCIP_Real*       cutrhs)             /**< pointer to adjust right hand side of cut */
   )
{
   SCIP_Real QUAD(delta);

   SCIPquadprecSumDD(delta, newcoeff, -oldcoeff);

   if( QUAD_TO_DBL(delta) > QUAD_EPSILON )
   {
      SCIP_Real ub = cutislocal ? SCIPvarGetUbLocal(var) : SCIPvarGetUbGlobal(var);

      if( SCIPisInfinity(scip, ub) )
         return TRUE;
      else
      {
         SCIPquadprecProdQD(delta, delta, ub);
         SCIPquadprecSumQQ(*cutrhs, *cutrhs, delta);
      }
   }
   else if( QUAD_TO_DBL(delta) < -QUAD_EPSILON )
   {
      SCIP_Real lb = cutislocal ? SCIPvarGetLbLocal(var) : SCIPvarGetLbGlobal(var);

      if( SCIPisInfinity(scip, -lb) )
         return TRUE;
      else
      {
         SCIPquadprecProdQD(delta, delta, lb);
         SCIPquadprecSumQQ(*cutrhs, *cutrhs, delta);
      }
   }

   return FALSE;
}

/** change given (quad) coefficient to new given value, adjust right hand side using the variables bound;
 *  returns TRUE if the right hand side would need to be changed to infinity and FALSE otherwise
 */
static
SCIP_Bool chgQuadCoeffWithBound(
   SCIP*                 scip,               /**< SCIP data structure */
   SCIP_VAR*             var,                /**< variable the coefficient belongs to */
   QUAD(SCIP_Real        oldcoeff),          /**< old coefficient value */
   SCIP_Real             newcoeff,           /**< new coefficient value */
   SCIP_Bool             cutislocal,         /**< is the cut local? */
   QUAD(SCIP_Real*       cutrhs)             /**< pointer to adjust right hand side of cut */
   )
{
   SCIP_Real QUAD(delta);

   SCIPquadprecSumQD(delta, -oldcoeff, newcoeff);

   if( QUAD_TO_DBL(delta) > QUAD_EPSILON )
   {
      SCIP_Real ub = cutislocal ? SCIPvarGetUbLocal(var) : SCIPvarGetUbGlobal(var);

      if( SCIPisInfinity(scip, ub) )
         return TRUE;
      else
      {
         SCIPquadprecProdQD(delta, delta, ub);
         SCIPquadprecSumQQ(*cutrhs, *cutrhs, delta);
      }
   }
   else if( QUAD_TO_DBL(delta) < -QUAD_EPSILON )
   {
      SCIP_Real lb = cutislocal ? SCIPvarGetLbLocal(var) : SCIPvarGetLbGlobal(var);

      if( SCIPisInfinity(scip, -lb) )
         return TRUE;
      else
      {
         SCIPquadprecProdQD(delta, delta, lb);
         SCIPquadprecSumQQ(*cutrhs, *cutrhs, delta);
      }
   }

   return FALSE;
}

/** scales the cut and then tightens the coefficients of the given cut based on the maximal activity;
 *  see cons_linear.c consdataTightenCoefs() for details; the cut is given in a semi-sparse quad precision array;
 *
 *  This is the quad precision version of cutTightenCoefs() below.
 */
static
SCIP_RETCODE cutTightenCoefsQuad(
   SCIP*                 scip,               /**< SCIP data structure */
   SCIP_Bool             cutislocal,         /**< is the cut local? */
   SCIP_Real*            cutcoefs,           /**< array of the non-zero coefficients in the cut */
   QUAD(SCIP_Real*       cutrhs),            /**< the right hand side of the cut */
   int*                  cutinds,            /**< array of the problem indices of variables with a non-zero coefficient in the cut */
   int*                  cutnnz,             /**< the number of non-zeros in the cut */
   SCIP_Bool*            redundant           /**< whether the cut was detected to be redundant */
   )
{
   int i;
   int nintegralvars;
   SCIP_Bool isintegral = TRUE;
   SCIP_VAR** vars;
   SCIP_Real QUAD(maxacttmp);
   SCIP_Real maxact;
   SCIP_Real maxabsintval = 0.0;
   SCIP_Real maxabscontval = 0.0;

   QUAD_ASSIGN(maxacttmp, 0.0);

   vars = SCIPgetVars(scip);
   nintegralvars = SCIPgetNVars(scip) - SCIPgetNContVars(scip);

   assert(redundant != NULL);
   *redundant = FALSE;

   /* compute maximal activity and maximal absolute coefficient values for all and for integral variables in the cut */
   for( i = 0; i < *cutnnz; ++i )
   {
      SCIP_Real QUAD(val);

      assert(cutinds[i] >= 0);
      assert(vars[cutinds[i]] != NULL);

      QUAD_ARRAY_LOAD(val, cutcoefs, cutinds[i]);

      if( QUAD_TO_DBL(val) < 0.0 )
      {
         SCIP_Real lb = cutislocal ? SCIPvarGetLbLocal(vars[cutinds[i]]) : SCIPvarGetLbGlobal(vars[cutinds[i]]);

         if( SCIPisInfinity(scip, -lb) )
            return SCIP_OKAY;

         if( cutinds[i] < nintegralvars )
            maxabsintval = MAX(maxabsintval, -QUAD_TO_DBL(val));
         else
         {
            maxabscontval = MAX(maxabscontval, -QUAD_TO_DBL(val));
            isintegral = FALSE;
         }

         SCIPquadprecProdQD(val, val, lb);
         SCIPquadprecSumQQ(maxacttmp, maxacttmp, val);
      }
      else
      {
         SCIP_Real ub = cutislocal ? SCIPvarGetUbLocal(vars[cutinds[i]]) : SCIPvarGetUbGlobal(vars[cutinds[i]]);

         if( SCIPisInfinity(scip, ub) )
            return SCIP_OKAY;

         if( cutinds[i] < nintegralvars )
            maxabsintval = MAX(maxabsintval, QUAD_TO_DBL(val));
         else
         {
            maxabscontval = MAX(maxabscontval, QUAD_TO_DBL(val));
            isintegral = FALSE;
         }

         SCIPquadprecProdQD(val, val, ub);
         SCIPquadprecSumQQ(maxacttmp, maxacttmp, val);
      }
   }

   maxact = QUAD_TO_DBL(maxacttmp);

   /* cut is redundant in activity bounds */
   if( SCIPisFeasLE(scip, maxact, QUAD_TO_DBL(*cutrhs)) )
   {
      *redundant = TRUE;
      return SCIP_OKAY;
   }

   /* cut is only on integral variables, try to scale to integral coefficients */
   if( isintegral )
   {
      SCIP_Real equiscale;
      SCIP_Real intscalar;
      SCIP_Bool success;
      SCIP_Real* intcoeffs;

      SCIP_CALL( SCIPallocBufferArray(scip, &intcoeffs, *cutnnz) );

      equiscale = 1.0 / MIN((maxact - QUAD_TO_DBL(*cutrhs)), maxabsintval);

      for( i = 0; i < *cutnnz; ++i )
      {
         SCIP_Real QUAD(val);

         QUAD_ARRAY_LOAD(val, cutcoefs, cutinds[i]);
         SCIPquadprecProdQD(val, val, equiscale);

         intcoeffs[i] = QUAD_TO_DBL(val);
      }

      SCIP_CALL( SCIPcalcIntegralScalar(intcoeffs, *cutnnz, -SCIPsumepsilon(scip), SCIPepsilon(scip),
            (SCIP_Longint)scip->set->sepa_maxcoefratio, scip->set->sepa_maxcoefratio, &intscalar, &success) );

      SCIPfreeBufferArray(scip, &intcoeffs);

      if( success )
      {
         /* if successful, apply the scaling */
         intscalar *= equiscale;

         SCIPquadprecProdQD(*cutrhs, *cutrhs, intscalar);

         for( i = 0; i < *cutnnz; )
         {
            SCIP_Real QUAD(val);
            SCIP_Real intval;

            QUAD_ARRAY_LOAD(val, cutcoefs, cutinds[i]);
            SCIPquadprecProdQD(val, val, intscalar);

            intval = SCIPround(scip, QUAD_TO_DBL(val));

            if( chgQuadCoeffWithBound(scip, vars[cutinds[i]], QUAD(val), intval, cutislocal, QUAD(cutrhs)) )
            {
               /* TODO maybe change the coefficient to the other value instead of discarding the cut? */
               *redundant = TRUE;
               return SCIP_OKAY;
            }

            if( intval != 0.0 )
            {
               QUAD_ASSIGN(val, intval);
               QUAD_ARRAY_STORE(cutcoefs, cutinds[i], val);
               ++i;
            }
            else
            {
               /* this must not be -0.0, otherwise the clean buffer memory is not cleared properly */
               QUAD_ASSIGN(val, 0.0);
               QUAD_ARRAY_STORE(cutcoefs, cutinds[i], val);
               --(*cutnnz);
               cutinds[i] = cutinds[*cutnnz];
            }
         }

         SCIPquadprecEpsFloorQ(*cutrhs, *cutrhs, SCIPfeastol(scip)); /*lint !e666*/

         /* recompute the maximal activity after scaling to integral values */
         QUAD_ASSIGN(maxacttmp, 0.0);
         maxabsintval = 0.0;

         for( i = 0; i < *cutnnz; ++i )
         {
            SCIP_Real QUAD(val);

            assert(cutinds[i] >= 0);
            assert(vars[cutinds[i]] != NULL);

            QUAD_ARRAY_LOAD(val, cutcoefs, cutinds[i]);

            if( QUAD_TO_DBL(val) < 0.0 )
            {
               SCIP_Real lb = cutislocal ? SCIPvarGetLbLocal(vars[cutinds[i]]) : SCIPvarGetLbGlobal(vars[cutinds[i]]);

               maxabsintval = MAX(maxabsintval, -QUAD_TO_DBL(val));

               SCIPquadprecProdQD(val, val, lb);

               SCIPquadprecSumQQ(maxacttmp, maxacttmp, val);
            }
            else
            {
               SCIP_Real ub = cutislocal ? SCIPvarGetUbLocal(vars[cutinds[i]]) : SCIPvarGetUbGlobal(vars[cutinds[i]]);

               maxabsintval = MAX(maxabsintval, QUAD_TO_DBL(val));

               SCIPquadprecProdQD(val, val, ub);

               SCIPquadprecSumQQ(maxacttmp, maxacttmp, val);
            }
         }

         maxact = QUAD_TO_DBL(maxacttmp);

         assert(EPSISINT(maxact, 1e-4));
         maxact = SCIPround(scip, maxact);
         QUAD_ASSIGN(maxacttmp, maxact);

         /* check again for redundancy */
         if( SCIPisFeasLE(scip, maxact, QUAD_TO_DBL(*cutrhs)) )
         {
            *redundant = TRUE;
            return SCIP_OKAY;
         }
      }
      else
      {
         /* otherwise, apply the equilibrium scaling */
         isintegral = FALSE;

         /* perform the scaling */
         SCIPquadprecProdQD(maxacttmp, maxacttmp, equiscale);

         SCIPquadprecProdQD(*cutrhs, *cutrhs, equiscale);
         maxabsintval *= equiscale;

         for( i = 0; i < *cutnnz; ++i )
         {
            SCIP_Real QUAD(val);

            QUAD_ARRAY_LOAD(val, cutcoefs, cutinds[i]);
            SCIPquadprecProdQD(val, val, equiscale);
            QUAD_ARRAY_STORE(cutcoefs, cutinds[i], val);
         }
      }
   }
   else
   {
      /* cut has integer and continuous variables, so scale it to equilibrium */
      SCIP_Real scale;
      SCIP_Real maxabsval;

      maxabsval = maxact - QUAD_TO_DBL(*cutrhs);
      maxabsval = MIN(maxabsval, maxabsintval);
      maxabsval = MAX(maxabsval, maxabscontval);

      scale = 1.0 / maxabsval; /*lint !e795*/

      /* perform the scaling */
      SCIPquadprecProdQD(maxacttmp, maxacttmp, scale);
      maxact = QUAD_TO_DBL(maxacttmp);

      SCIPquadprecProdQD(*cutrhs, *cutrhs, scale);
      maxabsintval *= scale;

      for( i = 0; i < *cutnnz; ++i )
      {
         SCIP_Real QUAD(val);

         QUAD_ARRAY_LOAD(val, cutcoefs, cutinds[i]);
         SCIPquadprecProdQD(val, val, scale);
         QUAD_ARRAY_STORE(cutcoefs, cutinds[i], val);
      }
   }

   /* no coefficient tightening can be performed since the precondition doesn't hold for any of the variables */
   if( SCIPisGT(scip, maxact - maxabsintval, QUAD_TO_DBL(*cutrhs)) )
      return SCIP_OKAY;

   SCIPsortDownInd(cutinds, compareAbsCoefsQuad, (void*) cutcoefs, *cutnnz);

   /* loop over the integral variables and try to tighten the coefficients; see cons_linear for more details */
   for( i = 0; i < *cutnnz; )
   {
      SCIP_Real QUAD(val);

      if( cutinds[i] >= nintegralvars )
      {
         ++i;
         continue;
      }

      QUAD_ARRAY_LOAD(val, cutcoefs, cutinds[i]);

      assert(SCIPvarIsIntegral(vars[cutinds[i]]));

      if( QUAD_TO_DBL(val) < 0.0 && SCIPisLE(scip, maxact + QUAD_TO_DBL(val), QUAD_TO_DBL(*cutrhs)) )
      {
         SCIP_Real QUAD(coef);
         SCIP_Real lb = cutislocal ? SCIPvarGetLbLocal(vars[cutinds[i]]) : SCIPvarGetLbGlobal(vars[cutinds[i]]);

         SCIPquadprecSumQQ(coef, *cutrhs, -maxacttmp);

         if( isintegral )
         {
            /* if cut is integral, the true coefficient must also be integral; thus round it to exact integral value */
            assert(SCIPisFeasIntegral(scip, QUAD_TO_DBL(coef)));
            QUAD_ASSIGN(coef, SCIPround(scip, QUAD_TO_DBL(coef)));
         }

         if( QUAD_TO_DBL(coef) > QUAD_TO_DBL(val) )
         {
            SCIP_Real QUAD(delta);
            SCIP_Real QUAD(tmp);

            SCIPquadprecSumQQ(delta, -val, coef);
            SCIPquadprecProdQD(delta, delta, lb);

            SCIPquadprecSumQQ(tmp, delta, *cutrhs);
            SCIPdebugPrintf("tightened coefficient from %g to %g; rhs changed from %g to %g; the bounds are [%g,%g]\n",
               QUAD_TO_DBL(val), QUAD_TO_DBL(coef), QUAD_TO_DBL(*cutrhs), QUAD_TO_DBL(tmp), lb,
               cutislocal ? SCIPvarGetUbLocal(vars[cutinds[i]]) : SCIPvarGetUbGlobal(vars[cutinds[i]]));

            QUAD_ASSIGN_Q(*cutrhs, tmp);

            assert(!SCIPisPositive(scip, QUAD_TO_DBL(coef)));

            if( SCIPisNegative(scip, QUAD_TO_DBL(coef)) )
            {
               SCIPquadprecSumQQ(maxacttmp, maxacttmp, delta);
               maxact = QUAD_TO_DBL(maxacttmp);
               QUAD_ARRAY_STORE(cutcoefs, cutinds[i], coef);
            }
            else
            {
               QUAD_ASSIGN(coef, 0.0);
               QUAD_ARRAY_STORE(cutcoefs, cutinds[i], coef);
               --(*cutnnz);
               cutinds[i] = cutinds[*cutnnz];
               continue;
            }
         }
      }
      else if( QUAD_TO_DBL(val) > 0.0 && SCIPisLE(scip, maxact - QUAD_TO_DBL(val), QUAD_TO_DBL(*cutrhs)) )
      {
         SCIP_Real QUAD(coef);
         SCIP_Real ub = cutislocal ? SCIPvarGetUbLocal(vars[cutinds[i]]) : SCIPvarGetUbGlobal(vars[cutinds[i]]);

         SCIPquadprecSumQQ(coef, maxacttmp, -*cutrhs);

         if( isintegral )
         {
            /* if cut is integral, the true coefficient must also be integral; thus round it to exact integral value */
            assert(SCIPisFeasIntegral(scip, QUAD_TO_DBL(coef)));
            QUAD_ASSIGN(coef, SCIPround(scip, QUAD_TO_DBL(coef)));
         }

         if( QUAD_TO_DBL(coef) < QUAD_TO_DBL(val) )
         {
            SCIP_Real QUAD(delta);
            SCIP_Real QUAD(tmp);

            SCIPquadprecSumQQ(delta, -val, coef);
            SCIPquadprecProdQD(delta, delta, ub);

            SCIPquadprecSumQQ(tmp, delta, *cutrhs);
            SCIPdebugPrintf("tightened coefficient from %g to %g; rhs changed from %g to %g; the bounds are [%g,%g]\n",
               QUAD_TO_DBL(val), QUAD_TO_DBL(coef), QUAD_TO_DBL(*cutrhs), QUAD_TO_DBL(tmp),
               cutislocal ? SCIPvarGetLbLocal(vars[cutinds[i]]) : SCIPvarGetLbGlobal(vars[cutinds[i]]), ub);

            QUAD_ASSIGN_Q(*cutrhs, tmp);

            assert(SCIPisGE(scip, QUAD_TO_DBL(coef), 0.0));

            if( SCIPisPositive(scip, QUAD_TO_DBL(coef)) )
            {
               SCIPquadprecSumQQ(maxacttmp, maxacttmp, delta);
               maxact = QUAD_TO_DBL(maxacttmp);
               QUAD_ARRAY_STORE(cutcoefs, cutinds[i], coef);
            }
            else
            {
               QUAD_ASSIGN(coef, 0.0);
               QUAD_ARRAY_STORE(cutcoefs, cutinds[i], coef);
               --(*cutnnz);
               cutinds[i] = cutinds[*cutnnz];
               continue;
            }
         }
      }
      else /* due to sorting we can stop completely if the precondition was not fulfilled for this variable */
         break;

      ++i;
   }

   return SCIP_OKAY;
}

/** scales the cut and then tightens the coefficients of the given cut based on the maximal activity;
 *  see cons_linear.c consdataTightenCoefs() for details; the cut is given in a semi-sparse array;
 */
static
SCIP_RETCODE cutTightenCoefs(
   SCIP*                 scip,               /**< SCIP data structure */
   SCIP_Bool             cutislocal,         /**< is the cut local? */
   SCIP_Real*            cutcoefs,           /**< array of the non-zero coefficients in the cut */
   QUAD(SCIP_Real*       cutrhs),            /**< the right hand side of the cut */
   int*                  cutinds,            /**< array of the problem indices of variables with a non-zero coefficient in the cut */
   int*                  cutnnz,             /**< the number of non-zeros in the cut */
   SCIP_Bool*            redundant           /**< pointer to return whtether the cut was detected to be redundant */
   )
{
   int i;
   int nintegralvars;
   SCIP_Bool isintegral = TRUE;
   SCIP_VAR** vars;
   SCIP_Real QUAD(maxacttmp);
   SCIP_Real maxact;
   SCIP_Real maxabsintval = 0.0;
   SCIP_Real maxabscontval = 0.0;

   QUAD_ASSIGN(maxacttmp, 0.0);

   vars = SCIPgetVars(scip);
   nintegralvars = SCIPgetNVars(scip) - SCIPgetNContVars(scip);

   assert(redundant != NULL);
   *redundant = FALSE;

   /* compute maximal activity and maximal absolute coefficient values for all and for integral variables in the cut */
   for( i = 0; i < *cutnnz; ++i )
   {
      SCIP_Real val;

      assert(cutinds[i] >= 0);
      assert(vars[cutinds[i]] != NULL);

      val = cutcoefs[cutinds[i]];

      if( val < 0.0 )
      {
         SCIP_Real lb = cutislocal ? SCIPvarGetLbLocal(vars[cutinds[i]]) : SCIPvarGetLbGlobal(vars[cutinds[i]]);

         if( SCIPisInfinity(scip, -lb) )
            return SCIP_OKAY;

         if( cutinds[i] < nintegralvars )
            maxabsintval = MAX(maxabsintval, -val);
         else
         {
            maxabscontval = MAX(maxabscontval, -val);
            isintegral = FALSE;
         }

         SCIPquadprecSumQD(maxacttmp, maxacttmp, val * lb);
      }
      else
      {
         SCIP_Real ub = cutislocal ? SCIPvarGetUbLocal(vars[cutinds[i]]) : SCIPvarGetUbGlobal(vars[cutinds[i]]);

         if( SCIPisInfinity(scip, ub) )
            return SCIP_OKAY;

         if( cutinds[i] < nintegralvars )
            maxabsintval = MAX(maxabsintval, val);
         else
         {
            maxabscontval = MAX(maxabscontval, val);
            isintegral = FALSE;
         }

         SCIPquadprecSumQD(maxacttmp, maxacttmp, val * ub);
      }
   }

   maxact = QUAD_TO_DBL(maxacttmp);

   /* cut is redundant in activity bounds */
   if( SCIPisFeasLE(scip, maxact, QUAD_TO_DBL(*cutrhs)) )
   {
      *redundant = TRUE;
      return SCIP_OKAY;
   }

   /* cut is only on integral variables, try to scale to integral coefficients */
   if( isintegral )
   {
      SCIP_Real equiscale;
      SCIP_Real intscalar;
      SCIP_Bool success;
      SCIP_Real* intcoeffs;

      SCIP_CALL( SCIPallocBufferArray(scip, &intcoeffs, *cutnnz) );

      equiscale = 1.0 / MIN((maxact - QUAD_TO_DBL(*cutrhs)), maxabsintval);

      for( i = 0; i < *cutnnz; ++i )
      {
         SCIP_Real val;

         val = equiscale * cutcoefs[cutinds[i]];

         intcoeffs[i] = val;
      }

      SCIP_CALL( SCIPcalcIntegralScalar(intcoeffs, *cutnnz, -SCIPsumepsilon(scip), SCIPepsilon(scip),
            (SCIP_Longint)scip->set->sepa_maxcoefratio, scip->set->sepa_maxcoefratio, &intscalar, &success) );

      SCIPfreeBufferArray(scip, &intcoeffs);

      if( success )
      {
         /* if successful, apply the scaling */
         intscalar *= equiscale;

         SCIPquadprecProdQD(*cutrhs, *cutrhs, intscalar);

         for( i = 0; i < *cutnnz; )
         {
            SCIP_Real val;
            SCIP_Real intval;

            val = cutcoefs[cutinds[i]];
            val *= intscalar;

            intval = SCIPround(scip, val);

            if( chgCoeffWithBound(scip, vars[cutinds[i]], val, intval, cutislocal, QUAD(cutrhs)) )
            {
               /* TODO maybe change the coefficient to the other value instead of discarding the cut? */
               *redundant = TRUE;
               return SCIP_OKAY;
            }

            if( intval != 0.0 )
            {
               cutcoefs[cutinds[i]] = intval;
               ++i;
            }
            else
            {
               /* this must not be -0.0, otherwise the clean buffer memory is not cleared properly */
               cutcoefs[cutinds[i]] = 0.0;
               --(*cutnnz);
               cutinds[i] = cutinds[*cutnnz];
            }
         }

         SCIPquadprecEpsFloorQ(*cutrhs, *cutrhs, SCIPfeastol(scip)); /*lint !e666*/

         /* recompute the maximal activity after scaling to integral values */
         QUAD_ASSIGN(maxacttmp, 0.0);
         maxabsintval = 0.0;

         for( i = 0; i < *cutnnz; ++i )
         {
            SCIP_Real val;

            assert(cutinds[i] >= 0);
            assert(vars[cutinds[i]] != NULL);

            val = cutcoefs[cutinds[i]];

            if( val < 0.0 )
            {
               SCIP_Real lb = cutislocal ? SCIPvarGetLbLocal(vars[cutinds[i]]) : SCIPvarGetLbGlobal(vars[cutinds[i]]);

               maxabsintval = MAX(maxabsintval, -val);

               val *= lb;

               SCIPquadprecSumQD(maxacttmp, maxacttmp, val);
            }
            else
            {
               SCIP_Real ub = cutislocal ? SCIPvarGetUbLocal(vars[cutinds[i]]) : SCIPvarGetUbGlobal(vars[cutinds[i]]);

               maxabsintval = MAX(maxabsintval, val);

               val *= ub;

               SCIPquadprecSumQD(maxacttmp, maxacttmp, val);
            }
         }

         maxact = QUAD_TO_DBL(maxacttmp);

         assert(EPSISINT(maxact, 1e-4));
         maxact = SCIPround(scip, maxact);
         QUAD_ASSIGN(maxacttmp, maxact);

         /* check again for redundancy */
         if( SCIPisFeasLE(scip, maxact, QUAD_TO_DBL(*cutrhs)) )
         {
            *redundant = TRUE;
            return SCIP_OKAY;
         }
      }
      else
      {
         /* otherwise, apply the equilibrium scaling */
         isintegral = FALSE;

         /* perform the scaling */
         SCIPquadprecProdQD(maxacttmp, maxacttmp, equiscale);

         SCIPquadprecProdQD(*cutrhs, *cutrhs, equiscale);
         maxabsintval *= equiscale;

         for( i = 0; i < *cutnnz; ++i )
            cutcoefs[cutinds[i]] *= equiscale;
      }
   }
   else
   {
      /* cut has integer and continuous variables, so scale it to equilibrium */
      SCIP_Real scale;
      SCIP_Real maxabsval;

      maxabsval = maxact - QUAD_TO_DBL(*cutrhs);
      maxabsval = MIN(maxabsval, maxabsintval);
      maxabsval = MAX(maxabsval, maxabscontval);

      scale = 1.0 / maxabsval; /*lint !e795*/

      /* perform the scaling */
      SCIPquadprecProdQD(maxacttmp, maxacttmp, scale);
      maxact = QUAD_TO_DBL(maxacttmp);

      SCIPquadprecProdQD(*cutrhs, *cutrhs, scale);
      maxabsintval *= scale;

      for( i = 0; i < *cutnnz; ++i )
         cutcoefs[cutinds[i]] *= scale;
   }

   /* no coefficient tightening can be performed since the precondition doesn't hold for any of the variables */
   if( SCIPisGT(scip, maxact - maxabsintval, QUAD_TO_DBL(*cutrhs)) )
      return SCIP_OKAY;

   SCIPsortDownInd(cutinds, compareAbsCoefs, (void*) cutcoefs, *cutnnz);

   /* loop over the integral variables and try to tighten the coefficients; see cons_linear for more details */
   for( i = 0; i < *cutnnz; )
   {
      SCIP_Real val;

      if( cutinds[i] >= nintegralvars )
      {
         ++i;
         continue;
      }

      val = cutcoefs[cutinds[i]];

      assert(SCIPvarIsIntegral(vars[cutinds[i]]));

      if( val < 0.0 && SCIPisLE(scip, maxact + val, QUAD_TO_DBL(*cutrhs)) )
      {
         SCIP_Real QUAD(coef);
         SCIP_Real lb = cutislocal ? SCIPvarGetLbLocal(vars[cutinds[i]]) : SCIPvarGetLbGlobal(vars[cutinds[i]]);

         SCIPquadprecSumQQ(coef, -maxacttmp, *cutrhs);

         if( isintegral )
         {
            /* if cut is integral, the true coefficient must also be integral; thus round it to exact integral value */
            assert(SCIPisFeasIntegral(scip, QUAD_TO_DBL(coef)));
            QUAD_ASSIGN(coef, SCIPround(scip, QUAD_TO_DBL(coef)));
         }

         if( QUAD_TO_DBL(coef) > val )
         {
            SCIP_Real QUAD(delta);
            SCIP_Real QUAD(tmp);

            SCIPquadprecSumQD(delta, coef, -val);
            SCIPquadprecProdQD(delta, delta, lb);

            SCIPquadprecSumQQ(tmp, delta, *cutrhs);
            SCIPdebugPrintf("tightened coefficient from %g to %g; rhs changed from %g to %g; the bounds are [%g,%g]\n",
               val, QUAD_TO_DBL(coef), QUAD_TO_DBL(*cutrhs), QUAD_TO_DBL(tmp), lb,
               cutislocal ? SCIPvarGetUbLocal(vars[cutinds[i]]) : SCIPvarGetUbGlobal(vars[cutinds[i]]));

            QUAD_ASSIGN_Q(*cutrhs, tmp);

            assert(!SCIPisPositive(scip, QUAD_TO_DBL(coef)));

            if( SCIPisNegative(scip, QUAD_TO_DBL(coef)) )
            {
               SCIPquadprecSumQQ(maxacttmp, maxacttmp, delta);
               maxact = QUAD_TO_DBL(maxacttmp);
               cutcoefs[cutinds[i]] = QUAD_TO_DBL(coef);
            }
            else
            {
               cutcoefs[cutinds[i]] = 0.0;
               --(*cutnnz);
               cutinds[i] = cutinds[*cutnnz];
               continue;
            }
         }
      }
      else if( val > 0.0 && SCIPisLE(scip, maxact - val, QUAD_TO_DBL(*cutrhs)) )
      {
         SCIP_Real QUAD(coef);
         SCIP_Real ub = cutislocal ? SCIPvarGetUbLocal(vars[cutinds[i]]) : SCIPvarGetUbGlobal(vars[cutinds[i]]);

         SCIPquadprecSumQQ(coef, maxacttmp, -*cutrhs);

         if( isintegral )
         {
            /* if cut is integral, the true coefficient must also be integral; thus round it to exact integral value */
            assert(SCIPisFeasIntegral(scip, QUAD_TO_DBL(coef)));
            QUAD_ASSIGN(coef, SCIPround(scip, QUAD_TO_DBL(coef)));
         }

         if( QUAD_TO_DBL(coef) < val )
         {
            SCIP_Real QUAD(delta);
            SCIP_Real QUAD(tmp);

            SCIPquadprecSumQD(delta, coef, -val);
            SCIPquadprecProdQD(delta, delta, ub);

            SCIPquadprecSumQQ(tmp, delta, *cutrhs);
            SCIPdebugPrintf("tightened coefficient from %g to %g; rhs changed from %g to %g; the bounds are [%g,%g]\n",
               val, QUAD_TO_DBL(coef), QUAD_TO_DBL(*cutrhs), QUAD_TO_DBL(tmp),
               cutislocal ? SCIPvarGetLbLocal(vars[cutinds[i]]) : SCIPvarGetLbGlobal(vars[cutinds[i]]), ub);

            QUAD_ASSIGN_Q(*cutrhs, tmp);

            assert(! SCIPisNegative(scip, QUAD_TO_DBL(coef)));

            if( SCIPisPositive(scip, QUAD_TO_DBL(coef)) )
            {
               SCIPquadprecSumQQ(maxacttmp, maxacttmp, delta);
               maxact = QUAD_TO_DBL(maxacttmp);
               cutcoefs[cutinds[i]] = QUAD_TO_DBL(coef);
            }
            else
            {
               cutcoefs[cutinds[i]] = 0.0;
               --(*cutnnz);
               cutinds[i] = cutinds[*cutnnz];
               continue;
            }
         }
      }
      else /* due to sorting we can stop completely if the precondition was not fulfilled for this variable */
         break;

      ++i;
   }

   return SCIP_OKAY;
}

/** perform activity based coefficient tightening on the given cut; returns TRUE if the cut was detected
 *  to be redundant due to activity bounds
 *
 *  See also cons_linear.c:consdataTightenCoefs().
 */
SCIP_Bool SCIPcutsTightenCoefficients(
   SCIP*                 scip,               /**< SCIP data structure */
   SCIP_Bool             cutislocal,         /**< is the cut local? */
   SCIP_Real*            cutcoefs,           /**< array of the non-zero coefficients in the cut */
   SCIP_Real*            cutrhs,             /**< the right hand side of the cut */
   int*                  cutinds,            /**< array of the problem indices of variables with a non-zero coefficient in the cut */
   int*                  cutnnz,             /**< the number of non-zeros in the cut */
   int*                  nchgcoefs           /**< number of changed coefficients */
   )
{
   int i;
   int nintegralvars;
   SCIP_VAR** vars;
   SCIP_Real* absvals;
   SCIP_Real QUAD(maxacttmp);
   SCIP_Real maxact;
   SCIP_Real maxabsval = 0.0;
   SCIP_Bool redundant = FALSE;

   assert(nchgcoefs != NULL);

   QUAD_ASSIGN(maxacttmp, 0.0);

   vars = SCIPgetVars(scip);
   nintegralvars = SCIPgetNVars(scip) - SCIPgetNContVars(scip);
   SCIP_CALL_ABORT( SCIPallocBufferArray(scip, &absvals, *cutnnz) );

   assert(nchgcoefs != NULL);
   *nchgcoefs = 0;

   for( i = 0; i < *cutnnz; ++i )
   {
      assert(cutinds[i] >= 0);
      assert(vars[cutinds[i]] != NULL);

      if( cutcoefs[i] < 0.0 )
      {
         SCIP_Real lb = cutislocal ? SCIPvarGetLbLocal(vars[cutinds[i]]) : SCIPvarGetLbGlobal(vars[cutinds[i]]);

         if( SCIPisInfinity(scip, -lb) )
            goto TERMINATE;

         if( cutinds[i] < nintegralvars )
         {
            maxabsval = MAX(maxabsval, -cutcoefs[i]);
            absvals[i] = -cutcoefs[i];
         }
         else
            absvals[i] = 0.0;

         SCIPquadprecSumQD(maxacttmp, maxacttmp, lb * cutcoefs[i]);
      }
      else
      {
         SCIP_Real ub = cutislocal ? SCIPvarGetUbLocal(vars[cutinds[i]]) : SCIPvarGetUbGlobal(vars[cutinds[i]]);

         if( SCIPisInfinity(scip, ub) )
            goto TERMINATE;

         if( cutinds[i] < nintegralvars )
         {
            maxabsval = MAX(maxabsval, cutcoefs[i]);
            absvals[i] = cutcoefs[i];
         }
         else
            absvals[i] = 0.0;

         SCIPquadprecSumQD(maxacttmp, maxacttmp, ub * cutcoefs[i]);
      }
   }

   maxact = QUAD_TO_DBL(maxacttmp);

   /* cut is redundant in activity bounds */
   if( SCIPisFeasLE(scip, maxact, *cutrhs) )
   {
      redundant = TRUE;
      goto TERMINATE;
   }

   /* terminate, because coefficient tightening cannot be performed; also excludes the case in which no integral variable is present */
   if( SCIPisGT(scip, maxact - maxabsval, *cutrhs) )
      goto TERMINATE;

   SCIPsortDownRealRealInt(absvals, cutcoefs, cutinds, *cutnnz);
   SCIPfreeBufferArray(scip, &absvals);

   /* loop over the integral variables and try to tighten the coefficients; see cons_linear for more details */
   for( i = 0; i < *cutnnz; ++i )
   {
      /* due to sorting, we can exit if we reached a continuous variable: all further integral variables have 0 coefficents anyway */
      if( cutinds[i] >= nintegralvars )
         break;

      assert(SCIPvarIsIntegral(vars[cutinds[i]]));

      if( cutcoefs[i] < 0.0 && SCIPisLE(scip, maxact + cutcoefs[i], *cutrhs) )
      {
         SCIP_Real coef = (*cutrhs) - maxact;
         SCIP_Real lb = cutislocal ? SCIPvarGetLbLocal(vars[cutinds[i]]) : SCIPvarGetLbGlobal(vars[cutinds[i]]);

         coef = floor(coef);

         if( coef > cutcoefs[i] )
         {
            SCIP_Real QUAD(delta);
            SCIP_Real QUAD(tmp);

            SCIPquadprecSumDD(delta, coef, -cutcoefs[i]);
            SCIPquadprecProdQD(delta, delta, lb);

            SCIPquadprecSumQD(tmp, delta, *cutrhs);
            SCIPdebugPrintf("tightened coefficient from %g to %g; rhs changed from %g to %g; the bounds are [%g,%g]\n",
               cutcoefs[i], coef, (*cutrhs), QUAD_TO_DBL(tmp), lb,
               cutislocal ? SCIPvarGetUbLocal(vars[cutinds[i]]) : SCIPvarGetUbGlobal(vars[cutinds[i]]));

            *cutrhs = QUAD_TO_DBL(tmp);

            assert(!SCIPisPositive(scip, coef));

            ++(*nchgcoefs);

            if( SCIPisNegative(scip, coef) )
            {
               SCIPquadprecSumQQ(maxacttmp, maxacttmp, delta);
               maxact = QUAD_TO_DBL(maxacttmp);
               cutcoefs[i] = coef;
            }
            else
            {
               --(*cutnnz);
               cutinds[i] = cutinds[*cutnnz];
               cutcoefs[i] = cutcoefs[*cutnnz];
               continue;
            }
         }
      }
      else if( cutcoefs[i] > 0.0 && SCIPisLE(scip, maxact - cutcoefs[i], *cutrhs) )
      {
         SCIP_Real coef = maxact - (*cutrhs);
         SCIP_Real ub = cutislocal ? SCIPvarGetUbLocal(vars[cutinds[i]]) : SCIPvarGetUbGlobal(vars[cutinds[i]]);

         coef = ceil(coef);

         if( coef < cutcoefs[i] )
         {
            SCIP_Real QUAD(delta);
            SCIP_Real QUAD(tmp);

            SCIPquadprecSumDD(delta, coef, -cutcoefs[i]);
            SCIPquadprecProdQD(delta, delta, ub);

            SCIPquadprecSumQD(tmp, delta, *cutrhs);
            SCIPdebugPrintf("tightened coefficient from %g to %g; rhs changed from %g to %g; the bounds are [%g,%g]\n",
               cutcoefs[i], coef, (*cutrhs), QUAD_TO_DBL(tmp),
               cutislocal ? SCIPvarGetLbLocal(vars[cutinds[i]]) : SCIPvarGetLbGlobal(vars[cutinds[i]]), ub);

            *cutrhs = QUAD_TO_DBL(tmp);

            assert(!SCIPisNegative(scip, coef));

            ++(*nchgcoefs);

            if( SCIPisPositive(scip, coef) )
            {
               SCIPquadprecSumQQ(maxacttmp, maxacttmp, delta);
               maxact = QUAD_TO_DBL(maxacttmp);
               cutcoefs[i] = coef;
            }
            else
            {
               --(*cutnnz);
               cutinds[i] = cutinds[*cutnnz];
               cutcoefs[i] = cutcoefs[*cutnnz];
               continue;
            }
         }
      }
      else /* due to sorting we can stop completely if the precondition was not fulfilled for this variable */
         break;
   }

  TERMINATE:
   SCIPfreeBufferArrayNull(scip, &absvals);

   return redundant;
}

/* =========================================== aggregation row =========================================== */


/** create an empty aggregation row */
SCIP_RETCODE SCIPaggrRowCreate(
   SCIP*                 scip,               /**< SCIP data structure */
   SCIP_AGGRROW**        aggrrow             /**< pointer to return aggregation row */
   )
{
   int nvars;
   assert(scip != NULL);
   assert(aggrrow != NULL);

   SCIP_CALL( SCIPallocBlockMemory(scip, aggrrow) );

   nvars = SCIPgetNVars(scip);

   SCIP_CALL( SCIPallocBlockMemoryArray(scip, &(*aggrrow)->vals, QUAD_ARRAY_SIZE(nvars)) );
   SCIP_CALL( SCIPallocBlockMemoryArray(scip, &(*aggrrow)->inds, nvars) );

   BMSclearMemoryArray((*aggrrow)->vals, QUAD_ARRAY_SIZE(nvars));

   (*aggrrow)->local = FALSE;
   (*aggrrow)->nnz = 0;
   (*aggrrow)->rank = 0;
   QUAD_ASSIGN((*aggrrow)->rhs, 0.0);
   (*aggrrow)->rowsinds = NULL;
   (*aggrrow)->slacksign = NULL;
   (*aggrrow)->rowweights = NULL;
   (*aggrrow)->nrows = 0;
   (*aggrrow)->rowssize = 0;

   return SCIP_OKAY;
}

/** free a aggregation row */
void SCIPaggrRowFree(
   SCIP*                 scip,               /**< SCIP data structure */
   SCIP_AGGRROW**        aggrrow             /**< pointer to aggregation row that should be freed */
   )
{
   int nvars;
   assert(scip != NULL);
   assert(aggrrow != NULL);

   nvars = SCIPgetNVars(scip);

   SCIPfreeBlockMemoryArray(scip, &(*aggrrow)->inds, nvars);
   SCIPfreeBlockMemoryArray(scip, &(*aggrrow)->vals, QUAD_ARRAY_SIZE(nvars)); /*lint !e647*/
   SCIPfreeBlockMemoryArrayNull(scip, &(*aggrrow)->rowsinds, (*aggrrow)->rowssize);
   SCIPfreeBlockMemoryArrayNull(scip, &(*aggrrow)->slacksign, (*aggrrow)->rowssize);
   SCIPfreeBlockMemoryArrayNull(scip, &(*aggrrow)->rowweights, (*aggrrow)->rowssize);
   SCIPfreeBlockMemory(scip, aggrrow);
}

/** output aggregation row to file stream */
void SCIPaggrRowPrint(
   SCIP*                 scip,               /**< SCIP data structure */
   SCIP_AGGRROW*         aggrrow,            /**< pointer to return aggregation row */
   FILE*                 file                /**< output file (or NULL for standard output) */
   )
{
   SCIP_VAR** vars;
   SCIP_MESSAGEHDLR* messagehdlr;
   int i;

   assert(scip != NULL);
   assert(aggrrow != NULL);

   vars = SCIPgetVars(scip);
   assert(vars != NULL);

   messagehdlr = SCIPgetMessagehdlr(scip);
   assert(messagehdlr);

   /* print coefficients */
   if( aggrrow->nnz == 0 )
      SCIPmessageFPrintInfo(messagehdlr, file, "0 ");

   for( i = 0; i < aggrrow->nnz; ++i )
   {
      SCIP_Real QUAD(val);

      QUAD_ARRAY_LOAD(val, aggrrow->vals, aggrrow->inds[i]);
      assert(SCIPvarGetProbindex(vars[aggrrow->inds[i]]) == aggrrow->inds[i]);
      SCIPmessageFPrintInfo(messagehdlr, file, "%+.15g<%s> ", QUAD_TO_DBL(val), SCIPvarGetName(vars[aggrrow->inds[i]]));
   }

   /* print right hand side */
   SCIPmessageFPrintInfo(messagehdlr, file, "<= %.15g\n", QUAD_TO_DBL(aggrrow->rhs));
}

/** copy a aggregation row */
SCIP_RETCODE SCIPaggrRowCopy(
   SCIP*                 scip,               /**< SCIP data structure */
   SCIP_AGGRROW**        aggrrow,            /**< pointer to return aggregation row */
   SCIP_AGGRROW*         source              /**< source aggregation row */
   )
{
   int nvars;

   assert(scip != NULL);
   assert(aggrrow != NULL);
   assert(source != NULL);

   nvars = SCIPgetNVars(scip);
   SCIP_CALL( SCIPallocBlockMemory(scip, aggrrow) );

   SCIP_CALL( SCIPduplicateBlockMemoryArray(scip, &(*aggrrow)->vals, source->vals, QUAD_ARRAY_SIZE(nvars)) );
   SCIP_CALL( SCIPduplicateBlockMemoryArray(scip, &(*aggrrow)->inds, source->inds, nvars) );
   (*aggrrow)->nnz = source->nnz;
   QUAD_ASSIGN_Q((*aggrrow)->rhs, source->rhs);

   if( source->nrows > 0 )
   {
      assert(source->rowsinds != NULL);
      assert(source->slacksign != NULL);
      assert(source->rowweights != NULL);

      SCIP_CALL( SCIPduplicateBlockMemoryArray(scip, &(*aggrrow)->rowsinds, source->rowsinds, source->nrows) );
      SCIP_CALL( SCIPduplicateBlockMemoryArray(scip, &(*aggrrow)->slacksign, source->slacksign, source->nrows) );
      SCIP_CALL( SCIPduplicateBlockMemoryArray(scip, &(*aggrrow)->rowweights, source->rowweights, source->nrows) );
   }
   else
   {
      (*aggrrow)->rowsinds = NULL;
      (*aggrrow)->slacksign = NULL;
      (*aggrrow)->rowweights = NULL;
   }

   (*aggrrow)->nrows = source->nrows;
   (*aggrrow)->rowssize = source->nrows;
   (*aggrrow)->rank = source->rank;
   (*aggrrow)->local = source->local;

   return SCIP_OKAY;
}

/** add weighted row to aggregation row */
SCIP_RETCODE SCIPaggrRowAddRow(
   SCIP*                 scip,               /**< SCIP data structure */
   SCIP_AGGRROW*         aggrrow,            /**< aggregation row */
   SCIP_ROW*             row,                /**< row to add to aggregation row */
   SCIP_Real             weight,             /**< scale for adding given row to aggregation row */
   int                   sidetype            /**< specify row side type (-1 = lhs, 0 = automatic, 1 = rhs) */
   )
{
   SCIP_Real sideval;
   SCIP_Bool uselhs;
   int i;

   assert(row->lppos >= 0);

   /* update local flag */
   aggrrow->local = aggrrow->local || row->local;

   /* update rank */
   aggrrow->rank = MAX(row->rank, aggrrow->rank);

   i = aggrrow->nrows++;

   if( aggrrow->nrows > aggrrow->rowssize )
   {
      int newsize = SCIPcalcMemGrowSize(scip, aggrrow->nrows);
      SCIP_CALL( SCIPreallocBlockMemoryArray(scip, &aggrrow->rowsinds, aggrrow->rowssize, newsize) );
      SCIP_CALL( SCIPreallocBlockMemoryArray(scip, &aggrrow->slacksign, aggrrow->rowssize, newsize) );
      SCIP_CALL( SCIPreallocBlockMemoryArray(scip, &aggrrow->rowweights, aggrrow->rowssize, newsize) );
      aggrrow->rowssize = newsize;
   }
   aggrrow->rowsinds[i] = SCIProwGetLPPos(row);
   aggrrow->rowweights[i] = weight;

   if( sidetype == -1 )
   {
      assert( ! SCIPisInfinity(scip, -row->lhs) );
      uselhs = TRUE;
   }
   else if( sidetype == 1 )
   {
      assert( ! SCIPisInfinity(scip, row->rhs) );
      uselhs = FALSE;
   }
   else
   {
      /* Automatically decide, whether we want to use the left or the right hand side of the row in the summation.
       * If possible, use the side that leads to a positive slack value in the summation.
       */
      if( SCIPisInfinity(scip, row->rhs) || (!SCIPisInfinity(scip, -row->lhs) && weight < 0.0) )
         uselhs = TRUE;
      else
         uselhs = FALSE;
   }

   if( uselhs )
   {
      aggrrow->slacksign[i] = -1;
      sideval = row->lhs - row->constant;
      if( row->integral )
         sideval = SCIPceil(scip, sideval); /* row is integral: round left hand side up */
   }
   else
   {
      aggrrow->slacksign[i] = +1;
      sideval = row->rhs - row->constant;
      if( row->integral )
         sideval = SCIPfloor(scip, sideval); /* row is integral: round right hand side up */
   }

   SCIPquadprecSumQD(aggrrow->rhs, aggrrow->rhs, weight * sideval);

   /* add up coefficients */
   SCIP_CALL( varVecAddScaledRowCoefsQuad(aggrrow->inds, aggrrow->vals, &aggrrow->nnz, row, weight) );

   return SCIP_OKAY;
}

/** Removes a given variable @p var from position @p pos the aggregation row and updates the right-hand side according
 *  to sign of the coefficient, i.e., rhs -= coef * bound, where bound = lb if coef >= 0 and bound = ub, otherwise.
 *
 *  @note: The choice of global or local bounds depend on the validity (global or local) of the aggregation row.
 *
 *  @note: The list of non-zero indices will be updated by swapping the last non-zero index to @p pos.
 */
void SCIPaggrRowCancelVarWithBound(
   SCIP*                 scip,               /**< SCIP data structure */
   SCIP_AGGRROW*         aggrrow,            /**< the aggregation row */
   SCIP_VAR*             var,                /**< variable that should be removed */
   int                   pos,                /**< position of the variable in the aggregation row */
   SCIP_Bool*            valid               /**< pointer to return whether the aggregation row is still valid */
   )
{
   SCIP_Real QUAD(val);
   int v;

   assert(valid != NULL);
   assert(pos >= 0);

   v = aggrrow->inds[pos];
   assert(v == SCIPvarGetProbindex(var));

   QUAD_ARRAY_LOAD(val, aggrrow->vals, v);

   *valid = TRUE;

   /* adjust left and right hand sides with max contribution */
   if( QUAD_TO_DBL(val) < 0.0 )
   {
      SCIP_Real ub = aggrrow->local ? SCIPvarGetUbLocal(var) : SCIPvarGetUbGlobal(var);

      if( SCIPisInfinity(scip, ub) )
         QUAD_ASSIGN(aggrrow->rhs, SCIPinfinity(scip));
      else
      {
         SCIPquadprecProdQD(val, val, ub);
         SCIPquadprecSumQQ(aggrrow->rhs, aggrrow->rhs, -val);
      }
   }
   else
   {
      SCIP_Real lb = aggrrow->local ? SCIPvarGetLbLocal(var) : SCIPvarGetLbGlobal(var);

      if( SCIPisInfinity(scip, -lb) )
         QUAD_ASSIGN(aggrrow->rhs, SCIPinfinity(scip));
      else
      {
         SCIPquadprecProdQD(val, val, lb);
         SCIPquadprecSumQQ(aggrrow->rhs, aggrrow->rhs, -val);
      }
   }

   QUAD_ASSIGN(val, 0.0);
   QUAD_ARRAY_STORE(aggrrow->vals, v, val);

   /* remove non-zero entry */
   --(aggrrow->nnz);
   aggrrow->inds[pos] = aggrrow->inds[aggrrow->nnz];

   if( SCIPisInfinity(scip, QUAD_HI(aggrrow->rhs)) )
      *valid = FALSE;
}

/** add the objective function with right-hand side @p rhs and scaled by @p scale to the aggregation row */
SCIP_RETCODE SCIPaggrRowAddObjectiveFunction(
   SCIP*                 scip,               /**< SCIP data structure */
   SCIP_AGGRROW*         aggrrow,            /**< the aggregation row */
   SCIP_Real             rhs,                /**< right-hand side of the artificial row */
   SCIP_Real             scale               /**< scalar */
   )
{
   SCIP_VAR** vars;
   SCIP_Real QUAD(val);
   int nvars;

   assert(scip != NULL);
   assert(aggrrow != NULL);

   vars = SCIPgetVars(scip);
   nvars = SCIPgetNVars(scip);

   /* add all variables straight forward if the aggregation row is empty */
   if( aggrrow->nnz == 0 )
   {
      int i;
      for( i = 0; i < nvars; ++i )
      {
         assert(SCIPvarGetProbindex(vars[i]) == i);

         /* skip all variables with zero objective coefficient */
         if( SCIPisZero(scip, scale * SCIPvarGetObj(vars[i])) )
            continue;

         QUAD_ASSIGN(val, scale * SCIPvarGetObj(vars[i]));
         QUAD_ARRAY_STORE(aggrrow->vals, i, val);
         aggrrow->inds[aggrrow->nnz++] = i;
      }

      /* add right-hand side value */
      QUAD_ASSIGN(aggrrow->rhs, scale * rhs);
   }
   else
   {
      int i;
      /* add the non-zeros to the aggregation row and keep non-zero index up to date */
      for( i = 0 ; i < nvars; ++i )
      {
         assert(SCIPvarGetProbindex(vars[i]) == i);

         /* skip all variables with zero objective coefficient */
         if( SCIPisZero(scip, scale * SCIPvarGetObj(vars[i])) )
            continue;

         QUAD_ARRAY_LOAD(val, aggrrow->vals, i); /* val = aggrrow->vals[i] */

         if( QUAD_HI(val) == 0.0 )
            aggrrow->inds[aggrrow->nnz++] = i;

         SCIPquadprecSumQD(val, val, scale * SCIPvarGetObj(vars[i]));

         /* the value must not be exactly zero due to sparsity pattern */
         QUAD_HI(val) = NONZERO(QUAD_HI(val));
         assert(QUAD_HI(val) != 0.0);

         QUAD_ARRAY_STORE(aggrrow->vals, i, val);
      }

      /* add right-hand side value */
      SCIPquadprecSumQD(aggrrow->rhs, aggrrow->rhs, scale * rhs);
   }

   return SCIP_OKAY;
}

/** add weighted constraint to the aggregation row */
SCIP_RETCODE SCIPaggrRowAddCustomCons(
   SCIP*                 scip,               /**< SCIP data structure */
   SCIP_AGGRROW*         aggrrow,            /**< the aggregation row */
   int*                  inds,               /**< variable problem indices in constraint to add to the aggregation row */
   SCIP_Real*            vals,               /**< values of constraint to add to the aggregation row */
   int                   len,                /**< length of constraint to add to the aggregation row */
   SCIP_Real             rhs,                /**< right hand side of constraint to add to the aggregation row */
   SCIP_Real             weight,             /**< (positive) scale for adding given constraint to the aggregation row */
   int                   rank,               /**< rank to use for given constraint */
   SCIP_Bool             local               /**< is constraint only valid locally */
   )
{
   int i;

   assert(weight >= 0.0);
   assert(!SCIPisInfinity(scip, REALABS(weight * rhs)));

   /* update local flag */
   aggrrow->local = aggrrow->local || local;

   /* update rank */
   aggrrow->rank = MAX(rank, aggrrow->rank);

   /* add right hand side value */
   SCIPquadprecSumQD(aggrrow->rhs, aggrrow->rhs, weight * rhs);

   /* add the non-zeros to the aggregation row and keep non-zero index up to date */
   for( i = 0 ; i < len; ++i )
   {
      SCIP_Real QUAD(val);
      int probindex = inds[i];

      QUAD_ARRAY_LOAD(val, aggrrow->vals, probindex); /* val = aggrrow->vals[probindex] */

      if( QUAD_HI(val) == 0.0 )
         aggrrow->inds[aggrrow->nnz++] = probindex;

      SCIPquadprecSumQD(val, val, vals[i] * weight);

      /* the value must not be exactly zero due to sparsity pattern */
      QUAD_HI(val) = NONZERO(QUAD_HI(val));
      assert(QUAD_HI(val) != 0.0);

      QUAD_ARRAY_STORE(aggrrow->vals, probindex, val);
   }

   return SCIP_OKAY;
}

/** clear all entries int the aggregation row but don't free memory */
void SCIPaggrRowClear(
   SCIP_AGGRROW*         aggrrow             /**< the aggregation row */
   )
{
   int i;
   SCIP_Real QUAD(tmp);

   QUAD_ASSIGN(tmp, 0.0);

   for( i = 0; i < aggrrow->nnz; ++i )
   {
      QUAD_ARRAY_STORE(aggrrow->vals, aggrrow->inds[i], tmp);
   }

   aggrrow->nnz = 0;
   aggrrow->nrows = 0;
   aggrrow->rank = 0;
   QUAD_ASSIGN(aggrrow->rhs, 0.0);
   aggrrow->local = FALSE;
}

/** calculates the efficacy norm of the given aggregation row, which depends on the "separating/efficacynorm" parameter
 *
 *  @return the efficacy norm of the given aggregation row, which depends on the "separating/efficacynorm" parameter
 */
SCIP_Real SCIPaggrRowCalcEfficacyNorm(
   SCIP*                 scip,               /**< SCIP data structure */
   SCIP_AGGRROW*         aggrrow             /**< the aggregation row */
   )
{
   return calcEfficacyNormQuad(scip, aggrrow->vals, aggrrow->inds, aggrrow->nnz);
}

/** Adds one row to the aggregation row. Differs from SCIPaggrRowAddRow() by providing some additional
 *  parameters required for SCIPaggrRowSumRows()
 */
static
SCIP_RETCODE addOneRow(
   SCIP*                 scip,               /**< SCIP data structure */
   SCIP_AGGRROW*         aggrrow,            /**< the aggregation row */
   SCIP_ROW*             row,                /**< the row to add */
   SCIP_Real             weight,             /**< weight of row to add */
   SCIP_Bool             sidetypebasis,      /**< choose sidetypes of row (lhs/rhs) based on basis information? */
   SCIP_Bool             allowlocal,         /**< should local rows allowed to be used? */
   int                   negslack,           /**< should negative slack variables allowed to be used? (0: no, 1: only for integral rows, 2: yes) */
   int                   maxaggrlen,         /**< maximal length of aggregation row */
   SCIP_Bool*            rowtoolong          /**< is the aggregated row too long */
   )
{
   SCIP_Real sideval;
   SCIP_Bool uselhs;
   int i;

   assert( rowtoolong != NULL );
   *rowtoolong = FALSE;

   if( SCIPisFeasZero(scip, weight) || SCIProwIsModifiable(row) || (SCIProwIsLocal(row) && !allowlocal) )
   {
      return SCIP_OKAY;
   }

   if( sidetypebasis && !SCIPisEQ(scip, SCIProwGetLhs(row), SCIProwGetRhs(row)) )
   {
      SCIP_BASESTAT stat = SCIProwGetBasisStatus(row);

      if( stat == SCIP_BASESTAT_LOWER )
      {
         assert( ! SCIPisInfinity(scip, -SCIProwGetLhs(row)) );
         uselhs = TRUE;
      }
      else if( stat == SCIP_BASESTAT_UPPER )
      {
         assert( ! SCIPisInfinity(scip, SCIProwGetRhs(row)) );
         uselhs = FALSE;
      }
      else if( SCIPisInfinity(scip, SCIProwGetRhs(row)) || (weight < 0.0 && ! SCIPisInfinity(scip, -SCIProwGetLhs(row))) )
         uselhs = TRUE;
      else
         uselhs = FALSE;
   }
   else if( (weight < 0.0 && !SCIPisInfinity(scip, -row->lhs)) || SCIPisInfinity(scip, row->rhs) )
      uselhs = TRUE;
   else
      uselhs = FALSE;

   if( uselhs )
   {
      assert( ! SCIPisInfinity(scip, -SCIProwGetLhs(row)) );

      if( weight > 0.0 && ((negslack == 0) || (negslack == 1 && !row->integral)) )
         return SCIP_OKAY;

      sideval = row->lhs - row->constant;
      /* row is integral? round left hand side up */
      if( row->integral )
         sideval = SCIPceil(scip, sideval);
   }
   else
   {
      assert( ! SCIPisInfinity(scip, SCIProwGetRhs(row)) );

      if( weight < 0.0 && ((negslack == 0) || (negslack == 1 && !row->integral)) )
         return SCIP_OKAY;

      sideval = row->rhs - row->constant;
      /* row is integral? round right hand side down */
      if( row->integral )
         sideval = SCIPfloor(scip, sideval);
   }

   /* add right hand side, update rank and local flag */
   SCIPquadprecSumQD(aggrrow->rhs, aggrrow->rhs, sideval * weight);
   aggrrow->rank = MAX(aggrrow->rank, row->rank);
   aggrrow->local = aggrrow->local || row->local;

   /* ensure the array for storing the row information is large enough */
   i = aggrrow->nrows++;
   if( aggrrow->nrows > aggrrow->rowssize )
   {
      int newsize = SCIPcalcMemGrowSize(scip, aggrrow->nrows);
      SCIP_CALL( SCIPreallocBlockMemoryArray(scip, &aggrrow->rowsinds, aggrrow->rowssize, newsize) );
      SCIP_CALL( SCIPreallocBlockMemoryArray(scip, &aggrrow->slacksign, aggrrow->rowssize, newsize) );
      SCIP_CALL( SCIPreallocBlockMemoryArray(scip, &aggrrow->rowweights, aggrrow->rowssize, newsize) );
      aggrrow->rowssize = newsize;
   }

   /* add information of addditional row */
   aggrrow->rowsinds[i] = row->lppos;
   aggrrow->rowweights[i] = weight;
   aggrrow->slacksign[i] = uselhs ? -1 : 1;

   /* add up coefficients */
   SCIP_CALL( varVecAddScaledRowCoefsQuad(aggrrow->inds, aggrrow->vals, &aggrrow->nnz, row, weight) );

   /* check if row is too long now */
   if( aggrrow->nnz > maxaggrlen )
      *rowtoolong = TRUE;

   return SCIP_OKAY;
}

/** aggregate rows using the given weights; the current content of the aggregation
 *  row, \p aggrrow, gets overwritten
 */
SCIP_RETCODE SCIPaggrRowSumRows(
   SCIP*                 scip,               /**< SCIP data structure */
   SCIP_AGGRROW*         aggrrow,            /**< the aggregation row */
   SCIP_Real*            weights,            /**< row weights in row summation */
   int*                  rowinds,            /**< array to store indices of non-zero entries of the weights array, or NULL */
   int                   nrowinds,           /**< number of non-zero entries in weights array, -1 if rowinds is NULL */
   SCIP_Bool             sidetypebasis,      /**< choose sidetypes of row (lhs/rhs) based on basis information? */
   SCIP_Bool             allowlocal,         /**< should local rows allowed to be used? */
   int                   negslack,           /**< should negative slack variables allowed to be used? (0: no, 1: only for integral rows, 2: yes) */
   int                   maxaggrlen,         /**< maximal length of aggregation row */
   SCIP_Bool*            valid               /**< is the aggregation valid */
   )
{
   SCIP_ROW** rows;
   SCIP_VAR** vars;
   int nrows;
   int nvars;
   int k;
   SCIP_Bool rowtoolong;

   assert( scip != NULL );
   assert( aggrrow != NULL );
   assert( valid != NULL );

   SCIP_CALL( SCIPgetVarsData(scip, &vars, &nvars, NULL, NULL, NULL, NULL) );
   SCIP_CALL( SCIPgetLPRowsData(scip, &rows, &nrows) );

   SCIPaggrRowClear(aggrrow);
   *valid = FALSE;

   if( rowinds != NULL && nrowinds > -1 )
   {
      for( k = 0; k < nrowinds; ++k )
      {
         SCIP_CALL( addOneRow(scip, aggrrow, rows[rowinds[k]], weights[rowinds[k]], sidetypebasis, allowlocal, negslack, maxaggrlen, &rowtoolong) );

         if( rowtoolong )
            return SCIP_OKAY;
      }
   }
   else
   {
      for( k = 0; k < nrows; ++k )
      {
         if( weights[k] != 0.0 )
         {
            SCIP_CALL( addOneRow(scip, aggrrow, rows[k], weights[k], sidetypebasis, allowlocal, negslack, maxaggrlen, &rowtoolong) );

            if( rowtoolong )
               return SCIP_OKAY;
         }
      }
   }

   SCIPaggrRowRemoveZeros(scip, aggrrow, FALSE, valid);

   return SCIP_OKAY;
}

/** checks for cut redundancy and performs activity based coefficient tightening;
 *  removes coefficients that are zero with QUAD_EPSILON tolerance and uses variable bounds
 *  to remove small coefficients (relative to the maximum absolute coefficient)
 */
static
SCIP_RETCODE postprocessCut(
   SCIP*                 scip,               /**< SCIP data structure */
   SCIP_Bool             cutislocal,         /**< is the cut a local cut */
   int*                  cutinds,            /**< variable problem indices of non-zeros in cut */
   SCIP_Real*            cutcoefs,           /**< non-zeros coefficients of cut */
   int*                  nnz,                /**< number non-zeros coefficients of cut */
   SCIP_Real*            cutrhs,             /**< right hand side of cut */
   SCIP_Bool*            success             /**< pointer to return whether post-processing was succesful or cut is redundant */
   )
{
   int i;
   SCIP_Bool redundant;
   SCIP_Real maxcoef;
   SCIP_Real minallowedcoef;
   SCIP_Real QUAD(rhs);

   assert(scip != NULL);
   assert(cutinds != NULL);
   assert(cutcoefs != NULL);
   assert(cutrhs != NULL);
   assert(success != NULL);

   *success = FALSE;

   QUAD_ASSIGN(rhs, *cutrhs);

   if( removeZeros(scip, SCIPfeastol(scip), cutislocal, cutcoefs, QUAD(&rhs), cutinds, nnz) )
   {
      /* right hand side was changed to infinity -> cut is redundant */
      return SCIP_OKAY;
   }

   if( *nnz == 0 )
      return SCIP_OKAY;

   SCIP_CALL( cutTightenCoefs(scip, cutislocal, cutcoefs, QUAD(&rhs), cutinds, nnz, &redundant) );

   if( redundant )
   {
      /* cut is redundant */
      return SCIP_OKAY;
   }

   maxcoef = 0.0;
   for( i = 0; i < *nnz; ++i )
   {
      SCIP_Real absval = REALABS(cutcoefs[cutinds[i]]);
      maxcoef = MAX(absval, maxcoef);
   }

   maxcoef /= scip->set->sepa_maxcoefratio;
   minallowedcoef = SCIPsumepsilon(scip);
   minallowedcoef = MAX(minallowedcoef, maxcoef);

   *success = ! removeZeros(scip, minallowedcoef, cutislocal, cutcoefs, QUAD(&rhs), cutinds, nnz);
   *cutrhs = QUAD_TO_DBL(rhs);

   return SCIP_OKAY;
}


/** checks for cut redundancy and performs activity based coefficient tightening;
 *  removes coefficients that are zero with QUAD_EPSILON tolerance and uses variable bounds
 *  to remove small coefficients (relative to the maximum absolute coefficient).
 *  The cutcoefs must be a quad precision array, i.e. allocated with size
 *  QUAD_ARRAY_SIZE(nvars) and accessed with QUAD_ARRAY_LOAD and QUAD_ARRAY_STORE
 *  macros.
 */
static
SCIP_RETCODE postprocessCutQuad(
   SCIP*                 scip,               /**< SCIP data structure */
   SCIP_Bool             cutislocal,         /**< is the cut a local cut */
   int*                  cutinds,            /**< variable problem indices of non-zeros in cut */
   SCIP_Real*            cutcoefs,           /**< non-zeros coefficients of cut */
   int*                  nnz,                /**< number non-zeros coefficients of cut */
   QUAD(SCIP_Real*       cutrhs),            /**< right hand side of cut */
   SCIP_Bool*            success             /**< pointer to return whether the cleanup was successful or if it is useless */
   )
{
   int i;
   SCIP_Bool redundant;
   SCIP_Real maxcoef;
   SCIP_Real minallowedcoef;

   assert(scip != NULL);
   assert(cutinds != NULL);
   assert(cutcoefs != NULL);
   assert(QUAD_HI(cutrhs) != NULL);
   assert(success != NULL);

   *success = FALSE;

   if( removeZerosQuad(scip, SCIPfeastol(scip), cutislocal, cutcoefs, QUAD(cutrhs), cutinds, nnz) )
   {
      /* right hand side was changed to infinity -> cut is redundant */
      return SCIP_OKAY;
   }

   if( *nnz == 0 )
      return SCIP_OKAY;

   SCIP_CALL( cutTightenCoefsQuad(scip, cutislocal, cutcoefs, QUAD(cutrhs), cutinds, nnz, &redundant) );
   if( redundant )
   {
      /* cut is redundant */
      return SCIP_OKAY;
   }

   maxcoef = 0.0;
   for( i = 0; i < *nnz; ++i )
   {
      SCIP_Real abscoef;
      SCIP_Real QUAD(coef);
      QUAD_ARRAY_LOAD(coef, cutcoefs, cutinds[i]); /* coef = cutcoefs[cutinds[i]] */
      abscoef = REALABS(QUAD_TO_DBL(coef));
      maxcoef = MAX(abscoef, maxcoef);
   }

   maxcoef /= scip->set->sepa_maxcoefratio;
   minallowedcoef = SCIPsumepsilon(scip);
   minallowedcoef = MAX(minallowedcoef, maxcoef);

   *success = ! removeZerosQuad(scip, minallowedcoef, cutislocal, cutcoefs, QUAD(cutrhs), cutinds, nnz);

   return SCIP_OKAY;
}

/** removes almost zero entries from the aggregation row. */
void SCIPaggrRowRemoveZeros(
   SCIP*                 scip,               /**< SCIP datastructure */
   SCIP_AGGRROW*         aggrrow,            /**< the aggregation row */
   SCIP_Bool             useglbbounds,       /**< consider global bound although the cut is local? */
   SCIP_Bool*            valid               /**< pointer to return whether the aggregation row is still valid */
   )
{
   assert(aggrrow != NULL);
   assert(valid != NULL);

   *valid = ! removeZerosQuad(scip, SCIPsumepsilon(scip), useglbbounds ? FALSE : aggrrow->local, aggrrow->vals,
      QUAD(&aggrrow->rhs), aggrrow->inds, &aggrrow->nnz);
}

/** get number of aggregated rows */
int SCIPaggrRowGetNRows(
   SCIP_AGGRROW*         aggrrow             /**< the aggregation row */
   )
{
   assert(aggrrow != NULL);

   return aggrrow->nrows;
}

/** get array with lp positions of rows used in aggregation */
int* SCIPaggrRowGetRowInds(
   SCIP_AGGRROW*         aggrrow             /**< the aggregation row */
   )
{
   assert(aggrrow != NULL);
   assert(aggrrow->rowsinds != NULL || aggrrow->nrows == 0);

   return aggrrow->rowsinds;
}

/** get array with weights of aggregated rows */
SCIP_Real* SCIPaggrRowGetRowWeights(
   SCIP_AGGRROW*         aggrrow             /**< the aggregation row */
   )
{
   assert(aggrrow != NULL);
   assert(aggrrow->rowweights != NULL || aggrrow->nrows == 0);

   return aggrrow->rowweights;
}

/** checks whether a given row has been added to the aggregation row */
SCIP_Bool SCIPaggrRowHasRowBeenAdded(
   SCIP_AGGRROW*         aggrrow,            /**< the aggregation row */
   SCIP_ROW*             row                 /**< row for which it is checked whether it has been added to the aggregation */
   )
{
   int i;
   int rowind;

   assert(aggrrow != NULL);
   assert(row != NULL);

   rowind = SCIProwGetLPPos(row);

   for( i = 0; i < aggrrow->nrows; ++i )
   {
      if( aggrrow->rowsinds[i] == rowind )
         return TRUE;
   }

   return FALSE;
}

/** gets the array of corresponding variable problem indices for each non-zero in the aggregation row */
int* SCIPaggrRowGetInds(
   SCIP_AGGRROW*         aggrrow             /**< aggregation row */
   )
{
   assert(aggrrow != NULL);

   return aggrrow->inds;
}

/** gets the number of non-zeros in the aggregation row */
int SCIPaggrRowGetNNz(
   SCIP_AGGRROW*         aggrrow             /**< aggregation row */
   )
{
   assert(aggrrow != NULL);

   return aggrrow->nnz;
}

/** gets the rank of the aggregation row */
int SCIPaggrRowGetRank(
   SCIP_AGGRROW*         aggrrow             /**< aggregation row */
   )
{
   assert(aggrrow != NULL);

   return aggrrow->rank;
}

/** checks if the aggregation row is only valid locally */
SCIP_Bool SCIPaggrRowIsLocal(
   SCIP_AGGRROW*         aggrrow             /**< aggregation row */
   )
{
   assert(aggrrow != NULL);

   return aggrrow->local;
}

/** gets the right hand side of the aggregation row */
SCIP_Real SCIPaggrRowGetRhs(
   SCIP_AGGRROW*         aggrrow             /**< aggregation row */
   )
{
   assert(aggrrow != NULL);

   return QUAD_TO_DBL(aggrrow->rhs);
}

/** filters the given array of cuts to enforce a maximum parallelism constraints
 *  for the given cut; moves filtered cuts to the end of the array and returns number of selected cuts */
static
int filterWithParallelism(
   SCIP_ROW*             cut,                /**< cut to filter orthogonality with */
   SCIP_ROW**            cuts,               /**< array with cuts to perform selection algorithm */
   SCIP_Real*            scores,             /**< array with scores of cuts to perform selection algorithm */
   int                   ncuts,              /**< number of cuts in given array */
   SCIP_Real             goodscore,          /**< threshold for the score to be considered a good cut */
   SCIP_Real             goodmaxparall,      /**< maximal parallelism for good cuts */
   SCIP_Real             maxparall           /**< maximal parallelism for all cuts that are not good */
   )
{
   int i;

   assert( cut != NULL );
   assert( ncuts == 0 || cuts != NULL );
   assert( ncuts == 0 || scores != NULL );

   for( i = ncuts - 1; i >= 0; --i )
   {
      SCIP_Real thisparall;
      SCIP_Real thismaxparall;

      thisparall = SCIProwGetParallelism(cut, cuts[i], 'e');
      thismaxparall = scores[i] >= goodscore ? goodmaxparall : maxparall;

      if( thisparall > thismaxparall )
      {
         --ncuts;
         SCIPswapPointers((void**) &cuts[i], (void**) &cuts[ncuts]);
         SCIPswapReals(&scores[i], &scores[ncuts]);
      }
   }

   return ncuts;
}

/** move the cut with the highest score to the first position in the array; there must be at least one cut */
static
void selectBestCut(
   SCIP_ROW**            cuts,               /**< array with cuts to perform selection algorithm */
   SCIP_Real*            scores,             /**< array with scores of cuts to perform selection algorithm */
   int                   ncuts               /**< number of cuts in given array */
   )
{
   int i;
   int bestpos;
   SCIP_Real bestscore;

   assert(ncuts > 0);
   assert(cuts != NULL);
   assert(scores != NULL);

   bestscore = scores[0];
   bestpos = 0;

   for( i = 1; i < ncuts; ++i )
   {
      if( scores[i] > bestscore )
      {
         bestpos = i;
         bestscore = scores[i];
      }
   }

   SCIPswapPointers((void**) &cuts[bestpos], (void**) &cuts[0]);
   SCIPswapReals(&scores[bestpos], &scores[0]);
}

/** perform a cut selection algorithm for the given array of cuts; the array is partitioned
 *  so that the selected cuts come first and the remaining ones are at the end of the array
 */
SCIP_RETCODE SCIPselectCuts(
   SCIP*                 scip,               /**< SCIP data structure */
   SCIP_ROW**            cuts,               /**< array with cuts to perform selection algorithm */
   SCIP_RANDNUMGEN*      randnumgen,         /**< random number generator for tie-breaking, or NULL */
   SCIP_Real             goodscorefac,       /**< factor of best score among the given cuts to consider a cut good
                                              *   and filter with less strict settings of the maximum parallelism */
   SCIP_Real             badscorefac,        /**< factor of best score among the given cuts to consider a cut bad
                                              *   and discard it regardless of its parallelism to other cuts */
   SCIP_Real             goodmaxparall,      /**< maximum parallelism for good cuts */
   SCIP_Real             maxparall,          /**< maximum parallelism for non-good cuts */
   SCIP_Real             dircutoffdistweight,/**< weight of directed cutoff distance in score calculation */
   SCIP_Real             efficacyweight,     /**< weight of efficacy (shortest cutoff distance) in score calculation */
   SCIP_Real             objparalweight,     /**< weight of objective parallelism in score calculation */
   SCIP_Real             intsupportweight,   /**< weight of integral support in score calculation */
   int                   ncuts,              /**< number of cuts in given array */
   int                   nforcedcuts,        /**< number of forced cuts at start of given array */
   int                   maxselectedcuts,    /**< maximal number of cuts to select */
   int*                  nselectedcuts       /**< pointer to return number of selected cuts */
   )
{
   int i;
   SCIP_Real* scores;
   SCIP_Real goodscore;
   SCIP_Real badscore;
   SCIP_Real efficacyfac;
   SCIP_SOL* sol;

   assert( nselectedcuts != NULL );

   /* if all cuts are forced cuts, no selection is required */
   if( nforcedcuts >= MIN(ncuts, maxselectedcuts) )
   {
      *nselectedcuts = nforcedcuts;
      return SCIP_OKAY;
   }
   *nselectedcuts = 0;

   SCIP_CALL( SCIPallocBufferArray(scip, &scores, ncuts) );

   sol = SCIPgetBestSol(scip);

   efficacyfac = efficacyweight;

   goodscore = 0.0;

   /* if there is an incumbent and the factor is not 0.0, compute directed cutoff distances for the incumbent */
   if( sol != NULL && dircutoffdistweight > 0.0 )
   {
      for( i = 0; i < ncuts; ++i )
      {
         SCIP_Real objparallelism;
         SCIP_Real intsupport;
         SCIP_Real efficacy;

         intsupport = intsupportweight != 0.0 ?
            intsupportweight * SCIProwGetNumIntCols(cuts[i], scip->set) / (SCIP_Real) SCIProwGetNNonz(cuts[i]) : 0.0;

         objparallelism = objparalweight != 0.0 ? objparalweight * SCIProwGetObjParallelism(cuts[i], scip->set, scip->lp) : 0.0;

         efficacy = SCIProwGetLPEfficacy(cuts[i], scip->set, scip->stat, scip->lp);

         if( SCIProwIsLocal(cuts[i]) )
         {
            scores[i] = dircutoffdistweight * efficacy;
         }
         else
         {
            scores[i] = SCIProwGetLPSolCutoffDistance(cuts[i], scip->set, scip->stat, sol, scip->lp);
            scores[i] = dircutoffdistweight * MAX(scores[i], efficacy);
         }

         efficacy *= efficacyfac;
         scores[i] += objparallelism + intsupport + efficacy;

         /* add small term to prefer global pool cuts */
         scores[i] += SCIProwIsInGlobalCutpool(cuts[i]) ? 1e-4 : 0.0;

         if( randnumgen != NULL )
            scores[i] += SCIPrandomGetReal(randnumgen, 0.0, 1e-6);

         goodscore = MAX(goodscore, scores[i]);
      }
   }
   else
   {
      /* in case there is no solution add the directed cutoff distance weight to the efficacy weight
       * since the efficacy underestimates the directed cuttoff distance
       */
      efficacyfac += dircutoffdistweight;
      for( i = 0; i < ncuts; ++i )
      {
         SCIP_Real objparallelism;
         SCIP_Real intsupport;
         SCIP_Real efficacy;

         intsupport = intsupportweight > 0.0 ?
            intsupportweight * SCIProwGetNumIntCols(cuts[i], scip->set) / (SCIP_Real) SCIProwGetNNonz(cuts[i]) : 0.0;

         objparallelism = objparalweight > 0.0 ? objparalweight * SCIProwGetObjParallelism(cuts[i], scip->set, scip->lp) : 0.0;

         efficacy = efficacyfac > 0.0 ?
            efficacyfac * SCIProwGetLPEfficacy(cuts[i], scip->set, scip->stat, scip->lp) : 0.0;

         scores[i] = objparallelism + intsupport + efficacy;

         /* add small term to prefer global pool cuts */
         scores[i] += SCIProwIsInGlobalCutpool(cuts[i]) ? 1e-4 : 0.0;

         if( randnumgen != NULL )
            scores[i] += SCIPrandomGetReal(randnumgen, 0.0, 1e-6);

         goodscore = MAX(goodscore, scores[i]);
      }
   }

   /* compute values for filtering cuts */
   badscore = goodscore * badscorefac;
   goodscore *= goodscorefac;

   /* perform cut selection algorithm for the cuts */
   {
      int nnonforcedcuts;
      SCIP_ROW** nonforcedcuts;
      SCIP_Real* nonforcedscores;

      /* adjust pointers to the beginning of the non-forced cuts */
      nnonforcedcuts = ncuts - nforcedcuts;
      nonforcedcuts = cuts + nforcedcuts;
      nonforcedscores = scores + nforcedcuts;

      /* select the forced cuts first */
      *nselectedcuts = nforcedcuts;
      for( i = 0; i < nforcedcuts && nnonforcedcuts > 0; ++i )
      {
         nnonforcedcuts = filterWithParallelism(cuts[i], nonforcedcuts, nonforcedscores, nnonforcedcuts, goodscore, goodmaxparall, maxparall);
      }

      /* if the maximal number of cuts was exceeded after selecting the forced cuts, we can stop here */
      if( *nselectedcuts >= maxselectedcuts )
         goto TERMINATE;

      /* now greedily select the remaining cuts */
      while( nnonforcedcuts > 0 )
      {
         SCIP_ROW* selectedcut;

         selectBestCut(nonforcedcuts, nonforcedscores, nnonforcedcuts);
         selectedcut = nonforcedcuts[0];

         /* if the best cut of the remaining cuts is considered bad, we discard it and all remaining cuts */
         if( nonforcedscores[0] < badscore )
            goto TERMINATE;

         ++(*nselectedcuts);

         /* if the maximal number of cuts was selected, we can stop here */
         if( *nselectedcuts == maxselectedcuts )
            goto TERMINATE;

         /* move the pointers to the next position and filter the remaining cuts to enforce the maximum parallelism constraint */
         ++nonforcedcuts;
         ++nonforcedscores;
         --nnonforcedcuts;

         nnonforcedcuts = filterWithParallelism(selectedcut, nonforcedcuts, nonforcedscores, nnonforcedcuts, goodscore, goodmaxparall, maxparall);
      }
   }

  TERMINATE:
   SCIPfreeBufferArray(scip, &scores);

   return SCIP_OKAY;
}

/* =========================================== c-MIR =========================================== */

#define MAXCMIRSCALE               1e+6 /**< maximal scaling (scale/(1-f0)) allowed in c-MIR calculations */

/** finds the best lower bound of the variable to use for MIR transformation */
static
SCIP_RETCODE findBestLb(
   SCIP*                 scip,               /**< SCIP data structure */
   SCIP_VAR*             var,                /**< problem variable */
   SCIP_SOL*             sol,                /**< the solution that should be separated, or NULL for LP solution */
   int                   usevbds,            /**< should variable bounds be used in bound transformation? (0: no, 1: only binary, 2: all) */
   SCIP_Bool             allowlocal,         /**< should local information allowed to be used, resulting in a local cut? */
   SCIP_Real*            bestlb,             /**< pointer to store best bound value */
   SCIP_Real*            simplebound,        /**< pointer to store simple bound value */
   int*                  bestlbtype          /**< pointer to store best bound type */
   )
{
   assert(bestlb != NULL);
   assert(bestlbtype != NULL);

   *bestlb = SCIPvarGetLbGlobal(var);
   *bestlbtype = -1;

   if( allowlocal )
   {
      SCIP_Real loclb;

      loclb = SCIPvarGetLbLocal(var);
      if( SCIPisGT(scip, loclb, *bestlb) )
      {
         *bestlb = loclb;
         *bestlbtype = -2;
      }
   }

   *simplebound = *bestlb;

   if( usevbds && SCIPvarGetType(var) == SCIP_VARTYPE_CONTINUOUS )
   {
      SCIP_Real bestvlb;
      int bestvlbidx;

      SCIP_CALL( SCIPgetVarClosestVlb(scip, var, sol, &bestvlb, &bestvlbidx) );
      if( bestvlbidx >= 0 && (bestvlb > *bestlb || (*bestlbtype < 0 && SCIPisGE(scip, bestvlb, *bestlb))) )
      {
         SCIP_VAR** vlbvars;

         /* we have to avoid cyclic variable bound usage, so we enforce to use only variable bounds variables of smaller index */
         /**@todo this check is not needed for continuous variables; but allowing all but binary variables
          *       to be replaced by variable bounds seems to be buggy (wrong result on gesa2)
          */
         vlbvars = SCIPvarGetVlbVars(var);
         assert(vlbvars != NULL);
         if( (usevbds == 2 || SCIPvarGetType(vlbvars[bestvlbidx]) == SCIP_VARTYPE_BINARY) &&
             SCIPvarGetProbindex(vlbvars[bestvlbidx]) < SCIPvarGetProbindex(var) )
         {
            *bestlb = bestvlb;
            *bestlbtype = bestvlbidx;
         }
      }
   }

   return SCIP_OKAY;
}

/** finds the best upper bound of the variable to use for MIR transformation */
static
SCIP_RETCODE findBestUb(
   SCIP*                 scip,               /**< SCIP data structure */
   SCIP_VAR*             var,                /**< problem variable */
   SCIP_SOL*             sol,                /**< the solution that should be separated, or NULL for LP solution */
   int                   usevbds,            /**< should variable bounds be used in bound transformation? (0: no, 1: only binary, 2: all) */
   SCIP_Bool             allowlocal,         /**< should local information allowed to be used, resulting in a local cut? */
   SCIP_Real*            bestub,             /**< pointer to store best bound value */
   SCIP_Real*            simplebound,        /**< pointer to store simple bound */
   int*                  bestubtype          /**< pointer to store best bound type */
   )
{
   assert(bestub != NULL);
   assert(bestubtype != NULL);

   *bestub = SCIPvarGetUbGlobal(var);
   *bestubtype = -1;

   if( allowlocal )
   {
      SCIP_Real locub;

      locub = SCIPvarGetUbLocal(var);
      if( SCIPisLT(scip, locub, *bestub) )
      {
         *bestub = locub;
         *bestubtype = -2;
      }
   }

   *simplebound = *bestub;

   if( usevbds && SCIPvarGetType(var) == SCIP_VARTYPE_CONTINUOUS )
   {
      SCIP_Real bestvub;
      int bestvubidx;

      SCIP_CALL( SCIPgetVarClosestVub(scip, var, sol, &bestvub, &bestvubidx) );
      if( bestvubidx >= 0 && (bestvub < *bestub || (*bestubtype < 0 && SCIPisLE(scip, bestvub, *bestub))) )
      {
         SCIP_VAR** vubvars;

         /* we have to avoid cyclic variable bound usage, so we enforce to use only variable bounds variables of smaller index */
         /**@todo this check is not needed for continuous variables; but allowing all but binary variables
          *       to be replaced by variable bounds seems to be buggy (wrong result on gesa2)
          */
         vubvars = SCIPvarGetVubVars(var);
         assert(vubvars != NULL);
         if( (usevbds == 2 || SCIPvarGetType(vubvars[bestvubidx]) == SCIP_VARTYPE_BINARY) &&
             SCIPvarGetProbindex(vubvars[bestvubidx]) < SCIPvarGetProbindex(var) )
         {
            *bestub = bestvub;
            *bestubtype = bestvubidx;
         }
      }
   }

   return SCIP_OKAY;
}

/** determine the best bounds with respect to the given solution for complementing the given variable */
static
SCIP_RETCODE determineBestBounds(
   SCIP*                 scip,               /**< SCIP data structure */
   SCIP_VAR*             var,                /**< variable to determine best bound for */
   SCIP_SOL*             sol,                /**< the solution that should be separated, or NULL for LP solution */
   SCIP_Real             boundswitch,        /**< fraction of domain up to which lower bound is used in transformation */
   int                   usevbds,            /**< should variable bounds be used in bound transformation? (0: no, 1: only binary, 2: all) */
   SCIP_Bool             allowlocal,         /**< should local information allowed to be used, resulting in a local cut? */
   SCIP_Bool             fixintegralrhs,     /**< should complementation tried to be adjusted such that rhs gets fractional? */
   SCIP_Bool             ignoresol,          /**< should the LP solution be ignored? (eg, apply MIR to dualray) */
   int*                  boundsfortrans,     /**< bounds that should be used for transformed variables: vlb_idx/vub_idx,
                                              *   -1 for global lb/ub, -2 for local lb/ub, or -3 for using closest bound;
                                              *   NULL for using closest bound for all variables */
   SCIP_BOUNDTYPE*       boundtypesfortrans, /**< type of bounds that should be used for transformed variables;
                                              *   NULL for using closest bound for all variables */
   SCIP_Real*            bestlb,             /**< pointer to store best lower bound of variable */
   SCIP_Real*            bestub,             /**< pointer to store best upper bound of variable */
   int*                  bestlbtype,         /**< pointer to store type of best lower bound of variable */
   int*                  bestubtype,         /**< pointer to store type of best upper bound of variable */
   SCIP_BOUNDTYPE*       selectedbound,      /**< pointer to store whether the lower bound or the upper bound should be preferred */
   SCIP_Bool*            freevariable        /**< pointer to store if this is a free variable */
   )
{
   SCIP_Real simplelb;
   SCIP_Real simpleub;
   int v;

   v = SCIPvarGetProbindex(var);

   /* check if the user specified a bound to be used */
   if( boundsfortrans != NULL && boundsfortrans[v] > -3 )
   {
      assert(SCIPvarGetType(var) == SCIP_VARTYPE_CONTINUOUS || ( boundsfortrans[v] == -2 || boundsfortrans[v] == -1 ));
      assert(boundtypesfortrans != NULL);

      /* user has explicitly specified a bound to be used */
      if( boundtypesfortrans[v] == SCIP_BOUNDTYPE_LOWER )
      {
         /* user wants to use lower bound */
         *bestlbtype = boundsfortrans[v];
         if( *bestlbtype == -1 )
            *bestlb = SCIPvarGetLbGlobal(var); /* use global standard lower bound */
         else if( *bestlbtype == -2 )
            *bestlb = SCIPvarGetLbLocal(var);  /* use local standard lower bound */
         else
         {
            SCIP_VAR** vlbvars;
            SCIP_Real* vlbcoefs;
            SCIP_Real* vlbconsts;
            int k;

            assert(!ignoresol);

            /* use the given variable lower bound */
            vlbvars = SCIPvarGetVlbVars(var);
            vlbcoefs = SCIPvarGetVlbCoefs(var);
            vlbconsts = SCIPvarGetVlbConstants(var);
            k = boundsfortrans[v];
            assert(k >= 0 && k < SCIPvarGetNVlbs(var));
            assert(vlbvars != NULL);
            assert(vlbcoefs != NULL);
            assert(vlbconsts != NULL);

            *bestlb = vlbcoefs[k] * (sol == NULL ? SCIPvarGetLPSol(vlbvars[k]) : SCIPgetSolVal(scip, sol, vlbvars[k])) + vlbconsts[k];
         }

         assert(!SCIPisInfinity(scip, - *bestlb));
         *selectedbound = SCIP_BOUNDTYPE_LOWER;

         /* find closest upper bound in standard upper bound (and variable upper bounds for continuous variables) */
         SCIP_CALL( findBestUb(scip, var, sol, fixintegralrhs ? usevbds : 0, allowlocal && fixintegralrhs, bestub, &simpleub, bestubtype) );
      }
      else
      {
         assert(boundtypesfortrans[v] == SCIP_BOUNDTYPE_UPPER);

         /* user wants to use upper bound */
         *bestubtype = boundsfortrans[v];
         if( *bestubtype == -1 )
            *bestub = SCIPvarGetUbGlobal(var); /* use global standard upper bound */
         else if( *bestubtype == -2 )
            *bestub = SCIPvarGetUbLocal(var);  /* use local standard upper bound */
         else
         {
            SCIP_VAR** vubvars;
            SCIP_Real* vubcoefs;
            SCIP_Real* vubconsts;
            int k;

            assert(!ignoresol);

            /* use the given variable upper bound */
            vubvars = SCIPvarGetVubVars(var);
            vubcoefs = SCIPvarGetVubCoefs(var);
            vubconsts = SCIPvarGetVubConstants(var);
            k = boundsfortrans[v];
            assert(k >= 0 && k < SCIPvarGetNVubs(var));
            assert(vubvars != NULL);
            assert(vubcoefs != NULL);
            assert(vubconsts != NULL);

            /* we have to avoid cyclic variable bound usage, so we enforce to use only variable bounds variables of smaller index */
            *bestub = vubcoefs[k] * (sol == NULL ? SCIPvarGetLPSol(vubvars[k]) : SCIPgetSolVal(scip, sol, vubvars[k])) + vubconsts[k];
         }

         assert(!SCIPisInfinity(scip, *bestub));
         *selectedbound = SCIP_BOUNDTYPE_UPPER;

         /* find closest lower bound in standard lower bound (and variable lower bounds for continuous variables) */
         SCIP_CALL( findBestLb(scip, var, sol, fixintegralrhs ? usevbds : 0, allowlocal && fixintegralrhs, bestlb, &simplelb, bestlbtype) );
      }
   }
   else
   {
      SCIP_Real varsol;

      /* bound selection should be done automatically */

      /* find closest lower bound in standard lower bound (and variable lower bounds for continuous variables) */
      SCIP_CALL( findBestLb(scip, var, sol, usevbds, allowlocal, bestlb, &simplelb, bestlbtype) );

      /* find closest upper bound in standard upper bound (and variable upper bounds for continuous variables) */
      SCIP_CALL( findBestUb(scip, var, sol, usevbds, allowlocal, bestub, &simpleub, bestubtype) );

      /* check, if variable is free variable */
      if( SCIPisInfinity(scip, - *bestlb) && SCIPisInfinity(scip, *bestub) )
      {
         /* we found a free variable in the row with non-zero coefficient
            *  -> MIR row can't be transformed in standard form
            */
         *freevariable = TRUE;
         return SCIP_OKAY;
      }

      if( !ignoresol )
      {
         /* select transformation bound */
         varsol = (sol == NULL ? SCIPvarGetLPSol(var) : SCIPgetSolVal(scip, sol, var));

         if( SCIPisInfinity(scip, *bestub) ) /* if there is no ub, use lb */
            *selectedbound = SCIP_BOUNDTYPE_LOWER;
         else if( SCIPisInfinity(scip, - *bestlb) ) /* if there is no lb, use ub */
            *selectedbound = SCIP_BOUNDTYPE_UPPER;
         else if( SCIPisLT(scip, varsol, (1.0 - boundswitch) * (*bestlb) + boundswitch * (*bestub)) )
            *selectedbound = SCIP_BOUNDTYPE_LOWER;
         else if( SCIPisGT(scip, varsol, (1.0 - boundswitch) * (*bestlb) + boundswitch * (*bestub)) )
            *selectedbound = SCIP_BOUNDTYPE_UPPER;
         else if( *bestlbtype == -1 )  /* prefer global standard bounds */
            *selectedbound = SCIP_BOUNDTYPE_LOWER;
         else if( *bestubtype == -1 )  /* prefer global standard bounds */
            *selectedbound = SCIP_BOUNDTYPE_UPPER;
         else if( ((*bestlbtype) >= 0 || (*bestubtype) >= 0) && !SCIPisEQ(scip, *bestlb - simplelb, simpleub - *bestub) )
         {
            if( *bestlb - simplelb > simpleub - *bestub )
               *selectedbound = SCIP_BOUNDTYPE_LOWER;
            else
               *selectedbound = SCIP_BOUNDTYPE_UPPER;
         }
         else if( *bestlbtype >= 0 )   /* prefer variable bounds over local bounds */
            *selectedbound = SCIP_BOUNDTYPE_LOWER;
         else if( *bestubtype >= 0 )   /* prefer variable bounds over local bounds */
            *selectedbound = SCIP_BOUNDTYPE_UPPER;
         else                         /* no decision yet? just use lower bound */
            *selectedbound = SCIP_BOUNDTYPE_LOWER;
      }
      else
      {
         SCIP_Real glbub = SCIPvarGetUbGlobal(var);
         SCIP_Real glblb = SCIPvarGetLbGlobal(var);
         SCIP_Real distlb = REALABS(glblb - *bestlb);
         SCIP_Real distub = REALABS(glbub - *bestub);

         assert(!SCIPisInfinity(scip, - *bestlb) || !SCIPisInfinity(scip, *bestub));

         if( SCIPisInfinity(scip, - *bestlb) )
            *selectedbound = SCIP_BOUNDTYPE_UPPER;
         else if( !SCIPisNegative(scip, *bestlb) )
         {
            if( SCIPisInfinity(scip, *bestub) )
               *selectedbound = SCIP_BOUNDTYPE_LOWER;
            else if( SCIPisZero(scip, glblb) )
               *selectedbound = SCIP_BOUNDTYPE_LOWER;
            else if( SCIPisLE(scip, distlb, distub) )
               *selectedbound = SCIP_BOUNDTYPE_LOWER;
            else
               *selectedbound = SCIP_BOUNDTYPE_UPPER;
         }
         else
         {
            assert(!SCIPisInfinity(scip, - *bestlb));
            *selectedbound = SCIP_BOUNDTYPE_LOWER;
         }
      }
   }

   return SCIP_OKAY; /*lint !e438*/
}

/** performs the bound substitution step with the given variable or simple bounds for the variable with the given problem index */
static
void performBoundSubstitution(
   SCIP*                 scip,               /**< SCIP datastructure */
   int*                  cutinds,            /**< index array of nonzeros in the cut */
   SCIP_Real*            cutcoefs,           /**< array of cut coefficients */
   QUAD(SCIP_Real*       cutrhs),            /**< pointer to right hand side of the cut */
   int*                  nnz,                /**< pointer to number of nonzeros of the cut */
   int                   varsign,            /**< stores the sign of the transformed variable in summation */
   int                   boundtype,          /**< stores the bound used for transformed variable:
                                              *   vlb/vub_idx, or -1 for global lb/ub, or -2 for local lb/ub */
   SCIP_Real             boundval,           /**< array of best bound to be used for the substitution for each nonzero index */
   int                   probindex,          /**< problem index of variable to perform the substitution step for */
   SCIP_Bool*            localbdsused        /**< pointer to updated whether a local bound was used for substitution */
   )
{
   SCIP_Real QUAD(coef);
   SCIP_Real QUAD(tmp);

   assert(!SCIPisInfinity(scip, -varsign * boundval));

   QUAD_ARRAY_LOAD(coef, cutcoefs, probindex);

   /* standard (bestlbtype < 0) or variable (bestlbtype >= 0) lower bound? */
   if( boundtype < 0 )
   {
      SCIPquadprecProdQD(tmp, coef, boundval);
      SCIPquadprecSumQQ(*cutrhs, *cutrhs, -tmp);
      *localbdsused = *localbdsused || (boundtype == -2);
   }
   else
   {
      SCIP_VAR** vbdvars;
      SCIP_Real* vbdcoefs;
      SCIP_Real* vbdconsts;
      SCIP_Real QUAD(zcoef);
      int zidx;
      SCIP_VAR* var = SCIPgetVars(scip)[probindex];

      if( varsign == +1 )
      {
         vbdvars = SCIPvarGetVlbVars(var);
         vbdcoefs = SCIPvarGetVlbCoefs(var);
         vbdconsts = SCIPvarGetVlbConstants(var);
         assert(0 <= boundtype && boundtype < SCIPvarGetNVlbs(var));
      }
      else
      {
         vbdvars = SCIPvarGetVubVars(var);
         vbdcoefs = SCIPvarGetVubCoefs(var);
         vbdconsts = SCIPvarGetVubConstants(var);
         assert(0 <= boundtype && boundtype < SCIPvarGetNVubs(var));
      }

      assert(vbdvars != NULL);
      assert(vbdcoefs != NULL);
      assert(vbdconsts != NULL);
      assert(SCIPvarIsActive(vbdvars[boundtype]));

      zidx = SCIPvarGetProbindex(vbdvars[boundtype]);

      SCIPquadprecProdQD(tmp, coef, vbdconsts[boundtype]);
      SCIPquadprecSumQQ(*cutrhs, *cutrhs, -tmp);

      /* check if integral variable already exists in the row */
      QUAD_ARRAY_LOAD(zcoef, cutcoefs, zidx);

      if( QUAD_HI(zcoef) == 0.0 )
         cutinds[(*nnz)++] = zidx;

      SCIPquadprecProdQD(tmp, coef, vbdcoefs[boundtype]);
      SCIPquadprecSumQQ(zcoef, zcoef, tmp);

      QUAD_HI(zcoef) = NONZERO(QUAD_HI(zcoef));
      assert(QUAD_HI(zcoef) != 0.0);

      QUAD_ARRAY_STORE(cutcoefs, zidx, zcoef);
   }
}

/** performs the bound substitution step with the simple bound for the variable with the given problem index */
static
void performBoundSubstitutionSimple(
   SCIP*                 scip,               /**< SCIP datastructure */
   SCIP_Real*            cutcoefs,           /**< array of cut coefficients */
   QUAD(SCIP_Real*       cutrhs),            /**< pointer to right hand side of the cut */
   int                   boundtype,          /**< stores the bound used for transformed variable:
                                              *   vlb/vub_idx, or -1 for global lb/ub, or -2 for local lb/ub */
   SCIP_Real             boundval,           /**< array of best bound to be used for the substitution for each nonzero index */
   int                   probindex,          /**< problem index of variable to perform the substitution step for */
   SCIP_Bool*            localbdsused        /**< pointer to updated whether a local bound was used for substitution */
   )
{
   SCIP_Real QUAD(coef);
   SCIP_Real QUAD(tmp);

   assert(!SCIPisInfinity(scip, ABS(boundval)));

   QUAD_ARRAY_LOAD(coef, cutcoefs, probindex);

   /* must be a standard bound */
   assert( boundtype < 0 );

   SCIPquadprecProdQD(tmp, coef, boundval);
   SCIPquadprecSumQQ(*cutrhs, *cutrhs, -tmp);
   *localbdsused = *localbdsused || (boundtype == -2);
}


/** Transform equation \f$ a \cdot x = b; lb \leq x \leq ub \f$ into standard form
 *    \f$ a^\prime \cdot x^\prime = b,\; 0 \leq x^\prime \leq ub' \f$.
 *
 *  Transform variables (lb or ub):
 *  \f[
 *  \begin{array}{llll}
 *    x^\prime_j := x_j - lb_j,&   x_j = x^\prime_j + lb_j,&   a^\prime_j =  a_j,&   \mbox{if lb is used in transformation}\\
 *    x^\prime_j := ub_j - x_j,&   x_j = ub_j - x^\prime_j,&   a^\prime_j = -a_j,&   \mbox{if ub is used in transformation}
 *  \end{array}
 *  \f]
 *  and move the constant terms \f$ a_j\, lb_j \f$ or \f$ a_j\, ub_j \f$ to the rhs.
 *
 *  Transform variables (vlb or vub):
 *  \f[
 *  \begin{array}{llll}
 *    x^\prime_j := x_j - (bl_j\, zl_j + dl_j),&   x_j = x^\prime_j + (bl_j\, zl_j + dl_j),&   a^\prime_j =  a_j,&   \mbox{if vlb is used in transf.} \\
 *    x^\prime_j := (bu_j\, zu_j + du_j) - x_j,&   x_j = (bu_j\, zu_j + du_j) - x^\prime_j,&   a^\prime_j = -a_j,&   \mbox{if vub is used in transf.}
 *  \end{array}
 *  \f]
 *  move the constant terms \f$ a_j\, dl_j \f$ or \f$ a_j\, du_j \f$ to the rhs, and update the coefficient of the VLB variable:
 *  \f[
 *  \begin{array}{ll}
 *    a_{zl_j} := a_{zl_j} + a_j\, bl_j,& \mbox{or} \\
 *    a_{zu_j} := a_{zu_j} + a_j\, bu_j &
 *  \end{array}
 *  \f]
 */
static
SCIP_RETCODE cutsTransformMIR(
   SCIP*                 scip,               /**< SCIP data structure */
   SCIP_SOL*             sol,                /**< the solution that should be separated, or NULL for LP solution */
   SCIP_Real             boundswitch,        /**< fraction of domain up to which lower bound is used in transformation */
   SCIP_Bool             usevbds,            /**< should variable bounds be used in bound transformation? */
   SCIP_Bool             allowlocal,         /**< should local information allowed to be used, resulting in a local cut? */
   SCIP_Bool             fixintegralrhs,     /**< should complementation tried to be adjusted such that rhs gets fractional? */
   SCIP_Bool             ignoresol,          /**< should the LP solution be ignored? (eg, apply MIR to dualray) */
   int*                  boundsfortrans,     /**< bounds that should be used for transformed variables: vlb_idx/vub_idx,
                                              *   -1 for global lb/ub, -2 for local lb/ub, or -3 for using closest bound;
                                              *   NULL for using closest bound for all variables */
   SCIP_BOUNDTYPE*       boundtypesfortrans, /**< type of bounds that should be used for transformed variables;
                                              *   NULL for using closest bound for all variables */
   SCIP_Real             minfrac,            /**< minimal fractionality of rhs to produce MIR cut for */
   SCIP_Real             maxfrac,            /**< maximal fractionality of rhs to produce MIR cut for */
   SCIP_Real*            cutcoefs,           /**< array of coefficients of cut */
   QUAD(SCIP_Real*       cutrhs),            /**< pointer to right hand side of cut */
   int*                  cutinds,            /**< array of variables problem indices for non-zero coefficients in cut */
   int*                  nnz,                /**< number of non-zeros in cut */
   int*                  varsign,            /**< stores the sign of the transformed variable in summation */
   int*                  boundtype,          /**< stores the bound used for transformed variable:
                                              *   vlb/vub_idx, or -1 for global lb/ub, or -2 for local lb/ub */
   SCIP_Bool*            freevariable,       /**< stores whether a free variable was found in MIR row -> invalid summation */
   SCIP_Bool*            localbdsused        /**< pointer to store whether local bounds were used in transformation */
   )
{
   SCIP_Real QUAD(tmp);
   SCIP_Real* bestlbs;
   SCIP_Real* bestubs;
   int* bestlbtypes;
   int* bestubtypes;
   SCIP_BOUNDTYPE* selectedbounds;
   int i;
   int aggrrowintstart;
   int nvars;
   int firstcontvar;
   SCIP_VAR** vars;

   assert(varsign != NULL);
   assert(boundtype != NULL);
   assert(freevariable != NULL);
   assert(localbdsused != NULL);

   *freevariable = FALSE;
   *localbdsused = FALSE;

   /* allocate temporary memory to store best bounds and bound types */
   SCIP_CALL( SCIPallocBufferArray(scip, &bestlbs, 2*(*nnz)) );
   SCIP_CALL( SCIPallocBufferArray(scip, &bestubs, 2*(*nnz)) );
   SCIP_CALL( SCIPallocBufferArray(scip, &bestlbtypes, 2*(*nnz)) );
   SCIP_CALL( SCIPallocBufferArray(scip, &bestubtypes, 2*(*nnz)) );
   SCIP_CALL( SCIPallocBufferArray(scip, &selectedbounds, 2*(*nnz)) );

   /* start with continuous variables, because using variable bounds can affect the untransformed integral
    * variables, and these changes have to be incorporated in the transformation of the integral variables
    * (continuous variables have largest problem indices!)
    */
   SCIPsortDownInt(cutinds, *nnz);

   vars = SCIPgetVars(scip);
   nvars = SCIPgetNVars(scip);
   firstcontvar = nvars - SCIPgetNContVars(scip);

   /* determine the best bounds for the continous variables */
   for( i = 0; i < *nnz && cutinds[i] >= firstcontvar; ++i )
   {
      SCIP_CALL( determineBestBounds(scip, vars[cutinds[i]], sol, boundswitch, usevbds ? 2 : 0, allowlocal, fixintegralrhs,
            ignoresol, boundsfortrans, boundtypesfortrans,
            bestlbs + i, bestubs + i, bestlbtypes + i, bestubtypes + i, selectedbounds + i, freevariable) );

      if( *freevariable )
         goto TERMINATE;
   }

   /* remember start of integer variables in the aggrrow */
   aggrrowintstart = i;

   /* perform bound substitution for continuous variables */
   for( i = 0; i < aggrrowintstart; ++i )
   {
      int v = cutinds[i];

      if( selectedbounds[i] == SCIP_BOUNDTYPE_LOWER )
      {
         assert(!SCIPisInfinity(scip, -bestlbs[i]));

         /* use lower bound as transformation bound: x'_j := x_j - lb_j */
         boundtype[i] = bestlbtypes[i];
         varsign[i] = +1;

         performBoundSubstitution(scip, cutinds, cutcoefs, QUAD(cutrhs), nnz, varsign[i], boundtype[i], bestlbs[i], v, localbdsused);
      }
      else
      {
         assert(!SCIPisInfinity(scip, bestubs[i]));

         /* use upper bound as transformation bound: x'_j := ub_j - x_j */
         boundtype[i] = bestubtypes[i];
         varsign[i] = -1;

         performBoundSubstitution(scip, cutinds, cutcoefs, QUAD(cutrhs), nnz, varsign[i], boundtype[i], bestubs[i], v, localbdsused);
      }
   }

   /* remove integral variables that now have a zero coefficient due to variable bound usage of continuous variables
    * and determine the bound to use for the integer variables that are left
    */
   while( i < *nnz )
   {
      SCIP_Real QUAD(coef);
      int v = cutinds[i];
      assert(cutinds[i] < firstcontvar);

      QUAD_ARRAY_LOAD(coef, cutcoefs, v);

      /* due to variable bound usage for the continous variables cancellation may have occurred */
      if( EPSZ(QUAD_TO_DBL(coef), QUAD_EPSILON) )
      {
         QUAD_ASSIGN(coef, 0.0);
         QUAD_ARRAY_STORE(cutcoefs, v, coef);
         --(*nnz);
         cutinds[i] = cutinds[*nnz];
         /* do not increase i, since last element is copied to the i-th position */
         continue;
      }

      /* determine the best bounds for the integral variable, usevbd can be set to 0 here as vbds are only used for continous variables */
      SCIP_CALL( determineBestBounds(scip, vars[v], sol, boundswitch, 0, allowlocal, fixintegralrhs,
            ignoresol, boundsfortrans, boundtypesfortrans,
            bestlbs + i, bestubs + i, bestlbtypes + i, bestubtypes + i, selectedbounds + i, freevariable) );

      /* increase i */
      ++i;

      if( *freevariable )
         goto TERMINATE;
   }

   /* now perform the bound substitution on the remaining integral variables which only uses standard bounds */
   for( i = aggrrowintstart; i < *nnz; ++i )
   {
      int v = cutinds[i];

      /* perform bound substitution */
      if( selectedbounds[i] == SCIP_BOUNDTYPE_LOWER )
      {
         assert(!SCIPisInfinity(scip, - bestlbs[i]));
         assert(bestlbtypes[i] < 0);

         /* use lower bound as transformation bound: x'_j := x_j - lb_j */
         boundtype[i] = bestlbtypes[i];
         varsign[i] = +1;

         performBoundSubstitutionSimple(scip, cutcoefs, QUAD(cutrhs), boundtype[i], bestlbs[i], v, localbdsused);
      }
      else
      {
         assert(!SCIPisInfinity(scip, bestubs[i]));
         assert(bestubtypes[i] < 0);

         /* use upper bound as transformation bound: x'_j := ub_j - x_j */
         boundtype[i] = bestubtypes[i];
         varsign[i] = -1;

         performBoundSubstitutionSimple(scip, cutcoefs, QUAD(cutrhs), boundtype[i], bestubs[i], v, localbdsused);
      }
   }

   if( fixintegralrhs )
   {
      SCIP_Real f0;

      /* check if rhs is fractional */
      f0 = EPSFRAC(QUAD_TO_DBL(*cutrhs), SCIPsumepsilon(scip));
      if( f0 < minfrac || f0 > maxfrac )
      {
         SCIP_Real bestviolgain;
         SCIP_Real bestnewf0;
         int besti;

         /* choose complementation of one variable differently such that f0 is in correct range */
         besti = -1;
         bestviolgain = -1e+100;
         bestnewf0 = 1.0;
         for( i = 0; i < *nnz; i++ )
         {
            int v;
            SCIP_Real QUAD(coef);

            v = cutinds[i];
            assert(0 <= v && v < nvars);

            QUAD_ARRAY_LOAD(coef, cutcoefs, v);
            assert(!EPSZ(QUAD_TO_DBL(coef), QUAD_EPSILON));

            if( boundtype[i] < 0
               && ((varsign[i] == +1 && !SCIPisInfinity(scip, bestubs[i]) && bestubtypes[i] < 0)
                  || (varsign[i] == -1 && !SCIPisInfinity(scip, -bestlbs[i]) && bestlbtypes[i] < 0)) )
            {
               SCIP_Real fj;
               SCIP_Real newfj;
               SCIP_Real newrhs;
               SCIP_Real newf0;
               SCIP_Real solval;
               SCIP_Real viol;
               SCIP_Real newviol;
               SCIP_Real violgain;

               /* currently:              a'_j =  varsign * a_j  ->  f'_j =  a'_j - floor(a'_j)
                * after complementation: a''_j = -varsign * a_j  -> f''_j = a''_j - floor(a''_j) = 1 - f'_j
                *                        rhs'' = rhs' + varsign * a_j * (lb_j - ub_j)
                * cut violation from f0 and fj:   f'_0 -  f'_j *  x'_j
                * after complementation:         f''_0 - f''_j * x''_j
                *
                * for continuous variables, we just set f'_j = f''_j = |a'_j|
                */
               newrhs = QUAD_TO_DBL(*cutrhs) + varsign[i] * QUAD_TO_DBL(coef) * (bestlbs[i] - bestubs[i]);
               newf0 = EPSFRAC(newrhs, SCIPsumepsilon(scip));

               if( newf0 < minfrac || newf0 > maxfrac )
                  continue;
               if( v >= firstcontvar )
               {
                  fj = REALABS(QUAD_TO_DBL(coef));
                  newfj = fj;
               }
               else
               {
                  fj = SCIPfrac(scip, varsign[i] * QUAD_TO_DBL(coef));
                  newfj = SCIPfrac(scip, -varsign[i] * QUAD_TO_DBL(coef));
               }

               if( !ignoresol )
               {
                  solval = (sol == NULL ? SCIPvarGetLPSol(vars[v]) : SCIPgetSolVal(scip, sol, vars[v]));
                  viol = f0 - fj * (varsign[i] == +1 ? solval - bestlbs[i] : bestubs[i] - solval);
                  newviol = newf0 - newfj * (varsign[i] == -1 ? solval - bestlbs[i] : bestubs[i] - solval);
                  violgain = newviol - viol;
               }
               else
               {
                  /* todo: this should be done, this can improve the dualray significantly */
                  SCIPerrorMessage("Cannot handle closest bounds with ignoring the LP solution.\n");
                  return SCIP_INVALIDCALL;
               }

               /* prefer larger violations; for equal violations, prefer smaller f0 values since then the possibility that
                * we f_j > f_0 is larger and we may improve some coefficients in rounding
                */
               if( SCIPisGT(scip, violgain, bestviolgain) || (SCIPisGE(scip, violgain, bestviolgain) && newf0 < bestnewf0) )
               {
                  besti = i;
                  bestviolgain = violgain;
                  bestnewf0 = newf0;
               }
            }
         }

         if( besti >= 0 )
         {
            SCIP_Real QUAD(coef);
            assert(besti < *nnz);
            assert(boundtype[besti] < 0);
            assert(!SCIPisInfinity(scip, -bestlbs[besti]));
            assert(!SCIPisInfinity(scip, bestubs[besti]));

            QUAD_ARRAY_LOAD(coef, cutcoefs, cutinds[besti]);
            QUAD_SCALE(coef, varsign[besti]);

            /* switch the complementation of this variable */
            SCIPquadprecSumDD(tmp, bestlbs[besti], - bestubs[besti]);
            SCIPquadprecProdQQ(tmp, tmp, coef);
            SCIPquadprecSumQQ(*cutrhs, *cutrhs, tmp);

            if( varsign[besti] == +1 )
            {
               /* switch to upper bound */
               assert(bestubtypes[besti] < 0); /* cannot switch to a variable bound (would lead to further coef updates) */
               boundtype[besti] = bestubtypes[besti];
               varsign[besti] = -1;
            }
            else
            {
               /* switch to lower bound */
               assert(bestlbtypes[besti] < 0); /* cannot switch to a variable bound (would lead to further coef updates) */
               boundtype[besti] = bestlbtypes[besti];
               varsign[besti] = +1;
            }
            *localbdsused = *localbdsused || (boundtype[besti] == -2);
         }
      }
   }

  TERMINATE:

   /*free temporary memory */
   SCIPfreeBufferArray(scip, &selectedbounds);
   SCIPfreeBufferArray(scip, &bestubtypes);
   SCIPfreeBufferArray(scip, &bestlbtypes);
   SCIPfreeBufferArray(scip, &bestubs);
   SCIPfreeBufferArray(scip, &bestlbs);

   return SCIP_OKAY;
}

/** Calculate fractionalities \f$ f_0 := b - down(b), f_j := a^\prime_j - down(a^\prime_j) \f$, and derive MIR cut \f$ \tilde{a} \cdot x' \leq down(b) \f$
 * \f[
 * \begin{array}{rll}
 *  integers :&  \tilde{a}_j = down(a^\prime_j),                        & if \qquad f_j \leq f_0 \\
 *            &  \tilde{a}_j = down(a^\prime_j) + (f_j - f_0)/(1 - f_0),& if \qquad f_j >  f_0 \\
 *  continuous:& \tilde{a}_j = 0,                                       & if \qquad a^\prime_j \geq 0 \\
 *             & \tilde{a}_j = a^\prime_j/(1 - f_0),                    & if \qquad a^\prime_j <  0
 * \end{array}
 * \f]
 *
 *  Transform inequality back to \f$ \hat{a} \cdot x \leq rhs \f$:
 *
 *  (lb or ub):
 * \f[
 * \begin{array}{lllll}
 *    x^\prime_j := x_j - lb_j,&   x_j = x^\prime_j + lb_j,&   a^\prime_j =  a_j,&   \hat{a}_j :=  \tilde{a}_j,&   \mbox{if lb was used in transformation} \\
 *    x^\prime_j := ub_j - x_j,&   x_j = ub_j - x^\prime_j,&   a^\prime_j = -a_j,&   \hat{a}_j := -\tilde{a}_j,&   \mbox{if ub was used in transformation}
 * \end{array}
 * \f]
 *  and move the constant terms
 * \f[
 * \begin{array}{cl}
 *    -\tilde{a}_j \cdot lb_j = -\hat{a}_j \cdot lb_j,& \mbox{or} \\
 *     \tilde{a}_j \cdot ub_j = -\hat{a}_j \cdot ub_j &
 * \end{array}
 * \f]
 *  to the rhs.
 *
 *  (vlb or vub):
 * \f[
 * \begin{array}{lllll}
 *    x^\prime_j := x_j - (bl_j \cdot zl_j + dl_j),&   x_j = x^\prime_j + (bl_j\, zl_j + dl_j),&   a^\prime_j =  a_j,&   \hat{a}_j :=  \tilde{a}_j,&   \mbox{(vlb)} \\
 *    x^\prime_j := (bu_j\, zu_j + du_j) - x_j,&   x_j = (bu_j\, zu_j + du_j) - x^\prime_j,&   a^\prime_j = -a_j,&   \hat{a}_j := -\tilde{a}_j,&   \mbox{(vub)}
 * \end{array}
 * \f]
 *  move the constant terms
 * \f[
 * \begin{array}{cl}
 *    -\tilde{a}_j\, dl_j = -\hat{a}_j\, dl_j,& \mbox{or} \\
 *     \tilde{a}_j\, du_j = -\hat{a}_j\, du_j &
 * \end{array}
 * \f]
 *  to the rhs, and update the VB variable coefficients:
 * \f[
 * \begin{array}{ll}
 *    \hat{a}_{zl_j} := \hat{a}_{zl_j} - \tilde{a}_j\, bl_j = \hat{a}_{zl_j} - \hat{a}_j\, bl_j,& \mbox{or} \\
 *    \hat{a}_{zu_j} := \hat{a}_{zu_j} + \tilde{a}_j\, bu_j = \hat{a}_{zu_j} - \hat{a}_j\, bu_j &
 * \end{array}
 * \f]
 */
static
SCIP_RETCODE cutsRoundMIR(
   SCIP*                 scip,               /**< SCIP data structure */
   SCIP_Real*RESTRICT    cutcoefs,           /**< array of coefficients of cut */
   QUAD(SCIP_Real*RESTRICT cutrhs),          /**< pointer to right hand side of cut */
   int*RESTRICT          cutinds,            /**< array of variables problem indices for non-zero coefficients in cut */
   int*RESTRICT          nnz,                /**< number of non-zeros in cut */
   int*RESTRICT          varsign,            /**< stores the sign of the transformed variable in summation */
   int*RESTRICT          boundtype,          /**< stores the bound used for transformed variable (vlb/vub_idx or -1 for lb/ub) */
   QUAD(SCIP_Real        f0)                 /**< fractional value of rhs */
   )
{
   SCIP_Real QUAD(tmp);
   SCIP_Real QUAD(onedivoneminusf0);
   int i;
   int firstcontvar;
   SCIP_VAR** vars;
   int ndelcontvars;

   assert(QUAD_HI(cutrhs) != NULL);
   assert(cutcoefs != NULL);
   assert(cutinds != NULL);
   assert(nnz != NULL);
   assert(boundtype != NULL);
   assert(varsign != NULL);
   assert(0.0 < QUAD_TO_DBL(f0) && QUAD_TO_DBL(f0) < 1.0);

   SCIPquadprecSumQD(onedivoneminusf0, -f0, 1.0);
   SCIPquadprecDivDQ(onedivoneminusf0, 1.0, onedivoneminusf0);

   /* Loop backwards to process integral variables first and be able to delete coefficients of integral variables
    * without destroying the ordering of the aggrrow's non-zeros.
    * (due to sorting in cutsTransformMIR the ordering is continuous before integral)
    */

   firstcontvar = SCIPgetNVars(scip) - SCIPgetNContVars(scip);
   vars = SCIPgetVars(scip);
#ifndef NDEBUG
   /*in debug mode check that all continuous variables of the aggrrow come before the integral variables */
   i = 0;
   while( i < *nnz && cutinds[i] >= firstcontvar )
      ++i;

   while( i < *nnz )
   {
      assert(cutinds[i] < firstcontvar);
      ++i;
   }
#endif

   for( i = *nnz - 1; i >= 0 && cutinds[i] < firstcontvar; --i )
   {
      SCIP_VAR* var;
      SCIP_Real QUAD(cutaj);
      int v;

      v = cutinds[i];
      assert(0 <= v && v < SCIPgetNVars(scip));

      var = vars[v];
      assert(var != NULL);
      assert(SCIPvarGetProbindex(var) == v);
      assert(varsign[i] == +1 || varsign[i] == -1);

      /* calculate the coefficient in the retransformed cut */
      {
         SCIP_Real QUAD(aj);
         SCIP_Real QUAD(downaj);
         SCIP_Real QUAD(fj);

         QUAD_ARRAY_LOAD(aj, cutcoefs, v);
         QUAD_SCALE(aj, varsign[i]);

         SCIPquadprecEpsFloorQ(downaj, aj, SCIPepsilon(scip)); /*lint !e666*/
         SCIPquadprecSumQQ(fj, aj, -downaj);
         assert(QUAD_TO_DBL(fj) >= -SCIPepsilon(scip) && QUAD_TO_DBL(fj) < 1.0);

         if( SCIPisLE(scip, QUAD_TO_DBL(fj), QUAD_TO_DBL(f0)) )
         {
            QUAD_ASSIGN_Q(cutaj, downaj);
         }
         else
         {
            SCIPquadprecSumQQ(tmp, fj, -f0);
            SCIPquadprecProdQQ(tmp, tmp, onedivoneminusf0);
            SCIPquadprecSumQQ(cutaj, tmp, downaj);
         }

         QUAD_SCALE(cutaj, varsign[i]);
      }

      /* remove zero cut coefficients from cut */
      if( EPSZ(QUAD_TO_DBL(cutaj), QUAD_EPSILON) )
      {
         QUAD_ASSIGN(cutaj, 0.0);
         QUAD_ARRAY_STORE(cutcoefs, v, cutaj);
         --*nnz;
         cutinds[i] = cutinds[*nnz];
         continue;
      }

      QUAD_ARRAY_STORE(cutcoefs, v, cutaj);

      /* integral var uses standard bound */
      assert(boundtype[i] < 0);

      /* move the constant term  -a~_j * lb_j == -a^_j * lb_j , or  a~_j * ub_j == -a^_j * ub_j  to the rhs */
      if( varsign[i] == +1 )
      {
         /* lower bound was used */
         if( boundtype[i] == -1 )
         {
            assert(!SCIPisInfinity(scip, -SCIPvarGetLbGlobal(var)));
            SCIPquadprecProdQD(tmp, cutaj, SCIPvarGetLbGlobal(var));
            SCIPquadprecSumQQ(*cutrhs, *cutrhs, tmp); /* rhs += cutaj * SCIPvarGetLbGlobal(var) */
         }
         else
         {
            assert(!SCIPisInfinity(scip, -SCIPvarGetLbLocal(var)));
            SCIPquadprecProdQD(tmp, cutaj, SCIPvarGetLbLocal(var));
            SCIPquadprecSumQQ(*cutrhs, *cutrhs, tmp); /* rhs += cutaj * SCIPvarGetLbLocal(var) */
         }
      }
      else
      {
         /* upper bound was used */
         if( boundtype[i] == -1 )
         {
            assert(!SCIPisInfinity(scip, SCIPvarGetUbGlobal(var)));
            SCIPquadprecProdQD(tmp, cutaj, SCIPvarGetUbGlobal(var));
            SCIPquadprecSumQQ(*cutrhs, *cutrhs, tmp); /* rhs += cutaj * SCIPvarGetUbGlobal(var) */
         }
         else
         {
            assert(!SCIPisInfinity(scip, SCIPvarGetUbLocal(var)));
            SCIPquadprecProdQD(tmp, cutaj, SCIPvarGetUbLocal(var));
            SCIPquadprecSumQQ(*cutrhs, *cutrhs, tmp); /* rhs += cutaj * SCIPvarGetUbLocal(var) */
         }
      }
   }

   /* now process the continuous variables; postpone deletetion of zeros till all continuous variables have been processed */
   ndelcontvars = 0;
   while( i >= ndelcontvars )
   {
      SCIP_VAR* var;
      SCIP_Real QUAD(cutaj);
      SCIP_Real QUAD(aj);
      int v;

      v = cutinds[i];
      assert(0 <= v && v < SCIPgetNVars(scip));

      var = vars[v];
      assert(var != NULL);
      assert(SCIPvarGetProbindex(var) == v);
      assert(varsign[i] == +1 || varsign[i] == -1);
      assert( v >= firstcontvar );

      /* calculate the coefficient in the retransformed cut */
      QUAD_ARRAY_LOAD(aj, cutcoefs, v);

      if( QUAD_TO_DBL(aj) * varsign[i] >= 0.0 )
         QUAD_ASSIGN(cutaj, 0.0);
      else
         SCIPquadprecProdQQ(cutaj, onedivoneminusf0, aj); /* cutaj = varsign[i] * aj * onedivoneminusf0; // a^_j */

      /* remove zero cut coefficients from cut; move a continuous var from the beginning
       * to the current position, so that all integral variables stay behind the continuous
       * variables
       */
      if( EPSZ(QUAD_TO_DBL(cutaj), QUAD_EPSILON) )
      {
         QUAD_ASSIGN(cutaj, 0.0);
         QUAD_ARRAY_STORE(cutcoefs, v, cutaj);
         cutinds[i] = cutinds[ndelcontvars];
         varsign[i] = varsign[ndelcontvars];
         boundtype[i] = boundtype[ndelcontvars];
         ++ndelcontvars;
         continue;
      }

      QUAD_ARRAY_STORE(cutcoefs, v, cutaj);

      /* check for variable bound use */
      if( boundtype[i] < 0 )
      {
         /* standard bound */

         /* move the constant term  -a~_j * lb_j == -a^_j * lb_j , or  a~_j * ub_j == -a^_j * ub_j  to the rhs */
         if( varsign[i] == +1 )
         {
            /* lower bound was used */
            if( boundtype[i] == -1 )
            {
               assert(!SCIPisInfinity(scip, -SCIPvarGetLbGlobal(var)));
               SCIPquadprecProdQD(tmp, cutaj, SCIPvarGetLbGlobal(var));
               SCIPquadprecSumQQ(*cutrhs, *cutrhs, tmp);
            }
            else
            {
               assert(!SCIPisInfinity(scip, -SCIPvarGetLbLocal(var)));
               SCIPquadprecProdQD(tmp, cutaj, SCIPvarGetLbLocal(var));
               SCIPquadprecSumQQ(*cutrhs, *cutrhs, tmp);
            }
         }
         else
         {
            /* upper bound was used */
            if( boundtype[i] == -1 )
            {
               assert(!SCIPisInfinity(scip, SCIPvarGetUbGlobal(var)));
               SCIPquadprecProdQD(tmp, cutaj, SCIPvarGetUbGlobal(var));
               SCIPquadprecSumQQ(*cutrhs, *cutrhs, tmp);
            }
            else
            {
               assert(!SCIPisInfinity(scip, SCIPvarGetUbLocal(var)));
               SCIPquadprecProdQD(tmp, cutaj, SCIPvarGetUbLocal(var));
               SCIPquadprecSumQQ(*cutrhs, *cutrhs, tmp);
            }
         }
      }
      else
      {
         SCIP_VAR** vbz;
         SCIP_Real* vbb;
         SCIP_Real* vbd;
         SCIP_Real QUAD(zcoef);
         int vbidx;
         int zidx;

         /* variable bound */
         vbidx = boundtype[i];

         /* change mirrhs and cutaj of integer variable z_j of variable bound */
         if( varsign[i] == +1 )
         {
            /* variable lower bound was used */
            assert(0 <= vbidx && vbidx < SCIPvarGetNVlbs(var));
            vbz = SCIPvarGetVlbVars(var);
            vbb = SCIPvarGetVlbCoefs(var);
            vbd = SCIPvarGetVlbConstants(var);
         }
         else
         {
            /* variable upper bound was used */
            assert(0 <= vbidx && vbidx < SCIPvarGetNVubs(var));
            vbz = SCIPvarGetVubVars(var);
            vbb = SCIPvarGetVubCoefs(var);
            vbd = SCIPvarGetVubConstants(var);
         }
         assert(SCIPvarIsActive(vbz[vbidx]));
         zidx = SCIPvarGetProbindex(vbz[vbidx]);
         assert(0 <= zidx && zidx < firstcontvar);

         SCIPquadprecProdQD(tmp, cutaj, vbd[vbidx]);
         SCIPquadprecSumQQ(*cutrhs, *cutrhs, tmp);

         SCIPquadprecProdQD(tmp, cutaj, vbb[vbidx]);
         QUAD_ARRAY_LOAD(zcoef, cutcoefs, zidx);

         /* update sparsity pattern */
         if( QUAD_HI(zcoef) == 0.0 )
            cutinds[(*nnz)++] = zidx;

         SCIPquadprecSumQQ(zcoef, zcoef, -tmp);
         QUAD_HI(zcoef) = NONZERO(QUAD_HI(zcoef));
         QUAD_ARRAY_STORE(cutcoefs, zidx, zcoef);
         assert(QUAD_HI(zcoef) != 0.0);
      }

      /* advance to next variable */
      --i;
   }

   /* fill the empty position due to deleted continuous variables */
   if( ndelcontvars > 0 )
   {
      assert(ndelcontvars <= *nnz);
      *nnz -= ndelcontvars;
      if( *nnz < ndelcontvars )
      {
         BMScopyMemoryArray(cutinds, cutinds + ndelcontvars, *nnz);
      }
      else
      {
         BMScopyMemoryArray(cutinds, cutinds + *nnz, ndelcontvars);
      }
   }

   return SCIP_OKAY;
}

/** substitute aggregated slack variables:
 *
 *  The coefficient of the slack variable s_r is equal to the row's weight times the slack's sign, because the slack
 *  variable only appears in its own row: \f$ a^\prime_r = scale * weight[r] * slacksign[r]. \f$
 *
 *  Depending on the slacks type (integral or continuous), its coefficient in the cut calculates as follows:
 *  \f[
 *  \begin{array}{rll}
 *    integers : & \hat{a}_r = \tilde{a}_r = down(a^\prime_r),                      & \mbox{if}\qquad f_r <= f0 \\
 *               & \hat{a}_r = \tilde{a}_r = down(a^\prime_r) + (f_r - f0)/(1 - f0),& \mbox{if}\qquad f_r >  f0 \\
 *    continuous:& \hat{a}_r = \tilde{a}_r = 0,                                     & \mbox{if}\qquad a^\prime_r >= 0 \\
 *               & \hat{a}_r = \tilde{a}_r = a^\prime_r/(1 - f0),                   & \mbox{if}\qquad a^\prime_r <  0
 *  \end{array}
 *  \f]
 *
 *  Substitute \f$ \hat{a}_r \cdot s_r \f$ by adding \f$ \hat{a}_r \f$ times the slack's definition to the cut.
 */
static
SCIP_RETCODE cutsSubstituteMIR(
   SCIP*                 scip,               /**< SCIP data structure */
   SCIP_Real*            weights,            /**< row weights in row summation */
   int*                  slacksign,          /**< stores the sign of the row's slack variable in summation */
   int*                  rowinds,            /**< sparsity pattern of used rows */
   int                   nrowinds,           /**< number of used rows */
   SCIP_Real             scale,              /**< additional scaling factor multiplied to all rows */
   SCIP_Real*            cutcoefs,           /**< array of coefficients of cut */
   QUAD(SCIP_Real*       cutrhs),            /**< pointer to right hand side of cut */
   int*                  cutinds,            /**< array of variables problem indices for non-zero coefficients in cut */
   int*                  nnz,                /**< number of non-zeros in cut */
   QUAD(SCIP_Real        f0)                 /**< fractional value of rhs */
   )
{  /*lint --e{715}*/
   SCIP_ROW** rows;
   SCIP_Real QUAD(onedivoneminusf0);
   int i;

   assert(scip != NULL);
   assert(weights != NULL || nrowinds == 0);
   assert(slacksign != NULL || nrowinds == 0);
   assert(rowinds != NULL || nrowinds == 0);
   assert(scale > 0.0);
   assert(cutcoefs != NULL);
   assert(QUAD_HI(cutrhs) != NULL);
   assert(cutinds != NULL);
   assert(nnz != NULL);
   assert(0.0 < QUAD_TO_DBL(f0) && QUAD_TO_DBL(f0) < 1.0);

   SCIPquadprecSumQD(onedivoneminusf0, -f0, 1.0);
   SCIPquadprecDivDQ(onedivoneminusf0, 1.0, onedivoneminusf0);

   rows = SCIPgetLPRows(scip);
   for( i = 0; i < nrowinds; i++ )
   {
      SCIP_ROW* row;
      SCIP_Real ar;
      SCIP_Real downar;
      SCIP_Real QUAD(cutar);
      SCIP_Real QUAD(fr);
      SCIP_Real QUAD(tmp);
      SCIP_Real mul;
      int r;

      r = rowinds[i]; /*lint !e613*/
      assert(0 <= r && r < SCIPgetNLPRows(scip));
      assert(slacksign[i] == -1 || slacksign[i] == +1); /*lint !e613*/
      assert(!SCIPisZero(scip, weights[i])); /*lint !e613*/

      row = rows[r];
      assert(row != NULL);
      assert(row->len == 0 || row->cols != NULL);
      assert(row->len == 0 || row->cols_index != NULL);
      assert(row->len == 0 || row->vals != NULL);

      /* get the slack's coefficient a'_r in the aggregated row */
      ar = slacksign[i] * scale * weights[i]; /*lint !e613*/

      /* calculate slack variable's coefficient a^_r in the cut */
      if( row->integral
         && ((slacksign[i] == +1 && SCIPisFeasIntegral(scip, row->rhs - row->constant))
            || (slacksign[i] == -1 && SCIPisFeasIntegral(scip, row->lhs - row->constant))) ) /*lint !e613*/
      {
         /* slack variable is always integral:
          *    a^_r = a~_r = down(a'_r)                      , if f_r <= f0
          *    a^_r = a~_r = down(a'_r) + (f_r - f0)/(1 - f0), if f_r >  f0
          */
         downar = EPSFLOOR(ar, QUAD_EPSILON);
         SCIPquadprecSumDD(fr, ar, -downar);
         if( SCIPisLE(scip, QUAD_TO_DBL(fr), QUAD_TO_DBL(f0)) )
            QUAD_ASSIGN(cutar, downar);
         else
         {
            SCIPquadprecSumQQ(cutar, fr, -f0);
            SCIPquadprecProdQQ(cutar, cutar, onedivoneminusf0);
            SCIPquadprecSumQD(cutar, cutar, downar);
         }
      }
      else
      {
         /* slack variable is continuous:
          *    a^_r = a~_r = 0                               , if a'_r >= 0
          *    a^_r = a~_r = a'_r/(1 - f0)                   , if a'_r <  0
          */
         if( ar >= 0.0 )
            continue; /* slack can be ignored, because its coefficient is reduced to 0.0 */
         else
            SCIPquadprecProdQD(cutar, onedivoneminusf0, ar);
      }

      /* if the coefficient was reduced to zero, ignore the slack variable */
      if( EPSZ(QUAD_TO_DBL(cutar), QUAD_EPSILON) )
         continue;

      /* depending on the slack's sign, we have
       *   a*x + c + s == rhs  =>  s == - a*x - c + rhs,  or  a*x + c - s == lhs  =>  s == a*x + c - lhs
       * substitute a^_r * s_r by adding a^_r times the slack's definition to the cut.
       */
      mul = -slacksign[i] * QUAD_TO_DBL(cutar); /*lint !e613*/

      /* add the slack's definition multiplied with a^_j to the cut */
      SCIP_CALL( varVecAddScaledRowCoefsQuad(cutinds, cutcoefs, nnz, row, mul) );

      /* move slack's constant to the right hand side */
      if( slacksign[i] == +1 ) /*lint !e613*/
      {
         SCIP_Real QUAD(rowrhs);

         /* a*x + c + s == rhs  =>  s == - a*x - c + rhs: move a^_r * (rhs - c) to the right hand side */
         assert(!SCIPisInfinity(scip, row->rhs));
         SCIPquadprecSumDD(rowrhs, row->rhs, -row->constant);
         if( row->integral )
         {
            /* the right hand side was implicitly rounded down in row aggregation */
            QUAD_ASSIGN(rowrhs, SCIPfloor(scip, QUAD_TO_DBL(rowrhs)));
         }
         SCIPquadprecProdQQ(tmp, cutar, rowrhs);
         SCIPquadprecSumQQ(*cutrhs, *cutrhs, -tmp);
      }
      else
      {
         SCIP_Real QUAD(rowlhs);

         /* a*x + c - s == lhs  =>  s == a*x + c - lhs: move a^_r * (c - lhs) to the right hand side */
         assert(!SCIPisInfinity(scip, -row->lhs));
         SCIPquadprecSumDD(rowlhs, row->lhs, -row->constant);
         if( row->integral )
         {
            /* the left hand side was implicitly rounded up in row aggregation */
            QUAD_ASSIGN(rowlhs, SCIPceil(scip, QUAD_TO_DBL(rowlhs)));
         }
         SCIPquadprecProdQQ(tmp, cutar, rowlhs);
         SCIPquadprecSumQQ(*cutrhs, *cutrhs, tmp);
      }
   }

   /* relax rhs to zero, if it's very close to */
   if( QUAD_TO_DBL(*cutrhs) < 0.0 && QUAD_TO_DBL(*cutrhs) >= SCIPepsilon(scip) )
      QUAD_ASSIGN(*cutrhs, 0.0);

   return SCIP_OKAY;
}

/** calculates an MIR cut out of the weighted sum of LP rows; The weights of modifiable rows are set to 0.0, because
 *  these rows cannot participate in an MIR cut.
 *
 *  @return \ref SCIP_OKAY is returned if everything worked. Otherwise a suitable error code is passed. See \ref
 *          SCIP_Retcode "SCIP_RETCODE" for a complete list of error codes.
 *
 *  @pre This method can be called if @p scip is in one of the following stages:
 *       - \ref SCIP_STAGE_SOLVING
 *
 *  See \ref SCIP_Stage "SCIP_STAGE" for a complete list of all possible solving stages.
 */
SCIP_RETCODE SCIPcalcMIR(
   SCIP*                 scip,               /**< SCIP data structure */
   SCIP_SOL*             sol,                /**< the solution that should be separated, or NULL for LP solution */
   SCIP_Bool             postprocess,        /**< apply a post-processing step to the resulting cut? */
   SCIP_Real             boundswitch,        /**< fraction of domain up to which lower bound is used in transformation */
   SCIP_Bool             usevbds,            /**< should variable bounds be used in bound transformation? */
   SCIP_Bool             allowlocal,         /**< should local information allowed to be used, resulting in a local cut? */
   SCIP_Bool             fixintegralrhs,     /**< should complementation tried to be adjusted such that rhs gets fractional? */
   int*                  boundsfortrans,     /**< bounds that should be used for transformed variables: vlb_idx/vub_idx,
                                              *   -1 for global lb/ub, -2 for local lb/ub, or -3 for using closest bound;
                                              *   NULL for using closest bound for all variables */
   SCIP_BOUNDTYPE*       boundtypesfortrans, /**< type of bounds that should be used for transformed variables;
                                              *   NULL for using closest bound for all variables */
   SCIP_Real             minfrac,            /**< minimal fractionality of rhs to produce MIR cut for */
   SCIP_Real             maxfrac,            /**< maximal fractionality of rhs to produce MIR cut for */
   SCIP_Real             scale,              /**< additional scaling factor multiplied to the aggrrow; must be positive */
   SCIP_AGGRROW*         aggrrow,            /**< aggrrow to compute MIR cut for */
   SCIP_Real*            cutcoefs,           /**< array to store the non-zero coefficients in the cut */
   SCIP_Real*            cutrhs,             /**< pointer to store the right hand side of the cut */
   int*                  cutinds,            /**< array to store the problem indices of variables with a non-zero coefficient in the cut */
   int*                  cutnnz,             /**< pointer to store the number of non-zeros in the cut */
   SCIP_Real*            cutefficacy,        /**< pointer to store efficacy of cut, or NULL */
   int*                  cutrank,            /**< pointer to return rank of generated cut */
   SCIP_Bool*            cutislocal,         /**< pointer to store whether the generated cut is only valid locally */
   SCIP_Bool*            success             /**< pointer to store whether the returned coefficients are a valid MIR cut */
   )
{
   int i;
   int nvars;
   int tmpnnz;
   int* varsign;
   int* boundtype;
   int* tmpinds;
   SCIP_Real* tmpcoefs;

   SCIP_Real QUAD(rhs);
   SCIP_Real QUAD(downrhs);
   SCIP_Real QUAD(f0);
   SCIP_Bool freevariable;
   SCIP_Bool localbdsused;
   SCIP_Bool tmpislocal;

   assert(aggrrow != NULL);
   assert(SCIPisPositive(scip, scale));
   assert(success != NULL);

   SCIPdebugMessage("calculating MIR cut (scale: %g)\n", scale);

   *success = FALSE;

   /* allocate temporary memory */
   nvars = SCIPgetNVars(scip);
   SCIP_CALL( SCIPallocBufferArray(scip, &varsign, nvars) );
   SCIP_CALL( SCIPallocBufferArray(scip, &boundtype, nvars) );
   SCIP_CALL( SCIPallocBufferArray(scip, &tmpinds, nvars) );
   SCIP_CALL( SCIPallocCleanBufferArray(scip, &tmpcoefs, QUAD_ARRAY_SIZE(nvars)) );

   /* initialize cut with aggregation */
   tmpnnz = aggrrow->nnz;
   tmpislocal = aggrrow->local;

   SCIPquadprecProdQD(rhs, aggrrow->rhs, scale);

   if( tmpnnz > 0 )
   {
      BMScopyMemoryArray(tmpinds, aggrrow->inds, tmpnnz);

      for( i = 0; i < tmpnnz; ++i )
      {
         SCIP_Real QUAD(coef);
         int k = aggrrow->inds[i];

         QUAD_ARRAY_LOAD(coef, aggrrow->vals, k);

         SCIPquadprecProdQD(coef, coef, scale);

         QUAD_ARRAY_STORE(tmpcoefs, k, coef);

         assert(QUAD_HI(coef) != 0.0);
      }

      /* Transform equation  a*x == b, lb <= x <= ub  into standard form
       *   a'*x' == b, 0 <= x' <= ub'.
       *
       * Transform variables (lb or ub):
       *   x'_j := x_j - lb_j,   x_j == x'_j + lb_j,   a'_j ==  a_j,   if lb is used in transformation
       *   x'_j := ub_j - x_j,   x_j == ub_j - x'_j,   a'_j == -a_j,   if ub is used in transformation
       * and move the constant terms "a_j * lb_j" or "a_j * ub_j" to the rhs.
       *
       * Transform variables (vlb or vub):
       *   x'_j := x_j - (bl_j * zl_j + dl_j),   x_j == x'_j + (bl_j * zl_j + dl_j),   a'_j ==  a_j,   if vlb is used in transf.
       *   x'_j := (bu_j * zu_j + du_j) - x_j,   x_j == (bu_j * zu_j + du_j) - x'_j,   a'_j == -a_j,   if vub is used in transf.
       * move the constant terms "a_j * dl_j" or "a_j * du_j" to the rhs, and update the coefficient of the VLB variable:
       *   a_{zl_j} := a_{zl_j} + a_j * bl_j, or
       *   a_{zu_j} := a_{zu_j} + a_j * bu_j
       */
      SCIP_CALL( cutsTransformMIR(scip, sol, boundswitch, usevbds, allowlocal, fixintegralrhs, FALSE,
            boundsfortrans, boundtypesfortrans, minfrac, maxfrac, tmpcoefs, QUAD(&rhs), tmpinds, &tmpnnz, varsign, boundtype, &freevariable, &localbdsused) );
      assert(allowlocal || !localbdsused);
      tmpislocal = tmpislocal || localbdsused;

      if( freevariable )
         goto TERMINATE;
      SCIPdebug(printCutQuad(scip, sol, tmpcoefs, QUAD(rhs), tmpinds, tmpnnz, FALSE, FALSE));
   }

   /* Calculate fractionalities  f_0 := b - down(b), f_j := a'_j - down(a'_j) , and derive MIR cut
    *   a~*x' <= down(b)
    * integers :  a~_j = down(a'_j)                      , if f_j <= f_0
    *             a~_j = down(a'_j) + (f_j - f0)/(1 - f0), if f_j >  f_0
    * continuous: a~_j = 0                               , if a'_j >= 0
    *             a~_j = a'_j/(1 - f0)                   , if a'_j <  0
    *
    * Transform inequality back to a^*x <= rhs:
    *
    * (lb or ub):
    *   x'_j := x_j - lb_j,   x_j == x'_j + lb_j,   a'_j ==  a_j,   a^_j :=  a~_j,   if lb was used in transformation
    *   x'_j := ub_j - x_j,   x_j == ub_j - x'_j,   a'_j == -a_j,   a^_j := -a~_j,   if ub was used in transformation
    * and move the constant terms
    *   -a~_j * lb_j == -a^_j * lb_j, or
    *    a~_j * ub_j == -a^_j * ub_j
    * to the rhs.
    *
    * (vlb or vub):
    *   x'_j := x_j - (bl_j * zl_j + dl_j),   x_j == x'_j + (bl_j * zl_j + dl_j),   a'_j ==  a_j,   a^_j :=  a~_j,   (vlb)
    *   x'_j := (bu_j * zu_j + du_j) - x_j,   x_j == (bu_j * zu_j + du_j) - x'_j,   a'_j == -a_j,   a^_j := -a~_j,   (vub)
    * move the constant terms
    *   -a~_j * dl_j == -a^_j * dl_j, or
    *    a~_j * du_j == -a^_j * du_j
    * to the rhs, and update the VB variable coefficients:
    *   a^_{zl_j} := a^_{zl_j} - a~_j * bl_j == a^_{zl_j} - a^_j * bl_j, or
    *   a^_{zu_j} := a^_{zu_j} + a~_j * bu_j == a^_{zu_j} - a^_j * bu_j
    */
   SCIPquadprecEpsFloorQ(downrhs, rhs, SCIPepsilon(scip)); /*lint !e666*/

   SCIPquadprecSumQQ(f0, rhs, -downrhs);

   if( QUAD_TO_DBL(f0) < minfrac || QUAD_TO_DBL(f0) > maxfrac )
      goto TERMINATE;

   /* We multiply the coefficients of the base inequality roughly by scale/(1-f0).
    * If this gives a scalar that is very big, we better do not generate this cut.
    */
   if( REALABS(scale)/(1.0 - QUAD_TO_DBL(f0)) > MAXCMIRSCALE )
      goto TERMINATE;

   /* renormalize f0 value */
   SCIPquadprecSumDD(f0, QUAD_HI(f0), QUAD_LO(f0));

   QUAD_ASSIGN_Q(rhs, downrhs);

   if( tmpnnz > 0 )
   {
      SCIP_CALL( cutsRoundMIR(scip, tmpcoefs, QUAD(&rhs), tmpinds, &tmpnnz, varsign, boundtype, QUAD(f0)) );
      SCIPdebug(printCutQuad(scip, sol, tmpcoefs, QUAD(rhs), tmpinds, tmpnnz, FALSE, FALSE));
   }

   /* substitute aggregated slack variables:
    *
    * The coefficient of the slack variable s_r is equal to the row's weight times the slack's sign, because the slack
    * variable only appears in its own row:
    *    a'_r = scale * weight[r] * slacksign[r].
    *
    * Depending on the slacks type (integral or continuous), its coefficient in the cut calculates as follows:
    *   integers :  a^_r = a~_r = down(a'_r)                      , if f_r <= f0
    *               a^_r = a~_r = down(a'_r) + (f_r - f0)/(1 - f0), if f_r >  f0
    *   continuous: a^_r = a~_r = 0                               , if a'_r >= 0
    *               a^_r = a~_r = a'_r/(1 - f0)                   , if a'_r <  0
    *
    * Substitute a^_r * s_r by adding a^_r times the slack's definition to the cut.
    */
   SCIP_CALL( cutsSubstituteMIR(scip, aggrrow->rowweights, aggrrow->slacksign, aggrrow->rowsinds,
<<<<<<< HEAD
                                aggrrow->nrows, scale, tmpcoefs, QUAD(&rhs), tmpinds, &tmpnnz, QUAD(f0)) );
   SCIPdebug( printCutQuad(scip, sol, tmpcoefs, QUAD(rhs), tmpinds, tmpnnz, FALSE, FALSE) );
=======
         aggrrow->nrows, scale, tmpcoefs, QUAD(&rhs), cutinds, cutnnz, QUAD(f0)) );
   SCIPdebug( printCutQuad(scip, sol, tmpcoefs, QUAD(rhs), cutinds, *cutnnz, FALSE, FALSE) );
>>>>>>> a3df40bd

   if( postprocess )
   {
      /* remove all nearly-zero coefficients from MIR row and relax the right hand side correspondingly in order to
       * prevent numerical rounding errors
       */
      SCIP_CALL( postprocessCutQuad(scip, tmpislocal, tmpinds, tmpcoefs, &tmpnnz, QUAD(&rhs), success) );
   }
   else
   {
      *success = ! removeZerosQuad(scip, SCIPsumepsilon(scip), tmpislocal, tmpcoefs, QUAD(&rhs), &tmpnnz, tmpinds);
   }

<<<<<<< HEAD
   SCIPdebug(printCutQuad(scip, sol, tmpcoefs, QUAD(rhs), tmpinds, tmpnnz, FALSE, FALSE));
=======
   SCIPdebug( printCutQuad(scip, sol, tmpcoefs, QUAD(rhs), cutinds, *cutnnz, FALSE, FALSE) );
>>>>>>> a3df40bd

   if( *success )
   {
      SCIP_Real mirefficacy = calcEfficacyDenseStorageQuad(scip, sol, tmpcoefs, QUAD_TO_DBL(rhs), tmpinds, tmpnnz);

      if( SCIPisEfficacious(scip, mirefficacy) && (cutefficacy == NULL || mirefficacy > *cutefficacy) )
      {
         BMScopyMemoryArray(cutinds, tmpinds, tmpnnz);
         *cutnnz = tmpnnz;
         *cutrhs = QUAD_TO_DBL(rhs);
         *cutislocal = tmpislocal;

         /* clean tmpcoefs and go back to double precision */
         for( i = 0; i < *cutnnz; ++i )
         {
            SCIP_Real QUAD(coef);
            int j = cutinds[i];

            QUAD_ARRAY_LOAD(coef, tmpcoefs, j);

            cutcoefs[i] = QUAD_TO_DBL(coef);
            QUAD_ASSIGN(coef, 0.0);
            QUAD_ARRAY_STORE(tmpcoefs, j, coef);
         }

         if( cutefficacy != NULL )
            *cutefficacy = mirefficacy;

         if( cutrank != NULL )
            *cutrank = aggrrow->rank + 1;
      }
      else
      {
         *success = FALSE;
      }
   }

  TERMINATE:
   if( !(*success) )
   {
      SCIP_Real QUAD(tmp);

      QUAD_ASSIGN(tmp, 0.0);
      for( i = 0; i < tmpnnz; ++i )
      {
         QUAD_ARRAY_STORE(tmpcoefs, tmpinds[i], tmp);
      }
   }

   /* free temporary memory */
   SCIPfreeCleanBufferArray(scip, &tmpcoefs);
   SCIPfreeBufferArray(scip, &tmpinds);
   SCIPfreeBufferArray(scip, &boundtype);
   SCIPfreeBufferArray(scip, &varsign);

   return SCIP_OKAY;
}

/** compute the efficacy of the MIR cut for the given values without computing the cut.
 *  This is used for the CMIR cut generation heuristic.
 */
static
SCIP_Real computeMIREfficacy(
   SCIP*                 scip,               /**< SCIP datastructure */
   SCIP_Real*RESTRICT    coefs,              /**< array with coefficients in row */
   SCIP_Real*RESTRICT    solvals,            /**< solution values of variables in the row */
   SCIP_Real             rhs,                /**< right hand side of MIR cut */
   SCIP_Real             contactivity,       /**< aggregated activity of continuous variables in the row */
   SCIP_Real             contsqrnorm,        /**< squared norm of continuous variables */
   SCIP_Real             delta,              /**< delta value to compute the violation for */
   int                   nvars,              /**< number of variables in the row, i.e. the size of coefs and solvals arrays */
   SCIP_Real             minfrac,            /**< minimal fractionality of rhs to produce MIR cut for */
   SCIP_Real             maxfrac             /**< maximal fractionality of rhs to produce MIR cut for */
   )
{
   int i;
   SCIP_Real f0pluseps;
   SCIP_Real f0;
   SCIP_Real onedivoneminusf0;
   SCIP_Real scale;
   SCIP_Real downrhs;
   SCIP_Real norm;
   SCIP_Real contscale;

   scale = 1.0 / delta;
   rhs *= scale;
   downrhs = SCIPfloor(scip, rhs);
   f0 = rhs - downrhs;

   if( f0 < minfrac || f0 > maxfrac )
      return 0.0;

   onedivoneminusf0 = 1.0 / (1.0 - f0);

   contscale = scale * onedivoneminusf0;

   /* We multiply the coefficients of the base inequality roughly by scale/(1-f0).
    * If this gives a scalar that is very big, we better do not generate this cut.
    */
   if( contscale > MAXCMIRSCALE )
      return 0.0;

   rhs = downrhs;
   rhs -= contscale * contactivity;
   norm = SQR(contscale) * contsqrnorm;

   assert(!SCIPisFeasZero(scip, f0));
   assert(!SCIPisFeasZero(scip, 1.0 - f0));

   f0pluseps = f0 + SCIPepsilon(scip);

   for( i = 0; i < nvars; ++i )
   {
      SCIP_Real floorai = floor(scale * coefs[i]);
      SCIP_Real fi = (scale * coefs[i]) - floorai;

      if( fi > f0pluseps )
         floorai += (fi - f0) * onedivoneminusf0;

      rhs -= solvals[i] * floorai;
      norm += SQR(floorai);
   }

   norm = SQRT(norm);

   return - rhs / MAX(norm, 1e-6);
}

/** calculates an MIR cut out of an aggregation of LP rows
 *
 *  Given the aggregation, it is transformed to a mixed knapsack set via complementation (using bounds or variable bounds)
 *  Then, different scalings of the mkset are used to generate a MIR and the best is chosen.
 *  One of the steps of the MIR is to round the coefficients of the integer variables down,
 *  so one would prefer to have integer coefficients for integer variables which are far away from their bounds in the
 *  mkset.
 *
 *  @return \ref SCIP_OKAY is returned if everything worked. Otherwise a suitable error code is passed. See \ref
 *          SCIP_Retcode "SCIP_RETCODE" for a complete list of error codes.
 *
 *  @pre This method can be called if @p scip is in one of the following stages:
 *       - \ref SCIP_STAGE_SOLVING
 *
 *  See \ref SCIP_Stage "SCIP_STAGE" for a complete list of all possible solving stages.
 */
SCIP_RETCODE SCIPcutGenerationHeuristicCMIR(
   SCIP*                 scip,               /**< SCIP data structure */
   SCIP_SOL*             sol,                /**< the solution that should be separated, or NULL for LP solution */
   SCIP_Bool             postprocess,        /**< apply a post-processing step to the resulting cut? */
   SCIP_Real             boundswitch,        /**< fraction of domain up to which lower bound is used in transformation */
   SCIP_Bool             usevbds,            /**< should variable bounds be used in bound transformation? */
   SCIP_Bool             allowlocal,         /**< should local information allowed to be used, resulting in a local cut? */
   int                   maxtestdelta,       /**< maximum number of deltas to test */
   int*                  boundsfortrans,     /**< bounds that should be used for transformed variables: vlb_idx/vub_idx,
                                              *   -1 for global lb/ub, -2 for local lb/ub, or -3 for using closest bound;
                                              *   NULL for using closest bound for all variables */
   SCIP_BOUNDTYPE*       boundtypesfortrans, /**< type of bounds that should be used for transformed variables;
                                              *   NULL for using closest bound for all variables */
   SCIP_Real             minfrac,            /**< minimal fractionality of rhs to produce MIR cut for */
   SCIP_Real             maxfrac,            /**< maximal fractionality of rhs to produce MIR cut for */
   SCIP_AGGRROW*         aggrrow,            /**< aggrrow to compute MIR cut for */
   SCIP_Real*            cutcoefs,           /**< array to store the non-zero coefficients in the cut */
   SCIP_Real*            cutrhs,             /**< pointer to store the right hand side of the cut */
   int*                  cutinds,            /**< array to store the problem indices of variables with a non-zero coefficient in the cut */
   int*                  cutnnz,             /**< pointer to store the number of non-zeros in the cut */
   SCIP_Real*            cutefficacy,        /**< pointer to store efficacy of best cut; only cuts that are strictly better than the value of
                                              *   this efficacy on input to this function are returned */
   int*                  cutrank,            /**< pointer to return rank of generated cut (or NULL) */
   SCIP_Bool*            cutislocal,         /**< pointer to store whether the generated cut is only valid locally */
   SCIP_Bool*            success             /**< pointer to store whether a valid and efficacious cut was returned */
   )
{
   int i;
   int firstcontvar;
   int nvars;
   int intstart;
   int ntmpcoefs;
   int* varsign;
   int* boundtype;
   int* mksetinds;
   SCIP_Real* mksetcoefs;
   SCIP_Real QUAD(mksetrhs);
   int mksetnnz;
   SCIP_Real* bounddist;
   int* bounddistpos;
   int nbounddist;
   SCIP_Real* tmpcoefs;
   SCIP_Real* tmpvalues;
   SCIP_Real* deltacands;
   int ndeltacands;
   SCIP_Real bestdelta;
   SCIP_Real bestefficacy;
   SCIP_Real maxabsmksetcoef;
   SCIP_VAR** vars;
   SCIP_Bool freevariable;
   SCIP_Bool localbdsused;
   SCIP_Real contactivity;
   SCIP_Real contsqrnorm;

   assert(aggrrow != NULL);
   assert(aggrrow->nrows + aggrrow->nnz >= 1);
   assert(success != NULL);

   *success = FALSE;
   nvars = SCIPgetNVars(scip);
   firstcontvar = nvars - SCIPgetNContVars(scip);
   vars = SCIPgetVars(scip);

   /* allocate temporary memory */
   SCIP_CALL( SCIPallocBufferArray(scip, &varsign, nvars) );
   SCIP_CALL( SCIPallocBufferArray(scip, &boundtype, nvars) );
   SCIP_CALL( SCIPallocCleanBufferArray(scip, &mksetcoefs, QUAD_ARRAY_SIZE(nvars)) );
   SCIP_CALL( SCIPallocBufferArray(scip, &mksetinds, nvars) );
   SCIP_CALL( SCIPallocBufferArray(scip, &tmpcoefs, nvars + aggrrow->nrows) );
   SCIP_CALL( SCIPallocBufferArray(scip, &tmpvalues, nvars + aggrrow->nrows) );
   SCIP_CALL( SCIPallocBufferArray(scip, &deltacands, aggrrow->nnz + 6) );

   /* we only compute bound distance for integer variables; we allocate an array of length aggrrow->nnz to store this, since
    * this is the largest number of integer variables. (in contrast to the number of total variables which can be 2 *
    * aggrrow->nnz variables: if all are continuous and we use variable bounds to completement, we introduce aggrrow->nnz
    * extra vars)
    */
   SCIP_CALL( SCIPallocBufferArray(scip, &bounddist, aggrrow->nnz) );
   SCIP_CALL( SCIPallocBufferArray(scip, &bounddistpos, aggrrow->nnz) );

   /* initialize mkset with aggregation */
   mksetnnz = aggrrow->nnz;
   QUAD_ASSIGN_Q(mksetrhs, aggrrow->rhs);

   BMScopyMemoryArray(mksetinds, aggrrow->inds, mksetnnz);

   for( i = 0; i < mksetnnz; ++i )
   {
      int j = mksetinds[i];
      SCIP_Real QUAD(coef);
      QUAD_ARRAY_LOAD(coef, aggrrow->vals, j);
      QUAD_ARRAY_STORE(mksetcoefs, j, coef);
      assert(QUAD_HI(coef) != 0.0);
   }

   *cutislocal = aggrrow->local;

   /* Transform equation  a*x == b, lb <= x <= ub  into standard form
    *   a'*x' == b, 0 <= x' <= ub'.
    *
    * Transform variables (lb or ub):
    *   x'_j := x_j - lb_j,   x_j == x'_j + lb_j,   a'_j ==  a_j,   if lb is used in transformation
    *   x'_j := ub_j - x_j,   x_j == ub_j - x'_j,   a'_j == -a_j,   if ub is used in transformation
    * and move the constant terms "a_j * lb_j" or "a_j * ub_j" to the rhs.
    *
    * Transform variables (vlb or vub):
    *   x'_j := x_j - (bl_j * zl_j + dl_j),   x_j == x'_j + (bl_j * zl_j + dl_j),   a'_j ==  a_j,   if vlb is used in transf.
    *   x'_j := (bu_j * zu_j + du_j) - x_j,   x_j == (bu_j * zu_j + du_j) - x'_j,   a'_j == -a_j,   if vub is used in transf.
    * move the constant terms "a_j * dl_j" or "a_j * du_j" to the rhs, and update the coefficient of the VLB variable:
    *   a_{zl_j} := a_{zl_j} + a_j * bl_j, or
    *   a_{zu_j} := a_{zu_j} + a_j * bu_j
    */
   SCIP_CALL( cutsTransformMIR(scip, sol, boundswitch, usevbds, allowlocal, FALSE, FALSE,
         boundsfortrans, boundtypesfortrans, minfrac, maxfrac, mksetcoefs, QUAD(&mksetrhs), mksetinds, &mksetnnz, varsign, boundtype, &freevariable, &localbdsused) );

   assert(allowlocal || !localbdsused);

   if( freevariable )
      goto TERMINATE;

   SCIPdebugMessage("transformed aggrrow row:\n");
   SCIPdebug( printCutQuad(scip, sol, mksetcoefs, QUAD(mksetrhs), mksetinds, mksetnnz, FALSE, FALSE) );

   /* found positions of integral variables that are strictly between their bounds */
   maxabsmksetcoef = -1.0;
   nbounddist = 0;

   for( i = mksetnnz - 1; i >= 0 && mksetinds[i] < firstcontvar; --i )
   {
      SCIP_VAR* var = vars[mksetinds[i]];
      SCIP_Real primsol = SCIPgetSolVal(scip, sol, var);
      SCIP_Real lb = SCIPvarGetLbLocal(var);
      SCIP_Real ub = SCIPvarGetUbLocal(var);
      SCIP_Real QUAD(coef);

      QUAD_ARRAY_LOAD(coef, mksetcoefs, mksetinds[i]);

      if( SCIPisEQ(scip, primsol, lb) || SCIPisEQ(scip, primsol, ub) )
         continue;

      bounddist[nbounddist] = MIN(ub - primsol, primsol - lb);
      bounddistpos[nbounddist] = i;
      deltacands[nbounddist] = QUAD_TO_DBL(coef);
      ++nbounddist;
   }

   /* no fractional variable; so abort here */
   if( nbounddist == 0 )
      goto TERMINATE;

   intstart = i + 1;
   ndeltacands = nbounddist;

   SCIPsortDownRealRealInt(bounddist, deltacands, bounddistpos, nbounddist);

   {
      SCIP_Real intscale;
      SCIP_Bool intscalesuccess;

      SCIP_CALL( SCIPcalcIntegralScalar(deltacands, nbounddist, -QUAD_EPSILON, SCIPsumepsilon(scip), (SCIP_Longint)10000, 10000.0, &intscale, &intscalesuccess) );

      if( intscalesuccess )
      {
         SCIP_Real intf0;
         SCIP_Real intscalerhs;
         SCIP_Real delta;

         intscalerhs = QUAD_TO_DBL(mksetrhs) * intscale;
         delta = 1.0 / intscale;
         intf0 = intscalerhs - floor(intscalerhs);

         if( ! SCIPisFeasIntegral(scip, intf0) )
         {
            if( intf0 < minfrac || intf0 > maxfrac )
            {
               intscale *= ceil(MAX(minfrac, (1.0 - maxfrac)) / MIN(intf0, (1.0 - intf0)));
               intscalerhs = QUAD_TO_DBL(mksetrhs) * intscale;
               delta = 1.0 / intscale;
               intf0 = intscalerhs - floor(intscalerhs);
            }

            if( intf0 >= minfrac && intf0 <= maxfrac )
            {
               if( ! SCIPisEQ(scip, delta, 1.0) )
                  deltacands[ndeltacands++] = delta;

               if( intf0 < maxfrac )
               {
                  SCIP_Real delta2;

                  delta2 = 1.0 / (intscale * floor(maxfrac / intf0));

                  if( ! SCIPisEQ(scip, delta, delta2) && ! SCIPisEQ(scip, delta2, 1.0) )
                     deltacands[ndeltacands++] = delta2;
               }
            }
         }
      }
   }

   for( i = 0; i < nbounddist; ++i )
   {
      SCIP_Real absmksetcoef;

      absmksetcoef = REALABS(deltacands[i]);
      maxabsmksetcoef = MAX(absmksetcoef, maxabsmksetcoef);

      deltacands[i] = absmksetcoef;
   }

   /* also test 1.0 and maxabsmksetcoef + 1.0 as last delta values */
   if( maxabsmksetcoef != -1.0 )
      deltacands[ndeltacands++] = maxabsmksetcoef + 1.0;

   deltacands[ndeltacands++] = 1.0;

   maxtestdelta = MIN(ndeltacands, maxtestdelta);

   /* For each delta
    * Calculate fractionalities  f_0 := b - down(b), f_j := a'_j - down(a'_j) , and derive MIR cut
    *   a~*x' <= down(b)
    * integers :  a~_j = down(a'_j)                      , if f_j <= f_0
    *             a~_j = down(a'_j) + (f_j - f0)/(1 - f0), if f_j >  f_0
    * continuous: a~_j = 0                               , if a'_j >= 0
    *             a~_j = a'_j/(1 - f0)                   , if a'_j <  0
    *
    * Transform inequality back to a^*x <= rhs:
    *
    * (lb or ub):
    *   x'_j := x_j - lb_j,   x_j == x'_j + lb_j,   a'_j ==  a_j,   a^_j :=  a~_j,   if lb was used in transformation
    *   x'_j := ub_j - x_j,   x_j == ub_j - x'_j,   a'_j == -a_j,   a^_j := -a~_j,   if ub was used in transformation
    * and move the constant terms
    *   -a~_j * lb_j == -a^_j * lb_j, or
    *    a~_j * ub_j == -a^_j * ub_j
    * to the rhs.
    *
    * (vlb or vub):
    *   x'_j := x_j - (bl_j * zl_j + dl_j),   x_j == x'_j + (bl_j * zl_j + dl_j),   a'_j ==  a_j,   a^_j :=  a~_j,   (vlb)
    *   x'_j := (bu_j * zu_j + du_j) - x_j,   x_j == (bu_j * zu_j + du_j) - x'_j,   a'_j == -a_j,   a^_j := -a~_j,   (vub)
    * move the constant terms
    *   -a~_j * dl_j == -a^_j * dl_j, or
    *    a~_j * du_j == -a^_j * du_j
    * to the rhs, and update the VB variable coefficients:
    *   a^_{zl_j} := a^_{zl_j} - a~_j * bl_j == a^_{zl_j} - a^_j * bl_j, or
    *   a^_{zu_j} := a^_{zu_j} + a~_j * bu_j == a^_{zu_j} - a^_j * bu_j
    */

   ntmpcoefs = 0;
   for( i = intstart; i < mksetnnz; ++i )
   {
      SCIP_VAR* var;
      SCIP_Real solval;
      SCIP_Real QUAD(coef);

      var = vars[mksetinds[i]];

      /* get the soltion value of the continuous variable */
      solval = SCIPgetSolVal(scip, sol, var);

      /* now compute the solution value in the transform space considering complementation */
      if( boundtype[i] == -1 )
      {
         /* variable was complemented with global (simple) bound */
         if( varsign[i] == -1 )
            solval = SCIPvarGetUbGlobal(var) - solval;
         else
            solval = solval - SCIPvarGetLbGlobal(var);
      }
      else
      {
         assert(boundtype[i] == -2);

         /* variable was complemented with local (simple) bound */
         if( varsign[i] == -1 )
            solval = SCIPvarGetUbLocal(var) - solval;
         else
            solval = solval - SCIPvarGetLbLocal(var);
      }

      tmpvalues[ntmpcoefs] = solval;
      QUAD_ARRAY_LOAD(coef, mksetcoefs, mksetinds[i]);
      tmpcoefs[ntmpcoefs] = varsign[i] * QUAD_TO_DBL(coef);
      ++ntmpcoefs;
   }

   assert(ntmpcoefs == mksetnnz - intstart);

   contactivity = 0.0;
   contsqrnorm = 0.0;
   for( i = 0; i < intstart; ++i )
   {
      SCIP_Real solval;
      SCIP_Real QUAD(mksetcoef);

      QUAD_ARRAY_LOAD(mksetcoef, mksetcoefs, mksetinds[i]);

      if( varsign[i] * QUAD_TO_DBL(mksetcoef) >= 0.0 )
         continue;

      /* get the soltion value of the continuous variable */
      solval = SCIPgetSolVal(scip, sol, vars[mksetinds[i]]);

      /* now compute the solution value in the transform space considering complementation */
      switch( boundtype[i] )
      {
      case -1:
         /* variable was complemented with global (simple) bound */
         if( varsign[i] == -1 )
            solval = SCIPvarGetUbGlobal(vars[mksetinds[i]]) - solval;
         else
            solval = solval - SCIPvarGetLbGlobal(vars[mksetinds[i]]);
         break;
      case -2:
         /* variable was complemented with local (simple) bound */
         if( varsign[i] == -1 )
            solval = SCIPvarGetUbLocal(vars[mksetinds[i]]) - solval;
         else
            solval = solval - SCIPvarGetLbLocal(vars[mksetinds[i]]);
         break;
      default:
         /* variable was complemented with a variable bound */
         if( varsign[i] == -1 )
         {
            SCIP_Real coef;
            SCIP_Real constant;
            SCIP_Real vbdsolval;

            coef = SCIPvarGetVubCoefs(vars[mksetinds[i]])[boundtype[i]];
            constant = SCIPvarGetVubConstants(vars[mksetinds[i]])[boundtype[i]];
            vbdsolval = SCIPgetSolVal(scip, sol, SCIPvarGetVubVars(vars[mksetinds[i]])[boundtype[i]]);

            solval = (coef * vbdsolval + constant) - solval;
         }
         else
         {
            SCIP_Real coef;
            SCIP_Real constant;
            SCIP_Real vbdsolval;

            coef = SCIPvarGetVlbCoefs(vars[mksetinds[i]])[boundtype[i]];
            constant = SCIPvarGetVlbConstants(vars[mksetinds[i]])[boundtype[i]];
            vbdsolval = SCIPgetSolVal(scip, sol, SCIPvarGetVlbVars(vars[mksetinds[i]])[boundtype[i]]);

            solval = solval - (coef * vbdsolval + constant);
         }
      }

      contactivity += solval * (QUAD_TO_DBL(mksetcoef) * varsign[i]);
      contsqrnorm += QUAD_TO_DBL(mksetcoef) * QUAD_TO_DBL(mksetcoef);
   }

   {
      SCIP_ROW** rows;

      rows = SCIPgetLPRows(scip);

      for( i = 0; i < aggrrow->nrows; ++i )
      {
         SCIP_ROW* row;
         SCIP_Real slackval;

         row = rows[aggrrow->rowsinds[i]];

         if( (aggrrow->rowweights[i] * aggrrow->slacksign[i]) >= 0.0 && !row->integral )
            continue;

         /* compute solution value of slack variable */
         slackval = SCIPgetRowSolActivity(scip, row, sol);

         if( aggrrow->slacksign[i] == +1 )
         {
            /* right hand side */
            assert(!SCIPisInfinity(scip, row->rhs));

            slackval = row->rhs - slackval;
         }
         else
         {
            /* left hand side */
            assert(aggrrow->slacksign[i] == -1);
            assert(!SCIPisInfinity(scip, -row->lhs));

            slackval = slackval - row->lhs;
         }

         if( row->integral )
         {
            /* if row is integral add variable to tmp arrays */
            tmpvalues[ntmpcoefs] = slackval;
            tmpcoefs[ntmpcoefs] = aggrrow->rowweights[i] * aggrrow->slacksign[i];
            ++ntmpcoefs;
         }
         else
         {
            SCIP_Real slackcoeff = (aggrrow->rowweights[i] * aggrrow->slacksign[i]);

            /* otherwise add it to continuous activity */
            contactivity += slackval * slackcoeff;
            contsqrnorm += SQR(slackcoeff);
         }
      }
   }

   /* try all candidates for delta and remember best */
   bestdelta = SCIP_INVALID;
   bestefficacy = -SCIPinfinity(scip);

   for( i = 0; i < maxtestdelta; ++i )
   {
      int j;
      SCIP_Real efficacy;

      /* check if we have seen this value of delta before */
      SCIP_Bool deltaseenbefore = FALSE;
      for( j = 0; j < i; ++j )
      {
         if( SCIPisEQ(scip, deltacands[i], deltacands[j]) )
         {
            deltaseenbefore = TRUE;
            break;
         }
      }

      /* skip this delta value and allow one more delta value if available */
      if( deltaseenbefore )
      {
         maxtestdelta = MIN(maxtestdelta + 1, ndeltacands);
         continue;
      }

      efficacy = computeMIREfficacy(scip, tmpcoefs, tmpvalues, QUAD_TO_DBL(mksetrhs), contactivity, contsqrnorm, deltacands[i], ntmpcoefs, minfrac, maxfrac);

      if( efficacy > bestefficacy )
      {
         bestefficacy = efficacy;
         bestdelta = deltacands[i];
      }
   }

   /* no delta was found that yielded any cut */
   if( bestdelta == SCIP_INVALID ) /*lint !e777*/
      goto TERMINATE;

   /* try bestdelta divided by 2, 4 and 8 */
   {
      SCIP_Real basedelta = bestdelta;
      for( i = 2; i <= 8 ; i *= 2 )
      {
         SCIP_Real efficacy;
         SCIP_Real delta;

         delta = basedelta / i;

         efficacy = computeMIREfficacy(scip, tmpcoefs, tmpvalues, QUAD_TO_DBL(mksetrhs), contactivity, contsqrnorm, delta, ntmpcoefs, minfrac, maxfrac);

         if( efficacy > bestefficacy )
         {
            bestefficacy = efficacy;
            bestdelta = delta;
         }
      }
   }

   /* try to improve efficacy by switching complementation of integral variables that are not at their bounds
    * in order of non-increasing bound distance
    */
   for( i = 0; i < nbounddist; ++i )
   {
      int k;
      SCIP_Real newefficacy;
      SCIP_Real QUAD(newrhs);
      SCIP_Real bestlb;
      SCIP_Real bestub;
      SCIP_Real oldsolval;
      SCIP_Real simplebnd;
      int bestlbtype;
      int bestubtype;

      k = bounddistpos[i];

      SCIP_CALL( findBestLb(scip, vars[mksetinds[k]], sol, 0, allowlocal, &bestlb, &simplebnd, &bestlbtype) );

      if( SCIPisInfinity(scip, -bestlb) )
         continue;

      SCIP_CALL( findBestUb(scip, vars[mksetinds[k]], sol, 0, allowlocal, &bestub, &simplebnd, &bestubtype) );

      if( SCIPisInfinity(scip, bestub) )
         continue;

      /* switch the complementation of this variable */
#ifndef NDEBUG
      {
         SCIP_Real QUAD(coef);
         QUAD_ARRAY_LOAD(coef, mksetcoefs, mksetinds[k]);
         assert(SCIPisEQ(scip, tmpcoefs[k - intstart], varsign[k] * QUAD_TO_DBL(coef)));
      }
#endif

      /* compute this: newrhs = mksetrhs + tmpcoefs[k - intstart] * (bestlb - bestub); */
      SCIPquadprecSumQD(newrhs, mksetrhs, tmpcoefs[k - intstart] * (bestlb - bestub));
      tmpcoefs[k - intstart] = -tmpcoefs[k - intstart];

      oldsolval = tmpvalues[k - intstart];
      tmpvalues[k - intstart] = varsign[k] == +1 ? bestub - SCIPgetSolVal(scip, sol, vars[mksetinds[k]]) : SCIPgetSolVal(scip, sol, vars[mksetinds[k]]) - bestlb;

      /* compute new violation */
      newefficacy = computeMIREfficacy(scip, tmpcoefs, tmpvalues, QUAD_TO_DBL(newrhs), contactivity, contsqrnorm, bestdelta, ntmpcoefs, minfrac, maxfrac);

      /* check if violaton was increased */
      if( newefficacy > bestefficacy )
      {
         /* keep change of complementation */
         bestefficacy = newefficacy;
         QUAD_ASSIGN_Q(mksetrhs, newrhs);

         if( varsign[k] == +1 )
         {
            /* switch to upper bound */
            assert(bestubtype < 0); /* cannot switch to a variable bound (would lead to further coef updates) */
            boundtype[k] = bestubtype;
            varsign[k] = -1;
         }
         else
         {
            /* switch to lower bound */
            assert(bestlbtype < 0); /* cannot switch to a variable bound (would lead to further coef updates) */
            boundtype[k] = bestlbtype;
            varsign[k] = +1;
         }

         localbdsused = localbdsused || (boundtype[k] == -2);
      }
      else
      {
         /* undo the change of the complementation */
         tmpcoefs[k - intstart] = -tmpcoefs[k - intstart];
         tmpvalues[k - intstart] = oldsolval;
      }
   } /*lint !e438*/

   if( bestefficacy > 0.0 )
   {
      SCIP_Real mirefficacy;
      SCIP_Real QUAD(downrhs);
      SCIP_Real QUAD(f0);
      SCIP_Real scale;

      scale = 1.0 / bestdelta;
      SCIPquadprecProdQD(mksetrhs, mksetrhs, scale);

      SCIPquadprecEpsFloorQ(downrhs, mksetrhs, SCIPepsilon(scip)); /*lint !e666*/
      SCIPquadprecSumQQ(f0, mksetrhs, -downrhs);

      /* renormaliize f0 value */
      SCIPquadprecSumDD(f0, QUAD_HI(f0), QUAD_LO(f0));

      for( i = 0; i < mksetnnz; ++i )
      {
         SCIP_Real QUAD(coef);

         QUAD_ARRAY_LOAD(coef, mksetcoefs, mksetinds[i]);
         SCIPquadprecProdQD(coef, coef, scale);
         QUAD_ARRAY_STORE(mksetcoefs, mksetinds[i], coef);
      }
      SCIPdebugMessage("applied best scale (=%.13g):\n", scale);
      SCIPdebug(printCutQuad(scip, sol, mksetcoefs, QUAD(mksetrhs), mksetinds, mksetnnz, FALSE, FALSE));

      QUAD_ASSIGN_Q(mksetrhs, downrhs);

      SCIP_CALL( cutsRoundMIR(scip, mksetcoefs, QUAD(&mksetrhs), mksetinds, &mksetnnz, varsign, boundtype, QUAD(f0)) );

      SCIPdebugMessage("rounded MIR cut:\n");
      SCIPdebug(printCutQuad(scip, sol, mksetcoefs, QUAD(mksetrhs), mksetinds, mksetnnz, FALSE, FALSE));

      /* substitute aggregated slack variables:
       *
       * The coefficient of the slack variable s_r is equal to the row's weight times the slack's sign, because the slack
       * variable only appears in its own row:
       *    a'_r = scale * weight[r] * slacksign[r].
       *
       * Depending on the slacks type (integral or continuous), its coefficient in the cut calculates as follows:
       *   integers :  a^_r = a~_r = down(a'_r)                      , if f_r <= f0
       *               a^_r = a~_r = down(a'_r) + (f_r - f0)/(1 - f0), if f_r >  f0
       *   continuous: a^_r = a~_r = 0                               , if a'_r >= 0
       *               a^_r = a~_r = a'_r/(1 - f0)                   , if a'_r <  0
       *
       * Substitute a^_r * s_r by adding a^_r times the slack's definition to the cut.
       */
      SCIP_CALL( cutsSubstituteMIR(scip, aggrrow->rowweights, aggrrow->slacksign, aggrrow->rowsinds,
            aggrrow->nrows, scale, mksetcoefs, QUAD(&mksetrhs), mksetinds, &mksetnnz, QUAD(f0)) );

      SCIPdebugMessage("substituted slacks in MIR cut:\n");
      SCIPdebug(printCutQuad(scip, sol, mksetcoefs, QUAD(mksetrhs), mksetinds, mksetnnz, FALSE, FALSE));

#ifndef NDEBUG
      {
         SCIP_Real efficacy = -QUAD_TO_DBL(mksetrhs);
         for( i = 0; i < mksetnnz; ++i )
         {
            SCIP_Real QUAD(coef);
            QUAD_ARRAY_LOAD(coef, mksetcoefs, mksetinds[i]);
            efficacy += QUAD_TO_DBL(coef) * SCIPgetSolVal(scip, sol, vars[mksetinds[i]]);
         }

         if( !EPSZ(SCIPrelDiff(efficacy, bestefficacy), 1e-4) )
         {
            SCIPdebugMessage("efficacy of cmir cut is different than expected efficacy: %f != %f\n", efficacy, bestefficacy);
         }
      }
#endif

      *cutislocal = *cutislocal || localbdsused;

      /* remove all nearly-zero coefficients from MIR row and relax the right hand side correspondingly in order to
       * prevent numerical rounding errors
       */
      if( postprocess )
      {
         SCIP_CALL( postprocessCutQuad(scip, *cutislocal, mksetinds, mksetcoefs, &mksetnnz, QUAD(&mksetrhs), success) );
      }
      else
      {
         *success = ! removeZerosQuad(scip, SCIPsumepsilon(scip), *cutislocal, mksetcoefs, QUAD(&mksetrhs), mksetinds, &mksetnnz);
      }

      SCIPdebugMessage("post-processed cut (success = %s):\n", *success ? "TRUE" : "FALSE");
      SCIPdebug(printCutQuad(scip, sol, mksetcoefs, QUAD(mksetrhs), mksetinds, mksetnnz, FALSE, FALSE));

      if( *success )
      {
         mirefficacy = calcEfficacyDenseStorageQuad(scip, sol, mksetcoefs, QUAD_TO_DBL(mksetrhs), mksetinds, mksetnnz);

         if( SCIPisEfficacious(scip, mirefficacy) && mirefficacy > *cutefficacy )
         {
            BMScopyMemoryArray(cutinds, mksetinds, mksetnnz);
            for( i = 0; i < mksetnnz; ++i )
            {
               SCIP_Real QUAD(coef);
               int j = cutinds[i];

               QUAD_ARRAY_LOAD(coef, mksetcoefs, j);

               cutcoefs[i] = QUAD_TO_DBL(coef);
               QUAD_ASSIGN(coef, 0.0);
               QUAD_ARRAY_STORE(mksetcoefs, j, coef);
            }
            *cutnnz = mksetnnz;
            *cutrhs = QUAD_TO_DBL(mksetrhs);
            *cutefficacy = mirefficacy;
            if( cutrank != NULL )
               *cutrank = aggrrow->rank + 1;
            *cutislocal = *cutislocal || localbdsused;
         }
         else
            *success = FALSE;
      }
   }

  TERMINATE:
   /* if we aborted early we need to clean the mksetcoefs */
   if( !(*success) )
   {
      SCIP_Real QUAD(tmp);
      QUAD_ASSIGN(tmp, 0.0);

      for( i = 0; i < mksetnnz; ++i )
      {
         QUAD_ARRAY_STORE(mksetcoefs, mksetinds[i], tmp);
      }
   }

   /* free temporary memory */
   SCIPfreeBufferArray(scip, &bounddistpos);
   SCIPfreeBufferArray(scip, &bounddist);
   SCIPfreeBufferArray(scip, &deltacands);
   SCIPfreeBufferArray(scip, &tmpvalues);
   SCIPfreeBufferArray(scip, &tmpcoefs);
   SCIPfreeBufferArray(scip, &mksetinds);
   SCIPfreeCleanBufferArray(scip, &mksetcoefs);
   SCIPfreeBufferArray(scip, &boundtype);
   SCIPfreeBufferArray(scip, &varsign);

   return SCIP_OKAY;
}

/* =========================================== flow cover =========================================== */

#define NO_EXACT_KNAPSACK

#ifndef NO_EXACT_KNAPSACK
#define MAXDNOM                  1000LL
#define MINDELTA                  1e-03
#define MAXDELTA                  1e-09
#define MAXSCALE                 1000.0
#define MAXDYNPROGSPACE         1000000
#endif

#define MAXABSVBCOEF               1e+5 /**< maximal absolute coefficient in variable bounds used for snf relaxation */
#define MAXBOUND                  1e+10   /**< maximal value of normal bounds used for snf relaxation */

/** structure that contains all data required to perform the sequence independent lifting
 */
typedef
struct LiftingData
{
   SCIP_Real*            M;                  /**< \f$ M_0 := 0.0 \f$ and \f$ M_i := M_i-1 + m_i \f$ */
   SCIP_Real*            m;                  /**< non-increasing array of variable upper bound coefficients
                                              *   for all variables in \f$ C^{++} \f$  and \f$ L^- \f$,
                                              *   where \f$ C = C^+ \cup C^- \f$ is the flowcover and
                                              *   \f$ C^{++} := \{ j \in C^+ \mid u_j > \lambda \} \f$
                                              *   \f$ L^- := \{ j \in (N^- \setminus C^-) \mid u_j > \lambda \} \f$
                                              */
   int                   r;                  /**< size of array m */
   int                   t;                  /**< index of smallest value in m that comes from a variable in \f$ C^{++} \f$ */
   SCIP_Real             d1;                 /**< right hand side of single-node-flow set plus the sum of all \f$ u_j \f$ for \f$ j \in C^- \f$ */
   SCIP_Real             d2;                 /**< right hand side of single-node-flow set plus the sum of all \f$ u_j \f$ for \f$ j \in N^- \f$ */
   SCIP_Real             lambda;             /**< excess of the flowcover */
   SCIP_Real             mp;                 /**< smallest variable bound coefficient of variable in \f$ C^{++} (min_{j \in C++} u_j) \f$ */
   SCIP_Real             ml;                 /**< \f$ ml := min(\lambda, \sum_{j \in C^+ \setminus C^{++}} u_j) \f$ */
} LIFTINGDATA;

/** structure that contains all the data that defines the single-node-flow relaxation of an aggregation row */
typedef
struct SNF_Relaxation
{
   int*                  transvarcoefs;      /**< coefficients of all vars in relaxed set */
   SCIP_Real*            transbinvarsolvals; /**< sol val of bin var in vub of all vars in relaxed set */
   SCIP_Real*            transcontvarsolvals;/**< sol val of all real vars in relaxed set */
   SCIP_Real*            transvarvubcoefs;   /**< coefficient in vub of all vars in relaxed set */
   int                   ntransvars;         /**< number of vars in relaxed set */
   SCIP_Real             transrhs;           /**< rhs in relaxed set */
   int*                  origbinvars;        /**< associated original binary var for all vars in relaxed set */
   int*                  origcontvars;       /**< associated original continuous var for all vars in relaxed set */
   SCIP_Real*            aggrcoefsbin;       /**< aggregation coefficient of the original binary var used to define the
                                              *   continuous variable in the relaxed set */
   SCIP_Real*            aggrcoefscont;      /**< aggregation coefficient of the original continous var used to define the
                                              *   continuous variable in the relaxed set */
   SCIP_Real*            aggrconstants;      /**< aggregation constant used to define the continuous variable in the relaxed set */
} SNF_RELAXATION;

/** get solution value and index of variable lower bound (with binary variable) which is closest to the current LP
 *  solution value of a given variable; candidates have to meet certain criteria in order to ensure the nonnegativity
 *  of the variable upper bound imposed on the real variable in the 0-1 single node flow relaxation associated with the
 *  given variable
 */
static
SCIP_RETCODE getClosestVlb(
   SCIP*                 scip,               /**< SCIP data structure */
   SCIP_VAR*             var,                /**< given active problem variable */
   SCIP_SOL*             sol,                /**< solution to use for variable bound; NULL for LP solution */
   SCIP_Real*            rowcoefs,           /**< (dense) array of coefficients of row */
   int8_t*               binvarused,         /**< array that stores if a binary variable was already used (+1)
                                              *   was not used (0) or was not used but is contained in the row (-1)
                                              */
   SCIP_Real             bestsub,            /**< closest simple upper bound of given variable */
   SCIP_Real             rowcoef,            /**< coefficient of given variable in current row */
   SCIP_Real*            closestvlb,         /**< pointer to store the LP sol value of the closest variable lower bound */
   int*                  closestvlbidx       /**< pointer to store the index of the closest vlb; -1 if no vlb was found */
   )
{
   int nvlbs;
   int nbinvars;

   assert(scip != NULL);
   assert(var != NULL);
   assert(bestsub == SCIPvarGetUbGlobal(var) || bestsub == SCIPvarGetUbLocal(var)); /*lint !e777*/
   assert(!SCIPisInfinity(scip, bestsub));
   assert(!EPSZ(rowcoef, QUAD_EPSILON));
   assert(rowcoefs != NULL);
   assert(binvarused != NULL);
   assert(closestvlb != NULL);
   assert(closestvlbidx != NULL);

   nvlbs = SCIPvarGetNVlbs(var);
   nbinvars = SCIPgetNBinVars(scip);

   *closestvlbidx = -1;
   *closestvlb = -SCIPinfinity(scip);
   if( nvlbs > 0 )
   {
      SCIP_VAR** vlbvars;
      SCIP_Real* vlbcoefs;
      SCIP_Real* vlbconsts;
      int i;

      vlbvars = SCIPvarGetVlbVars(var);
      vlbcoefs = SCIPvarGetVlbCoefs(var);
      vlbconsts = SCIPvarGetVlbConstants(var);

      for( i = 0; i < nvlbs; i++ )
      {
         SCIP_Real rowcoefbinvar;
         SCIP_Real val1;
         SCIP_Real val2;
         SCIP_Real vlbsol;
         SCIP_Real rowcoefsign;
         int probidxbinvar;

         if( bestsub > vlbconsts[i] )
            continue;

         /* for numerical reasons, ignore variable bounds with large absolute coefficient and
          * those which lead to an infinite variable bound coefficient (val2) in snf relaxation
          */
         if( REALABS(vlbcoefs[i]) > MAXABSVBCOEF  )
            continue;

         /* use only variable lower bounds l~_i * x_i + d_i with x_i binary which are active */
         probidxbinvar = SCIPvarGetProbindex(vlbvars[i]);

         /* if the variable is not active the problem index is -1, so we cast to unsigned int before the comparison which
          * ensures that the problem index is between 0 and nbinvars - 1
          */
         if( (unsigned int)probidxbinvar >= (unsigned int)nbinvars )
            continue;

         assert(SCIPvarIsBinary(vlbvars[i]));

         /* check if current variable lower bound l~_i * x_i + d_i imposed on y_j meets the following criteria:
          * (let a_j  = coefficient of y_j in current row,
          *      u_j  = closest simple upper bound imposed on y_j,
          *      c_i  = coefficient of x_i in current row)
          *   0. no other non-binary variable y_k has used a variable bound with x_i to get transformed variable y'_k yet
          * if a_j > 0:
          *   1. u_j <= d_i
          *   2. a_j ( u_j - d_i ) + c_i <= 0
          *   3. a_j l~_i + c_i <= 0
          * if a_j < 0:
          *   1. u_j <= d_i
          *   2. a_j ( u_j - d_i ) + c_i >= 0
          *   3. a_j l~_i + c_i >= 0
          */

         /* has already been used in the SNF relaxation */
         if( binvarused[probidxbinvar] == 1 )
            continue;

         /* get the row coefficient */
         {
            SCIP_Real QUAD(tmp);
            QUAD_ARRAY_LOAD(tmp, rowcoefs, probidxbinvar);
            rowcoefbinvar = QUAD_TO_DBL(tmp);
         }
         rowcoefsign = COPYSIGN(1.0, rowcoef);

         val2 = rowcoefsign * ((rowcoef * vlbcoefs[i]) + rowcoefbinvar);

         /* variable lower bound does not meet criteria */
         if( val2 > 0.0 || SCIPisInfinity(scip, -val2) )
            continue;

         val1 = rowcoefsign * ((rowcoef * (bestsub - vlbconsts[i])) + rowcoefbinvar);

         /* variable lower bound does not meet criteria */
         if( val1 > 0.0 )
            continue;

         vlbsol = vlbcoefs[i] * SCIPgetSolVal(scip, sol, vlbvars[i]) + vlbconsts[i];
         if( vlbsol > *closestvlb )
         {
            *closestvlb = vlbsol;
            *closestvlbidx = i;
         }
         assert(*closestvlbidx >= 0);
      }
   }

   return SCIP_OKAY;
}

/** get LP solution value and index of variable upper bound (with binary variable) which is closest to the current LP
 *  solution value of a given variable; candidates have to meet certain criteria in order to ensure the nonnegativity
 *  of the variable upper bound imposed on the real variable in the 0-1 single node flow relaxation associated with the
 *  given variable
 */
static
SCIP_RETCODE getClosestVub(
   SCIP*                 scip,               /**< SCIP data structure */
   SCIP_VAR*             var,                /**< given active problem variable */
   SCIP_SOL*             sol,                /**< solution to use for variable bound; NULL for LP solution */
   SCIP_Real*            rowcoefs,           /**< (dense) array of coefficients of row */
   int8_t*               binvarused,         /**< array that stores if a binary variable was already used (+1)
                                              *   was not used (0) or was not used but is contained in the row (-1)
                                              */
   SCIP_Real             bestslb,            /**< closest simple lower bound of given variable */
   SCIP_Real             rowcoef,            /**< coefficient of given variable in current row */
   SCIP_Real*            closestvub,         /**< pointer to store the LP sol value of the closest variable upper bound */
   int*                  closestvubidx       /**< pointer to store the index of the closest vub; -1 if no vub was found */
   )
{
   int nvubs;
   int nbinvars;

   assert(scip != NULL);
   assert(var != NULL);
   assert(bestslb == SCIPvarGetLbGlobal(var) || bestslb == SCIPvarGetLbLocal(var)); /*lint !e777*/
   assert(!SCIPisInfinity(scip, - bestslb));
   assert(!EPSZ(rowcoef, QUAD_EPSILON));
   assert(rowcoefs != NULL);
   assert(binvarused != NULL);
   assert(closestvub != NULL);
   assert(closestvubidx != NULL);

   nvubs = SCIPvarGetNVubs(var);
   nbinvars = SCIPgetNBinVars(scip);

   *closestvubidx = -1;
   *closestvub = SCIPinfinity(scip);
   if( nvubs > 0 )
   {
      SCIP_VAR** vubvars;
      SCIP_Real* vubcoefs;
      SCIP_Real* vubconsts;
      int i;

      vubvars = SCIPvarGetVubVars(var);
      vubcoefs = SCIPvarGetVubCoefs(var);
      vubconsts = SCIPvarGetVubConstants(var);

      for( i = 0; i < nvubs; i++ )
      {
         SCIP_Real rowcoefbinvar;
         SCIP_Real val1;
         SCIP_Real val2;
         SCIP_Real vubsol;
         SCIP_Real rowcoefsign;
         int probidxbinvar;

         if( bestslb < vubconsts[i] )
            continue;

         /* for numerical reasons, ignore variable bounds with large absolute coefficient and
          * those which lead to an infinite variable bound coefficient (val2) in snf relaxation
          */
         if( REALABS(vubcoefs[i]) > MAXABSVBCOEF  )
            continue;

         /* use only variable upper bound u~_i * x_i + d_i with x_i binary and which are active */
         probidxbinvar = SCIPvarGetProbindex(vubvars[i]);

         /* if the variable is not active the problem index is -1, so we cast to unsigned int before the comparison which
          * ensures that the problem index is between 0 and nbinvars - 1
          */
         if( (unsigned int)probidxbinvar >= (unsigned int)nbinvars )
            continue;

         assert(SCIPvarIsBinary(vubvars[i]));

         /* checks if current variable upper bound u~_i * x_i + d_i meets the following criteria
          * (let a_j  = coefficient of y_j in current row,
          *      l_j  = closest simple lower bound imposed on y_j,
          *      c_i  = coefficient of x_i in current row)
          *   0. no other non-binary variable y_k has used a variable bound with x_i to get transformed variable y'_k
          * if a > 0:
          *   1. l_j >= d_i
          *   2. a_j ( l_i - d_i ) + c_i >= 0
          *   3. a_j u~_i + c_i >= 0
          * if a < 0:
          *   1. l_j >= d_i
          *   2. a_j ( l_j - d_i ) + c_i <= 0
          *   3. a_j u~_i + c_i <= 0
          */

         /* has already been used in the SNF relaxation */
         if( binvarused[probidxbinvar] == 1 )
            continue;

         /* get the row coefficient */
         {
            SCIP_Real QUAD(tmp);
            QUAD_ARRAY_LOAD(tmp, rowcoefs, probidxbinvar);
            rowcoefbinvar = QUAD_TO_DBL(tmp);
         }
         rowcoefsign = COPYSIGN(1.0, rowcoef);

         val2 = rowcoefsign * ((rowcoef * vubcoefs[i]) + rowcoefbinvar);

         /* variable upper bound does not meet criteria */
         if( val2 < 0.0 || SCIPisInfinity(scip, val2) )
            continue;

         val1 = rowcoefsign * ((rowcoef * (bestslb - vubconsts[i])) + rowcoefbinvar);

         /* variable upper bound does not meet criteria */
         if( val1 < 0.0 )
            continue;

         vubsol = vubcoefs[i] * SCIPgetSolVal(scip, sol, vubvars[i]) + vubconsts[i];
         if( vubsol < *closestvub )
         {
            *closestvub = vubsol;
            *closestvubidx = i;
         }
         assert(*closestvubidx >= 0);
      }
   }

   return SCIP_OKAY;
}

/** determines the bounds to use for constructing the single-node-flow relaxation of a variable in
 *  the given row.
 */
static
SCIP_RETCODE determineBoundForSNF(
   SCIP*                 scip,               /**< SCIP data structure */
   SCIP_SOL*             sol,                /**< solution to use for variable bound; NULL for LP solution */
   SCIP_VAR**            vars,               /**< array of problem variables */
   SCIP_Real*            rowcoefs,           /**< (dense) array of variable coefficients in the row */
   int*                  rowinds,            /**< array with positions of non-zero values in the rowcoefs array */
   int                   varposinrow,        /**< position of variable in the rowinds array for which the bounds should be determined */
   int8_t*               binvarused,         /**< array that stores if a binary variable was already used (+1)
                                              *   was not used (0) or was not used but is contained in the row (-1)
                                              */
   SCIP_Bool             allowlocal,         /**< should local information allowed to be used, resulting in a local cut? */
   SCIP_Real             boundswitch,        /**< fraction of domain up to which lower bound is used in transformation */
   SCIP_Real*            bestlb,             /**< pointer to store best lower bound for transformation */
   SCIP_Real*            bestub,             /**< pointer to store best upper bound for transformation */
   SCIP_Real*            bestslb,            /**< pointer to store best simple lower bound for transformation */
   SCIP_Real*            bestsub,            /**< pointer to store best simple upper bound for transformation */
   int*                  bestlbtype,         /**< pointer to store type of best lower bound */
   int*                  bestubtype,         /**< pointer to store type of best upper bound */
   int*                  bestslbtype,        /**< pointer to store type of best simple lower bound */
   int*                  bestsubtype,        /**< pointer to store type of best simple upper bound */
   SCIP_BOUNDTYPE*       selectedbounds,     /**< pointer to store the preferred bound for the transformation */
   SCIP_Bool*            freevariable        /**< pointer to store if variable is a free variable */
   )
{
   SCIP_VAR* var;

   SCIP_Real rowcoef;
   SCIP_Real solval;
   SCIP_Real simplebound;

   int probidx;

   bestlb[varposinrow] = -SCIPinfinity(scip);
   bestub[varposinrow] = SCIPinfinity(scip);
   bestlbtype[varposinrow] = -3;
   bestubtype[varposinrow] = -3;

   probidx = rowinds[varposinrow];
   var = vars[probidx];
   {
      SCIP_Real QUAD(tmp);
      QUAD_ARRAY_LOAD(tmp, rowcoefs, probidx);
      rowcoef = QUAD_TO_DBL(tmp);
   }

   assert(!EPSZ(rowcoef, QUAD_EPSILON));

   /* get closest simple lower bound and closest simple upper bound */
   SCIP_CALL( findBestLb(scip, var, sol, 0, allowlocal, &bestslb[varposinrow], &simplebound, &bestslbtype[varposinrow]) );
   SCIP_CALL( findBestUb(scip, var, sol, 0, allowlocal, &bestsub[varposinrow], &simplebound, &bestsubtype[varposinrow]) );

   /* do not use too large bounds */
   if( bestslb[varposinrow] <= -MAXBOUND )
      bestslb[varposinrow] = -SCIPinfinity(scip);

   if( bestsub[varposinrow] >= MAXBOUND )
      bestsub[varposinrow] = SCIPinfinity(scip);

   solval = SCIPgetSolVal(scip, sol, var);

   SCIPdebugMsg(scip, "  %d: %g <%s, idx=%d, lp=%g, [%g(%d),%g(%d)]>:\n", varposinrow, rowcoef, SCIPvarGetName(var), probidx,
      solval, bestslb[varposinrow], bestslbtype[varposinrow], bestsub[varposinrow], bestsubtype[varposinrow]);

   /* mixed integer set cannot be relaxed to 0-1 single node flow set because both simple bounds are -infinity
    * and infinity, respectively
    */
   if( SCIPisInfinity(scip, -bestslb[varposinrow]) && SCIPisInfinity(scip, bestsub[varposinrow]) )
   {
      *freevariable = TRUE;
      return SCIP_OKAY;
   }

   /* get closest lower bound that can be used to define the real variable y'_j in the 0-1 single node flow
    * relaxation
    */
   if( !SCIPisInfinity(scip, bestsub[varposinrow]) )
   {
      bestlb[varposinrow] = bestslb[varposinrow];
      bestlbtype[varposinrow] = bestslbtype[varposinrow];

      if( SCIPvarGetType(var) == SCIP_VARTYPE_CONTINUOUS )
      {
         SCIP_Real bestvlb;
         int bestvlbidx;

         SCIP_CALL( getClosestVlb(scip, var, sol, rowcoefs, binvarused, bestsub[varposinrow], rowcoef, &bestvlb, &bestvlbidx) );
         if( SCIPisGT(scip, bestvlb, bestlb[varposinrow]) )
         {
            bestlb[varposinrow] = bestvlb;
            bestlbtype[varposinrow] = bestvlbidx;
         }
      }
   }

   /* get closest upper bound that can be used to define the real variable y'_j in the 0-1 single node flow
    * relaxation
    */
   if( !SCIPisInfinity(scip, -bestslb[varposinrow]) )
   {
      bestub[varposinrow] = bestsub[varposinrow];
      bestubtype[varposinrow] = bestsubtype[varposinrow];

      if( SCIPvarGetType(var) == SCIP_VARTYPE_CONTINUOUS )
      {
         SCIP_Real bestvub;
         int bestvubidx;

         SCIP_CALL( getClosestVub(scip, var, sol, rowcoefs, binvarused, bestslb[varposinrow], rowcoef, &bestvub, &bestvubidx) );
         if( SCIPisLT(scip, bestvub, bestub[varposinrow]) )
         {
            bestub[varposinrow] = bestvub;
            bestubtype[varposinrow] = bestvubidx;
         }
      }
   }
   SCIPdebugMsg(scip, "        bestlb=%g(%d), bestub=%g(%d)\n", bestlb[varposinrow], bestlbtype[varposinrow], bestub[varposinrow], bestubtype[varposinrow]);

   /* mixed integer set cannot be relaxed to 0-1 single node flow set because there are no suitable bounds
    * to define the transformed variable y'_j
    */
   if( SCIPisInfinity(scip, -bestlb[varposinrow]) && SCIPisInfinity(scip, bestub[varposinrow]) )
   {
      *freevariable = TRUE;
      return SCIP_OKAY;
   }

   *freevariable = FALSE;

   /* select best upper bound if it is closer to the LP value of y_j and best lower bound otherwise and use this bound
    * to define the real variable y'_j with 0 <= y'_j <= u'_j x_j in the 0-1 single node flow relaxation;
    * prefer variable bounds
    */
   if( SCIPisEQ(scip, solval, (1.0 - boundswitch) * bestlb[varposinrow] + boundswitch * bestub[varposinrow]) && bestlbtype[varposinrow] >= 0 )
   {
      selectedbounds[varposinrow] = SCIP_BOUNDTYPE_LOWER;
   }
   else if( SCIPisEQ(scip, solval, (1.0 - boundswitch) * bestlb[varposinrow] + boundswitch * bestub[varposinrow])
      && bestubtype[varposinrow] >= 0 )
   {
      selectedbounds[varposinrow] = SCIP_BOUNDTYPE_UPPER;
   }
   else if( SCIPisLE(scip, solval, (1.0 - boundswitch) * bestlb[varposinrow] + boundswitch * bestub[varposinrow]) )
   {
      selectedbounds[varposinrow] = SCIP_BOUNDTYPE_LOWER;
   }
   else
   {
      assert(SCIPisGT(scip, solval, (1.0 - boundswitch) * bestlb[varposinrow] + boundswitch * bestub[varposinrow]));
      selectedbounds[varposinrow] = SCIP_BOUNDTYPE_UPPER;
   }

   if( selectedbounds[varposinrow] == SCIP_BOUNDTYPE_LOWER && bestlbtype[varposinrow] >= 0 )
   {
      int vlbvarprobidx;
      SCIP_VAR** vlbvars = SCIPvarGetVlbVars(var);

       /* mark binary variable of vlb so that it is not used for other continuous variables
       * by setting it's position in the aggrrow to a negative value
       */
      vlbvarprobidx = SCIPvarGetProbindex(vlbvars[bestlbtype[varposinrow]]);
      binvarused[vlbvarprobidx] = 1;
   }
   else if( selectedbounds[varposinrow] == SCIP_BOUNDTYPE_UPPER && bestubtype[varposinrow] >= 0 )
   {
      int vubvarprobidx;
      SCIP_VAR** vubvars = SCIPvarGetVubVars(var);

       /* mark binary variable of vub so that it is not used for other continuous variables
       * by setting it's position in the aggrrow to a negative value
       */
      vubvarprobidx = SCIPvarGetProbindex(vubvars[bestubtype[varposinrow]]);
      binvarused[vubvarprobidx] = 1;
   }

   return SCIP_OKAY; /*lint !e438*/
}

/** construct a 0-1 single node flow relaxation (with some additional simple constraints) of a mixed integer set
 *  corresponding to the given aggrrow a * x <= rhs
 */
static
SCIP_RETCODE constructSNFRelaxation(
   SCIP*                 scip,               /**< SCIP data structure */
   SCIP_SOL*             sol,                /**< the solution that should be separated, or NULL for LP solution */
   SCIP_Real             boundswitch,        /**< fraction of domain up to which lower bound is used in transformation */
   SCIP_Bool             allowlocal,         /**< should local information allowed to be used, resulting in a local cut? */
   SCIP_Real*            rowcoefs,           /**< array of coefficients of row */
   QUAD(SCIP_Real        rowrhs),            /**< pointer to right hand side of row */
   int*                  rowinds,            /**< array of variables problem indices for non-zero coefficients in row */
   int                   nnz,                /**< number of non-zeros in row */
   SNF_RELAXATION*       snf,                /**< stores the sign of the transformed variable in summation */
   SCIP_Bool*            success,            /**< stores whether the transformation was valid */
   SCIP_Bool*            localbdsused        /**< pointer to store whether local bounds were used in transformation */
   )
{
   SCIP_VAR** vars;
   int i;
   int nnonbinvarsrow;
   int8_t* binvarused;
   int nbinvars;
   SCIP_Real QUAD(transrhs);

   /* arrays to store the selected bound for each non-binary variable in the row */
   SCIP_Real* bestlb;
   SCIP_Real* bestub;
   SCIP_Real* bestslb;
   SCIP_Real* bestsub;
   int* bestlbtype;
   int* bestubtype;
   int* bestslbtype;
   int* bestsubtype;
   SCIP_BOUNDTYPE* selectedbounds;

   *success = FALSE;

   SCIPdebugMsg(scip, "--------------------- construction of SNF relaxation ------------------------------------\n");

   nbinvars = SCIPgetNBinVars(scip);
   vars = SCIPgetVars(scip);

   SCIP_CALL( SCIPallocBufferArray(scip, &bestlb, nnz) );
   SCIP_CALL( SCIPallocBufferArray(scip, &bestub, nnz) );
   SCIP_CALL( SCIPallocBufferArray(scip, &bestslb, nnz) );
   SCIP_CALL( SCIPallocBufferArray(scip, &bestsub, nnz) );
   SCIP_CALL( SCIPallocBufferArray(scip, &bestlbtype, nnz) );
   SCIP_CALL( SCIPallocBufferArray(scip, &bestubtype, nnz) );
   SCIP_CALL( SCIPallocBufferArray(scip, &bestslbtype, nnz) );
   SCIP_CALL( SCIPallocBufferArray(scip, &bestsubtype, nnz) );
   SCIP_CALL( SCIPallocBufferArray(scip, &selectedbounds, nnz) );

   /* sort descending to have continuous variables first */
   SCIPsortDownInt(rowinds, nnz);

   /* array to store whether a binary variable is in the row (-1) or has been used (1) due to variable bound usage */
   SCIP_CALL( SCIPallocCleanBufferArray(scip, &binvarused, nbinvars) );

   for( i = nnz - 1; i >= 0 && rowinds[i] < nbinvars; --i )
      binvarused[rowinds[i]] = -1;

   nnonbinvarsrow = i + 1;
   /* determine the bounds to use for transforming the non-binary variables */
   for( i = 0; i < nnonbinvarsrow; ++i )
   {
      SCIP_Bool freevariable;

      assert(rowinds[i] >= nbinvars);

      SCIP_CALL( determineBoundForSNF(scip, sol, vars, rowcoefs, rowinds, i, binvarused, allowlocal, boundswitch,
            bestlb, bestub, bestslb, bestsub, bestlbtype, bestubtype, bestslbtype, bestsubtype, selectedbounds, &freevariable) );

      if( freevariable )
      {
         int j;

         /* clear binvarused at indices of binary variables of row */
         for( j = nnz - 1; j >= nnonbinvarsrow; --j )
            binvarused[rowinds[j]] = 0;

         /* clear binvarused at indices of selected variable bounds */
         for( j = 0; j < i; ++j )
         {
            if( selectedbounds[j] == SCIP_BOUNDTYPE_LOWER && bestlbtype[j] >= 0 )
            {
               SCIP_VAR** vlbvars = SCIPvarGetVlbVars(vars[rowinds[j]]);
               binvarused[SCIPvarGetProbindex(vlbvars[bestlbtype[j]])] = 0;
            }
            else if( selectedbounds[j] == SCIP_BOUNDTYPE_UPPER && bestubtype[j] >= 0 )
            {
               SCIP_VAR** vubvars = SCIPvarGetVubVars(vars[rowinds[j]]);
               binvarused[SCIPvarGetProbindex(vubvars[bestubtype[j]])] = 0;
            }
         }

         /* terminate */
         goto TERMINATE;
      }
   }

   *localbdsused = FALSE;
   QUAD_ASSIGN_Q(transrhs, rowrhs);
   snf->ntransvars = 0;

   assert(snf->transvarcoefs != NULL); /* for lint */
   assert(snf->transvarvubcoefs != NULL);
   assert(snf->transbinvarsolvals != NULL);
   assert(snf->transcontvarsolvals != NULL);
   assert(snf->aggrconstants != NULL);
   assert(snf->aggrcoefscont != NULL);
   assert(snf->origcontvars != NULL);
   assert(snf->origbinvars != NULL);
   assert(snf->aggrcoefsbin != NULL);

   /* transform non-binary variables */
   for( i = 0; i < nnonbinvarsrow; ++i )
   {
      SCIP_VAR* var;
      SCIP_Real QUAD(rowcoef);
      SCIP_Real solval;
      int probidx;

      probidx = rowinds[i];
      var = vars[probidx];
      QUAD_ARRAY_LOAD(rowcoef, rowcoefs, probidx);
      solval = SCIPgetSolVal(scip, sol, var);

      assert(probidx >= nbinvars);

      if( selectedbounds[i] == SCIP_BOUNDTYPE_LOWER )
      {
         /* use bestlb to define y'_j */

         assert(!SCIPisInfinity(scip, bestsub[i]));
         assert(!SCIPisInfinity(scip, - bestlb[i]));
         assert(bestsubtype[i] == -1 || bestsubtype[i] == -2);
         assert(bestlbtype[i] > -3 && bestlbtype[i] < SCIPvarGetNVlbs(var));

         /* store for y_j that bestlb is the bound used to define y'_j and that y'_j is the associated real variable
          * in the relaxed set
          */
         snf->origcontvars[snf->ntransvars] = probidx;

         if( bestlbtype[i] < 0 )
         {
            SCIP_Real QUAD(val);
            SCIP_Real QUAD(contsolval);
            SCIP_Real QUAD(rowcoeftimesbestsub);

            /* use simple lower bound in bestlb = l_j <= y_j <= u_j = bestsub to define
             *   y'_j = - a_j ( y_j - u_j ) with 0 <= y'_j <=   a_j ( u_j - l_j ) x_j and x_j = 1    if a_j > 0
             *   y'_j =   a_j ( y_j - u_j ) with 0 <= y'_j <= - a_j ( u_j - l_j ) x_j and x_j = 1    if a_j < 0,
             * put j into the set
             *   N2   if a_j > 0
             *   N1   if a_j < 0
             * and update the right hand side of the constraint in the relaxation
             *   rhs = rhs - a_j u_j
             */
            SCIPquadprecSumDD(val, bestsub[i], -bestlb[i]);
            SCIPquadprecProdQQ(val, val, rowcoef);
            SCIPquadprecSumDD(contsolval, solval, -bestsub[i]);
            SCIPquadprecProdQQ(contsolval, contsolval, rowcoef);

            if( bestlbtype[i] == -2 || bestsubtype[i] == -2 )
               *localbdsused = TRUE;

            SCIPquadprecProdQD(rowcoeftimesbestsub, rowcoef, bestsub[i]);

            /* store aggregation information for y'_j for transforming cuts for the SNF relaxation back to the problem variables later */
            snf->origbinvars[snf->ntransvars] = -1;
            snf->aggrcoefsbin[snf->ntransvars] = 0.0;

            if( QUAD_TO_DBL(rowcoef) > QUAD_EPSILON )
            {
               snf->transvarcoefs[snf->ntransvars] = - 1;
               snf->transvarvubcoefs[snf->ntransvars] = QUAD_TO_DBL(val);
               snf->transbinvarsolvals[snf->ntransvars] = 1.0;
               snf->transcontvarsolvals[snf->ntransvars] = - QUAD_TO_DBL(contsolval);

               /* aggregation information for y'_j */
               snf->aggrconstants[snf->ntransvars] = QUAD_TO_DBL(rowcoeftimesbestsub);
               snf->aggrcoefscont[snf->ntransvars] = - QUAD_TO_DBL(rowcoef);
            }
            else
            {
               assert(QUAD_TO_DBL(rowcoef) < QUAD_EPSILON);
               snf->transvarcoefs[snf->ntransvars] = 1;
               snf->transvarvubcoefs[snf->ntransvars] = - QUAD_TO_DBL(val);
               snf->transbinvarsolvals[snf->ntransvars] = 1.0;
               snf->transcontvarsolvals[snf->ntransvars] = QUAD_TO_DBL(contsolval);

               /* aggregation information for y'_j */
               snf->aggrconstants[snf->ntransvars] = - QUAD_TO_DBL(rowcoeftimesbestsub);
               snf->aggrcoefscont[snf->ntransvars] = QUAD_TO_DBL(rowcoef);
            }
            SCIPquadprecSumQQ(transrhs, transrhs, -rowcoeftimesbestsub);

            SCIPdebugMsg(scip, "    --> bestlb used for trans: ... %s y'_%d + ..., y'_%d <= %g x_%d (=1), rhs=%g-(%g*%g)=%g\n",
               snf->transvarcoefs[snf->ntransvars] == 1 ? "+" : "-", snf->ntransvars, snf->ntransvars, snf->transvarvubcoefs[snf->ntransvars],
               snf->ntransvars, QUAD_TO_DBL(transrhs) + QUAD_TO_DBL(rowcoeftimesbestsub), QUAD_TO_DBL(rowcoef), bestsub, QUAD_TO_DBL(transrhs));
         }
         else
         {
            SCIP_Real QUAD(rowcoefbinary);
            SCIP_Real varsolvalbinary;
            SCIP_Real QUAD(val);
            SCIP_Real QUAD(contsolval);
            SCIP_Real QUAD(rowcoeftimesvlbconst);
            int vlbvarprobidx;

            SCIP_VAR** vlbvars = SCIPvarGetVlbVars(var);
            SCIP_Real* vlbconsts = SCIPvarGetVlbConstants(var);
            SCIP_Real* vlbcoefs = SCIPvarGetVlbCoefs(var);

            /* use variable lower bound in bestlb = l~_j x_j + d_j <= y_j <= u_j = bestsub to define
             *   y'_j = - ( a_j ( y_j - d_j ) + c_j x_j ) with 0 <= y'_j <= - ( a_j l~_j + c_j ) x_j    if a_j > 0
             *   y'_j =     a_j ( y_j - d_j ) + c_j x_j   with 0 <= y'_j <=   ( a_j l~_j + c_j ) x_j    if a_j < 0,
             * where c_j is the coefficient of x_j in the row, put j into the set
             *   N2   if a_j > 0
             *   N1   if a_j < 0
             * and update the right hand side of the constraint in the relaxation
             *   rhs = rhs - a_j d_j
             */

            vlbvarprobidx = SCIPvarGetProbindex(vlbvars[bestlbtype[i]]);
            assert(binvarused[vlbvarprobidx] == 1);
            assert(vlbvarprobidx < nbinvars);

            QUAD_ARRAY_LOAD(rowcoefbinary, rowcoefs, vlbvarprobidx);
            varsolvalbinary = SCIPgetSolVal(scip, sol, vlbvars[bestlbtype[i]]);

            SCIPquadprecProdQD(val, rowcoef, vlbcoefs[bestlbtype[i]]);
            SCIPquadprecSumQQ(val, val, rowcoefbinary);
            {
               SCIP_Real QUAD(tmp);

               SCIPquadprecProdQD(tmp, rowcoefbinary, varsolvalbinary);
               SCIPquadprecSumDD(contsolval, solval, - vlbconsts[bestlbtype[i]]);
               SCIPquadprecProdQQ(contsolval, contsolval, rowcoef);
               SCIPquadprecSumQQ(contsolval, contsolval, tmp);
            }

            SCIPquadprecProdQD(rowcoeftimesvlbconst, rowcoef, vlbconsts[bestlbtype[i]]);

            /* clear the binvarpos array, since the variable has been processed */
            binvarused[vlbvarprobidx] = 0;

            /* store aggregation information for y'_j for transforming cuts for the SNF relaxation back to the problem variables later */
            snf->origbinvars[snf->ntransvars] = vlbvarprobidx;

            if( QUAD_TO_DBL(rowcoef) > QUAD_EPSILON )
            {
               snf->transvarcoefs[snf->ntransvars] = - 1;
               snf->transvarvubcoefs[snf->ntransvars] = - QUAD_TO_DBL(val);
               snf->transbinvarsolvals[snf->ntransvars] = varsolvalbinary;
               snf->transcontvarsolvals[snf->ntransvars] = - QUAD_TO_DBL(contsolval);

               /* aggregation information for y'_j */
               snf->aggrcoefsbin[snf->ntransvars] = - QUAD_TO_DBL(rowcoefbinary);
               snf->aggrcoefscont[snf->ntransvars] = - QUAD_TO_DBL(rowcoef);
               snf->aggrconstants[snf->ntransvars] = QUAD_TO_DBL(rowcoeftimesvlbconst);
            }
            else
            {
               assert(QUAD_TO_DBL(rowcoef) < QUAD_EPSILON);
               snf->transvarcoefs[snf->ntransvars] = 1;
               snf->transvarvubcoefs[snf->ntransvars] = QUAD_TO_DBL(val);
               snf->transbinvarsolvals[snf->ntransvars] = varsolvalbinary;
               snf->transcontvarsolvals[snf->ntransvars] = QUAD_TO_DBL(contsolval);

               /* aggregation information for y'_j */
               snf->aggrcoefsbin[snf->ntransvars] = QUAD_TO_DBL(rowcoefbinary);
               snf->aggrcoefscont[snf->ntransvars] = QUAD_TO_DBL(rowcoef);
               snf->aggrconstants[snf->ntransvars] = - QUAD_TO_DBL(rowcoeftimesvlbconst);
            }
            SCIPquadprecSumQQ(transrhs, transrhs, -rowcoeftimesvlbconst);

            SCIPdebugMsg(scip, "    --> bestlb used for trans: ... %s y'_%d + ..., y'_%d <= %g x_%d (=%s), rhs=%g-(%g*%g)=%g\n",
               snf->transvarcoefs[snf->ntransvars] == 1 ? "+" : "-", snf->ntransvars, snf->ntransvars, snf->transvarvubcoefs[snf->ntransvars],
               snf->ntransvars, SCIPvarGetName(vlbvars[bestlbtype[i]]), QUAD_TO_DBL(transrhs) + QUAD_TO_DBL(rowcoeftimesvlbconst), QUAD_TO_DBL(rowcoef),
               vlbconsts[bestlbtype[i]], snf->transrhs );
         }
      }
      else
      {
         /* use bestub to define y'_j */

         assert(!SCIPisInfinity(scip, bestub[i]));
         assert(!SCIPisInfinity(scip, - bestslb[i]));
         assert(bestslbtype[i] == -1 || bestslbtype[i] == -2);
         assert(bestubtype[i] > -3 && bestubtype[i] < SCIPvarGetNVubs(var));

         /* store for y_j that y'_j is the associated real variable
          * in the relaxed set
          */
         snf->origcontvars[snf->ntransvars] = probidx;

         if( bestubtype[i] < 0 )
         {
            SCIP_Real QUAD(val);
            SCIP_Real QUAD(contsolval);
            SCIP_Real QUAD(rowcoeftimesbestslb);

            /* use simple upper bound in bestslb = l_j <= y_j <= u_j = bestub to define
             *   y'_j =   a_j ( y_j - l_j ) with 0 <= y'_j <=   a_j ( u_j - l_j ) x_j and x_j = 1    if a_j > 0
             *   y'_j = - a_j ( y_j - l_j ) with 0 <= y'_j <= - a_j ( u_j - l_j ) x_j and x_j = 1    if a_j < 0,
             * put j into the set
             *   N1   if a_j > 0
             *   N2   if a_j < 0
             * and update the right hand side of the constraint in the relaxation
             *   rhs = rhs - a_j l_j
             */
            SCIPquadprecSumDD(val, bestub[i], - bestslb[i]);
            SCIPquadprecProdQQ(val, val, rowcoef);
            SCIPquadprecSumDD(contsolval, solval, - bestslb[i]);
            SCIPquadprecProdQQ(contsolval, contsolval, rowcoef);

            if( bestubtype[i] == -2 || bestslbtype[i] == -2 )
               *localbdsused = TRUE;

            SCIPquadprecProdQD(rowcoeftimesbestslb, rowcoef, bestslb[i]);

            /* store aggregation information for y'_j for transforming cuts for the SNF relaxation back to the problem variables later */
            snf->origbinvars[snf->ntransvars] = -1;
            snf->aggrcoefsbin[snf->ntransvars] = 0.0;

            if( QUAD_TO_DBL(rowcoef) > QUAD_EPSILON )
            {
               snf->transvarcoefs[snf->ntransvars] = 1;
               snf->transvarvubcoefs[snf->ntransvars] = QUAD_TO_DBL(val);
               snf->transbinvarsolvals[snf->ntransvars] = 1.0;
               snf->transcontvarsolvals[snf->ntransvars] = QUAD_TO_DBL(contsolval);

               /* aggregation information for y'_j */
               snf->aggrcoefscont[snf->ntransvars] = QUAD_TO_DBL(rowcoef);
               snf->aggrconstants[snf->ntransvars] = - QUAD_TO_DBL(rowcoeftimesbestslb);
            }
            else
            {
               assert(QUAD_TO_DBL(rowcoef) < QUAD_EPSILON);
               snf->transvarcoefs[snf->ntransvars] = - 1;
               snf->transvarvubcoefs[snf->ntransvars] = - QUAD_TO_DBL(val);
               snf->transbinvarsolvals[snf->ntransvars] = 1.0;
               snf->transcontvarsolvals[snf->ntransvars] = - QUAD_TO_DBL(contsolval);

               /* aggregation information for y'_j */
               snf->aggrcoefscont[snf->ntransvars] = - QUAD_TO_DBL(rowcoef);
               snf->aggrconstants[snf->ntransvars] = QUAD_TO_DBL(rowcoeftimesbestslb);
            }
            SCIPquadprecSumQQ(transrhs, transrhs, -rowcoeftimesbestslb);

            SCIPdebugMsg(scip, "    --> bestub used for trans: ... %s y'_%d + ..., Y'_%d <= %g x_%d (=1), rhs=%g-(%g*%g)=%g\n",
               snf->transvarcoefs[snf->ntransvars] == 1 ? "+" : "-", snf->ntransvars, snf->ntransvars, snf->transvarvubcoefs[snf->ntransvars],
               snf->ntransvars, QUAD_TO_DBL(transrhs) + QUAD_TO_DBL(rowcoeftimesbestslb), QUAD_TO_DBL(rowcoef), bestslb[i], QUAD_TO_DBL(transrhs));
         }
         else
         {
            SCIP_Real QUAD(rowcoefbinary);
            SCIP_Real varsolvalbinary;
            SCIP_Real QUAD(val);
            SCIP_Real QUAD(contsolval);
            SCIP_Real QUAD(rowcoeftimesvubconst);
            int vubvarprobidx;

            SCIP_VAR** vubvars = SCIPvarGetVubVars(var);
            SCIP_Real* vubconsts = SCIPvarGetVubConstants(var);
            SCIP_Real* vubcoefs = SCIPvarGetVubCoefs(var);

            /* use variable upper bound in bestslb = l_j <= y_j <= u~_j x_j + d_j = bestub to define
             *   y'_j =     a_j ( y_j - d_j ) + c_j x_j   with 0 <= y'_j <=   ( a_j u~_j + c_j ) x_j    if a_j > 0
             *   y'_j = - ( a_j ( y_j - d_j ) + c_j x_j ) with 0 <= y'_j <= - ( a_j u~_j + c_j ) x_j    if a_j < 0,
             * where c_j is the coefficient of x_j in the row, put j into the set
             *   N1   if a_j > 0
             *   N2   if a_j < 0
             * and update the right hand side of the constraint in the relaxation
             *   rhs = rhs - a_j d_j
             */

            vubvarprobidx = SCIPvarGetProbindex(vubvars[bestubtype[i]]);
            assert(binvarused[vubvarprobidx] == 1);
            assert(vubvarprobidx < nbinvars);

            QUAD_ARRAY_LOAD(rowcoefbinary, rowcoefs, vubvarprobidx);
            varsolvalbinary = SCIPgetSolVal(scip, sol, vubvars[bestubtype[i]]);

            /* clear the binvarpos array, since the variable has been processed */
            binvarused[vubvarprobidx] = 0;

            SCIPquadprecProdQD(val, rowcoef, vubcoefs[bestubtype[i]]);
            SCIPquadprecSumQQ(val, val, rowcoefbinary);
            {
               SCIP_Real QUAD(tmp);
               SCIPquadprecProdQD(tmp, rowcoefbinary, varsolvalbinary);
               SCIPquadprecSumDD(contsolval, solval, - vubconsts[bestubtype[i]]);
               SCIPquadprecProdQQ(contsolval, contsolval, rowcoef);
               SCIPquadprecSumQQ(contsolval, contsolval, tmp);
            }

            SCIPquadprecProdQD(rowcoeftimesvubconst, rowcoef, vubconsts[bestubtype[i]]);
            /* store aggregation information for y'_j for transforming cuts for the SNF relaxation back to the problem variables later */
            snf->origbinvars[snf->ntransvars] = vubvarprobidx;

            if( QUAD_TO_DBL(rowcoef) > QUAD_EPSILON )
            {
               snf->transvarcoefs[snf->ntransvars] = 1;
               snf->transvarvubcoefs[snf->ntransvars] = QUAD_TO_DBL(val);
               snf->transbinvarsolvals[snf->ntransvars] = varsolvalbinary;
               snf->transcontvarsolvals[snf->ntransvars] = QUAD_TO_DBL(contsolval);

               /* aggregation information for y'_j */
               snf->aggrcoefsbin[snf->ntransvars] = QUAD_TO_DBL(rowcoefbinary);
               snf->aggrcoefscont[snf->ntransvars] = QUAD_TO_DBL(rowcoef);
               snf->aggrconstants[snf->ntransvars] = - QUAD_TO_DBL(rowcoeftimesvubconst);
            }
            else
            {
               assert(QUAD_TO_DBL(rowcoef) < QUAD_EPSILON);
               snf->transvarcoefs[snf->ntransvars] = - 1;
               snf->transvarvubcoefs[snf->ntransvars] = - QUAD_TO_DBL(val);
               snf->transbinvarsolvals[snf->ntransvars] = varsolvalbinary;
               snf->transcontvarsolvals[snf->ntransvars] = - QUAD_TO_DBL(contsolval);

               /* aggregation information for y'_j */
               snf->aggrcoefsbin[snf->ntransvars] = - QUAD_TO_DBL(rowcoefbinary);
               snf->aggrcoefscont[snf->ntransvars] = - QUAD_TO_DBL(rowcoef);
               snf->aggrconstants[snf->ntransvars] = QUAD_TO_DBL(rowcoeftimesvubconst);
            }
            SCIPquadprecSumQQ(transrhs, transrhs, -rowcoeftimesvubconst);

            /* store for x_j that y'_j is the associated real variable in the 0-1 single node flow relaxation */

            SCIPdebugMsg(scip, "    --> bestub used for trans: ... %s y'_%d + ..., y'_%d <= %g x_%d (=%s), rhs=%g-(%g*%g)=%g\n",
               snf->transvarcoefs[snf->ntransvars] == 1 ? "+" : "-", snf->ntransvars, snf->ntransvars, snf->transvarvubcoefs[snf->ntransvars],
               snf->ntransvars, SCIPvarGetName(vubvars[bestubtype[i]]), QUAD_TO_DBL(transrhs) + QUAD_TO_DBL(rowcoeftimesvubconst), QUAD_TO_DBL(rowcoef),
               vubconsts[bestubtype[i]], QUAD_TO_DBL(transrhs));
         }
      }

      /* make sure the coefficient is not negative due to small numerical rounding errors */
      assert(snf->transvarvubcoefs[snf->ntransvars] > -QUAD_EPSILON);
      snf->transvarvubcoefs[snf->ntransvars] = MAX(snf->transvarvubcoefs[snf->ntransvars], 0.0);

      ++snf->ntransvars;
   }

   snf->transrhs = QUAD_TO_DBL(transrhs);

   /* transform remaining binary variables of row */
   for( i = nnonbinvarsrow; i < nnz; ++i )
   {
      SCIP_VAR* var;
      SCIP_Real QUAD(rowcoef);
      int probidx;
      SCIP_Real val;
      SCIP_Real contsolval;
      SCIP_Real varsolval;

      probidx = rowinds[i];
      /* variable should be binary */
      assert(probidx < nbinvars);

      /* binary variable was processed together with a non-binary variable */
      if( binvarused[probidx] == 0 )
         continue;

      /* binary variable was not processed yet, so the binvarused value sould be -1 */
      assert(binvarused[probidx] == -1);

      /* set binvarused to zero since it has been processed */
      binvarused[probidx] = 0;

      var = vars[probidx];
      QUAD_ARRAY_LOAD(rowcoef, rowcoefs, probidx);

      assert(!EPSZ(QUAD_TO_DBL(rowcoef), QUAD_EPSILON));

      varsolval = SCIPgetSolVal(scip, sol, var);
      SCIPdebugMsg(scip, "  %d: %g <%s, idx=%d, lp=%g, [%g, %g]>:\n", i, QUAD_TO_DBL(rowcoef), SCIPvarGetName(var), probidx, varsolval,
         SCIPvarGetLbGlobal(var), SCIPvarGetUbGlobal(var));

      /* define
       *    y'_j =   c_j x_j with 0 <= y'_j <=   c_j x_j    if c_j > 0
       *    y'_j = - c_j x_j with 0 <= y'_j <= - c_j x_j    if c_j < 0,
       * where c_j is the coefficient of x_j in the row and put j into the set
       *    N1   if c_j > 0
       *    N2   if c_j < 0.
       */
      val = QUAD_TO_DBL(rowcoef);
      contsolval = QUAD_TO_DBL(rowcoef) * varsolval;

      /* store aggregation information for y'_j for transforming cuts for the SNF relaxation back to the problem variables later */
      snf->origbinvars[snf->ntransvars] = probidx;
      snf->origcontvars[snf->ntransvars] = -1;
      snf->aggrcoefscont[snf->ntransvars] = 0.0;
      snf->aggrconstants[snf->ntransvars] = 0.0;

      if( QUAD_TO_DBL(rowcoef) > QUAD_EPSILON )
      {
         snf->transvarcoefs[snf->ntransvars] = 1;
         snf->transvarvubcoefs[snf->ntransvars] = val;
         snf->transbinvarsolvals[snf->ntransvars] = varsolval;
         snf->transcontvarsolvals[snf->ntransvars] = contsolval;

         /* aggregation information for y'_j */
         snf->aggrcoefsbin[snf->ntransvars] = QUAD_TO_DBL(rowcoef);
      }
      else
      {
         assert(QUAD_TO_DBL(rowcoef) < QUAD_EPSILON);
         snf->transvarcoefs[snf->ntransvars] = - 1;
         snf->transvarvubcoefs[snf->ntransvars] = - val;
         snf->transbinvarsolvals[snf->ntransvars] = varsolval;
         snf->transcontvarsolvals[snf->ntransvars] = - contsolval;

         /* aggregation information for y'_j */
         snf->aggrcoefsbin[snf->ntransvars] = - QUAD_TO_DBL(rowcoef);
      }

      assert(snf->transvarcoefs[snf->ntransvars] == 1 || snf->transvarcoefs[snf->ntransvars] == - 1 );
      assert(SCIPisFeasGE(scip, snf->transbinvarsolvals[snf->ntransvars], 0.0)
         && SCIPisFeasLE(scip, snf->transbinvarsolvals[snf->ntransvars], 1.0));
      assert(SCIPisFeasGE(scip, snf->transvarvubcoefs[snf->ntransvars], 0.0)
         && !SCIPisInfinity(scip, snf->transvarvubcoefs[snf->ntransvars]));

      SCIPdebugMsg(scip, "   --> ... %s y'_%d + ..., y'_%d <= %g x_%d (=%s))\n", snf->transvarcoefs[snf->ntransvars] == 1 ? "+" : "-", snf->ntransvars, snf->ntransvars,
         snf->transvarvubcoefs[snf->ntransvars], snf->ntransvars, SCIPvarGetName(var) );

      /* updates number of variables in transformed problem */
      snf->ntransvars++;
   }

   /* construction was successful */
   *success = TRUE;

#ifdef SCIP_DEBUG
   SCIPdebugMsg(scip, "constraint in constructed 0-1 single node flow relaxation: ");
   for( i = 0; i < snf->ntransvars; i++ )
   {
      SCIPdebugMsgPrint(scip, "%s y'_%d ", snf->transvarcoefs[i] == 1 ? "+" : "-", i);
   }
   SCIPdebugMsgPrint(scip, "<= %g\n", snf->transrhs);
#endif

  TERMINATE:

   SCIPfreeCleanBufferArray(scip, &binvarused);
   SCIPfreeBufferArray(scip, &selectedbounds);
   SCIPfreeBufferArray(scip, &bestsubtype);
   SCIPfreeBufferArray(scip, &bestslbtype);
   SCIPfreeBufferArray(scip, &bestubtype);
   SCIPfreeBufferArray(scip, &bestlbtype);
   SCIPfreeBufferArray(scip, &bestsub);
   SCIPfreeBufferArray(scip, &bestslb);
   SCIPfreeBufferArray(scip, &bestub);
   SCIPfreeBufferArray(scip, &bestlb);

   return SCIP_OKAY;
}

/** allocate buffer arrays for storing the single-node-flow relaxation */
static
SCIP_RETCODE allocSNFRelaxation(
   SCIP*                 scip,               /**< SCIP data structure */
   SNF_RELAXATION*       snf,                /**< pointer to snf relaxation to be destroyed */
   int                   nvars               /**< number of active problem variables */
   )
{
   SCIP_CALL( SCIPallocBufferArray(scip, &snf->transvarcoefs, nvars) );
   SCIP_CALL( SCIPallocBufferArray(scip, &snf->transbinvarsolvals, nvars) );
   SCIP_CALL( SCIPallocBufferArray(scip, &snf->transcontvarsolvals, nvars) );
   SCIP_CALL( SCIPallocBufferArray(scip, &snf->transvarvubcoefs, nvars) );
   SCIP_CALL( SCIPallocBufferArray(scip, &snf->origbinvars, nvars) );
   SCIP_CALL( SCIPallocBufferArray(scip, &snf->origcontvars, nvars) );
   SCIP_CALL( SCIPallocBufferArray(scip, &snf->aggrcoefsbin, nvars) );
   SCIP_CALL( SCIPallocBufferArray(scip, &snf->aggrcoefscont, nvars) );
   SCIP_CALL( SCIPallocBufferArray(scip, &snf->aggrconstants, nvars) );

   return SCIP_OKAY;
}

/** free buffer arrays for storing the single-node-flow relaxation */
static
void destroySNFRelaxation(
   SCIP*                 scip,               /**< SCIP data structure */
   SNF_RELAXATION*       snf                 /**< pointer to snf relaxation to be destroyed */
   )
{
   SCIPfreeBufferArray(scip, &snf->aggrconstants);
   SCIPfreeBufferArray(scip, &snf->aggrcoefscont);
   SCIPfreeBufferArray(scip, &snf->aggrcoefsbin);
   SCIPfreeBufferArray(scip, &snf->origcontvars);
   SCIPfreeBufferArray(scip, &snf->origbinvars);
   SCIPfreeBufferArray(scip, &snf->transvarvubcoefs);
   SCIPfreeBufferArray(scip, &snf->transcontvarsolvals);
   SCIPfreeBufferArray(scip, &snf->transbinvarsolvals);
   SCIPfreeBufferArray(scip, &snf->transvarcoefs);
}

/** solve knapsack problem in maximization form with "<" constraint approximately by greedy; if needed, one can provide
 *  arrays to store all selected items and all not selected items
 */
static
SCIP_RETCODE SCIPsolveKnapsackApproximatelyLT(
   SCIP*                 scip,               /**< SCIP data structure */
   int                   nitems,             /**< number of available items */
   SCIP_Real*            weights,            /**< item weights */
   SCIP_Real*            profits,            /**< item profits */
   SCIP_Real             capacity,           /**< capacity of knapsack */
   int*                  items,              /**< item numbers */
   int*                  solitems,           /**< array to store items in solution, or NULL */
   int*                  nonsolitems,        /**< array to store items not in solution, or NULL */
   int*                  nsolitems,          /**< pointer to store number of items in solution, or NULL */
   int*                  nnonsolitems,       /**< pointer to store number of items not in solution, or NULL */
   SCIP_Real*            solval              /**< pointer to store optimal solution value, or NULL */
   )
{
   SCIP_Real* tempsort;
   SCIP_Real solitemsweight;
   SCIP_Real mediancapacity;
   int j;
   int i;
   int criticalitem;

   assert(weights != NULL);
   assert(profits != NULL);
   assert(SCIPisFeasGE(scip, capacity, 0.0));
   assert(!SCIPisInfinity(scip, capacity));
   assert(items != NULL);
   assert(nitems >= 0);

   if( solitems != NULL )
   {
      *nsolitems = 0;
      *nnonsolitems = 0;
   }
   if( solval != NULL )
      *solval = 0.0;

   /* allocate memory for temporary array used for sorting; array should contain profits divided by corresponding weights (p_1 / w_1 ... p_n / w_n )*/
   SCIP_CALL( SCIPallocBufferArray(scip, &tempsort, nitems) );

   /* initialize temporary array */
   for( i = nitems - 1; i >= 0; --i )
      tempsort[i] = profits[i] / weights[i];

   /* decrease capacity slightly to make it tighter than the original capacity */
   mediancapacity = capacity * (1 - SCIPfeastol(scip));

   /* rearrange items around  */
   SCIPselectWeightedDownRealRealInt(tempsort, profits, items, weights, mediancapacity, nitems, &criticalitem);

   /* free temporary array */
   SCIPfreeBufferArray(scip, &tempsort);

   /* select items as long as they fit into the knapsack */
   solitemsweight = 0.0;
   for( j = 0; j < nitems && SCIPisFeasLT(scip, solitemsweight + weights[j], capacity); j++ )
   {
      if( solitems != NULL )
      {
         solitems[*nsolitems] = items[j];
         (*nsolitems)++;
      }
      if( solval != NULL )
         (*solval) += profits[j];
      solitemsweight += weights[j];
   }

   /* continue to put items into the knapsack if they entirely fit */
   for( ; j < nitems; j++ )
   {
      if( SCIPisFeasLT(scip, solitemsweight + weights[j], capacity) )
      {
         if( solitems != NULL )
         {
            solitems[*nsolitems] = items[j];
            (*nsolitems)++;
         }
         if( solval != NULL )
            (*solval) += profits[j];
         solitemsweight += weights[j];
      }
      else if( solitems != NULL )
      {
         nonsolitems[*nnonsolitems] = items[j];
         (*nnonsolitems)++;
      }
   }

   return SCIP_OKAY;
}


/** build the flow cover which corresponds to the given exact or approximate solution of KP^SNF; given unfinished
 *  flow cover contains variables which have been fixed in advance
 */
static
void buildFlowCover(
   SCIP*                 scip,               /**< SCIP data structure */
   int*                  coefs,              /**< coefficient of all real variables in N1&N2 */
   SCIP_Real*            vubcoefs,           /**< coefficient in vub of all real variables in N1&N2 */
   SCIP_Real             rhs,                /**< right hand side of 0-1 single node flow constraint */
   int*                  solitems,           /**< items in knapsack */
   int*                  nonsolitems,        /**< items not in knapsack */
   int                   nsolitems,          /**< number of items in knapsack */
   int                   nnonsolitems,       /**< number of items not in knapsack */
   int*                  nflowcovervars,     /**< pointer to store number of variables in flow cover */
   int*                  nnonflowcovervars,  /**< pointer to store number of variables not in flow cover */
   int*                  flowcoverstatus,    /**< pointer to store whether variable is in flow cover (+1) or not (-1) */
   QUAD(SCIP_Real*       flowcoverweight),   /**< pointer to store weight of flow cover */
   SCIP_Real*            lambda              /**< pointer to store lambda */
   )
{
   int j;
   SCIP_Real QUAD(tmp);

   assert(scip != NULL);
   assert(coefs != NULL);
   assert(vubcoefs != NULL);
   assert(solitems != NULL);
   assert(nonsolitems != NULL);
   assert(nsolitems >= 0);
   assert(nnonsolitems >= 0);
   assert(nflowcovervars != NULL && *nflowcovervars >= 0);
   assert(nnonflowcovervars != NULL && *nnonflowcovervars >= 0);
   assert(flowcoverstatus != NULL);
   assert(QUAD_HI(flowcoverweight) != NULL);
   assert(lambda != NULL);

   /* get flowcover status for each item */
   for( j = 0; j < nsolitems; j++ )
   {
      /* j in N1 with z°_j = 1 => j in N1\C1 */
      if( coefs[solitems[j]] == 1 )
      {
         flowcoverstatus[solitems[j]] = -1;
         (*nnonflowcovervars)++;
      }
      /* j in N2 with z_j = 1 => j in C2 */
      else
      {
         assert(coefs[solitems[j]] == -1);
         flowcoverstatus[solitems[j]] = 1;
         (*nflowcovervars)++;
         SCIPquadprecSumQD(*flowcoverweight, *flowcoverweight, -vubcoefs[solitems[j]]);
      }
   }
   for( j = 0; j < nnonsolitems; j++ )
   {
      /* j in N1 with z°_j = 0 => j in C1 */
      if( coefs[nonsolitems[j]] == 1 )
      {
         flowcoverstatus[nonsolitems[j]] = 1;
         (*nflowcovervars)++;
         SCIPquadprecSumQD(*flowcoverweight, *flowcoverweight, vubcoefs[nonsolitems[j]]);
      }
      /* j in N2 with z_j = 0 => j in N2\C2 */
      else
      {
         assert(coefs[nonsolitems[j]] == -1);
         flowcoverstatus[nonsolitems[j]] = -1;
         (*nnonflowcovervars)++;
      }
   }

   /* get lambda = sum_{j in C1} u_j - sum_{j in C2} u_j - rhs */
   SCIPquadprecSumQD(tmp, *flowcoverweight, -rhs);
   *lambda = QUAD_TO_DBL(tmp);
}

#ifndef NO_EXACT_KNAPSACK

/** checks, whether the given scalar scales the given value to an integral number with error in the given bounds */
static
SCIP_Bool isIntegralScalar(
   SCIP_Real             val,                /**< value that should be scaled to an integral value */
   SCIP_Real             scalar,             /**< scalar that should be tried */
   SCIP_Real             mindelta,           /**< minimal relative allowed difference of scaled coefficient s*c and integral i */
   SCIP_Real             maxdelta            /**< maximal relative allowed difference of scaled coefficient s*c and integral i */
   )
{
   SCIP_Real sval;
   SCIP_Real downval;
   SCIP_Real upval;

   assert(mindelta <= 0.0);
   assert(maxdelta >= 0.0);

   sval = val * scalar;
   downval = floor(sval);
   upval = ceil(sval);

   return (SCIPrelDiff(sval, downval) <= maxdelta || SCIPrelDiff(sval, upval) >= mindelta);
}

/** get integral number with error in the bounds which corresponds to given value scaled by a given scalar;
 *  should be used in connection with isIntegralScalar()
 */
static
SCIP_Longint getIntegralVal(
   SCIP_Real             val,                /**< value that should be scaled to an integral value */
   SCIP_Real             scalar,             /**< scalar that should be tried */
   SCIP_Real             mindelta,           /**< minimal relative allowed difference of scaled coefficient s*c and integral i */
   SCIP_Real             maxdelta            /**< maximal relative allowed difference of scaled coefficient s*c and integral i */
   )
{
   SCIP_Real sval;
   SCIP_Real upval;
   SCIP_Longint intval;

   assert(mindelta <= 0.0);
   assert(maxdelta >= 0.0);

   sval = val * scalar;
   upval = ceil(sval);

   if( SCIPrelDiff(sval, upval) >= mindelta )
      intval = (SCIP_Longint) upval;
   else
      intval = (SCIP_Longint) (floor(sval));

   return intval;
}

/** get a flow cover (C1, C2) for a given 0-1 single node flow set
 *    {(x,y) in {0,1}^n x R^n : sum_{j in N1} y_j - sum_{j in N2} y_j <= b, 0 <= y_j <= u_j x_j},
 *  i.e., get sets C1 subset N1 and C2 subset N2 with sum_{j in C1} u_j - sum_{j in C2} u_j = b + lambda and lambda > 0
 */
static
SCIP_RETCODE getFlowCover(
   SCIP*                 scip,               /**< SCIP data structure */
   SNF_RELAXATION*       snf,                /**< the single node flow relaxation */
   int*                  nflowcovervars,     /**< pointer to store number of variables in flow cover */
   int*                  nnonflowcovervars,  /**< pointer to store number of variables not in flow cover */
   int*                  flowcoverstatus,    /**< pointer to store whether variable is in flow cover (+1) or not (-1) */
   SCIP_Real*            lambda,             /**< pointer to store lambda */
   SCIP_Bool*            found               /**< pointer to store whether a cover was found */
   )
{
   SCIP_Real* transprofitsint;
   SCIP_Real* transprofitsreal;
   SCIP_Real* transweightsreal;
   SCIP_Longint* transweightsint;
   int* items;
   int* itemsint;
   int* nonsolitems;
   int* solitems;
   SCIP_Real QUAD(flowcoverweight);
   SCIP_Real QUAD(flowcoverweightafterfix);
   SCIP_Real n1itemsweight;
   SCIP_Real n2itemsminweight;
   SCIP_Real scalar;
   SCIP_Real transcapacityreal;
#if !defined(NDEBUG) || defined(SCIP_DEBUG)
   SCIP_Bool kpexact;
#endif
   SCIP_Bool scalesuccess;
   SCIP_Bool transweightsrealintegral;
   SCIP_Longint transcapacityint;
   int nflowcovervarsafterfix;
   int nitems;
   int nn1items;
   int nnonflowcovervarsafterfix;
   int nnonsolitems;
   int nsolitems;
   int j;

   assert(scip != NULL);
   assert(snf->transvarcoefs != NULL);
   assert(snf->transbinvarsolvals != NULL);
   assert(snf->transvarvubcoefs != NULL);
   assert(snf->ntransvars > 0);
   assert(nflowcovervars != NULL);
   assert(nnonflowcovervars != NULL);
   assert(flowcoverstatus != NULL);
   assert(lambda != NULL);
   assert(found != NULL);

   SCIPdebugMsg(scip, "--------------------- get flow cover ----------------------------------------------------\n");

   /* get data structures */
   SCIP_CALL( SCIPallocBufferArray(scip, &items, snf->ntransvars) );
   SCIP_CALL( SCIPallocBufferArray(scip, &itemsint, snf->ntransvars) );
   SCIP_CALL( SCIPallocBufferArray(scip, &transprofitsreal, snf->ntransvars) );
   SCIP_CALL( SCIPallocBufferArray(scip, &transprofitsint, snf->ntransvars) );
   SCIP_CALL( SCIPallocBufferArray(scip, &transweightsreal, snf->ntransvars) );
   SCIP_CALL( SCIPallocBufferArray(scip, &transweightsint, snf->ntransvars) );
   SCIP_CALL( SCIPallocBufferArray(scip, &solitems, snf->ntransvars) );
   SCIP_CALL( SCIPallocBufferArray(scip, &nonsolitems, snf->ntransvars) );

   BMSclearMemoryArray(flowcoverstatus, snf->ntransvars);
   *found = FALSE;
   *nflowcovervars = 0;
   *nnonflowcovervars = 0;

   QUAD_ASSIGN(flowcoverweight, 0.0);
   nflowcovervarsafterfix = 0;
   nnonflowcovervarsafterfix = 0;
   QUAD_ASSIGN(flowcoverweightafterfix, 0.0);
#if !defined(NDEBUG) || defined(SCIP_DEBUG)
   kpexact = FALSE;
#endif

   /* fix some variables in advance according to the following fixing strategy
    *   put j into N1\C1,          if j in N1 and x*_j = 0,
    *   put j into C1,             if j in N1 and x*_j = 1,
    *   put j into C2,             if j in N2 and x*_j = 1,
    *   put j into N2\C2,          if j in N2 and x*_j = 0
    * and get the set of the remaining variables
    */
   SCIPdebugMsg(scip, "0. Fix some variables in advance:\n");
   nitems = 0;
   nn1items = 0;
   n1itemsweight = 0.0;
   n2itemsminweight = SCIP_REAL_MAX;
   for( j = 0; j < snf->ntransvars; j++ )
   {
      assert(snf->transvarcoefs[j] == 1 || snf->transvarcoefs[j] == -1);
      assert(SCIPisFeasGE(scip, snf->transbinvarsolvals[j], 0.0) && SCIPisFeasLE(scip,  snf->transbinvarsolvals[j], 1.0));
      assert(SCIPisFeasGE(scip, snf->transvarvubcoefs[j], 0.0));

      /* if u_j = 0, put j into N1\C1 and N2\C2, respectively */
      if( SCIPisFeasZero(scip, snf->transvarvubcoefs[j]) )
      {
         flowcoverstatus[j] = -1;
         (*nnonflowcovervars)++;
         continue;
      }

      /* x*_j is fractional */
      if( !SCIPisFeasIntegral(scip,  snf->transbinvarsolvals[j]) )
      {
         items[nitems] = j;
         nitems++;
         if( snf->transvarcoefs[j] == 1 )
         {
            n1itemsweight += snf->transvarvubcoefs[j];
            nn1items++;
         }
         else
            n2itemsminweight = MIN(n2itemsminweight, snf->transvarvubcoefs[j]);
      }
      /* j is in N1 and x*_j = 0 */
      else if( snf->transvarcoefs[j] == 1 &&  snf->transbinvarsolvals[j] < 0.5 )
      {
         flowcoverstatus[j] = -1;
         (*nnonflowcovervars)++;
         SCIPdebugMsg(scip, "     <%d>: in N1-C1\n", j);
      }
      /* j is in N1 and x*_j = 1 */
      else if( snf->transvarcoefs[j] == 1 &&  snf->transbinvarsolvals[j] > 0.5 )
      {
         flowcoverstatus[j] = 1;
         (*nflowcovervars)++;
         SCIPquadprecSumQD(flowcoverweight, flowcoverweight, snf->transvarvubcoefs[j]);
         SCIPdebugMsg(scip, "     <%d>: in C1\n", j);
      }
      /* j is in N2 and x*_j = 1 */
      else if( snf->transvarcoefs[j] == -1 &&  snf->transbinvarsolvals[j] > 0.5 )
      {
         flowcoverstatus[j] = 1;
         (*nflowcovervars)++;
         SCIPquadprecSumQD(flowcoverweight, flowcoverweight, -snf->transvarvubcoefs[j]);
         SCIPdebugMsg(scip, "     <%d>: in C2\n", j);
      }
      /* j is in N2 and x*_j = 0 */
      else
      {
         assert(snf->transvarcoefs[j] == -1 &&  snf->transbinvarsolvals[j] < 0.5);
         flowcoverstatus[j] = -1;
         (*nnonflowcovervars)++;
         SCIPdebugMsg(scip, "     <%d>: in N2-C2\n", j);
      }
   }
   assert((*nflowcovervars) + (*nnonflowcovervars) + nitems == snf->ntransvars);
   assert(nn1items >= 0);

   /* to find a flow cover, transform the following knapsack problem
    *
    * (KP^SNF)      max sum_{j in N1} ( x*_j - 1 ) z_j + sum_{j in N2} x*_j z_j
    *                   sum_{j in N1}          u_j z_j - sum_{j in N2} u_j  z_j > b
    *                                         z_j in {0,1} for all j in N1 & N2
    *
    * 1. to a knapsack problem in maximization form, such that all variables in the knapsack constraint have
    *    positive weights and the constraint is a "<" constraint, by complementing all variables in N1
    *
    *    (KP^SNF_rat)  max sum_{j in N1} ( 1 - x*_j ) z°_j + sum_{j in N2} x*_j z_j
    *                      sum_{j in N1}          u_j z°_j + sum_{j in N2} u_j  z_j < - b + sum_{j in N1} u_j
    *                                                 z°_j in {0,1} for all j in N1
    *                                                  z_j in {0,1} for all j in N2,
    *    and solve it approximately under consideration of the fixing,
    * or
    * 2. to a knapsack problem in maximization form, such that all variables in the knapsack constraint have
    *    positive integer weights and the constraint is a "<=" constraint, by complementing all variables in N1
    *    and multiplying the constraint by a suitable scalar C
    *
    *    (KP^SNF_int)  max sum_{j in N1} ( 1 - x*_j ) z°_j + sum_{j in N2} x*_j z_j
    *                      sum_{j in N1}        C u_j z°_j + sum_{j in N2} C u_j  z_j <= c
    *                                                   z°_j in {0,1} for all j in N1
    *                                                    z_j in {0,1} for all j in N2,
    *    where
    *      c = floor[ C (- b + sum_{j in N1} u_j ) ]      if frac[ C (- b + sum_{j in N1} u_j ) ] > 0
    *      c =        C (- b + sum_{j in N1} u_j )   - 1  if frac[ C (- b + sum_{j in N1} u_j ) ] = 0
    *    and solve it exactly under consideration of the fixing.
    */
   SCIPdebugMsg(scip, "1. Transform KP^SNF to KP^SNF_rat:\n");

   /* get weight and profit of variables in KP^SNF_rat and check, whether all weights are already integral */
   transweightsrealintegral = TRUE;
   for( j = 0; j < nitems; j++ )
   {
      transweightsreal[j] = snf->transvarvubcoefs[items[j]];

      if( !isIntegralScalar(transweightsreal[j], 1.0, -MINDELTA, MAXDELTA) )
         transweightsrealintegral = FALSE;

      if( snf->transvarcoefs[items[j]] == 1 )
      {
         transprofitsreal[j] = 1.0 -  snf->transbinvarsolvals[items[j]];
         SCIPdebugMsg(scip, "     <%d>: j in N1:   w_%d = %g, p_%d = %g %s\n", items[j], items[j], transweightsreal[j],
            items[j], transprofitsreal[j], SCIPisIntegral(scip, transweightsreal[j]) ? "" : "  ----> NOT integral");
      }
      else
      {
         transprofitsreal[j] =  snf->transbinvarsolvals[items[j]];
         SCIPdebugMsg(scip, "     <%d>: j in N2:   w_%d = %g, p_%d = %g %s\n", items[j], items[j], transweightsreal[j],
            items[j], transprofitsreal[j], SCIPisIntegral(scip, transweightsreal[j]) ? "" : "  ----> NOT integral");
      }
   }
   /* get capacity of knapsack constraint in KP^SNF_rat */
   transcapacityreal = - snf->transrhs + QUAD_TO_DBL(flowcoverweight) + n1itemsweight;
   SCIPdebugMsg(scip, "     transcapacity = -rhs(%g) + flowcoverweight(%g) + n1itemsweight(%g) = %g\n",
      snf->transrhs, QUAD_TO_DBL(flowcoverweight), n1itemsweight, transcapacityreal);

   /* there exists no flow cover if the capacity of knapsack constraint in KP^SNF_rat after fixing
    * is less than or equal to zero
    */
   if( SCIPisFeasLE(scip, transcapacityreal/10, 0.0) )
   {
      assert(!(*found));
      goto TERMINATE;
   }

   /* KP^SNF_rat has been solved by fixing some variables in advance */
   assert(nitems >= 0);
   if( nitems == 0)
   {
      /* get lambda = sum_{j in C1} u_j - sum_{j in C2} u_j - rhs */
      SCIPquadprecSumQD(flowcoverweight, flowcoverweight, -snf->transrhs);
      *lambda = QUAD_TO_DBL(flowcoverweight);
      *found = TRUE;
      goto TERMINATE;
   }

   /* Use the following strategy
    *   solve KP^SNF_int exactly,          if a suitable factor C is found and (nitems*capacity) <= MAXDYNPROGSPACE,
    *   solve KP^SNF_rat approximately,    otherwise
    */

   /* find a scaling factor C */
   if( transweightsrealintegral )
   {
      /* weights are already integral */
      scalar = 1.0;
      scalesuccess = TRUE;
   }
   else
   {
      scalesuccess = FALSE;
      SCIP_CALL( SCIPcalcIntegralScalar(transweightsreal, nitems, -MINDELTA, MAXDELTA, MAXDNOM, MAXSCALE, &scalar,
            &scalesuccess) );
   }

   /* initialize number of (non-)solution items, should be changed to a nonnegative number in all possible paths below */
   nsolitems = -1;
   nnonsolitems = -1;

   /* suitable factor C was found*/
   if( scalesuccess )
   {
      SCIP_Real tmp1;
      SCIP_Real tmp2;

      /* transform KP^SNF to KP^SNF_int */
      for( j = 0; j < nitems; ++j )
      {
         transweightsint[j] = getIntegralVal(transweightsreal[j], scalar, -MINDELTA, MAXDELTA);
         transprofitsint[j] = transprofitsreal[j];
         itemsint[j] = items[j];
      }
      if( isIntegralScalar(transcapacityreal, scalar, -MINDELTA, MAXDELTA) )
      {
         transcapacityint = getIntegralVal(transcapacityreal, scalar, -MINDELTA, MAXDELTA);
         transcapacityint -= 1;
      }
      else
         transcapacityint = (SCIP_Longint) (transcapacityreal * scalar);
      nflowcovervarsafterfix = *nflowcovervars;
      nnonflowcovervarsafterfix = *nnonflowcovervars;
      QUAD_ASSIGN_Q(flowcoverweightafterfix, flowcoverweight);

      tmp1 = (SCIP_Real) (nitems + 1);
      tmp2 = (SCIP_Real) ((transcapacityint) + 1);
      if( transcapacityint * nitems <= MAXDYNPROGSPACE && tmp1 * tmp2 <= INT_MAX / 8.0)
      {
         SCIP_Bool success;

         /* solve KP^SNF_int by dynamic programming */
         SCIP_CALL(SCIPsolveKnapsackExactly(scip, nitems, transweightsint, transprofitsint, transcapacityint,
               itemsint, solitems, nonsolitems, &nsolitems, &nnonsolitems, NULL, &success));

         if( !success )
         {
            /* solve KP^SNF_rat approximately */
            SCIP_CALL(SCIPsolveKnapsackApproximatelyLT(scip, nitems, transweightsreal, transprofitsreal,
                  transcapacityreal, items, solitems, nonsolitems, &nsolitems, &nnonsolitems, NULL));
         }
#if !defined(NDEBUG) || defined(SCIP_DEBUG)
         else
            kpexact = TRUE;
#endif
      }
      else
      {
         /* solve KP^SNF_rat approximately */
         SCIP_CALL(SCIPsolveKnapsackApproximatelyLT(scip, nitems, transweightsreal, transprofitsreal, transcapacityreal,
               items, solitems, nonsolitems, &nsolitems, &nnonsolitems, NULL));
         assert(!kpexact);
      }
   }
   else
   {
      /* solve KP^SNF_rat approximately */
      SCIP_CALL(SCIPsolveKnapsackApproximatelyLT(scip, nitems, transweightsreal, transprofitsreal, transcapacityreal,
            items, solitems, nonsolitems, &nsolitems, &nnonsolitems, NULL));
      assert(!kpexact);
   }

   assert(nsolitems != -1);
   assert(nnonsolitems != -1);

   /* build the flow cover from the solution of KP^SNF_rat and KP^SNF_int, respectively and the fixing */
   assert(*nflowcovervars + *nnonflowcovervars + nsolitems + nnonsolitems == snf->ntransvars);
   buildFlowCover(scip, snf->transvarcoefs, snf->transvarvubcoefs, snf->transrhs, solitems, nonsolitems, nsolitems, nnonsolitems, nflowcovervars,
      nnonflowcovervars, flowcoverstatus, QUAD(&flowcoverweight), lambda);
   assert(*nflowcovervars + *nnonflowcovervars == snf->ntransvars);

   /* if the found structure is not a flow cover, because of scaling, solve KP^SNF_rat approximately */
   if( SCIPisFeasLE(scip, *lambda, 0.0) )
   {
      assert(kpexact);

      /* solve KP^SNF_rat approximately */
      SCIP_CALL(SCIPsolveKnapsackApproximatelyLT(scip, nitems, transweightsreal, transprofitsreal, transcapacityreal,
            items, solitems, nonsolitems, &nsolitems, &nnonsolitems, NULL));
#ifdef SCIP_DEBUG /* this time only for SCIP_DEBUG, because only then, the variable is used again  */
      kpexact = FALSE;
#endif

      /* build the flow cover from the solution of KP^SNF_rat and the fixing */
      *nflowcovervars = nflowcovervarsafterfix;
      *nnonflowcovervars = nnonflowcovervarsafterfix;
      QUAD_ASSIGN_Q(flowcoverweight, flowcoverweightafterfix);

      assert(*nflowcovervars + *nnonflowcovervars + nsolitems + nnonsolitems == snf->ntransvars);
      buildFlowCover(scip, snf->transvarcoefs, snf->transvarvubcoefs, snf->transrhs, solitems, nonsolitems, nsolitems, nnonsolitems, nflowcovervars,
         nnonflowcovervars, flowcoverstatus, QUAD(&flowcoverweight), lambda);
      assert(*nflowcovervars + *nnonflowcovervars == snf->ntransvars);
   }
   *found = SCIPisFeasGT(scip, *lambda, 0.0);

  TERMINATE:
   assert((!*found) || SCIPisFeasGT(scip, *lambda, 0.0));
#ifdef SCIP_DEBUG
   if( *found )
   {
      SCIPdebugMsg(scip, "2. %s solution:\n", kpexact ? "exact" : "approximate");
      for( j = 0; j < snf->ntransvars; j++ )
      {
         if( snf->transvarcoefs[j] == 1 && flowcoverstatus[j] == 1 )
         {
            SCIPdebugMsg(scip, "     C1: + y_%d [u_%d = %g]\n", j, j, snf->transvarvubcoefs[j]);
         }
         else if( snf->transvarcoefs[j] == -1 && flowcoverstatus[j] == 1 )
         {
            SCIPdebugMsg(scip, "     C2: - y_%d [u_%d = %g]\n", j, j, snf->transvarvubcoefs[j]);
         }
      }
      SCIPdebugMsg(scip, "     flowcoverweight(%g) = rhs(%g) + lambda(%g)\n", QUAD_TO_DBL(flowcoverweight), snf->transrhs, *lambda);
   }
#endif

   /* free data structures */
   SCIPfreeBufferArray(scip, &nonsolitems);
   SCIPfreeBufferArray(scip, &solitems);
   SCIPfreeBufferArray(scip, &transweightsint);
   SCIPfreeBufferArray(scip, &transweightsreal);
   SCIPfreeBufferArray(scip, &transprofitsint);
   SCIPfreeBufferArray(scip, &transprofitsreal);
   SCIPfreeBufferArray(scip, &itemsint);
   SCIPfreeBufferArray(scip, &items);

   return SCIP_OKAY;
}

#else

/** get a flow cover \f$(C1, C2)\f$ for a given 0-1 single node flow set
 *    \f${(x,y) in {0,1}^n x R^n : sum_{j in N1} y_j - sum_{j in N2} y_j <= b, 0 <= y_j <= u_j x_j}\f$,
 *  i.e., get sets \f$ C1 \subset N1 \f$ and \f$ C2 \subset N2 \f$ with
 *  \f$ \sum_{j in C1} u_j - sum_{j in C2} u_j = b + lambda \f$ and \f$ lambda > 0 \f$
 */
static
SCIP_RETCODE getFlowCover(
   SCIP*                 scip,               /**< SCIP data structure */
   SNF_RELAXATION*       snf,                /**< the 0-1 single node flow relaxation */
   int*                  nflowcovervars,     /**< pointer to store number of variables in flow cover */
   int*                  nnonflowcovervars,  /**< pointer to store number of variables not in flow cover */
   int*                  flowcoverstatus,    /**< pointer to store whether variable is in flow cover (+1) or not (-1) */
   SCIP_Real*            lambda,             /**< pointer to store lambda */
   SCIP_Bool*            found               /**< pointer to store whether a cover was found */
   )
{
   SCIP_Real* transprofitsreal;
   SCIP_Real* transweightsreal;
   SCIP_Longint* transweightsint;
   int* items;
   int* itemsint;
   int* nonsolitems;
   int* solitems;
   SCIP_Real QUAD(flowcoverweight);
   SCIP_Real n1itemsweight;
   SCIP_Real n2itemsminweight;
   SCIP_Real transcapacityreal;
   int nitems;
   int nn1items;
   int nnonsolitems;
   int nsolitems;
   int j;

   assert(scip != NULL);
   assert(snf->transvarcoefs != NULL);
   assert(snf->transbinvarsolvals != NULL);
   assert(snf->transvarvubcoefs != NULL);
   assert(snf->ntransvars > 0);
   assert(nflowcovervars != NULL);
   assert(nnonflowcovervars != NULL);
   assert(flowcoverstatus != NULL);
   assert(lambda != NULL);
   assert(found != NULL);

   SCIPdebugMsg(scip, "--------------------- get flow cover ----------------------------------------------------\n");

   /* get data structures */
   SCIP_CALL( SCIPallocBufferArray(scip, &items, snf->ntransvars) );
   SCIP_CALL( SCIPallocBufferArray(scip, &itemsint, snf->ntransvars) );
   SCIP_CALL( SCIPallocBufferArray(scip, &transprofitsreal, snf->ntransvars) );
   SCIP_CALL( SCIPallocBufferArray(scip, &transweightsreal, snf->ntransvars) );
   SCIP_CALL( SCIPallocBufferArray(scip, &transweightsint, snf->ntransvars) );
   SCIP_CALL( SCIPallocBufferArray(scip, &solitems, snf->ntransvars) );
   SCIP_CALL( SCIPallocBufferArray(scip, &nonsolitems, snf->ntransvars) );

   BMSclearMemoryArray(flowcoverstatus, snf->ntransvars);
   *found = FALSE;
   *nflowcovervars = 0;
   *nnonflowcovervars = 0;

   QUAD_ASSIGN(flowcoverweight, 0.0);

   /* fix some variables in advance according to the following fixing strategy
    *   put j into N1\C1,          if j in N1 and x*_j = 0,
    *   put j into C1,             if j in N1 and x*_j = 1,
    *   put j into C2,             if j in N2 and x*_j = 1,
    *   put j into N2\C2,          if j in N2 and x*_j = 0
    * and get the set of the remaining variables
    */
   SCIPdebugMsg(scip, "0. Fix some variables in advance:\n");
   nitems = 0;
   nn1items = 0;
   n1itemsweight = 0.0;
   n2itemsminweight = SCIP_REAL_MAX;
   for( j = 0; j < snf->ntransvars; j++ )
   {
      assert(snf->transvarcoefs[j] == 1 || snf->transvarcoefs[j] == -1);
      assert(SCIPisFeasGE(scip, snf->transbinvarsolvals[j], 0.0) && SCIPisFeasLE(scip,  snf->transbinvarsolvals[j], 1.0));
      assert(SCIPisFeasGE(scip, snf->transvarvubcoefs[j], 0.0));

      /* if u_j = 0, put j into N1\C1 and N2\C2, respectively */
      if( SCIPisFeasZero(scip, snf->transvarvubcoefs[j]) )
      {
         flowcoverstatus[j] = -1;
         (*nnonflowcovervars)++;
         continue;
      }

      /* x*_j is fractional */
      if( !SCIPisFeasIntegral(scip,  snf->transbinvarsolvals[j]) )
      {
         items[nitems] = j;
         nitems++;
         if( snf->transvarcoefs[j] == 1 )
         {
            n1itemsweight += snf->transvarvubcoefs[j];
            nn1items++;
         }
         else
            n2itemsminweight = MIN(n2itemsminweight, snf->transvarvubcoefs[j]);
      }
      /* j is in N1 and x*_j = 0 */
      else if( snf->transvarcoefs[j] == 1 &&  snf->transbinvarsolvals[j] < 0.5 )
      {
         flowcoverstatus[j] = -1;
         (*nnonflowcovervars)++;
         SCIPdebugMsg(scip, "     <%d>: in N1-C1\n", j);
      }
      /* j is in N1 and x*_j = 1 */
      else if( snf->transvarcoefs[j] == 1 &&  snf->transbinvarsolvals[j] > 0.5 )
      {
         flowcoverstatus[j] = 1;
         (*nflowcovervars)++;
         SCIPquadprecSumQD(flowcoverweight, flowcoverweight, snf->transvarvubcoefs[j]);
         SCIPdebugMsg(scip, "     <%d>: in C1\n", j);
      }
      /* j is in N2 and x*_j = 1 */
      else if( snf->transvarcoefs[j] == -1 &&  snf->transbinvarsolvals[j] > 0.5 )
      {
         flowcoverstatus[j] = 1;
         (*nflowcovervars)++;
         SCIPquadprecSumQD(flowcoverweight, flowcoverweight, -snf->transvarvubcoefs[j]);
         SCIPdebugMsg(scip, "     <%d>: in C2\n", j);
      }
      /* j is in N2 and x*_j = 0 */
      else
      {
         assert(snf->transvarcoefs[j] == -1 &&  snf->transbinvarsolvals[j] < 0.5);
         flowcoverstatus[j] = -1;
         (*nnonflowcovervars)++;
         SCIPdebugMsg(scip, "     <%d>: in N2-C2\n", j);
      }
   }
   assert((*nflowcovervars) + (*nnonflowcovervars) + nitems == snf->ntransvars);
   assert(nn1items >= 0);

   /* to find a flow cover, transform the following knapsack problem
    *
    * (KP^SNF)      max sum_{j in N1} ( x*_j - 1 ) z_j + sum_{j in N2} x*_j z_j
    *                   sum_{j in N1}          u_j z_j - sum_{j in N2} u_j  z_j > b
    *                                         z_j in {0,1} for all j in N1 & N2
    *
    * 1. to a knapsack problem in maximization form, such that all variables in the knapsack constraint have
    *    positive weights and the constraint is a "<" constraint, by complementing all variables in N1
    *
    *    (KP^SNF_rat)  max sum_{j in N1} ( 1 - x*_j ) z°_j + sum_{j in N2} x*_j z_j
    *                      sum_{j in N1}          u_j z°_j + sum_{j in N2} u_j  z_j < - b + sum_{j in N1} u_j
    *                                                 z°_j in {0,1} for all j in N1
    *                                                  z_j in {0,1} for all j in N2,
    *    and solve it approximately under consideration of the fixing,
    * or
    * 2. to a knapsack problem in maximization form, such that all variables in the knapsack constraint have
    *    positive integer weights and the constraint is a "<=" constraint, by complementing all variables in N1
    *    and multiplying the constraint by a suitable scalar C
    *
    *    (KP^SNF_int)  max sum_{j in N1} ( 1 - x*_j ) z°_j + sum_{j in N2} x*_j z_j
    *                      sum_{j in N1}        C u_j z°_j + sum_{j in N2} C u_j  z_j <= c
    *                                                   z°_j in {0,1} for all j in N1
    *                                                    z_j in {0,1} for all j in N2,
    *    where
    *      c = floor[ C (- b + sum_{j in N1} u_j ) ]      if frac[ C (- b + sum_{j in N1} u_j ) ] > 0
    *      c =        C (- b + sum_{j in N1} u_j )   - 1  if frac[ C (- b + sum_{j in N1} u_j ) ] = 0
    *    and solve it exactly under consideration of the fixing.
    */
   SCIPdebugMsg(scip, "1. Transform KP^SNF to KP^SNF_rat:\n");

   /* get weight and profit of variables in KP^SNF_rat and check, whether all weights are already integral */
   for( j = 0; j < nitems; j++ )
   {
      transweightsreal[j] = snf->transvarvubcoefs[items[j]];

      if( snf->transvarcoefs[items[j]] == 1 )
      {
         transprofitsreal[j] = 1.0 -  snf->transbinvarsolvals[items[j]];
         SCIPdebugMsg(scip, "     <%d>: j in N1:   w_%d = %g, p_%d = %g %s\n", items[j], items[j], transweightsreal[j],
            items[j], transprofitsreal[j], SCIPisIntegral(scip, transweightsreal[j]) ? "" : "  ----> NOT integral");
      }
      else
      {
         transprofitsreal[j] =  snf->transbinvarsolvals[items[j]];
         SCIPdebugMsg(scip, "     <%d>: j in N2:   w_%d = %g, p_%d = %g %s\n", items[j], items[j], transweightsreal[j],
            items[j], transprofitsreal[j], SCIPisIntegral(scip, transweightsreal[j]) ? "" : "  ----> NOT integral");
      }
   }
   /* get capacity of knapsack constraint in KP^SNF_rat */
   transcapacityreal = - snf->transrhs + QUAD_TO_DBL(flowcoverweight) + n1itemsweight; /*lint !e644*/
   SCIPdebugMsg(scip, "     transcapacity = -rhs(%g) + flowcoverweight(%g) + n1itemsweight(%g) = %g\n",
      snf->transrhs, QUAD_TO_DBL(flowcoverweight), n1itemsweight, transcapacityreal);

   /* there exists no flow cover if the capacity of knapsack constraint in KP^SNF_rat after fixing
    * is less than or equal to zero
    */
   if( SCIPisFeasLE(scip, transcapacityreal/10, 0.0) )
   {
      assert(!(*found));
      goto TERMINATE;
   }

   /* KP^SNF_rat has been solved by fixing some variables in advance */
   assert(nitems >= 0);
   if( nitems == 0 )
   {
      /* get lambda = sum_{j in C1} u_j - sum_{j in C2} u_j - rhs */
      SCIPquadprecSumQD(flowcoverweight, flowcoverweight, -snf->transrhs);
      *lambda = QUAD_TO_DBL(flowcoverweight);
      *found = TRUE;
      goto TERMINATE;
   }

   /* Solve the KP^SNF_rat approximately */

   /* initialize number of (non-)solution items, should be changed to a nonnegative number in all possible paths below */
   nsolitems = -1;
   nnonsolitems = -1;

   /* suitable factor C was found*/
   /* solve KP^SNF_rat approximately */
   SCIP_CALL(SCIPsolveKnapsackApproximatelyLT(scip, nitems, transweightsreal, transprofitsreal, transcapacityreal,
                                              items, solitems, nonsolitems, &nsolitems, &nnonsolitems, NULL));

   assert(nsolitems != -1);
   assert(nnonsolitems != -1);

   /* build the flow cover from the solution of KP^SNF_rat and KP^SNF_int, respectively and the fixing */
   assert(*nflowcovervars + *nnonflowcovervars + nsolitems + nnonsolitems == snf->ntransvars);
   buildFlowCover(scip, snf->transvarcoefs, snf->transvarvubcoefs, snf->transrhs, solitems, nonsolitems, nsolitems, nnonsolitems, nflowcovervars,
      nnonflowcovervars, flowcoverstatus, QUAD(&flowcoverweight), lambda);
   assert(*nflowcovervars + *nnonflowcovervars == snf->ntransvars);

   *found = SCIPisFeasGT(scip, *lambda, 0.0);

  TERMINATE:
   assert((!*found) || SCIPisFeasGT(scip, *lambda, 0.0));
#ifdef SCIP_DEBUG
   if( *found )
   {
      SCIPdebugMsg(scip, "2. approximate solution:\n");
      for( j = 0; j < snf->ntransvars; j++ )
      {
         if( snf->transvarcoefs[j] == 1 && flowcoverstatus[j] == 1 )
         {
            SCIPdebugMsg(scip, "     C1: + y_%d [u_%d = %g]\n", j, j, snf->transvarvubcoefs[j]);
         }
         else if( snf->transvarcoefs[j] == -1 && flowcoverstatus[j] == 1 )
         {
            SCIPdebugMsg(scip, "     C2: - y_%d [u_%d = %g]\n", j, j, snf->transvarvubcoefs[j]);
         }
      }
      SCIPdebugMsg(scip, "     flowcoverweight(%g) = rhs(%g) + lambda(%g)\n", QUAD_TO_DBL(flowcoverweight), snf->transrhs, *lambda);
   }
#endif

   /* free data structures */
   SCIPfreeBufferArray(scip, &nonsolitems);
   SCIPfreeBufferArray(scip, &solitems);
   SCIPfreeBufferArray(scip, &transweightsint);
   SCIPfreeBufferArray(scip, &transweightsreal);
   SCIPfreeBufferArray(scip, &transprofitsreal);
   SCIPfreeBufferArray(scip, &itemsint);
   SCIPfreeBufferArray(scip, &items);

   return SCIP_OKAY;
}

#endif

/** evaluate the super-additive lifting function for the lifted simple generalized flowcover inequalities
 *  for a given value \f$ x \in \{ u_j \mid j \in C- \} \f$.
 */
static
SCIP_Real evaluateLiftingFunction(
   SCIP*                 scip,               /**< SCIP data structure */
   LIFTINGDATA*          liftingdata,        /**< lifting data to use */
   SCIP_Real             x                   /**< value where to evaluate lifting function */
   )
{
   SCIP_Real QUAD(tmp);
   SCIP_Real xpluslambda;
   int i;

   xpluslambda = x + liftingdata->lambda;

   i = 0;
   while( i < liftingdata->r && SCIPisGT(scip, xpluslambda, liftingdata->M[i+1]) )
      ++i;

   if( i < liftingdata->t )
   {
      if( SCIPisLE(scip, liftingdata->M[i], x) )
      {
         assert(SCIPisLE(scip, xpluslambda, liftingdata->M[i+1]));
         return i * liftingdata->lambda;
      }

      assert(i > 0 && SCIPisLE(scip, liftingdata->M[i], xpluslambda) && x <= liftingdata->M[i]);

      /* return x - liftingdata->M[i] + i * liftingdata->lambda */
      SCIPquadprecProdDD(tmp, i, liftingdata->lambda);
      SCIPquadprecSumQD(tmp, tmp, x);
      SCIPquadprecSumQD(tmp, tmp, -liftingdata->M[i]);
      return QUAD_TO_DBL(tmp);
   }

   if( i < liftingdata->r )
   {
      assert(!SCIPisInfinity(scip, liftingdata->mp));

      /* p = liftingdata->m[i] - (liftingdata->mp - liftingdata->lambda) - liftingdata->ml; */
      SCIPquadprecSumDD(tmp, liftingdata->m[i], -liftingdata->mp);
      SCIPquadprecSumQD(tmp, tmp, -liftingdata->ml);
      SCIPquadprecSumQD(tmp, tmp, liftingdata->lambda);

      /* p = MAX(0.0, p); */
      if( QUAD_HI(tmp) < 0.0 )
      {
         QUAD_ASSIGN(tmp, 0.0);
      }

      SCIPquadprecSumQD(tmp, tmp, liftingdata->M[i]);
      SCIPquadprecSumQD(tmp, tmp, liftingdata->ml);

      if( SCIPisLT(scip, QUAD_TO_DBL(tmp), xpluslambda) )
         return i * liftingdata->lambda;

      assert(SCIPisFeasLE(scip, liftingdata->M[i], xpluslambda) &&
             SCIPisFeasLE(scip, xpluslambda, liftingdata->M[i] + liftingdata->ml +
             MAX(0.0, liftingdata->m[i] - (liftingdata->mp - liftingdata->lambda) - liftingdata->ml)));

      SCIPquadprecProdDD(tmp, i, liftingdata->lambda);
      SCIPquadprecSumQD(tmp, tmp, x);
      SCIPquadprecSumQD(tmp, tmp, - liftingdata->M[i]);
      return QUAD_TO_DBL(tmp);
   }

   assert(i == liftingdata->r && SCIPisLE(scip, liftingdata->M[liftingdata->r], xpluslambda));

   SCIPquadprecProdDD(tmp, liftingdata->r, liftingdata->lambda);
   SCIPquadprecSumQD(tmp, tmp, x);
   SCIPquadprecSumQD(tmp, tmp, - liftingdata->M[liftingdata->r]);
   return QUAD_TO_DBL(tmp);
}

/** computes
 * \f[
 * (\alpha_j, \beta_j) =
 *    \begin{cases}
 *       (0, 0) &\quad\text{if} M_i \leq u_j \leq M_{i+1} - \lambda \\
 *       (1, M_i - i \lambda) &\quad\text{if} M_i − \lambda < u_j < M_i \\
 *    \end{cases}
 * \f]
 */
static
void getAlphaAndBeta(
   SCIP*                 scip,               /**< SCIP data structure */
   LIFTINGDATA*          liftingdata,        /**< pointer to lifting function struct */
   SCIP_Real             vubcoef,            /**< vub coefficient to get alpha and beta for */
   int*                  alpha,              /**< get alpha coefficient for lifting */
   SCIP_Real*            beta                /**< get beta coefficient for lifting */
   )
{
   SCIP_Real vubcoefpluslambda;
   int i;

   vubcoefpluslambda = vubcoef + liftingdata->lambda;

   i = 0;
   while( i < liftingdata->r && SCIPisGT(scip, vubcoefpluslambda, liftingdata->M[i+1]) )
      ++i;

   if( SCIPisLT(scip, vubcoef, liftingdata->M[i]) )
   {
      SCIP_Real QUAD(tmp);
      assert(liftingdata->M[i] < vubcoefpluslambda);
      *alpha = 1;
      SCIPquadprecProdDD(tmp, -i, liftingdata->lambda);
      SCIPquadprecSumQD(tmp, tmp, liftingdata->M[i]);
      *beta = QUAD_TO_DBL(tmp);
   }
   else
   {
      assert(SCIPisSumLE(scip, liftingdata->M[i], vubcoef));
      assert(i == liftingdata->r || SCIPisLE(scip, vubcoefpluslambda, liftingdata->M[i+1]));
      *alpha = 0;
      *beta = 0.0;
   }
}

/** compute relevant data for performing the sequence independent lifting */
static
SCIP_RETCODE computeLiftingData(
   SCIP*                 scip,               /**< SCIP data structure */
   SNF_RELAXATION*       snf,                /**< pointer to SNF relaxation */
   int*                  transvarflowcoverstatus, /**< pointer to store whether non-binary var is in L2 (2) or not (-1 or 1) */
   SCIP_Real             lambda,             /**< lambda */
   LIFTINGDATA*          liftingdata,        /**< pointer to lifting function struct */
   SCIP_Bool*            valid               /**< is the lifting data valid */
   )
{
   int i;
   SCIP_Real QUAD(tmp);
   SCIP_Real QUAD(sumN2mC2LE);
   SCIP_Real QUAD(sumN2mC2GT);
   SCIP_Real QUAD(sumC1LE);
   SCIP_Real QUAD(sumC2);

   SCIP_CALL( SCIPallocBufferArray(scip, &liftingdata->m, snf->ntransvars) );

   liftingdata->r = 0;
   QUAD_ASSIGN(sumN2mC2LE, 0.0);
   QUAD_ASSIGN(sumC1LE, 0.0);
   QUAD_ASSIGN(sumN2mC2GT, 0.0);
   QUAD_ASSIGN(sumC2, 0.0);

   liftingdata->mp = SCIPinfinity(scip);

   *valid = FALSE;

   for( i = 0; i < snf->ntransvars; ++i )
   {
      int s = (snf->transvarcoefs[i] + 1) + (transvarflowcoverstatus[i] + 1)/2;

      switch(s)
      {
      case 0: /* var is in N2 \ C2 */
         assert(snf->transvarvubcoefs[i] >= 0.0);
         assert(snf->transvarcoefs[i] == -1 && transvarflowcoverstatus[i] == -1);

         if( SCIPisGT(scip, snf->transvarvubcoefs[i], lambda) )
         {
            SCIPquadprecSumQD(sumN2mC2GT, sumN2mC2GT, snf->transvarvubcoefs[i]);
            liftingdata->m[liftingdata->r++] = snf->transvarvubcoefs[i];
         }
         else
         {
            SCIPquadprecSumQD(sumN2mC2LE, sumN2mC2LE, snf->transvarvubcoefs[i]);
         }
         break;
      case 1: /* var is in C2 */
         assert(snf->transvarvubcoefs[i] > 0.0);
         assert(snf->transvarcoefs[i] == -1 && transvarflowcoverstatus[i] == 1);

         SCIPquadprecSumQD(sumC2, sumC2, snf->transvarvubcoefs[i]);
         break;
      case 3: /* var is in C1 */
         assert(snf->transvarcoefs[i] == 1 && transvarflowcoverstatus[i] == 1);
         assert(snf->transvarvubcoefs[i] > 0.0);

         if( SCIPisGT(scip, snf->transvarvubcoefs[i], lambda) )
         {
            liftingdata->m[liftingdata->r++] = snf->transvarvubcoefs[i];
            liftingdata->mp = MIN(liftingdata->mp, snf->transvarvubcoefs[i]);
         }
         else
         {
            SCIPquadprecSumQD(sumC1LE, sumC1LE, snf->transvarvubcoefs[i]);
         }
         break;
      default:
         assert(s == 2);
         continue;
      }
   }

   if( SCIPisInfinity(scip, liftingdata->mp) )
   {
      SCIPfreeBufferArray(scip, &liftingdata->m);
      return SCIP_OKAY;
   }

   SCIP_CALL( SCIPallocBufferArray(scip, &liftingdata->M, liftingdata->r + 1) );

   *valid = TRUE;

   SCIPquadprecSumQQ(tmp, sumC1LE, sumN2mC2LE);
   liftingdata->ml = MIN(lambda, QUAD_TO_DBL(tmp));
   SCIPquadprecSumQD(tmp, sumC2, snf->transrhs);
   liftingdata->d1 = QUAD_TO_DBL(tmp);
   SCIPquadprecSumQQ(tmp, tmp, sumN2mC2GT);
   SCIPquadprecSumQQ(tmp, tmp, sumN2mC2LE);
   liftingdata->d2 = QUAD_TO_DBL(tmp);

   SCIPsortDownReal(liftingdata->m, liftingdata->r);

   /* compute M[i] = sum_{i \in [1,r]} m[i] where m[*] is sorted decreasingly and M[0] = 0 */
   QUAD_ASSIGN(tmp, 0.0);
   for( i = 0; i < liftingdata->r; ++i)
   {
      liftingdata->M[i] = QUAD_TO_DBL(tmp);
      SCIPquadprecSumQD(tmp, tmp, liftingdata->m[i]);
   }

   liftingdata->M[liftingdata->r] = QUAD_TO_DBL(tmp);

   SCIP_UNUSED( SCIPsortedvecFindDownReal(liftingdata->m, liftingdata->mp, liftingdata->r, &liftingdata->t) );
   assert(liftingdata->m[liftingdata->t] == liftingdata->mp || SCIPisInfinity(scip, liftingdata->mp)); /*lint !e777*/

   /* compute t largest index sucht that m_t = mp
    * note that liftingdata->m[t-1] == mp due to zero based indexing of liftingdata->m
    */
   ++liftingdata->t;
   while( liftingdata->t < liftingdata->r && liftingdata->m[liftingdata->t] == liftingdata->mp ) /*lint !e777*/
      ++liftingdata->t;

   liftingdata->lambda = lambda;

   return SCIP_OKAY;
}

/** destroy data used for the sequence independent lifting */
static
void destroyLiftingData(
   SCIP*                 scip,               /**< SCIP data structure */
   LIFTINGDATA*          liftingdata         /**< pointer to lifting function struct */
   )
{
   SCIPfreeBufferArray(scip, &liftingdata->M);
   SCIPfreeBufferArray(scip, &liftingdata->m);
}

/** store the simple lifted flowcover cut defined by the given data in the given arrays
 *  the array for storing the cut coefficients must be all zeros
 */
static
SCIP_RETCODE generateLiftedFlowCoverCut(
   SCIP*                 scip,               /**< SCIP data structure */
   SNF_RELAXATION*       snf,                /**< pointer to SNF relaxation */
   SCIP_AGGRROW*         aggrrow,            /**< aggrrow used to construct SNF relaxation */
   int*                  flowcoverstatus,    /**< pointer to store whether variable is in flow cover (+1) or not (-1) */
   SCIP_Real             lambda,             /**< lambda */
   SCIP_Real*            cutcoefs,           /**< array of coefficients of cut */
   SCIP_Real*            cutrhs,             /**< pointer to right hand side of cut */
   int*                  cutinds,            /**< array of variables problem indices for non-zero coefficients in cut */
   int*                  nnz,                /**< number of non-zeros in cut */
   SCIP_Bool*            success             /**< was the cut successfully generated */
   )
{
   SCIP_Real QUAD(rhs);
   LIFTINGDATA liftingdata;
   int i;

   SCIP_CALL( computeLiftingData(scip, snf, flowcoverstatus, lambda, &liftingdata, success) );
   if( ! *success )
      return SCIP_OKAY;

   QUAD_ASSIGN(rhs, liftingdata.d1);

   *nnz = 0;

   for( i = 0; i < snf->ntransvars; ++i )
   {
      int s = (snf->transvarcoefs[i] + 1) + (flowcoverstatus[i] + 1)/2;

      switch(s)
      {
      case 0: /* var is in N2 \ C2 */
         if( SCIPisGT(scip, snf->transvarvubcoefs[i], lambda) )
         {
            /* var is in L- */
            if( snf->origbinvars[i] != -1 )
            {
               assert(cutcoefs[snf->origbinvars[i]] == 0.0);
               cutinds[*nnz] = snf->origbinvars[i];
               cutcoefs[snf->origbinvars[i]] = -lambda;
               ++(*nnz);
            }
            else
            {
               SCIPquadprecSumQD(rhs, rhs, lambda);
            }
         }
         else
         {
            /* var is in L-- */
            if( snf->origcontvars[i] != -1 && snf->aggrcoefscont[i] != 0.0 )
            {
               assert(cutcoefs[snf->origcontvars[i]] == 0.0);
               cutinds[*nnz] = snf->origcontvars[i];
               cutcoefs[snf->origcontvars[i]] = -snf->aggrcoefscont[i];
               ++(*nnz);
            }

            if( snf->origbinvars[i] != -1 && snf->aggrcoefsbin[i] != 0.0 )
            {
               assert(cutcoefs[snf->origbinvars[i]] == 0.0);
               cutinds[*nnz] = snf->origbinvars[i];
               cutcoefs[snf->origbinvars[i]] = -snf->aggrcoefsbin[i];
               ++(*nnz);
            }

            SCIPquadprecSumQD(rhs, rhs, snf->aggrconstants[i]);
         }
         break;
      case 1: /* var is in C2 */
      {
         assert(snf->transvarvubcoefs[i] > 0.0);
         assert(snf->transvarcoefs[i] == -1 && flowcoverstatus[i] == 1);

         if( snf->origbinvars[i] != -1 )
         {
            SCIP_Real liftedbincoef = evaluateLiftingFunction(scip, &liftingdata, snf->transvarvubcoefs[i]);
            assert(cutcoefs[snf->origbinvars[i]] == 0.0);
            if( liftedbincoef != 0.0 )
            {
               cutinds[*nnz] = snf->origbinvars[i];
               cutcoefs[snf->origbinvars[i]] = -liftedbincoef;
               ++(*nnz);
               SCIPquadprecSumQD(rhs, rhs, -liftedbincoef);
            }
         }
         break;
      }
      case 2: /* var is in N1 \ C1 */
      {
         int alpha;
         SCIP_Real beta;

         assert(snf->transvarcoefs[i] == 1 && flowcoverstatus[i] == -1);

         getAlphaAndBeta(scip, &liftingdata, snf->transvarvubcoefs[i], &alpha, &beta);
         assert(alpha == 0 || alpha == 1);

         if( alpha == 1 )
         {
            SCIP_Real QUAD(binvarcoef);
            assert(beta > 0.0);

            if( snf->origcontvars[i] != -1 && snf->aggrcoefscont[i] != 0.0 )
            {
               assert(cutcoefs[snf->origcontvars[i]] == 0.0);
               cutinds[*nnz] = snf->origcontvars[i];
               cutcoefs[snf->origcontvars[i]] = snf->aggrcoefscont[i];
               ++(*nnz);
            }

            SCIPquadprecSumDD(binvarcoef, snf->aggrcoefsbin[i], -beta);
            if( snf->origbinvars[i] != -1 )
            {
               SCIP_Real tmp;

               assert(cutcoefs[snf->origbinvars[i]] == 0.0);

               tmp = QUAD_TO_DBL(binvarcoef);
               if( tmp != 0.0 )
               {
                  cutinds[*nnz] = snf->origbinvars[i];
                  cutcoefs[snf->origbinvars[i]] = tmp;
                  ++(*nnz);
               }
            }
            else
            {
               SCIPquadprecSumQQ(rhs, rhs, -binvarcoef);
            }

            SCIPquadprecSumQD(rhs, rhs, -snf->aggrconstants[i]);
         }
         break;
      }
      case 3: /* var is in C1 */
      {
         SCIP_Real bincoef = snf->aggrcoefsbin[i];
         SCIP_Real constant = snf->aggrconstants[i];

         if( snf->origbinvars[i] != -1 && SCIPisGT(scip, snf->transvarvubcoefs[i], lambda) )
         {
            /* var is in C++ */
            SCIP_Real QUAD(tmp);
            SCIP_Real QUAD(tmp2);

            SCIPquadprecSumDD(tmp, snf->transvarvubcoefs[i], -lambda);

            SCIPquadprecSumQD(tmp2, tmp, constant);
            constant = QUAD_TO_DBL(tmp2);

            SCIPquadprecSumQD(tmp2, tmp, -bincoef);
            bincoef = -QUAD_TO_DBL(tmp2);
         }

         if( snf->origbinvars[i] != -1 && bincoef != 0.0 )
         {
            assert(cutcoefs[snf->origbinvars[i]] == 0.0);
            cutinds[*nnz] = snf->origbinvars[i];
            cutcoefs[snf->origbinvars[i]] = bincoef;
            ++(*nnz);
         }

         if( snf->origcontvars[i] != -1 && snf->aggrcoefscont[i] != 0.0 )
         {
            assert(cutcoefs[snf->origcontvars[i]] == 0.0);
            cutinds[*nnz] = snf->origcontvars[i];
            cutcoefs[snf->origcontvars[i]] = snf->aggrcoefscont[i];
            ++(*nnz);
         }

         SCIPquadprecSumQD(rhs, rhs, -constant);
         break;
      }
      default:
         SCIPABORT();
      }
   }

   destroyLiftingData(scip, &liftingdata);

   {
      SCIP_ROW** rows = SCIPgetLPRows(scip);
      for( i = 0; i < aggrrow->nrows; ++i )
      {
         SCIP_ROW* row;
         SCIP_Real rowlhs;
         SCIP_Real rowrhs;
         SCIP_Real slackub;
         SCIP_Real slackcoef;

         slackcoef = aggrrow->rowweights[i] * aggrrow->slacksign[i];
         assert(slackcoef != 0.0);

         /* positive slack was implicitly handled in flow cover separation */
         if( slackcoef > 0.0 )
            continue;

         row = rows[aggrrow->rowsinds[i]];

         /* add the slack's definition multiplied with its coefficient to the cut */
         SCIP_CALL( varVecAddScaledRowCoefs(cutinds, cutcoefs, nnz, row, -aggrrow->rowweights[i]) );

         /* retrieve sides of row */
         rowlhs = row->lhs - row->constant;
         rowrhs = row->rhs - row->constant;

         if( row->integral )
         {
            rowrhs = SCIPfloor(scip, rowrhs);
            rowlhs = SCIPceil(scip, rowlhs);
         }

         slackub = rowrhs - rowlhs;

         /* move slack's constant to the right hand side, and add lambda to the right hand side if the
          * upper bound of the slack is larger than lambda, since then an artifical binary variable
          * for the slack would get coefficient -lambda
          */
         if( aggrrow->slacksign[i] == +1 )
         {
            SCIP_Real rhsslack;
            /* a*x + c + s == rhs  =>  s == - a*x - c + rhs: move a^_r * (rhs - c) to the right hand side */
            assert(!SCIPisInfinity(scip, row->rhs));

            rhsslack = rowrhs - SCIPgetRowMinActivity(scip, row);
            slackub = -aggrrow->rowweights[i] * MIN(rhsslack, slackub);

            if( SCIPisGE(scip, slackub, lambda) )
               SCIPquadprecSumQD(rhs, rhs, lambda);

            SCIPquadprecSumQD(rhs, rhs, -aggrrow->rowweights[i] * rowrhs);
         }
         else
         {
            SCIP_Real lhsslack;
            /* a*x + c - s == lhs  =>  s == a*x + c - lhs: move a^_r * (c - lhs) to the right hand side */
            assert(!SCIPisInfinity(scip, -row->lhs));

            lhsslack = SCIPgetRowMaxActivity(scip, row) - rowlhs;
            slackub = aggrrow->rowweights[i] * MIN(lhsslack, slackub);

            if( SCIPisGE(scip, slackub, lambda) )
               SCIPquadprecSumQD(rhs, rhs, lambda);

            SCIPquadprecSumQD(rhs, rhs, -aggrrow->rowweights[i] * rowlhs);
         }
      }
   }

   *cutrhs = QUAD_TO_DBL(rhs);

   /* relax rhs to zero, if it's very close to */
   if( *cutrhs < 0.0 && *cutrhs >= SCIPepsilon(scip) )
      *cutrhs = 0.0;

   return SCIP_OKAY;
}

/** calculates a lifted simple generalized flow cover cut out of the weighted sum of LP rows given by an aggregation row; the
 *  aggregation row must not contain non-zero weights for modifiable rows, because these rows cannot
 *  participate in the cut.
 *  For further details we refer to:
 *
 *  Gu, Z., Nemhauser, G. L., & Savelsbergh, M. W. (1999). Lifted flow cover inequalities for mixed 0-1 integer programs.
 *  Mathematical Programming, 85(3), 439-467.
 *
 *  @return \ref SCIP_OKAY is returned if everything worked. Otherwise a suitable error code is passed. See \ref
 *          SCIP_Retcode "SCIP_RETCODE" for a complete list of error codes.
 *
 *  @pre This method can be called if @p scip is in one of the following stages:
 *       - \ref SCIP_STAGE_SOLVING
 *
 *  See \ref SCIP_Stage "SCIP_STAGE" for a complete list of all possible solving stages.
 */
SCIP_RETCODE SCIPcalcFlowCover(
   SCIP*                 scip,               /**< SCIP data structure */
   SCIP_SOL*             sol,                /**< the solution that should be separated, or NULL for LP solution */
   SCIP_Bool             postprocess,        /**< apply a post-processing step to the resulting cut? */
   SCIP_Real             boundswitch,        /**< fraction of domain up to which lower bound is used in transformation */
   SCIP_Bool             allowlocal,         /**< should local information allowed to be used, resulting in a local cut? */
   SCIP_AGGRROW*         aggrrow,            /**< the aggregation row to compute flow cover cut for */
   SCIP_Real*            cutcoefs,           /**< array to store the non-zero coefficients in the cut */
   SCIP_Real*            cutrhs,             /**< pointer to store the right hand side of the cut */
   int*                  cutinds,            /**< array to store the problem indices of variables with a non-zero coefficient in the cut */
   int*                  cutnnz,             /**< pointer to store the number of non-zeros in the cut */
   SCIP_Real*            cutefficacy,        /**< pointer to store the efficacy of the cut, or NULL */
   int*                  cutrank,            /**< pointer to return rank of generated cut */
   SCIP_Bool*            cutislocal,         /**< pointer to store whether the generated cut is only valid locally */
   SCIP_Bool*            success             /**< pointer to store whether a valid cut was returned */
   )
{
   int i;
   int nvars;
   SCIP_Bool localbdsused;
   SNF_RELAXATION snf;
   SCIP_Real lambda;
   SCIP_Real* tmpcoefs;
   int *transvarflowcoverstatus;
   int nflowcovervars;
   int nnonflowcovervars;

   nvars = SCIPgetNVars(scip);

   *success = FALSE;

   /* get data structures */
   SCIP_CALL( SCIPallocBufferArray(scip, &transvarflowcoverstatus, nvars) );
   SCIP_CALL( allocSNFRelaxation(scip,  &snf, nvars) );

   SCIPdebug( printCutQuad(scip, sol, aggrrow->vals, QUAD(aggrrow->rhs), aggrrow->inds, aggrrow->nnz, FALSE, aggrrow->local) );

   SCIP_CALL( constructSNFRelaxation(scip, sol, boundswitch, allowlocal, aggrrow->vals, QUAD(aggrrow->rhs), aggrrow->inds, aggrrow->nnz, &snf, success, &localbdsused) );

   if( ! *success )
   {
      goto TERMINATE;
   }

   *cutislocal = aggrrow->local || localbdsused;

   /* initialize lambda because gcc issues a stupid warning */
   lambda = 0.0;
   SCIP_CALL( getFlowCover(scip, &snf, &nflowcovervars, &nnonflowcovervars, transvarflowcoverstatus, &lambda, success) );

   if( ! *success )
   {
      goto TERMINATE;
   }

   SCIP_CALL( SCIPallocCleanBufferArray(scip, &tmpcoefs, nvars) );

   SCIP_CALL( generateLiftedFlowCoverCut(scip, &snf, aggrrow, transvarflowcoverstatus, lambda, tmpcoefs, cutrhs, cutinds, cutnnz, success) );
   SCIPdebugMsg(scip, "computed flowcover_%lli_%i:\n", SCIPgetNLPs(scip), SCIPgetNCuts(scip));

   /* if success is FALSE generateLiftedFlowCoverCut wont have touched the tmpcoefs array so we dont need to clean it then */
   if( *success )
   {
      if( postprocess )
      {
         SCIP_CALL( postprocessCut(scip, *cutislocal, cutinds, tmpcoefs, cutnnz, cutrhs, success) );
      }
      else
      {
         SCIP_Real QUAD(rhs);

         QUAD_ASSIGN(rhs, *cutrhs);
         *success = ! removeZeros(scip, SCIPsumepsilon(scip), *cutislocal, tmpcoefs, QUAD(&rhs), cutinds, cutnnz);
         *cutrhs = QUAD_TO_DBL(rhs);
      }

      if( *success )
      {
         /* store cut sparse and calculate efficacy */
         for( i = 0; i < *cutnnz; ++i )
         {
            int j = cutinds[i];
            assert(tmpcoefs[j] != 0.0);
            cutcoefs[i] = tmpcoefs[j];
            tmpcoefs[j] = 0.0;
         }

         if( cutefficacy != NULL )
            *cutefficacy = calcEfficacy(scip, sol, cutcoefs, *cutrhs, cutinds, *cutnnz);

         if( cutrank != NULL )
            *cutrank = aggrrow->rank + 1;
      }
      else
      {
         /* clean buffer array */
         for( i = 0; i < *cutnnz; ++i )
         {
            int j = cutinds[i];
            assert(tmpcoefs[j] != 0.0);
            tmpcoefs[j] = 0.0;
         }
      }
   }

   SCIPfreeCleanBufferArray(scip, &tmpcoefs);

  TERMINATE:
   destroySNFRelaxation(scip, &snf);
   SCIPfreeBufferArray(scip, &transvarflowcoverstatus);

   return SCIP_OKAY;
}

/* =========================================== knapsack cover =========================================== */

/** Relax the row to a possibly fractional knapsack row containing no integer or continuous variables
 *  and only having positive coefficients for binary variables. General integer and continuous variables
 *  are complemented with variable or simple bounds such that their coefficient becomes positive and then
 *  it is relaxed to zero.
 *  All remaining binary variables are complemented with simple upper or lower bounds such that their
 *  coefficient becomes positive.
 */
static
SCIP_RETCODE cutsTransformKnapsackCover(
   SCIP*                 scip,               /**< SCIP data structure */
   SCIP_SOL*             sol,                /**< the solution that should be separated, or NULL for LP solution */
   SCIP_Bool             allowlocal,         /**< should local information allowed to be used, resulting in a local cut? */
   SCIP_Real*            cutcoefs,           /**< array of coefficients of cut */
   QUAD(SCIP_Real*       cutrhs),            /**< pointer to right hand side of cut */
   int*                  cutinds,            /**< array of variables problem indices for non-zero coefficients in cut */
   int*                  nnz,                /**< number of non-zeros in cut */
   int*                  varsign,            /**< stores the sign of the transformed variable in summation */
   int*                  boundtype,          /**< stores the bound used for transformed variable:
                                              *   vlb/vub_idx, or -1 for global lb/ub, or -2 for local lb/ub */
   SCIP_Bool*            localbdsused,       /**< pointer to store whether local bounds were used in transformation */
   SCIP_Bool*            success             /**< stores whether the row could successfully be transformed into a knapsack constraint.
                                              *   Returns FALSE in case a continuous or general integer variable is unbounded in the
                                              *   required direction. */
   )
{
   SCIP_Real* bestbds;
   int i;
   int aggrrowbinstart;
   int firstnonbinvar;
   SCIP_VAR** vars;

   assert(varsign != NULL);
   assert(boundtype != NULL);
   assert(success != NULL);
   assert(localbdsused != NULL);

   *success = FALSE;

   /* allocate temporary memory to store best bounds and bound types */
   SCIP_CALL( SCIPallocBufferArray(scip, &bestbds, 2*(*nnz)) );

   /* start with continuous variables, because using variable bounds can affect the untransformed binary
    * variables, and these changes have to be incorporated in the transformation of the binary variables
    * (binary variables have the smallest problem indices!)
    */
   SCIPsortDownInt(cutinds, *nnz);

   vars = SCIPgetVars(scip);
   firstnonbinvar = SCIPgetNBinVars(scip);

   /* determine best bounds for the continous and general integer variables such that they will have
    * a positive coefficient in the transformation */
   for( i = 0; i < *nnz && cutinds[i] >= firstnonbinvar; ++i )
   {
      SCIP_Real QUAD(coef);
      int v = cutinds[i];

      QUAD_ARRAY_LOAD(coef, cutcoefs, v);

      if( QUAD_TO_DBL(coef) > 0.0 )
      {
         SCIP_Real simplebound;

         /* find closest lower bound in standard lower bound or variable lower bound for continuous variable
          * so that it will have a positive coefficient */
         SCIP_CALL( findBestLb(scip, vars[v], sol, 1, allowlocal, bestbds + i, &simplebound, boundtype + i) );

         /* cannot transform into knapsack */
         if( SCIPisInfinity(scip, -bestbds[i]) )
            goto TERMINATE;

         varsign[i] = +1;
      }
      else if( QUAD_TO_DBL(coef) < 0.0 )
      {
         SCIP_Real simplebound;

         /* find closest upper bound in standard upper bound or variable upper bound for continuous variable
          * so that it will have a positive coefficient */
         SCIP_CALL( findBestUb(scip, vars[v], sol, 1, allowlocal, bestbds + i, &simplebound, boundtype + i) );

          /* cannot transform into knapsack */
         if( SCIPisInfinity(scip, bestbds[i]) )
            goto TERMINATE;

         varsign[i] = -1;
      }
   }

   /* remember start of integer variables in the aggrrow */
   aggrrowbinstart = i;

   /* perform bound substitution for continuous variables */
   for( i = 0; i < aggrrowbinstart; ++i )
   {
      SCIP_Real QUAD(coef);
      int v = cutinds[i];

      performBoundSubstitution(scip, cutinds, cutcoefs, QUAD(cutrhs), nnz, varsign[i], boundtype[i], bestbds[i], v, localbdsused);

      /* relax non-binary coefficient to zero after bound substitution */
      QUAD_ASSIGN(coef, 0.0);
      QUAD_ARRAY_STORE(cutcoefs, v, coef);
   }

   assert(i == aggrrowbinstart);

   /* remove non-binary variables because their coefficients have been set to zero after bound substitution */
   if( aggrrowbinstart != 0 )
   {
      *nnz -= aggrrowbinstart;
      BMSmoveMemoryArray(cutinds, cutinds + aggrrowbinstart, *nnz);
   }
   i = 0;

   /* after doing bound substitution of non-binary vars, some coefficients of binary vars might have changed, so here we
    * remove the ones that became 0 if any; also, we need that all remaining binary vars have positive coefficients,
    * thus we perform bound substitution with simple bounds (i.e. complementing) to achieve this.
    */
   while( i < *nnz )
   {
      SCIP_Real QUAD(coef);
      SCIP_Real simplebound;
      SCIP_Real bestlb;
      SCIP_Real bestub;
      SCIP_Bool setzero;
      int v = cutinds[i];

      assert( SCIPvarGetType(vars[v]) == SCIP_VARTYPE_BINARY );

      assert(v < firstnonbinvar);
      QUAD_ARRAY_LOAD(coef, cutcoefs, v);

      /* due to variable bound usage for bound substitution of continous variables cancellation may have occurred */
      if( EPSZ(QUAD_TO_DBL(coef), QUAD_EPSILON) )
      {
         /* do not increase i, since last element is copied to the i-th position */
         setzero = TRUE;
      }
      else
      {
         /* perform bound substitution */
         if( QUAD_TO_DBL(coef) < 0.0 )
         {
            SCIP_CALL( findBestUb(scip, vars[v], sol, 0, allowlocal, &bestub, &simplebound, boundtype + i) );

            if( SCIPisZero(scip, bestub) )
            {
               /* binary variable is fixed to zero */
               setzero = TRUE;
               *localbdsused = *localbdsused || (boundtype[i] == -2);
            }
            else
            {
               varsign[i] = -1;

               performBoundSubstitutionSimple(scip, cutcoefs, QUAD(cutrhs), boundtype[i], bestub, v, localbdsused);
               QUAD_ARRAY_STORE(cutcoefs, v, -coef);
               setzero = FALSE;
            }
         }
         else
         {
            SCIP_CALL( findBestLb(scip, vars[v], sol, 0, allowlocal, &bestlb, &simplebound, boundtype + i) );

            if( !SCIPisZero(scip, bestlb) )
            {
               /* binary variable is fixed to one */
               performBoundSubstitutionSimple(scip, cutcoefs, QUAD(cutrhs), boundtype[i], bestlb, v, localbdsused);
               setzero = TRUE;
            }
            else
            {
               varsign[i] = +1;
               setzero = FALSE;
            }
         }

         assert(boundtype[i] == -1 || boundtype[i] == -2);
      }

      /* increase i or remove zero coefficient (i.e. var with 0 coef) by shifting last nonzero to current position */
      if( setzero )
      {
         QUAD_ASSIGN(coef, 0.0);
         QUAD_ARRAY_STORE(cutcoefs, v, coef);
         --(*nnz);
         cutinds[i] = cutinds[*nnz];
      }
      else
         ++i;
   }

   /* relax rhs to zero if it is close to but slightly below zero */
   if( QUAD_TO_DBL(*cutrhs) < 0.0 && QUAD_TO_DBL(*cutrhs) >= -SCIPepsilon(scip) )
      QUAD_ASSIGN(*cutrhs, 0.0);

   *success = TRUE;
  TERMINATE:
   /*free temporary memory */
   SCIPfreeBufferArray(scip, &bestbds);

   return SCIP_OKAY;
}

/** determines the initial cover for the given (fractional) knapsack row */
static
SCIP_Bool computeInitialKnapsackCover(
   SCIP*                 scip,               /**< SCIP datastructure */
   SCIP_SOL*             sol,                /**< the solution that should be separated, or NULL for LP solution */
   SCIP_Real*            cutcoefs,           /**< array of the non-zero coefficients in the cut */
   int*                  cutinds,            /**< array of the problem indices of variables with a non-zero coefficient in the cut */
   SCIP_Real             cutrhs,             /**< pointer to the right hand side of the cut */
   int                   cutnnz,             /**< pointer to the number of non-zeros in the cut */
   int*                  varsign,            /**< sign of coefficients for each nonzero in the row be transformation */
   int*                  coverstatus,        /**< array to return the coverstatus for each variable in the  knapsack row */
   int*                  coverpos,           /**< position of nonzero in the knapsack row for each variable in the cover */
   SCIP_Real*            covervals,          /**< coefficient value of each variable in the cover */
   int*                  coversize,          /**< pointer to return number of variables in the cover;
                                              *   matches the length of the associated arrays */
   QUAD(SCIP_Real*       coverweight)        /**< pointer to return the weight of the cover;
                                              *   the weight is the sum of the coefficient values of variables in the cover */
   )
{
   SCIP_VAR** vars;
   int k;
   int j;
   QUAD_ASSIGN(*coverweight, 0);
   *coversize = 0;
   j = cutnnz-1;
   vars = SCIPgetVars(scip);

   for( k = 0; k < cutnnz; ++k )
   {
      SCIP_Real solval;
      int v = cutinds[k];
      SCIP_Real QUAD(coef);
      QUAD_ARRAY_LOAD(coef, cutcoefs, v);

      solval = SCIPgetSolVal(scip, sol, vars[v]);
      if( varsign[k] == -1 )
         solval = 1 - solval;

      if( SCIPisFeasEQ(scip, solval, 1.0) )
      {
         /* every variable with solution value 1 is forced into the cover */
         coverpos[*coversize] = k;
         covervals[*coversize] = QUAD_TO_DBL(coef);
         coverstatus[k] = 1;
         *coversize += 1;
         SCIPquadprecSumQQ(*coverweight, *coverweight, coef);
      }
      else
      {
         coverpos[j] = k;
         covervals[j] = solval * QUAD_TO_DBL(coef);
         coverstatus[k] = 0;
         j -= 1;
      }
   }

   /* Use these two arrays to sort the variables by decreasing contribution
    * and pick them greedily in the while loop below until they are a cover.
    * Since the cover does not need to be minimal we do not need to remove any of the
    * variables with a high activity contribution even if they are not necessary after
    * picking the last variable.
    */
   SCIPsortDownRealInt(covervals + (*coversize), coverpos + (*coversize), cutnnz - (*coversize));

   /* overwrite covervals with the coefficients of the variables in the cover
    * as we need to sort decreasingly by those again for the lifting
    */
   while( *coversize < cutnnz &&
          SCIPisFeasLE(scip, QUAD_TO_DBL(*coverweight), cutrhs) )
   {
      int v;
      SCIP_Real QUAD(coef);
      k = coverpos[*coversize];
      v = cutinds[k];
      coverstatus[k] = 1;
      QUAD_ARRAY_LOAD(coef, cutcoefs, v);
      covervals[*coversize] = QUAD_TO_DBL(coef);
      SCIPquadprecSumQQ(*coverweight, *coverweight, coef);
      *coversize += 1;
   }

   /* there is no cover */
   if( SCIPisFeasLE(scip, QUAD_TO_DBL(*coverweight), cutrhs) || *coversize == 0 )
      return FALSE;

   SCIPdebugMessage("coverweight is %g and right hand side is %g\n", QUAD_TO_DBL(*coverweight), cutrhs);
   assert(*coversize > 0);

   return TRUE;
}

/** prepares the data needed to evaluate the lifting function */
static
void prepareLiftingData(
   SCIP*                 scip,               /**< SCIP datastructure */
   SCIP_Real*            cutcoefs,           /**< array of the non-zero coefficients in the cut */
   int*                  cutinds,            /**< array of the problem indices of variables with a non-zero coefficient in the cut */
   QUAD(SCIP_Real        cutrhs),            /**< pointer to the right hand side of the cut */
   int*                  coverpos,           /**< position of nonzero in the knapsack row for each variable in the cover */
   int                   coversize,          /**< number of variables in the cover */
   QUAD(SCIP_Real        coverweight),       /**< weight of cover */
   SCIP_Real*            covervals,          /**< coefficient value of each variable in the cover;
                                              *   on output stores the running sum of S^-(*) values */
   int*                  coverstatus,        /**< coverstatus for each variable in the cover. After calling this function
                                              *   variables in C^- will have the value -1, variables in C^+ the value 1,
                                              *   and all variables outside the cover keep the value 0. */
   QUAD(SCIP_Real*       abar),              /**< pointer to store the reciprocal value of \bar{a} */
   int*                  cplussize           /**< pointer to store the size of C^+ */
   )
{
   int k;
   SCIP_Real QUAD(tmp);
   SCIP_Real QUAD(sigma);

   /* Now compute \bar{a}, the unique rational number such that for the cover C it holds that
    * b = \sum_{a_i \in C} \min(\bar{a}, a_i).
    * For that we need to sort by decreasing coefficients of the variables in the cover.
    * After the sorting the covervals array is free to be reused.
    */
   SCIPsortDownRealInt(covervals, coverpos, coversize);

   /* Now follows Algorithm 1 in the paper to compute \bar{a} */

   /* set \bar{a} = l_1 */
   QUAD_ARRAY_LOAD(*abar, cutcoefs, cutinds[coverpos[0]]);
   SCIPquadprecSumQQ(sigma, coverweight, -cutrhs);

   for( k = 1; k < coversize; ++k )
   {
      SCIP_Real QUAD(lkplus1);
      SCIP_Real QUAD(kdelta);

      /* load next coefficient l_{k+1} in sorted order of cover */
      QUAD_ARRAY_LOAD(lkplus1, cutcoefs, cutinds[coverpos[k]]);

      /* Let \delta = \bar{a} - l_{k+1} and compute k * \delta */
      SCIPquadprecSumQQ(kdelta, *abar, -lkplus1);
      SCIPquadprecProdQD(kdelta, kdelta, k);

      /* Set tmp = k * \delta - \sigma to check condition k * \delta < \sigma by tmp < 0 */
      SCIPquadprecSumQQ(tmp, kdelta, -sigma);
      if( QUAD_TO_DBL(tmp) < 0.0 )
      {
         /* Set \bar{a} = l_{k+1} and \sigma = \sigma - k*\delta */
         QUAD_ASSIGN_Q(*abar, lkplus1);
         SCIPquadprecSumQQ(sigma, sigma, -kdelta);
      }
      else
      {
         /* Set \bar{a} = \bar{a} - \sigma / k and \sigma = 0; break; */
         SCIP_Real minusoneoverk = -1.0 / k;
         SCIPquadprecProdQD(sigma, sigma, minusoneoverk);
         SCIPquadprecSumQQ(*abar, *abar, sigma);
         QUAD_ASSIGN(sigma, 0.0);
         break;
      }
   }

   if( QUAD_TO_DBL(sigma) > 0.0 )
   {
      SCIP_Real oneoverc = 1.0 / coversize;
      SCIPquadprecProdQD(*abar, cutrhs, oneoverc);
   }

   /* now we partition C into C^+ and C^-, where C^+ are all the elements of C whose weight is strictly larger than
    * \bar{a} and C^- the rest.  If a_i are the weights of the elements in C, let a_i^- = min(a_i, \bar{a}) We also
    * compute S^-(h) = sum of the h largest a_i^- and store S^-(h+1) in in covervals[h], for k = 0, ..., coversize - 1
    * (S^-(0) = 0 so it doesn't need to be stored; we use S to compute the lifted cut, see below)
    * we remember which elements of C^- in coverstatus, so that element in C^+ have coverstatus 1 and
    * elements in C^- have coverstatus -1 (elements not in C have coverstatus 0)
    */
   QUAD_ASSIGN(tmp, 0.0);
   *cplussize = 0;
   for( k = 0; k < coversize; ++k )
   {
      SCIP_Real QUAD(coef);
      SCIP_Real QUAD(coefminusabar);

      QUAD_ARRAY_LOAD(coef, cutcoefs, cutinds[coverpos[k]]);
      SCIPquadprecSumQQ(coefminusabar, coef, -*abar);
      if( QUAD_TO_DBL(coefminusabar) > 0.0 )
      {
         /* coefficient is in C^+ because it is greater than \bar{a} and contributes only \bar{a} to the sum */
         SCIPquadprecSumQQ(tmp, tmp, *abar);

         /* rather be on the safe side in numerical corner cases and relax the coefficient to exactly \bar{a}.
          * In that case the coefficient is not treated as in C^+ but as being <= \bar{a} and therefore in C^-.
          */
         if( QUAD_TO_DBL(coefminusabar) > SCIPfeastol(scip) )
            ++(*cplussize);
         else
            coverstatus[coverpos[k]] = -1;
      }
      else
      {
         /* coefficient is in C^- because it is smaller or equal to \bar{a} */
         coverstatus[coverpos[k]] = -1;
         SCIPquadprecSumQQ(tmp, tmp, coef);
      }
      covervals[k] = QUAD_TO_DBL(tmp);
      SCIPdebugMessage("S^-(%d) = %g\n", k + 1, covervals[k]);
   }

   /* set abar to its reciprocal for faster computation of the lifting coefficients */
   SCIPquadprecDivDQ(*abar, 1, *abar);
}

/** evaluate the lifting function based on the given values */
static
SCIP_Real evaluateLiftingFunctionKnapsack(
   QUAD(SCIP_Real        x),                 /**< value to evaluate the lifting function at */
   QUAD(SCIP_Real        abar),              /**< the reciprocal value of \bar{a} */
   SCIP_Real*            covervals,          /**< the running sum of S^-(*) values */
   int                   coversize,          /**< the size of the cover */
   int                   cplussize,          /**< the size of C^+ */
   SCIP_Real*            scale               /**< pointer to update the scale to integrality when a fractional value is returned */
   )
{
   SCIP_Real QUAD(tmp);
   SCIP_Real QUAD(hfrac);
   SCIP_Real cutcoef;
   int h;

   /* the lifted value is at least the coeficient (a_k) divided by \bar{a} because the largest value
    * contributed to the running sum stored in C is \bar{a}
    * therefore we start the search for the correct h at floor(a_k / \bar{a})
    */

   SCIPdebugMessage("coef is %g, coversize is %d\n", QUAD_TO_DBL(x), coversize );

   SCIPquadprecProdQQ(hfrac, x, abar);

   /* if the coefficient is below \bar{a}, i.e. a / \bar{a} < 1 then g(a_k) = 0, otherwise g(a_k) > 0 */
   if( QUAD_TO_DBL(hfrac) < 1 )
      return 0.0;

   h = (int)floor(QUAD_TO_DBL(hfrac) + QUAD_EPSILON);
   SCIPquadprecSumQD(hfrac, hfrac, -h);

   assert(h > 0);
   if( h < cplussize && ABS(QUAD_TO_DBL(hfrac)) <= QUAD_EPSILON )
   {
      /* cutcoef can be increased by 0.5 because it is a multiple of \bar{a}
       * (This is the first non-dominated lifting function presented in the paper)
       */
      cutcoef = 0.5;
      *scale = 2.0;
   }
   else
      cutcoef = 0.0;

   /* decrease by one to make sure rounding errors or coefficients that are larger than the right hand side by themselves
    * did not push h too far */
   h = MIN(h, coversize) - 1;

   /* now increase coefficient to its lifted value based on its size relative to the S^- values.
    * The coefficient a_i is lifted to the unique integer h such that S^-(h) < a_i <= S^-(h+1).
    * (todo: variables that have a coefficient above the right hand side can get an arbitrarily large coefficient but can
    *  also be trivially fixed using the base row. Currently they get the coefficient |C| which is 1 above the right hand
    *  side in the cover cut so that they can still be trivially fixed by propagating the cover cut.
    *  We do not want to apply fixings here though because the LP should stay flushed during separation.
    *  Possibly add a parameter to return additional fixings to the caller of the SCIPcalc*() functions in here
    *  and the caller can add them as cuts to the sepastore or we add them to the sepastore here?)
    */
   while( h < coversize )
   {
      SCIPquadprecSumQD(tmp, x, -covervals[h]); /* recall: covervals[h] = S^-(h+1) */
      if( QUAD_TO_DBL(tmp) <= QUAD_EPSILON )
         break;
      ++h;
   }

   cutcoef += h;

   /* the lifted coefficient is h increased possibly by 0.5 for the case checked above */
   SCIPdebugMessage("lifted coef %g < %g <= %g to %g\n", h == 0 ? 0 : covervals[h-1], QUAD_TO_DBL(x),
         covervals[h], cutcoef);

   return cutcoef;
}

/** calculates a lifted knapsack cover cut out of the weighted sum of LP rows given by an aggregation row; the
 *  aggregation row must not contain non-zero weights for modifiable rows, because these rows cannot
 *  participate in the cut.
 *  For further details we refer to:
 *
 *  Letchford, A. N., & Souli, G. (2019). On lifted cover inequalities: A new lifting procedure with unusual properties.
 *  Operations Research Letters, 47(2), 83-87.
 *
 *  @return \ref SCIP_OKAY is returned if everything worked. Otherwise a suitable error code is passed. See \ref
 *          SCIP_Retcode "SCIP_RETCODE" for a complete list of error codes.
 *
 *  @pre This method can be called if @p scip is in one of the following stages:
 *       - \ref SCIP_STAGE_SOLVING
 *
 *  See \ref SCIP_Stage "SCIP_STAGE" for a complete list of all possible solving stages.
 */
SCIP_RETCODE SCIPcalcKnapsackCover(
   SCIP*                 scip,               /**< SCIP data structure */
   SCIP_SOL*             sol,                /**< the solution that should be separated, or NULL for LP solution */
   SCIP_Bool             allowlocal,         /**< should local information allowed to be used, resulting in a local cut? */
   SCIP_AGGRROW*         aggrrow,            /**< the aggregation row to compute flow cover cut for */
   SCIP_Real*            cutcoefs,           /**< array to store the non-zero coefficients in the cut */
   SCIP_Real*            cutrhs,             /**< pointer to store the right hand side of the cut */
   int*                  cutinds,            /**< array to store the problem indices of variables with a non-zero coefficient in the cut */
   int*                  cutnnz,             /**< pointer to store the number of non-zeros in the cut */
   SCIP_Real*            cutefficacy,        /**< pointer to store the efficacy of the cut, or NULL */
   int*                  cutrank,            /**< pointer to return rank of generated cut */
   SCIP_Bool*            cutislocal,         /**< pointer to store whether the generated cut is only valid locally */
   SCIP_Bool*            success             /**< pointer to store whether a valid cut was returned */
   )
{
   int* varsign;
   int* boundtype;
   int* coverstatus;
   int* coverpos;
   int* tmpinds;
   SCIP_Real* tmpcoefs;
   SCIP_Real* covervals;
   SCIP_Real QUAD(rhs);
   SCIP_Real QUAD(coverweight);
   SCIP_Real QUAD(abar);
   SCIP_Bool transformed;
   SCIP_Bool local;
   SCIP_Real efficacy;
   SCIP_Real scale;
   int k;
   int nvars;
   int coversize;
   int cplussize;
   int nnz;

   assert(scip != NULL);
   assert(aggrrow != NULL);
   assert(cutcoefs != NULL);
   assert(cutrhs != NULL);
   assert(cutinds != NULL);
   assert(cutnnz != NULL);
   assert(cutefficacy != NULL);
   assert(cutislocal != NULL);
   assert(success != NULL);

   *success = FALSE;

   if( aggrrow->nnz == 0 )
      return SCIP_OKAY;

   for( k = 0; k < aggrrow->nrows; ++k )
   {
      /* cannot handle negative slack variables */
      if( aggrrow->rowweights[k] * aggrrow->slacksign[k] < 0 )
         return SCIP_OKAY;
   }

   /* allocate temporary memory */
   nvars = SCIPgetNVars(scip);
   SCIP_CALL( SCIPallocBufferArray(scip, &varsign, nvars) );
   SCIP_CALL( SCIPallocBufferArray(scip, &boundtype, nvars) );
   SCIP_CALL( SCIPallocBufferArray(scip, &coverstatus, nvars) );
   SCIP_CALL( SCIPallocBufferArray(scip, &covervals, nvars) );
   SCIP_CALL( SCIPallocBufferArray(scip, &coverpos, nvars) );
   SCIP_CALL( SCIPallocBufferArray(scip, &tmpinds, nvars) );
   SCIP_CALL( SCIPallocCleanBufferArray(scip, &tmpcoefs, QUAD_ARRAY_SIZE(nvars)) );

   /* initialize cut with aggregation */
   nnz = aggrrow->nnz;
   QUAD_ASSIGN_Q(rhs, aggrrow->rhs);

   BMScopyMemoryArray(tmpinds, aggrrow->inds, nnz);

   for( k = 0; k < nnz; ++k )
   {
      SCIP_Real QUAD(coef);
      int j = tmpinds[k];

      QUAD_ARRAY_LOAD(coef, aggrrow->vals, j);

      QUAD_HI(coef) = NONZERO(QUAD_HI(coef));
      assert(QUAD_HI(coef) != 0.0);

      QUAD_ARRAY_STORE(tmpcoefs, j, coef);
   }
   SCIPdebugMessage("Computing lifted knapsack cover for ");
   SCIPdebug(printCutQuad(scip, NULL, tmpcoefs, QUAD(rhs), tmpinds, nnz, FALSE, FALSE));

   /* Transform aggregated row into a (fractional, i.e. with possibly fractional weights) knapsack constraint.
    * Uses simple or variable lower or upper bounds to relax out continuous and general integers
    * so that only binary variables remain and complements those such that they have a positive coefficient.
    */
   local = aggrrow->local;
   SCIP_CALL( cutsTransformKnapsackCover(scip, sol, allowlocal,
         tmpcoefs, QUAD(&rhs), tmpinds, &nnz, varsign, boundtype, &local, &transformed) );

   assert(allowlocal || !local);

   if( !transformed )
      goto TERMINATE;

   SCIPdebugMessage("Transformed knapsack relaxation ");
   SCIPdebug(printCutQuad(scip, NULL, tmpcoefs, QUAD(rhs), tmpinds, nnz, FALSE, FALSE));

   if( !computeInitialKnapsackCover(scip, sol, tmpcoefs, tmpinds, QUAD_TO_DBL(rhs), nnz, varsign, coverstatus,
            coverpos, covervals, &coversize, QUAD(&coverweight)) )
      goto TERMINATE;

   SCIPdebugMessage("coverweight is %g and right hand side is %g\n", QUAD_TO_DBL(coverweight), QUAD_TO_DBL(rhs));
   assert(coversize > 0);

   /* by default do not scale the cut */
   scale = 1.0;

   if( coversize == 1 )
   {
      SCIP_Real QUAD(tmp);
      /* cover is trivial, return the fixing as cut */
      QUAD_ASSIGN(tmp, 0.0);
      for( k = 0; k < nnz; ++k )
      {
         if( coverstatus[k] == 0 )
         {
            QUAD_ARRAY_STORE(tmpcoefs, tmpinds[k], tmp);
         }
         else
         {
            tmpinds[0] = tmpinds[k];
            varsign[0] = varsign[k];
         }
      }

      nnz = 1;
      if( varsign[0] == -1 )
      {
         QUAD_ASSIGN(rhs, -1.0);
         QUAD_ASSIGN(tmp, -1.0);
      }
      else
      {
         QUAD_ASSIGN(rhs, 0.0);
         QUAD_ASSIGN(tmp, 1.0);
      }

      QUAD_ARRAY_STORE(tmpcoefs, tmpinds[0], tmp);
   }
   else
   {
      SCIP_Real QUAD(tmp);

      /* compute lifted cover inequality:
       * sum_{i \in C^-) x_i + sum_{i \in N \ C^-) g(a_i) x_i <= c - 1
       * where g(z) is equal to
       *   - 0 if z is 0 (irrelevant as there shouldn't be element with weight 0 in the knapsack)
       *   - h + 1/2 if z = k * \bar{a} for some integer k \in [1, |C^+| - 1] and S^-(h) < z <= S^-(h+1) for some h = 0, ..., coversize -1
       *   - h if S^-(h) < z <= S^-(h+1) for some h = 0, ..., coversize -1
       * the function S^- is defined above. Note that S^-(0) = 0
       * we store the cut coefficients in tmpcoef
       */

      /* prepare data required to evaluate lifting function */
      prepareLiftingData(scip, tmpcoefs, tmpinds, QUAD(rhs), coverpos, coversize,
            QUAD(coverweight), covervals, coverstatus, QUAD(&abar), &cplussize);

      /* compute lifted cover inequality */
      QUAD_ASSIGN(rhs, (coversize - 1));
      for( k = 0; k < nnz; )
      {
         SCIP_Real cutcoef;
         if( coverstatus[k] == -1 )
         { /* variables in C^- get the coefficients 1 */
            cutcoef = 1.0;
         }
         else
         { /* variables is either in C^+ or not in the cover and its coefficient value is computed with the lifing function */
            SCIP_Real QUAD(coef);
            QUAD_ARRAY_LOAD(coef, tmpcoefs, tmpinds[k]);

            cutcoef = evaluateLiftingFunctionKnapsack(QUAD(coef), QUAD(abar), covervals, coversize, cplussize, &scale);

            /* if the coefficient value is zero then remove the nonzero entry and continue */
            if( cutcoef == 0.0 )
            {
               QUAD_ASSIGN(tmp, 0.0);
               QUAD_ARRAY_STORE(tmpcoefs, tmpinds[k], tmp);
               --nnz;
               coverstatus[k] = coverstatus[nnz];
               tmpinds[k] = tmpinds[nnz];
               varsign[k] = varsign[nnz];
               continue;
            }
         }

         /* directly undo the complementation before storing back the coefficient */
         if( varsign[k] == -1 )
         {
            /* variable was complemented so we have cutcoef * (1-x) = cutcoef - cutcoef * x.Thus we need to adjust the rhs
             * to rhs - cutcoef and flip the sign of cutcoef */
            cutcoef = -cutcoef;
            SCIPquadprecSumQD(rhs, rhs, cutcoef);
         }

         QUAD_ASSIGN(tmp, cutcoef);
         QUAD_ARRAY_STORE(tmpcoefs, tmpinds[k], tmp);

         ++k;
      }
   }

   /* calculate the efficacy of the computed cut and store the success flag if the efficacy exceeds the
    * one stored in the cutefficacy variable by the caller
    */
   efficacy = calcEfficacyDenseStorageQuad(scip, sol, tmpcoefs, QUAD_TO_DBL(rhs), tmpinds, nnz);
   *success = efficacy > *cutefficacy;

   SCIPdebugMessage("FINAL LCI:");
   SCIPdebug(printCutQuad(scip, sol, tmpcoefs, QUAD(rhs), tmpinds, nnz, FALSE, FALSE));

   if( *success )
   {
      /* return the cut into the given arrays/pointers */
      *cutislocal = local;
      *cutrhs = scale * QUAD_TO_DBL(rhs);
      *cutnnz = nnz;

      /* store cut in given array in sparse representation and clean buffer array */
      for( k = 0; k < nnz; ++k )
      {
         SCIP_Real QUAD(coef);
         int j = tmpinds[k];

         QUAD_ARRAY_LOAD(coef, tmpcoefs, j);
         assert(QUAD_HI(coef) != 0.0);

         cutcoefs[k] = scale * QUAD_TO_DBL(coef);
         cutinds[k] = j;
         QUAD_ASSIGN(coef, 0.0);
         QUAD_ARRAY_STORE(tmpcoefs, j, coef);
      }

      assert( cutefficacy != NULL );
      /* calculate efficacy again to make sure it matches the coefficients after they where rounded to double values
       * and after the cleanup and postprocessing step was applied. */
      *cutefficacy = calcEfficacy(scip, sol, cutcoefs, *cutrhs, cutinds, nnz);

      if( cutrank != NULL )
         *cutrank = aggrrow->rank + 1;
   }

  TERMINATE:

   /* if we aborted early the tmpcoefs array needs to be cleaned */
   if( !(*success) )
   {
      SCIP_Real QUAD(tmp);
      QUAD_ASSIGN(tmp, 0.0);

      for( k = 0; k < nnz; ++k )
      {
         QUAD_ARRAY_STORE(tmpcoefs, tmpinds[k], tmp);
      }
   }
#ifndef NDEBUG
   for( k = 0; k < QUAD_ARRAY_SIZE(nvars); ++k )
   {
      if(tmpcoefs[k] != 0.0)
      {
         SCIPdebugMessage("tmpcoefs have not been reset\n");
         SCIPABORT();
      }
   }
#endif

   /* free temporary memory */
   SCIPfreeCleanBufferArray(scip, &tmpcoefs);
   SCIPfreeBufferArray(scip, &tmpinds);
   SCIPfreeBufferArray(scip, &coverpos);
   SCIPfreeBufferArray(scip, &covervals);
   SCIPfreeBufferArray(scip, &coverstatus);
   SCIPfreeBufferArray(scip, &boundtype);
   SCIPfreeBufferArray(scip, &varsign);

   return SCIP_OKAY;
}


/* =========================================== strongcg =========================================== */

/** Transform equation \f$ a \cdot x = b; lb \leq x \leq ub \f$ into standard form
 *    \f$ a^\prime \cdot x^\prime = b,\; 0 \leq x^\prime \leq ub' \f$.
 *
 *  Differs from cutsTransformMIR for continuous variables for which the lower bound must be used
 *  when in case their coefficient is positive and the upper bound in case their coefficient is
 *  negative. This forces all continuous variable to have a positive coefficient in the transformed
 *  row.
 *
 *  Transform variables (lb or ub):
 *  \f[
 *  \begin{array}{llll}
 *    x^\prime_j := x_j - lb_j,&   x_j = x^\prime_j + lb_j,&   a^\prime_j =  a_j,&   \mbox{if lb is used in transformation}\\
 *    x^\prime_j := ub_j - x_j,&   x_j = ub_j - x^\prime_j,&   a^\prime_j = -a_j,&   \mbox{if ub is used in transformation}
 *  \end{array}
 *  \f]
 *  and move the constant terms \f$ a_j\, lb_j \f$ or \f$ a_j\, ub_j \f$ to the rhs.
 *
 *  Transform variables (vlb or vub):
 *  \f[
 *  \begin{array}{llll}
 *    x^\prime_j := x_j - (bl_j\, zl_j + dl_j),&   x_j = x^\prime_j + (bl_j\, zl_j + dl_j),&   a^\prime_j =  a_j,&   \mbox{if vlb is used in transf.} \\
 *    x^\prime_j := (bu_j\, zu_j + du_j) - x_j,&   x_j = (bu_j\, zu_j + du_j) - x^\prime_j,&   a^\prime_j = -a_j,&   \mbox{if vub is used in transf.}
 *  \end{array}
 *  \f]
 *  move the constant terms \f$ a_j\, dl_j \f$ or \f$ a_j\, du_j \f$ to the rhs, and update the coefficient of the VLB variable:
 *  \f[
 *  \begin{array}{ll}
 *    a_{zl_j} := a_{zl_j} + a_j\, bl_j,& \mbox{or} \\
 *    a_{zu_j} := a_{zu_j} + a_j\, bu_j &
 *  \end{array}
 *  \f]
 */
static
SCIP_RETCODE cutsTransformStrongCG(
   SCIP*                 scip,               /**< SCIP data structure */
   SCIP_SOL*             sol,                /**< the solution that should be separated, or NULL for LP solution */
   SCIP_Real             boundswitch,        /**< fraction of domain up to which lower bound is used in transformation */
   SCIP_Bool             usevbds,            /**< should variable bounds be used in bound transformation? */
   SCIP_Bool             allowlocal,         /**< should local information allowed to be used, resulting in a local cut? */
   SCIP_Real*            cutcoefs,           /**< array of coefficients of cut */
   QUAD(SCIP_Real*       cutrhs),            /**< pointer to right hand side of cut */
   int*                  cutinds,            /**< array of variables problem indices for non-zero coefficients in cut */
   int*                  nnz,                /**< number of non-zeros in cut */
   int*                  varsign,            /**< stores the sign of the transformed variable in summation */
   int*                  boundtype,          /**< stores the bound used for transformed variable:
                                              *   vlb/vub_idx, or -1 for global lb/ub, or -2 for local lb/ub */
   SCIP_Bool*            freevariable,       /**< stores whether a free variable was found in MIR row -> invalid summation */
   SCIP_Bool*            localbdsused        /**< pointer to store whether local bounds were used in transformation */
   )
{
   SCIP_Real* bestbds;
   int i;
   int aggrrowintstart;
   int nvars;
   int firstcontvar;
   SCIP_VAR** vars;

   assert(varsign != NULL);
   assert(boundtype != NULL);
   assert(freevariable != NULL);
   assert(localbdsused != NULL);

   *freevariable = FALSE;
   *localbdsused = FALSE;

   /* allocate temporary memory to store best bounds and bound types */
   SCIP_CALL( SCIPallocBufferArray(scip, &bestbds, 2*(*nnz)) );

   /* start with continuous variables, because using variable bounds can affect the untransformed integral
    * variables, and these changes have to be incorporated in the transformation of the integral variables
    * (continuous variables have largest problem indices!)
    */
   SCIPsortDownInt(cutinds, *nnz);

   vars = SCIPgetVars(scip);
   nvars = SCIPgetNVars(scip);
   firstcontvar = nvars - SCIPgetNContVars(scip);

   /* determine best bounds for the continous variables such that they will have a positive coefficient in the transformation */
   for( i = 0; i < *nnz && cutinds[i] >= firstcontvar; ++i )
   {
      SCIP_Real QUAD(coef);
      int v = cutinds[i];

      QUAD_ARRAY_LOAD(coef, cutcoefs, v);

      if( QUAD_TO_DBL(coef) > 0.0 )
      {
         SCIP_Real simplebound;

         /* find closest lower bound in standard lower bound or variable lower bound for continuous variable so that it will have a positive coefficient */
         SCIP_CALL( findBestLb(scip, vars[v], sol, usevbds ? 2 : 0, allowlocal, bestbds + i, &simplebound, boundtype + i) );

         /* cannot create transformation for strongcg cut */
         if( SCIPisInfinity(scip, -bestbds[i]) )
         {
            *freevariable = TRUE;
            goto TERMINATE;
         }

         varsign[i] = +1;
      }
      else if( QUAD_TO_DBL(coef) < 0.0 )
      {
         SCIP_Real simplebound;

         /* find closest upper bound in standard upper bound or variable upper bound for continuous variable so that it will have a positive coefficient */
         SCIP_CALL( findBestUb(scip, vars[cutinds[i]], sol, usevbds ? 2 : 0, allowlocal, bestbds + i, &simplebound, boundtype + i) );

          /* cannot create transformation for strongcg cut */
         if( SCIPisInfinity(scip, bestbds[i]) )
         {
            *freevariable = TRUE;
            goto TERMINATE;
         }

         varsign[i] = -1;
      }
   }

   /* remember start of integer variables in the aggrrow */
   aggrrowintstart = i;

   /* perform bound substitution for continuous variables */
   for( i = 0; i < aggrrowintstart; ++i )
   {
      performBoundSubstitution(scip, cutinds, cutcoefs, QUAD(cutrhs), nnz, varsign[i], boundtype[i], bestbds[i], cutinds[i], localbdsused);
   }

   assert(i == aggrrowintstart);

   /* remove integral variables that now have a zero coefficient due to variable bound usage of continuous variables
    * and perform the bound substitution for the integer variables that are left using simple bounds
    */
   while( i < *nnz )
   {
      SCIP_Real QUAD(coef);
      SCIP_Real bestlb;
      SCIP_Real bestub;
      int bestlbtype;
      int bestubtype;
      SCIP_BOUNDTYPE selectedbound;
      int v = cutinds[i];

      assert(v < firstcontvar);
      QUAD_ARRAY_LOAD(coef, cutcoefs, v);

      /* due to variable bound usage for the continous variables cancellation may have occurred */
      if( EPSZ(QUAD_TO_DBL(coef), QUAD_EPSILON) )
      {
         QUAD_ASSIGN(coef, 0.0);
         QUAD_ARRAY_STORE(cutcoefs, v, coef);
         --(*nnz);
         cutinds[i] = cutinds[*nnz];

         /* do not increase i, since last element is copied to the i-th position */
         continue;
      }

      /* determine the best bounds for the integral variable, usevbd can be set to FALSE here as vbds are only used for continous variables */
      SCIP_CALL( determineBestBounds(scip, vars[v], sol, boundswitch, 0, allowlocal, FALSE, FALSE, NULL, NULL,
            &bestlb, &bestub, &bestlbtype, &bestubtype, &selectedbound, freevariable) );

      /* check if we have an unbounded integral variable */
      if( *freevariable )
      {
         goto TERMINATE;
      }

      /* perform bound substitution */
      if( selectedbound == SCIP_BOUNDTYPE_LOWER )
      {
         boundtype[i] = bestlbtype;
         varsign[i] = +1;

         performBoundSubstitutionSimple(scip, cutcoefs, QUAD(cutrhs), boundtype[i], bestlb, v, localbdsused);
      }
      else
      {
         assert(selectedbound == SCIP_BOUNDTYPE_UPPER);
         boundtype[i] = bestubtype;
         varsign[i] = -1;

         performBoundSubstitutionSimple(scip, cutcoefs, QUAD(cutrhs), boundtype[i], bestub, v, localbdsused);
      }

      assert(boundtype[i] == -1 || boundtype[i] == -2);

      /* increase i */
      ++i;
   }

   /* relax rhs to zero if it is close to */
   if( QUAD_TO_DBL(*cutrhs) < 0.0 && QUAD_TO_DBL(*cutrhs) >= -SCIPepsilon(scip) )
      QUAD_ASSIGN(*cutrhs, 0.0);

  TERMINATE:
   /*free temporary memory */
   SCIPfreeBufferArray(scip, &bestbds);

   return SCIP_OKAY;
}

/** Calculate fractionalities \f$ f_0 := b - down(b) \f$, \f$ f_j := a^\prime_j - down(a^\prime_j) \f$ and
 *   integer \f$ k >= 1 \f$ with \f$ 1/(k + 1) <= f_0 < 1/k \f$ and \f$ (=> k = up(1/f_0) + 1) \f$
 *   integer \f$ 1 <= p_j <= k \f$ with \f$ f_0 + ((p_j - 1) * (1 - f_0)/k) < f_j <= f_0 + (p_j * (1 - f_0)/k)\f$ \f$ (=> p_j = up( k*(f_j - f_0)/(1 - f_0) )) \f$
 * and derive strong CG cut \f$ \tilde{a}*x^\prime <= down(b) \f$
 * \f[
 * \begin{array}{rll}
 * integers : &  \tilde{a}_j = down(a^\prime_j)                &, if \qquad f_j <= f_0 \\
 *            &  \tilde{a}_j = down(a^\prime_j) + p_j/(k + 1)  &, if \qquad f_j >  f_0 \\
 * continuous:&  \tilde{a}_j = 0                               &, if \qquad a^\prime_j >= 0 \\
 *            &  \mbox{no strong CG cut found}                 &, if \qquad a^\prime_j <  0
 * \end{array}
 * \f]
 *
 * Transform inequality back to \f$ \hat{a}*x <= rhs \f$:
 *
 *  (lb or ub):
 * \f[
 * \begin{array}{lllll}
 *    x^\prime_j := x_j - lb_j,&   x_j == x^\prime_j + lb_j,&   a^\prime_j ==  a_j,&   \hat{a}_j :=  \tilde{a}_j,&   \mbox{if lb was used in transformation} \\
 *    x^\prime_j := ub_j - x_j,&   x_j == ub_j - x^\prime_j,&   a^\prime_j == -a_j,&   \hat{a}_j := -\tilde{a}_j,&   \mbox{if ub was used in transformation}
 * \end{array}
 * \f]
 * \f[
 *  and move the constant terms
 * \begin{array}{rl}
 *    -\tilde{a}_j * lb_j == -\hat{a}_j * lb_j, & \mbox{or} \\
 *     \tilde{a}_j * ub_j == -\hat{a}_j * ub_j &
 * \end{array}
 * \f]
 *  to the rhs.
 *
 *  (vlb or vub):
 * \f[
 * \begin{array}{lllll}
 *    x^\prime_j := x_j - (bl_j * zl_j + dl_j),&   x_j == x^\prime_j + (bl_j * zl_j + dl_j),&   a^\prime_j ==  a_j,&   \hat{a}_j :=  \tilde{a}_j,&   \mbox{(vlb)} \\
 *    x^\prime_j := (bu_j * zu_j + du_j) - x_j,&   x_j == (bu_j * zu_j + du_j) - x^\prime_j,&   a^\prime_j == -a_j,&   \hat{a}_j := -\tilde{a}_j,&   \mbox{(vub)}
 * \end{array}
 * \f]
 *  move the constant terms
 * \f[
 * \begin{array}{rl}
 *    -\tilde{a}_j * dl_j == -\hat{a}_j * dl_j,& \mbox{or} \\
 *     \tilde{a}_j * du_j == -\hat{a}_j * du_j &
 * \end{array}
 * \f]
 *  to the rhs, and update the VB variable coefficients:
 * \f[
 * \begin{array}{ll}
 *    \hat{a}_{zl_j} := \hat{a}_{zl_j} - \tilde{a}_j * bl_j == \hat{a}_{zl_j} - \hat{a}_j * bl_j,& \mbox{or} \\
 *    \hat{a}_{zu_j} := \hat{a}_{zu_j} + \tilde{a}_j * bu_j == \hat{a}_{zu_j} - \hat{a}_j * bu_j &
 * \end{array}
 * \f]
 */
static
SCIP_RETCODE cutsRoundStrongCG(
   SCIP*                 scip,               /**< SCIP data structure */
   SCIP_Real*            cutcoefs,           /**< array of coefficients of cut */
   QUAD(SCIP_Real*       cutrhs),            /**< pointer to right hand side of cut */
   int*                  cutinds,            /**< array of variables problem indices for non-zero coefficients in cut */
   int*                  nnz,                /**< number of non-zeros in cut */
   int*                  varsign,            /**< stores the sign of the transformed variable in summation */
   int*                  boundtype,          /**< stores the bound used for transformed variable (vlb/vub_idx or -1 for lb/ub)*/
   QUAD(SCIP_Real        f0),                /**< fractional value of rhs */
   SCIP_Real             k                   /**< factor to strengthen strongcg cut */
   )
{
   SCIP_Real QUAD(onedivoneminusf0);
   int i;
   int firstcontvar;
   SCIP_VAR** vars;
   int aggrrowintstart;

   assert(QUAD_HI(cutrhs) != NULL);
   assert(cutcoefs != NULL);
   assert(cutinds != NULL);
   assert(nnz != NULL);
   assert(boundtype != NULL);
   assert(varsign != NULL);
   assert(0.0 < QUAD_TO_DBL(f0) && QUAD_TO_DBL(f0) < 1.0);

   SCIPquadprecSumQD(onedivoneminusf0, -f0, 1.0);
   SCIPquadprecDivDQ(onedivoneminusf0, 1.0, onedivoneminusf0);

   /* Loop backwards to process integral variables first and be able to delete coefficients of integral variables
    * without destroying the ordering of the aggrrow's non-zeros.
    * (due to sorting in cutsTransformStrongCG the ordering is continuous before integral)
    */

   firstcontvar = SCIPgetNVars(scip) - SCIPgetNContVars(scip);
   vars = SCIPgetVars(scip);
#ifndef NDEBUG
   /*in debug mode check, that all continuous variables of the aggrrow come before the integral variables */
   i = 0;
   while( i < *nnz && cutinds[i] >= firstcontvar )
      ++i;

   while( i < *nnz )
   {
      assert(cutinds[i] < firstcontvar);
      ++i;
   }
#endif

   /* integer variables */
   for( i = *nnz - 1; i >= 0 && cutinds[i] < firstcontvar; --i )
   {
      SCIP_VAR* var;
      SCIP_Real QUAD(aj);
      SCIP_Real QUAD(downaj);
      SCIP_Real QUAD(cutaj);
      SCIP_Real QUAD(fj);
      int v;

      v = cutinds[i];
      assert(0 <= v && v < SCIPgetNVars(scip));

      var = vars[v];
      assert(var != NULL);
      assert(SCIPvarGetProbindex(var) == v);
      assert(boundtype[i] == -1 || boundtype[i] == -2);
      assert(varsign[i] == +1 || varsign[i] == -1);

      /* calculate the coefficient in the retransformed cut */
      QUAD_ARRAY_LOAD(aj, cutcoefs, v);
      QUAD_SCALE(aj, varsign[i]);

      SCIPquadprecEpsFloorQ(downaj, aj, SCIPepsilon(scip)); /*lint !e666*/
      SCIPquadprecSumQQ(fj, aj, -downaj);

      if( SCIPisLE(scip, QUAD_TO_DBL(fj), QUAD_TO_DBL(f0)) )
         QUAD_ASSIGN_Q(cutaj, downaj); /* a^_j */
      else
      {
         SCIP_Real pj;

         SCIPquadprecSumQQ(cutaj, fj, -f0);
         SCIPquadprecProdQD(cutaj, cutaj, k);
         SCIPquadprecProdQQ(cutaj, cutaj, onedivoneminusf0);
         pj = SCIPceil(scip, QUAD_TO_DBL(cutaj));
         assert(pj >= 0); /* should be >= 1, but due to rounding bias can be 0 if fj almost equal to f0 */
         assert(pj <= k);
         SCIPquadprecDivDD(cutaj, pj, k + 1.0);
         SCIPquadprecSumQQ(cutaj, cutaj, downaj);
      }

      QUAD_SCALE(cutaj, varsign[i]);

      /* remove zero cut coefficients from cut */
      if( EPSZ(QUAD_TO_DBL(cutaj), QUAD_EPSILON) )
      {
         QUAD_ASSIGN(cutaj, 0.0);
         QUAD_ARRAY_STORE(cutcoefs, v, cutaj);
         --*nnz;
         cutinds[i] = cutinds[*nnz];
         continue;
      }

      QUAD_ARRAY_STORE(cutcoefs, v, cutaj);

      /* integral var uses standard bound */
      assert(boundtype[i] < 0);

      /* move the constant term  -a~_j * lb_j == -a^_j * lb_j , or  a~_j * ub_j == -a^_j * ub_j  to the rhs */
      if( varsign[i] == +1 )
      {
         SCIP_Real QUAD(tmp);

         /* lower bound was used */
         if( boundtype[i] == -1 )
         {
            assert(!SCIPisInfinity(scip, -SCIPvarGetLbGlobal(var)));
            SCIPquadprecProdQD(tmp, cutaj, SCIPvarGetLbGlobal(var));
            SCIPquadprecSumQQ(*cutrhs, *cutrhs, tmp);
         }
         else
         {
            assert(!SCIPisInfinity(scip, -SCIPvarGetLbLocal(var)));
            SCIPquadprecProdQD(tmp, cutaj, SCIPvarGetLbLocal(var));
            SCIPquadprecSumQQ(*cutrhs, *cutrhs, tmp);
         }
      }
      else
      {
         SCIP_Real QUAD(tmp);

         /* upper bound was used */
         if( boundtype[i] == -1 )
         {
            assert(!SCIPisInfinity(scip, SCIPvarGetUbGlobal(var)));
            SCIPquadprecProdQD(tmp, cutaj, SCIPvarGetUbGlobal(var));
            SCIPquadprecSumQQ(*cutrhs, *cutrhs, tmp);
         }
         else
         {
            assert(!SCIPisInfinity(scip, SCIPvarGetUbLocal(var)));
            SCIPquadprecProdQD(tmp, cutaj, SCIPvarGetUbLocal(var));
            SCIPquadprecSumQQ(*cutrhs, *cutrhs, tmp);
         }
      }
   }

   /* now process the continuous variables; postpone deletetion of zeros till all continuous variables have been processed */
   aggrrowintstart = i + 1;

#ifndef NDEBUG
   /* in a strong CG cut, cut coefficients of continuous variables are always zero; check this in debug mode */
   for( i = 0; i < aggrrowintstart; ++i )
   {
      int v;

      v = cutinds[i];
      assert(firstcontvar <= v && v < SCIPgetNVars(scip));

      {
         SCIP_VAR* var;
         SCIP_Real QUAD(aj);

         var = vars[v];
         assert(var != NULL);
         assert(!SCIPvarIsIntegral(var));
         assert(SCIPvarGetProbindex(var) == v);
         assert(varsign[i] == +1 || varsign[i] == -1);

         /* calculate the coefficient in the retransformed cut */
         QUAD_ARRAY_LOAD(aj, cutcoefs, v);
         QUAD_SCALE(aj, varsign[i]);

         assert(QUAD_TO_DBL(aj) >= 0.0);
      }
   }
#endif

   /* move integer variables to the empty position of the continuous variables */
   if( aggrrowintstart > 0 )
   {
      SCIP_Real QUAD(tmp);
      assert(aggrrowintstart <= *nnz);

      QUAD_ASSIGN(tmp, 0.0);

      for( i = 0; i < aggrrowintstart; ++i )
      {
         QUAD_ARRAY_STORE(cutcoefs, cutinds[i], tmp);
      }

      *nnz -= aggrrowintstart;
      if( *nnz < aggrrowintstart )
      {
         BMScopyMemoryArray(cutinds, cutinds + aggrrowintstart, *nnz);
      }
      else
      {
         BMScopyMemoryArray(cutinds, cutinds + *nnz, aggrrowintstart);
      }
   }

   return SCIP_OKAY;
}

/** substitute aggregated slack variables:
 *
 *  The coefficient of the slack variable s_r is equal to the row's weight times the slack's sign, because the slack
 *  variable only appears in its own row: \f$ a^\prime_r = scale * weight[r] * slacksign[r] \f$.
 *
 *  Depending on the slacks type (integral or continuous), its coefficient in the cut calculates as follows:
 * \f[
 * \begin{array}{rll}
 *    integers:  & \hat{a}_r = \tilde{a}_r = down(a^\prime_r)                  &, if \qquad f_r <= f0 \\
 *               & \hat{a}_r = \tilde{a}_r = down(a^\prime_r) + p_r/(k + 1)    &, if \qquad f_r >  f0 \\
 *    continuous:& \hat{a}_r = \tilde{a}_r = 0                                 &, if \qquad a^\prime_r >= 0 \\
 *               & \mbox{no strong CG cut found}                               &, if \qquad a^\prime_r <  0
 * \end{array}
 * \f]
 *
 *  Substitute \f$ \hat{a}_r * s_r \f$ by adding \f$ \hat{a}_r \f$ times the slack's definition to the cut.
 */
static
SCIP_RETCODE cutsSubstituteStrongCG(
   SCIP*                 scip,               /**< SCIP datastructure */
   SCIP_Real*            weights,            /**< row weights in row summation */
   int*                  slacksign,          /**< stores the sign of the row's slack variable in summation */
   int*                  rowinds,            /**< sparsity pattern of used rows */
   int                   nrowinds,           /**< number of used rows */
   SCIP_Real             scale,              /**< additional scaling factor multiplied to all rows */
   SCIP_Real*            cutcoefs,           /**< array of coefficients of cut */
   QUAD(SCIP_Real*       cutrhs),            /**< pointer to right hand side of cut */
   int*                  cutinds,            /**< array of variables problem indices for non-zero coefficients in cut */
   int*                  nnz,                /**< number of non-zeros in cut */
   QUAD(SCIP_Real        f0),                /**< fractional value of rhs */
   SCIP_Real             k                   /**< factor to strengthen strongcg cut */
   )
{  /*lint --e{715}*/
   SCIP_ROW** rows;
   SCIP_Real QUAD(onedivoneminusf0);
   int i;

   assert(scip != NULL);
   assert(weights != NULL);
   assert(slacksign != NULL);
   assert(rowinds != NULL);
   assert(SCIPisPositive(scip, scale));
   assert(cutcoefs != NULL);
   assert(QUAD_HI(cutrhs) != NULL);
   assert(cutinds != NULL);
   assert(nnz != NULL);
   assert(0.0 < QUAD_TO_DBL(f0) && QUAD_TO_DBL(f0) < 1.0);

   SCIPquadprecSumQD(onedivoneminusf0, -f0, 1.0);
   SCIPquadprecDivDQ(onedivoneminusf0, 1.0, onedivoneminusf0);

   rows = SCIPgetLPRows(scip);
   for( i = 0; i < nrowinds; i++ )
   {
      SCIP_ROW* row;
      SCIP_Real pr;
      SCIP_Real QUAD(ar);
      SCIP_Real downar;
      SCIP_Real QUAD(cutar);
      SCIP_Real QUAD(fr);
      SCIP_Real mul;
      int r;

      r = rowinds[i];
      assert(0 <= r && r < SCIPgetNLPRows(scip));
      assert(slacksign[i] == -1 || slacksign[i] == +1);
      assert(!SCIPisZero(scip, weights[i]));

      row = rows[r];
      assert(row != NULL);
      assert(row->len == 0 || row->cols != NULL);
      assert(row->len == 0 || row->cols_index != NULL);
      assert(row->len == 0 || row->vals != NULL);

      /* get the slack's coefficient a'_r in the aggregated row */
      SCIPquadprecProdDD(ar, slacksign[i] * scale, weights[i]);

      /* calculate slack variable's coefficient a^_r in the cut */
      if( row->integral )
      {
         /* slack variable is always integral: */
         downar = EPSFLOOR(QUAD_TO_DBL(ar), QUAD_EPSILON);
         SCIPquadprecSumQD(fr, ar, -downar);

         if( SCIPisLE(scip, QUAD_TO_DBL(fr), QUAD_TO_DBL(f0)) )
            QUAD_ASSIGN(cutar, downar);
         else
         {
            SCIPquadprecSumQQ(cutar, fr, -f0);
            SCIPquadprecProdQQ(cutar, cutar, onedivoneminusf0);
            SCIPquadprecProdQD(cutar, cutar, k);
            pr = SCIPceil(scip, QUAD_TO_DBL(cutar));
            assert(pr >= 0); /* should be >= 1, but due to rounding bias can be 0 if fr almost equal to f0 */
            assert(pr <= k);
            SCIPquadprecDivDD(cutar, pr, k + 1.0);
            SCIPquadprecSumQD(cutar, cutar, downar);
         }
      }
      else
      {
         /* slack variable is continuous: */
         assert(QUAD_TO_DBL(ar) >= 0.0);
         continue; /* slack can be ignored, because its coefficient is reduced to 0.0 */
      }

      /* if the coefficient was reduced to zero, ignore the slack variable */
      if( EPSZ(QUAD_TO_DBL(cutar), QUAD_EPSILON) )
         continue;

      /* depending on the slack's sign, we have
       *   a*x + c + s == rhs  =>  s == - a*x - c + rhs,  or  a*x + c - s == lhs  =>  s == a*x + c - lhs
       * substitute a^_r * s_r by adding a^_r times the slack's definition to the cut.
       */
      mul = -slacksign[i] * QUAD_TO_DBL(cutar);

      /* add the slack's definition multiplied with a^_j to the cut */
      SCIP_CALL( varVecAddScaledRowCoefsQuad(cutinds, cutcoefs, nnz, row, mul) );

      /* move slack's constant to the right hand side */
      if( slacksign[i] == +1 )
      {
         SCIP_Real rhs;

         /* a*x + c + s == rhs  =>  s == - a*x - c + rhs: move a^_r * (rhs - c) to the right hand side */
         assert(!SCIPisInfinity(scip, row->rhs));
         rhs = row->rhs - row->constant;
         if( row->integral )
         {
            /* the right hand side was implicitly rounded down in row aggregation */
            rhs = SCIPfloor(scip, rhs);
         }

         SCIPquadprecProdQD(cutar, cutar, rhs);
         SCIPquadprecSumQQ(*cutrhs, *cutrhs, -cutar);
      }
      else
      {
         SCIP_Real lhs;

         /* a*x + c - s == lhs  =>  s == a*x + c - lhs: move a^_r * (c - lhs) to the right hand side */
         assert(!SCIPisInfinity(scip, -row->lhs));
         lhs = row->lhs - row->constant;
         if( row->integral )
         {
            /* the left hand side was implicitly rounded up in row aggregation */
            lhs = SCIPceil(scip, lhs);
         }

         SCIPquadprecProdQD(cutar, cutar, lhs);
         SCIPquadprecSumQQ(*cutrhs, *cutrhs, cutar);
      }
   }

   /* relax rhs to zero, if it's very close to */
   if( QUAD_TO_DBL(*cutrhs) < 0.0 && QUAD_TO_DBL(*cutrhs) >= SCIPepsilon(scip) )
      QUAD_ASSIGN(*cutrhs, 0.0);

   return SCIP_OKAY;
}


/** calculates a strong CG cut out of the weighted sum of LP rows given by an aggregation row; the
 *  aggregation row must not contain non-zero weights for modifiable rows, because these rows cannot
 *  participate in a strongcg cut
 *
 *  @return \ref SCIP_OKAY is returned if everything worked. Otherwise a suitable error code is passed. See \ref
 *          SCIP_Retcode "SCIP_RETCODE" for a complete list of error codes.
 *
 *  @pre This method can be called if @p scip is in one of the following stages:
 *       - \ref SCIP_STAGE_SOLVING
 *
 *  See \ref SCIP_Stage "SCIP_STAGE" for a complete list of all possible solving stages.
 */
SCIP_RETCODE SCIPcalcStrongCG(
   SCIP*                 scip,               /**< SCIP data structure */
   SCIP_SOL*             sol,                /**< the solution that should be separated, or NULL for LP solution */
   SCIP_Bool             postprocess,        /**< apply a post-processing step to the resulting cut? */
   SCIP_Real             boundswitch,        /**< fraction of domain up to which lower bound is used in transformation */
   SCIP_Bool             usevbds,            /**< should variable bounds be used in bound transformation? */
   SCIP_Bool             allowlocal,         /**< should local information allowed to be used, resulting in a local cut? */
   SCIP_Real             minfrac,            /**< minimal fractionality of rhs to produce strong CG cut for */
   SCIP_Real             maxfrac,            /**< maximal fractionality of rhs to produce strong CG cut for */
   SCIP_Real             scale,              /**< additional scaling factor multiplied to all rows */
   SCIP_AGGRROW*         aggrrow,            /**< the aggregation row to compute a strong CG cut for */
   SCIP_Real*            cutcoefs,           /**< array to store the non-zero coefficients in the cut */
   SCIP_Real*            cutrhs,             /**< pointer to store the right hand side of the cut */
   int*                  cutinds,            /**< array to store the problem indices of variables with a non-zero coefficient in the cut */
   int*                  cutnnz,             /**< pointer to store the number of non-zeros in the cut */
   SCIP_Real*            cutefficacy,        /**< pointer to store the efficacy of the cut, or NULL */
   int*                  cutrank,            /**< pointer to return rank of generated cut */
   SCIP_Bool*            cutislocal,         /**< pointer to store whether the generated cut is only valid locally */
   SCIP_Bool*            success             /**< pointer to store whether a valid cut was returned */
   )
{
   int i;
   int nvars;
   int* varsign;
   int* boundtype;
   SCIP_Real* tmpcoefs;
   SCIP_Real QUAD(downrhs);
   SCIP_Real QUAD(f0);
   SCIP_Real QUAD(tmp);
   SCIP_Real QUAD(rhs);
   SCIP_Real k;
   SCIP_Bool freevariable;
   SCIP_Bool localbdsused;

   assert(scip != NULL);
   assert(aggrrow != NULL);
   assert(SCIPisPositive(scip, scale));
   assert(cutcoefs != NULL);
   assert(cutrhs != NULL);
   assert(cutinds != NULL);
   assert(success != NULL);
   assert(cutislocal != NULL);

   SCIPdebugMessage("calculating strong CG cut (scale: %g)\n", scale);

   *success = FALSE;

   /* check if a negative continuous slack variable is present in the aggregation
    * since then no strongcg cut can be generated
    */
   for( i = 0; i != aggrrow->nrows; ++i )
   {
      if( aggrrow->rowweights[i] * aggrrow->slacksign[i] < 0.0 && !scip->lp->rows[aggrrow->rowsinds[i]]->integral )
         return SCIP_OKAY;
   }

   /* allocate temporary memory */
   nvars = SCIPgetNVars(scip);
   SCIP_CALL( SCIPallocBufferArray(scip, &varsign, nvars) );
   SCIP_CALL( SCIPallocBufferArray(scip, &boundtype, nvars) );
   SCIP_CALL( SCIPallocCleanBufferArray(scip, &tmpcoefs, QUAD_ARRAY_SIZE(nvars)) );

   /* initialize cut with aggregation */
   *cutnnz = aggrrow->nnz;
   *cutislocal = aggrrow->local;
   SCIPquadprecProdQD(rhs, aggrrow->rhs, scale);

   if( *cutnnz > 0 )
   {
      BMScopyMemoryArray(cutinds, aggrrow->inds, *cutnnz);

      for( i = 0; i < *cutnnz; ++i )
      {
         SCIP_Real QUAD(coef);
         int j = cutinds[i];

         QUAD_ARRAY_LOAD(coef, aggrrow->vals, j);
         SCIPquadprecProdQD(coef, coef, scale);

         QUAD_HI(coef) = NONZERO(QUAD_HI(coef));
         assert(QUAD_HI(coef) != 0.0);

         QUAD_ARRAY_STORE(tmpcoefs, j, coef);
      }

      /* Transform equation  a*x == b, lb <= x <= ub  into standard form
       *   a'*x' == b, 0 <= x' <= ub'.
       *
       * Transform variables (lb or ub):
       *   x'_j := x_j - lb_j,   x_j == x'_j + lb_j,   a'_j ==  a_j,   if lb is used in transformation
       *   x'_j := ub_j - x_j,   x_j == ub_j - x'_j,   a'_j == -a_j,   if ub is used in transformation
       * and move the constant terms "a_j * lb_j" or "a_j * ub_j" to the rhs.
       *
       * Transform variables (vlb or vub):
       *   x'_j := x_j - (bl_j * zl_j + dl_j),   x_j == x'_j + (bl_j * zl_j + dl_j),   a'_j ==  a_j,   if vlb is used in transf.
       *   x'_j := (bu_j * zu_j + du_j) - x_j,   x_j == (bu_j * zu_j + du_j) - x'_j,   a'_j == -a_j,   if vub is used in transf.
       * move the constant terms "a_j * dl_j" or "a_j * du_j" to the rhs, and update the coefficient of the VLB variable:
       *   a_{zl_j} := a_{zl_j} + a_j * bl_j, or
       *   a_{zu_j} := a_{zu_j} + a_j * bu_j
       */
      SCIP_CALL( cutsTransformStrongCG(scip, sol, boundswitch, usevbds, allowlocal,
            tmpcoefs, QUAD(&rhs), cutinds, cutnnz, varsign, boundtype, &freevariable, &localbdsused) );

      assert(allowlocal || !localbdsused);
      *cutislocal = *cutislocal || localbdsused;

      if( freevariable )
         goto TERMINATE;

      SCIPdebug(printCutQuad(scip, NULL, tmpcoefs, QUAD(rhs), cutinds, *cutnnz, FALSE, FALSE));
   }

   /* Calculate
    *  - fractionalities  f_0 := b - down(b), f_j := a'_j - down(a'_j)
    *  - integer k >= 1 with 1/(k + 1) <= f_0 < 1/k
    *    (=> k = up(1/f_0) + 1)
    *  - integer 1 <= p_j <= k with f_0 + ((p_j - 1) * (1 - f_0)/k) < f_j <= f_0 + (p_j * (1 - f_0)/k)
    *    (=> p_j = up( (f_j - f_0)/((1 - f_0)/k) ))
    * and derive strong CG cut
    *   a~*x' <= (k+1) * down(b)
    * integers :  a~_j = down(a'_j)                , if f_j <= f_0
    *             a~_j = down(a'_j) + p_j/(k + 1)  , if f_j >  f_0
    * continuous: a~_j = 0                         , if a'_j >= 0
    *             no strong CG cut found          , if a'_j <  0
    *
    * Transform inequality back to a^*x <= rhs:
    *
    * (lb or ub):
    *   x'_j := x_j - lb_j,   x_j == x'_j + lb_j,   a'_j ==  a_j,   a^_j :=  a~_j,   if lb was used in transformation
    *   x'_j := ub_j - x_j,   x_j == ub_j - x'_j,   a'_j == -a_j,   a^_j := -a~_j,   if ub was used in transformation
    * and move the constant terms
    *   -a~_j * lb_j == -a^_j * lb_j, or
    *    a~_j * ub_j == -a^_j * ub_j
    * to the rhs.
    *
    * (vlb or vub):
    *   x'_j := x_j - (bl_j * zl_j + dl_j),   x_j == x'_j + (bl_j * zl_j + dl_j),   a'_j ==  a_j,   a^_j :=  a~_j,   (vlb)
    *   x'_j := (bu_j * zu_j + du_j) - x_j,   x_j == (bu_j * zu_j + du_j) - x'_j,   a'_j == -a_j,   a^_j := -a~_j,   (vub)
    * move the constant terms
    *   -a~_j * dl_j == -a^_j * dl_j, or
    *    a~_j * du_j == -a^_j * du_j
    * to the rhs, and update the VB variable coefficients:
    *   a^_{zl_j} := a^_{zl_j} - a~_j * bl_j == a^_{zl_j} - a^_j * bl_j, or
    *   a^_{zu_j} := a^_{zu_j} + a~_j * bu_j == a^_{zu_j} - a^_j * bu_j
    */
   SCIPquadprecEpsFloorQ(downrhs, rhs, SCIPepsilon(scip)); /*lint !e666*/

   SCIPquadprecSumQQ(f0, rhs, -downrhs);
   if( QUAD_TO_DBL(f0) < minfrac || QUAD_TO_DBL(f0) > maxfrac )
      goto TERMINATE;

   /* renormalize the f0 value */
   SCIPquadprecSumDD(f0, QUAD_HI(f0), QUAD_LO(f0));

   SCIPquadprecDivDQ(tmp, 1.0, f0);
   k = SCIPround(scip, ceil(QUAD_TO_DBL(tmp)) - 1.0);

   QUAD_ASSIGN_Q(rhs, downrhs);

   if( *cutnnz > 0 )
   {
      SCIP_CALL( cutsRoundStrongCG(scip, tmpcoefs, QUAD(&rhs), cutinds, cutnnz, varsign, boundtype, QUAD(f0), k) );
      SCIPdebug(printCutQuad(scip, sol, tmpcoefs, QUAD(rhs), cutinds, *cutnnz, FALSE, FALSE));
   }

   /* substitute aggregated slack variables:
    *
    * The coefficient of the slack variable s_r is equal to the row's weight times the slack's sign, because the slack
    * variable only appears in its own row:
    *    a'_r = scale * weight[r] * slacksign[r].
    *
    * Depending on the slacks type (integral or continuous), its coefficient in the cut calculates as follows:
    *   integers :  a^_r = a~_r = (k + 1) * down(a'_r)        , if f_r <= f0
    *               a^_r = a~_r = (k + 1) * down(a'_r) + p_r  , if f_r >  f0
    *   continuous: a^_r = a~_r = 0                           , if a'_r >= 0
    *               a^_r = a~_r = a'_r/(1 - f0)               , if a'_r <  0
    *
    * Substitute a^_r * s_r by adding a^_r times the slack's definition to the cut.
    */
   SCIP_CALL( cutsSubstituteStrongCG(scip, aggrrow->rowweights, aggrrow->slacksign, aggrrow->rowsinds,
                          aggrrow->nrows, scale, tmpcoefs, QUAD(&rhs), cutinds, cutnnz, QUAD(f0), k) );
   SCIPdebug(printCutQuad(scip, sol, tmpcoefs, QUAD(rhs), cutinds, *cutnnz, FALSE, FALSE));

   /* remove all nearly-zero coefficients from strong CG row and relax the right hand side correspondingly in order to
    * prevent numerical rounding errors
    */
   if( postprocess )
   {
      SCIP_CALL( postprocessCutQuad(scip, *cutislocal, cutinds, tmpcoefs, cutnnz, QUAD(&rhs), success) );
   }
   else
   {
      *success = ! removeZerosQuad(scip, SCIPsumepsilon(scip), *cutislocal, tmpcoefs, QUAD(&rhs), cutinds, cutnnz);
   }
   SCIPdebug(printCutQuad(scip, sol, tmpcoefs, QUAD(rhs), cutinds, *cutnnz, FALSE, FALSE));

   if( *success )
   {
      *cutrhs = QUAD_TO_DBL(rhs);

      /* store cut in given array in sparse representation and clean buffer array */
      for( i = 0; i < *cutnnz; ++i )
      {
         SCIP_Real QUAD(coef);
         int j = cutinds[i];

         QUAD_ARRAY_LOAD(coef, tmpcoefs, j);
         assert(QUAD_HI(coef) != 0.0);

         cutcoefs[i] = QUAD_TO_DBL(coef);
         QUAD_ASSIGN(coef, 0.0);
         QUAD_ARRAY_STORE(tmpcoefs, j, coef);
      }

      if( cutefficacy != NULL )
         *cutefficacy = calcEfficacy(scip, sol, cutcoefs, *cutrhs, cutinds, *cutnnz);

      if( cutrank != NULL )
         *cutrank = aggrrow->rank + 1;
   }

  TERMINATE:

   /* if we aborted early the tmpcoefs array needs to be cleaned */
   if( !(*success) )
   {
      QUAD_ASSIGN(tmp, 0.0);

      for( i = 0; i < *cutnnz; ++i )
      {
         QUAD_ARRAY_STORE(tmpcoefs, cutinds[i], tmp);
      }
   }

   /* free temporary memory */
   SCIPfreeCleanBufferArray(scip, &tmpcoefs);
   SCIPfreeBufferArray(scip, &boundtype);
   SCIPfreeBufferArray(scip, &varsign);

   return SCIP_OKAY;
}<|MERGE_RESOLUTION|>--- conflicted
+++ resolved
@@ -4135,13 +4135,8 @@
     * Substitute a^_r * s_r by adding a^_r times the slack's definition to the cut.
     */
    SCIP_CALL( cutsSubstituteMIR(scip, aggrrow->rowweights, aggrrow->slacksign, aggrrow->rowsinds,
-<<<<<<< HEAD
-                                aggrrow->nrows, scale, tmpcoefs, QUAD(&rhs), tmpinds, &tmpnnz, QUAD(f0)) );
+         aggrrow->nrows, scale, tmpcoefs, QUAD(&rhs), tmpind, &tmpnnz, QUAD(f0)) );
    SCIPdebug( printCutQuad(scip, sol, tmpcoefs, QUAD(rhs), tmpinds, tmpnnz, FALSE, FALSE) );
-=======
-         aggrrow->nrows, scale, tmpcoefs, QUAD(&rhs), cutinds, cutnnz, QUAD(f0)) );
-   SCIPdebug( printCutQuad(scip, sol, tmpcoefs, QUAD(rhs), cutinds, *cutnnz, FALSE, FALSE) );
->>>>>>> a3df40bd
 
    if( postprocess )
    {
@@ -4155,11 +4150,7 @@
       *success = ! removeZerosQuad(scip, SCIPsumepsilon(scip), tmpislocal, tmpcoefs, QUAD(&rhs), &tmpnnz, tmpinds);
    }
 
-<<<<<<< HEAD
-   SCIPdebug(printCutQuad(scip, sol, tmpcoefs, QUAD(rhs), tmpinds, tmpnnz, FALSE, FALSE));
-=======
-   SCIPdebug( printCutQuad(scip, sol, tmpcoefs, QUAD(rhs), cutinds, *cutnnz, FALSE, FALSE) );
->>>>>>> a3df40bd
+   SCIPdebug( printCutQuad(scip, sol, tmpcoefs, QUAD(rhs), tmpinds, tmpnnz, FALSE, FALSE) );
 
    if( *success )
    {
