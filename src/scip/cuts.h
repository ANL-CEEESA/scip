--- conflicted
+++ resolved
@@ -102,7 +102,6 @@
    int                   sidetype            /**< specify row side type (-1 = lhs, 0 = automatic, 1 = rhs) */
    );
 
-<<<<<<< HEAD
 /** add the objective function with right-hand side @p rhs and scaled by @p scale to the aggregation row */
 extern
 SCIP_RETCODE SCIPaggrRowAddObjectiveFunction(
@@ -110,7 +109,8 @@
    SCIP_AGGRROW*         aggrrow,            /**< the aggregation row */
    SCIP_Real             rhs,                /**< right-hand side of the artificial row */
    SCIP_Real             scale               /**< scalar */
-=======
+   );
+
 /** add weighted constraint to the aggregation row */
 extern
 SCIP_RETCODE SCIPaggrRowAddCustomCons(
@@ -123,7 +123,6 @@
    SCIP_Real             weight,             /**< (positive) scale for adding given constraint to the aggregation row */
    int                   rank,               /**< rank to use for given constraint */
    SCIP_Bool             local               /**< is constraint only valid locally */
->>>>>>> e6432926
    );
 
 /** deletes variable at position @pos and updates mapping between variable indices and sparsity pattern */
