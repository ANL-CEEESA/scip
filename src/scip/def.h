--- conflicted
+++ resolved
@@ -136,13 +136,8 @@
 
 
 #define SCIP_VERSION                800 /**< SCIP version number (multiplied by 100 to get integer number) */
-<<<<<<< HEAD
 #define SCIP_SUBVERSION               1 /**< SCIP sub version number */
-#define SCIP_APIVERSION             102 /**< SCIP API version number */
-=======
-#define SCIP_SUBVERSION               0 /**< SCIP sub version number */
 #define SCIP_APIVERSION             103 /**< SCIP API version number */
->>>>>>> 1994dcf9
 #define SCIP_COPYRIGHT   "Copyright (C) 2002-2021 Konrad-Zuse-Zentrum fuer Informationstechnik Berlin (ZIB)"
 
 
