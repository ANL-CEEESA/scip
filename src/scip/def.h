/* * * * * * * * * * * * * * * * * * * * * * * * * * * * * * * * * * * * * * */
/*                                                                           */
/*                  This file is part of the program and library             */
/*         SCIP --- Solving Constraint Integer Programs                      */
/*                                                                           */
/*    Copyright (C) 2002-2012 Konrad-Zuse-Zentrum                            */
/*                            fuer Informationstechnik Berlin                */
/*                                                                           */
/*  SCIP is distributed under the terms of the ZIB Academic License.         */
/*                                                                           */
/*  You should have received a copy of the ZIB Academic License              */
/*  along with SCIP; see the file COPYING. If not email to scip@zib.de.      */
/*                                                                           */
/* * * * * * * * * * * * * * * * * * * * * * * * * * * * * * * * * * * * * * */

/**@file   def.h
 * @brief  common defines and data types used in all packages of SCIP
 * @author Tobias Achterberg
 */

/*---+----1----+----2----+----3----+----4----+----5----+----6----+----7----+----8----+----9----+----0----+----1----+----2*/

#ifndef __SCIP_DEF_H__
#define __SCIP_DEF_H__


#include <stdio.h>
#include <math.h>
#include <limits.h>
#include <float.h>
#include <assert.h>

/*
 * Boolean values
 */

#ifndef SCIP_Bool
#define SCIP_Bool unsigned int                    /**< type used for boolean values */
#ifndef TRUE
#define TRUE  1                         /**< boolean value TRUE */
#define FALSE 0                         /**< boolean value FALSE */
#endif
#endif

#include "scip/type_retcode.h"
#include "scip/pub_message.h"

#ifdef __cplusplus
extern "C" {
#endif

#define SCIP_VERSION                300 /**< SCIP version number (multiplied by 100 to get integer number) */
#define SCIP_SUBVERSION               0 /**< SCIP sub version number */
#define SCIP_COPYRIGHT   "Copyright (c) 2002-2012 Konrad-Zuse-Zentrum fuer Informationstechnik Berlin (ZIB)"


/*
 * CIP format variable characters
 */

#define SCIP_VARTYPE_BINARY_CHAR 'B'
#define SCIP_VARTYPE_INTEGER_CHAR 'I'
#define SCIP_VARTYPE_IMPLINT_CHAR 'M'
#define SCIP_VARTYPE_CONTINUOUS_CHAR 'C'

/*
 * Long Integer values
 */

#ifndef LLONG_MAX
#define LLONG_MAX        9223372036854775807LL
#define LLONG_MIN        (-LLONG_MAX - 1LL)
#endif

#define SCIP_Longint long long                         /**< type used for long integer values */
#define SCIP_LONGINT_MAX          LLONG_MAX
#define SCIP_LONGINT_MIN          LLONG_MIN
#ifndef SCIP_LONGINT_FORMAT
#if defined(_WIN32) || defined(_WIN64)
#define SCIP_LONGINT_FORMAT           "I64d"
#else
#define SCIP_LONGINT_FORMAT           "lld"
#endif
#endif


/*
 * Floating point values
 */

#define SCIP_Real double                               /**< type used for floating point values */
#define SCIP_REAL_MAX         (SCIP_Real)DBL_MAX
#define SCIP_REAL_MIN        -(SCIP_Real)DBL_MAX
#define SCIP_REAL_FORMAT               "lf"

#define SCIP_DEFAULT_INFINITY         1e+20  /**< default value considered to be infinity */
#define SCIP_DEFAULT_EPSILON          1e-09  /**< default upper bound for floating points to be considered zero */
#define SCIP_DEFAULT_SUMEPSILON       1e-06  /**< default upper bound for sums of floating points to be considered zero */
<<<<<<< HEAD
#define SCIP_DEFAULT_FEASTOL          1e-08  /**< default feasibility tolerance for constraints */
#define SCIP_DEFAULT_LPFEASTOL        1e-08  /**< default primal feasibility tolerance of LP solver */
#define SCIP_DEFAULT_DUALFEASTOL      1e-09  /**< default feasibility tolerance for reduced costs */
=======
#define SCIP_DEFAULT_FEASTOL          1e-06  /**< default feasibility tolerance for constraints */
#define SCIP_DEFAULT_LPFEASTOL        1e-06  /**< default primal feasibility tolerance of LP solver */
#define SCIP_DEFAULT_DUALFEASTOL      1e-06  /**< default feasibility tolerance for reduced costs */
>>>>>>> 770d3c0c
#define SCIP_DEFAULT_BARRIERCONVTOL   1e-10  /**< default convergence tolerance used in barrier algorithm */
#define SCIP_DEFAULT_BOUNDSTREPS       0.05  /**< default minimal relative improve for strengthening bounds */
#define SCIP_DEFAULT_PSEUDOCOSTEPS    1e-01  /**< default minimal variable distance value to use for pseudo cost updates */
#define SCIP_DEFAULT_PSEUDOCOSTDELTA  1e-04  /**< default minimal objective distance value to use for pseudo cost updates */
#define SCIP_DEFAULT_RECOMPFAC        1e+07  /**< default minimal decrease factor that causes the recomputation of a value (e.g., pseudo objective) instead of an update */
#define SCIP_DEFAULT_HUGEVAL          1e+15  /**< values larger than this are considered huge and should be handled separately (e.g., in activity computation) */
#define SCIP_MAXEPSILON               1e-03  /**< maximum value for any numerical epsilon */
#define SCIP_MINEPSILON               1e-20  /**< minimum value for any numerical epsilon */
#define SCIP_INVALID                  1e+99  /**< floating point value is not valid */
#define SCIP_UNKNOWN                  1e+98  /**< floating point value is not known (in primal solution) */


#define REALABS(x)        (fabs(x))
#define EPSEQ(x,y,eps)    (REALABS((x)-(y)) <= (eps))
#define EPSLT(x,y,eps)    ((x)-(y) < -(eps))
#define EPSLE(x,y,eps)    ((x)-(y) <= (eps))
#define EPSGT(x,y,eps)    ((x)-(y) > (eps))
#define EPSGE(x,y,eps)    ((x)-(y) >= -(eps))
#define EPSZ(x,eps)       (REALABS(x) <= (eps))
#define EPSP(x,eps)       ((x) > (eps))
#define EPSN(x,eps)       ((x) < -(eps))
#define EPSFLOOR(x,eps)   (floor((x)+(eps)))
#define EPSCEIL(x,eps)    (ceil((x)-(eps)))
#define EPSROUND(x,eps)   (ceil((x)-0.5+(eps)))
#define EPSFRAC(x,eps)    ((x)-EPSFLOOR(x,eps))
#define EPSISINT(x,eps)   (EPSFRAC(x,eps) <= (eps))


#ifndef SQR
#define SQR(x)        ((x)*(x))
#define SQRT(x)       (sqrt(x))
#endif

#ifndef ABS
#define ABS(x)        ((x) >= 0 ? (x) : -(x))
#endif

#ifndef MAX
#define MAX(x,y)      ((x) >= (y) ? (x) : (y))     /**< returns maximum of x and y */
#define MIN(x,y)      ((x) <= (y) ? (x) : (y))     /**< returns minimum of x and y */
#endif

#ifndef MAX3
#define MAX3(x,y,z) ((x) >= (y) ? MAX(x,z) : MAX(y,z))  /**< returns maximum of x, y, and z */
#define MIN3(x,y,z) ((x) <= (y) ? MIN(x,z) : MIN(y,z))  /**< returns minimum of x, y, and z */
#endif



/*
 * Pointers
 */

#ifndef NULL
#define NULL ((void*)0)                 /**< zero pointer */
#endif


/*
 * Strings
 */

#define SCIP_MAXSTRLEN             1024 /**< maximum string length in SCIP */
#if defined(_WIN32) || defined(_WIN64)
#define snprintf _snprintf
#define vsnprintf _vsnprintf
#define strcasecmp _stricmp
#define strncasecmp _strnicmp
#endif


/*
 * Memory settings
 */

#define SCIP_HASHSIZE_PARAMS         4099 /**< size of hash table in parameter name tables */
#define SCIP_HASHSIZE_NAMES          131101 /**< size of hash table in name tables */
#define SCIP_HASHSIZE_CUTPOOLS       131101 /**< size of hash table in cut pools */
#define SCIP_HASHSIZE_CLIQUES        131101 /**< size of hash table in clique tables */
#define SCIP_HASHSIZE_NAMES_SMALL    8011   /**< size of hash table in name tables for small problems */
#define SCIP_HASHSIZE_CUTPOOLS_SMALL 8011   /**< size of hash table in cut pools for small problems */
#define SCIP_HASHSIZE_CLIQUES_SMALL  8011   /**< size of hash table in clique tables for small problems */
#define SCIP_HASHSIZE_VBC            131101 /**< size of hash map for node -> nodenum mapping used for VBC output */

/*#define BMS_NOBLOCKMEM*/



/*
 * Define the marco EXTERN depending if the OS is Windows or not
 */
#if defined(_WIN32) || defined(_WIN64)
#define EXTERN __declspec(dllexport)
#else
#define EXTERN extern
#endif


/*
 * Global debugging settings
 */

/*#define DEBUG*/


/*
 * Defines for handling SCIP return codes
 */

/** this macro is used to stop SCIP in debug mode such that errors can be debugged;
 *
 *  @note In optimized mode this macro has no effect. That means, in case of an error it has to be ensured that code
 *        terminates with an error code or continues safely.
 */
#define SCIPABORT() assert(FALSE)

#define SCIP_CALL_ABORT_QUIET(x)  do { if( (x) != SCIP_OKAY ) SCIPABORT(); } while( FALSE )
#define SCIP_CALL_QUIET(x)        do { SCIP_RETCODE _restat_; if( (_restat_ = (x)) != SCIP_OKAY ) return _restat_; } while( FALSE )
#define SCIP_ALLOC_ABORT_QUIET(x) do { if( NULL == (x) ) SCIPABORT(); } while( FALSE )
#define SCIP_ALLOC_QUIET(x)       do { if( NULL == (x) ) return SCIP_NOMEMORY; } while( FALSE )

#define SCIP_CALL_ABORT(x) do                                                                                 \
                       {                                                                                      \
                          SCIP_RETCODE _restat_;                                                              \
                          if( (_restat_ = (x)) != SCIP_OKAY )                                                 \
                          {                                                                                   \
                             SCIPerrorMessage("Error <%d> in function call\n", _restat_);                     \
                             SCIPABORT();                                                                     \
                          }                                                                                   \
                       }                                                                                      \
                       while( FALSE )

#define SCIP_ALLOC_ABORT(x) do                                                                                \
                       {                                                                                      \
                          if( NULL == (x) )                                                                   \
                          {                                                                                   \
                             SCIPerrorMessage("No memory in function call\n", __FILE__, __LINE__);            \
                             SCIPABORT();                                                                     \
                          }                                                                                   \
                       }                                                                                      \
                       while( FALSE )

#define SCIP_CALL(x)   do                                                                                     \
                       {                                                                                      \
                          SCIP_RETCODE _restat_;                                                              \
                          if( (_restat_ = (x)) != SCIP_OKAY )                                                 \
                          {                                                                                   \
                             SCIPerrorMessage("Error <%d> in function call\n", _restat_);                     \
                             return _restat_;                                                                 \
                           }                                                                                  \
                       }                                                                                      \
                       while( FALSE )

#define SCIP_ALLOC(x)  do                                                                                     \
                       {                                                                                      \
                          if( NULL == (x) )                                                                   \
                          {                                                                                   \
                             SCIPerrorMessage("No memory in function call\n");                                \
                             return SCIP_NOMEMORY;                                                            \
                          }                                                                                   \
                       }                                                                                      \
                       while( FALSE )

/*
 * Define to mark deprecated API functions
 */

#if defined(_WIN32)
#  define SCIP_DEPRECATED __declspec(deprecated)
#elif defined(__GNUC__) && defined(__linux__)
#  define SCIP_DEPRECATED __attribute__ ((deprecated))
#else
#  define SCIP_DEPRECATED
#endif

#ifdef __cplusplus
}
#endif

#endif<|MERGE_RESOLUTION|>--- conflicted
+++ resolved
@@ -96,15 +96,9 @@
 #define SCIP_DEFAULT_INFINITY         1e+20  /**< default value considered to be infinity */
 #define SCIP_DEFAULT_EPSILON          1e-09  /**< default upper bound for floating points to be considered zero */
 #define SCIP_DEFAULT_SUMEPSILON       1e-06  /**< default upper bound for sums of floating points to be considered zero */
-<<<<<<< HEAD
 #define SCIP_DEFAULT_FEASTOL          1e-08  /**< default feasibility tolerance for constraints */
 #define SCIP_DEFAULT_LPFEASTOL        1e-08  /**< default primal feasibility tolerance of LP solver */
-#define SCIP_DEFAULT_DUALFEASTOL      1e-09  /**< default feasibility tolerance for reduced costs */
-=======
-#define SCIP_DEFAULT_FEASTOL          1e-06  /**< default feasibility tolerance for constraints */
-#define SCIP_DEFAULT_LPFEASTOL        1e-06  /**< default primal feasibility tolerance of LP solver */
 #define SCIP_DEFAULT_DUALFEASTOL      1e-06  /**< default feasibility tolerance for reduced costs */
->>>>>>> 770d3c0c
 #define SCIP_DEFAULT_BARRIERCONVTOL   1e-10  /**< default convergence tolerance used in barrier algorithm */
 #define SCIP_DEFAULT_BOUNDSTREPS       0.05  /**< default minimal relative improve for strengthening bounds */
 #define SCIP_DEFAULT_PSEUDOCOSTEPS    1e-01  /**< default minimal variable distance value to use for pseudo cost updates */
