/* * * * * * * * * * * * * * * * * * * * * * * * * * * * * * * * * * * * * * */
/*                                                                           */
/*                  This file is part of the program and library             */
/*         SCIP --- Solving Constraint Integer Programs                      */
/*                                                                           */
/*    Copyright (C) 2002-2012 Konrad-Zuse-Zentrum                            */
/*                            fuer Informationstechnik Berlin                */
/*                                                                           */
/*  SCIP is distributed under the terms of the ZIB Academic License.         */
/*                                                                           */
/*  You should have received a copy of the ZIB Academic License              */
/*  along with SCIP; see the file COPYING. If not email to scip@zib.de.      */
/*                                                                           */
/* * * * * * * * * * * * * * * * * * * * * * * * * * * * * * * * * * * * * * */

/**@file   dialog_default.c
 * @brief  default user interface dialog
 * @author Tobias Achterberg
 * @author Timo Berthold
 */

/*---+----1----+----2----+----3----+----4----+----5----+----6----+----7----+----8----+----9----+----0----+----1----+----2*/

#include <assert.h>
#include <string.h>

#include "scip/dialog_default.h"
#include "nlpi/nlpi.h"



/** executes a menu dialog */
static
SCIP_RETCODE dialogExecMenu(
   SCIP*                 scip,               /**< SCIP data structure */
   SCIP_DIALOG*          dialog,             /**< dialog menu */
   SCIP_DIALOGHDLR*      dialoghdlr,         /**< dialog handler */
   SCIP_DIALOG**         nextdialog          /**< pointer to store next dialog to execute */
   )
{
   char* command;
   SCIP_Bool again;
   SCIP_Bool endoffile;
   int nfound;

   do
   {
      again = FALSE;

      /* get the next word of the command string */
      SCIP_CALL( SCIPdialoghdlrGetWord(dialoghdlr, dialog, NULL, &command, &endoffile) );
      if( endoffile )
      {
         *nextdialog = NULL;
         return SCIP_OKAY;
      }

      /* exit to the root dialog, if command is empty */
      if( command[0] == '\0' )
      {
         *nextdialog = SCIPdialoghdlrGetRoot(dialoghdlr);
         return SCIP_OKAY;
      }
      else if( strcmp(command, "..") == 0 )
      {
         *nextdialog = SCIPdialogGetParent(dialog);
         if( *nextdialog == NULL )
            *nextdialog = SCIPdialoghdlrGetRoot(dialoghdlr);
         return SCIP_OKAY;
      }

      /* find command in dialog */
      nfound = SCIPdialogFindEntry(dialog, command, nextdialog);

      /* check result */
      if( nfound == 0 )
      {
         SCIPdialogMessage(scip, NULL, "command <%s> not available\n", command);
         SCIPdialoghdlrClearBuffer(dialoghdlr);
         *nextdialog = dialog;
      }
      else if( nfound >= 2 )
      {
         SCIPdialogMessage(scip, NULL, "\npossible completions:\n");
         SCIP_CALL( SCIPdialogDisplayCompletions(dialog, scip, command) );
         SCIPdialogMessage(scip, NULL, "\n");
         SCIPdialoghdlrClearBuffer(dialoghdlr);
         again = TRUE;
      }
   }
   while( again );

   return SCIP_OKAY;
}


/* parse the given string to detect a Boolean value and returns it */
static
SCIP_Bool parseBoolValue(
   SCIP*                 scip,               /**< SCIP data structure */
   const char*           valuestr,           /**< string to parse */
   SCIP_Bool*            error               /**< pointer to store the error result */
   )
{
   assert( scip  != NULL );
   assert( valuestr != NULL );
   assert( error != NULL );

   *error = FALSE;

   switch( valuestr[0] )
   {
   case 'f':
   case 'F':
   case '0':
   case 'n':
   case 'N':
      return FALSE;
   case 't':
   case 'T':
   case '1':
   case 'y':
   case 'Y':
      return TRUE;
   default:
      SCIPdialogMessage(scip, NULL, "\ninvalid parameter value <%s>\n\n", valuestr);
      *error = TRUE;
      break;
   }

   return FALSE;
}


/* display the reader information */
static
void displayReaders(
   SCIP*                 scip,               /**< SCIP data structure */
   SCIP_Bool             reader,             /**< display reader which can read */
   SCIP_Bool             writer              /**< display reader which can write */
   )
{
   SCIP_READER** readers;
   int nreaders;
   int r;

   assert( scip != NULL );
   
   readers = SCIPgetReaders(scip);
   nreaders = SCIPgetNReaders(scip);

   /* display list of readers */
   SCIPdialogMessage(scip, NULL, "\n");
   SCIPdialogMessage(scip, NULL, " file reader          extension  description\n");
   SCIPdialogMessage(scip, NULL, " -----------          ---------  -----------\n");
   for( r = 0; r < nreaders; ++r )
   {
      if( (reader && SCIPreaderCanRead(readers[r])) || (writer && SCIPreaderCanWrite(readers[r])) )
      {
         SCIPdialogMessage(scip, NULL, " %-20s ", SCIPreaderGetName(readers[r]));
         if( strlen(SCIPreaderGetName(readers[r])) > 20 )
            SCIPdialogMessage(scip, NULL, "\n %20s ", "-->");
         SCIPdialogMessage(scip, NULL, "%9s  ", SCIPreaderGetExtension(readers[r]));
         SCIPdialogMessage(scip, NULL, "%s", SCIPreaderGetDesc(readers[r]));
         SCIPdialogMessage(scip, NULL, "\n");
      }
   }
   SCIPdialogMessage(scip, NULL, "\n");
}


/* writes problem to file */
static
SCIP_RETCODE writeProblem(
   SCIP*                 scip,               /**< SCIP data structure */
   SCIP_DIALOG*          dialog,             /**< dialog menu */
   SCIP_DIALOGHDLR*      dialoghdlr,         /**< dialog handler */
   SCIP_DIALOG**         nextdialog,         /**< pointer to store next dialog to execute */
   SCIP_Bool             transformed,        /**< output the transformed problem? */
   SCIP_Bool             genericnames        /**< using generic variable and constraint names? */
   )
{
   char* filename;
   SCIP_Bool endoffile;
   SCIP_RETCODE retcode;

   SCIP_CALL( SCIPdialoghdlrGetWord(dialoghdlr, dialog, "enter filename: ", &filename, &endoffile) );
   if( endoffile )
   {
      *nextdialog = NULL;
      return SCIP_OKAY;
   }

   if( filename[0] != '\0' )
   {
      char* tmpfilename;
      char* extension;

      SCIP_CALL( SCIPdialoghdlrAddHistory(dialoghdlr, dialog, filename, TRUE) );

      /* copy filename */
      SCIP_CALL( SCIPduplicateBufferArray(scip, &tmpfilename, filename, (int)strlen(filename)+1) );
      extension = NULL;
      
      do
      {
         if( transformed )
            retcode = SCIPwriteTransProblem(scip, tmpfilename, extension, genericnames);
         else
            retcode = SCIPwriteOrigProblem(scip, tmpfilename, extension, genericnames);
      
         if( retcode == SCIP_FILECREATEERROR )
         {
            SCIPdialogMessage(scip, NULL, "error creating the file <%s>\n", filename);
            SCIPdialoghdlrClearBuffer(dialoghdlr);
            break;
         }         
         else if(retcode == SCIP_WRITEERROR )
         {
            SCIPdialogMessage(scip, NULL, "error writing file <%s>\n", filename);
            SCIPdialoghdlrClearBuffer(dialoghdlr);
            break;
         }
         else if( retcode == SCIP_PLUGINNOTFOUND )
         {
            /* ask user once for a suitable reader */
            if( extension == NULL )
            {
               SCIPdialogMessage(scip, NULL, "no reader for requested output format\n");

               SCIPdialogMessage(scip, NULL, "following readers are avaliable for writing:\n");
               displayReaders(scip, FALSE, TRUE);
         
               SCIP_CALL( SCIPdialoghdlrGetWord(dialoghdlr, dialog, 
                     "select a suitable reader by extension (or return): ", &extension, &endoffile) );
         
               if( extension[0] == '\0' )
                  break;
            }
            else
            {
               SCIPdialogMessage(scip, NULL, "no reader for output in <%s> format\n", extension);
               extension = NULL;
            }
         }
         else
         {
            /* check for unexpected errors */
            SCIP_CALL( retcode );

            /* print result message if writing was successful */
            if( transformed )
               SCIPdialogMessage(scip, NULL, "written transformed problem to file <%s>\n", tmpfilename);
            else
               SCIPdialogMessage(scip, NULL, "written original problem to file <%s>\n", tmpfilename);
            break;
         }
      }
      while( extension != NULL );
      
      SCIPfreeBufferArray(scip, &tmpfilename);
   }
   
   return SCIP_OKAY;
}

/** copy method for dialog plugins (called when SCIP copies plugins) */
static
SCIP_DECL_DIALOGCOPY(dialogCopyDefault)
{  /*lint --e{715}*/
   assert(scip != NULL);
   assert(dialog != NULL);

   /* call inclusion method of dialog */
   SCIP_CALL( SCIPincludeDialogDefault(scip) );
 
   return SCIP_OKAY;
}

/** standard menu dialog execution method, that displays it's help screen if the remaining command line is empty */
SCIP_DECL_DIALOGEXEC(SCIPdialogExecMenu)
{  /*lint --e{715}*/
   /* if remaining command string is empty, display menu of available options */
   if( SCIPdialoghdlrIsBufferEmpty(dialoghdlr) )
   {
      SCIPdialogMessage(scip, NULL, "\n");
      SCIP_CALL( SCIPdialogDisplayMenu(dialog, scip) );
      SCIPdialogMessage(scip, NULL, "\n");
   }

   SCIP_CALL( dialogExecMenu(scip, dialog, dialoghdlr, nextdialog) );

   return SCIP_OKAY;
}

/** standard menu dialog execution method, that doesn't display it's help screen */
SCIP_DECL_DIALOGEXEC(SCIPdialogExecMenuLazy)
{  /*lint --e{715}*/
   SCIP_CALL( dialogExecMenu(scip, dialog, dialoghdlr, nextdialog) );

   return SCIP_OKAY;
}

/** dialog execution method for the change add constraint */
SCIP_DECL_DIALOGEXEC(SCIPdialogExecChangeAddCons)
{  /*lint --e{715}*/
   
   if( SCIPgetStage(scip) > SCIP_STAGE_PROBLEM )
      SCIPdialogMessage(scip, NULL, "cannot call method after problem was transformed\n");
   else if( SCIPgetStage(scip) < SCIP_STAGE_PROBLEM )
      SCIPdialogMessage(scip, NULL, "cannot call method before problem was created\n");
   else
   {
      SCIP_CONS* cons;
      SCIP_Bool endoffile;
      char* str;
      
      cons = NULL;

      SCIP_CALL( SCIPdialoghdlrGetWord(dialoghdlr, dialog, "write constraint in <cip> format\n", &str, &endoffile) );
      
      if( str[0] != '\0' )
      {
         SCIP_Bool success;
         
         printf("<%s>\n", str);

         SCIP_CALL( SCIPparseCons(scip, &cons, str, TRUE, TRUE, TRUE, TRUE, TRUE, FALSE, FALSE, FALSE, FALSE, FALSE, &success) );
      
         if( success )
         {
            char consstr[SCIP_MAXSTRLEN];
            
            /* add and release constraint */
            SCIP_CALL( SCIPaddCons(scip, cons) );
            SCIP_CALL( SCIPreleaseCons(scip, &cons) );
            
            SCIPdialogMessage(scip, NULL, "successfully added constraint\n"); 
            SCIPescapeString(consstr, SCIP_MAXSTRLEN, str);

            SCIP_CALL( SCIPdialoghdlrAddHistory(dialoghdlr, dialog, consstr, FALSE) );
         }
         else
         {
            SCIPdialogMessage(scip, NULL, "constraint was not recognizable\n");
         }
      }
   }

   /* set root dialog as next dialog */
   *nextdialog = SCIPdialoghdlrGetRoot(dialoghdlr);
   
   return SCIP_OKAY;
}

/** dialog execution method for the change bounds command */
SCIP_DECL_DIALOGEXEC(SCIPdialogExecChangeBounds)
{  /*lint --e{715}*/
   
   if( SCIPgetStage(scip) > SCIP_STAGE_PROBLEM )
      SCIPdialogMessage(scip, NULL, "cannot call method after problem was transformed\n");
   else if( SCIPgetStage(scip) < SCIP_STAGE_PROBLEM )
      SCIPdialogMessage(scip, NULL, "cannot call method before problem was created\n");
   else
   {
      SCIP_VAR* var;
      SCIP_Bool endoffile;
      char* varname;
      
      var = NULL;

      SCIP_CALL( SCIPdialoghdlrAddHistory(dialoghdlr, dialog, NULL, FALSE) );

      do
      {
         SCIP_CALL( SCIPdialoghdlrGetWord(dialoghdlr, dialog, "enter variable name: ", &varname, &endoffile) );
      
         /* if we get a return or we reached the end of the file, then we stop */
         if( varname[0] == '\0' || endoffile )
            break;

         var = SCIPfindVar(scip, varname);

         if( var == NULL )
            SCIPdialogMessage(scip, NULL, "variable <%s> does not exist\n", varname);
      }
      while( var == NULL );

      if( var != NULL )
      {
         do
         {
            char* boundstr;
            char message[SCIP_MAXSTRLEN];
            SCIP_Real bound;
            
            SCIP_CALL( SCIPdialoghdlrAddHistory(dialoghdlr, dialog, varname, FALSE) );
            
            (void)SCIPsnprintf(message, SCIP_MAXSTRLEN, "current lower bound <%.15g> (Return to skip): ", SCIPvarGetLbGlobal(var));
            SCIP_CALL( SCIPdialoghdlrGetWord(dialoghdlr, dialog, message, &boundstr, &endoffile) );

            /* if we reached the end of the file, then we stop */
            if( endoffile )
               break;
            
            if( boundstr[0] != '\0' )
            {
               char* endptr;

               bound = strtod(boundstr, &endptr);
               if( endptr == boundstr || *endptr != '\0' )
               {
                  printf("<%s> <%s>\n", endptr, boundstr);
                  SCIPdialogMessage(scip, NULL, "ignore none value string\n");
               }
               else if( SCIPisGT(scip, bound, SCIPvarGetUbGlobal(var)) )
               {
                  SCIPdialogMessage(scip, NULL, "ignore lower bound <%.15g> since it is larger than the current upper bound <%.15g>\n",
                     bound, SCIPvarGetUbGlobal(var));
               }
               else
               {
                  SCIP_CALL( SCIPchgVarLbGlobal(scip, var, bound) );
               }
            }
            
            (void)SCIPsnprintf(message, SCIP_MAXSTRLEN, "current upper bound <%.15g> (Return to skip): ", SCIPvarGetUbGlobal(var));
            SCIP_CALL( SCIPdialoghdlrGetWord(dialoghdlr, dialog, message, &boundstr, &endoffile) );

            /* if we reached the end of the file, then we stop */
            if( endoffile )
               break;
            
            if( boundstr[0] != '\0' )
            {
               char* endptr;

               bound = strtod(boundstr, &endptr);
               if( endptr == boundstr || *endptr != '\0' )
               {
                  SCIPdialogMessage(scip, NULL, "ignore none value string\n");
               }
               else if( SCIPisLT(scip, bound, SCIPvarGetLbGlobal(var)) )
               {
                  SCIPdialogMessage(scip, NULL, "ignore new upper bound <%.15g> since it is smaller than the current lower bound <%.15g>\n",
                     bound, SCIPvarGetLbGlobal(var));
               }
               else
               {
                  SCIP_CALL( SCIPchgVarUbGlobal(scip, var, bound) );
               }
            }
         }
         while( FALSE);
         
         SCIPdialogMessage(scip, NULL, "variable <%s> global bounds [%.15g,%.15g]\n", SCIPvarGetName(var), SCIPvarGetLbGlobal(var), SCIPvarGetUbGlobal(var));
      }
   }

   /* set root dialog as next dialog */
   *nextdialog = SCIPdialoghdlrGetRoot(dialoghdlr);
   
   return SCIP_OKAY;
}

/** dialog execution method for the freetransproblem command */
SCIP_DECL_DIALOGEXEC(SCIPdialogExecChangeFreetransproblem)
{  /*lint --e{715}*/
   SCIP_CALL( SCIPdialoghdlrAddHistory(dialoghdlr, dialog, NULL, FALSE) );

   /* free transformed problem */
   SCIP_CALL( SCIPfreeTransform(scip) );

   /* set root dialog as next dialog */
   *nextdialog = SCIPdialoghdlrGetRoot(dialoghdlr);

   return SCIP_OKAY;
}

/** dialog execution method for the checksol command */
SCIP_DECL_DIALOGEXEC(SCIPdialogExecChecksol)
{  /*lint --e{715}*/
   SCIP_SOL* sol;
   SCIP_Bool feasible;

   SCIP_CALL( SCIPdialoghdlrAddHistory(dialoghdlr, dialog, NULL, FALSE) );

   SCIPdialogMessage(scip, NULL, "\n");
   if( SCIPgetStage(scip) >= SCIP_STAGE_TRANSFORMED )
      sol = SCIPgetBestSol(scip);
   else
      sol = NULL;

   if( sol == NULL )
      SCIPdialogMessage(scip, NULL, "no feasible solution available\n");
   else
   {
<<<<<<< HEAD
      SCIPmessagePrintInfo("check best solution\n");
      SCIP_CALL( SCIPcheckSolOrig(scip, sol, &feasible, TRUE, TRUE) );
=======
      SCIPinfoMessage(scip, NULL, "check best solution\n");
      SCIP_CALL( SCIPcheckSolOrig(scip, sol, &feasible, TRUE, FALSE) );
>>>>>>> 70dc277f

      if( feasible )
         SCIPdialogMessage(scip, NULL, "solution is feasible in original problem\n");
   }
   SCIPdialogMessage(scip, NULL, "\n");

   *nextdialog = SCIPdialogGetParent(dialog);

   return SCIP_OKAY;
}

/** dialog execution method for the conflictgraph command */
SCIP_DECL_DIALOGEXEC(SCIPdialogExecConflictgraph)
{  /*lint --e{715}*/
   SCIP_RETCODE retcode;
   SCIP_Bool endoffile;
   char* filename;

   assert(nextdialog != NULL);

   *nextdialog = NULL;

   if( !SCIPisTransformed(scip) )
   {
      SCIPdialogMessage(scip, NULL, "cannot call method before problem was transformed\n");
      SCIPdialoghdlrClearBuffer(dialoghdlr);
   }
   else
   {
      SCIP_CALL( SCIPdialoghdlrGetWord(dialoghdlr, dialog, "enter filename: ", &filename, &endoffile) );
      if( endoffile )
      {
         *nextdialog = NULL;
         return SCIP_OKAY;
      }

      if( filename[0] != '\0' )
      {
         SCIP_CALL( SCIPdialoghdlrAddHistory(dialoghdlr, dialog, filename, TRUE) );

         retcode = SCIPwriteImplicationConflictGraph(scip, filename);
         if( retcode == SCIP_FILECREATEERROR )
            SCIPdialogMessage(scip, NULL, "error creating file <%s>\n", filename);
         else
         {
            SCIP_CALL( retcode );
         }
      }
   }

   *nextdialog = SCIPdialoghdlrGetRoot(dialoghdlr);

   return SCIP_OKAY;
}

/** dialog execution method for the display branching command */
SCIP_DECL_DIALOGEXEC(SCIPdialogExecDisplayBranching)
{  /*lint --e{715}*/
   SCIP_BRANCHRULE** branchrules;
   SCIP_BRANCHRULE** sorted;
   int nbranchrules;
   int i;

   SCIP_CALL( SCIPdialoghdlrAddHistory(dialoghdlr, dialog, NULL, FALSE) );

   branchrules = SCIPgetBranchrules(scip);
   nbranchrules = SCIPgetNBranchrules(scip);

   /* copy branchrules array into temporary memory for sorting */
   SCIP_CALL( SCIPduplicateBufferArray(scip, &sorted, branchrules, nbranchrules) );

   /* sort the branching rules */
   SCIPsortPtr((void**)sorted, SCIPbranchruleComp, nbranchrules);

   /* display sorted list of branching rules */
   SCIPdialogMessage(scip, NULL, "\n");
   SCIPdialogMessage(scip, NULL, " branching rule       priority maxdepth maxbddist  description\n");
   SCIPdialogMessage(scip, NULL, " --------------       -------- -------- ---------  -----------\n");
   for( i = 0; i < nbranchrules; ++i )
   {
      SCIPdialogMessage(scip, NULL, " %-20s ", SCIPbranchruleGetName(sorted[i]));
      if( strlen(SCIPbranchruleGetName(sorted[i])) > 20 )
         SCIPdialogMessage(scip, NULL, "\n %20s ", "-->");
      SCIPdialogMessage(scip, NULL, "%8d %8d %8.1f%%  ", SCIPbranchruleGetPriority(sorted[i]),
         SCIPbranchruleGetMaxdepth(sorted[i]), 100.0 * SCIPbranchruleGetMaxbounddist(sorted[i]));
      SCIPdialogMessage(scip, NULL, "%s", SCIPbranchruleGetDesc(sorted[i]));
      SCIPdialogMessage(scip, NULL, "\n");
   }
   SCIPdialogMessage(scip, NULL, "\n");

   /* free temporary memory */
   SCIPfreeBufferArray(scip, &sorted);

   *nextdialog = SCIPdialoghdlrGetRoot(dialoghdlr);

   return SCIP_OKAY;
}

/** dialog execution method for the display relaxators command */
SCIP_DECL_DIALOGEXEC(SCIPdialogExecDisplayRelaxators)
{  /*lint --e{715}*/
   SCIP_RELAX** relaxs;
   SCIP_RELAX** sorted;
   int nrelaxs;
   int i;

   SCIP_CALL( SCIPdialoghdlrAddHistory(dialoghdlr, dialog, NULL, FALSE) );

   relaxs = SCIPgetRelaxs(scip);
   nrelaxs = SCIPgetNRelaxs(scip);

   /* copy relaxs array into temporary memory for sorting */
   if( nrelaxs != 0 )
   {
      SCIP_CALL( SCIPduplicateBufferArray(scip, &sorted, relaxs, nrelaxs) );
   }
   else
      sorted = NULL;

   /* sort the relaxators */
   SCIPsortPtr((void**)sorted, SCIPrelaxComp, nrelaxs);

   /* display sorted list of relaxators */
   SCIPdialogMessage(scip, NULL, "\n");
   SCIPdialogMessage(scip, NULL, " relaxator            priority freq  description\n");
   SCIPdialogMessage(scip, NULL, " --------------       -------- ----  -----------\n");
   for( i = 0; i < nrelaxs; ++i )
   {
      assert(sorted != NULL); /* for flexelint */
      SCIPdialogMessage(scip, NULL, " %-20s ", SCIPrelaxGetName(sorted[i]));
      if( strlen(SCIPrelaxGetName(sorted[i])) > 20 )
         SCIPdialogMessage(scip, NULL, "\n %20s ", "-->");
      SCIPdialogMessage(scip, NULL, "%8d %4d  ", SCIPrelaxGetPriority(sorted[i]),
         SCIPrelaxGetFreq(sorted[i]));
      SCIPdialogMessage(scip, NULL, "%s", SCIPrelaxGetDesc(sorted[i]));
      SCIPdialogMessage(scip, NULL, "\n");
   }
   SCIPdialogMessage(scip, NULL, "\n");

   /* free temporary memory */
   SCIPfreeBufferArrayNull(scip, &sorted);

   *nextdialog = SCIPdialoghdlrGetRoot(dialoghdlr);

   return SCIP_OKAY;
}

/** dialog execution method for the display conflict command */
SCIP_DECL_DIALOGEXEC(SCIPdialogExecDisplayConflict)
{  /*lint --e{715}*/
   SCIP_CONFLICTHDLR** conflicthdlrs;
   SCIP_CONFLICTHDLR** sorted;
   int nconflicthdlrs;
   int i;

   SCIP_CALL( SCIPdialoghdlrAddHistory(dialoghdlr, dialog, NULL, FALSE) );

   conflicthdlrs = SCIPgetConflicthdlrs(scip);
   nconflicthdlrs = SCIPgetNConflicthdlrs(scip);

   /* copy conflicthdlrs array into temporary memory for sorting */
   SCIP_CALL( SCIPduplicateBufferArray(scip, &sorted, conflicthdlrs, nconflicthdlrs) );

   /* sort the conflict handlers */
   SCIPsortPtr((void**)sorted, SCIPconflicthdlrComp, nconflicthdlrs);

   /* display sorted list of conflict handlers */
   SCIPdialogMessage(scip, NULL, "\n");
   SCIPdialogMessage(scip, NULL, " conflict handler     priority  description\n");
   SCIPdialogMessage(scip, NULL, " ----------------     --------  -----------\n");
   for( i = 0; i < nconflicthdlrs; ++i )
   {
      SCIPdialogMessage(scip, NULL, " %-20s ", SCIPconflicthdlrGetName(sorted[i]));
      if( strlen(SCIPconflicthdlrGetName(sorted[i])) > 20 )
         SCIPdialogMessage(scip, NULL, "\n %20s ", "-->");
      SCIPdialogMessage(scip, NULL, "%8d  ", SCIPconflicthdlrGetPriority(sorted[i]));
      SCIPdialogMessage(scip, NULL, "%s", SCIPconflicthdlrGetDesc(sorted[i]));
      SCIPdialogMessage(scip, NULL, "\n");
   }
   SCIPdialogMessage(scip, NULL, "\n");

   /* free temporary memory */
   SCIPfreeBufferArray(scip, &sorted);

   *nextdialog = SCIPdialoghdlrGetRoot(dialoghdlr);

   return SCIP_OKAY;
}

/** dialog execution method for the display conshdlrs command */
SCIP_DECL_DIALOGEXEC(SCIPdialogExecDisplayConshdlrs)
{  /*lint --e{715}*/
   SCIP_CONSHDLR** conshdlrs;
   int nconshdlrs;
   int i;

   SCIP_CALL( SCIPdialoghdlrAddHistory(dialoghdlr, dialog, NULL, FALSE) );

   conshdlrs = SCIPgetConshdlrs(scip);
   nconshdlrs = SCIPgetNConshdlrs(scip);

   /* display list of constraint handlers */
   SCIPdialogMessage(scip, NULL, "\n");
   SCIPdialogMessage(scip, NULL, " constraint handler   chckprio enfoprio sepaprio sepaf propf eager  description\n");
   SCIPdialogMessage(scip, NULL, " ------------------   -------- -------- -------- ----- ----- -----  -----------\n");
   for( i = 0; i < nconshdlrs; ++i )
   {
      SCIPdialogMessage(scip, NULL, " %-20s ", SCIPconshdlrGetName(conshdlrs[i]));
      if( strlen(SCIPconshdlrGetName(conshdlrs[i])) > 20 )
         SCIPdialogMessage(scip, NULL, "\n %20s ", "-->");
      SCIPdialogMessage(scip, NULL, "%8d %8d %8d %5d %5d %5d  ",
         SCIPconshdlrGetCheckPriority(conshdlrs[i]),
         SCIPconshdlrGetEnfoPriority(conshdlrs[i]),
         SCIPconshdlrGetSepaPriority(conshdlrs[i]),
         SCIPconshdlrGetSepaFreq(conshdlrs[i]),
         SCIPconshdlrGetPropFreq(conshdlrs[i]),
         SCIPconshdlrGetEagerFreq(conshdlrs[i]));
      SCIPdialogMessage(scip, NULL, "%s", SCIPconshdlrGetDesc(conshdlrs[i]));
      SCIPdialogMessage(scip, NULL, "\n");
   }
   SCIPdialogMessage(scip, NULL, "\n");

   *nextdialog = SCIPdialoghdlrGetRoot(dialoghdlr);

   return SCIP_OKAY;
}

/** dialog execution method for the display displaycols command */
SCIP_DECL_DIALOGEXEC(SCIPdialogExecDisplayDisplaycols)
{  /*lint --e{715}*/
   SCIP_DISP** disps;
   int ndisps;
   int i;

   SCIP_CALL( SCIPdialoghdlrAddHistory(dialoghdlr, dialog, NULL, FALSE) );

   disps = SCIPgetDisps(scip);
   ndisps = SCIPgetNDisps(scip);

   /* display list of display columns */
   SCIPdialogMessage(scip, NULL, "\n");
   SCIPdialogMessage(scip, NULL, " display column       header           position width priority status  description\n");
   SCIPdialogMessage(scip, NULL, " --------------       ------           -------- ----- -------- ------  -----------\n");
   for( i = 0; i < ndisps; ++i )
   {
      SCIPdialogMessage(scip, NULL, " %-20s ", SCIPdispGetName(disps[i]));
      if( strlen(SCIPdispGetName(disps[i])) > 20 )
         SCIPdialogMessage(scip, NULL, "\n %20s ", "-->");
      SCIPdialogMessage(scip, NULL, "%-16s ", SCIPdispGetHeader(disps[i]));
      if( strlen(SCIPdispGetHeader(disps[i])) > 16 )
         SCIPdialogMessage(scip, NULL, "\n %20s %16s ", "", "-->");
      SCIPdialogMessage(scip, NULL, "%8d ", SCIPdispGetPosition(disps[i]));
      SCIPdialogMessage(scip, NULL, "%5d ", SCIPdispGetWidth(disps[i]));
      SCIPdialogMessage(scip, NULL, "%8d ", SCIPdispGetPriority(disps[i]));
      switch( SCIPdispGetStatus(disps[i]) )
      {
      case SCIP_DISPSTATUS_OFF:
         SCIPdialogMessage(scip, NULL, "%6s  ", "off");
         break;
      case SCIP_DISPSTATUS_AUTO:
         SCIPdialogMessage(scip, NULL, "%6s  ", "auto");
         break;
      case SCIP_DISPSTATUS_ON:
         SCIPdialogMessage(scip, NULL, "%6s  ", "on");
         break;
      default:
         SCIPdialogMessage(scip, NULL, "%6s  ", "?");
         break;
      }
      SCIPdialogMessage(scip, NULL, "%s", SCIPdispGetDesc(disps[i]));
      SCIPdialogMessage(scip, NULL, "\n");
   }
   SCIPdialogMessage(scip, NULL, "\n");

   *nextdialog = SCIPdialoghdlrGetRoot(dialoghdlr);

   return SCIP_OKAY;
}

/** dialog execution method for the display heuristics command */
SCIP_DECL_DIALOGEXEC(SCIPdialogExecDisplayHeuristics)
{  /*lint --e{715}*/
   SCIP_HEUR** heurs;
   int nheurs;
   int i;

   SCIP_CALL( SCIPdialoghdlrAddHistory(dialoghdlr, dialog, NULL, FALSE) );

   heurs = SCIPgetHeurs(scip);
   nheurs = SCIPgetNHeurs(scip);

   /* display list of primal heuristics */
   SCIPdialogMessage(scip, NULL, "\n");
   SCIPdialogMessage(scip, NULL, " primal heuristic     c priority freq ofs  description\n");
   SCIPdialogMessage(scip, NULL, " ----------------     - -------- ---- ---  -----------\n");
   for( i = 0; i < nheurs; ++i )
   {
      SCIPdialogMessage(scip, NULL, " %-20s ", SCIPheurGetName(heurs[i]));
      if( strlen(SCIPheurGetName(heurs[i])) > 20 )
         SCIPdialogMessage(scip, NULL, "\n %20s ", "-->");
      SCIPdialogMessage(scip, NULL, "%c ", SCIPheurGetDispchar(heurs[i]));
      SCIPdialogMessage(scip, NULL, "%8d ", SCIPheurGetPriority(heurs[i]));
      SCIPdialogMessage(scip, NULL, "%4d ", SCIPheurGetFreq(heurs[i]));
      SCIPdialogMessage(scip, NULL, "%3d  ", SCIPheurGetFreqofs(heurs[i]));
      SCIPdialogMessage(scip, NULL, "%s", SCIPheurGetDesc(heurs[i]));
      SCIPdialogMessage(scip, NULL, "\n");
   }
   SCIPdialogMessage(scip, NULL, "\n");

   *nextdialog = SCIPdialoghdlrGetRoot(dialoghdlr);

   return SCIP_OKAY;
}

/** dialog execution method for the display memory command */
SCIP_DECL_DIALOGEXEC(SCIPdialogExecDisplayMemory)
{  /*lint --e{715}*/
   SCIP_CALL( SCIPdialoghdlrAddHistory(dialoghdlr, dialog, NULL, FALSE) );

   SCIPdialogMessage(scip, NULL, "\n");
   SCIPprintMemoryDiagnostic(scip);
   SCIPdialogMessage(scip, NULL, "\n");

   *nextdialog = SCIPdialoghdlrGetRoot(dialoghdlr);

   return SCIP_OKAY;
}

/** dialog execution method for the display nlpi command */
SCIP_DECL_DIALOGEXEC(SCIPdialogExecDisplayNlpi)
{  /*lint --e{715}*/
   SCIP_NLPI** nlpis;
   SCIP_NLPI** sorted;
   int nnlpis;
   int i;

   SCIP_CALL( SCIPdialoghdlrAddHistory(dialoghdlr, dialog, NULL, FALSE) );

   nlpis  = SCIPgetNlpis(scip);
   nnlpis = SCIPgetNNlpis(scip);

   /* copy nlpis array into temporary memory for sorting */
   if( nnlpis != 0 )
   {
      SCIP_CALL( SCIPduplicateBufferArray(scip, &sorted, nlpis, nnlpis) );
   }
   else
      sorted = NULL;

   /* sort the branching rules */
   SCIPsortPtr((void**)sorted, SCIPnlpiComp, nnlpis);

   /* display sorted list of branching rules */
   SCIPdialogMessage(scip, NULL, "\n");
   SCIPdialogMessage(scip, NULL, " NLP interface        priority description\n");
   SCIPdialogMessage(scip, NULL, " -------------        -------- -----------\n");
   for( i = 0; i < nnlpis; ++i )
   {
      assert(sorted != NULL);
      SCIPdialogMessage(scip, NULL, " %-20s ", SCIPnlpiGetName(sorted[i]));
      if( strlen(SCIPnlpiGetName(sorted[i])) > 20 )
         SCIPdialogMessage(scip, NULL, "\n %20s ", "-->");
      SCIPdialogMessage(scip, NULL, "%8d ", SCIPnlpiGetPriority(sorted[i]));
      SCIPdialogMessage(scip, NULL, "%s", SCIPnlpiGetDesc(sorted[i]));
      SCIPdialogMessage(scip, NULL, "\n");
   }
   SCIPdialogMessage(scip, NULL, "\n");

   /* free temporary memory */
   if( nnlpis != 0 )
   {
      SCIPfreeBufferArray(scip, &sorted);
   }

   *nextdialog = SCIPdialoghdlrGetRoot(dialoghdlr);

   return SCIP_OKAY;
}

/** dialog execution method for the display nodeselectors command */
SCIP_DECL_DIALOGEXEC(SCIPdialogExecDisplayNodeselectors)
{  /*lint --e{715}*/
   SCIP_NODESEL** nodesels;
   int nnodesels;
   int i;

   SCIP_CALL( SCIPdialoghdlrAddHistory(dialoghdlr, dialog, NULL, FALSE) );

   nodesels = SCIPgetNodesels(scip);
   nnodesels = SCIPgetNNodesels(scip);

   /* display list of node selectors */
   SCIPdialogMessage(scip, NULL, "\n");
   SCIPdialogMessage(scip, NULL, " node selector        std priority memsave prio  description\n");
   SCIPdialogMessage(scip, NULL, " -------------        ------------ ------------  -----------\n");
   for( i = 0; i < nnodesels; ++i )
   {
      SCIPdialogMessage(scip, NULL, " %-20s ", SCIPnodeselGetName(nodesels[i]));
      if( strlen(SCIPnodeselGetName(nodesels[i])) > 20 )
         SCIPdialogMessage(scip, NULL, "\n %20s ", "-->");
      SCIPdialogMessage(scip, NULL, "%12d ", SCIPnodeselGetStdPriority(nodesels[i]));
      SCIPdialogMessage(scip, NULL, "%12d  ", SCIPnodeselGetMemsavePriority(nodesels[i]));
      SCIPdialogMessage(scip, NULL, "%s", SCIPnodeselGetDesc(nodesels[i]));
      SCIPdialogMessage(scip, NULL, "\n");
   }
   SCIPdialogMessage(scip, NULL, "\n");

   *nextdialog = SCIPdialoghdlrGetRoot(dialoghdlr);

   return SCIP_OKAY;
}

/** dialog execution method for the display parameters command */
SCIP_DECL_DIALOGEXEC(SCIPdialogExecDisplayParameters)
{  /*lint --e{715}*/
   SCIP_CALL( SCIPdialoghdlrAddHistory(dialoghdlr, dialog, NULL, FALSE) );

   SCIPdialogMessage(scip, NULL, "\n");
   SCIPdialogMessage(scip, NULL, "number of parameters = %d\n", SCIPgetNParams(scip));
   SCIPdialogMessage(scip, NULL, "non-default parameter settings:\n");
   SCIP_CALL( SCIPwriteParams(scip, NULL, FALSE, TRUE) );
   SCIPdialogMessage(scip, NULL, "\n");

   *nextdialog = SCIPdialoghdlrGetRoot(dialoghdlr);

   return SCIP_OKAY;
}

/** dialog execution method for the display presolvers command */
SCIP_DECL_DIALOGEXEC(SCIPdialogExecDisplayPresolvers)
{  /*lint --e{715}*/
   SCIP_PRESOL** presols;
   int npresols;
   int i;

   SCIP_CALL( SCIPdialoghdlrAddHistory(dialoghdlr, dialog, NULL, FALSE) );

   presols = SCIPgetPresols(scip);
   npresols = SCIPgetNPresols(scip);

   /* display list of presolvers */
   SCIPdialogMessage(scip, NULL, "\n");
   SCIPdialogMessage(scip, NULL, " presolver            priority  description\n");
   SCIPdialogMessage(scip, NULL, " ---------            --------  -----------\n");
   for( i = 0; i < npresols; ++i )
   {
      SCIPdialogMessage(scip, NULL, " %-20s ", SCIPpresolGetName(presols[i]));
      if( strlen(SCIPpresolGetName(presols[i])) > 20 )
         SCIPdialogMessage(scip, NULL, "\n %20s ", "-->");
      SCIPdialogMessage(scip, NULL, "%8d%c ", SCIPpresolGetPriority(presols[i]),
         SCIPpresolIsDelayed(presols[i]) ? 'd' : ' ');
      SCIPdialogMessage(scip, NULL, "%s", SCIPpresolGetDesc(presols[i]));
      SCIPdialogMessage(scip, NULL, "\n");
   }
   SCIPdialogMessage(scip, NULL, "\n");

   *nextdialog = SCIPdialoghdlrGetRoot(dialoghdlr);

   return SCIP_OKAY;
}

/** dialog execution method for the display pricer command */
SCIP_DECL_DIALOGEXEC(SCIPdialogExecDisplayPricers)
{  /*lint --e{715}*/
   SCIP_PRICER** pricers;
   int npricers;
   int i;

   SCIP_CALL( SCIPdialoghdlrAddHistory(dialoghdlr, dialog, NULL, FALSE) );

   pricers = SCIPgetPricers(scip);
   npricers = SCIPgetNPricers(scip);

   /* display list of pricers */
   SCIPdialogMessage(scip, NULL, "\n");
   SCIPdialogMessage(scip, NULL, " pricer               priority  description\n");
   SCIPdialogMessage(scip, NULL, " ----------           --------  -----------\n");
   for( i = 0; i < npricers; ++i )
   {
      SCIPdialogMessage(scip, NULL, " %-20s ", SCIPpricerGetName(pricers[i]));
      if( strlen(SCIPpricerGetName(pricers[i])) > 20 )
         SCIPdialogMessage(scip, NULL, "\n %20s ", "-->");
      SCIPdialogMessage(scip, NULL, "%8d%c ", SCIPpricerGetPriority(pricers[i]), SCIPpricerIsDelayed(pricers[i]) ? 'd' : ' ');
      SCIPdialogMessage(scip, NULL, "%s", SCIPpricerGetDesc(pricers[i]));
      SCIPdialogMessage(scip, NULL, "\n");
   }
   SCIPdialogMessage(scip, NULL, "\n");

   *nextdialog = SCIPdialoghdlrGetRoot(dialoghdlr);

   return SCIP_OKAY;
}

/** dialog execution method for the display problem command */
SCIP_DECL_DIALOGEXEC(SCIPdialogExecDisplayProblem)
{  /*lint --e{715}*/
   SCIP_CALL( SCIPdialoghdlrAddHistory(dialoghdlr, dialog, NULL, FALSE) );

   SCIPdialogMessage(scip, NULL, "\n");

   if( SCIPgetStage(scip) >= SCIP_STAGE_PROBLEM )
   {
      SCIP_CALL( SCIPprintOrigProblem(scip, NULL, "cip", FALSE) );
   }
   else
      SCIPdialogMessage(scip, NULL, "no problem available\n");

   SCIPdialogMessage(scip, NULL, "\n");

   *nextdialog = SCIPdialoghdlrGetRoot(dialoghdlr);

   return SCIP_OKAY;
}

/** dialog execution method for the display propagators command */
SCIP_DECL_DIALOGEXEC(SCIPdialogExecDisplayPropagators)
{  /*lint --e{715}*/
   SCIP_PROP** props;
   int nprops;
   int i;

   SCIP_CALL( SCIPdialoghdlrAddHistory(dialoghdlr, dialog, NULL, FALSE) );

   props = SCIPgetProps(scip);
   nprops = SCIPgetNProps(scip);

   /* display list of propagators */
   SCIPdialogMessage(scip, NULL, "\n");
   SCIPdialogMessage(scip, NULL, " propagator           propprio  freq  presprio  description\n");
   SCIPdialogMessage(scip, NULL, " ----------           --------  ----  --------  -----------\n");
   for( i = 0; i < nprops; ++i )
   {
      SCIPdialogMessage(scip, NULL, " %-20s ", SCIPpropGetName(props[i]));
      if( strlen(SCIPpropGetName(props[i])) > 20 )
         SCIPdialogMessage(scip, NULL, "\n %20s ", "-->");
      SCIPdialogMessage(scip, NULL, "%8d%c ", SCIPpropGetPriority(props[i]), SCIPpropIsDelayed(props[i]) ? 'd' : ' ');
      SCIPdialogMessage(scip, NULL, "%4d  ", SCIPpropGetFreq(props[i]));
      SCIPdialogMessage(scip, NULL, "%8d%c ", SCIPpropGetPresolPriority(props[i]), SCIPpropIsPresolDelayed(props[i]) ? 'd' : ' ');
      SCIPdialogMessage(scip, NULL, "%s", SCIPpropGetDesc(props[i]));
      SCIPdialogMessage(scip, NULL, "\n");
   }
   SCIPdialogMessage(scip, NULL, "\n");

   *nextdialog = SCIPdialoghdlrGetRoot(dialoghdlr);

   return SCIP_OKAY;
}

/** dialog execution method for the display readers command */
SCIP_DECL_DIALOGEXEC(SCIPdialogExecDisplayReaders)
{  /*lint --e{715}*/
   SCIP_CALL( SCIPdialoghdlrAddHistory(dialoghdlr, dialog, NULL, FALSE) );

   /* print reader information */
   displayReaders(scip, TRUE, TRUE);
   
   *nextdialog = SCIPdialoghdlrGetRoot(dialoghdlr);
   
   return SCIP_OKAY;
}

/** dialog execution method for the display separators command */
SCIP_DECL_DIALOGEXEC(SCIPdialogExecDisplaySeparators)
{  /*lint --e{715}*/
   SCIP_SEPA** sepas;
   int nsepas;
   int i;

   SCIP_CALL( SCIPdialoghdlrAddHistory(dialoghdlr, dialog, NULL, FALSE) );

   sepas = SCIPgetSepas(scip);
   nsepas = SCIPgetNSepas(scip);

   /* display list of separators */
   SCIPdialogMessage(scip, NULL, "\n");
   SCIPdialogMessage(scip, NULL, " separator            priority  freq bddist  description\n");
   SCIPdialogMessage(scip, NULL, " ---------            --------  ---- ------  -----------\n");
   for( i = 0; i < nsepas; ++i )
   {
      SCIPdialogMessage(scip, NULL, " %-20s ", SCIPsepaGetName(sepas[i]));
      if( strlen(SCIPsepaGetName(sepas[i])) > 20 )
         SCIPdialogMessage(scip, NULL, "\n %20s ", "-->");
      SCIPdialogMessage(scip, NULL, "%8d%c ", SCIPsepaGetPriority(sepas[i]), SCIPsepaIsDelayed(sepas[i]) ? 'd' : ' ');
      SCIPdialogMessage(scip, NULL, "%4d ", SCIPsepaGetFreq(sepas[i]));
      SCIPdialogMessage(scip, NULL, "%6.2f  ", SCIPsepaGetMaxbounddist(sepas[i]));
      SCIPdialogMessage(scip, NULL, "%s", SCIPsepaGetDesc(sepas[i]));
      SCIPdialogMessage(scip, NULL, "\n");
   }
   SCIPdialogMessage(scip, NULL, "\n");

   *nextdialog = SCIPdialoghdlrGetRoot(dialoghdlr);

   return SCIP_OKAY;
}

/** dialog execution method for the display solution command */
SCIP_DECL_DIALOGEXEC(SCIPdialogExecDisplaySolution)
{  /*lint --e{715}*/
   SCIP_CALL( SCIPdialoghdlrAddHistory(dialoghdlr, dialog, NULL, FALSE) );

   SCIPdialogMessage(scip, NULL, "\n");
   SCIP_CALL( SCIPprintBestSol(scip, NULL, FALSE) );
   SCIPdialogMessage(scip, NULL, "\n");

   *nextdialog = SCIPdialoghdlrGetRoot(dialoghdlr);

   return SCIP_OKAY;
}

/** dialog execution method for the display statistics command */
SCIP_DECL_DIALOGEXEC(SCIPdialogExecDisplayStatistics)
{  /*lint --e{715}*/
   SCIP_CALL( SCIPdialoghdlrAddHistory(dialoghdlr, dialog, NULL, FALSE) );

   SCIPdialogMessage(scip, NULL, "\n");
   SCIP_CALL( SCIPprintStatistics(scip, NULL) );
   SCIPdialogMessage(scip, NULL, "\n");

   *nextdialog = SCIPdialoghdlrGetRoot(dialoghdlr);

   return SCIP_OKAY;
}

/** dialog execution method for the display transproblem command */
SCIP_DECL_DIALOGEXEC(SCIPdialogExecDisplayTransproblem)
{  /*lint --e{715}*/
   SCIP_CALL( SCIPdialoghdlrAddHistory(dialoghdlr, dialog, NULL, FALSE) );

   SCIPdialogMessage(scip, NULL, "\n");
   if(SCIPgetStage(scip) >= SCIP_STAGE_TRANSFORMED)
   {
      SCIP_CALL( SCIPprintTransProblem(scip, NULL, "cip", FALSE) );
   }
   else
      SCIPdialogMessage(scip, NULL, "no transformed problem available\n");

   SCIPdialogMessage(scip, NULL, "\n");

   *nextdialog = SCIPdialoghdlrGetRoot(dialoghdlr);

   return SCIP_OKAY;
}

/** dialog execution method for the display value command */
SCIP_DECL_DIALOGEXEC(SCIPdialogExecDisplayValue)
{  /*lint --e{715}*/
   SCIP_SOL* sol;
   SCIP_VAR* var;
   char* varname;
   SCIP_Real solval;
   SCIP_Bool endoffile;

   SCIPdialogMessage(scip, NULL, "\n");

   if( SCIPgetStage(scip) >= SCIP_STAGE_TRANSFORMED )
      sol = SCIPgetBestSol(scip);
   else
      sol = NULL;

   if( sol == NULL )
   {
      SCIPdialogMessage(scip, NULL, "no feasible solution available\n");
      SCIPdialoghdlrClearBuffer(dialoghdlr);
   }
   else
   {
      SCIP_CALL( SCIPdialoghdlrGetWord(dialoghdlr, dialog, "enter variable name: ", &varname, &endoffile) );
      if( endoffile )
      {
         *nextdialog = NULL;
         return SCIP_OKAY;
      }

      if( varname[0] != '\0' )
      {
         SCIP_CALL( SCIPdialoghdlrAddHistory(dialoghdlr, dialog, varname, TRUE) );

         var = SCIPfindVar(scip, varname);
         if( var == NULL )
            SCIPdialogMessage(scip, NULL, "variable <%s> not found\n", varname);
         else
         {
            solval = SCIPgetSolVal(scip, sol, var);
            SCIPdialogMessage(scip, NULL, "%-32s", SCIPvarGetName(var));
            if( SCIPisInfinity(scip, solval) )
               SCIPdialogMessage(scip, NULL, " +infinity");
            else if( SCIPisInfinity(scip, -solval) )
               SCIPdialogMessage(scip, NULL, " -infinity");
            else
               SCIPdialogMessage(scip, NULL, " %20.15g", solval);
            SCIPdialogMessage(scip, NULL, " \t(obj:%.15g)\n", SCIPvarGetObj(var));
         }
      }
   }
   SCIPdialogMessage(scip, NULL, "\n");

   *nextdialog = SCIPdialoghdlrGetRoot(dialoghdlr);

   return SCIP_OKAY;
}

/** dialog execution method for the display varbranchstatistics command */
SCIP_DECL_DIALOGEXEC(SCIPdialogExecDisplayVarbranchstatistics)
{  /*lint --e{715}*/
   SCIP_CALL( SCIPdialoghdlrAddHistory(dialoghdlr, dialog, NULL, FALSE) );

   SCIPdialogMessage(scip, NULL, "\n");
   SCIP_CALL( SCIPprintBranchingStatistics(scip, NULL) );
   SCIPdialogMessage(scip, NULL, "\n");

   *nextdialog = SCIPdialoghdlrGetRoot(dialoghdlr);

   return SCIP_OKAY;
}

/** dialog execution method for the display LP solution quality command */
SCIP_DECL_DIALOGEXEC(SCIPdialogExecDisplayLPSolutionQuality)
{  /*lint --e{715}*/
   SCIP_CALL( SCIPdialoghdlrAddHistory(dialoghdlr, dialog, NULL, FALSE) );

   SCIPdialogMessage(scip, NULL, "\n");
   SCIP_CALL( SCIPprintLPSolutionQuality(scip, NULL) );
   SCIPdialogMessage(scip, NULL, "\n");

   *nextdialog = SCIPdialoghdlrGetRoot(dialoghdlr);

   return SCIP_OKAY;
}

/** dialog execution method for the help command */
SCIP_DECL_DIALOGEXEC(SCIPdialogExecHelp)
{  /*lint --e{715}*/
   SCIP_CALL( SCIPdialoghdlrAddHistory(dialoghdlr, dialog, NULL, FALSE) );

   SCIPdialogMessage(scip, NULL, "\n");
   SCIP_CALL( SCIPdialogDisplayMenu(SCIPdialogGetParent(dialog), scip) );
   SCIPdialogMessage(scip, NULL, "\n");

   *nextdialog = SCIPdialogGetParent(dialog);

   return SCIP_OKAY;
}

/** dialog execution method for the display transsolution command */
SCIP_DECL_DIALOGEXEC(SCIPdialogExecDisplayTranssolution)
{  /*lint --e{715}*/
   SCIP_CALL( SCIPdialoghdlrAddHistory(dialoghdlr, dialog, NULL, FALSE) );

   SCIPdialogMessage(scip, NULL, "\n");
   if( SCIPgetStage(scip) >= SCIP_STAGE_TRANSFORMED )
   {
      if( SCIPsolGetOrigin(SCIPgetBestSol(scip)) == SCIP_SOLORIGIN_ORIGINAL )
      {
         SCIPdialogMessage(scip, NULL, "best solution exists only in original problem space\n");
      }
      else
      {
         SCIP_CALL( SCIPprintBestTransSol(scip, NULL, FALSE) );
      }
   }
   else
      SCIPdialogMessage(scip, NULL, "no solution available\n");
   SCIPdialogMessage(scip, NULL, "\n");

   *nextdialog = SCIPdialoghdlrGetRoot(dialoghdlr);

   return SCIP_OKAY;
}

/** dialog execution method for the free command */
SCIP_DECL_DIALOGEXEC(SCIPdialogExecFree)
{  /*lint --e{715}*/
   SCIP_CALL( SCIPdialoghdlrAddHistory(dialoghdlr, dialog, NULL, FALSE) );

   SCIP_CALL( SCIPfreeProb(scip) );

   *nextdialog = SCIPdialogGetParent(dialog);

   return SCIP_OKAY;
}

/** dialog execution method for the newstart command */
SCIP_DECL_DIALOGEXEC(SCIPdialogExecNewstart)
{  /*lint --e{715}*/
   SCIP_CALL( SCIPdialoghdlrAddHistory(dialoghdlr, dialog, NULL, FALSE) );

   SCIP_CALL( SCIPfreeSolve(scip, TRUE) );

   *nextdialog = SCIPdialogGetParent(dialog);

   return SCIP_OKAY;
}

/** dialog execution method for the optimize command */
SCIP_DECL_DIALOGEXEC(SCIPdialogExecOptimize)
{  /*lint --e{715}*/
   SCIP_CALL( SCIPdialoghdlrAddHistory(dialoghdlr, dialog, NULL, FALSE) );

   SCIPdialogMessage(scip, NULL, "\n");
   switch( SCIPgetStage(scip) )
   {
   case SCIP_STAGE_INIT:
      SCIPdialogMessage(scip, NULL, "no problem exists\n");
      break;

   case SCIP_STAGE_PROBLEM:
   case SCIP_STAGE_TRANSFORMED:
   case SCIP_STAGE_PRESOLVING:
   case SCIP_STAGE_PRESOLVED:
   case SCIP_STAGE_SOLVING:
      SCIP_CALL( SCIPsolve(scip) );
      break;

   case SCIP_STAGE_SOLVED:
      SCIPdialogMessage(scip, NULL, "problem is already solved\n");
      break;

   case SCIP_STAGE_TRANSFORMING:
   case SCIP_STAGE_INITSOLVE:
   case SCIP_STAGE_FREESOLVE:
   case SCIP_STAGE_FREETRANS:
   default:
      SCIPerrorMessage("invalid SCIP stage\n");
      return SCIP_INVALIDCALL;
   }
   SCIPdialogMessage(scip, NULL, "\n");

   *nextdialog = SCIPdialoghdlrGetRoot(dialoghdlr);

   return SCIP_OKAY;
}

/** dialog execution method for the presolve command */
SCIP_DECL_DIALOGEXEC(SCIPdialogExecPresolve)
{  /*lint --e{715}*/
   SCIP_CALL( SCIPdialoghdlrAddHistory(dialoghdlr, dialog, NULL, FALSE) );

   SCIPdialogMessage(scip, NULL, "\n");
   switch( SCIPgetStage(scip) )
   {
   case SCIP_STAGE_INIT:
      SCIPdialogMessage(scip, NULL, "no problem exists\n");
      break;

   case SCIP_STAGE_PROBLEM:
   case SCIP_STAGE_TRANSFORMED:
   case SCIP_STAGE_PRESOLVING:
      SCIP_CALL( SCIPpresolve(scip) );
      break;

   case SCIP_STAGE_PRESOLVED:
   case SCIP_STAGE_SOLVING:
      SCIPdialogMessage(scip, NULL, "problem is already presolved\n");
      break;

   case SCIP_STAGE_SOLVED:
      SCIPdialogMessage(scip, NULL, "problem is already solved\n");
      break;

   case SCIP_STAGE_TRANSFORMING:
   case SCIP_STAGE_INITSOLVE:
   case SCIP_STAGE_FREESOLVE:
   case SCIP_STAGE_FREETRANS:
   default:
      SCIPerrorMessage("invalid SCIP stage\n");
      return SCIP_INVALIDCALL;
   }
   SCIPdialogMessage(scip, NULL, "\n");

   *nextdialog = SCIPdialoghdlrGetRoot(dialoghdlr);

   return SCIP_OKAY;
}

/** dialog execution method for the quit command */
SCIP_DECL_DIALOGEXEC(SCIPdialogExecQuit)
{  /*lint --e{715}*/
   SCIPdialogMessage(scip, NULL, "\n");

   *nextdialog = NULL;

   return SCIP_OKAY;
}

/** dialog execution method for the read command */
SCIP_DECL_DIALOGEXEC(SCIPdialogExecRead)
{  /*lint --e{715}*/
   SCIP_RETCODE retcode;
   char* filename;
   SCIP_Bool endoffile;

   SCIP_CALL( SCIPdialoghdlrGetWord(dialoghdlr, dialog, "enter filename: ", &filename, &endoffile) );
   if( endoffile )
   {
      *nextdialog = NULL;
      return SCIP_OKAY;
   }

   if( filename[0] != '\0' )
   {
      SCIP_CALL( SCIPdialoghdlrAddHistory(dialoghdlr, dialog, filename, TRUE) );

      if( SCIPfileExists(filename) )
      {
         char* tmpfilename;
         char* extension;

         /* copy filename */
         SCIP_CALL( SCIPduplicateBufferArray(scip, &tmpfilename, filename, (int)strlen(filename)+1) );
         extension = NULL;

         SCIPinfoMessage(scip, NULL, "\n");
         SCIPinfoMessage(scip, NULL, "read problem <%s>\n", filename);
         SCIPinfoMessage(scip, NULL, "============\n");
         SCIPinfoMessage(scip, NULL, "\n");

         do
         {
            retcode = SCIPreadProb(scip, tmpfilename, extension);
            if( retcode == SCIP_READERROR || retcode == SCIP_NOFILE )
            {
               if( extension == NULL )
                  SCIPdialogMessage(scip, NULL, "error reading file <%s>\n", tmpfilename);
               else
                  SCIPdialogMessage(scip, NULL, "error reading file <%s> using <%s> file format\n",
                     tmpfilename, extension);

               SCIP_CALL( SCIPfreeProb(scip) );
               break;
            }
            else if( retcode == SCIP_PLUGINNOTFOUND )
            {
               /* ask user once for a suitable reader */
               if( extension == NULL )
               {
                  SCIPdialogMessage(scip, NULL, "no reader for input file <%s> available\n", tmpfilename);

                  SCIPdialogMessage(scip, NULL, "following readers are avaliable for reading:\n");
                  displayReaders(scip, TRUE, FALSE);

                  SCIP_CALL( SCIPdialoghdlrGetWord(dialoghdlr, dialog,
                        "select a suitable reader by extension (or return): ", &extension, &endoffile) );

                  if( extension[0] == '\0' )
                     break;
               }
               else
               {
                  SCIPdialogMessage(scip, NULL, "no reader for file extension <%s> available\n", extension);
                  extension = NULL;
               }
            }
            else
            {
               /* check if an unexpected error occurred during the reading process */
               SCIP_CALL( retcode );
               break;
            }
         }
         while( extension != NULL );

         /* free buffer array */
         SCIPfreeBufferArray(scip, &tmpfilename);
      }
      else
      {
         SCIPdialogMessage(scip, NULL, "file <%s> not found\n", filename);
         SCIPdialoghdlrClearBuffer(dialoghdlr);
      }
   }

   *nextdialog = SCIPdialoghdlrGetRoot(dialoghdlr);

   return SCIP_OKAY;
}

/** dialog execution method for the set default command */
SCIP_DECL_DIALOGEXEC(SCIPdialogExecSetDefault)
{  /*lint --e{715}*/
   SCIP_CALL( SCIPdialoghdlrAddHistory(dialoghdlr, dialog, NULL, FALSE) );

   SCIP_CALL( SCIPresetParams(scip) );
   SCIPdialogMessage(scip, NULL, "reset parameters to their default values\n");

   *nextdialog = SCIPdialoghdlrGetRoot(dialoghdlr);

   return SCIP_OKAY;
}

/** dialog execution method for the set load command */
SCIP_DECL_DIALOGEXEC(SCIPdialogExecSetLoad)
{  /*lint --e{715}*/
   char* filename;
   SCIP_Bool endoffile;

   SCIP_CALL( SCIPdialoghdlrGetWord(dialoghdlr, dialog, "enter filename: ", &filename, &endoffile) );
   if( endoffile )
   {
      *nextdialog = NULL;
      return SCIP_OKAY;
   }

   if( filename[0] != '\0' )
   {
      SCIP_CALL( SCIPdialoghdlrAddHistory(dialoghdlr, dialog, filename, TRUE) );

      if( SCIPfileExists(filename) )
      {
         SCIP_CALL( SCIPreadParams(scip, filename) );
         SCIPdialogMessage(scip, NULL, "loaded parameter file <%s>\n", filename);
      }
      else
      {
         SCIPdialogMessage(scip, NULL, "file <%s> not found\n", filename);
         SCIPdialoghdlrClearBuffer(dialoghdlr);
      }
   }

   *nextdialog = SCIPdialoghdlrGetRoot(dialoghdlr);

   return SCIP_OKAY;
}

/** dialog execution method for the set save command */
SCIP_DECL_DIALOGEXEC(SCIPdialogExecSetSave)
{  /*lint --e{715}*/
   char* filename;
   SCIP_Bool endoffile;

   SCIP_CALL( SCIPdialoghdlrGetWord(dialoghdlr, dialog, "enter filename: ", &filename, &endoffile) );
   if( endoffile )
   {
      *nextdialog = NULL;
      return SCIP_OKAY;
   }

   if( filename[0] != '\0' )
   {
      SCIP_RETCODE retcode;
      
      SCIP_CALL( SCIPdialoghdlrAddHistory(dialoghdlr, dialog, filename, TRUE) );

      retcode =  SCIPwriteParams(scip, filename, TRUE, FALSE);

      if( retcode == SCIP_FILECREATEERROR )
      {
         SCIPdialogMessage(scip, NULL, "error creating file  <%s>\n", filename);
      }
      else
      {
         SCIP_CALL( retcode );
         SCIPdialogMessage(scip, NULL, "saved parameter file <%s>\n", filename);
      }
   }

   *nextdialog = SCIPdialoghdlrGetRoot(dialoghdlr);

   return SCIP_OKAY;
}

/** dialog execution method for the set diffsave command */
SCIP_DECL_DIALOGEXEC(SCIPdialogExecSetDiffsave)
{  /*lint --e{715}*/
   char* filename;
   SCIP_Bool endoffile;

   SCIP_CALL( SCIPdialoghdlrGetWord(dialoghdlr, dialog, "enter filename: ", &filename, &endoffile) );
   if( endoffile )
   {
      *nextdialog = NULL;
      return SCIP_OKAY;
   }

   if( filename[0] != '\0' )
   {
      SCIP_RETCODE retcode;
      
      SCIP_CALL( SCIPdialoghdlrAddHistory(dialoghdlr, dialog, filename, TRUE) );
      
      retcode = SCIPwriteParams(scip, filename, TRUE, TRUE);

      if( retcode == SCIP_FILECREATEERROR )
      {
         SCIPdialogMessage(scip, NULL, "error creating file  <%s>\n", filename);
      }
      else
      {
         SCIP_CALL( retcode );
         SCIPdialogMessage(scip, NULL, "saved non-default parameter settings to file <%s>\n", filename);
      }
   }

   *nextdialog = SCIPdialoghdlrGetRoot(dialoghdlr);

   return SCIP_OKAY;
}

/** dialog execution method for the set parameter command */
SCIP_DECL_DIALOGEXEC(SCIPdialogExecSetParam)
{  /*lint --e{715}*/
   SCIP_RETCODE retcode;
   SCIP_PARAM* param;
   char prompt[SCIP_MAXSTRLEN];
   char* valuestr;
   SCIP_Bool boolval;
   int intval;
   SCIP_Longint longintval;
   SCIP_Real realval;
   char charval;
   SCIP_Bool endoffile;
   SCIP_Bool error;

   *nextdialog = SCIPdialoghdlrGetRoot(dialoghdlr);

   /* get the parameter to set */
   param = (SCIP_PARAM*)SCIPdialogGetData(dialog);

   /* depending on the parameter type, request a user input */
   switch( SCIPparamGetType(param) )
   {
   case SCIP_PARAMTYPE_BOOL:
      (void) SCIPsnprintf(prompt, SCIP_MAXSTRLEN, "current value: %s, new value (TRUE/FALSE): ",
         SCIPparamGetBool(param) ? "TRUE" : "FALSE");
      SCIP_CALL( SCIPdialoghdlrGetWord(dialoghdlr, dialog, prompt, &valuestr, &endoffile) );
      if( endoffile )
      {
         *nextdialog = NULL;
         return SCIP_OKAY;
      }
      if( valuestr[0] == '\0' )
         return SCIP_OKAY;

      boolval = parseBoolValue(scip, valuestr, &error);

      if( !error )
      {
         SCIP_CALL( SCIPchgBoolParam(scip, param, boolval) );
         SCIP_CALL( SCIPdialoghdlrAddHistory(dialoghdlr, dialog, boolval ? "TRUE" : "FALSE", TRUE) );
      }

      break;

   case SCIP_PARAMTYPE_INT:
      (void) SCIPsnprintf(prompt, SCIP_MAXSTRLEN, "current value: %d, new value [%d,%d]: ",
         SCIPparamGetInt(param), SCIPparamGetIntMin(param), SCIPparamGetIntMax(param));
      SCIP_CALL( SCIPdialoghdlrGetWord(dialoghdlr, dialog, prompt, &valuestr, &endoffile) );
      if( endoffile )
      {
         *nextdialog = NULL;
         return SCIP_OKAY;
      }
      if( valuestr[0] == '\0' )
         return SCIP_OKAY;

      SCIP_CALL( SCIPdialoghdlrAddHistory(dialoghdlr, dialog, valuestr, TRUE) );

      if( sscanf(valuestr, "%d", &intval) != 1 )
      {
         SCIPdialogMessage(scip, NULL, "\ninvalid input <%s>\n\n", valuestr);
         return SCIP_OKAY;
      }
      retcode = SCIPchgIntParam(scip, param, intval);
      if( retcode != SCIP_PARAMETERWRONGVAL )
      {
         SCIP_CALL( retcode );
      }
      break;

   case SCIP_PARAMTYPE_LONGINT:
      (void) SCIPsnprintf(prompt, SCIP_MAXSTRLEN, "current value: %"SCIP_LONGINT_FORMAT", new value [%"SCIP_LONGINT_FORMAT",%"SCIP_LONGINT_FORMAT"]: ",
         SCIPparamGetLongint(param), SCIPparamGetLongintMin(param), SCIPparamGetLongintMax(param));
      SCIP_CALL( SCIPdialoghdlrGetWord(dialoghdlr, dialog, prompt, &valuestr, &endoffile) );
      if( endoffile )
      {
         *nextdialog = NULL;
         return SCIP_OKAY;
      }
      if( valuestr[0] == '\0' )
         return SCIP_OKAY;

      SCIP_CALL( SCIPdialoghdlrAddHistory(dialoghdlr, dialog, valuestr, TRUE) );

      if( sscanf(valuestr, "%"SCIP_LONGINT_FORMAT, &longintval) != 1 )
      {
         SCIPdialogMessage(scip, NULL, "\ninvalid input <%s>\n\n", valuestr);
         return SCIP_OKAY;
      }
      retcode = SCIPchgLongintParam(scip, param, longintval);
      if( retcode != SCIP_PARAMETERWRONGVAL )
      {
         SCIP_CALL( retcode );
      }
      break;

   case SCIP_PARAMTYPE_REAL:
      (void) SCIPsnprintf(prompt, SCIP_MAXSTRLEN, "current value: %.15g, new value [%.15g,%.15g]: ",
         SCIPparamGetReal(param), SCIPparamGetRealMin(param), SCIPparamGetRealMax(param));
      SCIP_CALL( SCIPdialoghdlrGetWord(dialoghdlr, dialog, prompt, &valuestr, &endoffile) );
      if( endoffile )
      {
         *nextdialog = NULL;
         return SCIP_OKAY;
      }
      if( valuestr[0] == '\0' )
         return SCIP_OKAY;

      SCIP_CALL( SCIPdialoghdlrAddHistory(dialoghdlr, dialog, valuestr, TRUE) );

      if( sscanf(valuestr, "%"SCIP_REAL_FORMAT, &realval) != 1 )
      {
         SCIPdialogMessage(scip, NULL, "\ninvalid input <%s>\n\n", valuestr);
         return SCIP_OKAY;
      }
      retcode = SCIPchgRealParam(scip, param, realval);
      if( retcode != SCIP_PARAMETERWRONGVAL )
      {
         SCIP_CALL( retcode );
      }
      break;

   case SCIP_PARAMTYPE_CHAR:
      (void) SCIPsnprintf(prompt, SCIP_MAXSTRLEN, "current value: <%c>, new value: ", SCIPparamGetChar(param));
      SCIP_CALL( SCIPdialoghdlrGetWord(dialoghdlr, dialog, prompt, &valuestr, &endoffile) );
      if( endoffile )
      {
         *nextdialog = NULL;
         return SCIP_OKAY;
      }
      if( valuestr[0] == '\0' )
         return SCIP_OKAY;

      SCIP_CALL( SCIPdialoghdlrAddHistory(dialoghdlr, dialog, valuestr, TRUE) );

      if( sscanf(valuestr, "%c", &charval) != 1 )
      {
         SCIPdialogMessage(scip, NULL, "\ninvalid input <%s>\n\n", valuestr);
         return SCIP_OKAY;
      }
      retcode = SCIPchgCharParam(scip, param, charval);
      if( retcode != SCIP_PARAMETERWRONGVAL )
      {
         SCIP_CALL( retcode );
      }
      break;

   case SCIP_PARAMTYPE_STRING:
      (void) SCIPsnprintf(prompt, SCIP_MAXSTRLEN, "current value: <%s>, new value: ", SCIPparamGetString(param));
      SCIP_CALL( SCIPdialoghdlrGetWord(dialoghdlr, dialog, prompt, &valuestr, &endoffile) );
      if( endoffile )
      {
         *nextdialog = NULL;
         return SCIP_OKAY;
      }
      if( valuestr[0] == '\0' )
         return SCIP_OKAY;

      SCIP_CALL( SCIPdialoghdlrAddHistory(dialoghdlr, dialog, valuestr, TRUE) );

      retcode = SCIPchgStringParam(scip, param, valuestr);
      if( retcode != SCIP_PARAMETERWRONGVAL )
      {
         SCIP_CALL( retcode );
      }
      break;

   default:
      SCIPerrorMessage("invalid parameter type\n");
      return SCIP_INVALIDDATA;
   }

   return SCIP_OKAY;
}

/** dialog description method for the set parameter command */
SCIP_DECL_DIALOGDESC(SCIPdialogDescSetParam)
{  /*lint --e{715}*/
   SCIP_PARAM* param;
   char valuestr[SCIP_MAXSTRLEN];

   /* get the parameter to set */
   param = (SCIP_PARAM*)SCIPdialogGetData(dialog);

   /* retrieve parameter's current value */
   switch( SCIPparamGetType(param) )
   {
   case SCIP_PARAMTYPE_BOOL:
      if( SCIPparamGetBool(param) )
         (void) SCIPsnprintf(valuestr, SCIP_MAXSTRLEN, "TRUE");
      else
         (void) SCIPsnprintf(valuestr, SCIP_MAXSTRLEN, "FALSE");
      break;

   case SCIP_PARAMTYPE_INT:
      (void) SCIPsnprintf(valuestr, SCIP_MAXSTRLEN, "%d", SCIPparamGetInt(param));
      break;

   case SCIP_PARAMTYPE_LONGINT:
      (void) SCIPsnprintf(valuestr, SCIP_MAXSTRLEN, "%"SCIP_LONGINT_FORMAT, SCIPparamGetLongint(param));
      break;

   case SCIP_PARAMTYPE_REAL:
      (void) SCIPsnprintf(valuestr, SCIP_MAXSTRLEN, "%.15g", SCIPparamGetReal(param));
      if( strchr(valuestr, '.') == NULL && strchr(valuestr, 'e') == NULL )
         (void) SCIPsnprintf(valuestr, SCIP_MAXSTRLEN, "%.1f", SCIPparamGetReal(param));
      break;

   case SCIP_PARAMTYPE_CHAR:
      (void) SCIPsnprintf(valuestr, SCIP_MAXSTRLEN, "%c", SCIPparamGetChar(param));
      break;

   case SCIP_PARAMTYPE_STRING:
      (void) SCIPsnprintf(valuestr, SCIP_MAXSTRLEN, "%s", SCIPparamGetString(param));
      break;

   default:
      SCIPerrorMessage("invalid parameter type\n");
      return SCIP_INVALIDDATA;
   }
   valuestr[SCIP_MAXSTRLEN-1] = '\0';

   /* display parameter's description */
   SCIPdialogMessage(scip, NULL, "%s", SCIPparamGetDesc(param));

   /* display parameter's current value */
   SCIPdialogMessage(scip, NULL, " [%s]", valuestr);

   return SCIP_OKAY;
}

/** dialog execution method for the set branching direction command */
SCIP_DECL_DIALOGEXEC(SCIPdialogExecSetBranchingDirection)
{  /*lint --e{715}*/
   SCIP_VAR* var;
   char prompt[SCIP_MAXSTRLEN];
   char* valuestr;
   int direction;
   SCIP_Bool endoffile;

   *nextdialog = SCIPdialoghdlrGetRoot(dialoghdlr);

   /* branching priorities cannot be set, if no problem was created */
   if( SCIPgetStage(scip) == SCIP_STAGE_INIT )
   {
      SCIPdialogMessage(scip, NULL, "cannot set branching directions before problem was created\n");
      return SCIP_OKAY;
   }

   /* get variable name from user */
   SCIP_CALL( SCIPdialoghdlrGetWord(dialoghdlr, dialog, "variable name: ", &valuestr, &endoffile) );
   if( endoffile )
   {
      *nextdialog = NULL;
      return SCIP_OKAY;
   }
   if( valuestr[0] == '\0' )
      return SCIP_OKAY;

   /* find variable */
   var = SCIPfindVar(scip, valuestr);
   if( var == NULL )
   {
      SCIPdialogMessage(scip, NULL, "variable <%s> does not exist in problem\n", valuestr);
      return SCIP_OKAY;
   }

   /* get new branching direction from user */
   switch( SCIPvarGetBranchDirection(var) )
   {
   case SCIP_BRANCHDIR_DOWNWARDS:
      direction = -1;
      break;
   case SCIP_BRANCHDIR_AUTO:
      direction = 0;
      break;
   case SCIP_BRANCHDIR_UPWARDS:
      direction = +1;
      break;
   case SCIP_BRANCHDIR_FIXED:
   default:
      SCIPerrorMessage("invalid preferred branching direction <%d> of variable <%s>\n",
         SCIPvarGetBranchDirection(var), SCIPvarGetName(var));
      return SCIP_INVALIDDATA;
   }
   (void) SCIPsnprintf(prompt, SCIP_MAXSTRLEN, "current value: %d, new value: ", direction);
   SCIP_CALL( SCIPdialoghdlrGetWord(dialoghdlr, dialog, prompt, &valuestr, &endoffile) );
   if( endoffile )
   {
      *nextdialog = NULL;
      return SCIP_OKAY;
   }
   SCIPescapeString(prompt, SCIP_MAXSTRLEN, SCIPvarGetName(var));
   (void) SCIPsnprintf(prompt, SCIP_MAXSTRLEN, "%s %s", prompt, valuestr);
   if( valuestr[0] == '\0' )
      return SCIP_OKAY;

   SCIP_CALL( SCIPdialoghdlrAddHistory(dialoghdlr, dialog, prompt, FALSE) );

   if( sscanf(valuestr, "%d", &direction) != 1 )
   {
      SCIPdialogMessage(scip, NULL, "\ninvalid input <%s>\n\n", valuestr);
      return SCIP_OKAY;
   }
   if( direction < -1 || direction > +1 )
   {
      SCIPdialogMessage(scip, NULL, "\ninvalid input <%d>: direction must be -1, 0, or +1\n\n", direction);
      return SCIP_OKAY;
   }

   /* set new branching direction */
   if( direction == -1 )
      SCIP_CALL( SCIPchgVarBranchDirection(scip, var, SCIP_BRANCHDIR_DOWNWARDS) );
   else if( direction == 0 )
      SCIP_CALL( SCIPchgVarBranchDirection(scip, var, SCIP_BRANCHDIR_AUTO) );
   else
      SCIP_CALL( SCIPchgVarBranchDirection(scip, var, SCIP_BRANCHDIR_UPWARDS) );

   SCIPdialogMessage(scip, NULL, "branching direction of variable <%s> set to %d\n", SCIPvarGetName(var), direction);

   return SCIP_OKAY;
}

/** dialog execution method for the set branching priority command */
SCIP_DECL_DIALOGEXEC(SCIPdialogExecSetBranchingPriority)
{  /*lint --e{715}*/
   SCIP_VAR* var;
   char prompt[SCIP_MAXSTRLEN];
   char* valuestr;
   int priority;
   SCIP_Bool endoffile;

   *nextdialog = SCIPdialoghdlrGetRoot(dialoghdlr);

   /* branching priorities cannot be set, if no problem was created */
   if( SCIPgetStage(scip) == SCIP_STAGE_INIT )
   {
      SCIPdialogMessage(scip, NULL, "cannot set branching priorities before problem was created\n");
      return SCIP_OKAY;
   }

   /* get variable name from user */
   SCIP_CALL( SCIPdialoghdlrGetWord(dialoghdlr, dialog, "variable name: ", &valuestr, &endoffile) );
   if( endoffile )
   {
      *nextdialog = NULL;
      return SCIP_OKAY;
   }
   if( valuestr[0] == '\0' )
      return SCIP_OKAY;

   /* find variable */
   var = SCIPfindVar(scip, valuestr);
   if( var == NULL )
   {
      SCIPdialogMessage(scip, NULL, "variable <%s> does not exist in problem\n", valuestr);
      return SCIP_OKAY;
   }

   /* get new branching priority from user */
   (void) SCIPsnprintf(prompt, SCIP_MAXSTRLEN, "current value: %d, new value: ", SCIPvarGetBranchPriority(var));
   SCIP_CALL( SCIPdialoghdlrGetWord(dialoghdlr, dialog, prompt, &valuestr, &endoffile) );
   if( endoffile )
   {
      *nextdialog = NULL;
      return SCIP_OKAY;
   }
   SCIPescapeString(prompt, SCIP_MAXSTRLEN, SCIPvarGetName(var));
   (void) SCIPsnprintf(prompt, SCIP_MAXSTRLEN, "%s %s", prompt, valuestr);
   if( valuestr[0] == '\0' )
      return SCIP_OKAY;

   SCIP_CALL( SCIPdialoghdlrAddHistory(dialoghdlr, dialog, prompt, FALSE) );

   if( sscanf(valuestr, "%d", &priority) != 1 )
   {
      SCIPdialogMessage(scip, NULL, "\ninvalid input <%s>\n\n", valuestr);
      return SCIP_OKAY;
   }

   /* set new branching priority */
   SCIP_CALL( SCIPchgVarBranchPriority(scip, var, priority) );
   SCIPdialogMessage(scip, NULL, "branching priority of variable <%s> set to %d\n", SCIPvarGetName(var), SCIPvarGetBranchPriority(var));

   return SCIP_OKAY;
}

/** dialog execution method for the set heuristics aggressive command */
SCIP_DECL_DIALOGEXEC(SCIPdialogExecSetHeuristicsAggressive)
{  /*lint --e{715}*/
   SCIP_CALL( SCIPdialoghdlrAddHistory(dialoghdlr, dialog, NULL, FALSE) );
   
   *nextdialog = SCIPdialoghdlrGetRoot(dialoghdlr);
   
   SCIP_CALL( SCIPsetHeuristics(scip, SCIP_PARAMSETTING_AGGRESSIVE, FALSE) );

   return SCIP_OKAY;
}

/** dialog execution method for the set heuristics fast command */
SCIP_DECL_DIALOGEXEC(SCIPdialogExecSetHeuristicsFast)
{  /*lint --e{715}*/
   SCIP_CALL( SCIPdialoghdlrAddHistory(dialoghdlr, dialog, NULL, FALSE) );
   
   *nextdialog = SCIPdialoghdlrGetRoot(dialoghdlr);
   
   SCIP_CALL( SCIPsetHeuristics(scip, SCIP_PARAMSETTING_FAST, FALSE) );
   
   return SCIP_OKAY;
}

/** dialog execution method for the set heuristics off command */
SCIP_DECL_DIALOGEXEC(SCIPdialogExecSetHeuristicsOff)
{  /*lint --e{715}*/
   SCIP_CALL( SCIPdialoghdlrAddHistory(dialoghdlr, dialog, NULL, FALSE) );
   
   *nextdialog = SCIPdialoghdlrGetRoot(dialoghdlr);
   
   SCIP_CALL( SCIPsetHeuristics(scip, SCIP_PARAMSETTING_OFF, FALSE) );

   return SCIP_OKAY;
}

/** dialog execution method for the set heuristics aggressive command */
SCIP_DECL_DIALOGEXEC(SCIPdialogExecSetPresolvingAggressive)
{  /*lint --e{715}*/
   SCIP_CALL( SCIPdialoghdlrAddHistory(dialoghdlr, dialog, NULL, FALSE) );
   
   *nextdialog = SCIPdialoghdlrGetRoot(dialoghdlr);
   
   SCIP_CALL( SCIPsetPresolving(scip, SCIP_PARAMSETTING_AGGRESSIVE, FALSE) );

   return SCIP_OKAY;
}

/** dialog execution method for the set heuristics fast command */
SCIP_DECL_DIALOGEXEC(SCIPdialogExecSetPresolvingFast)
{  /*lint --e{715}*/
   SCIP_CALL( SCIPdialoghdlrAddHistory(dialoghdlr, dialog, NULL, FALSE) );
   
   *nextdialog = SCIPdialoghdlrGetRoot(dialoghdlr);
   
   SCIP_CALL( SCIPsetPresolving(scip, SCIP_PARAMSETTING_FAST, FALSE) );
   
   return SCIP_OKAY;
}

/** dialog execution method for the set heuristics off command */
SCIP_DECL_DIALOGEXEC(SCIPdialogExecSetPresolvingOff)
{  /*lint --e{715}*/
   SCIP_CALL( SCIPdialoghdlrAddHistory(dialoghdlr, dialog, NULL, FALSE) );
   
   *nextdialog = SCIPdialoghdlrGetRoot(dialoghdlr);
   
   SCIP_CALL( SCIPsetPresolving(scip, SCIP_PARAMSETTING_OFF, FALSE) );

   return SCIP_OKAY;
}

/** dialog execution method for the set heuristics aggressive command */
SCIP_DECL_DIALOGEXEC(SCIPdialogExecSetSeparatingAggressive)
{  /*lint --e{715}*/
   SCIP_CALL( SCIPdialoghdlrAddHistory(dialoghdlr, dialog, NULL, FALSE) );
   
   *nextdialog = SCIPdialoghdlrGetRoot(dialoghdlr);
   
   SCIP_CALL( SCIPsetSeparating(scip, SCIP_PARAMSETTING_AGGRESSIVE, FALSE) );

   return SCIP_OKAY;
}

/** dialog execution method for the set heuristics fast command */
SCIP_DECL_DIALOGEXEC(SCIPdialogExecSetSeparatingFast)
{  /*lint --e{715}*/
   SCIP_CALL( SCIPdialoghdlrAddHistory(dialoghdlr, dialog, NULL, FALSE) );
   
   *nextdialog = SCIPdialoghdlrGetRoot(dialoghdlr);
   
   SCIP_CALL( SCIPsetSeparating(scip, SCIP_PARAMSETTING_FAST, FALSE) );
   
   return SCIP_OKAY;
}

/** dialog execution method for the set heuristics off command */
SCIP_DECL_DIALOGEXEC(SCIPdialogExecSetSeparatingOff)
{  /*lint --e{715}*/
   SCIP_CALL( SCIPdialoghdlrAddHistory(dialoghdlr, dialog, NULL, FALSE) );
   
   *nextdialog = SCIPdialoghdlrGetRoot(dialoghdlr);
   
   SCIP_CALL( SCIPsetSeparating(scip, SCIP_PARAMSETTING_OFF, FALSE) );

   return SCIP_OKAY;
}

/** dialog execution method for the set emphasis counter command */
SCIP_DECL_DIALOGEXEC(SCIPdialogExecSetEmphasisCounter)
{  /*lint --e{715}*/
   SCIP_CALL( SCIPdialoghdlrAddHistory(dialoghdlr, dialog, NULL, FALSE) );
   
   *nextdialog = SCIPdialoghdlrGetRoot(dialoghdlr);
   
   /* reset SCIP parameters */
   SCIP_CALL( SCIPresetParams(scip) );

   /* set parameters for counting problems */
   SCIP_CALL( SCIPsetEmphasis(scip, SCIP_PARAMEMPHASIS_COUNTER, FALSE) );
   
   return SCIP_OKAY;
}

/** dialog execution method for the set emphasis cpsolver command */
SCIP_DECL_DIALOGEXEC(SCIPdialogExecSetEmphasisCpsolver)
{  /*lint --e{715}*/
   SCIP_CALL( SCIPdialoghdlrAddHistory(dialoghdlr, dialog, NULL, FALSE) );
   
   *nextdialog = SCIPdialoghdlrGetRoot(dialoghdlr);
   
   /* reset SCIP parameters */
   SCIP_CALL( SCIPresetParams(scip) );

   /* set parameters for CP like search problems */
   SCIP_CALL( SCIPsetEmphasis(scip, SCIP_PARAMEMPHASIS_CPSOLVER, FALSE) );
   
   return SCIP_OKAY;
}

/** dialog execution method for the set emphasis easy CIP command */
SCIP_DECL_DIALOGEXEC(SCIPdialogExecSetEmphasisEasycip)
{  /*lint --e{715}*/
   SCIP_CALL( SCIPdialoghdlrAddHistory(dialoghdlr, dialog, NULL, FALSE) );
   
   *nextdialog = SCIPdialoghdlrGetRoot(dialoghdlr);
   
   /* reset SCIP parameters */
   SCIP_CALL( SCIPresetParams(scip) );

   /* set parameters for easy CIP problems */
   SCIP_CALL( SCIPsetEmphasis(scip, SCIP_PARAMEMPHASIS_EASYCIP, FALSE) );
   
   return SCIP_OKAY;
}

/** dialog execution method for the set emphasis feasibility command */
SCIP_DECL_DIALOGEXEC(SCIPdialogExecSetEmphasisFeasibility)
{  /*lint --e{715}*/
   SCIP_CALL( SCIPdialoghdlrAddHistory(dialoghdlr, dialog, NULL, FALSE) );
   
   *nextdialog = SCIPdialoghdlrGetRoot(dialoghdlr);
   
   /* reset SCIP parameters */
   SCIP_CALL( SCIPresetParams(scip) );

   /* set parameters for feasibility problems */
   SCIP_CALL( SCIPsetEmphasis(scip, SCIP_PARAMEMPHASIS_FEASIBILITY, FALSE) );
   
   return SCIP_OKAY;
}

/** dialog execution method for the set emphasis hard LP command */
SCIP_DECL_DIALOGEXEC(SCIPdialogExecSetEmphasisHardlp)
{  /*lint --e{715}*/
   SCIP_CALL( SCIPdialoghdlrAddHistory(dialoghdlr, dialog, NULL, FALSE) );
   
   *nextdialog = SCIPdialoghdlrGetRoot(dialoghdlr);
   
   /* reset SCIP parameters */
   SCIP_CALL( SCIPresetParams(scip) );

   /* set parameters for problems with hard LP */
   SCIP_CALL( SCIPsetEmphasis(scip, SCIP_PARAMEMPHASIS_HARDLP, FALSE) );
   
   return SCIP_OKAY;
}

/** dialog execution method for the set emphasis optimality command */
SCIP_DECL_DIALOGEXEC(SCIPdialogExecSetEmphasisOptimality)
{  /*lint --e{715}*/
   SCIP_CALL( SCIPdialoghdlrAddHistory(dialoghdlr, dialog, NULL, FALSE) );
   
   *nextdialog = SCIPdialoghdlrGetRoot(dialoghdlr);
   
   /* reset SCIP parameters */
   SCIP_CALL( SCIPresetParams(scip) );

   /* set parameters for problems to prove optimality fast */
   SCIP_CALL( SCIPsetEmphasis(scip, SCIP_PARAMEMPHASIS_OPTIMALITY, FALSE) );
   
   return SCIP_OKAY;
}

/** dialog execution method for the set limits objective command */
SCIP_DECL_DIALOGEXEC(SCIPdialogExecSetLimitsObjective)
{  /*lint --e{715}*/
   char prompt[SCIP_MAXSTRLEN];
   char* valuestr;
   SCIP_Real objlim;
   SCIP_Bool endoffile;

   *nextdialog = SCIPdialoghdlrGetRoot(dialoghdlr);

   /* objective limit cannot be set, if no problem was created */
   if( SCIPgetStage(scip) == SCIP_STAGE_INIT )
   {
      SCIPdialogMessage(scip, NULL, "cannot set objective limit before problem was created\n");
      return SCIP_OKAY;
   }

   /* get new objective limit from user */
   (void) SCIPsnprintf(prompt, SCIP_MAXSTRLEN, "current value: %.15g, new value: ", SCIPgetObjlimit(scip));
   SCIP_CALL( SCIPdialoghdlrGetWord(dialoghdlr, dialog, prompt, &valuestr, &endoffile) );
   if( endoffile )
   {
      *nextdialog = NULL;
      return SCIP_OKAY;
   }
   if( valuestr[0] == '\0' )
      return SCIP_OKAY;

   SCIP_CALL( SCIPdialoghdlrAddHistory(dialoghdlr, dialog, valuestr, TRUE) );

   if( sscanf(valuestr, "%"SCIP_REAL_FORMAT, &objlim) != 1 )
   {
      SCIPdialogMessage(scip, NULL, "\ninvalid input <%s>\n\n", valuestr);
      return SCIP_OKAY;
   }

   /* check, if new objective limit is valid */
   if( SCIPgetStage(scip) > SCIP_STAGE_PROBLEM
      && SCIPtransformObj(scip, objlim) > SCIPtransformObj(scip, SCIPgetObjlimit(scip)) )
   {
      SCIPdialogMessage(scip, NULL, "\ncannot relax objective limit from %.15g to %.15g after problem was transformed\n\n",
         SCIPgetObjlimit(scip), objlim);
      return SCIP_OKAY;
   }

   /* set new objective limit */
   SCIP_CALL( SCIPsetObjlimit(scip, objlim) );
   SCIPdialogMessage(scip, NULL, "objective value limit set to %.15g\n", SCIPgetObjlimit(scip));

   return SCIP_OKAY;
}

/** dialog execution method for the write LP command */
static
SCIP_DECL_DIALOGEXEC(SCIPdialogExecWriteLp)
{  /*lint --e{715}*/
   char* filename;
   SCIP_Bool endoffile;

   SCIPdialogMessage(scip, NULL, "\n");

   /* node relaxations only exist in solving & solved stage */
   if( SCIPgetStage(scip) < SCIP_STAGE_SOLVING )
   {
      SCIPdialogMessage(scip, NULL, "There is no node LP relaxation before solving starts\n");
      *nextdialog = SCIPdialoghdlrGetRoot(dialoghdlr);
      return SCIP_OKAY;
   }
   if( SCIPgetStage(scip) >= SCIP_STAGE_SOLVED )
   {
      SCIPdialogMessage(scip, NULL, "There is no node LP relaxation after problem was solved\n");
      *nextdialog = SCIPdialoghdlrGetRoot(dialoghdlr);
      return SCIP_OKAY;
   }

   SCIP_CALL( SCIPdialoghdlrGetWord(dialoghdlr, dialog, "enter filename: ", &filename, &endoffile) );
   if( endoffile )
   {
      *nextdialog = SCIPdialoghdlrGetRoot(dialoghdlr);
      return SCIP_OKAY;
   }
   if( filename[0] != '\0' )
   {
      SCIP_RETCODE retcode;

      SCIP_CALL( SCIPdialoghdlrAddHistory(dialoghdlr, dialog, filename, TRUE) );
      retcode =  SCIPwriteLP(scip, filename);

      if( retcode == SCIP_FILECREATEERROR )
      {
         SCIPdialogMessage(scip, NULL, "error not creating file  <%s>\n", filename);
      }
      else
      {
         SCIP_CALL( retcode );
         
         SCIPdialogMessage(scip, NULL, "written node LP relaxation to file <%s>\n", filename);
      }
   }

   SCIPdialogMessage(scip, NULL, "\n");

   *nextdialog = SCIPdialoghdlrGetRoot(dialoghdlr);

   return SCIP_OKAY;
}

/** dialog execution method for the write MIP command */
static
SCIP_DECL_DIALOGEXEC(SCIPdialogExecWriteMip)
{  /*lint --e{715}*/
   char command[SCIP_MAXSTRLEN];
   char filename[SCIP_MAXSTRLEN];
   SCIP_Bool endoffile;
   char* valuestr;
   SCIP_Bool offset;
   SCIP_Bool generic;
   SCIP_Bool error;

   *nextdialog = SCIPdialoghdlrGetRoot(dialoghdlr);

   /* node relaxations only exist in solving & solved stage */
   if( SCIPgetStage(scip) < SCIP_STAGE_SOLVING )
   {
      SCIPdialogMessage(scip, NULL, "There is no node MIP relaxation before solving starts\n");
      return SCIP_OKAY;
   }
   if( SCIPgetStage(scip) >= SCIP_STAGE_SOLVED )
   {
      SCIPdialogMessage(scip, NULL, "There is no node MIP relaxation after problem was solved\n");
      return SCIP_OKAY;
   }

   /* first get file name */
   SCIP_CALL( SCIPdialoghdlrGetWord(dialoghdlr, dialog, "enter filename: ", &valuestr, &endoffile) );
   if( endoffile )
   {
      *nextdialog = NULL;
      return SCIP_OKAY;
   }
   if( valuestr[0] == '\0' )
      return SCIP_OKAY;

   (void)strncpy(filename, valuestr, SCIP_MAXSTRLEN-1);

   /* second ask for generic variable and row names */
   SCIP_CALL( SCIPdialoghdlrGetWord(dialoghdlr, dialog,
         "using generic variable and row names (TRUE/FALSE): ",
         &valuestr, &endoffile) );

   if( endoffile )
   {
      *nextdialog = NULL;
      return SCIP_OKAY;
   }
   if( valuestr[0] == '\0' )
      return SCIP_OKAY;

   generic = parseBoolValue(scip, valuestr, &error);

   if( error )
      return SCIP_OKAY;

   /* adjust command and add to the history */
   SCIPescapeString(command, SCIP_MAXSTRLEN, filename);
   (void) SCIPsnprintf(command, SCIP_MAXSTRLEN, "%s %s", command, generic ? "TRUE" : "FALSE");

   /* third ask if for adjusting the objective offset */
   SCIP_CALL( SCIPdialoghdlrGetWord(dialoghdlr, dialog,
         "using original objective function (TRUE/FALSE): ",
         &valuestr, &endoffile) );

   if( endoffile )
   {
      *nextdialog = NULL;
      return SCIP_OKAY;
   }
   if( valuestr[0] == '\0' )
      return SCIP_OKAY;

   offset = parseBoolValue(scip, valuestr, &error);

   if( error )
      return SCIP_OKAY;

   (void) SCIPsnprintf(command, SCIP_MAXSTRLEN, "%s %s", command, offset ? "TRUE" : "FALSE");
   SCIP_CALL( SCIPdialoghdlrAddHistory(dialoghdlr, dialog, command, FALSE) );

   /* execute command */
   SCIP_CALL( SCIPwriteMIP(scip, filename, generic, offset) );
   SCIPdialogMessage(scip, NULL, "written node MIP relaxation to file <%s>\n", filename);

   SCIPdialogMessage(scip, NULL, "\n");

   return SCIP_OKAY;
}


/** dialog execution method for the write NLP command */
static
SCIP_DECL_DIALOGEXEC(SCIPdialogExecWriteNlp)
{  /*lint --e{715}*/
   char* filename;
   SCIP_Bool endoffile;

   SCIPdialogMessage(scip, NULL, "\n");

   /* node relaxations only exist in solving & solved stage */
   if( SCIPgetStage(scip) < SCIP_STAGE_SOLVING )
   {
      SCIPdialogMessage(scip, NULL, "There is no node NLP relaxation before solving starts\n");
      *nextdialog = SCIPdialoghdlrGetRoot(dialoghdlr);
      return SCIP_OKAY;
   }
   if( SCIPgetStage(scip) >= SCIP_STAGE_SOLVED )
   {
      SCIPdialogMessage(scip, NULL, "There is no node NLP relaxation after problem was solved\n");
      *nextdialog = SCIPdialoghdlrGetRoot(dialoghdlr);
      return SCIP_OKAY;
   }
   if( !SCIPisNLPConstructed(scip) )
   {
      SCIPdialogMessage(scip, NULL, "There has been no node NLP relaxation constructed\n");
      *nextdialog = SCIPdialoghdlrGetRoot(dialoghdlr);
      return SCIP_OKAY;
   }

   SCIP_CALL( SCIPdialoghdlrGetWord(dialoghdlr, dialog, "enter filename: ", &filename, &endoffile) );
   if( endoffile )
   {
      *nextdialog = SCIPdialoghdlrGetRoot(dialoghdlr);
      return SCIP_OKAY;
   }
   if( filename[0] != '\0' )
   {
      SCIP_RETCODE retcode;

      SCIP_CALL( SCIPdialoghdlrAddHistory(dialoghdlr, dialog, filename, TRUE) );
      retcode =  SCIPwriteNLP(scip, filename);

      if( retcode == SCIP_FILECREATEERROR )
      {
         SCIPdialogMessage(scip, NULL, "error not creating file  <%s>\n", filename);
      }
      else
      {
         SCIP_CALL( retcode );
         
         SCIPdialogMessage(scip, NULL, "written node NLP relaxation to file <%s>\n", filename);
      }
   }

   SCIPdialogMessage(scip, NULL, "\n");

   *nextdialog = SCIPdialoghdlrGetRoot(dialoghdlr);

   return SCIP_OKAY;
}

/** dialog execution method for the write problem command */
static
SCIP_DECL_DIALOGEXEC(SCIPdialogExecWriteProblem)
{  /*lint --e{715}*/
   SCIP_CALL( SCIPdialoghdlrAddHistory(dialoghdlr, dialog, NULL, FALSE) );

   if( SCIPgetStage(scip) >= SCIP_STAGE_PROBLEM )
   {
      SCIP_CALL( writeProblem(scip, dialog, dialoghdlr, nextdialog, FALSE, FALSE) );
   }
   else
      SCIPdialogMessage(scip, NULL, "no problem available\n");

   *nextdialog = SCIPdialoghdlrGetRoot(dialoghdlr);

   return SCIP_OKAY;
}

/** dialog execution method for the write generic problem command */
static
SCIP_DECL_DIALOGEXEC(SCIPdialogExecWriteGenProblem)
{  /*lint --e{715}*/
   SCIP_CALL( SCIPdialoghdlrAddHistory(dialoghdlr, dialog, NULL, FALSE) );

   if( SCIPgetStage(scip) >= SCIP_STAGE_PROBLEM )
   {
      SCIP_CALL( writeProblem(scip, dialog, dialoghdlr, nextdialog, FALSE, TRUE) );
   }
   else
      SCIPdialogMessage(scip, NULL, "no problem available\n");

   *nextdialog = SCIPdialoghdlrGetRoot(dialoghdlr);

   return SCIP_OKAY;
}

/** dialog execution method for the write solution command */
static
SCIP_DECL_DIALOGEXEC(SCIPdialogExecWriteSolution)
{  /*lint --e{715}*/
   char* filename;
   SCIP_Bool endoffile;

   SCIPdialogMessage(scip, NULL, "\n");

   SCIP_CALL( SCIPdialoghdlrGetWord(dialoghdlr, dialog, "enter filename: ", &filename, &endoffile) );
   if( endoffile )
   {
      *nextdialog = NULL;
      return SCIP_OKAY;
   }
   if( filename[0] != '\0' )
   {
      FILE* file;

      SCIP_CALL( SCIPdialoghdlrAddHistory(dialoghdlr, dialog, filename, TRUE) );

      file = fopen(filename, "w");
      if( file == NULL )
      {
         SCIPdialogMessage(scip, NULL, "error creating file <%s>\n", filename);
         SCIPdialoghdlrClearBuffer(dialoghdlr);
      }
      else
      {
         SCIP_RETCODE retcode;
         SCIPinfoMessage(scip, file, "solution status: ");
         retcode = SCIPprintStatus(scip, file);
         if( retcode != SCIP_OKAY )
         {
             fclose(file);
             SCIP_CALL( retcode );
         }
         else
         {
            SCIPinfoMessage(scip, file, "\n");
            retcode = SCIPprintBestSol(scip, file, FALSE);
            if( retcode != SCIP_OKAY )
            {
               fclose(file);
               SCIP_CALL( retcode );
            }
            else
            {
               SCIPdialogMessage(scip, NULL, "written solution information to file <%s>\n", filename);
               fclose(file);
            }
         }
      }
   }

   SCIPdialogMessage(scip, NULL, "\n");

   *nextdialog = SCIPdialoghdlrGetRoot(dialoghdlr);

   return SCIP_OKAY;
}

/** dialog execution method for the write statistics command */
static
SCIP_DECL_DIALOGEXEC(SCIPdialogExecWriteStatistics)
{  /*lint --e{715}*/
   char* filename;
   SCIP_Bool endoffile;

   SCIPdialogMessage(scip, NULL, "\n");

   SCIP_CALL( SCIPdialoghdlrGetWord(dialoghdlr, dialog, "enter filename: ", &filename, &endoffile) );
   if( endoffile )
   {
      *nextdialog = NULL;
      return SCIP_OKAY;
   }
   if( filename[0] != '\0' )
   {
      FILE* file;

      SCIP_CALL( SCIPdialoghdlrAddHistory(dialoghdlr, dialog, filename, TRUE) );

      file = fopen(filename, "w");
      if( file == NULL )
      {
         SCIPdialogMessage(scip, NULL, "error creating file <%s>\n", filename);
         SCIPprintSysError(filename);
         SCIPdialoghdlrClearBuffer(dialoghdlr);
      }
      else
      {
         SCIP_RETCODE retcode;
         retcode = SCIPprintStatistics(scip, file);
         if( retcode != SCIP_OKAY )
         {
             fclose(file);
             SCIP_CALL( retcode );
         }
         else
         {
            SCIPdialogMessage(scip, NULL, "written statistics to file <%s>\n", filename);
            fclose(file);
         }
      }
   }

   SCIPdialogMessage(scip, NULL, "\n");

   *nextdialog = SCIPdialoghdlrGetRoot(dialoghdlr);

   return SCIP_OKAY;
}

/** dialog execution method for the write transproblem command */
static
SCIP_DECL_DIALOGEXEC(SCIPdialogExecWriteTransproblem)
{  /*lint --e{715}*/
   SCIP_CALL( SCIPdialoghdlrAddHistory(dialoghdlr, dialog, NULL, FALSE) );

   if( SCIPgetStage(scip) >= SCIP_STAGE_TRANSFORMED )
   {
      SCIP_CALL( writeProblem(scip, dialog, dialoghdlr, nextdialog, TRUE, FALSE) );
   }
   else
      SCIPdialogMessage(scip, NULL, "no transformed problem available\n");

   *nextdialog = SCIPdialoghdlrGetRoot(dialoghdlr);

   return SCIP_OKAY;
}

/** dialog execution method for the write generic transproblem command */
static
SCIP_DECL_DIALOGEXEC(SCIPdialogExecWriteGenTransproblem)
{  /*lint --e{715}*/
   SCIP_CALL( SCIPdialoghdlrAddHistory(dialoghdlr, dialog, NULL, FALSE) );

   if( SCIPgetStage(scip) >= SCIP_STAGE_TRANSFORMED )
   {
      SCIP_CALL( writeProblem(scip, dialog, dialoghdlr, nextdialog, TRUE, TRUE) );
   }
   else
      SCIPdialogMessage(scip, NULL, "no transformed problem available\n");

   *nextdialog = SCIPdialoghdlrGetRoot(dialoghdlr);

   return SCIP_OKAY;
}

/** creates a root dialog */
SCIP_RETCODE SCIPcreateRootDialog(
   SCIP*                 scip,               /**< SCIP data structure */
   SCIP_DIALOG**         root                /**< pointer to store the root dialog */
   )
{
   SCIP_CALL( SCIPincludeDialog(scip, root, 
         dialogCopyDefault,
         SCIPdialogExecMenuLazy, NULL, NULL,
         "SCIP", "SCIP's main menu", TRUE, NULL) );
   
   SCIP_CALL( SCIPsetRootDialog(scip, *root) );
   SCIP_CALL( SCIPreleaseDialog(scip, root) );
   *root = SCIPgetRootDialog(scip);
   
   return SCIP_OKAY;
}


/** includes or updates the default dialog menus in SCIP */
SCIP_RETCODE SCIPincludeDialogDefault(
   SCIP*                 scip                /**< SCIP data structure */
   )
{
   SCIP_DIALOG* root;
   SCIP_DIALOG* submenu;
   SCIP_DIALOG* dialog;

   /* root menu */
   root = SCIPgetRootDialog(scip);
   if( root == NULL )
   {
      SCIP_CALL( SCIPcreateRootDialog(scip, &root) );
   }
   
   /* change */
   if( !SCIPdialogHasEntry(root, "change") )
   {
      SCIP_CALL( SCIPincludeDialog(scip, &submenu, 
            NULL,
            SCIPdialogExecMenu, NULL, NULL,
            "change", "change the problem", TRUE, NULL) );
      SCIP_CALL( SCIPaddDialogEntry(scip, root, submenu) );
      SCIP_CALL( SCIPreleaseDialog(scip, &submenu) );
   }
   if( SCIPdialogFindEntry(root, "change", &submenu) != 1 )
   {
      SCIPerrorMessage("change sub menu not found\n");
      return SCIP_PLUGINNOTFOUND;
   }

   /* change add */
   if( !SCIPdialogHasEntry(submenu, "add") )
   {
      SCIP_CALL( SCIPincludeDialog(scip, &dialog,
            NULL,
            SCIPdialogExecChangeAddCons, NULL, NULL,
            "add", "add constraint", FALSE, NULL) );
      SCIP_CALL( SCIPaddDialogEntry(scip, submenu, dialog) );
      SCIP_CALL( SCIPreleaseDialog(scip, &dialog) );
   }

   /* change bounds */
   if( !SCIPdialogHasEntry(submenu, "bounds") )
   {
      SCIP_CALL( SCIPincludeDialog(scip, &dialog,
            NULL,
            SCIPdialogExecChangeBounds, NULL, NULL,
            "bounds", "change bounds of a variable", FALSE, NULL) );
      SCIP_CALL( SCIPaddDialogEntry(scip, submenu, dialog) );
      SCIP_CALL( SCIPreleaseDialog(scip, &dialog) );
   }

   /* free transformed problem */
   if( !SCIPdialogHasEntry(submenu, "freetransproblem") )
   {
      SCIP_CALL( SCIPincludeDialog(scip, &dialog,
            NULL,
            SCIPdialogExecChangeFreetransproblem, NULL, NULL,
            "freetransproblem", "free transformed problem", FALSE, NULL) );
      SCIP_CALL( SCIPaddDialogEntry(scip, submenu, dialog) );
      SCIP_CALL( SCIPreleaseDialog(scip, &dialog) );
   }

   /* checksol */
   if( !SCIPdialogHasEntry(root, "checksol") )
   {
      SCIP_CALL( SCIPincludeDialog(scip, &dialog, 
            NULL,
            SCIPdialogExecChecksol, NULL, NULL,
            "checksol", "double checks best solution w.r.t. original problem", FALSE, NULL) );
      SCIP_CALL( SCIPaddDialogEntry(scip, root, dialog) );
      SCIP_CALL( SCIPreleaseDialog(scip, &dialog) );
   }

   /* conflictgraph */
   if( !SCIPdialogHasEntry(root, "conflictgraph") )
   {
      SCIP_CALL( SCIPincludeDialog(scip, &dialog,
            NULL,
            SCIPdialogExecConflictgraph, NULL, NULL,
            "conflictgraph", "writes binary variable implications of transformed problem as conflict graph to file",
            FALSE, NULL) );
      SCIP_CALL( SCIPaddDialogEntry(scip, root, dialog) );
      SCIP_CALL( SCIPreleaseDialog(scip, &dialog) );
   }

   /* display */
   if( !SCIPdialogHasEntry(root, "display") )
   {
      SCIP_CALL( SCIPincludeDialog(scip, &submenu,
            NULL,
            SCIPdialogExecMenu, NULL, NULL,
            "display", "display information", TRUE, NULL) );
      SCIP_CALL( SCIPaddDialogEntry(scip, root, submenu) );
      SCIP_CALL( SCIPreleaseDialog(scip, &submenu) );
   }
   if( SCIPdialogFindEntry(root, "display", &submenu) != 1 )
   {
      SCIPerrorMessage("display sub menu not found\n");
      return SCIP_PLUGINNOTFOUND;
   }

   /* display branching */
   if( !SCIPdialogHasEntry(submenu, "branching") )
   {
      SCIP_CALL( SCIPincludeDialog(scip, &dialog,
            NULL,
            SCIPdialogExecDisplayBranching, NULL, NULL,
            "branching", "display branching rules", FALSE, NULL) );
      SCIP_CALL( SCIPaddDialogEntry(scip, submenu, dialog) );
      SCIP_CALL( SCIPreleaseDialog(scip, &dialog) );
   }

   /* display conflict */
   if( !SCIPdialogHasEntry(submenu, "conflict") )
   {
      SCIP_CALL( SCIPincludeDialog(scip, &dialog,
            NULL,
            SCIPdialogExecDisplayConflict, NULL, NULL,
            "conflict", "display conflict handlers", FALSE, NULL) );
      SCIP_CALL( SCIPaddDialogEntry(scip, submenu, dialog) );
      SCIP_CALL( SCIPreleaseDialog(scip, &dialog) );
   }

   /* display conshdlrs */
   if( !SCIPdialogHasEntry(submenu, "conshdlrs") )
   {
      SCIP_CALL( SCIPincludeDialog(scip, &dialog,
            NULL,
            SCIPdialogExecDisplayConshdlrs, NULL, NULL,
            "conshdlrs", "display constraint handlers", FALSE, NULL) );
      SCIP_CALL( SCIPaddDialogEntry(scip, submenu, dialog) );
      SCIP_CALL( SCIPreleaseDialog(scip, &dialog) );
   }

   /* display displaycols */
   if( !SCIPdialogHasEntry(submenu, "displaycols") )
   {
      SCIP_CALL( SCIPincludeDialog(scip, &dialog,
            NULL,
            SCIPdialogExecDisplayDisplaycols, NULL, NULL,
            "displaycols", "display display columns", FALSE, NULL) );
      SCIP_CALL( SCIPaddDialogEntry(scip, submenu, dialog) );
      SCIP_CALL( SCIPreleaseDialog(scip, &dialog) );
   }

   /* display heuristics */
   if( !SCIPdialogHasEntry(submenu, "heuristics") )
   {
      SCIP_CALL( SCIPincludeDialog(scip, &dialog,
            NULL,
            SCIPdialogExecDisplayHeuristics, NULL, NULL,
            "heuristics", "display primal heuristics", FALSE, NULL) );
      SCIP_CALL( SCIPaddDialogEntry(scip, submenu, dialog) );
      SCIP_CALL( SCIPreleaseDialog(scip, &dialog) );
   }

   /* display memory */
   if( !SCIPdialogHasEntry(submenu, "memory") )
   {
      SCIP_CALL( SCIPincludeDialog(scip, &dialog,
            NULL,
            SCIPdialogExecDisplayMemory, NULL, NULL,
            "memory", "display memory diagnostics", FALSE, NULL) );
      SCIP_CALL( SCIPaddDialogEntry(scip, submenu, dialog) );
      SCIP_CALL( SCIPreleaseDialog(scip, &dialog) );
   }

   /* display nlpi */
   if( !SCIPdialogHasEntry(submenu, "nlpis") )
   {
      SCIP_CALL( SCIPincludeDialog(scip, &dialog,
            NULL,
            SCIPdialogExecDisplayNlpi, NULL, NULL,
            "nlpis", "display NLP solver interfaces", FALSE, NULL) );
      SCIP_CALL( SCIPaddDialogEntry(scip, submenu, dialog) );
      SCIP_CALL( SCIPreleaseDialog(scip, &dialog) );
   }

   /* display nodeselectors */
   if( !SCIPdialogHasEntry(submenu, "nodeselectors") )
   {
      SCIP_CALL( SCIPincludeDialog(scip, &dialog,
            NULL,
            SCIPdialogExecDisplayNodeselectors, NULL, NULL,
            "nodeselectors", "display node selectors", FALSE, NULL) );
      SCIP_CALL( SCIPaddDialogEntry(scip, submenu, dialog) );
      SCIP_CALL( SCIPreleaseDialog(scip, &dialog) );
   }

   /* display parameters */
   if( !SCIPdialogHasEntry(submenu, "parameters") )
   {
      SCIP_CALL( SCIPincludeDialog(scip, &dialog,
            NULL,
            SCIPdialogExecDisplayParameters, NULL, NULL,
            "parameters", "display non-default parameter settings", FALSE, NULL) );
      SCIP_CALL( SCIPaddDialogEntry(scip, submenu, dialog) );
      SCIP_CALL( SCIPreleaseDialog(scip, &dialog) );
   }

   /* display presolvers */
   if( !SCIPdialogHasEntry(submenu, "presolvers") )
   {
      SCIP_CALL( SCIPincludeDialog(scip, &dialog,
            NULL,
            SCIPdialogExecDisplayPresolvers, NULL, NULL,
            "presolvers", "display presolvers", FALSE, NULL) );
      SCIP_CALL( SCIPaddDialogEntry(scip, submenu, dialog) );
      SCIP_CALL( SCIPreleaseDialog(scip, &dialog) );
   }

   /* display pricers */
   if( !SCIPdialogHasEntry(submenu, "pricers") )
   {
      SCIP_CALL( SCIPincludeDialog(scip, &dialog,
            NULL,
            SCIPdialogExecDisplayPricers, NULL, NULL,
            "pricers", "display pricers", FALSE, NULL) );
      SCIP_CALL( SCIPaddDialogEntry(scip, submenu, dialog) );
      SCIP_CALL( SCIPreleaseDialog(scip, &dialog) );
   }

   /* display problem */
   if( !SCIPdialogHasEntry(submenu, "problem") )
   {
      SCIP_CALL( SCIPincludeDialog(scip, &dialog,
            NULL,
            SCIPdialogExecDisplayProblem, NULL, NULL,
            "problem", "display original problem", FALSE, NULL) );
      SCIP_CALL( SCIPaddDialogEntry(scip, submenu, dialog) );
      SCIP_CALL( SCIPreleaseDialog(scip, &dialog) );
   }

   /* display propagators */
   if( !SCIPdialogHasEntry(submenu, "propagators") )
   {
      SCIP_CALL( SCIPincludeDialog(scip, &dialog,
            NULL,
            SCIPdialogExecDisplayPropagators, NULL, NULL,
            "propagators", "display propagators", FALSE, NULL) );
      SCIP_CALL( SCIPaddDialogEntry(scip, submenu, dialog) );
      SCIP_CALL( SCIPreleaseDialog(scip, &dialog) );
   }

   /* display readers */
   if( !SCIPdialogHasEntry(submenu, "readers") )
   {
      SCIP_CALL( SCIPincludeDialog(scip, &dialog,
            NULL,
            SCIPdialogExecDisplayReaders, NULL, NULL,
            "readers", "display file readers", FALSE, NULL) );
      SCIP_CALL( SCIPaddDialogEntry(scip, submenu, dialog) );
      SCIP_CALL( SCIPreleaseDialog(scip, &dialog) );
   }

   /* display relaxing */
   if( !SCIPdialogHasEntry(submenu, "relaxators") )
   {
      SCIP_CALL( SCIPincludeDialog(scip, &dialog,
            NULL,
            SCIPdialogExecDisplayRelaxators, NULL, NULL,
            "relaxators", "display relaxators", FALSE, NULL) );
      SCIP_CALL( SCIPaddDialogEntry(scip, submenu, dialog) );
      SCIP_CALL( SCIPreleaseDialog(scip, &dialog) );
   }

   /* display separators */
   if( !SCIPdialogHasEntry(submenu, "separators") )
   {
      SCIP_CALL( SCIPincludeDialog(scip, &dialog,
            NULL,
            SCIPdialogExecDisplaySeparators, NULL, NULL,
            "separators", "display cut separators", FALSE, NULL) );
      SCIP_CALL( SCIPaddDialogEntry(scip, submenu, dialog) );
      SCIP_CALL( SCIPreleaseDialog(scip, &dialog) );
   }

   /* display solution */
   if( !SCIPdialogHasEntry(submenu, "solution") )
   {
      SCIP_CALL( SCIPincludeDialog(scip, &dialog,
            NULL,
            SCIPdialogExecDisplaySolution, NULL, NULL,
            "solution", "display best primal solution", FALSE, NULL) );
      SCIP_CALL( SCIPaddDialogEntry(scip, submenu, dialog) );
      SCIP_CALL( SCIPreleaseDialog(scip, &dialog) );
   }

   /* display statistics */
   if( !SCIPdialogHasEntry(submenu, "statistics") )
   {
      SCIP_CALL( SCIPincludeDialog(scip, &dialog,
            NULL,
            SCIPdialogExecDisplayStatistics, NULL, NULL,
            "statistics", "display problem and optimization statistics", FALSE, NULL) );
      SCIP_CALL( SCIPaddDialogEntry(scip, submenu, dialog) );
      SCIP_CALL( SCIPreleaseDialog(scip, &dialog) );
   }

   /* display transproblem */
   if( !SCIPdialogHasEntry(submenu, "transproblem") )
   {
      SCIP_CALL( SCIPincludeDialog(scip, &dialog,
            NULL,
            SCIPdialogExecDisplayTransproblem, NULL, NULL,
            "transproblem", "display current node transformed problem", FALSE, NULL) );
      SCIP_CALL( SCIPaddDialogEntry(scip, submenu, dialog) );
      SCIP_CALL( SCIPreleaseDialog(scip, &dialog) );
   }

   /* display value */
   if( !SCIPdialogHasEntry(submenu, "value") )
   {
      SCIP_CALL( SCIPincludeDialog(scip, &dialog,
            NULL,
            SCIPdialogExecDisplayValue, NULL, NULL,
            "value", "display value of single variable in best primal solution", FALSE, NULL) );
      SCIP_CALL( SCIPaddDialogEntry(scip, submenu, dialog) );
      SCIP_CALL( SCIPreleaseDialog(scip, &dialog) );
   }

   /* display varbranchstatistics */
   if( !SCIPdialogHasEntry(submenu, "varbranchstatistics") )
   {
      SCIP_CALL( SCIPincludeDialog(scip, &dialog,
            NULL,
            SCIPdialogExecDisplayVarbranchstatistics, NULL, NULL,
            "varbranchstatistics", "display statistics for branching on variables", FALSE, NULL) );
      SCIP_CALL( SCIPaddDialogEntry(scip, submenu, dialog) );
      SCIP_CALL( SCIPreleaseDialog(scip, &dialog) );
   }

   /* display varbranchstatistics */
   if( !SCIPdialogHasEntry(submenu, "lpsolquality") )
   {
      SCIP_CALL( SCIPincludeDialog(scip, &dialog,
            NULL,
            SCIPdialogExecDisplayLPSolutionQuality, NULL, NULL,
            "lpsolquality", "display quality of the current LP solution, if available", FALSE, NULL) );
      SCIP_CALL( SCIPaddDialogEntry(scip, submenu, dialog) );
      SCIP_CALL( SCIPreleaseDialog(scip, &dialog) );
   }

   /* display transsolution */
   if( !SCIPdialogHasEntry(submenu, "transsolution") )
   {
      SCIP_CALL( SCIPincludeDialog(scip, &dialog,
            NULL,
            SCIPdialogExecDisplayTranssolution, NULL, NULL,
            "transsolution", "display best primal solution in transformed variables", FALSE, NULL) );
      SCIP_CALL( SCIPaddDialogEntry(scip, submenu, dialog) );
      SCIP_CALL( SCIPreleaseDialog(scip, &dialog) );
   }

   /* free */
   if( !SCIPdialogHasEntry(root, "free") )
   {
      SCIP_CALL( SCIPincludeDialog(scip, &dialog,
            NULL,
            SCIPdialogExecFree, NULL, NULL,
            "free", "free current problem from memory", FALSE, NULL) );
      SCIP_CALL( SCIPaddDialogEntry(scip, root, dialog) );
      SCIP_CALL( SCIPreleaseDialog(scip, &dialog) );
   }

   /* help */
   if( !SCIPdialogHasEntry(root, "help") )
   {
      SCIP_CALL( SCIPincludeDialog(scip, &dialog,
            NULL,
            SCIPdialogExecHelp, NULL, NULL,
            "help", "display this help", FALSE, NULL) );
      SCIP_CALL( SCIPaddDialogEntry(scip, root, dialog) );
      SCIP_CALL( SCIPreleaseDialog(scip, &dialog) );
   }

   /* newstart */
   if( !SCIPdialogHasEntry(root, "newstart") )
   {
      SCIP_CALL( SCIPincludeDialog(scip, &dialog,
            NULL,
            SCIPdialogExecNewstart, NULL, NULL,
            "newstart", "reset branch and bound tree to start again from root", FALSE, NULL) );
      SCIP_CALL( SCIPaddDialogEntry(scip, root, dialog) );
      SCIP_CALL( SCIPreleaseDialog(scip, &dialog) );
   }

   /* optimize */
   if( !SCIPdialogHasEntry(root, "optimize") )
   {
      SCIP_CALL( SCIPincludeDialog(scip, &dialog,
            NULL,
            SCIPdialogExecOptimize, NULL, NULL,
            "optimize", "solve the problem", FALSE, NULL) );
      SCIP_CALL( SCIPaddDialogEntry(scip, root, dialog) );
      SCIP_CALL( SCIPreleaseDialog(scip, &dialog) );
   }

   /* presolve */
   if( !SCIPdialogHasEntry(root, "presolve") )
   {
      SCIP_CALL( SCIPincludeDialog(scip, &dialog,
            NULL,
            SCIPdialogExecPresolve, NULL, NULL,
            "presolve", "solve the problem, but stop after presolving stage", FALSE, NULL) );
      SCIP_CALL( SCIPaddDialogEntry(scip, root, dialog) );
      SCIP_CALL( SCIPreleaseDialog(scip, &dialog) );
   }

   /* quit */
   if( !SCIPdialogHasEntry(root, "quit") )
   {
      SCIP_CALL( SCIPincludeDialog(scip, &dialog,
            NULL,
            SCIPdialogExecQuit, NULL, NULL,
            "quit", "leave SCIP", FALSE, NULL) );
      SCIP_CALL( SCIPaddDialogEntry(scip, root, dialog) );
      SCIP_CALL( SCIPreleaseDialog(scip, &dialog) );
   }

   /* read */
   if( !SCIPdialogHasEntry(root, "read") )
   {
      SCIP_CALL( SCIPincludeDialog(scip, &dialog,
            NULL,
            SCIPdialogExecRead, NULL, NULL,
            "read", "read a problem", FALSE, NULL) );
      SCIP_CALL( SCIPaddDialogEntry(scip, root, dialog) );
      SCIP_CALL( SCIPreleaseDialog(scip, &dialog) );
   }

   /* set */
   SCIP_CALL( SCIPincludeDialogDefaultSet(scip) );

   /* write */
   if( !SCIPdialogHasEntry(root, "write") )
   {
      SCIP_CALL( SCIPincludeDialog(scip, &submenu,
            NULL,
            SCIPdialogExecMenu, NULL, NULL,
            "write", "write information to file", TRUE, NULL) );
      SCIP_CALL( SCIPaddDialogEntry(scip, root, submenu) );
      SCIP_CALL( SCIPreleaseDialog(scip, &submenu) );
   }
   if( SCIPdialogFindEntry(root, "write", &submenu) != 1 )
   {
      SCIPerrorMessage("write sub menu not found\n");
      return SCIP_PLUGINNOTFOUND;
   }

   /* write LP */
   if( !SCIPdialogHasEntry(submenu, "lp") )
   {
      SCIP_CALL( SCIPincludeDialog(scip, &dialog,
            NULL,
            SCIPdialogExecWriteLp, NULL, NULL,
            "lp", "write current node LP relaxation in LP format to file", FALSE, NULL) );
      SCIP_CALL( SCIPaddDialogEntry(scip, submenu, dialog) );
      SCIP_CALL( SCIPreleaseDialog(scip, &dialog) );
   }

   /* write MIP */
   if( !SCIPdialogHasEntry(submenu, "mip") )
   {
      SCIP_CALL( SCIPincludeDialog(scip, &dialog,
            NULL,
            SCIPdialogExecWriteMip, NULL, NULL,
            "mip", "write current node MIP relaxation in LP format to file", FALSE, NULL) );
      SCIP_CALL( SCIPaddDialogEntry(scip, submenu, dialog) );
      SCIP_CALL( SCIPreleaseDialog(scip, &dialog) );
   }

   /* write NLP */
   if( !SCIPdialogHasEntry(submenu, "nlp") )
   {
      SCIP_CALL( SCIPincludeDialog(scip, &dialog,
            NULL,
            SCIPdialogExecWriteNlp, NULL, NULL,
            "nlp", "write current node NLP relaxation to file", FALSE, NULL) );
      SCIP_CALL( SCIPaddDialogEntry(scip, submenu, dialog) );
      SCIP_CALL( SCIPreleaseDialog(scip, &dialog) );
   }

   /* write problem */
   if( !SCIPdialogHasEntry(submenu, "problem") )
   {
      SCIP_CALL( SCIPincludeDialog(scip, &dialog,
            NULL,
            SCIPdialogExecWriteProblem, NULL, NULL,
            "problem",
            "write original problem to file (format is given by file extension, e.g., orig.{lp,rlp,cip,mps})",
            FALSE, NULL) );
      SCIP_CALL( SCIPaddDialogEntry(scip, submenu, dialog) );
      SCIP_CALL( SCIPreleaseDialog(scip, &dialog) );
   }

   /* write generic problem */
   if( !SCIPdialogHasEntry(submenu, "genproblem") )
   {
      SCIP_CALL( SCIPincludeDialog(scip, &dialog,
            NULL,
            SCIPdialogExecWriteGenProblem, NULL, NULL,
            "genproblem",
            "write original problem with generic names to file (format is given by file extension, e.g., orig.{lp,rlp,cip,mps})",
            FALSE, NULL) );
      SCIP_CALL( SCIPaddDialogEntry(scip, submenu, dialog) );
      SCIP_CALL( SCIPreleaseDialog(scip, &dialog) );
   }

   /* write solution */
   if( !SCIPdialogHasEntry(submenu, "solution") )
   {
      SCIP_CALL( SCIPincludeDialog(scip, &dialog,
            NULL,
            SCIPdialogExecWriteSolution, NULL, NULL,
            "solution", "write best primal solution to file", FALSE, NULL) );
      SCIP_CALL( SCIPaddDialogEntry(scip, submenu, dialog) );
      SCIP_CALL( SCIPreleaseDialog(scip, &dialog) );
   }

   /* write statistics */
   if( !SCIPdialogHasEntry(submenu, "statistics") )
   {
      SCIP_CALL( SCIPincludeDialog(scip, &dialog,
            NULL,
            SCIPdialogExecWriteStatistics, NULL, NULL,
            "statistics", "write statistics to file", FALSE, NULL) );
      SCIP_CALL( SCIPaddDialogEntry(scip, submenu, dialog) );
      SCIP_CALL( SCIPreleaseDialog(scip, &dialog) );
   }

   /* write transproblem */
   if( !SCIPdialogHasEntry(submenu, "transproblem") )
   {
      SCIP_CALL( SCIPincludeDialog(scip, &dialog,
            NULL,
            SCIPdialogExecWriteTransproblem, NULL, NULL,
            "transproblem",
            "write currend node transformed problem to file (format is given by file extension, e.g., trans.{lp,rlp,cip,mps})",
            FALSE, NULL) );
      SCIP_CALL( SCIPaddDialogEntry(scip, submenu, dialog) );
      SCIP_CALL( SCIPreleaseDialog(scip, &dialog) );
   }

   /* write transproblem */
   if( !SCIPdialogHasEntry(submenu, "gentransproblem") )
   {
      SCIP_CALL( SCIPincludeDialog(scip, &dialog,
            NULL,
            SCIPdialogExecWriteGenTransproblem, NULL, NULL,
            "gentransproblem",
            "write currend node transformed problem with generic names to file (format is given by file extension, e.g., trans.{lp,rlp,cip,mps})",
            FALSE, NULL) );
      SCIP_CALL( SCIPaddDialogEntry(scip, submenu, dialog) );
      SCIP_CALL( SCIPreleaseDialog(scip, &dialog) );
   }


   return SCIP_OKAY;
}

/** if a '/' occurs in the parameter's name, adds a sub menu dialog to the given menu and inserts the parameter dialog
 *  recursively in the sub menu; if no '/' occurs in the name, adds a parameter change dialog into the given dialog menu
 */
static
SCIP_RETCODE addParamDialog(
   SCIP*                 scip,               /**< SCIP data structure */
   SCIP_DIALOG*          menu,               /**< dialog menu to insert the parameter into */
   SCIP_PARAM*           param,              /**< parameter to add a dialog for */
   char*                 paramname           /**< parameter name to parse */
   )
{
   char* slash;
   char* dirname;

   assert(paramname != NULL);

   /* check for a '/' */
   slash = strchr(paramname, '/');

   if( slash == NULL )
   {
      /* check, if the corresponding dialog already exists */
      if( !SCIPdialogHasEntry(menu, paramname) )
      {
         SCIP_DIALOG* paramdialog;

         if( SCIPparamIsAdvanced(param) )
         {
            SCIP_DIALOG* advmenu;

            if( !SCIPdialogHasEntry(menu, "advanced") )
            {
               /* if not yet existing, create an advanced sub menu */
               char desc[SCIP_MAXSTRLEN];

               (void) SCIPsnprintf(desc, SCIP_MAXSTRLEN, "advanced parameters");
               SCIP_CALL( SCIPincludeDialog(scip, &advmenu,
                     NULL,
                     SCIPdialogExecMenu, NULL, NULL, "advanced", desc, TRUE, NULL) );
               SCIP_CALL( SCIPaddDialogEntry(scip, menu, advmenu) );
               SCIP_CALL( SCIPreleaseDialog(scip, &advmenu) );
            }

            /* find the corresponding sub menu */
            (void)SCIPdialogFindEntry(menu, "advanced", &advmenu);
            if( advmenu == NULL )
            {
               SCIPerrorMessage("dialog sub menu not found\n");
               return SCIP_PLUGINNOTFOUND;
            }

            if( !SCIPdialogHasEntry(advmenu, paramname) )
            {
               /* create a parameter change dialog */
               SCIP_CALL( SCIPincludeDialog(scip, &paramdialog,
                     NULL,
                     SCIPdialogExecSetParam, SCIPdialogDescSetParam, NULL,
                     paramname, SCIPparamGetDesc(param), FALSE, (SCIP_DIALOGDATA*)param) );
               SCIP_CALL( SCIPaddDialogEntry(scip, advmenu, paramdialog) );
               SCIP_CALL( SCIPreleaseDialog(scip, &paramdialog) );
            }
         }
         else
         {
            /* create a parameter change dialog */
            SCIP_CALL( SCIPincludeDialog(scip, &paramdialog,
                  NULL,
                  SCIPdialogExecSetParam, SCIPdialogDescSetParam, NULL,
                  paramname, SCIPparamGetDesc(param), FALSE, (SCIP_DIALOGDATA*)param) );
            SCIP_CALL( SCIPaddDialogEntry(scip, menu, paramdialog) );
            SCIP_CALL( SCIPreleaseDialog(scip, &paramdialog) );
         }
      }
   }
   else
   {
      SCIP_DIALOG* submenu;

      /* split the parameter name into dirname and parameter name */
      dirname = paramname;
      paramname = slash+1;
      *slash = '\0';

      /* if not yet existing, create a corresponding sub menu */
      if( !SCIPdialogHasEntry(menu, dirname) )
      {
         char desc[SCIP_MAXSTRLEN];

         (void) SCIPsnprintf(desc, SCIP_MAXSTRLEN, "parameters for <%s>", dirname);
         SCIP_CALL( SCIPincludeDialog(scip, &submenu,
               NULL,
               SCIPdialogExecMenu, NULL, NULL, dirname, desc, TRUE, NULL) );
         SCIP_CALL( SCIPaddDialogEntry(scip, menu, submenu) );
         SCIP_CALL( SCIPreleaseDialog(scip, &submenu) );
      }

      /* find the corresponding sub menu */
      (void)SCIPdialogFindEntry(menu, dirname, &submenu);
      if( submenu == NULL )
      {
         SCIPerrorMessage("dialog sub menu not found\n");
         return SCIP_PLUGINNOTFOUND;
      }

      /* recursively call add parameter method */
      SCIP_CALL( addParamDialog(scip, submenu, param, paramname) );
   }

   return SCIP_OKAY;
}

/** create a "emphasis" sub menu */
static
SCIP_RETCODE createEmphasisSubmenu(
   SCIP*                 scip,               /**< SCIP data structure */
   SCIP_DIALOG*          root,               /**< the menu to add the empty sub menu */
   SCIP_DIALOG**         submenu             /**< pointer to store the created emphasis sub menu */
   )
{
   if( !SCIPdialogHasEntry(root, "emphasis") )
   {
      SCIP_CALL( SCIPincludeDialog(scip, submenu,
            NULL, SCIPdialogExecMenu, NULL, NULL,
            "emphasis", "predefined parameter settings", TRUE, NULL) );
      SCIP_CALL( SCIPaddDialogEntry(scip, root, *submenu) );
      SCIP_CALL( SCIPreleaseDialog(scip, submenu) );
   }
   else if( SCIPdialogFindEntry(root, "emphasis", submenu) != 1 )
   {
      SCIPerrorMessage("emphasis sub menu not found\n");
      return SCIP_PLUGINNOTFOUND;
   }
   
   assert(*submenu != NULL);
   
   return SCIP_OKAY;
}


/** includes or updates the "set" menu for each available parameter setting */
SCIP_RETCODE SCIPincludeDialogDefaultSet(
   SCIP*                 scip                /**< SCIP data structure */
   )
{
   SCIP_DIALOG* root;
   SCIP_DIALOG* setmenu;
   SCIP_DIALOG* emphasismenu;
   SCIP_DIALOG* submenu;
   SCIP_DIALOG* dialog;
   SCIP_PARAM** params;
   char* paramname;
   int nparams;
   int i;

   SCIP_BRANCHRULE** branchrules; 
   SCIP_CONFLICTHDLR** conflicthdlrs;
   SCIP_CONSHDLR** conshdlrs;
   SCIP_DISP** disps;
   SCIP_HEUR** heurs;
   SCIP_NLPI** nlpis;
   SCIP_NODESEL** nodesels;
   SCIP_PRESOL** presols;
   SCIP_PRICER** pricers;
   SCIP_READER** readers;
   SCIP_SEPA** sepas;
   int nbranchrules;
   int nconflicthdlrs;
   int nconshdlrs;
   int ndisps;
   int nheurs;
   int nnlpis;
   int nnodesels;
   int npresols;
   int npricers;
   int nreaders;
   int nsepas;
   
   /* get root dialog */
   root = SCIPgetRootDialog(scip);
   if( root == NULL )
   {
      SCIPerrorMessage("root dialog not found\n");
      return SCIP_PLUGINNOTFOUND;
   }

   /* find (or create) the "set" menu of the root dialog */
   if( !SCIPdialogHasEntry(root, "set") )
   {
      SCIP_CALL( SCIPincludeDialog(scip, &setmenu,
            NULL, SCIPdialogExecMenu, NULL, NULL,
            "set", "load/save/change parameters", TRUE, NULL) );
      SCIP_CALL( SCIPaddDialogEntry(scip, root, setmenu) );
      SCIP_CALL( SCIPreleaseDialog(scip, &setmenu) );
   }
   if( SCIPdialogFindEntry(root, "set", &setmenu) != 1 )
   {
      SCIPerrorMessage("set sub menu not found\n");
      return SCIP_PLUGINNOTFOUND;
   }

   /* set default */
   if( !SCIPdialogHasEntry(setmenu, "default") )
   {
      SCIP_CALL( SCIPincludeDialog(scip, &dialog,
            NULL,
            SCIPdialogExecSetDefault, NULL, NULL,
            "default", "reset parameter settings to their default values", FALSE, NULL) );
      SCIP_CALL( SCIPaddDialogEntry(scip, setmenu, dialog) );
      SCIP_CALL( SCIPreleaseDialog(scip, &dialog) );
   }

   /* set load */
   if( !SCIPdialogHasEntry(setmenu, "load") )
   {
      SCIP_CALL( SCIPincludeDialog(scip, &dialog,
            NULL,
            SCIPdialogExecSetLoad, NULL, NULL,
            "load", "load parameter settings from a file", FALSE, NULL) );
      SCIP_CALL( SCIPaddDialogEntry(scip, setmenu, dialog) );
      SCIP_CALL( SCIPreleaseDialog(scip, &dialog) );
   }

   /* set save */
   if( !SCIPdialogHasEntry(setmenu, "save") )
   {
      SCIP_CALL( SCIPincludeDialog(scip, &dialog,
            NULL,
            SCIPdialogExecSetSave, NULL, NULL,
            "save", "save parameter settings to a file", FALSE, NULL) );
      SCIP_CALL( SCIPaddDialogEntry(scip, setmenu, dialog) );
      SCIP_CALL( SCIPreleaseDialog(scip, &dialog) );
   }

   /* set diffsave */
   if( !SCIPdialogHasEntry(setmenu, "diffsave") )
   {
      SCIP_CALL( SCIPincludeDialog(scip, &dialog,
            NULL,
            SCIPdialogExecSetDiffsave, NULL, NULL,
            "diffsave", "save non-default parameter settings to a file", FALSE, NULL) );
      SCIP_CALL( SCIPaddDialogEntry(scip, setmenu, dialog) );
      SCIP_CALL( SCIPreleaseDialog(scip, &dialog) );
   }

   /* set branching */
   if( !SCIPdialogHasEntry(setmenu, "branching") )
   {
      SCIP_CALL( SCIPincludeDialog(scip, &submenu,
            NULL,
            SCIPdialogExecMenu, NULL, NULL,
            "branching", "change parameters for branching rules", TRUE, NULL) );
      SCIP_CALL( SCIPaddDialogEntry(scip, setmenu, submenu) );
      SCIP_CALL( SCIPreleaseDialog(scip, &submenu) );
   }
   if( SCIPdialogFindEntry(setmenu, "branching", &submenu) != 1 )
   {
      SCIPerrorMessage("branching sub menu not found\n");
      return SCIP_PLUGINNOTFOUND;
   }

   nbranchrules = SCIPgetNBranchrules(scip);
   branchrules = SCIPgetBranchrules(scip);

   for( i = 0; i < nbranchrules; ++i )
   {
      if( !SCIPdialogHasEntry(submenu, SCIPbranchruleGetName(branchrules[i])) )
      {
         SCIP_CALL( SCIPincludeDialog(scip, &dialog,
               NULL,
               SCIPdialogExecMenu, NULL, NULL,
               SCIPbranchruleGetName(branchrules[i]), SCIPbranchruleGetDesc(branchrules[i]), TRUE, NULL) );
         SCIP_CALL( SCIPaddDialogEntry(scip, submenu, dialog) );
         SCIP_CALL( SCIPreleaseDialog(scip, &dialog) );
      }
   }

   /* set branching priority */
   if( !SCIPdialogHasEntry(submenu, "priority") )
   {
      SCIP_CALL( SCIPincludeDialog(scip, &dialog,
            NULL,
            SCIPdialogExecSetBranchingPriority, NULL, NULL,
            "priority", "change branching priority of a single variable", FALSE, NULL) );
      SCIP_CALL( SCIPaddDialogEntry(scip, submenu, dialog) );
      SCIP_CALL( SCIPreleaseDialog(scip, &dialog) );
   }

   /* set branching direction */
   if( !SCIPdialogHasEntry(submenu, "direction") )
   {
      SCIP_CALL( SCIPincludeDialog(scip, &dialog,
            NULL,
            SCIPdialogExecSetBranchingDirection, NULL, NULL,
            "direction", "change preferred branching direction of a single variable (-1:down, 0:auto, +1:up)",
            FALSE, NULL) );
      SCIP_CALL( SCIPaddDialogEntry(scip, submenu, dialog) );
      SCIP_CALL( SCIPreleaseDialog(scip, &dialog) );
   }

   /* set conflict */
   if( !SCIPdialogHasEntry(setmenu, "conflict") )
   {
      SCIP_CALL( SCIPincludeDialog(scip, &submenu,
            NULL,
            SCIPdialogExecMenu, NULL, NULL,
            "conflict", "change parameters for conflict handlers", TRUE, NULL) );
      SCIP_CALL( SCIPaddDialogEntry(scip, setmenu, submenu) );
      SCIP_CALL( SCIPreleaseDialog(scip, &submenu) );
   }
   if( SCIPdialogFindEntry(setmenu, "conflict", &submenu) != 1 )
   {
      SCIPerrorMessage("conflict sub menu not found\n");
      return SCIP_PLUGINNOTFOUND;
   }
   
   nconflicthdlrs = SCIPgetNConflicthdlrs(scip);
   conflicthdlrs = SCIPgetConflicthdlrs(scip);

   for( i = 0; i < nconflicthdlrs; ++i )
   {
      if( !SCIPdialogHasEntry(submenu, SCIPconflicthdlrGetName(conflicthdlrs[i])) )
      {
         SCIP_CALL( SCIPincludeDialog(scip, &dialog,
               NULL,
               SCIPdialogExecMenu, NULL, NULL,
               SCIPconflicthdlrGetName(conflicthdlrs[i]), SCIPconflicthdlrGetDesc(conflicthdlrs[i]), TRUE, NULL) );
         SCIP_CALL( SCIPaddDialogEntry(scip, submenu, dialog) );
         SCIP_CALL( SCIPreleaseDialog(scip, &dialog) );
      }
   }

   /* set constraints */
   if( !SCIPdialogHasEntry(setmenu, "constraints") )
   {
      SCIP_CALL( SCIPincludeDialog(scip, &submenu,
            NULL,
            SCIPdialogExecMenu, NULL, NULL,
            "constraints", "change parameters for constraint handlers", TRUE, NULL) );
      SCIP_CALL( SCIPaddDialogEntry(scip, setmenu, submenu) );
      SCIP_CALL( SCIPreleaseDialog(scip, &submenu) );
   }
   if( SCIPdialogFindEntry(setmenu, "constraints", &submenu) != 1 )
   {
      SCIPerrorMessage("constraints sub menu not found\n");
      return SCIP_PLUGINNOTFOUND;
   }

   nconshdlrs = SCIPgetNConshdlrs(scip);
   conshdlrs = SCIPgetConshdlrs(scip);

   for( i = 0; i < nconshdlrs; ++i )
   {
      if( !SCIPdialogHasEntry(submenu, SCIPconshdlrGetName(conshdlrs[i])) )
      {
         SCIP_CALL( SCIPincludeDialog(scip, &dialog,
               NULL,
               SCIPdialogExecMenu, NULL, NULL,
               SCIPconshdlrGetName(conshdlrs[i]), SCIPconshdlrGetDesc(conshdlrs[i]), TRUE, NULL) );
         SCIP_CALL( SCIPaddDialogEntry(scip, submenu, dialog) );
         SCIP_CALL( SCIPreleaseDialog(scip, &dialog) );
      }
   }

   /* set display */
   if( !SCIPdialogHasEntry(setmenu, "display") )
   {
      SCIP_CALL( SCIPincludeDialog(scip, &submenu,
            NULL,
            SCIPdialogExecMenu, NULL, NULL,
            "display", "change parameters for display columns", TRUE, NULL) );
      SCIP_CALL( SCIPaddDialogEntry(scip, setmenu, submenu) );
      SCIP_CALL( SCIPreleaseDialog(scip, &submenu) );
   }
   if( SCIPdialogFindEntry(setmenu, "display", &submenu) != 1 )
   {
      SCIPerrorMessage("display sub menu not found\n");
      return SCIP_PLUGINNOTFOUND;
   }

   ndisps = SCIPgetNDisps(scip);
   disps = SCIPgetDisps(scip);

   for( i = 0; i < ndisps; ++i )
   {
      if( !SCIPdialogHasEntry(submenu, SCIPdispGetName(disps[i])) )
      {
         SCIP_CALL( SCIPincludeDialog(scip, &dialog,
               NULL,
               SCIPdialogExecMenu, NULL, NULL,
               SCIPdispGetName(disps[i]), SCIPdispGetDesc(disps[i]), TRUE, NULL) );
         SCIP_CALL( SCIPaddDialogEntry(scip, submenu, dialog) );
         SCIP_CALL( SCIPreleaseDialog(scip, &dialog) );
      }
   }

   /* set heuristics */
   if( !SCIPdialogHasEntry(setmenu, "heuristics") )
   {
      SCIP_CALL( SCIPincludeDialog(scip, &submenu,
            NULL,
            SCIPdialogExecMenu, NULL, NULL,
            "heuristics", "change parameters for primal heuristics", TRUE, NULL) );
      SCIP_CALL( SCIPaddDialogEntry(scip, setmenu, submenu) );
      SCIP_CALL( SCIPreleaseDialog(scip, &submenu) );
   }
   if( SCIPdialogFindEntry(setmenu, "heuristics", &submenu) != 1 )
   {
      SCIPerrorMessage("heuristics sub menu not found\n");
      return SCIP_PLUGINNOTFOUND;
   }
   
   nheurs = SCIPgetNHeurs(scip);
   heurs = SCIPgetHeurs(scip);
   
   for( i = 0; i < nheurs; ++i )
   {
      if( !SCIPdialogHasEntry(submenu, SCIPheurGetName(heurs[i])) )
      {
         SCIP_CALL( SCIPincludeDialog(scip, &dialog,
               NULL,
               SCIPdialogExecMenu, NULL, NULL,
               SCIPheurGetName(heurs[i]), SCIPheurGetDesc(heurs[i]), TRUE, NULL) );
         SCIP_CALL( SCIPaddDialogEntry(scip, submenu, dialog) );
         SCIP_CALL( SCIPreleaseDialog(scip, &dialog) );
      }
   }

   /* create set presolving emphasis */
   SCIP_CALL( createEmphasisSubmenu(scip, submenu, &emphasismenu) );
   assert(emphasismenu != NULL);

   /* set heuristics emphasis aggressive */
   if( !SCIPdialogHasEntry(emphasismenu, "aggressive") )
   {
      SCIP_CALL( SCIPincludeDialog(scip, &dialog,
            NULL, SCIPdialogExecSetHeuristicsAggressive, NULL, NULL,
            "aggressive", "sets heuristics <aggressive>", FALSE, NULL) );
      SCIP_CALL( SCIPaddDialogEntry(scip, emphasismenu, dialog) );
      SCIP_CALL( SCIPreleaseDialog(scip, &dialog) );
   }

   /* set heuristics emphasis fast */
   if( !SCIPdialogHasEntry(emphasismenu, "fast") )
   {
      SCIP_CALL( SCIPincludeDialog(scip, &dialog,
            NULL, SCIPdialogExecSetHeuristicsFast, NULL, NULL,
            "fast", "sets heuristics <fast>", FALSE, NULL) );
      SCIP_CALL( SCIPaddDialogEntry(scip, emphasismenu, dialog) );
      SCIP_CALL( SCIPreleaseDialog(scip, &dialog) );
   }

   /* set heuristics emphasis off */
   if( !SCIPdialogHasEntry(emphasismenu, "off") )
   {
      SCIP_CALL( SCIPincludeDialog(scip, &dialog,
            NULL, SCIPdialogExecSetHeuristicsOff, NULL, NULL,
            "off", "turns <off> all heuristics", FALSE, NULL) );
      SCIP_CALL( SCIPaddDialogEntry(scip, emphasismenu, dialog) );
      SCIP_CALL( SCIPreleaseDialog(scip, &dialog) );
   }
   
   /* set limits */
   if( !SCIPdialogHasEntry(setmenu, "limits") )
   {
      SCIP_CALL( SCIPincludeDialog(scip, &submenu,
            NULL,
            SCIPdialogExecMenu, NULL, NULL,
            "limits", "change parameters for time, memory, objective value, and other limits", TRUE, NULL) );
      SCIP_CALL( SCIPaddDialogEntry(scip, setmenu, submenu) );

      SCIP_CALL( SCIPincludeDialog(scip, &dialog,
            NULL,
            SCIPdialogExecSetLimitsObjective, NULL, NULL,
            "objective", "set limit on objective value", FALSE, NULL) );
      SCIP_CALL( SCIPaddDialogEntry(scip, submenu, dialog) );
      SCIP_CALL( SCIPreleaseDialog(scip, &dialog) );

      SCIP_CALL( SCIPreleaseDialog(scip, &submenu) );
   }

   /* set LP */
   if( !SCIPdialogHasEntry(setmenu, "lp") )
   {
      SCIP_CALL( SCIPincludeDialog(scip, &submenu,
            NULL,
            SCIPdialogExecMenu, NULL, NULL,
            "lp", "change parameters for linear programming relaxations", TRUE, NULL) );
      SCIP_CALL( SCIPaddDialogEntry(scip, setmenu, submenu) );
      SCIP_CALL( SCIPreleaseDialog(scip, &submenu) );
   }

   /* set NLP */
   if( !SCIPdialogHasEntry(setmenu, "nlp") )
   {
      SCIP_CALL( SCIPincludeDialog(scip, &submenu,
            NULL,
            SCIPdialogExecMenu, NULL, NULL,
            "nlp", "change parameters for nonlinear programming relaxations", TRUE, NULL) );
      SCIP_CALL( SCIPaddDialogEntry(scip, setmenu, submenu) );
      SCIP_CALL( SCIPreleaseDialog(scip, &submenu) );
   }

   /* set memory */
   if( !SCIPdialogHasEntry(setmenu, "memory") )
   {
      SCIP_CALL( SCIPincludeDialog(scip, &submenu,
            NULL,
            SCIPdialogExecMenu, NULL, NULL,
            "memory", "change parameters for memory management", TRUE, NULL) );
      SCIP_CALL( SCIPaddDialogEntry(scip, setmenu, submenu) );
      SCIP_CALL( SCIPreleaseDialog(scip, &submenu) );
   }

   /* set misc */
   if( !SCIPdialogHasEntry(setmenu, "misc") )
   {
      SCIP_CALL( SCIPincludeDialog(scip, &submenu,
            NULL,
            SCIPdialogExecMenu, NULL, NULL,
            "misc", "change parameters for miscellaneous stuff", TRUE, NULL) );
      SCIP_CALL( SCIPaddDialogEntry(scip, setmenu, submenu) );
      SCIP_CALL( SCIPreleaseDialog(scip, &submenu) );
   }

   /* set nlpi */
   if( !SCIPdialogHasEntry(setmenu, "nlpi") )
   {
      SCIP_CALL( SCIPincludeDialog(scip, &submenu,
            NULL,
            SCIPdialogExecMenu, NULL, NULL,
            "nlpi", "change parameters for NLP solver interfaces", TRUE, NULL) );
      SCIP_CALL( SCIPaddDialogEntry(scip, setmenu, submenu) );
      SCIP_CALL( SCIPreleaseDialog(scip, &submenu) );
   }
   if( SCIPdialogFindEntry(setmenu, "nlpi", &submenu) != 1 )
   {
      SCIPerrorMessage("nlpi sub menu not found\n");
      return SCIP_PLUGINNOTFOUND;
   }

   nnlpis = SCIPgetNNlpis(scip);
   nlpis = SCIPgetNlpis(scip);

   for( i = 0; i < nnlpis; ++i )
   {
      if( !SCIPdialogHasEntry(submenu, SCIPnlpiGetName(nlpis[i])) )
      {
         SCIP_CALL( SCIPincludeDialog(scip, &dialog,
               NULL,
               SCIPdialogExecMenu, NULL, NULL,
               SCIPnlpiGetName(nlpis[i]), SCIPnlpiGetDesc(nlpis[i]), TRUE, NULL) );
         SCIP_CALL( SCIPaddDialogEntry(scip, submenu, dialog) );
         SCIP_CALL( SCIPreleaseDialog(scip, &dialog) );
      }
   }

   /* set nodeselection */
   if( !SCIPdialogHasEntry(setmenu, "nodeselection") )
   {
      SCIP_CALL( SCIPincludeDialog(scip, &submenu,
            NULL,
            SCIPdialogExecMenu, NULL, NULL,
            "nodeselection", "change parameters for node selectors", TRUE, NULL) );
      SCIP_CALL( SCIPaddDialogEntry(scip, setmenu, submenu) );
      SCIP_CALL( SCIPreleaseDialog(scip, &submenu) );
   }
   if( SCIPdialogFindEntry(setmenu, "nodeselection", &submenu) != 1 )
   {
      SCIPerrorMessage("nodeselection sub menu not found\n");
      return SCIP_PLUGINNOTFOUND;
   }

   nnodesels = SCIPgetNNodesels(scip);
   nodesels = SCIPgetNodesels(scip);

   for( i = 0; i < nnodesels; ++i )
   {
      if( !SCIPdialogHasEntry(submenu, SCIPnodeselGetName(nodesels[i])) )
      {
         SCIP_CALL( SCIPincludeDialog(scip, &dialog,
               NULL,
               SCIPdialogExecMenu, NULL, NULL,
               SCIPnodeselGetName(nodesels[i]), SCIPnodeselGetDesc(nodesels[i]), TRUE, NULL) );
         SCIP_CALL( SCIPaddDialogEntry(scip, submenu, dialog) );
         SCIP_CALL( SCIPreleaseDialog(scip, &dialog) );
      }
   }

   /* set numerics */
   if( !SCIPdialogHasEntry(setmenu, "numerics") )
   {
      SCIP_CALL( SCIPincludeDialog(scip, &submenu,
            NULL,
            SCIPdialogExecMenu, NULL, NULL,
            "numerics", "change parameters for numerical values", TRUE, NULL) );
      SCIP_CALL( SCIPaddDialogEntry(scip, setmenu, submenu) );
      SCIP_CALL( SCIPreleaseDialog(scip, &submenu) );
   }

   /* set presolving */
   if( !SCIPdialogHasEntry(setmenu, "presolving") )
   {
      SCIP_CALL( SCIPincludeDialog(scip, &submenu,
            NULL,
            SCIPdialogExecMenu, NULL, NULL,
            "presolving", "change parameters for presolving", TRUE, NULL) );
      SCIP_CALL( SCIPaddDialogEntry(scip, setmenu, submenu) );
      SCIP_CALL( SCIPreleaseDialog(scip, &submenu) );
   }
   if( SCIPdialogFindEntry(setmenu, "presolving", &submenu) != 1 )
   {
      SCIPerrorMessage("presolving sub menu not found\n");
      return SCIP_PLUGINNOTFOUND;
   }

   npresols = SCIPgetNPresols(scip);
   presols = SCIPgetPresols(scip);

   for( i = 0; i < npresols; ++i )
   {
      if( !SCIPdialogHasEntry(submenu, SCIPpresolGetName(presols[i])) )
      {
         SCIP_CALL( SCIPincludeDialog(scip, &dialog,
               NULL, SCIPdialogExecMenu, NULL, NULL,
               SCIPpresolGetName(presols[i]), SCIPpresolGetDesc(presols[i]), TRUE, NULL) );
         SCIP_CALL( SCIPaddDialogEntry(scip, submenu, dialog) );
         SCIP_CALL( SCIPreleaseDialog(scip, &dialog) );
      }
   }

   /* create set presolving emphasis */
   SCIP_CALL( createEmphasisSubmenu(scip, submenu, &emphasismenu) );
   assert(emphasismenu != NULL);
   
   /* set presolving emphasis aggressive */
   if( !SCIPdialogHasEntry(emphasismenu, "aggressive") )
   {
      SCIP_CALL( SCIPincludeDialog(scip, &dialog,
            NULL, SCIPdialogExecSetPresolvingAggressive, NULL, NULL,
            "aggressive", "sets presolving <aggressive>", FALSE, NULL) );
      SCIP_CALL( SCIPaddDialogEntry(scip, emphasismenu, dialog) );
      SCIP_CALL( SCIPreleaseDialog(scip, &dialog) );
   }

   /* set presolving emphasis fast */
   if( !SCIPdialogHasEntry(emphasismenu, "fast") )
   {
      SCIP_CALL( SCIPincludeDialog(scip, &dialog,
            NULL, SCIPdialogExecSetPresolvingFast, NULL, NULL,
            "fast", "sets presolving <fast>", FALSE, NULL) );
      SCIP_CALL( SCIPaddDialogEntry(scip, emphasismenu, dialog) );
      SCIP_CALL( SCIPreleaseDialog(scip, &dialog) );
   }

   /* set presolving emphasis off */
   if( !SCIPdialogHasEntry(emphasismenu, "off") )
   {
      SCIP_CALL( SCIPincludeDialog(scip, &dialog,
            NULL, SCIPdialogExecSetPresolvingOff, NULL, NULL,
            "off", "turns <off> all presolving", FALSE, NULL) );
      SCIP_CALL( SCIPaddDialogEntry(scip, emphasismenu, dialog) );
      SCIP_CALL( SCIPreleaseDialog(scip, &dialog) );
   }

   /* set pricing */
   if( !SCIPdialogHasEntry(setmenu, "pricing") )
   {
      SCIP_CALL( SCIPincludeDialog(scip, &submenu,
            NULL,
            SCIPdialogExecMenu, NULL, NULL,
            "pricing", "change parameters for pricing variables", TRUE, NULL) );
      SCIP_CALL( SCIPaddDialogEntry(scip, setmenu, submenu) );
      SCIP_CALL( SCIPreleaseDialog(scip, &submenu) );
   }
   if( SCIPdialogFindEntry(setmenu, "pricing", &submenu) != 1 )
   {
      SCIPerrorMessage("pricing sub menu not found\n");
      return SCIP_PLUGINNOTFOUND;
   }

   npricers = SCIPgetNPricers(scip);
   pricers = SCIPgetPricers(scip);

   for( i = 0; i < npricers; ++i )
   {
      if( !SCIPdialogHasEntry(submenu, SCIPpricerGetName(pricers[i])) )
      {
         SCIP_CALL( SCIPincludeDialog(scip, &dialog,
               NULL,
               SCIPdialogExecMenu, NULL, NULL,
               SCIPpricerGetName(pricers[i]), SCIPpricerGetDesc(pricers[i]), TRUE, NULL) );
         SCIP_CALL( SCIPaddDialogEntry(scip, submenu, dialog) );
         SCIP_CALL( SCIPreleaseDialog(scip, &dialog) );
      }
   }

   /* set propagation */
   if( !SCIPdialogHasEntry(setmenu, "propagating") )
   {
      SCIP_CALL( SCIPincludeDialog(scip, &submenu,
            NULL,
            SCIPdialogExecMenu, NULL, NULL,
            "propagating", "change parameters for constraint propagation", TRUE, NULL) );
      SCIP_CALL( SCIPaddDialogEntry(scip, setmenu, submenu) );
      SCIP_CALL( SCIPreleaseDialog(scip, &submenu) );
   }

   /* set reading */
   if( !SCIPdialogHasEntry(setmenu, "reading") )
   {
      SCIP_CALL( SCIPincludeDialog(scip, &submenu,
            NULL,
            SCIPdialogExecMenu, NULL, NULL,
            "reading", "change parameters for problem file readers", TRUE, NULL) );
      SCIP_CALL( SCIPaddDialogEntry(scip, setmenu, submenu) );
      SCIP_CALL( SCIPreleaseDialog(scip, &submenu) );
   }
   if( SCIPdialogFindEntry(setmenu, "reading", &submenu) != 1 )
   {
      SCIPerrorMessage("reading sub menu not found\n");
      return SCIP_PLUGINNOTFOUND;
   }

   nreaders = SCIPgetNReaders(scip);
   readers = SCIPgetReaders(scip);

   for( i = 0; i < nreaders; ++i )
   {
      if( !SCIPdialogHasEntry(submenu, SCIPreaderGetName(readers[i])) )
      {
         SCIP_CALL( SCIPincludeDialog(scip, &dialog,
               NULL,
               SCIPdialogExecMenu, NULL, NULL,
               SCIPreaderGetName(readers[i]), SCIPreaderGetDesc(readers[i]), TRUE, NULL) );
         SCIP_CALL( SCIPaddDialogEntry(scip, submenu, dialog) );
         SCIP_CALL( SCIPreleaseDialog(scip, &dialog) );
      }
   }

   /* set separating */
   if( !SCIPdialogHasEntry(setmenu, "separating") )
   {
      SCIP_CALL( SCIPincludeDialog(scip, &submenu,
            NULL, SCIPdialogExecMenu, NULL, NULL,
            "separating", "change parameters for cut separators", TRUE, NULL) );
      SCIP_CALL( SCIPaddDialogEntry(scip, setmenu, submenu) );
      SCIP_CALL( SCIPreleaseDialog(scip, &submenu) );
   }
   if( SCIPdialogFindEntry(setmenu, "separating", &submenu) != 1 )
   {
      SCIPerrorMessage("separating sub menu not found\n");
      return SCIP_PLUGINNOTFOUND;
   }

   nsepas = SCIPgetNSepas(scip);
   sepas = SCIPgetSepas(scip);
   
   for( i = 0; i < nsepas; ++i )
   {
      if( !SCIPdialogHasEntry(submenu, SCIPsepaGetName(sepas[i])) )
      {
         SCIP_CALL( SCIPincludeDialog(scip, &dialog,
               NULL, SCIPdialogExecMenu, NULL, NULL,
               SCIPsepaGetName(sepas[i]), SCIPsepaGetDesc(sepas[i]), TRUE, NULL) );
         SCIP_CALL( SCIPaddDialogEntry(scip, submenu, dialog) );
         SCIP_CALL( SCIPreleaseDialog(scip, &dialog) );
      }
   }

   /* create set separating emphasis */
   SCIP_CALL( createEmphasisSubmenu(scip, submenu, &emphasismenu) );
   assert(emphasismenu != NULL);

   /* set separating emphasis aggressive */
   if( !SCIPdialogHasEntry(emphasismenu, "aggressive") )
   {
      SCIP_CALL( SCIPincludeDialog(scip, &dialog,
            NULL, SCIPdialogExecSetSeparatingAggressive, NULL, NULL,
            "aggressive", "sets separating <aggressive>", FALSE, NULL) );
      SCIP_CALL( SCIPaddDialogEntry(scip, emphasismenu, dialog) );
      SCIP_CALL( SCIPreleaseDialog(scip, &dialog) );
   }

   /* set separating emphasis fast */
   if( !SCIPdialogHasEntry(emphasismenu, "fast") )
   {
      SCIP_CALL( SCIPincludeDialog(scip, &dialog,
            NULL, SCIPdialogExecSetSeparatingFast, NULL, NULL,
            "fast", "sets separating <fast>", FALSE, NULL) );
      SCIP_CALL( SCIPaddDialogEntry(scip, emphasismenu, dialog) );
      SCIP_CALL( SCIPreleaseDialog(scip, &dialog) );
   }

   /* set separating emphasis off */
   if( !SCIPdialogHasEntry(emphasismenu, "off") )
   {
      SCIP_CALL( SCIPincludeDialog(scip, &dialog,
            NULL, SCIPdialogExecSetSeparatingOff, NULL, NULL,
            "off", "turns <off> all separation", FALSE, NULL) );
      SCIP_CALL( SCIPaddDialogEntry(scip, emphasismenu, dialog) );
      SCIP_CALL( SCIPreleaseDialog(scip, &dialog) );
   }

   /* set timing */
   if( !SCIPdialogHasEntry(setmenu, "timing") )
   {
      SCIP_CALL( SCIPincludeDialog(scip, &submenu,
            NULL, SCIPdialogExecMenu, NULL, NULL,
            "timing", "change parameters for timing issues", TRUE, NULL) );
      SCIP_CALL( SCIPaddDialogEntry(scip, setmenu, submenu) );
      SCIP_CALL( SCIPreleaseDialog(scip, &submenu) );
   }

   /* set vbc */
   if( !SCIPdialogHasEntry(setmenu, "vbc") )
   {
      SCIP_CALL( SCIPincludeDialog(scip, &submenu,
            NULL,
            SCIPdialogExecMenu, NULL, NULL,
            "vbc", "change parameters for VBC tool output", TRUE, NULL) );
      SCIP_CALL( SCIPaddDialogEntry(scip, setmenu, submenu) );
      SCIP_CALL( SCIPreleaseDialog(scip, &submenu) );
   }
   
   /* set emphasis */
   SCIP_CALL( createEmphasisSubmenu(scip, setmenu, &submenu) );
   
   /* get SCIP's parameters */
   params = SCIPgetParams(scip);
   nparams = SCIPgetNParams(scip);

   /* insert each parameter into the set menu */
   for( i = 0; i < nparams; ++i )
   {
      const char* pname;
      
      pname = SCIPparamGetName(params[i]);
      SCIP_ALLOC( BMSduplicateMemoryArray(&paramname, pname, strlen(pname)+1) );
      SCIP_CALL( addParamDialog(scip, setmenu, params[i], paramname) );
      BMSfreeMemoryArray(&paramname);
   }

   /* set emphasis feasibility */
   /* add "counter" dialog to "set/emphasis" sub menu */
   if( !SCIPdialogHasEntry(submenu, "counter") )
   {
      SCIP_CALL( SCIPincludeDialog(scip, &dialog, NULL, SCIPdialogExecSetEmphasisCounter, NULL, NULL,
            "counter", "predefined parameter settings for a \"feasible\" and \"fast\" counting process", FALSE, NULL) );
      SCIP_CALL( SCIPaddDialogEntry(scip, submenu, dialog) );
      SCIP_CALL( SCIPreleaseDialog(scip, &dialog) );
   }

   /* add "cpsolver" dialog to "set/emphasis" sub menu */
   if( !SCIPdialogHasEntry(submenu, "cpsolver") )
   {
      SCIP_CALL( SCIPincludeDialog(scip, &dialog, NULL, SCIPdialogExecSetEmphasisCpsolver, NULL, NULL,
            "cpsolver", "predefined parameter settings for CP like search", FALSE, NULL) );
      SCIP_CALL( SCIPaddDialogEntry(scip, submenu, dialog) );
      SCIP_CALL( SCIPreleaseDialog(scip, &dialog) );
   }

   /* add "easycip" dialog to "set/emphasis" sub menu */
   if( !SCIPdialogHasEntry(submenu, "easycip") )
   {
      SCIP_CALL( SCIPincludeDialog(scip, &dialog, NULL, SCIPdialogExecSetEmphasisEasycip, NULL, NULL,
            "easycip", "predefined parameter settings for easy problems", FALSE, NULL) );
      SCIP_CALL( SCIPaddDialogEntry(scip, submenu, dialog) );
      SCIP_CALL( SCIPreleaseDialog(scip, &dialog) );
   }

   /* add "feasibility" dialog to "set/emphasis" sub menu */
   if( !SCIPdialogHasEntry(submenu, "feasibility") )
   {
      SCIP_CALL( SCIPincludeDialog(scip, &dialog, NULL, SCIPdialogExecSetEmphasisFeasibility, NULL, NULL,
            "feasibility", "predefined parameter settings for feasibility problems", FALSE, NULL) );
      SCIP_CALL( SCIPaddDialogEntry(scip, submenu, dialog) );
      SCIP_CALL( SCIPreleaseDialog(scip, &dialog) );
   }

   /* add "hardlp" dialog to "set/emphasis" sub menu */
   if( !SCIPdialogHasEntry(submenu, "hardlp") )
   {
      SCIP_CALL( SCIPincludeDialog(scip, &dialog, NULL, SCIPdialogExecSetEmphasisHardlp, NULL, NULL,
            "hardlp", "predefined parameter settings for problems with a hard LP", FALSE, NULL) );
      SCIP_CALL( SCIPaddDialogEntry(scip, submenu, dialog) );
      SCIP_CALL( SCIPreleaseDialog(scip, &dialog) );
   }

   /* add "optimality" dialog to "set/emphasis" sub menu */
   if( !SCIPdialogHasEntry(submenu, "optimality") )
   {
      SCIP_CALL( SCIPincludeDialog(scip, &dialog, NULL, SCIPdialogExecSetEmphasisOptimality, NULL, NULL,
            "optimality", "predefined parameter settings for proving optimality fast", FALSE, NULL) );
      SCIP_CALL( SCIPaddDialogEntry(scip, submenu, dialog) );
      SCIP_CALL( SCIPreleaseDialog(scip, &dialog) );
   }

   return SCIP_OKAY;
}<|MERGE_RESOLUTION|>--- conflicted
+++ resolved
@@ -495,13 +495,8 @@
       SCIPdialogMessage(scip, NULL, "no feasible solution available\n");
    else
    {
-<<<<<<< HEAD
-      SCIPmessagePrintInfo("check best solution\n");
+      SCIPinfoMessage(scip, NULL, "check best solution\n");
       SCIP_CALL( SCIPcheckSolOrig(scip, sol, &feasible, TRUE, TRUE) );
-=======
-      SCIPinfoMessage(scip, NULL, "check best solution\n");
-      SCIP_CALL( SCIPcheckSolOrig(scip, sol, &feasible, TRUE, FALSE) );
->>>>>>> 70dc277f
 
       if( feasible )
          SCIPdialogMessage(scip, NULL, "solution is feasible in original problem\n");
