/* * * * * * * * * * * * * * * * * * * * * * * * * * * * * * * * * * * * * * */
/*                                                                           */
/*                  This file is part of the program and library             */
/*         SCIP --- Solving Constraint Integer Programs                      */
/*                                                                           */
/*    Copyright (C) 2002-2016 Konrad-Zuse-Zentrum                            */
/*                            fuer Informationstechnik Berlin                */
/*                                                                           */
/*  SCIP is distributed under the terms of the ZIB Academic License.         */
/*                                                                           */
/*  You should have received a copy of the ZIB Academic License              */
/*  along with SCIP; see the file COPYING. If not email to scip@zib.de.      */
/*                                                                           */
/* * * * * * * * * * * * * * * * * * * * * * * * * * * * * * * * * * * * * * */

/**@file   heur_crossover.c
 * @brief  crossover primal heuristic
 * @author Timo Berthold
 */

/*---+----1----+----2----+----3----+----4----+----5----+----6----+----7----+----8----+----9----+----0----+----1----+----2*/

#include <assert.h>
#include <string.h>
#include <stdio.h>
#include "scip/scip.h"
#include "scip/scipdefplugins.h"
#include "scip/cons_linear.h"
#include "scip/heur_crossover.h"
#include "scip/pub_misc.h"

#define HEUR_NAME             "crossover"
#define HEUR_DESC             "LNS heuristic that fixes all variables that are identic in a couple of solutions"
#define HEUR_DISPCHAR         'C'
#define HEUR_PRIORITY         -1104000
#define HEUR_FREQ             30
#define HEUR_FREQOFS          0
#define HEUR_MAXDEPTH         -1
#define HEUR_TIMING           SCIP_HEURTIMING_AFTERNODE
#define HEUR_USESSUBSCIP      TRUE  /**< does the heuristic use a secondary SCIP instance? */

#define DEFAULT_MAXNODES      5000LL         /* maximum number of nodes to regard in the subproblem                   */
#define DEFAULT_MINIMPROVE    0.01           /* factor by which Crossover should at least improve the incumbent       */
#define DEFAULT_MINNODES      50LL           /* minimum number of nodes to regard in the subproblem                   */
#define DEFAULT_MINFIXINGRATE 0.666          /* minimum percentage of integer variables that have to be fixed         */
#define DEFAULT_NODESOFS      500LL          /* number of nodes added to the contingent of the total nodes            */
#define DEFAULT_NODESQUOT     0.1            /* subproblem nodes in relation to nodes of the original problem         */
#define DEFAULT_LPLIMFAC      2.0            /* factor by which the limit on the number of LP depends on the node limit */
#define DEFAULT_NUSEDSOLS     3              /* number of solutions that will be taken into account                   */
#define DEFAULT_NWAITINGNODES 200LL          /* number of nodes without incumbent change heuristic should wait        */
#define DEFAULT_RANDOMIZATION TRUE           /* should the choice which sols to take be randomized?                   */
#define DEFAULT_DONTWAITATROOT FALSE         /* should the nwaitingnodes parameter be ignored at the root node?       */
#define DEFAULT_USELPROWS     FALSE          /* should subproblem be created out of the rows in the LP rows,
                                              * otherwise, the copy constructors of the constraints handlers are used */
#define DEFAULT_COPYCUTS      TRUE           /* if DEFAULT_USELPROWS is FALSE, then should all active cuts from the
                                              * cutpool of the original scip be copied to constraints of the subscip
                                              */
#define DEFAULT_PERMUTE       FALSE          /* should the subproblem be permuted to increase diversification?        */
<<<<<<< HEAD
#define DEFAULT_COPYLPBASIS   FALSE          /* should a LP starting basis copyied from the source SCIP?              */
=======
#define HASHSIZE_SOLS         11113          /* size of hash table for solution tuples in crossover heuristic         */
#define DEFAULT_BESTSOLLIMIT   -1            /* limit on number of improving incumbent solutions in sub-CIP           */
#define DEFAULT_USEUCT        FALSE          /* should uct node selection be used at the beginning of the search?     */
#define DEFAULT_RANDSEED         7           /* initial random seed                                                   */
>>>>>>> d8fd8d85

#define HASHSIZE_SOLS         11113          /* size of hash table for solution tuples in crossover heuristic         */
#define DEFAULT_BESTSOLLIMIT   -1            /* limit on number of improving incumbent solutions in sub-CIP            */
#define DEFAULT_USEUCT        FALSE          /* should uct node selection be used at the beginning of the search?     */
/* event handler properties */
#define EVENTHDLR_NAME         "Crossover"
#define EVENTHDLR_DESC         "LP event handler for " HEUR_NAME " heuristic"

/*
 * Data structures
 */

typedef struct SolTuple SOLTUPLE;

/** primal heuristic data */
struct SCIP_HeurData
{
   SCIP_SOL*             prevlastsol;        /**< worst solution taken into account during the previous run         */
   SCIP_SOL*             prevbestsol;        /**< best solution during the previous run                             */
   int                   prevnsols;          /**< number of all solutions during the previous run                   */

   SCIP_Longint          maxnodes;           /**< maximum number of nodes to regard in the subproblem               */
   SCIP_Longint          minnodes;           /**< minimum number of nodes to regard in the subproblem               */
   SCIP_Longint          nodesofs;           /**< number of nodes added to the contingent of the total nodes        */
   SCIP_Longint          usednodes;          /**< nodes already used by crossover in earlier calls                  */
   SCIP_Real             nodesquot;          /**< subproblem nodes in relation to nodes of the original problem     */

   int                   nusedsols;          /**< number of solutions that will be taken into account               */
   SCIP_Longint          nwaitingnodes;      /**< number of nodes without incumbent change heuristic should wait    */
   unsigned int          nfailures;          /**< number of failures since last successful call                     */
   SCIP_Longint          nextnodenumber;     /**< number of nodes at which crossover should be called the next time */
   SCIP_Real             minfixingrate;      /**< minimum percentage of integer variables that have to be fixed     */
   SCIP_Real             minimprove;         /**< factor by which Crossover should at least improve the incumbent   */
   SCIP_Real             nodelimit;          /**< the nodelimit employed in the current sub-SCIP, for the event handler*/
   SCIP_Real             lplimfac;           /**< factor by which the limit on the number of LP depends on the node limit */
   SCIP_Bool             randomization;      /**< should the choice which sols to take be randomized?               */
   SCIP_Bool             dontwaitatroot;     /**< should the nwaitingnodes parameter be ignored at the root node?   */
   SCIP_RANDNUMGEN*      randnumgen;         /**< random number generator                                           */
   SCIP_HASHTABLE*       hashtable;          /**< hashtable used to store the solution tuples already used          */
   SOLTUPLE*             lasttuple;          /**< last tuple of solutions created by crossover                      */
   SCIP_Bool             uselprows;          /**< should subproblem be created out of the rows in the LP rows?      */
   SCIP_Bool             copycuts;           /**< if uselprows == FALSE, should all active cuts from cutpool be copied
                                              *   to constraints in subproblem?                                     */
   SCIP_Bool             permute;            /**< should the subproblem be permuted to increase diversification?    */
<<<<<<< HEAD
   SCIP_Bool             copylpbasis;        /**< should a LP starting basis copyied from the source SCIP?          */
=======
>>>>>>> d8fd8d85
   int                   bestsollimit;       /**< limit on number of improving incumbent solutions in sub-CIP       */
   SCIP_Bool             useuct;             /**< should uct node selection be used at the beginning of the search?  */
};

/** n-tuple of solutions and their hashkey */
struct SolTuple
{
   int*                  indices;            /**< sorted array of solution indices                                 */
   int                   size;               /**< size of the array (should be heurdata->nusedsols)                */
   unsigned int          key;                /**< hashkey of the tuple                                             */
   SOLTUPLE*             prev;               /**< previous solution tuple created                                  */
};


/*
 * Local methods
 */


/** gets the hash key of a solution tuple */
static
SCIP_DECL_HASHGETKEY(hashGetKeySols)
{  /*lint --e{715}*/
   return elem;
}


/** returns TRUE iff both solution tuples are identical */
static
SCIP_DECL_HASHKEYEQ(hashKeyEqSols)
{  /*lint --e{715}*/
   int i;
   int size;

   int* indices1;
   int* indices2;

   indices1 = ((SOLTUPLE*)key1)->indices;
   indices2 = ((SOLTUPLE*)key2)->indices;

   /* there should be two nonempty arrays of the same size */
   assert(indices1 != NULL);
   assert(indices2 != NULL);
   assert(((SOLTUPLE*)key1)->size == ((SOLTUPLE*)key2)->size);

   size = ((SOLTUPLE*)key1)->size;

   /* compare arrays by components, return TRUE, iff equal */
   for( i = 0; i < size; i++ )
   {
      if( indices1[i] != indices2[i] )
         return FALSE;
   }

   return TRUE;
}


/** returns hashkey of a solution tuple */
static
SCIP_DECL_HASHKEYVAL(hashKeyValSols)
{  /*lint --e{715}*/
   return ((SOLTUPLE*)key)->key;
}


/** calculates a hash key for a given tuple of solution indices */
static
unsigned int calculateHashKey(
   int*                  indices,            /**< indices of solutions */
   int                   size                /**< number of solutions */
   )
{
   int i;
   unsigned int hashkey;

   /* hashkey should be (x1+1) * (x2+1) * ... * (xn+1) + x1 + x2 + ... + xn */
   hashkey = 1;
   for( i = 0; i < size; i++ )
      hashkey *= indices[i] + 1;
   for( i = 0; i < size; i++ )
      hashkey += indices[i];

   return hashkey;
}


/** insertion sort for a small int array */
static void sortArray(
   int*                  a,                  /**< array to be sorted */
   int                   size                /**< size of array */
   )
{
   int i;
   int j;
   int tmp;

   /* simple insertion sort algorithm */
   for( i = 1; i < size; i++ )
   {
      tmp = a[i];
      j = i-1;
      while( j >= 0 && a[j] > tmp )
      {
         a[j+1] = a[j]; /*lint !e679*/
         j = j-1;
      }
      a[j+1] = tmp; /*lint !e679*/
   }
}


/** creates a new tuple of solutions */
static
SCIP_RETCODE createSolTuple(
   SCIP*                 scip,               /**< original SCIP data structure */
   SOLTUPLE**            elem,               /**< tuple of solutions which should be created */
   int*                  indices,            /**< indices of solutions */
   int                   size,               /**< number of solutions */
   SCIP_HEURDATA*        heurdata            /**< primal heuristic data */
   )
{
   /* memory allocation */
   SCIP_CALL( SCIPallocBlockMemory(scip, elem) );
   SCIP_CALL( SCIPallocBlockMemoryArray(scip, &(*elem)->indices, size) );
   BMScopyMemoryArray((*elem)->indices, indices, size);

   /* data input */
   sortArray(indices,size);
   (*elem)->size = size;
   (*elem)->key = calculateHashKey((*elem)->indices, (*elem)->size);
   (*elem)->prev = heurdata->lasttuple;

   /* update heurdata */
   heurdata->lasttuple = *elem;
   return SCIP_OKAY;
}


/** checks whether the new solution was found at the same node by the same heuristic as an already selected one */
static
SCIP_Bool solHasNewSource(
   SCIP_SOL**            sols,               /**< feasible SCIP solutions */
   int*                  selection,          /**< pool of solutions crossover uses */
   int                   selectionsize,      /**< size of solution pool */
   int                   newsol              /**< candidate solution */
   )
{
   int i;

   for( i = 0; i < selectionsize; i++ )
   {
      if( SCIPsolGetHeur(sols[selection[i]]) == SCIPsolGetHeur(sols[newsol])
         && SCIPsolGetNodenum(sols[selection[i]]) == SCIPsolGetNodenum(sols[newsol]) )
         return FALSE;
   }

   return TRUE;
}

/** randomly selects the solutions crossover will use from the pool of all solutions found so far */
static
SCIP_RETCODE selectSolsRandomized(
   SCIP*                 scip,               /**< original SCIP data structure */
   int*                  selection,          /**< pool of solutions crossover uses  */
   SCIP_HEURDATA*        heurdata,           /**< primal heuristic data */
   SCIP_Bool*            success             /**< pointer to store whether the process was successful */
   )
{
   int i;
   int j;
   int lastsol;          /* the worst solution possible to choose */
   int nusedsols;        /* number of solutions which will be chosen */

   SOLTUPLE* elem;
   SCIP_SOL** sols;

   assert( success != NULL );

   /* initialization */
   nusedsols = heurdata->nusedsols;
   lastsol = SCIPgetNSols(scip);
   sols = SCIPgetSols(scip);
   assert(nusedsols < lastsol);

   i = 0;
   *success = FALSE;

   /* perform at maximum 10 restarts and stop as soon as a new set of solutions is found */
   while( !*success && i < 10 )
   {
      SCIP_Bool validtuple;

      validtuple = TRUE;
      for( j = 0; j < nusedsols && validtuple; j++ )
      {
         int k;
         k = SCIPrandomGetInt(heurdata->randnumgen, nusedsols-j-1, lastsol-1);

         /* ensure that the solution does not have a similar source as the others */
         while( k >= nusedsols-j-1 && !solHasNewSource(sols, selection, j, k) )
            k--;

         validtuple = (k >= nusedsols-j-1);
         selection[j] = k;
         lastsol = k;
      }

      if( validtuple )
      {
         /* creates an object ready to be inserted into the hashtable */
         SCIP_CALL( createSolTuple(scip, &elem, selection, nusedsols, heurdata) );

         /* check whether the randomized set is already in the hashtable, if not, insert it */
         if( !SCIPhashtableExists(heurdata->hashtable, elem) )
         {
            SCIP_CALL( SCIPhashtableInsert(heurdata->hashtable, elem) );
            *success = TRUE;
         }
      }
      i++;
   }

   return SCIP_OKAY;
}


/** determines the fixings for the CROSSOVER subproblem and checks whether enough fixings were found */
static
SCIP_RETCODE fixVariables(
   SCIP*                 scip,               /**< original SCIP data structure */
   SCIP_VAR**            fixedvars,          /**< array to store source SCIP variables whose copies should be fixed in the sub-SCIP */
   SCIP_Real*            fixedvals,          /**< array to store solution values for variable fixing */
   int*                  nfixedvars,         /**< pointer to store the number of fixed variables */
   int                   fixedvarssize,      /**< size of the arrays to store fixing variables */
   int*                  selection,          /**< pool of solutions crossover will use */
   SCIP_HEURDATA*        heurdata,           /**< primal heuristic data */
   SCIP_Bool*            success             /**< pointer to store whether the problem was created successfully */
   )
{
   SCIP_VAR** vars;                          /* original scip variables                */
   SCIP_SOL** sols;                          /* pool of solutions                      */
   SCIP_Real fixingrate;                     /* percentage of variables that are fixed */

   int nvars;
   int nbinvars;
   int nintvars;

   int i;
   int j;

   sols = SCIPgetSols(scip);
   assert(sols != NULL);
   assert(fixedvars != NULL);
   assert(fixedvals != NULL);

   /* get required data of the original problem */
   SCIP_CALL( SCIPgetVarsData(scip, &vars, &nvars, &nbinvars, &nintvars, NULL, NULL) );
   assert(fixedvarssize >= nbinvars + nintvars);

   *nfixedvars = 0;

   /* go through discrete variables and collect potential fixings */
   for( i = 0; i < nbinvars + nintvars; i++ )
   {
      SCIP_Real solval;
      SCIP_Bool fixable;

      fixable = TRUE;
      solval = SCIPgetSolVal(scip, sols[selection[0]], vars[i]);

      /* check, whether variable's value is identical for each selected solution */
      for( j = 1; j < heurdata->nusedsols; j++ )
      {
         SCIP_Real varsolval;
         varsolval = SCIPgetSolVal(scip, sols[selection[j]], vars[i]);
         if( REALABS(solval - varsolval) > 0.5 )
         {
            fixable = FALSE;
            break;
         }
      }

      /* original solval can be outside transformed global bounds */
      fixable = fixable && SCIPvarGetLbGlobal(vars[i]) <= solval && solval <= SCIPvarGetUbGlobal(vars[i]);

      /* if solutions' values are equal, variable should be fixed in the subproblem */
      if( fixable )
      {
         fixedvars[(*nfixedvars)] = vars[i];
         fixedvals[(*nfixedvars)] = solval;
         (*nfixedvars)++;
      }
   }

   fixingrate = (SCIP_Real)(*nfixedvars) / (SCIP_Real)(MAX(nbinvars + nintvars, 1));

<<<<<<< HEAD
   /* if all variables were fixed or amount of fixed variables is insufficient, skip residual part of
    * subproblem creation and abort immediately */
   *success = fixingcounter < nbinvars + nintvars && fixingrate >= heurdata->minfixingrate;

   return SCIP_OKAY;
}

/** creates the rows of the subproblem */
static
SCIP_RETCODE createRows(
   SCIP*                 scip,               /**< original SCIP data structure */
   SCIP*                 subscip,            /**< SCIP data structure for the subproblem */
   SCIP_VAR**            subvars,            /**< the variables of the subproblem */
   SCIP_ROW**            sourcerows,         /**< rows of original SCIP */
   SCIP_CONS**           targetconss,        /**< constraints of target SCIP */
   int                   sourcerowssize,     /**< size of sourcerows and targetconss arrays */
   int*                  nsourcerows,        /**< number of rows / created constraints */
   SCIP_Bool             copylpbasis         /**< should a starting basis should be copied into the subscip? */
   )
{
   SCIP_ROW** rows;                          /* original scip rows                       */
   SCIP_CONS* cons;                          /* new constraint                           */
   SCIP_VAR** consvars;                      /* new constraint's variables               */
   SCIP_COL** cols;                          /* original row's columns                   */

   SCIP_Real constant;                       /* constant added to the row                */
   SCIP_Real lhs;                            /* left hand side of the row                */
   SCIP_Real rhs;                            /* left right side of the row               */
   SCIP_Real* vals;                          /* variables' coefficient values of the row */

   int nrows;
   int nnonz;
   int i;
   int j;

   assert(!copylpbasis || nsourcerows != NULL);
   assert(!copylpbasis || sourcerows != NULL);
   assert(!copylpbasis || targetconss != NULL);

   /* get the rows and their number */
   SCIP_CALL( SCIPgetLPRowsData(scip, &rows, &nrows) );
   assert(!copylpbasis || nrows <= sourcerowssize);

   *nsourcerows = 0;

   /* copy all rows to linear constraints */
   for( i = 0; i < nrows; i++ )
   {
      /* ignore rows that are only locally valid */
      if( SCIProwIsLocal(rows[i]) )
         continue;

      /* get the row's data */
      constant = SCIProwGetConstant(rows[i]);
      lhs = SCIProwGetLhs(rows[i]) - constant;
      rhs = SCIProwGetRhs(rows[i]) - constant;
      vals = SCIProwGetVals(rows[i]);
      nnonz = SCIProwGetNNonz(rows[i]);
      cols = SCIProwGetCols(rows[i]);

      assert(lhs <= rhs);

      /* allocate memory array to be filled with the corresponding subproblem variables */
      SCIP_CALL( SCIPallocBufferArray(scip, &consvars, nnonz) );
      for( j = 0; j < nnonz; j++ )
         consvars[j] = subvars[SCIPvarGetProbindex(SCIPcolGetVar(cols[j]))];

      /* create a new linear constraint and add it to the subproblem */
      SCIP_CALL( SCIPcreateConsLinear(subscip, &cons, SCIProwGetName(rows[i]), nnonz, consvars, vals, lhs, rhs,
            TRUE, TRUE, TRUE, TRUE, TRUE, FALSE, FALSE, TRUE, TRUE, FALSE) );
      SCIP_CALL( SCIPaddCons(subscip, cons) );

      if( copylpbasis )
      {
         assert(targetconss != NULL);
         assert(*nsourcerows <= sourcerowssize);

         /* store the added cons and the corresponding row */
         sourcerows[(*nsourcerows)] = rows[i];
         targetconss[(*nsourcerows)] = cons;

         /* capture the row (the constraint was already captured twice: create, add)
          * both will be released at the end of copyBasis in scip.c
          */
         SCIP_CALL( SCIPcaptureRow(scip, sourcerows[(*nsourcerows)]) );

         ++(*nsourcerows);
      }

      /* free temporary memory */
      SCIPfreeBufferArray(scip, &consvars);
   }
=======
   /* if all variables would be fixed or amount of fixed variables is insufficient,
    * skip subproblem creation and abort immediately
    */
   *success = (*nfixedvars) < nbinvars + nintvars && fixingrate >= heurdata->minfixingrate;
>>>>>>> d8fd8d85

   return SCIP_OKAY;
}

/** creates a subproblem for subscip by fixing a number of variables */
static
SCIP_RETCODE determineVariableFixings(
   SCIP*                 scip,               /**< original SCIP data structure */
   SCIP_VAR**            fixedvars,          /**< array to store source SCIP variables whose copies should be fixed in the sub-SCIP */
   SCIP_Real*            fixedvals,          /**< array to store solution values for variable fixing */
   int*                  nfixedvars,         /**< pointer to store the number of fixed variables */
   int                   fixedvarssize,      /**< size of the arrays to store fixing variables */
   int*                  selection,          /**< pool of solutions crossover will use */
   SCIP_HEURDATA*        heurdata,           /**< primal heuristic data */
   SCIP_ROW**            sourcerows,         /**< rows of original SCIP */
   SCIP_CONS**           targetconss,        /**< constraints of target SCIP */
   int                   sourcerowssize,     /**< size of sourcerows aeeay */
   int*                  nsourcerows,        /**< pointer to store number of source rows */
   SCIP_Bool*            success             /**< pointer to store whether the problem was created successfully */
   )
{
   SCIP_SOL** sols;                         /* array of all solutions found so far         */
   int nsols;                               /* number of all solutions found so far        */
   int nusedsols;                           /* number of solutions to use in crossover     */
   int i;

   /* get solutions' data */
   nsols = SCIPgetNSols(scip);
   sols = SCIPgetSols(scip);
   nusedsols = heurdata->nusedsols;

   assert(nusedsols > 1);
   assert(nsols >= nusedsols);

   /* use nusedsols best solutions if randomization is deactivated or there are only nusedsols solutions at hand
    * or a good new solution was found since last call */
   if( !heurdata->randomization || nsols == nusedsols || heurdata->prevlastsol != sols[nusedsols-1] )
   {
      SOLTUPLE* elem;
      SCIP_HEUR* solheur;
      SCIP_Longint solnodenum;
      SCIP_Bool allsame;

      for( i = 0; i < nusedsols; i++ )
         selection[i] = i;
      SCIP_CALL( createSolTuple(scip, &elem, selection, nusedsols, heurdata) );

      solheur = SCIPsolGetHeur(sols[0]);
      solnodenum = SCIPsolGetNodenum(sols[0]);
      allsame = TRUE;

      /* check, whether all solutions have been found by the same heuristic at the same node; in this case we do not run
       * crossover, since it would probably just optimize over the same space as the other heuristic
       */
      for( i = 1; i < nusedsols; i++ )
      {
         if( SCIPsolGetHeur(sols[i]) != solheur || SCIPsolGetNodenum(sols[i]) != solnodenum )
            allsame = FALSE;
      }
      *success = !allsame && !SCIPhashtableExists(heurdata->hashtable, elem);

      /* check, whether solution tuple has already been tried */
      if( !SCIPhashtableExists(heurdata->hashtable, elem) )
      {
         SCIP_CALL( SCIPhashtableInsert(heurdata->hashtable, elem) );
      }

      /* if solution tuple has already been tried, randomization is allowed and enough solutions are at hand, try
       * to randomize another tuple. E.g., this can happen if the last crossover solution was among the best ones */
      if( !(*success) && heurdata->randomization && nsols > nusedsols )
      {
         SCIP_CALL( selectSolsRandomized(scip, selection, heurdata, success) );
      }

   }
   /* otherwise randomize the set of solutions */
   else
   {
      SCIP_CALL( selectSolsRandomized(scip, selection, heurdata, success) );
   }

   /* no acceptable solution tuple could be created */
   if( !(*success) )
      return SCIP_OKAY;

   /* set up the variables of the subproblem */
<<<<<<< HEAD
   SCIP_CALL( fixVariables(scip, subscip, subvars, selection, heurdata, success) );

   /* we copy the rows of the LP, if the enough variables could be fixed and we work on the MIP
      relaxation of the problem */
   if( *success && heurdata->uselprows )
   {
      SCIP_CALL( createRows(scip, subscip, subvars, sourcerows, targetconss, sourcerowssize, nsourcerows, heurdata->copylpbasis) );
   }
=======
   SCIP_CALL( fixVariables(scip, fixedvars, fixedvals, nfixedvars, fixedvarssize, selection, heurdata, success) );
>>>>>>> d8fd8d85

   return SCIP_OKAY;
}


/** creates a new solution for the original problem by copying the solution of the subproblem */
static
SCIP_RETCODE createNewSol(
   SCIP*                 scip,               /**< original SCIP data structure */
   SCIP*                 subscip,            /**< SCIP structure of the subproblem */
   SCIP_VAR**            subvars,            /**< the variables of the subproblem */
   SCIP_HEUR*            heur,               /**< crossover heuristic structure */
   SCIP_SOL*             subsol,             /**< solution of the subproblem */
   int*                  solindex,           /**< index of the solution */
   SCIP_Bool*            success             /**< used to store whether new solution was found or not */
   )
{
   SCIP_VAR** vars;                          /* the original problem's variables                */
   int        nvars;
   SCIP_SOL*  newsol;                        /* solution to be created for the original problem */
   SCIP_Real* subsolvals;                    /* solution values of the subproblem               */

   assert(scip != NULL);
   assert(subscip != NULL);
   assert(subvars != NULL);
   assert(subsol != NULL);

   /* get variables' data */
   SCIP_CALL( SCIPgetVarsData(scip, &vars, &nvars, NULL, NULL, NULL, NULL) );
   /* sub-SCIP may have more variables than the number of active (transformed) variables in the main SCIP
    * since constraint copying may have required the copy of variables that are fixed in the main SCIP */
   assert(nvars <= SCIPgetNOrigVars(subscip));

   SCIP_CALL( SCIPallocBufferArray(scip, &subsolvals, nvars) );

   /* copy the solution */
   SCIP_CALL( SCIPgetSolVals(subscip, subsol, nvars, subvars, subsolvals) );

   /* create new solution for the original problem */
   SCIP_CALL( SCIPcreateSol(scip, &newsol, heur) );
   SCIP_CALL( SCIPsetSolVals(scip, newsol, nvars, vars, subsolvals) );
   *solindex = SCIPsolGetIndex(newsol);

   /* try to add new solution to scip and free it immediately */
   SCIP_CALL( SCIPtrySolFree(scip, &newsol, FALSE, FALSE, TRUE, TRUE, TRUE, success) );

   SCIPfreeBufferArray(scip, &subsolvals);

   return SCIP_OKAY;
}

/** updates heurdata after a run of crossover */
static
void updateFailureStatistic(
   SCIP*                 scip,               /**< original SCIP data structure */
   SCIP_HEURDATA*        heurdata            /**< primal heuristic data */
   )
{
   /* increase number of failures, calculate next node at which crossover should be called and update actual solutions */
   heurdata->nfailures++;
   heurdata->nextnodenumber = (heurdata->nfailures <= 25
      ? SCIPgetNNodes(scip) + 100*(2LL << heurdata->nfailures) /*lint !e703*/
      : SCIP_LONGINT_MAX);
}

/* ---------------- Callback methods of event handler ---------------- */

/* exec the event handler
 *
 * we interrupt the solution process
 */
static
SCIP_DECL_EVENTEXEC(eventExecCrossover)
{
   SCIP_HEURDATA* heurdata;

   assert(eventhdlr != NULL);
   assert(eventdata != NULL);
   assert(strcmp(SCIPeventhdlrGetName(eventhdlr), EVENTHDLR_NAME) == 0);
   assert(event != NULL);
   assert(SCIPeventGetType(event) & SCIP_EVENTTYPE_LPSOLVED);

   heurdata = (SCIP_HEURDATA*)eventdata;
   assert(heurdata != NULL);

   /* interrupt solution process of sub-SCIP */
   if( SCIPgetNLPs(scip) > heurdata->lplimfac * heurdata->nodelimit )
   {
      SCIPdebugMsg(scip, "interrupt after  %" SCIP_LONGINT_FORMAT " LPs\n", SCIPgetNLPs(scip));
      SCIP_CALL( SCIPinterruptSolve(scip) );
   }

   return SCIP_OKAY;
}

/*
 * Callback methods of primal heuristic
 */

/** copy method for primal heuristic plugins (called when SCIP copies plugins) */
static
SCIP_DECL_HEURCOPY(heurCopyCrossover)
{  /*lint --e{715}*/
   assert(scip != NULL);
   assert(heur != NULL);
   assert(strcmp(SCIPheurGetName(heur), HEUR_NAME) == 0);

   /* call inclusion method of primal heuristic */
   SCIP_CALL( SCIPincludeHeurCrossover(scip) );

   return SCIP_OKAY;
}

/** destructor of primal heuristic to free user data (called when SCIP is exiting) */
static
SCIP_DECL_HEURFREE(heurFreeCrossover)
{  /*lint --e{715}*/
   SCIP_HEURDATA* heurdata;

   assert(heur != NULL);
   assert(scip != NULL);

   /* get heuristic data */
   heurdata = SCIPheurGetData(heur);
   assert(heurdata != NULL);

   /* free heuristic data */
   SCIPfreeMemory(scip, &heurdata);
   SCIPheurSetData(heur, NULL);

   return SCIP_OKAY;
}

/** initialization method of primal heuristic (called after problem was transformed) */
static
SCIP_DECL_HEURINIT(heurInitCrossover)
{  /*lint --e{715}*/
   SCIP_HEURDATA* heurdata;

   assert(heur != NULL);
   assert(scip != NULL);

   /* get heuristic's data */
   heurdata = SCIPheurGetData(heur);
   assert(heurdata != NULL);

   /* initialize data */
   heurdata->usednodes = 0;
   heurdata->prevlastsol = NULL;
   heurdata->prevbestsol = NULL;
   heurdata->lasttuple = NULL;
   heurdata->nfailures = 0;
   heurdata->prevnsols = 0;
   heurdata->nextnodenumber = 0;

   /* create random number generator */
   SCIP_CALL( SCIPrandomCreate(&heurdata->randnumgen, SCIPblkmem(scip),
         SCIPinitializeRandomSeed(scip, DEFAULT_RANDSEED)) );

   /* initialize hash table */
   SCIP_CALL( SCIPhashtableCreate(&heurdata->hashtable, SCIPblkmem(scip), HASHSIZE_SOLS,
         hashGetKeySols, hashKeyEqSols, hashKeyValSols, NULL) );
   assert(heurdata->hashtable != NULL);

   return SCIP_OKAY;
}

/** deinitialization method of primal heuristic (called before transformed problem is freed) */
static
SCIP_DECL_HEUREXIT(heurExitCrossover)
{  /*lint --e{715}*/
   SCIP_HEURDATA* heurdata;
   SOLTUPLE* soltuple;

   assert(heur != NULL);
   assert(scip != NULL);

   /* get heuristic data */
   heurdata = SCIPheurGetData(heur);
   assert(heurdata != NULL);
   soltuple = heurdata->lasttuple;

   /* free all soltuples iteratively */
   while( soltuple != NULL )
   {
      SOLTUPLE* tmp;
      tmp = soltuple->prev;
      SCIPfreeBlockMemoryArray(scip, &soltuple->indices, soltuple->size);
      SCIPfreeBlockMemory(scip, &soltuple);
      soltuple = tmp;
   }

   /* free random number generator */
   SCIPrandomFree(&heurdata->randnumgen);

   /* free hash table */
   assert(heurdata->hashtable != NULL);
   SCIPhashtableFree(&heurdata->hashtable);

   return SCIP_OKAY;
}


/** execution method of primal heuristic */
static
SCIP_DECL_HEUREXEC(heurExecCrossover)
{  /*lint --e{715}*/
   SCIP_HEURDATA* heurdata;                  /* primal heuristic data                               */
   SCIP* subscip;                            /* the subproblem created by crossover                 */
   SCIP_HASHMAP* varmapfw;                   /* mapping of SCIP variables to sub-SCIP variables */
   SCIP_HASHMAP* consmapfw;                  /* mapping of SCIP constraints to sub-SCIP constraints */
   SCIP_EVENTHDLR* eventhdlr;                /* event handler for LP events                     */

   SCIP_VAR** vars;                          /* original problem's variables                        */
   SCIP_VAR** subvars;                       /* subproblem's variables                              */
   SCIP_SOL** sols;
   SCIP_ROW** sourcerows = NULL;
   SCIP_CONS** targetconss = NULL;

   SCIP_Real memorylimit;                    /* memory limit for the subproblem                     */
   SCIP_Real timelimit;                      /* time limit for the subproblem                       */
   SCIP_Real cutoff;                         /* objective cutoff for the subproblem                 */
   SCIP_Real upperbound;
   SCIP_Bool success;

   SCIP_Longint nstallnodes;                 /* node limit for the subproblem                       */

   int* selection;                           /* pool of solutions crossover uses                    */
   int nvars;                                /* number of original problem's variables              */
   int nbinvars;
   int nintvars;
   int nusedsols;
   int sourcerowssize = 0;
   int nsourcerows = 0;
   int i;
   SCIP_VAR** fixedvars;
   SCIP_Real* fixedvals;
   int nfixedvars;

   SCIP_RETCODE retcode;

   assert(heur != NULL);
   assert(scip != NULL);
   assert(result != NULL);

   /* get heuristic's data */
   heurdata = SCIPheurGetData(heur);
   assert(heurdata != NULL);
   nusedsols = heurdata->nusedsols;

   *result = SCIP_DELAYED;

   /* return if the node is infeasible and the current LP is not constructed */
   if( nodeinfeasible && !SCIPisLPConstructed(scip) && heurdata->uselprows )
      return SCIP_OKAY;

   /* only call heuristic, if enough solutions are at hand */
   if( SCIPgetNSols(scip) < nusedsols  )
      return SCIP_OKAY;

   sols = SCIPgetSols(scip);
   assert(sols != NULL);

   /* if one good solution was found, heuristic should not be delayed any longer */
   if( sols[nusedsols-1] != heurdata->prevlastsol )
   {
      heurdata->nextnodenumber = SCIPgetNNodes(scip);
      if( sols[0] != heurdata->prevbestsol )
         heurdata->nfailures = 0;
   }
   /* in nonrandomized mode: only recall heuristic, if at least one new good solution was found in the meantime */
   else if( !heurdata->randomization )
      return SCIP_OKAY;

   /* if heuristic should be delayed, wait until certain number of nodes is reached */
   if( SCIPgetNNodes(scip) < heurdata->nextnodenumber )
      return SCIP_OKAY;

   /* only call heuristic, if enough nodes were processed since last incumbent */
   if( SCIPgetNNodes(scip) - SCIPgetSolNodenum(scip, SCIPgetBestSol(scip)) < heurdata->nwaitingnodes
      && (SCIPgetDepth(scip) > 0 || !heurdata->dontwaitatroot) )
      return SCIP_OKAY;

   *result = SCIP_DIDNOTRUN;

   /* calculate the maximal number of branching nodes until heuristic is aborted */
   nstallnodes = (SCIP_Longint)(heurdata->nodesquot * SCIPgetNNodes(scip));

   /* reward Crossover if it succeeded often */
   nstallnodes = (SCIP_Longint)
      (nstallnodes * (1.0 + 2.0*(SCIPheurGetNBestSolsFound(heur)+1.0)/(SCIPheurGetNCalls(heur)+1.0)));

   /* count the setup costs for the sub-MIP as 100 nodes */
   nstallnodes -= 100 * SCIPheurGetNCalls(heur);
   nstallnodes += heurdata->nodesofs;

   /* determine the node limit for the current process */
   nstallnodes -= heurdata->usednodes;
   nstallnodes = MIN(nstallnodes, heurdata->maxnodes);

   /* check whether we have enough nodes left to call subproblem solving */
   if( nstallnodes < heurdata->minnodes )
      return SCIP_OKAY;

   /* consider time and memory limits of the main SCIP */
   SCIP_CALL( SCIPgetRealParam(scip, "limits/time", &timelimit) );
   if( !SCIPisInfinity(scip, timelimit) )
      timelimit -= SCIPgetSolvingTime(scip);
   SCIP_CALL( SCIPgetRealParam(scip, "limits/memory", &memorylimit) );

   /* substract the memory already used by the main SCIP and the estimated memory usage of external software */
   if( !SCIPisInfinity(scip, memorylimit) )
   {
      memorylimit -= SCIPgetMemUsed(scip)/1048576.0;
      memorylimit -= SCIPgetMemExternEstim(scip)/1048576.0;
   }

   /* abort if no time is left or not enough memory to create a copy of SCIP, including external memory usage */
   if( timelimit <= 0.0 || memorylimit <= 2.0*SCIPgetMemExternEstim(scip)/1048576.0 )
      return SCIP_OKAY;

   if( SCIPisStopped(scip) )
     return SCIP_OKAY;


   /* get variable information */
   SCIP_CALL( SCIPgetVarsData(scip, &vars, &nvars, &nbinvars, &nintvars, NULL, NULL) );
   assert(nvars > 0);

   /* check whether discrete variables are available */
   if( nbinvars == 0 && nintvars == 0 )
      return SCIP_OKAY;

<<<<<<< HEAD
   /* initializing the subproblem */
   SCIP_CALL( SCIPcreate(&subscip) );

   /* create the variable mapping hash map */
   SCIP_CALL( SCIPhashmapCreate(&varmapfw, SCIPblkmem(subscip), SCIPcalcHashtableSize(5 * nvars)) );

   if( heurdata->copylpbasis )
   {
      sourcerowssize = SCIPgetNLPRows(scip);

      /* allocate buffer for lp rows of the original and corresponding constraint in the target scip */
      SCIP_CALL( SCIPallocBufferArray(scip, &sourcerows, sourcerowssize) );
      SCIP_CALL( SCIPallocBufferArray(scip, &targetconss, sourcerowssize) );

      /* create the constraint mapping hash map */
      SCIP_CALL( SCIPhashmapCreate(&consmapfw, SCIPblkmem(subscip), SCIPcalcHashtableSize(5 * SCIPgetNConss(scip))) );
   }
   else
   {
      consmapfw = NULL;
      sourcerows = NULL;
      targetconss = NULL;
   }

   success = FALSE;

   eventhdlr = NULL;

   if( heurdata->uselprows )
   {
      char probname[SCIP_MAXSTRLEN];

      /* copy all plugins */
      SCIP_CALL( SCIPincludeDefaultPlugins(subscip) );

      /* get name of the original problem and add the string "_crossoversub" */
      (void) SCIPsnprintf(probname, SCIP_MAXSTRLEN, "%s_crossoversub", SCIPgetProbName(scip));

      /* create the subproblem */
      SCIP_CALL( SCIPcreateProb(subscip, probname, NULL, NULL, NULL, NULL, NULL, NULL, NULL) );

      /* copy all variables */
      SCIP_CALL( SCIPcopyVars(scip, subscip, varmapfw, NULL, TRUE) );
   }
   else
   {
      SCIP_CALL( SCIPcopy(scip, subscip, varmapfw, consmapfw, "crossover", TRUE, FALSE, TRUE, &success) );

      if( heurdata->copycuts )
      {
         if( heurdata->copylpbasis )
         {
            /* copies all active cuts from cutpool of sourcescip to linear constraints in targetscip */
            SCIP_CALL( SCIPcopyCuts(scip, subscip, varmapfw, consmapfw, sourcerows, targetconss, sourcerowssize, TRUE, &nsourcerows) );

            if( nsourcerows > sourcerowssize )
            {
               SCIP_CALL( SCIPreallocBufferArray(scip, &sourcerows, nsourcerows) );
               SCIP_CALL( SCIPreallocBufferArray(scip, &targetconss, nsourcerows) );
               sourcerowssize = nsourcerows;

               /* copies all active cuts from cutpool of sourcescip to linear constraints in targetscip */
               SCIP_CALL( SCIPcopyCuts(scip, subscip, varmapfw, consmapfw, sourcerows, targetconss, sourcerowssize, TRUE, &nsourcerows) );
            }
            assert(nsourcerows <= sourcerowssize);
         }
         else
         {
            /* copies all active cuts from cutpool of sourcescip to linear constraints in targetscip */
            SCIP_CALL( SCIPcopyCuts(scip, subscip, varmapfw, NULL, NULL, NULL, 0, TRUE, NULL) );
         }
      }

      /* create event handler for LP events */
      SCIP_CALL( SCIPincludeEventhdlrBasic(subscip, &eventhdlr, EVENTHDLR_NAME, EVENTHDLR_DESC, eventExecCrossover, NULL) );
      if( eventhdlr == NULL )
      {
         SCIPerrorMessage("event handler for " HEUR_NAME " heuristic not found.\n");
         return SCIP_PLUGINNOTFOUND;
      }
   }
=======
>>>>>>> d8fd8d85

   /* allocate necessary buffer storage for selection of variable fixings */
   SCIP_CALL( SCIPallocBufferArray(scip, &selection, nusedsols) );
<<<<<<< HEAD

   for( i = 0; i < nvars; i++ )
     subvars[i] = (SCIP_VAR*) SCIPhashmapGetImage(varmapfw, vars[i]);

   success = FALSE;

   /* disable output to console */
   SCIP_CALL( SCIPsetIntParam(subscip, "display/verblevel", 0) );
   /* create a new problem, which fixes variables with same value in a certain set of solutions */
   SCIP_CALL( setupSubproblem(scip, subscip, subvars, selection, heurdata, sourcerows, targetconss, sourcerowssize, &nsourcerows, &success) );

   if( success && heurdata->copylpbasis )
   {
      /* use the last LP basis as starting basis */
      SCIP_CALL( SCIPcopyBasis(scip, subscip, varmapfw, consmapfw, sourcerows, targetconss, nsourcerows, heurdata->uselprows) );
   }

   if( sourcerows != NULL )
   {
      assert(targetconss != NULL);
      SCIPfreeBufferArray(scip, &targetconss);
      SCIPfreeBufferArray(scip, &sourcerows);
   }
   else
      assert(targetconss == NULL);

   /* free hash map */
   SCIPhashmapFree(&varmapfw);
   if( heurdata->copylpbasis )
   {
      assert(consmapfw != NULL);
      SCIPhashmapFree(&consmapfw);
   }
=======
   SCIP_CALL( SCIPallocBufferArray(scip, &fixedvars, nbinvars + nintvars) );
   SCIP_CALL( SCIPallocBufferArray(scip, &fixedvals, nbinvars + nintvars) );

   success = FALSE;
   nfixedvars = 0;
   /* determine fixings of variables with same value in a certain set of solutions */
   SCIP_CALL( determineVariableFixings(scip, fixedvars, fixedvals, &nfixedvars, nbinvars + nintvars, selection, heurdata, &success) );
>>>>>>> d8fd8d85

   heurdata->prevbestsol = SCIPgetBestSol(scip);
   heurdata->prevlastsol = sols[heurdata->nusedsols-1];

   /* if creation of sub-SCIP was aborted (e.g. due to number of fixings), free sub-SCIP and abort */
   if( !success )
   {
      /* this run will be counted as a failure since no new solution tuple could be generated or the neighborhood of the
       * solution was not fruitful in the sense that it was too big
       */
      updateFailureStatistic(scip, heurdata);

      goto TERMINATE;
   }

   *result = SCIP_DIDNOTFIND;
   /* initializing the subproblem */
   SCIP_CALL( SCIPcreate(&subscip) );

   /* create the variable mapping hash map */
   SCIP_CALL( SCIPhashmapCreate(&varmapfw, SCIPblkmem(subscip), SCIPcalcHashtableSize(5 * nvars)) );
   success = FALSE;

   /* create a copy of the transformed problem to be used by the heuristic */
   SCIP_CALL( SCIPcopyLargeNeighborhoodSearch(scip, subscip, varmapfw, "crossover", fixedvars, fixedvals, nfixedvars, heurdata->uselprows, heurdata->copycuts, &success) );

   eventhdlr = NULL;
   /* create event handler for LP events */
   SCIP_CALL( SCIPincludeEventhdlrBasic(subscip, &eventhdlr, EVENTHDLR_NAME, EVENTHDLR_DESC, eventExecCrossover, NULL) );
   if( eventhdlr == NULL )
   {
      SCIPerrorMessage("event handler for " HEUR_NAME " heuristic not found.\n");
      return SCIP_PLUGINNOTFOUND;
   }

   /* store copied variables in the order in which they appear in the main SCIP */
   SCIP_CALL( SCIPallocBufferArray(scip, &subvars, nvars) );
   for( i = 0; i < nvars; i++ )
     subvars[i] = (SCIP_VAR*) SCIPhashmapGetImage(varmapfw, vars[i]);

   /* free hash map */
   SCIPhashmapFree(&varmapfw);

   /* do not abort subproblem on CTRL-C */
   SCIP_CALL( SCIPsetBoolParam(subscip, "misc/catchctrlc", FALSE) );

   /* disable statistic timing inside sub SCIP */
   SCIP_CALL( SCIPsetBoolParam(subscip, "timing/statistictiming", FALSE) );

   /* disable output to console */
   SCIP_CALL( SCIPsetIntParam(subscip, "display/verblevel", 0) );
#ifdef SCIP_DEBUG
   /* for debugging crossover, enable MIP output */
   SCIP_CALL( SCIPsetIntParam(subscip, "display/verblevel", 5) );
   SCIP_CALL( SCIPsetIntParam(subscip, "display/freq", 1) );
   SCIP_CALL( SCIPsetBoolParam(subscip, "timing/statistictiming", TRUE) );
<<<<<<< HEAD

#endif

   /* check whether there is enough time and memory left */
   SCIP_CALL( SCIPgetRealParam(scip, "limits/time", &timelimit) );
   if( !SCIPisInfinity(scip, timelimit) )
      timelimit -= SCIPgetSolvingTime(scip);
   SCIP_CALL( SCIPgetRealParam(scip, "limits/memory", &memorylimit) );
   SCIP_CALL( SCIPsetIntParam(subscip, "limits/bestsol", heurdata->bestsollimit) );

   /* substract the memory already used by the main SCIP and the estimated memory usage of external software */
   if( !SCIPisInfinity(scip, memorylimit) )
   {
      memorylimit -= SCIPgetMemUsed(scip)/1048576.0;
      memorylimit -= SCIPgetMemExternEstim(scip)/1048576.0;
   }

   /* abort if no time is left or not enough memory to create a copy of SCIP, including external memory usage */
   if( timelimit <= 0.0 || memorylimit <= 2.0*SCIPgetMemExternEstim(scip)/1048576.0 )
      goto TERMINATE;

=======
#endif

   /* check whether there is enough time and memory left */
   SCIP_CALL( SCIPsetIntParam(subscip, "limits/bestsol", heurdata->bestsollimit) );


>>>>>>> d8fd8d85
   /* set limits for the subproblem */
   heurdata->nodelimit = nstallnodes;
   SCIP_CALL( SCIPsetLongintParam(subscip, "limits/nodes", nstallnodes) );
   SCIP_CALL( SCIPsetRealParam(subscip, "limits/time", timelimit) );
   SCIP_CALL( SCIPsetRealParam(subscip, "limits/memory", memorylimit) );

   /* forbid recursive call of heuristics and separators solving subMIPs */
   SCIP_CALL( SCIPsetSubscipsOff(subscip, TRUE) );

   /* disable cutting plane separation */
   SCIP_CALL( SCIPsetSeparating(subscip, SCIP_PARAMSETTING_OFF, TRUE) );

   /* disable expensive presolving */
   SCIP_CALL( SCIPsetPresolving(subscip, SCIP_PARAMSETTING_FAST, TRUE) );

   /* use best estimate node selection */
   if( SCIPfindNodesel(subscip, "estimate") != NULL && !SCIPisParamFixed(subscip, "nodeselection/estimate/stdpriority") )
   {
      SCIP_CALL( SCIPsetIntParam(subscip, "nodeselection/estimate/stdpriority", INT_MAX/4) );
   }

   /* activate uct node selection at the top of the tree */
   if( heurdata->useuct && SCIPfindNodesel(subscip, "uct") != NULL && !SCIPisParamFixed(subscip, "nodeselection/uct/stdpriority") )
   {
      SCIP_CALL( SCIPsetIntParam(subscip, "nodeselection/uct/stdpriority", INT_MAX/2) );
   }

   /* use inference branching */
   if( SCIPfindBranchrule(subscip, "inference") != NULL && !SCIPisParamFixed(subscip, "branching/inference/priority") )
   {
      SCIP_CALL( SCIPsetIntParam(subscip, "branching/inference/priority", INT_MAX/4) );
   }

   /* disable conflict analysis */
   if( !SCIPisParamFixed(subscip, "conflict/useprop") )
   {
      SCIP_CALL( SCIPsetBoolParam(subscip, "conflict/useprop", FALSE) );
   }
   if( !SCIPisParamFixed(subscip, "conflict/useinflp") )
   {
      SCIP_CALL( SCIPsetBoolParam(subscip, "conflict/useinflp", FALSE) );
   }
   if( !SCIPisParamFixed(subscip, "conflict/useboundlp") )
   {
      SCIP_CALL( SCIPsetBoolParam(subscip, "conflict/useboundlp", FALSE) );
   }
   if( !SCIPisParamFixed(subscip, "conflict/usesb") )
   {
      SCIP_CALL( SCIPsetBoolParam(subscip, "conflict/usesb", FALSE) );
   }
   if( !SCIPisParamFixed(subscip, "conflict/usepseudo") )
   {
      SCIP_CALL( SCIPsetBoolParam(subscip, "conflict/usepseudo", FALSE) );
   }

   /* employ a limit on the number of enforcement rounds in the quadratic constraint handler; this fixes the issue that
    * sometimes the quadratic constraint handler needs hundreds or thousands of enforcement rounds to determine the
    * feasibility status of a single node without fractional branching candidates by separation (namely for uflquad
    * instances); however, the solution status of the sub-SCIP might get corrupted by this; hence no deductions shall be
    * made for the original SCIP
    */
   if( SCIPfindConshdlr(subscip, "quadratic") != NULL && !SCIPisParamFixed(subscip, "constraints/quadratic/enfolplimit") )
   {
      SCIP_CALL( SCIPsetIntParam(subscip, "constraints/quadratic/enfolplimit", 500) );
   }

   /* add an objective cutoff */
   cutoff = SCIPinfinity(scip);
   assert(!SCIPisInfinity(scip, SCIPgetUpperbound(scip)));

   upperbound = SCIPgetUpperbound(scip) - SCIPsumepsilon(scip);
   if( !SCIPisInfinity(scip,-1.0*SCIPgetLowerbound(scip)) )
   {
      cutoff = (1-heurdata->minimprove)*SCIPgetUpperbound(scip) + heurdata->minimprove*SCIPgetLowerbound(scip);
   }
   else
   {
      if( SCIPgetUpperbound ( scip ) >= 0 )
         cutoff = ( 1 - heurdata->minimprove ) * SCIPgetUpperbound ( scip );
      else
         cutoff = ( 1 + heurdata->minimprove ) * SCIPgetUpperbound ( scip );
   }
   cutoff = MIN(upperbound, cutoff );
   SCIP_CALL( SCIPsetObjlimit(subscip, cutoff) );

   /* permute the subproblem to increase diversification */
   if( heurdata->permute )
   {
      SCIP_CALL( SCIPpermuteProb(subscip, SCIPinitializeRandomSeed(scip, SCIPheurGetNCalls(heur)), TRUE, TRUE, TRUE, TRUE, TRUE) );
   }

   /* catch LP events of sub-SCIP */
   SCIP_CALL( SCIPtransformProb(subscip) );
   SCIP_CALL( SCIPcatchEvent(subscip, SCIP_EVENTTYPE_LPSOLVED, eventhdlr, (SCIP_EVENTDATA*) heurdata, NULL) );

   /* this code can be enabled whenever the subproblem should be written out */
#ifdef SCIP_DISABLED_CODE
   SCIPdebug( SCIP_CALL( SCIPwriteOrigProblem(subscip, "crossoverprob.cip", "cip", FALSE) ) );
#endif
   /* solve the subproblem */
   SCIPdebugMsg(scip, "Solve Crossover subMIP\n");
   retcode = SCIPsolve(subscip);

   /* drop LP events of sub-SCIP */
   SCIP_CALL( SCIPdropEvent(subscip, SCIP_EVENTTYPE_LPSOLVED, eventhdlr, (SCIP_EVENTDATA*) heurdata, -1) );

   /* Errors in solving the subproblem should not kill the overall solving process.
    * Hence, the return code is caught and a warning is printed, only in debug mode, SCIP will stop. */
   if( retcode != SCIP_OKAY )
   {
#ifndef NDEBUG
      SCIP_CALL( retcode );
#endif
      SCIPwarningMessage(scip, "Error while solving subproblem in Crossover heuristic; sub-SCIP terminated with code <%d>\n", retcode);
   }

   /* print solving statistics of subproblem if we are in SCIP's debug mode */
   SCIPdebug( SCIP_CALL( SCIPprintStatistics(subscip, NULL) ) );

   heurdata->usednodes += SCIPgetNNodes(subscip);

   /* merge histories of the subscip-variables to the SCIP variables. */
   SCIP_CALL( SCIPmergeVariableStatistics(subscip, scip, subvars, vars, nvars) );
   SCIPdebugMsg(scip, "Transferring variable histories complete\n");

   /* check, whether a solution was found */
   if( SCIPgetNSols(subscip) > 0 )
   {
      SCIP_SOL** subsols;
      int nsubsols;
      int solindex;                             /* index of the solution created by crossover          */

      /* check, whether a solution was found;
       * due to numerics, it might happen that not all solutions are feasible -> try all solutions until one was accepted */
      nsubsols = SCIPgetNSols(subscip);
      subsols = SCIPgetSols(subscip);
      success = FALSE;
      solindex = -1;
      for( i = 0; i < nsubsols && !success; ++i )
      {
         SCIP_CALL( createNewSol(scip, subscip, subvars, heur, subsols[i], &solindex, &success) );
      }

      if( success )
      {
         int tmp;

         assert(solindex != -1);

         *result = SCIP_FOUNDSOL;

         /* insert all crossings of the new solution and (nusedsols-1) of its parents into the hashtable
          * in order to avoid incest ;)
          */
         for( i = 0; i < nusedsols; i++ )
         {
            SOLTUPLE* elem;
            tmp = selection[i];
            selection[i] = solindex;

            SCIP_CALL( createSolTuple(scip, &elem, selection, nusedsols, heurdata) );
            SCIP_CALL( SCIPhashtableInsert(heurdata->hashtable, elem) );
            selection[i] = tmp;
         }

         /* if solution was among the best ones, crossover should not be called until another good solution was found */
         if( !heurdata->randomization )
         {
            heurdata->prevbestsol = SCIPgetBestSol(scip);
            heurdata->prevlastsol = SCIPgetSols(scip)[heurdata->nusedsols-1];
         }
      }

      /* if solution is not better than incumbent or could not be added to problem => run is counted as a failure */
      if( !success || solindex != SCIPsolGetIndex(SCIPgetBestSol(scip)) )
         updateFailureStatistic(scip, heurdata);
   }
   else
   {
      /* if no new solution was found, run was a failure */
      updateFailureStatistic(scip, heurdata);
   }

   /* free subproblem */
   SCIPfreeBufferArray(scip, &subvars);
   SCIP_CALL( SCIPfree(&subscip) );
TERMINATE:
   /* free buffer storage for variable fixings */
   SCIPfreeBufferArray(scip, &fixedvals);
   SCIPfreeBufferArray(scip, &fixedvars);
   SCIPfreeBufferArray(scip, &selection);

   return SCIP_OKAY;
}


/*
 * primal heuristic specific interface methods
 */

/** creates the crossover primal heuristic and includes it in SCIP */
SCIP_RETCODE SCIPincludeHeurCrossover(
   SCIP*                 scip                /**< SCIP data structure */
   )
{
   SCIP_HEURDATA* heurdata;
   SCIP_HEUR* heur;

   /* create Crossover primal heuristic data */
   SCIP_CALL( SCIPallocMemory(scip, &heurdata) );

   /* include primal heuristic */
   SCIP_CALL( SCIPincludeHeurBasic(scip, &heur,
         HEUR_NAME, HEUR_DESC, HEUR_DISPCHAR, HEUR_PRIORITY, HEUR_FREQ, HEUR_FREQOFS,
         HEUR_MAXDEPTH, HEUR_TIMING, HEUR_USESSUBSCIP, heurExecCrossover, heurdata) );

   assert(heur != NULL);

   /* set non-NULL pointers to callback methods */
   SCIP_CALL( SCIPsetHeurCopy(scip, heur, heurCopyCrossover) );
   SCIP_CALL( SCIPsetHeurFree(scip, heur, heurFreeCrossover) );
   SCIP_CALL( SCIPsetHeurInit(scip, heur, heurInitCrossover) );
   SCIP_CALL( SCIPsetHeurExit(scip, heur, heurExitCrossover) );

   /* add crossover primal heuristic parameters */

   SCIP_CALL( SCIPaddLongintParam(scip, "heuristics/" HEUR_NAME "/nodesofs",
         "number of nodes added to the contingent of the total nodes",
         &heurdata->nodesofs, FALSE, DEFAULT_NODESOFS, 0LL, SCIP_LONGINT_MAX, NULL, NULL) );

   SCIP_CALL( SCIPaddLongintParam(scip, "heuristics/" HEUR_NAME "/maxnodes",
         "maximum number of nodes to regard in the subproblem",
         &heurdata->maxnodes, TRUE, DEFAULT_MAXNODES, 0LL, SCIP_LONGINT_MAX, NULL, NULL) );

   SCIP_CALL( SCIPaddLongintParam(scip, "heuristics/" HEUR_NAME "/minnodes",
         "minimum number of nodes required to start the subproblem",
         &heurdata->minnodes, TRUE, DEFAULT_MINNODES, 0LL, SCIP_LONGINT_MAX, NULL, NULL) );

   SCIP_CALL( SCIPaddIntParam(scip, "heuristics/" HEUR_NAME "/nusedsols",
         "number of solutions to be taken into account",
         &heurdata->nusedsols, FALSE, DEFAULT_NUSEDSOLS, 2, INT_MAX, NULL, NULL) );

   SCIP_CALL( SCIPaddLongintParam(scip, "heuristics/" HEUR_NAME "/nwaitingnodes",
         "number of nodes without incumbent change that heuristic should wait",
         &heurdata->nwaitingnodes, TRUE, DEFAULT_NWAITINGNODES, 0LL, SCIP_LONGINT_MAX, NULL, NULL) );

   SCIP_CALL( SCIPaddRealParam(scip, "heuristics/" HEUR_NAME "/nodesquot",
         "contingent of sub problem nodes in relation to the number of nodes of the original problem",
         &heurdata->nodesquot, FALSE, DEFAULT_NODESQUOT, 0.0, 1.0, NULL, NULL) );

   SCIP_CALL( SCIPaddRealParam(scip, "heuristics/" HEUR_NAME "/minfixingrate",
         "minimum percentage of integer variables that have to be fixed",
         &heurdata->minfixingrate, FALSE, DEFAULT_MINFIXINGRATE, 0.0, 1.0, NULL, NULL) );

   SCIP_CALL( SCIPaddRealParam(scip, "heuristics/" HEUR_NAME "/minimprove",
         "factor by which Crossover should at least improve the incumbent",
         &heurdata->minimprove, TRUE, DEFAULT_MINIMPROVE, 0.0, 1.0, NULL, NULL) );

   SCIP_CALL( SCIPaddRealParam(scip, "heuristics/" HEUR_NAME "/lplimfac",
         "factor by which the limit on the number of LP depends on the node limit",
         &heurdata->lplimfac, TRUE, DEFAULT_LPLIMFAC, 1.0, SCIP_REAL_MAX, NULL, NULL) );

   SCIP_CALL( SCIPaddBoolParam(scip, "heuristics/" HEUR_NAME "/randomization",
         "should the choice which sols to take be randomized?",
         &heurdata->randomization, TRUE, DEFAULT_RANDOMIZATION, NULL, NULL) );

   SCIP_CALL( SCIPaddBoolParam(scip, "heuristics/" HEUR_NAME "/dontwaitatroot",
         "should the nwaitingnodes parameter be ignored at the root node?",
         &heurdata->dontwaitatroot, TRUE, DEFAULT_DONTWAITATROOT, NULL, NULL) );

   SCIP_CALL( SCIPaddBoolParam(scip, "heuristics/" HEUR_NAME "/uselprows",
         "should subproblem be created out of the rows in the LP rows?",
         &heurdata->uselprows, TRUE, DEFAULT_USELPROWS, NULL, NULL) );

   SCIP_CALL( SCIPaddBoolParam(scip, "heuristics/" HEUR_NAME "/copycuts",
         "if uselprows == FALSE, should all active cuts from cutpool be copied to constraints in subproblem?",
         &heurdata->copycuts, TRUE, DEFAULT_COPYCUTS, NULL, NULL) );

   SCIP_CALL( SCIPaddBoolParam(scip, "heuristics/" HEUR_NAME "/permute",
         "should the subproblem be permuted to increase diversification?",
         &heurdata->permute, TRUE, DEFAULT_PERMUTE, NULL, NULL) );

<<<<<<< HEAD
   SCIP_CALL( SCIPaddBoolParam(scip, "heuristics/" HEUR_NAME "/copylpbasis",
         "should a LP starting basis copyied from the source SCIP?",
         &heurdata->copylpbasis, TRUE, DEFAULT_COPYLPBASIS, NULL, NULL) );

=======
>>>>>>> d8fd8d85
   SCIP_CALL( SCIPaddIntParam(scip, "heuristics/" HEUR_NAME "/bestsollimit",
         "limit on number of improving incumbent solutions in sub-CIP",
         &heurdata->bestsollimit, FALSE, DEFAULT_BESTSOLLIMIT, -1, INT_MAX, NULL, NULL) );

   SCIP_CALL( SCIPaddBoolParam(scip, "heuristics/" HEUR_NAME "/useuct",
         "should uct node selection be used at the beginning of the search?",
         &heurdata->useuct, TRUE, DEFAULT_USEUCT, NULL, NULL) );
   return SCIP_OKAY;
}<|MERGE_RESOLUTION|>--- conflicted
+++ resolved
@@ -56,18 +56,12 @@
                                               * cutpool of the original scip be copied to constraints of the subscip
                                               */
 #define DEFAULT_PERMUTE       FALSE          /* should the subproblem be permuted to increase diversification?        */
-<<<<<<< HEAD
-#define DEFAULT_COPYLPBASIS   FALSE          /* should a LP starting basis copyied from the source SCIP?              */
-=======
+
 #define HASHSIZE_SOLS         11113          /* size of hash table for solution tuples in crossover heuristic         */
 #define DEFAULT_BESTSOLLIMIT   -1            /* limit on number of improving incumbent solutions in sub-CIP           */
 #define DEFAULT_USEUCT        FALSE          /* should uct node selection be used at the beginning of the search?     */
 #define DEFAULT_RANDSEED         7           /* initial random seed                                                   */
->>>>>>> d8fd8d85
-
-#define HASHSIZE_SOLS         11113          /* size of hash table for solution tuples in crossover heuristic         */
-#define DEFAULT_BESTSOLLIMIT   -1            /* limit on number of improving incumbent solutions in sub-CIP            */
-#define DEFAULT_USEUCT        FALSE          /* should uct node selection be used at the beginning of the search?     */
+
 /* event handler properties */
 #define EVENTHDLR_NAME         "Crossover"
 #define EVENTHDLR_DESC         "LP event handler for " HEUR_NAME " heuristic"
@@ -108,10 +102,6 @@
    SCIP_Bool             copycuts;           /**< if uselprows == FALSE, should all active cuts from cutpool be copied
                                               *   to constraints in subproblem?                                     */
    SCIP_Bool             permute;            /**< should the subproblem be permuted to increase diversification?    */
-<<<<<<< HEAD
-   SCIP_Bool             copylpbasis;        /**< should a LP starting basis copyied from the source SCIP?          */
-=======
->>>>>>> d8fd8d85
    int                   bestsollimit;       /**< limit on number of improving incumbent solutions in sub-CIP       */
    SCIP_Bool             useuct;             /**< should uct node selection be used at the beginning of the search?  */
 };
@@ -409,105 +399,10 @@
 
    fixingrate = (SCIP_Real)(*nfixedvars) / (SCIP_Real)(MAX(nbinvars + nintvars, 1));
 
-<<<<<<< HEAD
-   /* if all variables were fixed or amount of fixed variables is insufficient, skip residual part of
-    * subproblem creation and abort immediately */
-   *success = fixingcounter < nbinvars + nintvars && fixingrate >= heurdata->minfixingrate;
-
-   return SCIP_OKAY;
-}
-
-/** creates the rows of the subproblem */
-static
-SCIP_RETCODE createRows(
-   SCIP*                 scip,               /**< original SCIP data structure */
-   SCIP*                 subscip,            /**< SCIP data structure for the subproblem */
-   SCIP_VAR**            subvars,            /**< the variables of the subproblem */
-   SCIP_ROW**            sourcerows,         /**< rows of original SCIP */
-   SCIP_CONS**           targetconss,        /**< constraints of target SCIP */
-   int                   sourcerowssize,     /**< size of sourcerows and targetconss arrays */
-   int*                  nsourcerows,        /**< number of rows / created constraints */
-   SCIP_Bool             copylpbasis         /**< should a starting basis should be copied into the subscip? */
-   )
-{
-   SCIP_ROW** rows;                          /* original scip rows                       */
-   SCIP_CONS* cons;                          /* new constraint                           */
-   SCIP_VAR** consvars;                      /* new constraint's variables               */
-   SCIP_COL** cols;                          /* original row's columns                   */
-
-   SCIP_Real constant;                       /* constant added to the row                */
-   SCIP_Real lhs;                            /* left hand side of the row                */
-   SCIP_Real rhs;                            /* left right side of the row               */
-   SCIP_Real* vals;                          /* variables' coefficient values of the row */
-
-   int nrows;
-   int nnonz;
-   int i;
-   int j;
-
-   assert(!copylpbasis || nsourcerows != NULL);
-   assert(!copylpbasis || sourcerows != NULL);
-   assert(!copylpbasis || targetconss != NULL);
-
-   /* get the rows and their number */
-   SCIP_CALL( SCIPgetLPRowsData(scip, &rows, &nrows) );
-   assert(!copylpbasis || nrows <= sourcerowssize);
-
-   *nsourcerows = 0;
-
-   /* copy all rows to linear constraints */
-   for( i = 0; i < nrows; i++ )
-   {
-      /* ignore rows that are only locally valid */
-      if( SCIProwIsLocal(rows[i]) )
-         continue;
-
-      /* get the row's data */
-      constant = SCIProwGetConstant(rows[i]);
-      lhs = SCIProwGetLhs(rows[i]) - constant;
-      rhs = SCIProwGetRhs(rows[i]) - constant;
-      vals = SCIProwGetVals(rows[i]);
-      nnonz = SCIProwGetNNonz(rows[i]);
-      cols = SCIProwGetCols(rows[i]);
-
-      assert(lhs <= rhs);
-
-      /* allocate memory array to be filled with the corresponding subproblem variables */
-      SCIP_CALL( SCIPallocBufferArray(scip, &consvars, nnonz) );
-      for( j = 0; j < nnonz; j++ )
-         consvars[j] = subvars[SCIPvarGetProbindex(SCIPcolGetVar(cols[j]))];
-
-      /* create a new linear constraint and add it to the subproblem */
-      SCIP_CALL( SCIPcreateConsLinear(subscip, &cons, SCIProwGetName(rows[i]), nnonz, consvars, vals, lhs, rhs,
-            TRUE, TRUE, TRUE, TRUE, TRUE, FALSE, FALSE, TRUE, TRUE, FALSE) );
-      SCIP_CALL( SCIPaddCons(subscip, cons) );
-
-      if( copylpbasis )
-      {
-         assert(targetconss != NULL);
-         assert(*nsourcerows <= sourcerowssize);
-
-         /* store the added cons and the corresponding row */
-         sourcerows[(*nsourcerows)] = rows[i];
-         targetconss[(*nsourcerows)] = cons;
-
-         /* capture the row (the constraint was already captured twice: create, add)
-          * both will be released at the end of copyBasis in scip.c
-          */
-         SCIP_CALL( SCIPcaptureRow(scip, sourcerows[(*nsourcerows)]) );
-
-         ++(*nsourcerows);
-      }
-
-      /* free temporary memory */
-      SCIPfreeBufferArray(scip, &consvars);
-   }
-=======
    /* if all variables would be fixed or amount of fixed variables is insufficient,
     * skip subproblem creation and abort immediately
     */
    *success = (*nfixedvars) < nbinvars + nintvars && fixingrate >= heurdata->minfixingrate;
->>>>>>> d8fd8d85
 
    return SCIP_OKAY;
 }
@@ -522,10 +417,6 @@
    int                   fixedvarssize,      /**< size of the arrays to store fixing variables */
    int*                  selection,          /**< pool of solutions crossover will use */
    SCIP_HEURDATA*        heurdata,           /**< primal heuristic data */
-   SCIP_ROW**            sourcerows,         /**< rows of original SCIP */
-   SCIP_CONS**           targetconss,        /**< constraints of target SCIP */
-   int                   sourcerowssize,     /**< size of sourcerows aeeay */
-   int*                  nsourcerows,        /**< pointer to store number of source rows */
    SCIP_Bool*            success             /**< pointer to store whether the problem was created successfully */
    )
 {
@@ -594,18 +485,7 @@
       return SCIP_OKAY;
 
    /* set up the variables of the subproblem */
-<<<<<<< HEAD
-   SCIP_CALL( fixVariables(scip, subscip, subvars, selection, heurdata, success) );
-
-   /* we copy the rows of the LP, if the enough variables could be fixed and we work on the MIP
-      relaxation of the problem */
-   if( *success && heurdata->uselprows )
-   {
-      SCIP_CALL( createRows(scip, subscip, subvars, sourcerows, targetconss, sourcerowssize, nsourcerows, heurdata->copylpbasis) );
-   }
-=======
    SCIP_CALL( fixVariables(scip, fixedvars, fixedvals, nfixedvars, fixedvarssize, selection, heurdata, success) );
->>>>>>> d8fd8d85
 
    return SCIP_OKAY;
 }
@@ -816,14 +696,11 @@
    SCIP_HEURDATA* heurdata;                  /* primal heuristic data                               */
    SCIP* subscip;                            /* the subproblem created by crossover                 */
    SCIP_HASHMAP* varmapfw;                   /* mapping of SCIP variables to sub-SCIP variables */
-   SCIP_HASHMAP* consmapfw;                  /* mapping of SCIP constraints to sub-SCIP constraints */
    SCIP_EVENTHDLR* eventhdlr;                /* event handler for LP events                     */
 
    SCIP_VAR** vars;                          /* original problem's variables                        */
    SCIP_VAR** subvars;                       /* subproblem's variables                              */
    SCIP_SOL** sols;
-   SCIP_ROW** sourcerows = NULL;
-   SCIP_CONS** targetconss = NULL;
 
    SCIP_Real memorylimit;                    /* memory limit for the subproblem                     */
    SCIP_Real timelimit;                      /* time limit for the subproblem                       */
@@ -838,8 +715,6 @@
    int nbinvars;
    int nintvars;
    int nusedsols;
-   int sourcerowssize = 0;
-   int nsourcerows = 0;
    int i;
    SCIP_VAR** fixedvars;
    SCIP_Real* fixedvals;
@@ -939,128 +814,8 @@
    if( nbinvars == 0 && nintvars == 0 )
       return SCIP_OKAY;
 
-<<<<<<< HEAD
-   /* initializing the subproblem */
-   SCIP_CALL( SCIPcreate(&subscip) );
-
-   /* create the variable mapping hash map */
-   SCIP_CALL( SCIPhashmapCreate(&varmapfw, SCIPblkmem(subscip), SCIPcalcHashtableSize(5 * nvars)) );
-
-   if( heurdata->copylpbasis )
-   {
-      sourcerowssize = SCIPgetNLPRows(scip);
-
-      /* allocate buffer for lp rows of the original and corresponding constraint in the target scip */
-      SCIP_CALL( SCIPallocBufferArray(scip, &sourcerows, sourcerowssize) );
-      SCIP_CALL( SCIPallocBufferArray(scip, &targetconss, sourcerowssize) );
-
-      /* create the constraint mapping hash map */
-      SCIP_CALL( SCIPhashmapCreate(&consmapfw, SCIPblkmem(subscip), SCIPcalcHashtableSize(5 * SCIPgetNConss(scip))) );
-   }
-   else
-   {
-      consmapfw = NULL;
-      sourcerows = NULL;
-      targetconss = NULL;
-   }
-
-   success = FALSE;
-
-   eventhdlr = NULL;
-
-   if( heurdata->uselprows )
-   {
-      char probname[SCIP_MAXSTRLEN];
-
-      /* copy all plugins */
-      SCIP_CALL( SCIPincludeDefaultPlugins(subscip) );
-
-      /* get name of the original problem and add the string "_crossoversub" */
-      (void) SCIPsnprintf(probname, SCIP_MAXSTRLEN, "%s_crossoversub", SCIPgetProbName(scip));
-
-      /* create the subproblem */
-      SCIP_CALL( SCIPcreateProb(subscip, probname, NULL, NULL, NULL, NULL, NULL, NULL, NULL) );
-
-      /* copy all variables */
-      SCIP_CALL( SCIPcopyVars(scip, subscip, varmapfw, NULL, TRUE) );
-   }
-   else
-   {
-      SCIP_CALL( SCIPcopy(scip, subscip, varmapfw, consmapfw, "crossover", TRUE, FALSE, TRUE, &success) );
-
-      if( heurdata->copycuts )
-      {
-         if( heurdata->copylpbasis )
-         {
-            /* copies all active cuts from cutpool of sourcescip to linear constraints in targetscip */
-            SCIP_CALL( SCIPcopyCuts(scip, subscip, varmapfw, consmapfw, sourcerows, targetconss, sourcerowssize, TRUE, &nsourcerows) );
-
-            if( nsourcerows > sourcerowssize )
-            {
-               SCIP_CALL( SCIPreallocBufferArray(scip, &sourcerows, nsourcerows) );
-               SCIP_CALL( SCIPreallocBufferArray(scip, &targetconss, nsourcerows) );
-               sourcerowssize = nsourcerows;
-
-               /* copies all active cuts from cutpool of sourcescip to linear constraints in targetscip */
-               SCIP_CALL( SCIPcopyCuts(scip, subscip, varmapfw, consmapfw, sourcerows, targetconss, sourcerowssize, TRUE, &nsourcerows) );
-            }
-            assert(nsourcerows <= sourcerowssize);
-         }
-         else
-         {
-            /* copies all active cuts from cutpool of sourcescip to linear constraints in targetscip */
-            SCIP_CALL( SCIPcopyCuts(scip, subscip, varmapfw, NULL, NULL, NULL, 0, TRUE, NULL) );
-         }
-      }
-
-      /* create event handler for LP events */
-      SCIP_CALL( SCIPincludeEventhdlrBasic(subscip, &eventhdlr, EVENTHDLR_NAME, EVENTHDLR_DESC, eventExecCrossover, NULL) );
-      if( eventhdlr == NULL )
-      {
-         SCIPerrorMessage("event handler for " HEUR_NAME " heuristic not found.\n");
-         return SCIP_PLUGINNOTFOUND;
-      }
-   }
-=======
->>>>>>> d8fd8d85
-
    /* allocate necessary buffer storage for selection of variable fixings */
    SCIP_CALL( SCIPallocBufferArray(scip, &selection, nusedsols) );
-<<<<<<< HEAD
-
-   for( i = 0; i < nvars; i++ )
-     subvars[i] = (SCIP_VAR*) SCIPhashmapGetImage(varmapfw, vars[i]);
-
-   success = FALSE;
-
-   /* disable output to console */
-   SCIP_CALL( SCIPsetIntParam(subscip, "display/verblevel", 0) );
-   /* create a new problem, which fixes variables with same value in a certain set of solutions */
-   SCIP_CALL( setupSubproblem(scip, subscip, subvars, selection, heurdata, sourcerows, targetconss, sourcerowssize, &nsourcerows, &success) );
-
-   if( success && heurdata->copylpbasis )
-   {
-      /* use the last LP basis as starting basis */
-      SCIP_CALL( SCIPcopyBasis(scip, subscip, varmapfw, consmapfw, sourcerows, targetconss, nsourcerows, heurdata->uselprows) );
-   }
-
-   if( sourcerows != NULL )
-   {
-      assert(targetconss != NULL);
-      SCIPfreeBufferArray(scip, &targetconss);
-      SCIPfreeBufferArray(scip, &sourcerows);
-   }
-   else
-      assert(targetconss == NULL);
-
-   /* free hash map */
-   SCIPhashmapFree(&varmapfw);
-   if( heurdata->copylpbasis )
-   {
-      assert(consmapfw != NULL);
-      SCIPhashmapFree(&consmapfw);
-   }
-=======
    SCIP_CALL( SCIPallocBufferArray(scip, &fixedvars, nbinvars + nintvars) );
    SCIP_CALL( SCIPallocBufferArray(scip, &fixedvals, nbinvars + nintvars) );
 
@@ -1068,7 +823,6 @@
    nfixedvars = 0;
    /* determine fixings of variables with same value in a certain set of solutions */
    SCIP_CALL( determineVariableFixings(scip, fixedvars, fixedvals, &nfixedvars, nbinvars + nintvars, selection, heurdata, &success) );
->>>>>>> d8fd8d85
 
    heurdata->prevbestsol = SCIPgetBestSol(scip);
    heurdata->prevlastsol = sols[heurdata->nusedsols-1];
@@ -1125,36 +879,12 @@
    SCIP_CALL( SCIPsetIntParam(subscip, "display/verblevel", 5) );
    SCIP_CALL( SCIPsetIntParam(subscip, "display/freq", 1) );
    SCIP_CALL( SCIPsetBoolParam(subscip, "timing/statistictiming", TRUE) );
-<<<<<<< HEAD
-
-#endif
-
-   /* check whether there is enough time and memory left */
-   SCIP_CALL( SCIPgetRealParam(scip, "limits/time", &timelimit) );
-   if( !SCIPisInfinity(scip, timelimit) )
-      timelimit -= SCIPgetSolvingTime(scip);
-   SCIP_CALL( SCIPgetRealParam(scip, "limits/memory", &memorylimit) );
-   SCIP_CALL( SCIPsetIntParam(subscip, "limits/bestsol", heurdata->bestsollimit) );
-
-   /* substract the memory already used by the main SCIP and the estimated memory usage of external software */
-   if( !SCIPisInfinity(scip, memorylimit) )
-   {
-      memorylimit -= SCIPgetMemUsed(scip)/1048576.0;
-      memorylimit -= SCIPgetMemExternEstim(scip)/1048576.0;
-   }
-
-   /* abort if no time is left or not enough memory to create a copy of SCIP, including external memory usage */
-   if( timelimit <= 0.0 || memorylimit <= 2.0*SCIPgetMemExternEstim(scip)/1048576.0 )
-      goto TERMINATE;
-
-=======
 #endif
 
    /* check whether there is enough time and memory left */
    SCIP_CALL( SCIPsetIntParam(subscip, "limits/bestsol", heurdata->bestsollimit) );
 
 
->>>>>>> d8fd8d85
    /* set limits for the subproblem */
    heurdata->nodelimit = nstallnodes;
    SCIP_CALL( SCIPsetLongintParam(subscip, "limits/nodes", nstallnodes) );
@@ -1437,13 +1167,6 @@
          "should the subproblem be permuted to increase diversification?",
          &heurdata->permute, TRUE, DEFAULT_PERMUTE, NULL, NULL) );
 
-<<<<<<< HEAD
-   SCIP_CALL( SCIPaddBoolParam(scip, "heuristics/" HEUR_NAME "/copylpbasis",
-         "should a LP starting basis copyied from the source SCIP?",
-         &heurdata->copylpbasis, TRUE, DEFAULT_COPYLPBASIS, NULL, NULL) );
-
-=======
->>>>>>> d8fd8d85
    SCIP_CALL( SCIPaddIntParam(scip, "heuristics/" HEUR_NAME "/bestsollimit",
          "limit on number of improving incumbent solutions in sub-CIP",
          &heurdata->bestsollimit, FALSE, DEFAULT_BESTSOLLIMIT, -1, INT_MAX, NULL, NULL) );
