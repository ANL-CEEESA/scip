--- conflicted
+++ resolved
@@ -101,12 +101,9 @@
    SCIP_Bool             copycuts;           /**< if uselprows == FALSE, should all active cuts from cutpool be copied
                                               *   to constraints in subproblem?                                     */
    SCIP_Bool             permute;            /**< should the subproblem be permuted to increase diversification?    */
-<<<<<<< HEAD
    SCIP_Bool             copylpbasis;        /**< should a LP starting basis copyied from the source SCIP?          */
-=======
    int                   bestsollimit;       /**< limit on number of improving incumbent solutions in sub-CIP       */
    SCIP_Bool             useuct;             /**< should uct node selection be used at the beginning of the search?  */
->>>>>>> 4f581a50
 };
 
 /** n-tuple of solutions and their hashkey */
@@ -783,10 +780,7 @@
    SCIP_HEURDATA* heurdata;                  /* primal heuristic data                               */
    SCIP* subscip;                            /* the subproblem created by crossover                 */
    SCIP_HASHMAP* varmapfw;                   /* mapping of SCIP variables to sub-SCIP variables */
-<<<<<<< HEAD
    SCIP_HASHMAP* consmapfw;                  /* mapping of SCIP constraints to sub-SCIP constraints */
-=======
->>>>>>> 4f581a50
    SCIP_EVENTHDLR* eventhdlr;                /* event handler for LP events                     */
 
    SCIP_VAR** vars;                          /* original problem's variables                        */
@@ -1340,12 +1334,10 @@
          "should the subproblem be permuted to increase diversification?",
          &heurdata->permute, TRUE, DEFAULT_PERMUTE, NULL, NULL) );
 
-<<<<<<< HEAD
    SCIP_CALL( SCIPaddBoolParam(scip, "heuristics/" HEUR_NAME "/copylpbasis",
          "should a LP starting basis copyied from the source SCIP?",
          &heurdata->copylpbasis, TRUE, DEFAULT_COPYLPBASIS, NULL, NULL) );
 
-=======
    SCIP_CALL( SCIPaddIntParam(scip, "heuristics/" HEUR_NAME "/bestsollimit",
          "limit on number of improving incumbent solutions in sub-CIP",
          &heurdata->bestsollimit, FALSE, DEFAULT_BESTSOLLIMIT, -1, INT_MAX, NULL, NULL) );
@@ -1353,6 +1345,5 @@
    SCIP_CALL( SCIPaddBoolParam(scip, "heuristics/" HEUR_NAME "/useuct",
          "should uct node selection be used at the beginning of the search?",
          &heurdata->useuct, TRUE, DEFAULT_USEUCT, NULL, NULL) );
->>>>>>> 4f581a50
    return SCIP_OKAY;
 }