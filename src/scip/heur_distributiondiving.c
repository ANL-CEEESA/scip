/* * * * * * * * * * * * * * * * * * * * * * * * * * * * * * * * * * * * * * */
/*                                                                           */
/*                  This file is part of the program and library             */
/*         SCIP --- Solving Constraint Integer Programs                      */
/*                                                                           */
/*    Copyright (C) 2002-2016 Konrad-Zuse-Zentrum                            */
/*                            fuer Informationstechnik Berlin                */
/*                                                                           */
/*  SCIP is distributed under the terms of the ZIB Academic License.         */
/*                                                                           */
/*  You should have received a copy of the ZIB Academic License              */
/*  along with SCIP; see the file COPYING. If not email to scip@zib.de.      */
/*                                                                           */
/* * * * * * * * * * * * * * * * * * * * * * * * * * * * * * * * * * * * * * */

/**@file   heur_distributiondiving.c
 * @brief Diving heuristic that chooses fixings w.r.t. changes in the solution density after Pryor and Chinneck.
 * @author Gregor Hendel
 */

/*---+----1----+----2----+----3----+----4----+----5----+----6----+----7----+----8----+----9----+----0----+----1----+----2*/

#include <assert.h>
#include <string.h>

#include "scip/heur_distributiondiving.h"
#include "scip/branch_distribution.h"
<<<<<<< HEAD

#include "pub_dive.h"
=======
>>>>>>> d8fd8d85

#define HEUR_NAME             "distributiondiving"
#define HEUR_DESC             "Diving heuristic that chooses fixings w.r.t. changes in the solution density"
#define HEUR_DISPCHAR         'e'
#define HEUR_PRIORITY         -1003300
#define HEUR_FREQ             10
#define HEUR_FREQOFS          3
#define HEUR_MAXDEPTH         -1
#define HEUR_TIMING           SCIP_HEURTIMING_AFTERLPPLUNGE
#define HEUR_USESSUBSCIP      FALSE  /**< does the heuristic use a secondary SCIP instance? */
#define EVENT_DISTRIBUTION    SCIP_EVENTTYPE_BOUNDCHANGED /**< the event type to be handled by this event handler */
#define EVENTHDLR_NAME        "eventhdlr_distributiondiving"
#define DIVESET_DIVETYPES     SCIP_DIVETYPE_INTEGRALITY /**< bit mask that represents all supported dive types */

#define SQUARED(x) ((x) * (x))
/*
 * Default parameter settings
 */

#define DEFAULT_MINRELDEPTH         0.0 /**< minimal relative depth to start diving */
#define DEFAULT_MAXRELDEPTH         1.0 /**< maximal relative depth to start diving */
#define DEFAULT_MAXLPITERQUOT      0.05 /**< maximal fraction of diving LP iterations compared to node LP iterations */
#define DEFAULT_MAXLPITEROFS       1000 /**< additional number of allowed LP iterations */
#define DEFAULT_MAXDIVEUBQUOT       0.8 /**< maximal quotient (curlowerbound - lowerbound)/(cutoffbound - lowerbound)
                                         *   where diving is performed (0.0: no limit) */
#define DEFAULT_MAXDIVEAVGQUOT      0.0 /**< maximal quotient (curlowerbound - lowerbound)/(avglowerbound - lowerbound)
                                         *   where diving is performed (0.0: no limit) */
#define DEFAULT_MAXDIVEUBQUOTNOSOL  0.1 /**< maximal UBQUOT when no solution was found yet (0.0: no limit) */
#define DEFAULT_MAXDIVEAVGQUOTNOSOL 0.0 /**< maximal AVGQUOT when no solution was found yet (0.0: no limit) */
#define DEFAULT_BACKTRACK          TRUE /**< use one level of backtracking if infeasibility is encountered? */
#define DEFAULT_LPRESOLVEDOMCHGQUOT 0.15 /**< percentage of immediate domain changes during probing to trigger LP resolve */
#define DEFAULT_LPSOLVEFREQ           0 /**< LP solve frequency for diving heuristics */
#define DEFAULT_ONLYLPBRANCHCANDS  TRUE /**< should only LP branching candidates be considered instead of the slower but
                                         *   more general constraint handler diving variable selection? */

#define SCOREPARAM_VALUES "lhwvd" /**< the score;largest 'd'ifference, 'l'owest cumulative probability,'h'ighest c.p.,
                                   *   'v'otes lowest c.p., votes highest c.p.('w'), 'r'evolving */
#define SCOREPARAM_VALUESLEN 5
#define DEFAULT_SCOREPARAM 'r'    /**< default scoring parameter to guide the diving */

/* locally defined heuristic data */
struct SCIP_HeurData
{
   SCIP_SOL*             sol;                /**< working solution */
   SCIP_EVENTHDLR*       eventhdlr;          /**< event handler pointer */
   SCIP_VAR**            updatedvars;        /**< variables to process bound change events for */
   SCIP_Real*            rowmeans;           /**< row activity mean values for all rows */
   SCIP_Real*            rowvariances;       /**< row activity variances for all rows */
   SCIP_Real*            currentubs;         /**< variable upper bounds as currently saved in the row activities */
   SCIP_Real*            currentlbs;         /**< variable lower bounds as currently saved in the row activities */
   int*                  rowinfinitiesdown;  /**< count the number of variables with infinite bounds which allow for always
                                              *   repairing the constraint right hand side */
   int*                  rowinfinitiesup;    /**< count the number of variables with infinite bounds which allow for always
                                              *   repairing the constraint left hand side */
   int*                  varposs;            /**< array of variable positions in the updated variables array */
   int*                  varfilterposs;      /**< array of event filter positions for variable events */
   int                   nupdatedvars;       /**< the current number of variables with pending bound changes */
   int                   memsize;            /**< memory size of current arrays, needed for dynamic reallocation */
   int                   varpossmemsize;     /**< memory size of updated vars and varposs array */

   char                  scoreparam;         /**< score user parameter */
   char                  score;              /**< score to be used depending on user parameter to use fixed score or revolve */
};

struct SCIP_EventhdlrData
{
   SCIP_HEURDATA*  heurdata;     /**< the heuristic data to access distribution arrays */
};
/*
 * local methods
 */

/** ensure that maxindex + 1 rows can be represented in data arrays; memory gets reallocated with 10% extra space
 *  to save some time for future allocations */
static
SCIP_RETCODE heurdataEnsureArraySize(
   SCIP*                 scip,               /**< SCIP data structure */
   SCIP_HEURDATA*        heurdata,           /**< heuristic data */
   int                   maxindex            /**< row index at hand (size must be at least this large) */
   )
{
   int newsize;
   int r;

   /* maxindex fits in current array -> nothing to do */
   if( maxindex < heurdata->memsize )
      return SCIP_OKAY;

   /* new memory size is the max index + 1 plus 10% additional space */
   newsize = (int)SCIPfeasCeil(scip, (maxindex + 1) * 1.1);
   assert(newsize > heurdata->memsize);
   assert(heurdata->memsize >= 0);

   /* alloc memory arrays for row information */
   if( heurdata->memsize == 0 )
   {
      SCIP_VAR** vars;
      int v;
      int nvars;

      SCIP_CALL( SCIPallocBufferArray(scip, &heurdata->rowinfinitiesdown, newsize) );
      SCIP_CALL( SCIPallocBufferArray(scip, &heurdata->rowinfinitiesup, newsize) );
      SCIP_CALL( SCIPallocBufferArray(scip, &heurdata->rowmeans, newsize) );
      SCIP_CALL( SCIPallocBufferArray(scip, &heurdata->rowvariances, newsize) );

      assert(SCIPgetStage(scip) == SCIP_STAGE_SOLVING);

      vars = SCIPgetVars(scip);
      nvars = SCIPgetNVars(scip);

      assert(nvars > 0);

      /* allocate variable update event processing array storage */
      SCIP_CALL( SCIPallocBufferArray(scip, &heurdata->varfilterposs, nvars) );
      SCIP_CALL( SCIPallocBufferArray(scip, &heurdata->varposs, nvars) );
      SCIP_CALL( SCIPallocBufferArray(scip, &heurdata->updatedvars, nvars) );
      SCIP_CALL( SCIPallocBufferArray(scip, &heurdata->currentubs, nvars) );
      SCIP_CALL( SCIPallocBufferArray(scip, &heurdata->currentlbs, nvars) );

      heurdata->varpossmemsize = nvars;
      heurdata->nupdatedvars = 0;

      /* init variable event processing data */
      for( v = 0; v < nvars; ++v )
      {
         assert(SCIPvarIsActive(vars[v]));
         assert(SCIPvarGetProbindex(vars[v]) == v);

         /* set up variable events to catch bound changes */
         SCIP_CALL( SCIPcatchVarEvent(scip, vars[v], EVENT_DISTRIBUTION, heurdata->eventhdlr, NULL, &(heurdata->varfilterposs[v])) );
         assert(heurdata->varfilterposs[v] >= 0);

         heurdata->varposs[v] = -1;
         heurdata->updatedvars[v] = NULL;
         heurdata->currentlbs[v] = SCIP_INVALID;
         heurdata->currentubs[v] = SCIP_INVALID;
      }

   }
   else
   {
      SCIP_CALL( SCIPreallocBufferArray(scip, &heurdata->rowinfinitiesdown, newsize) );
      SCIP_CALL( SCIPreallocBufferArray(scip, &heurdata->rowinfinitiesup, newsize) );
      SCIP_CALL( SCIPreallocBufferArray(scip, &heurdata->rowmeans, newsize) );
      SCIP_CALL( SCIPreallocBufferArray(scip, &heurdata->rowvariances, newsize) );
   }

   /* loop over extended arrays and invalidate data to trigger initialization of this row when necessary */
   for( r = heurdata->memsize; r < newsize; ++r )
   {
      heurdata->rowmeans[r] = SCIP_INVALID;
      heurdata->rowvariances[r] = SCIP_INVALID;
      heurdata->rowinfinitiesdown[r] = 0;
      heurdata->rowinfinitiesup[r] = 0;
   }

   /* adjust memsize */
   heurdata->memsize = newsize;

   return SCIP_OKAY;
}

/** update the variables current lower and upper bound */
static
void heurdataUpdateCurrentBounds(
   SCIP*                 scip,               /**< SCIP data structure */
   SCIP_HEURDATA*        heurdata,           /**< heuristic data */
   SCIP_VAR*             var                 /**< the variable to update current bounds */
   )
{
   int varindex;
   SCIP_Real lblocal;
   SCIP_Real ublocal;

   assert(var != NULL);

   varindex = SCIPvarGetProbindex(var);
   assert(0 <= varindex && varindex < heurdata->varpossmemsize);
   lblocal = SCIPvarGetLbLocal(var);
   ublocal = SCIPvarGetUbLocal(var);

   assert(SCIPisFeasLE(scip, lblocal, ublocal));

   heurdata->currentlbs[varindex] = lblocal;
   heurdata->currentubs[varindex] = ublocal;
}

/** calculates the initial mean and variance of the row activity normal distribution.
 *
 *  The mean value \f$ \mu \f$ is given by \f$ \mu = \sum_i=1^n c_i * (lb_i +ub_i) / 2 \f$ where
 *  \f$n \f$ is the number of variables, and \f$ c_i, lb_i, ub_i \f$ are the variable coefficient and
 *  bounds, respectively. With the same notation, the variance \f$ \sigma^2 \f$ is given by
 *  \f$ \sigma^2 = \sum_i=1^n c_i^2 * \sigma^2_i \f$, with the variance being
 *  \f$ \sigma^2_i = ((ub_i - lb_i + 1)^2 - 1) / 12 \f$ for integer variables and
 *  \f$ \sigma^2_i = (ub_i - lb_i)^2 / 12 \f$ for continuous variables.
 */
static
void rowCalculateGauss(
   SCIP*                 scip,               /**< SCIP data structure */
   SCIP_HEURDATA*        heurdata,           /**< the heuristic rule data */
   SCIP_ROW*             row,                /**< the row for which the gaussian normal distribution has to be calculated */
   SCIP_Real*            mu,                 /**< pointer to store the mean value of the gaussian normal distribution */
   SCIP_Real*            sigma2,             /**< pointer to store the variance value of the gaussian normal distribution */
   int*                  rowinfinitiesdown,  /**< pointer to store the number of variables with infinite bounds to DECREASE activity */
   int*                  rowinfinitiesup     /**< pointer to store the number of variables with infinite bounds to INCREASE activity */
   )
{
   SCIP_COL** rowcols;
   SCIP_Real* rowvals;
   int nrowvals;
   int c;

   assert(scip != NULL);
   assert(row != NULL);
   assert(mu != NULL);
   assert(sigma2 != NULL);
   assert(rowinfinitiesup != NULL);
   assert(rowinfinitiesdown != NULL);

   rowcols = SCIProwGetCols(row);
   rowvals = SCIProwGetVals(row);
   nrowvals = SCIProwGetNNonz(row);

   assert(nrowvals == 0 || rowcols != NULL);
   assert(nrowvals == 0 || rowvals != NULL);

   *mu = SCIProwGetConstant(row);
   *sigma2 = 0.0;
   *rowinfinitiesdown = 0;
   *rowinfinitiesup = 0;

   /* loop over nonzero row coefficients and sum up the variable contributions to mu and sigma2 */
   for( c = 0; c < nrowvals; ++c )
   {
      SCIP_VAR* colvar;
      SCIP_Real colval;
      SCIP_Real colvarlb;
      SCIP_Real colvarub;
      SCIP_Real squarecoeff;
      SCIP_Real varvariance;
      SCIP_Real varmean;
      int varindex;

      assert(rowcols[c] != NULL);
      colvar = SCIPcolGetVar(rowcols[c]);
      assert(colvar != NULL);

      colval = rowvals[c];
      colvarlb = SCIPvarGetLbLocal(colvar);
      colvarub = SCIPvarGetUbLocal(colvar);

      varmean = 0.0;
      varvariance = 0.0;
      varindex = SCIPvarGetProbindex(colvar);
      assert((heurdata->currentlbs[varindex] == SCIP_INVALID)
            == (heurdata->currentubs[varindex] == SCIP_INVALID)); /*lint !e777 doesn't like comparing floats for equality */

      /* variable bounds need to be watched from now on */
      if( heurdata->currentlbs[varindex] == SCIP_INVALID ) /*lint !e777 doesn't like comparing floats for equality */
         heurdataUpdateCurrentBounds(scip, heurdata, colvar);

      assert(!SCIPisInfinity(scip, colvarlb));
      assert(!SCIPisInfinity(scip, -colvarub));
      assert(SCIPisFeasLE(scip, colvarlb, colvarub));

      /* variables with infinite bounds are skipped for the calculation of the variance; they need to
       * be accounted for by the counters for infinite row activity decrease and increase and they
       * are used to shift the row activity mean in case they have one nonzero, but finite bound */
      if( SCIPisInfinity(scip, -colvarlb) || SCIPisInfinity(scip, colvarub) )
      {
         if( SCIPisInfinity(scip, colvarub) )
         {
         /* an infinite upper bound gives the row an infinite maximum activity or minimum activity, if the coefficient is
          * positive or negative, resp.
          */
            if( colval < 0.0 )
               ++(*rowinfinitiesdown);
            else
               ++(*rowinfinitiesup);
         }

         /* an infinite lower bound gives the row an infinite maximum activity or minimum activity, if the coefficient is
          * negative or positive, resp.
          */
         if( SCIPisInfinity(scip, -colvarlb) )
         {
            if( colval > 0.0 )
               ++(*rowinfinitiesdown);
            else
               ++(*rowinfinitiesup);
         }
      }
      SCIPvarCalcDistributionParameters(scip, colvarlb, colvarub, SCIPvarGetType(colvar), &varmean, &varvariance);

      /* actual values are updated; the contribution of the variable to mu is the arithmetic mean of its bounds */
      *mu += colval * varmean;

      /* the variance contribution of a variable is c^2 * (u - l)^2 / 12.0 for continuous and c^2 * ((u - l + 1)^2 - 1) / 12.0 for integer */
      squarecoeff = SQUARED(colval);
      *sigma2 += squarecoeff * varvariance;

      assert(!SCIPisFeasNegative(scip, *sigma2));
   }

   SCIPdebug( SCIPprintRow(scip, row, NULL) );
   SCIPdebugMsg(scip, "  Row %s has a mean value of %g at a sigma2 of %g \n", SCIProwGetName(row), *mu, *sigma2);
}

/** calculate the branching score of a variable, depending on the chosen score parameter */
static
SCIP_RETCODE calcBranchScore(
   SCIP*                 scip,               /**< current SCIP */
   SCIP_HEURDATA*        heurdata,           /**< branch rule data */
   SCIP_VAR*             var,                /**< candidate variable */
   SCIP_Real             lpsolval,           /**< current fractional LP-relaxation solution value  */
   SCIP_Real*            upscore,            /**< pointer to store the variable score when branching on it in upward direction */
   SCIP_Real*            downscore,          /**< pointer to store the variable score when branching on it in downward direction */
   char                  scoreparam          /**< the score parameter of this heuristic */
   )
{
   SCIP_COL* varcol;
   SCIP_ROW** colrows;
   SCIP_Real* rowvals;
   SCIP_Real varlb;
   SCIP_Real varub;
   SCIP_Real squaredbounddiff; /* current squared difference of variable bounds (ub - lb)^2 */
   SCIP_Real newub;            /* new upper bound if branching downwards */
   SCIP_Real newlb;            /* new lower bound if branching upwards */
   SCIP_Real squaredbounddiffup; /* squared difference after branching upwards (ub - lb')^2 */
   SCIP_Real squaredbounddiffdown; /* squared difference after branching downwards (ub' - lb)^2 */
   SCIP_Real currentmean;      /* current mean value of variable uniform distribution */
   SCIP_Real meanup;           /* mean value of variable uniform distribution after branching up */
   SCIP_Real meandown;         /* mean value of variable uniform distribution after branching down*/
   SCIP_VARTYPE vartype;
   int ncolrows;
   int i;

   SCIP_Bool onlyactiverows; /* should only rows which are active at the current node be considered? */

   assert(scip != NULL);
   assert(var != NULL);
   assert(upscore != NULL);
   assert(downscore != NULL);
   assert(!SCIPisIntegral(scip, lpsolval) || SCIPvarIsBinary(var));
   assert(SCIPvarGetStatus(var) == SCIP_VARSTATUS_COLUMN);

   varcol = SCIPvarGetCol(var);
   assert(varcol != NULL);

   colrows = SCIPcolGetRows(varcol);
   rowvals = SCIPcolGetVals(varcol);
   ncolrows = SCIPcolGetNNonz(varcol);
   varlb = SCIPvarGetLbLocal(var);
   varub = SCIPvarGetUbLocal(var);
   assert(SCIPisFeasLT(scip, varlb, varub));
   vartype = SCIPvarGetType(var);

   /* calculate mean and variance of variable uniform distribution before and after branching */
   currentmean = 0.0;
   squaredbounddiff = 0.0;
   SCIPvarCalcDistributionParameters(scip, varlb, varub, vartype, &currentmean, &squaredbounddiff);

   /* unfixed binary variables may have an integer solution value in the LP solution, eg, at the presence of indicator constraints */
   if( !SCIPvarIsBinary(var) )
   {
      newlb = SCIPfeasCeil(scip, lpsolval);
      newub = SCIPfeasFloor(scip, lpsolval);
   }
   else
   {
      newlb = 1.0;
      newub = 0.0;
   }

   /* calculate the variable's uniform distribution after branching up and down, respectively. */
   squaredbounddiffup = 0.0;
   meanup = 0.0;
   SCIPvarCalcDistributionParameters(scip, newlb, varub, vartype, &meanup, &squaredbounddiffup);

   /* calculate the distribution mean and variance for a variable with finite lower bound */
   squaredbounddiffdown = 0.0;
   meandown = 0.0;
   SCIPvarCalcDistributionParameters(scip, varlb, newub, vartype, &meandown, &squaredbounddiffdown);

   /* initialize the variable's up and down score */
   *upscore = 0.0;
   *downscore = 0.0;

   onlyactiverows = FALSE;

   /* loop over the variable rows and calculate the up and down score */
   for( i = 0; i < ncolrows; ++i )
   {
      SCIP_ROW* row;
      SCIP_Real changedrowmean;
      SCIP_Real rowmean;
      SCIP_Real rowvariance;
      SCIP_Real changedrowvariance;
      SCIP_Real currentrowprob;
      SCIP_Real newrowprobup;
      SCIP_Real newrowprobdown;
      SCIP_Real squaredcoeff;
      SCIP_Real rowval;
      int rowinfinitiesdown;
      int rowinfinitiesup;
      int rowpos;

      row = colrows[i];
      rowval = rowvals[i];
      assert(row != NULL);

      /* we access the rows by their index */
      rowpos = SCIProwGetIndex(row);

      /* skip non-active rows if the user parameter was set this way */
      if( onlyactiverows && SCIPisSumPositive(scip, SCIPgetRowLPFeasibility(scip, row)) )
         continue;

      /* call method to ensure sufficient data capacity */
      SCIP_CALL( heurdataEnsureArraySize(scip, heurdata, rowpos) );

      /* calculate row activity distribution if this is the first candidate to appear in this row */
      if( heurdata->rowmeans[rowpos] == SCIP_INVALID ) /*lint !e777 doesn't like comparing floats for equality */
      {
         rowCalculateGauss(scip, heurdata, row, &heurdata->rowmeans[rowpos], &heurdata->rowvariances[rowpos],
               &heurdata->rowinfinitiesdown[rowpos], &heurdata->rowinfinitiesup[rowpos]);
      }

      /* retrieve the row distribution parameters from the branch rule data */
      rowmean = heurdata->rowmeans[rowpos];
      rowvariance = heurdata->rowvariances[rowpos];
      rowinfinitiesdown = heurdata->rowinfinitiesdown[rowpos];
      rowinfinitiesup = heurdata->rowinfinitiesup[rowpos];
      assert(!SCIPisNegative(scip, rowvariance));

      currentrowprob = SCIProwCalcProbability(scip, row, rowmean, rowvariance,
            rowinfinitiesdown, rowinfinitiesup);

      /* get variable's current expected contribution to row activity */
      squaredcoeff = SQUARED(rowval);

      /* first, get the probability change for the row if the variable is branched on upwards. The probability
       * can only be affected if the variable upper bound is finite
       */
      if( !SCIPisInfinity(scip, varub) )
      {
         int rowinftiesdownafterbranch;
         int rowinftiesupafterbranch;

         /* calculate how branching would affect the row parameters */
         changedrowmean = rowmean + rowval * (meanup - currentmean);
         changedrowvariance = rowvariance + squaredcoeff * (squaredbounddiffup - squaredbounddiff);
         changedrowvariance = MAX(0.0, changedrowvariance);

         rowinftiesdownafterbranch = rowinfinitiesdown;
         rowinftiesupafterbranch = rowinfinitiesup;

         /* account for changes of the row's infinite bound contributions */
         if( SCIPisInfinity(scip, -varlb) && rowval < 0.0 )
            rowinftiesupafterbranch--;
         if( SCIPisInfinity(scip, -varlb) && rowval > 0.0 )
            rowinftiesdownafterbranch--;

         assert(rowinftiesupafterbranch >= 0);
         assert(rowinftiesdownafterbranch >= 0);
         newrowprobup = SCIProwCalcProbability(scip, row, changedrowmean, changedrowvariance, rowinftiesdownafterbranch,
               rowinftiesupafterbranch);
      }
      else
         newrowprobup = currentrowprob;

      /* do the same for the other branching direction */
      if( !SCIPisInfinity(scip, varlb) )
      {
         int rowinftiesdownafterbranch;
         int rowinftiesupafterbranch;

         changedrowmean = rowmean + rowval * (meandown - currentmean);
         changedrowvariance = rowvariance + squaredcoeff * (squaredbounddiffdown - squaredbounddiff);
         changedrowvariance = MAX(0.0, changedrowvariance);

         rowinftiesdownafterbranch = rowinfinitiesdown;
         rowinftiesupafterbranch = rowinfinitiesup;

         /* account for changes of the row's infinite bound contributions */
         if( SCIPisInfinity(scip, varub) && rowval > 0.0 )
            rowinftiesupafterbranch -= 1;
         if( SCIPisInfinity(scip, varub) && rowval < 0.0 )
            rowinftiesdownafterbranch -= 1;

         assert(rowinftiesdownafterbranch >= 0);
         assert(rowinftiesupafterbranch >= 0);
         newrowprobdown = SCIProwCalcProbability(scip, row, changedrowmean, changedrowvariance, rowinftiesdownafterbranch,
               rowinftiesupafterbranch);
      }
      else
         newrowprobdown = currentrowprob;

      /* update the up and down score depending on the chosen scoring parameter */
      SCIP_CALL( SCIPupdateDistributionScore(scip, currentrowprob, newrowprobup, newrowprobdown, upscore, downscore, scoreparam) );

      SCIPdebugMsg(scip, "  Variable %s changes probability of row %s from %g to %g (branch up) or %g;\n",
         SCIPvarGetName(var), SCIProwGetName(row), currentrowprob, newrowprobup, newrowprobdown);
      SCIPdebugMsg(scip, "  -->  new variable score: %g (for branching up), %g (for branching down)\n",
         *upscore, *downscore);
   }

   return SCIP_OKAY;
}

/** free heuristic data */
static
SCIP_RETCODE heurdataFreeArrays(
   SCIP*                 scip,               /**< SCIP data structure */
   SCIP_HEURDATA*        heurdata            /**< heuristic data */
   )
{
   assert(heurdata->memsize == 0 || heurdata->rowmeans != NULL);
   assert(heurdata->memsize >= 0);

   if( heurdata->varpossmemsize > 0 )
   {
      SCIP_VAR** vars;
      int v;

      assert(heurdata->varpossmemsize == SCIPgetNVars(scip));

      vars = SCIPgetVars(scip);
      for( v = heurdata->varpossmemsize - 1; v >= 0; --v )
      {
         SCIP_VAR* var;

         var = vars[v];

         assert(var != NULL);
         assert(v == SCIPvarGetProbindex(var));
         SCIP_CALL( SCIPdropVarEvent(scip, var, EVENT_DISTRIBUTION, heurdata->eventhdlr, NULL, heurdata->varfilterposs[v]) );
      }
      SCIPfreeBufferArray(scip, &heurdata->currentlbs);
      SCIPfreeBufferArray(scip, &heurdata->currentubs);
      SCIPfreeBufferArray(scip, &heurdata->updatedvars);
      SCIPfreeBufferArray(scip, &heurdata->varposs);
      SCIPfreeBufferArray(scip, &heurdata->varfilterposs);
   }

   if( heurdata->memsize > 0 )
   {
      SCIPfreeBufferArray(scip, &heurdata->rowvariances);
      SCIPfreeBufferArray(scip, &heurdata->rowmeans);
      SCIPfreeBufferArray(scip, &heurdata->rowinfinitiesup);
      SCIPfreeBufferArray(scip, &heurdata->rowinfinitiesdown);

      heurdata->memsize = 0;
   }

   heurdata->varpossmemsize = 0;
   heurdata->nupdatedvars = 0;

   return SCIP_OKAY;
}

/** add variable to the bound change event queue; skipped if variable is already in there, or if variable has
 *  no row currently watched
 */
static
void heurdataAddBoundChangeVar(
   SCIP*                 scip,               /**< SCIP data structure */
   SCIP_HEURDATA*        heurdata,           /**< heuristic data */
   SCIP_VAR*             var                 /**< the variable whose bound changes need to be processed */
   )
{
   int varindex;
   int varpos;

   assert(var != NULL);

   varindex = SCIPvarGetProbindex(var);
   assert(-1 <= varindex && varindex < heurdata->varpossmemsize);

   /* if variable is not active, it should not be watched */
   if( varindex == -1 )
      return;
   varpos = heurdata->varposs[varindex];
   assert(varpos < heurdata->nupdatedvars);

   /* nothing to do if variable is already in the queue */
   if( varpos >= 0 )
   {
      assert(heurdata->updatedvars[varpos] == var);

      return;
   }

   /* if none of the variables rows was calculated yet, variable needs not to be watched */
   assert((heurdata->currentlbs[varindex] == SCIP_INVALID)
      == (heurdata->currentubs[varindex] == SCIP_INVALID)); /*lint !e777 doesn't like comparing floats for equality */

   /* we don't need to enqueue the variable if it hasn't been watched so far */
   if( heurdata->currentlbs[varindex] == SCIP_INVALID ) /*lint !e777 see above */
      return;

   /* add the variable to the heuristic data of variables to process updates for */
   assert(heurdata->varpossmemsize > heurdata->nupdatedvars);
   varpos = heurdata->nupdatedvars;
   heurdata->updatedvars[varpos] = var;
   heurdata->varposs[varindex] = varpos;
   ++heurdata->nupdatedvars;
}

/** returns the next unprocessed variable (last in, first out) with pending bound changes, or NULL */
static
SCIP_VAR* heurdataPopBoundChangeVar(
   SCIP*                 scip,               /**< SCIP data structure */
   SCIP_HEURDATA*        heurdata            /**< heuristic data */
   )
{
   SCIP_VAR* var;
   int varpos;
   int varindex;

   assert(heurdata->nupdatedvars >= 0);

   /* return if no variable is currently pending */
   if( heurdata->nupdatedvars == 0 )
      return NULL;

   varpos = heurdata->nupdatedvars - 1;
   var = heurdata->updatedvars[varpos];
   assert(var != NULL);
   varindex = SCIPvarGetProbindex(var);
   assert(0 <= varindex && varindex < heurdata->varpossmemsize);
   assert(varpos == heurdata->varposs[varindex]);

   heurdata->varposs[varindex] = -1;
   heurdata->nupdatedvars--;

   return var;
}

/** process a variable from the queue of changed variables */
static
SCIP_RETCODE varProcessBoundChanges(
   SCIP*                 scip,               /**< SCIP data structure */
   SCIP_HEURDATA*        heurdata,           /**< heuristic data */
   SCIP_VAR*             var                 /**< the variable whose bound changes need to be processed */
   )
{
   SCIP_ROW** colrows;
   SCIP_COL* varcol;
   SCIP_Real* colvals;
   SCIP_Real oldmean;
   SCIP_Real newmean;
   SCIP_Real oldvariance;
   SCIP_Real newvariance;
   SCIP_Real oldlb;
   SCIP_Real newlb;
   SCIP_Real oldub;
   SCIP_Real newub;
   SCIP_VARTYPE vartype;
   int ncolrows;
   int r;
   int varindex;

   /* ensure that this is a probing bound change */
   assert(SCIPinProbing(scip));

   assert(var != NULL);
   varcol = SCIPvarGetCol(var);
   assert(varcol != NULL);
   colrows = SCIPcolGetRows(varcol);
   colvals = SCIPcolGetVals(varcol);
   ncolrows = SCIPcolGetNNonz(varcol);

   varindex = SCIPvarGetProbindex(var);

   oldlb = heurdata->currentlbs[varindex];
   oldub = heurdata->currentubs[varindex];

   /* skip update if the variable has never been subject of previously calculated row activities */
   assert((oldlb == SCIP_INVALID) == (oldub == SCIP_INVALID)); /*lint !e777 doesn't like comparing floats for equality */
   if( oldlb == SCIP_INVALID ) /*lint !e777 */
      return SCIP_OKAY;

   newlb = SCIPvarGetLbLocal(var);
   newub = SCIPvarGetUbLocal(var);

   /* skip update if the bound change events have cancelled out */
   if( SCIPisFeasEQ(scip, oldlb, newlb) && SCIPisFeasEQ(scip, oldub, newub) )
      return SCIP_OKAY;

   /* calculate old and new variable distribution mean and variance */
   oldvariance = 0.0;
   newvariance = 0.0;
   oldmean = 0.0;
   newmean = 0.0;
   vartype = SCIPvarGetType(var);
   SCIPvarCalcDistributionParameters(scip, oldlb, oldub, vartype, &oldmean, &oldvariance);
   SCIPvarCalcDistributionParameters(scip, newlb, newub, vartype, &newmean, &newvariance);

   /* loop over all rows of this variable and update activity distribution */
   for( r = 0; r < ncolrows; ++r )
   {
      int rowpos;

      assert(colrows[r] != NULL);
      rowpos = SCIProwGetIndex(colrows[r]);
      assert(rowpos >= 0);

      SCIP_CALL( heurdataEnsureArraySize(scip, heurdata, rowpos) );

      /* only consider rows for which activity distribution was already calculated */
      if( heurdata->rowmeans[rowpos] != SCIP_INVALID ) /*lint !e777 doesn't like comparing floats for equality */
      {
         SCIP_Real coeff;
         SCIP_Real coeffsquared;
         assert(heurdata->rowvariances[rowpos] != SCIP_INVALID
               && SCIPisFeasGE(scip, heurdata->rowvariances[rowpos], 0.0)); /*lint !e777 */

         coeff = colvals[r];
         coeffsquared = SQUARED(coeff);

         /* update variable contribution to row activity distribution */
         heurdata->rowmeans[rowpos] += coeff * (newmean - oldmean);
         heurdata->rowvariances[rowpos] += coeffsquared * (newvariance - oldvariance);
         heurdata->rowvariances[rowpos] = MAX(0.0, heurdata->rowvariances[rowpos]);

         /* account for changes of the infinite contributions to row activities */
         if( coeff > 0.0 )
         {
            /* if the coefficient is positive, upper bounds affect activity up */
            if( SCIPisInfinity(scip, newub) && !SCIPisInfinity(scip, oldub) )
               ++heurdata->rowinfinitiesup[rowpos];
            else if( !SCIPisInfinity(scip, newub) && SCIPisInfinity(scip, oldub) )
               --heurdata->rowinfinitiesup[rowpos];

            if( SCIPisInfinity(scip, newlb) && !SCIPisInfinity(scip, oldlb) )
               ++heurdata->rowinfinitiesdown[rowpos];
            else if( !SCIPisInfinity(scip, newlb) && SCIPisInfinity(scip, oldlb) )
               --heurdata->rowinfinitiesdown[rowpos];
         }
         else if( coeff < 0.0 )
         {
            if( SCIPisInfinity(scip, newub) && !SCIPisInfinity(scip, oldub) )
               ++heurdata->rowinfinitiesdown[rowpos];
            else if( !SCIPisInfinity(scip, newub) && SCIPisInfinity(scip, oldub) )
               --heurdata->rowinfinitiesdown[rowpos];

            if( SCIPisInfinity(scip, newlb) && !SCIPisInfinity(scip, oldlb) )
               ++heurdata->rowinfinitiesup[rowpos];
            else if( !SCIPisInfinity(scip, newlb) && SCIPisInfinity(scip, oldlb) )
               --heurdata->rowinfinitiesup[rowpos];
         }
         assert(heurdata->rowinfinitiesdown[rowpos] >= 0);
         assert(heurdata->rowinfinitiesup[rowpos] >= 0);
      }
   }

   /* store the new local bounds in the data */
   heurdataUpdateCurrentBounds(scip, heurdata, var);

   return SCIP_OKAY;
}

/** destructor of event handler to free user data (called when SCIP is exiting) */
static
SCIP_DECL_EVENTFREE(eventFreeDistributiondiving)
{
   SCIP_EVENTHDLRDATA* eventhdlrdata;

   eventhdlrdata = SCIPeventhdlrGetData(eventhdlr);
   assert(eventhdlrdata != NULL);

   SCIPfreeMemory(scip, &eventhdlrdata);
   SCIPeventhdlrSetData(eventhdlr, NULL);

   return SCIP_OKAY;
}

/*
 * Callback methods
 */

/** copy method for primal heuristic plugins (called when SCIP copies plugins) */
static
SCIP_DECL_HEURCOPY(heurCopyDistributiondiving)
{  /*lint --e{715}*/
   assert(scip != NULL);
   assert(heur != NULL);
   assert(strcmp(SCIPheurGetName(heur), HEUR_NAME) == 0);

   /* call inclusion method of primal heuristic */
   SCIP_CALL( SCIPincludeHeurDistributiondiving(scip) );

   return SCIP_OKAY;
}

/** destructor of primal heuristic to free user data (called when SCIP is exiting) */
static
SCIP_DECL_HEURFREE(heurFreeDistributiondiving) /*lint --e{715}*/
{  /*lint --e{715}*/
   SCIP_HEURDATA* heurdata;

   assert(heur != NULL);
   assert(strcmp(SCIPheurGetName(heur), HEUR_NAME) == 0);
   assert(scip != NULL);

   /* free heuristic data */
   heurdata = SCIPheurGetData(heur);
   assert(heurdata != NULL);
   SCIPfreeMemory(scip, &heurdata);
   SCIPheurSetData(heur, NULL);

   return SCIP_OKAY;
}


/** initialization method of primal heuristic (called after problem was transformed) */
static
SCIP_DECL_HEURINIT(heurInitDistributiondiving) /*lint --e{715}*/
{  /*lint --e{715}*/
   SCIP_HEURDATA* heurdata;

   assert(heur != NULL);
   assert(strcmp(SCIPheurGetName(heur), HEUR_NAME) == 0);

   /* get heuristic data */
   heurdata = SCIPheurGetData(heur);
   assert(heurdata != NULL);

   /* create working solution */
   SCIP_CALL( SCIPcreateSol(scip, &heurdata->sol, heur) );

   return SCIP_OKAY;
}


/** deinitialization method of primal heuristic (called before transformed problem is freed) */
static
SCIP_DECL_HEUREXIT(heurExitDistributiondiving) /*lint --e{715}*/
{  /*lint --e{715}*/
   SCIP_HEURDATA* heurdata;

   assert(heur != NULL);
   assert(strcmp(SCIPheurGetName(heur), HEUR_NAME) == 0);

   /* get heuristic data */
   heurdata = SCIPheurGetData(heur);
   assert(heurdata != NULL);

   /* free working solution */
   SCIP_CALL( SCIPfreeSol(scip, &heurdata->sol) );

   return SCIP_OKAY;
}

/** scoring callback for distribution diving. best candidate maximizes the distribution score */
static
SCIP_DECL_DIVESETGETSCORE(divesetGetScoreDistributiondiving)
{  /*lint --e{715}*/
   SCIP_HEURDATA* heurdata;
   SCIP_Real upscore;
   SCIP_Real downscore;
   int varindex;

   heurdata = SCIPheurGetData(SCIPdivesetGetHeur(diveset));
   assert(heurdata != NULL);

   /* process pending bound change events */
   while( heurdata->nupdatedvars > 0 )
   {
      SCIP_VAR* nextvar;

      /* pop the next variable from the queue and process its bound changes */
      nextvar = heurdataPopBoundChangeVar(scip, heurdata);
      assert(nextvar != NULL);
      SCIP_CALL( varProcessBoundChanges(scip, heurdata, nextvar) );
   }

   assert(cand != NULL);

   varindex = SCIPvarGetProbindex(cand);

   /* terminate with a penalty for inactive variables, which the plugin can currently not score
    * this should never happen with default settings where only LP branching candidates are iterated, but might occur
    * if other constraint handlers try to score an inactive variable that was (multi-)aggregated or negated
    */
   if( varindex == - 1 )
   {
      *score = -1.0;
      *roundup = FALSE;

      return SCIP_OKAY;
   }


   /* in debug mode, ensure that all bound process events which occurred in the mean time have been captured
    * by the heuristic event system
    */
   assert(SCIPisFeasLE(scip, SCIPvarGetLbLocal(cand), SCIPvarGetUbLocal(cand)));
   assert(0 <= varindex && varindex < heurdata->varpossmemsize);

   assert((heurdata->currentlbs[varindex] == SCIP_INVALID)
      == (heurdata->currentubs[varindex] == SCIP_INVALID));/*lint !e777 doesn't like comparing floats for equality */
   assert((heurdata->currentlbs[varindex] == SCIP_INVALID)
      || SCIPisFeasEQ(scip, SCIPvarGetLbLocal(cand), heurdata->currentlbs[varindex])); /*lint !e777 */
   assert((heurdata->currentubs[varindex] == SCIP_INVALID)
      || SCIPisFeasEQ(scip, SCIPvarGetUbLocal(cand), heurdata->currentubs[varindex])); /*lint !e777 */

   /* if the heuristic has not captured the variable bounds yet, this can be done now */
   if( heurdata->currentlbs[varindex] == SCIP_INVALID ) /*lint !e777 */
      heurdataUpdateCurrentBounds(scip, heurdata, cand);

   upscore = 0.0;
   downscore = 0.0;

   /* loop over candidate rows and determine the candidate up- and down- branching score w.r.t. the score parameter */
   SCIP_CALL( calcBranchScore(scip, heurdata, cand, candsol, &upscore, &downscore, heurdata->score) );

   /* score is simply the maximum of the two individual scores */
   *roundup = (upscore > downscore);
   *score = MAX(upscore, downscore);

   return SCIP_OKAY;
}


/** execution method of primal heuristic */
static
SCIP_DECL_HEUREXEC(heurExecDistributiondiving)
{  /*lint --e{715}*/
   SCIP_HEURDATA* heurdata;
   SCIP_DIVESET* diveset;
   int nlprows;

   assert(heur != NULL);
   assert(strcmp(SCIPheurGetName(heur), HEUR_NAME) == 0);
   assert(scip != NULL);
   assert(result != NULL);
   assert(SCIPhasCurrentNodeLP(scip));

   *result = SCIP_DIDNOTRUN;

   /* get heuristic's data */
   heurdata = SCIPheurGetData(heur);
   assert(heurdata != NULL);
   nlprows = SCIPgetNLPRows(scip);
   if( nlprows == 0 )
      return SCIP_OKAY;

   /* terminate if there are no integer variables (note that, e.g., SOS1 variables may be present) */
   if( SCIPgetNBinVars(scip) + SCIPgetNIntVars(scip) == 0 )
      return SCIP_OKAY;

   /* select and store the scoring parameter for this call of the heuristic */
   if( heurdata->scoreparam == 'r' )
      heurdata->score = SCOREPARAM_VALUES[SCIPheurGetNCalls(heur) % SCOREPARAM_VALUESLEN];
   else
      heurdata->score = heurdata->scoreparam;

   SCIP_CALL( heurdataEnsureArraySize(scip, heurdata, nlprows) );
   assert(SCIPheurGetNDivesets(heur) > 0);
   assert(SCIPheurGetDivesets(heur) != NULL);
   diveset = SCIPheurGetDivesets(heur)[0];
   assert(diveset != NULL);

   SCIP_CALL( SCIPperformGenericDivingAlgorithm(scip, diveset, heurdata->sol, heur, result, nodeinfeasible) );

   SCIP_CALL( heurdataFreeArrays(scip, heurdata) );

   return SCIP_OKAY;
}

/** event execution method of distribution branching which handles bound change events of variables */
static
SCIP_DECL_EVENTEXEC(eventExecDistribution)
{
   SCIP_HEURDATA* heurdata;
   SCIP_EVENTHDLRDATA* eventhdlrdata;
   SCIP_VAR* var;

   assert(eventhdlr != NULL);
   eventhdlrdata = SCIPeventhdlrGetData(eventhdlr);
   assert(eventhdlrdata != NULL);

   heurdata = eventhdlrdata->heurdata;
   var = SCIPeventGetVar(event);

   /* add the variable to the queue of unprocessed variables; method itself ensures that every variable is added at most once */
   heurdataAddBoundChangeVar(scip, heurdata, var);

   return SCIP_OKAY;
}

/*
 * heuristic specific interface methods
 */

/** creates the distributiondiving heuristic and includes it in SCIP */
SCIP_RETCODE SCIPincludeHeurDistributiondiving(
   SCIP*                 scip                /**< SCIP data structure */
   )
{
   SCIP_HEURDATA* heurdata;
   SCIP_HEUR* heur;
   SCIP_EVENTHDLRDATA* eventhdlrdata;

   /* create distributiondiving data */
   heurdata = NULL;
   SCIP_CALL( SCIPallocMemory(scip, &heurdata) );

   heurdata->memsize = 0;
   heurdata->rowmeans = NULL;
   heurdata->rowvariances = NULL;
   heurdata->rowinfinitiesdown = NULL;
   heurdata->rowinfinitiesup = NULL;
   heurdata->varfilterposs = NULL;
   heurdata->currentlbs = NULL;
   heurdata->currentubs = NULL;

   /* create event handler first to finish heuristic data */
   eventhdlrdata = NULL;
   SCIP_CALL( SCIPallocMemory(scip, &eventhdlrdata) );
   eventhdlrdata->heurdata = heurdata;

   heurdata->eventhdlr = NULL;
   SCIP_CALL( SCIPincludeEventhdlrBasic(scip, &heurdata->eventhdlr, EVENTHDLR_NAME,
         "event handler for dynamic acitivity distribution updating",
         eventExecDistribution, eventhdlrdata) );
   assert( heurdata->eventhdlr != NULL);
   SCIP_CALL( SCIPsetEventhdlrFree(scip, heurdata->eventhdlr, eventFreeDistributiondiving) );

   /* include primal heuristic */
   SCIP_CALL( SCIPincludeHeurBasic(scip, &heur,
         HEUR_NAME, HEUR_DESC, HEUR_DISPCHAR, HEUR_PRIORITY, HEUR_FREQ, HEUR_FREQOFS,
         HEUR_MAXDEPTH, HEUR_TIMING, HEUR_USESSUBSCIP, heurExecDistributiondiving, heurdata) );

   assert(heur != NULL);

   /* set non-NULL pointers to callback methods */
   SCIP_CALL( SCIPsetHeurCopy(scip, heur, heurCopyDistributiondiving) );
   SCIP_CALL( SCIPsetHeurFree(scip, heur, heurFreeDistributiondiving) );
   SCIP_CALL( SCIPsetHeurInit(scip, heur, heurInitDistributiondiving) );
   SCIP_CALL( SCIPsetHeurExit(scip, heur, heurExitDistributiondiving) );

   /* add diveset with the defined scoring function */
   SCIP_CALL( SCIPcreateDiveset(scip, NULL, heur, HEUR_NAME, DEFAULT_MINRELDEPTH,
         DEFAULT_MAXRELDEPTH, DEFAULT_MAXLPITERQUOT, DEFAULT_MAXDIVEUBQUOT,
         DEFAULT_MAXDIVEAVGQUOT, DEFAULT_MAXDIVEUBQUOTNOSOL,
         DEFAULT_MAXDIVEAVGQUOTNOSOL, DEFAULT_LPRESOLVEDOMCHGQUOT, DEFAULT_LPSOLVEFREQ,
         DEFAULT_MAXLPITEROFS, DEFAULT_BACKTRACK, DEFAULT_ONLYLPBRANCHCANDS, DIVESET_DIVETYPES,
         divesetGetScoreDistributiondiving) );

   SCIP_CALL( SCIPaddCharParam(scip, "heuristics/" HEUR_NAME "/scoreparam",
         "the score;largest 'd'ifference, 'l'owest cumulative probability,'h'ighest c.p., 'v'otes lowest c.p., votes highest c.p.('w'), 'r'evolving",
         &heurdata->scoreparam, TRUE, DEFAULT_SCOREPARAM, "lvdhwr", NULL, NULL) );

   return SCIP_OKAY;
}<|MERGE_RESOLUTION|>--- conflicted
+++ resolved
@@ -25,11 +25,6 @@
 
 #include "scip/heur_distributiondiving.h"
 #include "scip/branch_distribution.h"
-<<<<<<< HEAD
-
-#include "pub_dive.h"
-=======
->>>>>>> d8fd8d85
 
 #define HEUR_NAME             "distributiondiving"
 #define HEUR_DESC             "Diving heuristic that chooses fixings w.r.t. changes in the solution density"
