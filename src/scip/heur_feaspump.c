/* * * * * * * * * * * * * * * * * * * * * * * * * * * * * * * * * * * * * * */
/*                                                                           */
/*                  This file is part of the program and library             */
/*         SCIP --- Solving Constraint Integer Programs                      */
/*                                                                           */
/*    Copyright (C) 2002-2016 Konrad-Zuse-Zentrum                            */
/*                            fuer Informationstechnik Berlin                */
/*                                                                           */
/*  SCIP is distributed under the terms of the ZIB Academic License.         */
/*                                                                           */
/*  You should have received a copy of the ZIB Academic License              */
/*  along with SCIP; see the file COPYING. If not email to scip@zib.de.      */
/*                                                                           */
/* * * * * * * * * * * * * * * * * * * * * * * * * * * * * * * * * * * * * * */

/**@file   heur_feaspump.c
 * @brief  Objective Feasibility Pump 2.0
 * @author Timo Berthold
 * @author Domenico Salvagnin
 */

/*---+----1----+----2----+----3----+----4----+----5----+----6----+----7----+----8----+----9----+----0----+----1----+----2*/

#include <assert.h>
#include <string.h>

#include "scip/heur_feaspump.h"
#include "scip/cons_linear.h"
#include "scip/pub_misc.h"
#include "scip/scipdefplugins.h"

#define HEUR_NAME             "feaspump"
#define HEUR_DESC             "objective feasibility pump 2.0"
#define HEUR_DISPCHAR         'F'
#define HEUR_PRIORITY         -1000000
#define HEUR_FREQ             20
#define HEUR_FREQOFS          0
#define HEUR_MAXDEPTH         -1
#define HEUR_TIMING           SCIP_HEURTIMING_AFTERLPPLUNGE
#define HEUR_USESSUBSCIP      FALSE  /**< does the heuristic use a secondary SCIP instance? */

#define DEFAULT_MAXLPITERQUOT    0.01   /**< maximal fraction of diving LP iterations compared to node LP iterations */
#define DEFAULT_MAXLPITEROFS     1000   /**< additional number of allowed LP iterations */
#define DEFAULT_MAXSOLS            10   /**< total number of feasible solutions found up to which heuristic is called
                                         *   (-1: no limit) */
#define DEFAULT_MAXLOOPS        10000   /**< maximal number of pumping rounds (-1: no limit) */
#define DEFAULT_MAXSTALLLOOPS      10   /**< maximal number of pumping rounds without fractionality improvement (-1: no limit) */
#define DEFAULT_MINFLIPS           10   /**< minimum number of random variables to flip, if a 1-cycle is encountered */
#define DEFAULT_CYCLELENGTH         3   /**< maximum length of cycles to be checked explicitly in each round */
#define DEFAULT_PERTURBFREQ       100   /**< number of iterations until a random perturbation is forced */
#define DEFAULT_OBJFACTOR         0.1   /**< factor by which the regard of the objective is decreased in each round,
                                         *   1.0 for dynamic, depending on solutions already found */
#define DEFAULT_ALPHA             1.0   /**< initial weight of the objective function in the convex combination */
#define DEFAULT_ALPHADIFF         1.0   /**< threshold difference for the convex parameter to perform perturbation */
#define DEFAULT_BEFORECUTS       TRUE   /**< should the feasibility pump be called at root node before cut separation? */
#define DEFAULT_USEFP20         FALSE   /**< should an iterative round-and-propagate scheme be used to find the integral points? */
#define DEFAULT_PERTSOLFOUND     TRUE   /**< should a random perturbation be performed if a feasible solution was found? */
#define DEFAULT_STAGE3          FALSE   /**< should we solve a local branching sub-MIP if no solution could be found? */
#define DEFAULT_NEIGHBORHOODSIZE  18    /**< radius of the neighborhood to be searched in stage 3 */
#define DEFAULT_COPYCUTS         TRUE   /**< should all active cuts from the cutpool of the original SCIP be copied to
                                         *   constraints of the subscip
                                         */

#define MINLPITER                5000   /**< minimal number of LP iterations allowed in each LP solving call */
<<<<<<< HEAD
#define DEFAULT_STORELASTSOL FALSE      /**< should the last rounded solution be stored? */
#define DEFAULT_LASTSOLFILENAME "-"     /**< filename for the last solution, number of loops will be appended */
=======

#define DEFAULT_RANDSEED          13    /**< initial random seed */
>>>>>>> 9662aabe

/** primal heuristic data */
struct SCIP_HeurData
{
   SCIP_SOL*             sol;                /**< working solution */
   SCIP_SOL*             roundedsol;         /**< rounded solution */
   SCIP_Longint          nlpiterations;      /**< number of LP iterations used in this heuristic */
   SCIP_Real             maxlpiterquot;      /**< maximal fraction of diving LP iterations compared to node LP iterations */
   SCIP_Real             objfactor;          /**< factor by which the regard of the objective is decreased in each round,
                                              *   1.0 for dynamic, depending on solutions already found */
   SCIP_Real             alpha;              /**< initial weight of the objective function in the convex combination */
   SCIP_Real             alphadiff;          /**< threshold difference for the convex parameter to perform perturbation */

   int                   maxlpiterofs;       /**< additional number of allowed LP iterations */
   int                   maxsols;            /**< total number of feasible solutions found up to which heuristic is called
                                              *   (-1: no limit) */
   int                   maxloops;           /**< maximum number of loops (-1: no limit) */
   int                   maxstallloops;      /**< maximal number of pumping rounds without fractionality improvement (-1: no limit) */
   int                   minflips;           /**< minimum number of random variables to flip, if a 1-cycle is encountered */
   int                   cyclelength;        /**< maximum length of cycles to be checked explicitly in each round */
   int                   perturbfreq;        /**< number of iterations until a random perturbation is forced */
   int                   nsuccess;           /**< number of runs that produced at least one feasible solution */
   int                   neighborhoodsize;   /**< radius of the neighborhood to be searched in stage 3 */

   SCIP_RANDNUMGEN*      randnumgen;         /**< random number generator */
   SCIP_Bool             beforecuts;         /**< should the feasibility pump be called at root node before cut separation? */
   SCIP_Bool             usefp20;            /**< should an iterative round-and-propagate scheme be used to find the integral points? */
   SCIP_Bool             pertsolfound;       /**< should a random perturbation be performed if a feasible solution was found? */
   SCIP_Bool             stage3;             /**< should we solve a local branching sub-MIP if no solution could be found? */
   SCIP_Bool             copycuts;           /**< should all active cuts from cutpool be copied to constraints in
                                              *   subproblem?
                                              */
   SCIP_Bool             storelastsol;       /**< should the last rounded solution be stored? */
   char*                 lastsolfilename;    /**< filename for the last solution, number of loops will be appended */
};


/* rounds solution values with fractionality >= 0.5 up and all others down */
static
SCIP_RETCODE roundSol(SCIP* scip, SCIP_SOL* sol)
{
   SCIP_VAR** lpcands;
   SCIP_Real* lpcandssol;
   int nlpcands;
   int i;

   /* get variable data */
   SCIP_CALL( SCIPgetLPBranchCands(scip, &lpcands, &lpcandssol, NULL, &nlpcands, NULL, NULL) );

   /* round all fractional solution values */
   for( i = 0; i < nlpcands; ++i )
   {
      SCIP_Real roundedvalue;
      roundedvalue = SCIPround(scip, lpcandssol[i]);
      SCIP_CALL( SCIPsetSolVal(scip, sol, lpcands[i], roundedvalue) );
   }

   return SCIP_OKAY;
}
/* copies SCIP to probing SCIP and creates variable hashmap */
static
SCIP_RETCODE setupProbingSCIP(
   SCIP*                 scip,               /**< SCIP data structure  */
   SCIP**                probingscip,        /**< sub-SCIP data structure  */
   SCIP_HASHMAP**        varmapfw,           /**< mapping of SCIP variables to sub-SCIP variables */
   SCIP_Bool             copycuts,           /**< should all active cuts from cutpool of scip copied to constraints in subscip */
   SCIP_Bool*            success             /**< was copying successful? */
   )
{
   /* check if we are already at the maximal tree depth */
   if( SCIPgetDepthLimit(scip) <= SCIPgetDepth(scip) )
   {
      *success = FALSE;
      return SCIP_OKAY;
   }

   /* initializing the subproblem */
   SCIP_CALL( SCIPcreate(probingscip) );

   /* create the variable mapping hash map */
   SCIP_CALL( SCIPhashmapCreate(varmapfw, SCIPblkmem(*probingscip), SCIPgetNVars(scip)) );
   *success = FALSE;

   /* copy SCIP instance */
   SCIP_CALL( SCIPcopyConsCompression(scip, *probingscip, *varmapfw, NULL, "feaspump", NULL, NULL, 0, FALSE, FALSE, TRUE, success) );

   if( copycuts )
   {
      /* copies all active cuts from cutpool of sourcescip to linear constraints in targetscip */
      SCIP_CALL( SCIPcopyCuts(scip, *probingscip, *varmapfw, NULL, FALSE, NULL) );
   }

   return SCIP_OKAY;
}

/** set appropriate parameters for probing SCIP in FP2 */
static
SCIP_RETCODE setupSCIPparamsFP2(
   SCIP*                 scip,               /**< SCIP data structure  */
   SCIP*                 probingscip         /**< sub-SCIP data structure  */
   )
{
   if( SCIPisParamFixed(probingscip, "heuristics/" HEUR_NAME "/freq") )
   {
      SCIPwarningMessage(scip, "unfixing parameter heuristics/" HEUR_NAME "/freq in probingscip of " HEUR_NAME " heuristic to avoid recursive calls\n");
      SCIP_CALL( SCIPunfixParam(probingscip, "heuristics/" HEUR_NAME "/freq") );
   }
   SCIP_CALL( SCIPsetIntParam(probingscip, "heuristics/" HEUR_NAME "/freq", -1) );

   /* do not abort subproblem on CTRL-C */
   SCIP_CALL( SCIPsetBoolParam(probingscip, "misc/catchctrlc", FALSE) );

#ifndef SCIP_DEBUG
   /* disable output to console */
   SCIP_CALL( SCIPsetIntParam(probingscip, "display/verblevel", 0) );
#endif

   /* disable expensive and useless stuff */
   SCIP_CALL( SCIPsetLongintParam(probingscip, "limits/nodes", 1LL) );
   if( SCIPisParamFixed(probingscip, "lp/solvefreq") )
   {
      SCIPwarningMessage(scip, "unfixing parameter lp/solvefreq in probingscip of " HEUR_NAME " heuristic to speed up propagation\n");
      SCIP_CALL( SCIPunfixParam(probingscip, "lp/solvefreq") );
   }
   SCIP_CALL( SCIPsetIntParam(probingscip, "lp/solvefreq", -1) );
   SCIP_CALL( SCIPsetBoolParam(probingscip, "conflict/enable", FALSE) );
   SCIP_CALL( SCIPsetBoolParam(probingscip, "constraints/disableenfops", TRUE) );
   SCIP_CALL( SCIPsetBoolParam(probingscip, "constraints/knapsack/negatedclique", FALSE) );
   SCIP_CALL( SCIPsetPresolving(probingscip, SCIP_PARAMSETTING_FAST, TRUE) );
   SCIP_CALL( SCIPsetHeuristics(probingscip, SCIP_PARAMSETTING_OFF, TRUE) );
   return SCIP_OKAY;
}

/** set appropriate parameters for probing SCIP in Stage 3 */
static
SCIP_RETCODE setupSCIPparamsStage3(
   SCIP*                 scip,               /**< SCIP data structure  */
   SCIP*                 probingscip,        /**< sub-SCIP data structure  */
   SCIP_Real             timelimit,          /**< time limit for Stage3 */
   SCIP_Real             memorylimit         /**< memory limit for Stage3 */
   )
{
   SCIP_CALL( SCIPcopyParamSettings(scip, probingscip) );
   /* do not abort subproblem on CTRL-C */
   SCIP_CALL( SCIPsetBoolParam(probingscip, "misc/catchctrlc", FALSE) );

#ifndef SCIP_DEBUG
   /* disable output to console */
   SCIP_CALL( SCIPsetIntParam(probingscip, "display/verblevel", 0) );
#endif
   /* set limits for the subproblem */
   SCIP_CALL( SCIPsetLongintParam(probingscip, "limits/nodes", 1000LL) );
   SCIP_CALL( SCIPsetLongintParam(probingscip, "limits/stallnodes", 100LL) );
   SCIP_CALL( SCIPsetRealParam(probingscip, "limits/time", timelimit) );
   SCIP_CALL( SCIPsetRealParam(probingscip, "limits/memory", memorylimit) );

   /* forbid recursive call of heuristics and separators solving sub-SCIPs */
   SCIP_CALL( SCIPsetSubscipsOff(probingscip, TRUE) );
   if( SCIPisParamFixed(probingscip, "heuristics/" HEUR_NAME "/freq") )
   {
      SCIPwarningMessage(scip,"unfixing parameter heuristics/" HEUR_NAME "/freq in probingscip of " HEUR_NAME " heuristic to avoid recursive calls\n");
      SCIP_CALL( SCIPunfixParam(probingscip, "heuristics/" HEUR_NAME "/freq") );
   }
   SCIP_CALL( SCIPsetIntParam(probingscip, "heuristics/feaspump/freq", -1) );

   /* disable heuristics which aim to feasibility instead of optimality */
   if( !SCIPisParamFixed(probingscip, "heuristics/octane/freq") )
   {
      SCIP_CALL( SCIPsetIntParam(probingscip, "heuristics/octane/freq", -1) );
   }
   if( !SCIPisParamFixed(probingscip, "heuristics/objpscostdiving/freq") )
   {
         SCIP_CALL( SCIPsetIntParam(probingscip, "heuristics/objpscostdiving/freq", -1) );
   }
   if( !SCIPisParamFixed(probingscip, "heuristics/rootsoldiving/freq") )
   {
      SCIP_CALL( SCIPsetIntParam(probingscip, "heuristics/rootsoldiving/freq", -1) );
   }

   /* disable cutting plane separation */
   SCIP_CALL( SCIPsetSeparating(probingscip, SCIP_PARAMSETTING_OFF, TRUE) );

   /* disable expensive presolving */
   SCIP_CALL( SCIPsetPresolving(probingscip, SCIP_PARAMSETTING_FAST, TRUE) );

   /* use best estimate node selection */
   if( SCIPfindNodesel(probingscip, "estimate") != NULL && !SCIPisParamFixed(probingscip, "nodeselection/estimate/stdpriority") )
   {
      SCIP_CALL( SCIPsetIntParam(probingscip, "nodeselection/estimate/stdpriority", INT_MAX/4) );
   }

   /* use inference branching */
   if( SCIPfindBranchrule(probingscip, "inference") != NULL && !SCIPisParamFixed(probingscip, "branching/inference/priority") )
   {
      SCIP_CALL( SCIPsetIntParam(probingscip, "branching/inference/priority", INT_MAX/4) );
   }

   /* disable conflict analysis */
   if( !SCIPisParamFixed(probingscip, "conflict/useprop") )
   {
      SCIP_CALL( SCIPsetBoolParam(probingscip, "conflict/useprop", FALSE) );
   }
   if( !SCIPisParamFixed(probingscip, "conflict/useinflp") )
   {
      SCIP_CALL( SCIPsetBoolParam(probingscip, "conflict/useinflp", FALSE) );
   }
   if( !SCIPisParamFixed(probingscip, "conflict/useboundlp") )
   {
      SCIP_CALL( SCIPsetBoolParam(probingscip, "conflict/useboundlp", FALSE) );
   }
   if( !SCIPisParamFixed(probingscip, "conflict/usesb") )
   {
      SCIP_CALL( SCIPsetBoolParam(probingscip, "conflict/usesb", FALSE) );
   }
   if( !SCIPisParamFixed(probingscip, "conflict/usepseudo") )
   {
      SCIP_CALL( SCIPsetBoolParam(probingscip, "conflict/usepseudo", FALSE) );
   }

   return SCIP_OKAY;
}

/** checks whether a variable is one of the currently most fractional ones */
static
void insertFlipCand(
   SCIP_VAR**            mostfracvars,       /**< sorted array of the currently most fractional variables */
   SCIP_Real*            mostfracvals,       /**< array of their fractionality, decreasingly sorted */
   int*                  nflipcands,         /**< number of fractional variables already labeled to be flipped*/
   int                   maxnflipcands,      /**< typically randomized number of maximum amount of variables to flip */
   SCIP_VAR*             var,                /**< variable to be checked */
   SCIP_Real             frac                /**< fractional value of the variable */
   )
{
   int i;

   assert(mostfracvars != NULL);
   assert(mostfracvals != NULL);
   assert(nflipcands != NULL);

   /* instead of the fractional value use the fractionality */
   if( frac > 0.5 )
      frac = 1 - frac;

   /* if there are already enough candidates and the variable is less fractional, return, else reserve the last entry */
   if( *nflipcands >= maxnflipcands )
   {
      if( frac <= mostfracvals[*nflipcands-1] )
         return;
      else
         (*nflipcands)--;
   }

   /* shifting var and frac through the (sorted) arrays */
   for( i = *nflipcands; i > 0 && mostfracvals[i-1] < frac; i-- )
   {
      mostfracvars[i] = mostfracvars[i-1];
      mostfracvals[i] = mostfracvals[i-1];
   }
   assert(0 <= i && i <= *nflipcands && *nflipcands < maxnflipcands);

   /* insert the variable and its fractionality */
   mostfracvars[i] = var;
   mostfracvals[i] = frac;

   /* we've found another candidate */
   (*nflipcands)++;
}

/** flips the roundings of the most fractional variables, if a 1-cycle was found */
static
SCIP_RETCODE handle1Cycle(
   SCIP*                 scip,               /**< SCIP data structure  */
   SCIP_HEURDATA*        heurdata,           /**< data of this special heuristic */
   SCIP_VAR**            mostfracvars,       /**< sorted array of the currently most fractional variables */
   int                   nflipcands,         /**< number of variables to flip */
   SCIP_Real             alpha               /**< factor how much the original objective is regarded */
   )
{
   SCIP_VAR* var;
   SCIP_Real solval;
   SCIP_Real frac;
   SCIP_Real newobjcoeff;
   SCIP_Real orgobjcoeff;
   int       i;

   /* just flipping the objective coefficients from +1 to -1 and the rounding from floor to ceil */
   for( i = 0; i < nflipcands; i++ )
   {
      var = mostfracvars[i];
      solval = SCIPvarGetLPSol(var);
      orgobjcoeff = SCIPvarGetObj(var);
      frac = SCIPfeasFrac(scip, solval);

      if( frac > 0.5 )
      {
         newobjcoeff = (1.0 - alpha) + alpha * orgobjcoeff;
         solval = SCIPfeasFloor(scip, solval);
      }
      else
      {
         newobjcoeff = - (1.0 - alpha) + alpha * orgobjcoeff;
         solval = SCIPfeasCeil(scip, solval);
      }
      /* updating the rounded solution and the objective */
      SCIP_CALL( SCIPsetSolVal(scip, heurdata->roundedsol, var, solval) );
      SCIP_CALL( SCIPchgVarObjDive(scip, var, newobjcoeff) );
   }
   return SCIP_OKAY;
}

/** flips the roundings of randomly chosen fractional variables, preferring highly fractional ones,
 *  if a longer cycle was found
 */
static
SCIP_RETCODE handleCycle(
   SCIP*                 scip,               /**< SCIP data structure  */
   SCIP_HEURDATA*        heurdata,           /**< data of this special heuristic */
   SCIP_VAR**            vars,               /**< array of all variables */
   int                   nbinandintvars,     /**< number of general integer and 0-1 variables */
   SCIP_Real             alpha               /**< factor how much the original objective is regarded */
   )
{
   SCIP_VAR* var;
   SCIP_Real solval;
   SCIP_Real frac;
   SCIP_Real newobjcoeff;
   SCIP_Real orgobjcoeff;
   SCIP_Real flipprob;
   int i;

   /* just flipping the objective coefficients from +1 to -1 and the rounding from floor to ceil */
   for( i = 0; i < nbinandintvars; i++ )
   {
      /* decide arbitrarily whether the variable will be flipped or not */
      var = vars[i];
      solval = SCIPvarGetLPSol(var);
      orgobjcoeff = SCIPvarGetObj(var);
      frac = SCIPfeasFrac(scip, solval);
      flipprob = -0.3 + SCIPrandomGetReal(heurdata->randnumgen, 0.0, 1.0);

      /* flip, iff the sum of the randomized number and the fractionality is big enough */
      if( MIN(frac, 1.0-frac) + MAX(flipprob, 0.0) > 0.5 )
      {
         if( frac > 0.5 )
         {
            newobjcoeff = (1.0 - alpha) + alpha * orgobjcoeff;
            solval = SCIPfeasFloor(scip, solval);
         }
         else
         {
            newobjcoeff = - (1.0 - alpha) + alpha * orgobjcoeff;
            solval = SCIPfeasCeil(scip, solval);
         }
         SCIP_CALL( SCIPsetSolVal(scip, heurdata->roundedsol, var, solval) );
         SCIP_CALL( SCIPchgVarObjDive(scip, var, newobjcoeff) );
      }
   }

   return SCIP_OKAY;
}

/** create the extra constraint of local branching and add it to subscip */
static
SCIP_RETCODE addLocalBranchingConstraint(
   SCIP*                 scip,               /**< SCIP data structure of the original problem     */
   SCIP*                 probingscip,        /**< SCIP data structure of the subproblem           */
   SCIP_HASHMAP*         varmapfw,           /**< mapping of SCIP variables to sub-SCIP variables */
   SCIP_SOL*             bestsol,            /**< SCIP solution                                   */
   SCIP_Real             neighborhoodsize    /**< rhs for LB constraint                           */
   )
{
   SCIP_CONS* cons;                        /* local branching constraint to create */
   SCIP_VAR** consvars;
   SCIP_VAR** vars;

   int nbinvars;
   int i;
   SCIP_Real lhs;
   SCIP_Real rhs;
   SCIP_Real* consvals;
   char consname[SCIP_MAXSTRLEN];

   (void) SCIPsnprintf(consname, SCIP_MAXSTRLEN, "%s_localbranchcons", SCIPgetProbName(scip));

   /* get vars data */
   SCIP_CALL( SCIPgetVarsData(scip, &vars, NULL, &nbinvars, NULL, NULL, NULL) );
   /* memory allocation */
   SCIP_CALL( SCIPallocBufferArray(scip, &consvars, nbinvars) );
   SCIP_CALL( SCIPallocBufferArray(scip, &consvals, nbinvars) );

   /* set initial left and right hand sides of local branching constraint */
   lhs = 0.0;
   rhs = neighborhoodsize;

   /* create the distance (to incumbent) function of the binary variables */
   for( i = 0; i < nbinvars; i++ )
   {
      SCIP_Real solval;

      solval = SCIPgetSolVal(scip, bestsol, vars[i]);
      assert( SCIPisFeasIntegral(scip,solval) );

      /* is variable i part of the binary support of closest sol? */
      if( SCIPisFeasEQ(scip,solval,1.0) )
      {
         consvals[i] = -1.0;
         rhs -= 1.0;
         lhs -= 1.0;
      }
      else
         consvals[i] = 1.0;
      consvars[i] = (SCIP_VAR*) SCIPhashmapGetImage(varmapfw, vars[i]);
      SCIP_CALL( SCIPchgVarObj(probingscip, consvars[i], consvals[i]) );
      assert( SCIPvarGetType(consvars[i]) == SCIP_VARTYPE_BINARY );
   }

   /* creates localbranching constraint and adds it to subscip */
   SCIP_CALL( SCIPcreateConsLinear(probingscip, &cons, consname, nbinvars, consvars, consvals,
         lhs, rhs, FALSE, FALSE, TRUE, FALSE, TRUE, FALSE, FALSE, FALSE, FALSE, FALSE) );
   SCIP_CALL( SCIPaddCons(probingscip, cons) );
   SCIP_CALL( SCIPreleaseCons(probingscip, &cons) );

   /* free local memory */
   SCIPfreeBufferArray(scip, &consvals);
   SCIPfreeBufferArray(scip, &consvars);

   return SCIP_OKAY;
}

/** creates new solutions for the original problem by copying the solutions of the subproblem */
static
SCIP_RETCODE createNewSols(
   SCIP*                 scip,               /**< original SCIP data structure                        */
   SCIP*                 subscip,            /**< SCIP structure of the subproblem                    */
   SCIP_HASHMAP*         varmapfw,           /**< mapping of SCIP variables to sub-SCIP variables     */
   SCIP_HEUR*            heur,               /**< heuristic structure                                 */
   SCIP_Bool*            success             /**< used to store whether new solution was found or not */
   )
{
   SCIP_VAR** vars;                          /* the original problem's variables                */
   int        nvars;
   SCIP_SOL** subsols;
   int nsubsols;
   SCIP_VAR** subvars;
   SCIP_Real* subsolvals;                    /* solution values of the subproblem               */
   SCIP_SOL*  newsol;                        /* solution to be created for the original problem */
   int i;

   assert(scip != NULL);
   assert(subscip != NULL);

   /* get variables' data */
   SCIP_CALL( SCIPgetVarsData(scip, &vars, &nvars, NULL, NULL, NULL, NULL) );

   /* sub-SCIP may have more variables than the number of active (transformed) variables in the main SCIP
    * since constraint copying may have required the copy of variables that are fixed in the main SCIP
    */
   assert(nvars <= SCIPgetNOrigVars(subscip));

   /* for copying a solution we need an explicit mapping */
   SCIP_CALL( SCIPallocBufferArray(scip, &subvars, nvars) );
   for( i = 0; i < nvars; i++ )
      subvars[i] = (SCIP_VAR*) SCIPhashmapGetImage(varmapfw, vars[i]);

   SCIP_CALL( SCIPallocBufferArray(scip, &subsolvals, nvars) );

   nsubsols = SCIPgetNSols(subscip);
   subsols = SCIPgetSols(subscip);
   *success = FALSE;

   for( i = 0; i < nsubsols && !(*success); ++i )
   {
      /* copy the solution */
      SCIP_CALL( SCIPgetSolVals(subscip, subsols[i], nvars, subvars, subsolvals) );

      /* create new solution for the original problem */
      SCIP_CALL( SCIPcreateSol(scip, &newsol, heur) );
      SCIP_CALL( SCIPsetSolVals(scip, newsol, nvars, vars, subsolvals) );

      /* try to add new solution to scip and free it immediately */
      SCIP_CALL( SCIPtrySolFree(scip, &newsol, FALSE, FALSE, TRUE, TRUE, TRUE, success) );
   }

   SCIPfreeBufferArray(scip, &subvars);
   SCIPfreeBufferArray(scip, &subsolvals);

   return SCIP_OKAY;
}

/** copy method for primal heuristic plugins (called when SCIP copies plugins) */
static
SCIP_DECL_HEURCOPY(heurCopyFeaspump)
{
   assert(scip != NULL);
   assert(heur != NULL);
   assert(strcmp(SCIPheurGetName(heur), HEUR_NAME) == 0);

   /* call inclusion method of primal heuristic */
   SCIP_CALL( SCIPincludeHeurFeaspump(scip) );

   return SCIP_OKAY;
}

/** destructor of primal heuristic to free user data (called when SCIP is exiting) */
static
SCIP_DECL_HEURFREE(heurFreeFeaspump)
{
   SCIP_HEURDATA* heurdata;

   assert(heur != NULL);
   assert(strcmp(SCIPheurGetName(heur), HEUR_NAME) == 0);
   assert(scip != NULL);

   /* free heuristic data */
   heurdata = SCIPheurGetData(heur);
   assert(heurdata != NULL);
   SCIPfreeMemory(scip, &heurdata);
   SCIPheurSetData(heur, NULL);

   return SCIP_OKAY;
}


/** initialization method of primal heuristic (called after problem was transformed) */
static
SCIP_DECL_HEURINIT(heurInitFeaspump)
{
   SCIP_HEURDATA* heurdata;

   assert(heur != NULL);
   assert(strcmp(SCIPheurGetName(heur), HEUR_NAME) == 0);

   /* get heuristic data */
   heurdata = SCIPheurGetData(heur);
   assert(heurdata != NULL);

   /* create working solution */
   SCIP_CALL( SCIPcreateSol(scip, &heurdata->sol, heur) );
   SCIP_CALL( SCIPcreateSol(scip, &heurdata->roundedsol, heur) );

   /* initialize data */
   heurdata->nlpiterations = 0;
   heurdata->nsuccess = 0;

   /* create random number generator */
   SCIP_CALL( SCIPrandomCreate(&heurdata->randnumgen, SCIPblkmem(scip),
         SCIPinitializeRandomSeed(scip, DEFAULT_RANDSEED)) );

   return SCIP_OKAY;
}

/** deinitialization method of primal heuristic (called before transformed problem is freed) */
static
SCIP_DECL_HEUREXIT(heurExitFeaspump)
{
   SCIP_HEURDATA* heurdata;

   assert(heur != NULL);
   assert(strcmp(SCIPheurGetName(heur), HEUR_NAME) == 0);

   /* get heuristic data */
   heurdata = SCIPheurGetData(heur);
   assert(heurdata != NULL);

   /* free working solution */
   SCIP_CALL( SCIPfreeSol(scip, &heurdata->sol) );
   SCIP_CALL( SCIPfreeSol(scip, &heurdata->roundedsol) );

   /* free random number generator */
   SCIPrandomFree(&heurdata->randnumgen);

   return SCIP_OKAY;
}


/** solving process initialization method of primal heuristic (called when branch and bound process is about to begin) */
static
SCIP_DECL_HEURINITSOL(heurInitsolFeaspump)
{
   SCIP_HEURDATA* heurdata;

   heurdata = SCIPheurGetData(heur);
   assert(heurdata != NULL);

   /* if the heuristic is called at the root node, we may want to be called directly after the initial root LP solve */
   if( heurdata->beforecuts && SCIPheurGetFreqofs(heur) == 0 )
      SCIPheurSetTimingmask(heur, SCIP_HEURTIMING_DURINGLPLOOP);

   return SCIP_OKAY;
}


/** solving process deinitialization method of primal heuristic (called before branch and bound process data is freed) */
static
SCIP_DECL_HEUREXITSOL(heurExitsolFeaspump)
{
   /* reset the timing mask to its default value */
   SCIPheurSetTimingmask(heur, HEUR_TIMING);

   return SCIP_OKAY;
}

/** calculates an adjusted maximal number of LP iterations */
static
SCIP_Longint adjustedMaxNLPIterations(
   SCIP_Longint          maxnlpiterations,   /**< regular maximal number of LP iterations */
   SCIP_Longint          nsolsfound,         /**< total number of solutions found so far by SCIP */
   int                   nstallloops         /**< current number of stalling rounds */
   )
{
   if( nstallloops <= 1 )
   {
      if( nsolsfound == 0 )
         return 4*maxnlpiterations;
      else
         return 2*maxnlpiterations;
   }
   else
      return maxnlpiterations;
}


/** execution method of primal heuristic */
static
SCIP_DECL_HEUREXEC(heurExecFeaspump)
{
   SCIP_HEURDATA* heurdata;
   SCIP_SOL* tmpsol;          /* only used for swapping */
   SCIP_SOL** lastroundedsols;/* solutions of the last pumping rounds (depending on heurdata->cyclelength) */
   SCIP_SOL* closestsol;      /* rounded solution closest to the LP relaxation: used for stage3 */
   SCIP_Real* lastalphas;     /* alpha values associated to solutions in lastroundedsols */

   SCIP* probingscip;         /* copied SCIP structure, used for round-and-propagate loop of feasibility pump 2.0 */
   SCIP_HASHMAP* varmapfw;    /* mapping of SCIP variables to sub-SCIP variables */


   SCIP_VAR** vars;
   SCIP_VAR** pseudocands;
   SCIP_VAR** tmppseudocands;
   SCIP_VAR** mostfracvars;   /* the 30 most fractional variables, needed to avoid 1-cycles */
   SCIP_VAR* var;

   SCIP_Real* mostfracvals;   /* the values of the variables above */
   SCIP_Real newobjcoeff;     /* used for changing the objective */
   SCIP_Real orgobjcoeff;     /* used for regarding the original objective */
   SCIP_Real oldsolval;       /* one value of the last solution */
   SCIP_Real solval;          /* one value of the actual solution */
   SCIP_Real frac;            /* the fractional part of the value above */
   SCIP_Real objfactor;       /* factor by which the regard of the objective is decreased in each round, in [0,0.99] */
   SCIP_Real alpha;           /* factor how the original objective is regarded, used for convex combination of two functions */
   SCIP_Real objnorm;         /* Euclidean norm of the objective function, used for scaling */
   SCIP_Real scalingfactor;   /* factor to scale the original objective function with */
   SCIP_Real mindistance;     /* distance of the closest rounded solution from the LP relaxation: used for stage3 */

   SCIP_Longint nlpiterations;    /* number of LP iterations done during one pumping round */
   SCIP_Longint maxnlpiterations; /* maximum number of LP iterations for this heuristic */
   SCIP_Longint nsolsfound;       /* number of solutions found by this heuristic */
   SCIP_Longint ncalls;           /* number of calls of this heuristic */
   SCIP_Longint nbestsolsfound;   /* current total number of best solution updates in SCIP */

   SCIP_LPSOLSTAT lpsolstat;  /* status of the LP solution */

   int nvars;            /* number of variables  */
   int nbinvars;         /* number of 0-1-variables */
   int nintvars;         /* number of integer variables */
   int nfracs;           /* number of fractional variables updated after each pumping round*/
   int nflipcands;       /* how many flipcands (most frac. var.) have been found */
   int npseudocands;
   int maxnflipcands;    /* maximal number of candidates to flip in the current pumping round */
   int nloops;           /* how many pumping rounds have been made */
   int maxflips;         /* maximum number of flips, if a 1-cycle is found (depending on heurdata->minflips) */
   int maxloops;         /* maximum number of pumping rounds */
   int nstallloops;      /* number of loops without reducing the current best number of factional variables */
   int maxstallloops;    /* maximal number of allowed stalling loops */
   int bestnfracs;       /* best number of fractional variables */
   int i;
   int j;

   SCIP_Bool success;
   SCIP_Bool lperror;
   SCIP_Bool* cycles;           /* are there short cycles */

   SCIP_RETCODE retcode;

   assert(heur != NULL);
   assert(strcmp(SCIPheurGetName(heur), HEUR_NAME) == 0);
   assert(scip != NULL);
   assert(result != NULL);
   assert(SCIPhasCurrentNodeLP(scip));

   *result = SCIP_DELAYED;

   /* do not call heuristic of node was already detected to be infeasible */
   if( nodeinfeasible )
      return SCIP_OKAY;

   /* only call heuristic, if an optimal LP solution is at hand */
   if( SCIPgetLPSolstat(scip) != SCIP_LPSOLSTAT_OPTIMAL )
      return SCIP_OKAY;

   /* only call heuristic, if the LP objective value is smaller than the cutoff bound */
   if( SCIPisGE(scip, SCIPgetLPObjval(scip), SCIPgetCutoffbound(scip)) )
      return SCIP_OKAY;

   /* only call heuristic, if the LP solution is basic (which allows fast resolve in diving) */
   if( !SCIPisLPSolBasic(scip) )
      return SCIP_OKAY;

   *result = SCIP_DIDNOTRUN;

   /* don't dive two times at the same node */
   if( SCIPgetLastDivenode(scip) == SCIPgetNNodes(scip) && SCIPgetDepth(scip) > 0 )
      return SCIP_OKAY;

   /* only call feaspump once at the root */
   if( SCIPgetDepth(scip) == 0 && SCIPheurGetNCalls(heur) > 0 )
      return SCIP_OKAY;

   /* reset the timing mask to its default value (at the root node it could be different) */
   SCIPheurSetTimingmask(heur, HEUR_TIMING);

   /* only call the heuristic before cutting planes if we do not have an incumbent and no pricer exists */
   if( heurtiming == SCIP_HEURTIMING_DURINGLPLOOP && SCIPgetNSolsFound(scip) > 0 && SCIPgetNPricers(scip) == 0 )
      return SCIP_OKAY;

   /* get heuristic's data */
   heurdata = SCIPheurGetData(heur);
   assert(heurdata != NULL);

   /* only apply heuristic, if only a few solutions have been found and no pricer exists */
   if( heurdata->maxsols >= 0 && SCIPgetNSolsFound(scip) > heurdata->maxsols && SCIPgetNPricers(scip) == 0 )
      return SCIP_OKAY;

   /* get all variables of LP and number of fractional variables in LP solution that should be integral */
   SCIP_CALL( SCIPgetVarsData(scip, &vars, &nvars, &nbinvars, &nintvars, NULL, NULL) );
   nfracs = SCIPgetNLPBranchCands(scip);
   assert(0 <= nfracs && nfracs <= nbinvars + nintvars);
   if( nfracs == 0 )
      return SCIP_OKAY;

   /* calculate the maximal number of LP iterations until heuristic is aborted */
   nlpiterations = SCIPgetNLPIterations(scip);
   ncalls = SCIPheurGetNCalls(heur);
   nsolsfound = 10*SCIPheurGetNBestSolsFound(heur) + heurdata->nsuccess;
   maxnlpiterations = (SCIP_Longint)((1.0 + 10.0*(nsolsfound+1.0)/(ncalls+1.0)) * heurdata->maxlpiterquot * nlpiterations);
   maxnlpiterations += heurdata->maxlpiterofs;

   /* don't try to dive, if we took too many LP iterations during diving */
   if( heurdata->nlpiterations >= maxnlpiterations )
      return SCIP_OKAY;

   /* at the first root call, allow more iterations if there is no feasible solution yet */
   if( SCIPheurGetNCalls(heur) == 0 && SCIPgetNSolsFound(scip) == 0 && SCIPgetDepth(scip) == 0 )
      maxnlpiterations += nlpiterations;

   /* allow at least a certain number of LP iterations in this dive */
   maxnlpiterations = MAX(maxnlpiterations, heurdata->nlpiterations + MINLPITER);

   /* calculate maximal number of flips and loops */
   maxflips = 3*heurdata->minflips;
   maxloops = (heurdata->maxloops == -1 ? INT_MAX : heurdata->maxloops);
   maxstallloops = (heurdata->maxstallloops == -1 ? INT_MAX : heurdata->maxstallloops);

   SCIPdebugMsg(scip, "executing feasibility pump heuristic, nlpiters=%" SCIP_LONGINT_FORMAT ", maxnlpit:%" SCIP_LONGINT_FORMAT ", maxflips:%d \n",
      nlpiterations, maxnlpiterations, maxflips);

   *result = SCIP_DIDNOTFIND;

   probingscip = NULL;
   varmapfw = NULL;

   if( heurdata->usefp20 )
   {
      SCIP_CALL( setupProbingSCIP(scip, &probingscip, &varmapfw, heurdata->copycuts, &success) );

      if( success )
      {
         SCIP_CALL( setupSCIPparamsFP2(scip, probingscip) );

         retcode = SCIPsolve(probingscip);

         /* errors in solving the subproblem should not kill the overall solving process;
          * hence, the return code is caught and a warning is printed, only in debug mode, SCIP will stop. */
         if( retcode != SCIP_OKAY )
         {
#ifndef NDEBUG
            SCIP_CALL( retcode );
#endif
            SCIPwarningMessage(scip, "Error while solving subproblem in feaspump heuristic; sub-SCIP terminated with code <%d>\n", retcode);

            /* free hash map and copied SCIP */
            SCIPhashmapFree(&varmapfw);
            SCIP_CALL( SCIPfree(&probingscip) );
            return SCIP_OKAY;
         }

         if( SCIPgetStage(probingscip) != SCIP_STAGE_SOLVING)
         {
            SCIP_STATUS probingstatus = SCIPgetStatus(probingscip);

            if( probingstatus == SCIP_STATUS_OPTIMAL )
            {
               assert( SCIPgetNSols(probingscip) > 0 );
               SCIP_CALL( createNewSols(scip, probingscip, varmapfw, heur, &success) );
               if( success )
                  *result = SCIP_FOUNDSOL;
            }

            /* free hash map and copied SCIP */
            SCIPhashmapFree(&varmapfw);
            SCIP_CALL( SCIPfree(&probingscip) );
            return SCIP_OKAY;
         }
         SCIP_CALL( SCIPsetLongintParam(probingscip, "limits/nodes", 2LL) );

         /* set SCIP into probing mode and create root node of the probing tree */
         SCIP_CALL( SCIPstartProbing(probingscip) );

         /* this should always be fulfilled */
         assert(SCIPgetDepthLimit(probingscip) > SCIPgetDepth(probingscip));

         SCIP_CALL( SCIPnewProbingNode(probingscip) );

         SCIPdebugMsg(scip, "successfully copied SCIP instance -> feasibility pump 2.0 can be used.\n");
      }
   }

   /* memory allocation */
   SCIP_CALL( SCIPallocBufferArray(scip, &mostfracvars, maxflips) );
   SCIP_CALL( SCIPallocBufferArray(scip, &mostfracvals, maxflips) );
   SCIP_CALL( SCIPallocBufferArray(scip, &lastroundedsols, heurdata->cyclelength) );
   SCIP_CALL( SCIPallocBufferArray(scip, &lastalphas, heurdata->cyclelength) );
   SCIP_CALL( SCIPallocBufferArray(scip, &cycles, heurdata->cyclelength) );

   for( j = 0; j < heurdata->cyclelength; j++ )
   {
      SCIP_CALL( SCIPcreateSol(scip, &lastroundedsols[j], heur) );
   }

   closestsol = NULL;
   if( heurdata->stage3 )
   {
      SCIP_CALL( SCIPcreateSol(scip, &closestsol, heur) );
   }

   /* start diving */
   SCIP_CALL( SCIPstartDive(scip) );

   /* lp was solved optimal */
   lperror = FALSE;
   lpsolstat = SCIP_LPSOLSTAT_OPTIMAL;

   /* pumping rounds */
   nsolsfound = SCIPgetNBestSolsFound(scip);
   if( heurdata->objfactor == 1.0 )
      objfactor = MIN(1.0 - 0.1 / (SCIP_Real)(1 + nsolsfound), 0.999);
   else
      objfactor = heurdata->objfactor;

   /* scale distance function and original objective to the same norm */
   objnorm = SCIPgetObjNorm(scip);
   objnorm = MAX(objnorm, 1.0);
   scalingfactor = SQRT((SCIP_Real)(nbinvars + nintvars)) / objnorm;

   /* data initialization */
   alpha = heurdata->alpha;
   nloops = 0;
   nstallloops = 0;
   nbestsolsfound = SCIPgetNBestSolsFound(scip);
   bestnfracs = INT_MAX;
   mindistance = SCIPinfinity(scip);

   /* pumping loop */
   while( nfracs > 0
      && heurdata->nlpiterations < adjustedMaxNLPIterations(maxnlpiterations, nsolsfound, nstallloops)
      && nloops < maxloops && nstallloops < maxstallloops
      && !SCIPisStopped(scip) )
   {
      int minimum;
      SCIP_Real* pseudocandsfrac;
      SCIP_Longint nlpiterationsleft;
      int iterlimit;

      /* decrease convex combination scalar */
      nloops++;
      alpha *= objfactor;

      SCIPdebugMsg(scip, "feasibility pump loop %d: %d fractional variables (alpha: %.4f, stall: %d/%d)\n",
         nloops, nfracs, alpha, nstallloops, maxstallloops);

      success = FALSE;

      /* create solution from diving LP and try to round it */
      SCIP_CALL( SCIPlinkLPSol(scip, heurdata->sol) );
      SCIP_CALL( SCIProundSol(scip, heurdata->sol, &success) );

      /* if the rounded solution is feasible and better, add it to SCIP */
      /*if( success )
      {
         SCIPdebugMsg(scip, "feasibility pump trying rounded solution\n");
         SCIP_CALL( SCIPtrySol(scip, heurdata->sol, FALSE, FALSE, FALSE, FALSE, &success) );
         if( success )
            *result = SCIP_FOUNDSOL;
      }*/

      SCIP_CALL( SCIPlinkLPSol(scip, heurdata->roundedsol) );

      /* randomly choose maximum number of variables to flip in current pumping round in case of a 1-cycle */
      maxnflipcands = SCIPrandomGetInt(heurdata->randnumgen, MIN(nfracs/2+1, heurdata->minflips), MIN(nfracs, maxflips));
      nflipcands = 0;

      /* get all unfixed integer variables */
      SCIP_CALL( SCIPgetPseudoBranchCands(scip, &tmppseudocands, &npseudocands, NULL) );
      SCIP_CALL( SCIPduplicateBufferArray(scip, &pseudocands, tmppseudocands, npseudocands) );

      /* get array of all fractional variables and sort it w.r.t. their fractionalities */
      if( heurdata->usefp20 )
      {
         SCIP_CALL( SCIPallocBufferArray(scip, &pseudocandsfrac, npseudocands) );

         for( i = 0; i < npseudocands; i++ )
         {
            frac = SCIPfeasFrac(scip, SCIPvarGetLPSol(pseudocands[i]));
            pseudocandsfrac[i] = MIN(frac, 1.0-frac); /* always a number between 0 and 0.5 */
            if( SCIPvarGetType(pseudocands[i]) == SCIP_VARTYPE_BINARY )
               pseudocandsfrac[i] -= 10.0; /* binaries always come first */
         }
         SCIPsortRealPtr(pseudocandsfrac, (void**)pseudocands, npseudocands);
         SCIPfreeBufferArray(scip, &pseudocandsfrac);

         SCIPdebugMsg(scip, "iteratively fix and propagate variables\n");
      }

      for( i = 0; i < npseudocands; i++ )
      {
         SCIP_VAR* probingvar;
         SCIP_Bool infeasible;
         SCIP_Longint ndomreds;

         var = pseudocands[i];
         orgobjcoeff = SCIPvarGetObj(var);

         /* round the LP solution */
         solval = SCIPvarGetLPSol(var);
         frac = SCIPfeasFrac(scip, solval);

         solval = SCIPfloor(scip, solval+0.5);

         /* ensure, that the fixing value is inside the local domains */
         if( heurdata->usefp20 )
         {
            SCIP_Real lb;
            SCIP_Real ub;

            probingvar = (SCIP_VAR*) SCIPhashmapGetImage(varmapfw, var);
            lb = SCIPvarGetLbLocal(probingvar);
            ub = SCIPvarGetUbLocal(probingvar);

            solval = MAX(solval, lb);
            solval = MIN(solval, ub);

            /* fix the variable and propagate the domain change */
            if( !SCIPisFeasEQ(probingscip, lb, ub) )
            {
               assert(SCIPisFeasLE(probingscip, lb, ub));
               /* SCIP_CALL( SCIPnewProbingNode(probingscip) ); */
               SCIPdebugMsg(scip, "try to fix variable <%s> (domain [%f,%f] to %f\n",SCIPvarGetName(probingvar), lb, ub,
                  solval);
               SCIP_CALL( SCIPfixVarProbing(probingscip, probingvar, solval) );
               SCIP_CALL( SCIPpropagateProbing(probingscip, -1, &infeasible, &ndomreds) );
               SCIPdebugMsg(scip, "  -> reduced %" SCIP_LONGINT_FORMAT " domains\n", ndomreds);

               if( infeasible )
               {
                  SCIPdebugMsg(scip, "  -> infeasible!\n");
                  SCIP_CALL( SCIPbacktrackProbing(probingscip, 0/*SCIPgetProbingDepth(probingscip)-1*/) );
               }
            }
            else
            {
               SCIPdebugMsg(scip, "variable <%s> is already fixed to %f\n",SCIPvarGetName(probingvar), solval);
            }
         }

         assert(SCIPisFeasLE(scip, SCIPvarGetLbLocal(var), solval) && SCIPisFeasLE(scip, solval, SCIPvarGetUbLocal(var)));
         assert(SCIPisIntegral(scip,solval));
         SCIP_CALL( SCIPsetSolVal(scip, heurdata->roundedsol, var, solval) );

         /* variables which are already integral, are treated separately */
         if( SCIPisFeasZero(scip, frac) )
         {
            SCIP_Real lb;
            SCIP_Real ub;

            /* variables at their bounds should be kept there */
            lb = SCIPvarGetLbLocal(var);
            ub = SCIPvarGetUbLocal(var);
            if( SCIPisFeasEQ(scip, solval, lb) )
               newobjcoeff = (1.0 - alpha)/scalingfactor + alpha * orgobjcoeff;
            else if( SCIPisFeasEQ(scip, solval, ub) )
               newobjcoeff = - (1.0 - alpha)/scalingfactor + alpha * orgobjcoeff;
            else
               newobjcoeff = alpha * orgobjcoeff;
         }
         else
         {
            /* check whether the variable is one of the most fractionals and label if so */
            insertFlipCand(mostfracvars, mostfracvals, &nflipcands, maxnflipcands, var, frac);

            if( frac > 0.5 )
               newobjcoeff = - (1.0 - alpha)/scalingfactor + alpha * orgobjcoeff;
            else
               newobjcoeff = (1.0 - alpha)/scalingfactor + alpha * orgobjcoeff;
         }

         /* change one coefficient of the objective */
         SCIP_CALL( SCIPchgVarObjDive(scip, var, newobjcoeff) );

      }

      if( heurdata->usefp20 )
      {
         SCIP_CALL( SCIPbacktrackProbing(probingscip, 0) );
      }

      /* change objective coefficients for continuous variables */
      for( i = nbinvars+nintvars; i < nvars; i++ )
      {
         SCIP_CALL( SCIPchgVarObjDive(scip, vars[i], alpha *  SCIPvarGetObj(vars[i])) );
      }

      SCIPfreeBufferArray(scip, &pseudocands);

      /* initialize cycle check */
      minimum = MIN(heurdata->cyclelength, nloops-1);
      for( j = 0; j < heurdata->cyclelength; j++ )
         cycles[j] = (nloops > j+1) && (REALABS(lastalphas[j] - alpha) < heurdata->alphadiff);

      /* check for j-cycles */
      for( i = 0; i < nbinvars+nintvars; i++ )
      {
         solval = SCIPgetSolVal(scip, heurdata->roundedsol, vars[i]);

         /* cycles exist, iff all solution values are equal */
         for( j = 0; j < minimum; j++ )
         {
            oldsolval = SCIPgetSolVal(scip, lastroundedsols[j], vars[i]);
            cycles[j] = cycles[j] && SCIPisFeasEQ(scip, solval, oldsolval);
         }
      }

      /* force to flip variables at random after a couple of pumping rounds,
       * or if a new best solution in the current region has been found
       */
      assert(heurdata->perturbfreq > 0);
      if( nloops % heurdata->perturbfreq == 0 || (heurdata->pertsolfound && SCIPgetNBestSolsFound(scip) > nbestsolsfound) )
      {
         SCIPdebugMsg(scip, " -> random perturbation\n");
         SCIP_CALL( handleCycle(scip, heurdata, vars, nintvars+nbinvars, alpha) );
         nbestsolsfound = SCIPgetNBestSolsFound(scip);
      }
      else
      {
         minimum = MIN(heurdata->cyclelength, nloops-1);

         for( j = 0; j < minimum; j++ )
         {
            /* if we got the same rounded solution as in some step before, we have to flip some variables */
            if( cycles[j] )
            {
               /* 1-cycles have a special flipping rule (flip most fractional variables) */
               if( j == 0 )
               {
                  SCIPdebugMsg(scip, " -> avoiding 1-cycle: flipping %d candidates\n", nflipcands);
                  SCIP_CALL( handle1Cycle(scip, heurdata, mostfracvars, nflipcands, alpha) );
               }
               else
               {
                  SCIPdebugMsg(scip, " -> avoiding %d-cycle by random flip\n", j+1);
                  SCIP_CALL( handleCycle(scip, heurdata, vars, nintvars+nbinvars, alpha) );
               }
               break;
            }
         }
      }

      /* the LP with the new (distance) objective is solved */
      nlpiterations = SCIPgetNLPIterations(scip);
      nlpiterationsleft = adjustedMaxNLPIterations(maxnlpiterations, nsolsfound, nstallloops) - heurdata->nlpiterations;
      iterlimit = MAX((int)nlpiterationsleft, MINLPITER);
      SCIPdebugMsg(scip, " -> solve LP with iteration limit %d\n", iterlimit);

      if( heurdata->stage3 )
      {
         SCIP_CALL( SCIPunlinkSol(scip, heurdata->roundedsol) );
      }

      retcode = SCIPsolveDiveLP(scip, iterlimit, &lperror, NULL);
      lpsolstat = SCIPgetLPSolstat(scip);

      /* Errors in the LP solver should not kill the overall solving process, if the LP is just needed for a heuristic.
       * Hence in optimized mode, the return code is caught and a warning is printed, only in debug mode, SCIP will stop.
       */
      if( retcode != SCIP_OKAY )
      {
#ifndef NDEBUG
         if( lpsolstat != SCIP_LPSOLSTAT_UNBOUNDEDRAY )
         {
            SCIP_CALL( retcode );
         }
#endif
         SCIPwarningMessage(scip, "Error while solving LP in Feaspump heuristic; LP solve terminated with code <%d>\n", retcode);
         SCIPwarningMessage(scip, "This does not affect the remaining solution procedure --> continue\n");
      }

      /* update iteration count */
      heurdata->nlpiterations += SCIPgetNLPIterations(scip) - nlpiterations;
      SCIPdebugMsg(scip, " -> number of iterations: %" SCIP_LONGINT_FORMAT "/%" SCIP_LONGINT_FORMAT ", lperror=%u, lpsolstat=%d\n",
         heurdata->nlpiterations, adjustedMaxNLPIterations(maxnlpiterations, nsolsfound, nstallloops), lperror, lpsolstat);

      /* check whether LP was solved optimal */
      if( lperror || lpsolstat != SCIP_LPSOLSTAT_OPTIMAL )
         break;

      if( heurdata->stage3 )
      {
         SCIP_Real distance;        /* distance of the current rounded solution from the LP solution */

         assert(closestsol != NULL);

         /* calculate distance */
         distance = 0.0;
         for( i = 0; i < nbinvars+nintvars; i++ )
         {
            SCIP_Real roundedval;
            SCIP_Real lpval;

            roundedval = SCIPgetSolVal(scip, heurdata->roundedsol, vars[i]);
            lpval = SCIPvarGetLPSol(vars[i]);
            distance += REALABS(roundedval - lpval);
         }

         /* copy solution and update minimum distance */
         if( SCIPisLT(scip, distance, mindistance) )
         {
            for( i = 0; i < nbinvars+nintvars; i++ )
            {
               assert(SCIPisIntegral(scip,SCIPgetSolVal(scip, heurdata->roundedsol, vars[i])));
               SCIP_CALL( SCIPsetSolVal(scip, closestsol, vars[i], SCIPgetSolVal(scip, heurdata->roundedsol, vars[i])) );
            }
            mindistance = distance;
         }
      }

      /* swap the last solutions */
      SCIP_CALL( SCIPunlinkSol(scip, heurdata->roundedsol) );
      tmpsol = lastroundedsols[heurdata->cyclelength-1];
      for( j = heurdata->cyclelength-1; j > 0; j-- )
      {
         lastroundedsols[j] = lastroundedsols[j-1];
         lastalphas[j] = lastalphas[j-1];
      }
      lastroundedsols[0] = heurdata->roundedsol;
      lastalphas[0] = alpha;
      heurdata->roundedsol = tmpsol;

      /* check for improvement in number of fractionals */
      nfracs = SCIPgetNLPBranchCands(scip);
      if( nfracs < bestnfracs )
      {
         bestnfracs = nfracs;
         nstallloops = 0;
      }
      else
         nstallloops++;

      SCIPdebugMsg(scip, " -> loop finished: %d fractional variables (stall: %d/%d, iterations: %" SCIP_LONGINT_FORMAT "/%" SCIP_LONGINT_FORMAT ")\n",
         nfracs, nstallloops, maxstallloops, heurdata->nlpiterations, adjustedMaxNLPIterations(maxnlpiterations, nsolsfound, nstallloops));
   }

   /* try final solution, if no more fractional variables are left */
   if( nfracs == 0 && !lperror && lpsolstat == SCIP_LPSOLSTAT_OPTIMAL )
   {
      success = FALSE;

      SCIP_CALL( SCIPlinkLPSol(scip, heurdata->sol) );
      SCIPdebugMsg(scip, "feasibility pump found solution (%d fractional variables)\n", nfracs);
      SCIP_CALL( SCIPtrySol(scip, heurdata->sol, FALSE, FALSE, FALSE, FALSE, FALSE, &success) );
      if( success )
         *result = SCIP_FOUNDSOL;
   }
   /* store the (infeasible) solution after the last iteration during root node execution */
   else if( !lperror && lpsolstat == SCIP_LPSOLSTAT_OPTIMAL && heurdata->storelastsol && SCIPgetDepth(scip) == 0 )
   {
      SCIP_SOL* roundedsol;
      SCIP_Bool feasible = FALSE;

      SCIP_CALL( SCIPcreateSol(scip, &roundedsol, heur) );
      SCIP_CALL( SCIPlinkLPSol(scip, roundedsol) );

      /* rounds all fractional solution values in tmpsol */
      SCIP_CALL( roundSol(scip, roundedsol) );

      /* check if the tmp sol is by accident feasible */
      SCIP_CALL( SCIPcheckSol(scip, roundedsol, FALSE, FALSE, FALSE, TRUE, &feasible) );

      if( !feasible )
      {
         FILE* solfile;
         char solfilename[SCIP_MAXSTRLEN];
         SCIP_Bool defaultfilename;
         if( strcmp(heurdata->lastsolfilename, DEFAULT_LASTSOLFILENAME) == 0 )
            defaultfilename = TRUE;
         else
            defaultfilename = FALSE;

         sprintf(solfilename, "%s_%s_%d.sol", defaultfilename ? basename(SCIPgetProbName(scip)) : heurdata->lastsolfilename, SCIPgetProbName(scip), nloops);

         solfile = fopen(solfilename, "w");

         /* test if file exists */
         if( NULL != solfile )
         {
            SCIP_CALL(SCIPprintSol(scip, heurdata->roundedsol, solfile, FALSE));

            fclose(solfile);
         }
         else
         {
            SCIPwarningMessage(scip, "Could not open file <%s> for storing infeasible feaspump solution\n", solfilename);
         }
      }
      else
      {
         SCIPdebugMessage("Rounded solution is feasible");
      }

      SCIPfreeSol(scip, &roundedsol);
   }

   /* end diving */
   SCIP_CALL( SCIPendDive(scip) );

   /* end probing in order to be able to apply stage 3 */
   if( heurdata->usefp20 )
   {
      SCIP_CALL( SCIPendProbing(probingscip) );
   }

   /*if( heurdata->usefp20 )
   {
         SCIP_CALL( SCIPprintStatistics(probingscip, NULL) );
   }*/

   /* only do stage 3 if we have not found a solution yet */
   /* only do stage 3 if the distance of the closest infeasible solution to the polyhedron is below a certain threshold */
   if( heurdata->stage3 && (*result != SCIP_FOUNDSOL) && SCIPisLE(scip, mindistance, (SCIP_Real) heurdata->neighborhoodsize) )
   {
      /* setup some parameters for the sub-SCIP */
      SCIP_Real timelimit;
      SCIP_Real memorylimit;

      assert(closestsol != NULL);
      assert(!SCIPisInfinity(scip, mindistance) || nloops == 0);

      /* if we do not use feasibility pump 2.0, we have not created a copied SCIP instance yet */
      if( heurdata->usefp20 )
      {
         assert(probingscip != NULL);
         SCIP_CALL( SCIPfreeTransform(probingscip) );
      }
      else
      {
         assert(probingscip == NULL);
         SCIP_CALL( setupProbingSCIP(scip, &probingscip, &varmapfw, heurdata->copycuts, &success) );
      }

      /* check whether there is enough time and memory left */
      SCIP_CALL( SCIPgetRealParam(scip, "limits/time", &timelimit) );
      if( !SCIPisInfinity(scip, timelimit) )
         timelimit -= SCIPgetSolvingTime(scip);
      SCIP_CALL( SCIPgetRealParam(scip, "limits/memory", &memorylimit) );

      /* substract the memory already used by the main SCIP and the estimated memory usage of external software */
      if( !SCIPisInfinity(scip, memorylimit) )
      {
         memorylimit -= SCIPgetMemUsed(scip)/1048576.0;
         memorylimit -= SCIPgetMemExternEstim(scip)/1048576.0;
      }

      /* abort if no time is left or not enough memory to create a copy of SCIP, including external memory usage */
      if( timelimit > 0.0 && memorylimit > 2.0*SCIPgetMemExternEstim(scip)/1048576.0 )
      {
         SCIP_CALL( setupSCIPparamsStage3(scip, probingscip, timelimit, memorylimit) );

         /* the neighborhood size is double the distance plus another ten percent */
         mindistance = SCIPceil(scip, 2.2*mindistance);

         SCIP_CALL( addLocalBranchingConstraint(scip, probingscip, varmapfw, closestsol, mindistance) );

         /* Errors in the LP solver should not kill the overall solving process, if the LP is just needed for a heuristic.
          * Hence in optimized mode, the return code is caught and a warning is printed, only in debug mode, SCIP will stop.
          */
#ifdef NDEBUG
         retcode = SCIPsolve(probingscip);
         if( retcode != SCIP_OKAY )
         {
            SCIPwarningMessage(scip, "Error while solving sub-SCIP in stage 3 of feasibility pump heuristic; sub-SCIP terminated with code <%d>\n",
               retcode);
         }
#else
         SCIP_CALL( SCIPsolve(probingscip) );
#endif
         /* check, whether a solution was found */
         if( SCIPgetNSols(probingscip) > 0 )
         {
            success = FALSE;
            SCIP_CALL( createNewSols(scip, probingscip, varmapfw, heur, &success) );
            if( success )
               *result = SCIP_FOUNDSOL;
         }
      }
   }

   if( *result == SCIP_FOUNDSOL )
      heurdata->nsuccess++;

   /* free hash map and copied SCIP */
   if( varmapfw != NULL )
      SCIPhashmapFree(&varmapfw);

   if( probingscip != NULL )
   {
      SCIP_CALL( SCIPfree(&probingscip) );
   }

   if( heurdata->stage3 )
   {
      SCIP_CALL( SCIPfreeSol(scip, &closestsol) );
   }

   /* free memory */
   for( j = 0; j < heurdata->cyclelength; j++ )
   {
      SCIP_CALL( SCIPfreeSol(scip, &lastroundedsols[j]) );
   }

   SCIPfreeBufferArray(scip, &cycles);
   SCIPfreeBufferArray(scip, &lastalphas);
   SCIPfreeBufferArray(scip, &lastroundedsols);
   SCIPfreeBufferArray(scip, &mostfracvals);
   SCIPfreeBufferArray(scip, &mostfracvars);

   SCIPdebugMsg(scip, "feasibility pump finished [%d iterations done].\n", nloops);

#ifdef SCIP_STATISTIC
   if( nfracs == 0 )
   {
      double objval;
      double primalBound;

      objval = SCIPgetSolOrigObj(scip, heurdata->sol);
      primalBound = SCIPgetPrimalbound(scip);
      SCIPstatisticMessage("feasibility pump found: 1, objval: %f, iterations: %d, primal bound: %f\n", objval, nloops, primalBound);
   }
   else
   {
      double primalBound;

      primalBound = SCIPgetPrimalbound(scip);
      SCIPstatisticMessage("feasibility pump found: 0, objval: +inf, iterations: %d, primal bound: %f\n", nloops, primalBound);
   }

#endif /* SCIP_STATISTIC */

   return SCIP_OKAY;
}


/*
 * primal heuristic specific interface methods
 */

/** creates the feaspump primal heuristic and includes it in SCIP */
SCIP_RETCODE SCIPincludeHeurFeaspump(
   SCIP*                 scip                /**< SCIP data structure */
   )
{
   SCIP_HEURDATA* heurdata;
   SCIP_HEUR* heur;

   /* create Feaspump primal heuristic data */
   SCIP_CALL( SCIPallocMemory(scip, &heurdata) );
   heurdata->lastsolfilename = NULL;

   /* include primal heuristic */
   SCIP_CALL( SCIPincludeHeurBasic(scip, &heur,
         HEUR_NAME, HEUR_DESC, HEUR_DISPCHAR, HEUR_PRIORITY, HEUR_FREQ, HEUR_FREQOFS,
         HEUR_MAXDEPTH, HEUR_TIMING, HEUR_USESSUBSCIP, heurExecFeaspump, heurdata) );

   assert(heur != NULL);

   /* set non-NULL pointers to callback methods */
   SCIP_CALL( SCIPsetHeurCopy(scip, heur, heurCopyFeaspump) );
   SCIP_CALL( SCIPsetHeurFree(scip, heur, heurFreeFeaspump) );
   SCIP_CALL( SCIPsetHeurInit(scip, heur, heurInitFeaspump) );
   SCIP_CALL( SCIPsetHeurExit(scip, heur, heurExitFeaspump) );
   SCIP_CALL( SCIPsetHeurInitsol(scip, heur, heurInitsolFeaspump) );
   SCIP_CALL( SCIPsetHeurExitsol(scip, heur, heurExitsolFeaspump) );

   /* add feaspump primal heuristic parameters */
   SCIP_CALL( SCIPaddRealParam(scip,
         "heuristics/" HEUR_NAME "/maxlpiterquot",
         "maximal fraction of diving LP iterations compared to node LP iterations",
         &heurdata->maxlpiterquot, FALSE, DEFAULT_MAXLPITERQUOT, 0.0, SCIP_REAL_MAX, NULL, NULL) );
   SCIP_CALL( SCIPaddRealParam(scip,
         "heuristics/" HEUR_NAME "/objfactor",
         "factor by which the regard of the objective is decreased in each round, 1.0 for dynamic",
         &heurdata->objfactor, FALSE, DEFAULT_OBJFACTOR, 0.0, 1.0, NULL, NULL) );
   SCIP_CALL( SCIPaddRealParam(scip,
         "heuristics/" HEUR_NAME "/alpha",
         "initial weight of the objective function in the convex combination",
         &heurdata->alpha, FALSE, DEFAULT_ALPHA, 0.0, 1.0, NULL, NULL) );
   SCIP_CALL( SCIPaddRealParam(scip,
         "heuristics/" HEUR_NAME "/alphadiff",
         "threshold difference for the convex parameter to perform perturbation",
         &heurdata->alphadiff, FALSE, DEFAULT_ALPHADIFF, 0.0, 1.0, NULL, NULL) );

   SCIP_CALL( SCIPaddIntParam(scip,
         "heuristics/" HEUR_NAME "/maxlpiterofs",
         "additional number of allowed LP iterations",
         &heurdata->maxlpiterofs, FALSE, DEFAULT_MAXLPITEROFS, 0, INT_MAX, NULL, NULL) );
   SCIP_CALL( SCIPaddIntParam(scip,
         "heuristics/" HEUR_NAME "/maxsols",
         "total number of feasible solutions found up to which heuristic is called (-1: no limit)",
         &heurdata->maxsols, TRUE, DEFAULT_MAXSOLS, -1, INT_MAX, NULL, NULL) );
   SCIP_CALL( SCIPaddIntParam(scip,
         "heuristics/" HEUR_NAME "/maxloops",
         "maximal number of pumping loops (-1: no limit)",
         &heurdata->maxloops, TRUE, DEFAULT_MAXLOOPS, -1, INT_MAX, NULL, NULL) );
   SCIP_CALL( SCIPaddIntParam(scip,
         "heuristics/" HEUR_NAME "/maxstallloops",
         "maximal number of pumping rounds without fractionality improvement (-1: no limit)",
         &heurdata->maxstallloops, TRUE, DEFAULT_MAXSTALLLOOPS, -1, INT_MAX, NULL, NULL) );
   SCIP_CALL( SCIPaddIntParam(scip,
         "heuristics/" HEUR_NAME "/minflips",
         "minimum number of random variables to flip, if a 1-cycle is encountered",
         &heurdata->minflips, TRUE, DEFAULT_MINFLIPS, 1, INT_MAX, NULL, NULL) );
   SCIP_CALL( SCIPaddIntParam(scip,
         "heuristics/" HEUR_NAME "/cyclelength",
         "maximum length of cycles to be checked explicitly in each round",
         &heurdata->cyclelength, TRUE, DEFAULT_CYCLELENGTH, 1, 100, NULL, NULL) );
   SCIP_CALL( SCIPaddIntParam(scip,
         "heuristics/" HEUR_NAME "/perturbfreq",
         "number of iterations until a random perturbation is forced",
         &heurdata->perturbfreq, TRUE, DEFAULT_PERTURBFREQ, 1, INT_MAX, NULL, NULL) );
   SCIP_CALL( SCIPaddIntParam(scip, "heuristics/" HEUR_NAME "/neighborhoodsize",
         "radius (using Manhattan metric) of the neighborhood to be searched in stage 3",
         &heurdata->neighborhoodsize, FALSE, DEFAULT_NEIGHBORHOODSIZE, 1, INT_MAX, NULL, NULL) );

   SCIP_CALL( SCIPaddBoolParam(scip,
         "heuristics/" HEUR_NAME "/beforecuts",
         "should the feasibility pump be called at root node before cut separation?",
         &heurdata->beforecuts, FALSE, DEFAULT_BEFORECUTS, NULL, NULL) );
   SCIP_CALL( SCIPaddBoolParam(scip,
         "heuristics/" HEUR_NAME "/usefp20",
         "should an iterative round-and-propagate scheme be used to find the integral points?",
         &heurdata->usefp20, FALSE, DEFAULT_USEFP20, NULL, NULL) );
   SCIP_CALL( SCIPaddBoolParam(scip,
         "heuristics/" HEUR_NAME "/pertsolfound",
         "should a random perturbation be performed if a feasible solution was found?",
         &heurdata->pertsolfound, FALSE, DEFAULT_PERTSOLFOUND, NULL, NULL) );
   SCIP_CALL( SCIPaddBoolParam(scip,
         "heuristics/" HEUR_NAME "/stage3",
         "should we solve a local branching sub-MIP if no solution could be found?",
         &heurdata->stage3, FALSE, DEFAULT_STAGE3, NULL, NULL) );
   SCIP_CALL( SCIPaddBoolParam(scip, "heuristics/" HEUR_NAME "/copycuts",
         "should all active cuts from cutpool be copied to constraints in subproblem?",
         &heurdata->copycuts, TRUE, DEFAULT_COPYCUTS, NULL, NULL) );
   SCIP_CALL( SCIPaddBoolParam(scip, "heuristics/" HEUR_NAME "/storelastsol",
         "should the last rounded solution be stored?",
         &heurdata->storelastsol, TRUE, DEFAULT_STORELASTSOL, NULL, NULL) );
   SCIP_CALL( SCIPaddStringParam(scip, "heuristics/" HEUR_NAME "/lastsolfilename", "filename for the last solution, number of loops will be appended",
         &heurdata->lastsolfilename, TRUE, DEFAULT_LASTSOLFILENAME, NULL, NULL) );

   return SCIP_OKAY;
}<|MERGE_RESOLUTION|>--- conflicted
+++ resolved
@@ -62,13 +62,11 @@
                                          */
 
 #define MINLPITER                5000   /**< minimal number of LP iterations allowed in each LP solving call */
-<<<<<<< HEAD
+
 #define DEFAULT_STORELASTSOL FALSE      /**< should the last rounded solution be stored? */
 #define DEFAULT_LASTSOLFILENAME "-"     /**< filename for the last solution, number of loops will be appended */
-=======
 
 #define DEFAULT_RANDSEED          13    /**< initial random seed */
->>>>>>> 9662aabe
 
 /** primal heuristic data */
 struct SCIP_HeurData
