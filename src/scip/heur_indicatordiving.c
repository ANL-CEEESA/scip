--- conflicted
+++ resolved
@@ -134,14 +134,11 @@
    SCIP_Real             roundingfrac;       /**< in fractional case all fractional below this value are rounded up*/
    int                   mode;               /**< decides which mode is selected (0: down, 1: up, 2: aggressive, 3: conservative (default)) */
    int                   semicontscoremode;  /**< which values of semi-continuous variables should get a high score? (0: low (default), 1: middle, 2: high) */
-<<<<<<< HEAD
+   int                   notfound;           /**< calls without found solution in succession */
+   SCIP_Bool             dynamicfreq;        /**< should the frequency be adjusted dynamically? */
    SCIP_Bool             solveMip;
    int                   remaingNIndicatorconstraints;
    SCIP_CONSHDLR*        conshdlr;
-=======
-   int                   notfound;           /**< calls without found solution in succession */
-   SCIP_Bool             dynamicfreq;        /**< should the frequency be adjusted dynamically? */
->>>>>>> e064e125
 };
 
 /*
@@ -992,18 +989,16 @@
          "which values of semi-continuous variables should get a high score? (0: low (default), 1: middle, 2: high)",
          &heurdata->semicontscoremode, FALSE, DEFAULT_SEMICONTSCOREMODE, 0, 2, NULL, NULL) );
 
-<<<<<<< HEAD
+   SCIP_CALL( SCIPaddBoolParam(scip, "heuristics/" HEUR_NAME "/dynamicfreq",
+         "should the frequency be adjusted dynamically?",
+         &heurdata->dynamicfreq, FALSE, FALSE, NULL, NULL) );
+
    SCIP_CALL( SCIPaddBoolParam(scip, "heuristics/" HEUR_NAME "/solveMIP",
          "which values of semi-continuous variables should get a high score? (0: low (default), 1: middle, 2: high)",
          &heurdata->solveMip, FALSE, DEFAULT_SOLVE_MIP, NULL, NULL) );
 
    heurdata->conshdlr = SCIPfindConshdlr(scip, "indicator");
 
-=======
-   SCIP_CALL( SCIPaddBoolParam(scip, "heuristics/" HEUR_NAME "/dynamicfreq",
-         "should the frequency be adjusted dynamically?",
-         &heurdata->dynamicfreq, FALSE, FALSE, NULL, NULL) );
->>>>>>> e064e125
 
    return SCIP_OKAY;
 }