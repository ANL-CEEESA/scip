--- conflicted
+++ resolved
@@ -761,8 +761,7 @@
 
       /* copy all plugins */
       SCIP_CALL( SCIPcopyPlugins(scip, subscip, TRUE, FALSE, TRUE, TRUE, TRUE, TRUE, TRUE, TRUE, TRUE, TRUE,
-<<<<<<< HEAD
-            TRUE, TRUE, TRUE, TRUE, TRUE, TRUE, TRUE, TRUE, TRUE, &valid) );
+            TRUE, TRUE, TRUE, TRUE, TRUE, TRUE, TRUE, TRUE, TRUE, TRUE, &valid) );
 
       /* copy parameter settings */
       SCIP_CALL( SCIPcopyParamSettings(scip, subscip) );
@@ -772,9 +771,6 @@
        */
       SCIP_CALL( SCIPsetBoolParam(subscip, "exact/enabled", FALSE) );
 
-=======
-            TRUE, TRUE, TRUE, FALSE, TRUE, TRUE, TRUE, TRUE, TRUE, TRUE, &valid) );
->>>>>>> 55da2e34
       /* get name of the original problem and add the string "_lpfacesub" */
       (void) SCIPsnprintf(probname, SCIP_MAXSTRLEN, "%s_lpfacesub", SCIPgetProbName(scip));
 
