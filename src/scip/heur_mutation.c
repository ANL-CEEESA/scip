--- conflicted
+++ resolved
@@ -95,20 +95,12 @@
 {
    SCIP_VAR** vars;                          /* original scip variables                    */
    SCIP_SOL* sol;                            /* pool of solutions                          */
-<<<<<<< HEAD
-   SCIP_VAR** varscopy;                      /* copy of the variables array that gets permuted */
-=======
->>>>>>> 79165295
 
    int nvars;
    int nbinvars;
    int nintvars;
    int ndiscretevars;
    int i;
-<<<<<<< HEAD
-   int nvarstofix;
-=======
->>>>>>> 79165295
 
    assert(fixedvars != NULL);
    assert(fixedvals != NULL);
@@ -118,41 +110,41 @@
    sol = SCIPgetBestSol(scip);
    assert(sol != NULL);
 
-<<<<<<< HEAD
-   /* determine the number of variables that must be fixed */
-   nvarstofix = SCIPceil(scip, minfixingrate * (nbinvars + nintvars));
-
-   /* on problems with very few variables or with a very small fixing rate, the minimum fixing rate might require fixing all or no variable */
-   if( nvarstofix == nbinvars + nintvars || nvarstofix == 0 )
+   /* compute the number of variables that should be fixed in the subproblem */
+   *nfixedvars = (int)(minfixingrate * (nbinvars + nintvars));
+
+   /* avoid the two corner cases that no or all discrete variables should be fixed */
+   if( *nfixedvars == 0 || *nfixedvars == nbinvars + nintvars )
    {
       *success = FALSE;
       return SCIP_OKAY;
    }
-
-   /* copy binary and integer variables into buffer array */
-   SCIP_CALL( SCIPduplicateBufferArray(scip, &varscopy, vars, nbinvars+nintvars) );
-
-   /* shuffle variables */
-   SCIPpermuteArray((void **)varscopy, 0, nbinvars + nintvars, randseed);
-
-   /* fix the first 'nvarstofix' many variables of the subproblem in the shuffled array */
-   for( i = 0; i < nvarstofix; i++ )
-   {
-      SCIP_VAR* subvar;
+   assert(*nfixedvars < nbinvars + nintvars);
+
+   ndiscretevars = nbinvars + nintvars;
+   /* copy the binary and integer variables into fixedvars */
+   BMScopyMemoryArray(fixedvars, vars, ndiscretevars);
+
+   /* shuffle the array randomly */
+   SCIPpermuteArray((void **)fixedvars, 0, ndiscretevars, randseed);
+
+   *success = TRUE;
+   /* store the fixing values for the subset of variables that should be fixed */
+   for( i = 0; i < *nfixedvars; ++i )
+   {
       SCIP_VAR* var;
       SCIP_Real solval;
       SCIP_Real lb;
       SCIP_Real ub;
 
-      var = varscopy[i];
-      assert(var != NULL);
-      assert(SCIPvarGetProbindex(var) >= 0);
+
+      var = fixedvars[i];
+      solval = SCIPgetSolVal(scip, sol, var);
+      lb = SCIPvarGetLbGlobal(var);
+      ub = SCIPvarGetUbGlobal(var);
       assert(SCIPvarGetProbindex(var) < nbinvars + nintvars);
-      subvar = subvars[SCIPvarGetProbindex(var)];
 
       solval = SCIPgetSolVal(scip, sol, var);
-      lb = SCIPvarGetLbGlobal(subvar);
-      ub = SCIPvarGetUbGlobal(subvar);
       assert(SCIPisLE(scip, lb, ub));
 
       /* due to dual reductions, it may happen that the solution value is not in
@@ -162,117 +154,17 @@
       else if( SCIPisGT(scip, solval, ub) )
          solval = ub;
 
-      /* perform the bound change */
-      if( !SCIPisInfinity(scip, solval) && !SCIPisInfinity(scip, -solval) )
-      {
-         SCIP_CALL( SCIPchgVarLbGlobal(subscip, subvar, solval) );
-         SCIP_CALL( SCIPchgVarUbGlobal(subscip, subvar, solval) );
-      }
-   }
-
-   if( uselprows )
-   {
-      SCIP_ROW** rows;   /* original scip rows */
-      int nrows;
-
-      /* get the rows and their number */
-      SCIP_CALL( SCIPgetLPRowsData(scip, &rows, &nrows) );
-=======
-   /* compute the number of variables that should be fixed in the subproblem */
-   *nfixedvars = (int)(minfixingrate * (nbinvars + nintvars));
-
-   /* avoid the two corner cases that no or all discrete variables should be fixed */
-   if( *nfixedvars == 0 || *nfixedvars == nbinvars + nintvars )
-   {
-      *success = FALSE;
-      return SCIP_OKAY;
-   }
-   assert(*nfixedvars < nbinvars + nintvars);
-
-   ndiscretevars = nbinvars + nintvars;
-   /* copy the binary and integer variables into fixedvars */
-   BMScopyMemoryArray(fixedvars, vars, ndiscretevars);
-
-   /* shuffle the array randomly */
-   SCIPpermuteArray((void **)fixedvars, 0, nbinvars + nintvars, randseed);
-
-   *success = TRUE;
-   /* store the fixing values for the subset of variables that should be fixed */
-   for( i = 0; i < *nfixedvars; ++i )
-   {
-      /* fix all randomly marked variables */
-      SCIP_Real solval;
-      SCIP_Real lb;
-      SCIP_Real ub;
-
-      solval = SCIPgetSolVal(scip, sol, fixedvars[i]);
-      lb = SCIPvarGetLbGlobal(fixedvars[i]);
-      ub = SCIPvarGetUbGlobal(fixedvars[i]);
-      assert(SCIPisLE(scip, lb, ub));
-
-      /* due to dual reductions, it may happen that the solution value is not in
-            the variable's domain anymore */
-      if( SCIPisLT(scip, solval, lb) )
-         solval = lb;
-      else if( SCIPisGT(scip, solval, ub) )
-         solval = ub;
->>>>>>> 79165295
-
       /* we cannot fix to infinite solution values, better break in this case */
       if( SCIPisInfinity(scip, REALABS(solval)) )
       {
-<<<<<<< HEAD
-         SCIP_CONS* cons;
-         SCIP_VAR** consvars;
-         SCIP_COL** cols;
-         SCIP_Real constant;
-         SCIP_Real lhs;
-         SCIP_Real rhs;
-         SCIP_Real* vals;
-         int nnonz;
-         int j;
-
-         /* ignore rows that are only locally valid */
-         if( SCIProwIsLocal(rows[i]) )
-            continue;
-
-         /* get the row's data */
-         constant = SCIProwGetConstant(rows[i]);
-         lhs = SCIProwGetLhs(rows[i]) - constant;
-         rhs = SCIProwGetRhs(rows[i]) - constant;
-         vals = SCIProwGetVals(rows[i]);
-         nnonz = SCIProwGetNNonz(rows[i]);
-         cols = SCIProwGetCols(rows[i]);
-
-         assert( lhs <= rhs );
-
-         /* allocate memory array to be filled with the corresponding subproblem variables */
-         SCIP_CALL( SCIPallocBufferArray(scip, &consvars, nnonz) );
-         for( j = 0; j < nnonz; j++ )
-            consvars[j] = subvars[SCIPvarGetProbindex(SCIPcolGetVar(cols[j]))];
-
-         /* create a new linear constraint and add it to the subproblem */
-         SCIP_CALL( SCIPcreateConsLinear(subscip, &cons, SCIProwGetName(rows[i]), nnonz, consvars, vals, lhs, rhs,
-               TRUE, TRUE, TRUE, TRUE, TRUE, FALSE, FALSE, TRUE, TRUE, FALSE) );
-         SCIP_CALL( SCIPaddCons(subscip, cons) );
-         SCIP_CALL( SCIPreleaseCons(subscip, &cons) );
-
-         /* free temporary memory */
-         SCIPfreeBufferArray(scip, &consvars);
-=======
          *success = FALSE;
          break;
->>>>>>> 79165295
       }
 
       /* store the possibly adjusted solution value as fixing value */
       fixedvals[i] = solval;
    }
 
-<<<<<<< HEAD
-   SCIPfreeBufferArray(scip, &varscopy);
-=======
->>>>>>> 79165295
    return SCIP_OKAY;
 }
 
