--- conflicted
+++ resolved
@@ -165,7 +165,6 @@
    SCIP_VAR** subvars;                            /* subproblem's variables */
    SCIP_EVENTHDLR* eventhdlr;                     /* event handler for LP events */
 
-<<<<<<< HEAD
    SCIP_SOL* sol;
    SCIP_VAR** fixedvars;
    SCIP_Real* fixedvals;
@@ -174,8 +173,6 @@
    SCIP_Real timelimit;                           /* time limit for OFINS subproblem */
    SCIP_Real memorylimit;                         /* memory limit for OFINS subproblem */
 
-=======
->>>>>>> c970be45
    int nvars;                                     /* number of source problem's variables */
    int nintvars;
    int i;
