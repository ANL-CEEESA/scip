/* * * * * * * * * * * * * * * * * * * * * * * * * * * * * * * * * * * * * * */
/*                                                                           */
/*                  This file is part of the program and library             */
/*         SCIP --- Solving Constraint Integer Programs                      */
/*                                                                           */
/*    Copyright (C) 2002-2016 Konrad-Zuse-Zentrum                            */
/*                            fuer Informationstechnik Berlin                */
/*                                                                           */
/*  SCIP is distributed under the terms of the ZIB Academic License.         */
/*                                                                           */
/*  You should have received a copy of the ZIB Academic License              */
/*  along with SCIP; see the file COPYING. If not email to scip@zib.de.      */
/*                                                                           */
/* * * * * * * * * * * * * * * * * * * * * * * * * * * * * * * * * * * * * * */

/**@file   heur_ofins.c
 * @brief  OFINS - Objective Function Induced Neighborhood Search - a primal heuristic for reoptimization
 * @author Jakob Witzig
 */

/*---+----1----+----2----+----3----+----4----+----5----+----6----+----7----+----8----+----9----+----0----+----1----+----2*/

#include <assert.h>
#include <string.h>
#include <stdio.h>

#include "scip/heur_ofins.h"
#include "scip/scipdefplugins.h"       /* needed for the secondary SCIP instance */
#include "scip/pub_misc.h"

#define HEUR_NAME             "ofins"
#define HEUR_DESC             "primal heuristic for reoptimization, objective function induced neighborhood search"
#define HEUR_DISPCHAR         'A'
#define HEUR_PRIORITY         60000
#define HEUR_FREQ             -1
#define HEUR_FREQOFS          0
#define HEUR_MAXDEPTH         0
#define HEUR_TIMING           SCIP_HEURTIMING_BEFORENODE
#define HEUR_USESSUBSCIP      TRUE  /**< does the heuristic use a secondary SCIP instance? */

/* default values for OFINS-specific plugins */
#define DEFAULT_MAXNODES      5000LL    /**< maximum number of nodes to regard in the subproblem */
#define DEFAULT_MAXCHGRATE    0.50      /**< maximum percentage of changed objective coefficients */
#define DEFAULT_COPYCUTS      TRUE      /**< if DEFAULT_USELPROWS is FALSE, then should all active cuts from the cutpool
                                         *   of the original scip be copied to constraints of the subscip */
#define DEFAULT_MAXCHANGE     0.04      /**< maximal rate of change per coefficient to get fixed */
#define DEFAULT_MINIMPROVE    0.01      /**< factor by which OFINS should at least improve the incumbent */
#define DEFAULT_ADDALLSOLS   FALSE      /**< should all subproblem solutions be added to the original SCIP? */
#define DEFAULT_MINNODES      50LL      /**< minimum number of nodes to regard in the subproblem */
#define DEFAULT_NODESOFS      500LL     /**< number of nodes added to the contingent of the total nodes */
#define DEFAULT_NODESQUOT     0.1       /**< subproblem nodes in relation to nodes of the original problem */
#define DEFAULT_LPLIMFAC      2.0       /**< factor by which the limit on the number of LP depends on the node limit */

/* event handler properties */
#define EVENTHDLR_NAME         "Ofins"
#define EVENTHDLR_DESC         "LP event handler for " HEUR_NAME " heuristic"


/** primal heuristic data */
struct SCIP_HeurData
{
   SCIP_Real             maxchangerate;      /**< maximal rate of changed coefficients in the objective function */
   SCIP_Longint          maxnodes;           /**< maximum number of nodes to regard in the subproblem */
   SCIP_Bool             copycuts;           /**< should all active cuts from cutpool be copied to constraints in subproblem? */
   SCIP_Bool             addallsols;         /**< should all subproblem solutions be added to the original SCIP? */
   SCIP_Longint          minnodes;           /**< minimum number of nodes to regard in the subproblem */
   SCIP_Longint          nodesofs;           /**< number of nodes added to the contingent of the total nodes */
   SCIP_Real             maxchange;          /**< maximal rate of change per coefficient to get fixed */
   SCIP_Real             minimprove;         /**< factor by which OFINS should at least improve the incumbent */
   SCIP_Real             nodesquot;          /**< subproblem nodes in relation to nodes of the original problem */
   SCIP_Real             nodelimit;          /**< the nodelimit employed in the current sub-SCIP, for the event handler*/
   SCIP_Real             lplimfac;           /**< factor by which the limit on the number of LP depends on the node limit */
};

/* ---------------- Callback methods of event handler ---------------- */

/* exec the event handler
 *
 * we interrupt the solution process
 */
static
SCIP_DECL_EVENTEXEC(eventExecOfins)
{
   SCIP_HEURDATA* heurdata;

   assert(eventhdlr != NULL);
   assert(eventdata != NULL);
   assert(strcmp(SCIPeventhdlrGetName(eventhdlr), EVENTHDLR_NAME) == 0);
   assert(event != NULL);
   assert(SCIPeventGetType(event) & SCIP_EVENTTYPE_LPSOLVED);

   heurdata = (SCIP_HEURDATA*)eventdata;
   assert(heurdata != NULL);

   /* interrupt solution process of sub-SCIP */
   if( SCIPgetNLPs(scip) > heurdata->lplimfac * heurdata->nodelimit )
   {
      SCIPdebugMsg(scip, "interrupt after %" SCIP_LONGINT_FORMAT " LPs\n",SCIPgetNLPs(scip));
      SCIP_CALL( SCIPinterruptSolve(scip) );
   }

   return SCIP_OKAY;
}

/** creates a subproblem by fixing a number of variables */
static
SCIP_RETCODE createSubproblem(
   SCIP*                 scip,               /**< original SCIP data structure */
   SCIP*                 subscip,            /**< SCIP data structure for the subproblem */
   SCIP_VAR**            subvars,            /**< the variables of the subproblem */
   SCIP_Bool*            chgcoeffs,          /**< array indicating which coefficients have changed */
   SCIP_Bool*            success
   )
{
   SCIP_VAR** vars;
   SCIP_SOL* sol;
   int nvars;
   int i;

   assert(scip != NULL);
   assert(subscip != NULL);
   assert(subvars != NULL);

   /* get all integer variables; all continuous variables remain unfixed */
   vars = SCIPgetVars(scip);
   nvars = SCIPgetNBinVars(scip) + SCIPgetNIntVars(scip) + SCIPgetNImplVars(scip);

   /* get optimal solution of the last iteration */
   sol = SCIPgetReoptLastOptSol(scip);

   /* if the solution is NULL the last problem was infeasible */
   if( sol == NULL )
   {
      *success = FALSE;
      return SCIP_OKAY;
   }
   /* change bounds of variables of the subproblem */
   for( i = 0; i < nvars; i++ )
   {
      SCIP_Real solval;

      if( !chgcoeffs[i] )
      {
         assert(subvars[i] != NULL);

         solval = SCIPgetSolVal(scip, sol, vars[i]);

         /* perform the bound change */
         SCIP_CALL( SCIPchgVarLbGlobal(subscip, subvars[i], solval) );
         SCIP_CALL( SCIPchgVarUbGlobal(subscip, subvars[i], solval) );
      }
   }

   /* set an objective limit */
   SCIPdebugMsg(scip, "set objective limit of %g to sub-SCIP\n", SCIPgetUpperbound(scip));
   SCIP_CALL( SCIPsetObjlimit(subscip, SCIPgetUpperbound(scip)) );

   *success = TRUE;

   return SCIP_OKAY;
}

/** creates a new solution for the original problem by copying the solution of the subproblem */
static
SCIP_RETCODE createNewSol(
   SCIP*                 scip,               /**< original SCIP data structure                        */
   SCIP*                 subscip,            /**< SCIP structure of the subproblem                    */
   SCIP_VAR**            subvars,            /**< the variables of the subproblem                     */
   SCIP_HEUR*            heur,               /**< RENS heuristic structure                            */
   SCIP_SOL*             subsol,             /**< solution of the subproblem                          */
   SCIP_Bool*            success             /**< used to store whether new solution was found or not */
   )
{
   SCIP_VAR** vars;                          /* the original problem's variables                */
   int        nvars;                         /* the original problem's number of variables      */
   SCIP_Real* subsolvals;                    /* solution values of the subproblem               */
   SCIP_SOL*  newsol;                        /* solution to be created for the original problem */

   assert(scip != NULL);
   assert(subscip != NULL);
   assert(subvars != NULL);
   assert(subsol != NULL);

   /* get variables' data */
   SCIP_CALL( SCIPgetVarsData(scip, &vars, &nvars, NULL, NULL, NULL, NULL) );

   /* sub-SCIP may have more variables than the number of active (transformed) variables in the main SCIP
    * since constraint copying may have required the copy of variables that are fixed in the main SCIP
    */
   assert(nvars <= SCIPgetNOrigVars(subscip));

   SCIP_CALL( SCIPallocBufferArray(scip, &subsolvals, nvars) );

   /* copy the solution */
   SCIP_CALL( SCIPgetSolVals(subscip, subsol, nvars, subvars, subsolvals) );

   /* create new solution for the original problem */
   SCIP_CALL( SCIPcreateSol(scip, &newsol, heur) );
   SCIP_CALL( SCIPsetSolVals(scip, newsol, nvars, vars, subsolvals) );

   /* try to add new solution to scip and free it immediately */
   SCIP_CALL( SCIPtrySolFree(scip, &newsol, FALSE, FALSE, TRUE, TRUE, TRUE, success) );

   SCIPfreeBufferArray(scip, &subsolvals);

   return SCIP_OKAY;
}

/** main procedure of the OFINS heuristic, creates and solves a sub-SCIP */
static
SCIP_RETCODE applyOfins(
   SCIP*                 scip,               /**< original SCIP data structure */
   SCIP_HEUR*            heur,               /**< heuristic data structure */
   SCIP_HEURDATA*        heurdata,           /**< euristic's private data structure */
   SCIP_RESULT*          result,             /**< result data structure */
   SCIP_Longint          nstallnodes,        /**< number of stalling nodes for the subproblem */
   SCIP_Bool*            chgcoeffs           /**< array of changed coefficients */
   )
{
   SCIP* subscip;                                 /* the subproblem created by OFINS */
   SCIP_HASHMAP* varmapfw;                        /* mapping of SCIP variables to sub-SCIP variables */
   SCIP_VAR** vars;                               /* source problem's variables */
   SCIP_VAR** subvars;                            /* subproblem's variables */
   SCIP_EVENTHDLR* eventhdlr;                     /* event handler for LP events */

   SCIP_Real timelimit;                           /* time limit for OFINS subproblem */
   SCIP_Real memorylimit;                         /* memory limit for OFINS subproblem */

   int nvars;                                     /* number of source problem's variables */
   int i;

   SCIP_SOL** subsols;
   int nsubsols;

   SCIP_Bool valid;
   SCIP_Bool success;
   SCIP_RETCODE retcode;
   SCIP_STATUS status;

   assert(scip != NULL);
   assert(heur != NULL);
   assert(heurdata != NULL);
   assert(result != NULL);
   assert(chgcoeffs != NULL);

   *result = SCIP_DIDNOTRUN;

   SCIPdebugMsg(scip, "+---+ Start OFINS heuristic +---+\n");

   /* check whether there is enough time and memory left */
   timelimit = 0.0;
   memorylimit = 0.0;
   SCIP_CALL( SCIPgetRealParam(scip, "limits/time", &timelimit) );
   if( ! SCIPisInfinity(scip, timelimit) )
      timelimit -= SCIPgetSolvingTime(scip);
   SCIP_CALL( SCIPgetRealParam(scip, "limits/memory", &memorylimit) );

   /* substract the memory already used by the main SCIP and the estimated memory usage of external software */
   if( ! SCIPisInfinity(scip, memorylimit) )
   {
      memorylimit -= SCIPgetMemUsed(scip)/1048576.0;
      memorylimit -= SCIPgetMemExternEstim(scip)/1048576.0;
   }

   /* abort if no time is left or not enough memory to create a copy of SCIP, including external memory usage */
   if( timelimit <= 0.0 || memorylimit <= 2.0*SCIPgetMemExternEstim(scip)/1048576.0 )
   {
      SCIPdebugMsg(scip, "-> not enough memory left\n");
      return SCIP_OKAY;
   }

   *result = SCIP_DIDNOTFIND;

   /* do not run, if no solution was found */
   if ( SCIPgetReoptLastOptSol(scip) == NULL )
      return SCIP_OKAY;

   /* get variable data */
   vars = SCIPgetVars(scip);
   nvars = SCIPgetNVars(scip);

   /* initialize the subproblem */
   SCIP_CALL( SCIPcreate(&subscip) );

   /* create the variable mapping hash map */
   SCIP_CALL( SCIPhashmapCreate(&varmapfw, SCIPblkmem(subscip), SCIPcalcHashtableSize(5 * nvars)) );
   SCIP_CALL( SCIPallocBufferArray(scip, &subvars, nvars) );

   eventhdlr = NULL;

   valid = FALSE;

   /* copy complete SCIP instance */
   /* todo determine number of variables to fix beforehand */
   SCIP_CALL( SCIPcopy(scip, subscip, varmapfw, NULL, "ofins", TRUE, FALSE, TRUE, &valid) );

   if( heurdata->copycuts )
   {
      /* copies all active cuts from cutpool of sourcescip to linear constraints in targetscip */
      SCIP_CALL( SCIPcopyCuts(scip, subscip, varmapfw, NULL, TRUE, NULL) );
   }

   SCIPdebugMsg(scip, "Copying the SCIP instance was %s complete.\n", valid ? "" : "not ");

   /* create event handler for LP events */
   SCIP_CALL( SCIPincludeEventhdlrBasic(subscip, &eventhdlr, EVENTHDLR_NAME, EVENTHDLR_DESC, eventExecOfins, NULL) );
   if( eventhdlr == NULL )
   {
      SCIPerrorMessage("event handler for " HEUR_NAME " heuristic not found.\n");
      return SCIP_PLUGINNOTFOUND;
   }

   for( i = 0; i < nvars; i++ )
   {
     subvars[i] = (SCIP_VAR*) SCIPhashmapGetImage(varmapfw, vars[i]);
     assert(subvars[i] != NULL);
   }

   /* create a new problem, which fixes variables with same value in bestsol and LP relaxation */
   SCIP_CALL( createSubproblem(scip, subscip, subvars, chgcoeffs, &success) );
<<<<<<< HEAD

   if( !success )
      goto TERMINATE;

=======
>>>>>>> eaeb9c82
   SCIPdebugMsg(scip, "OFINS subproblem: %d vars, %d cons\n", SCIPgetNVars(subscip), SCIPgetNConss(subscip));

   /* free hash map */
   SCIPhashmapFree(&varmapfw);

   /* do not abort subproblem on CTRL-C */
   SCIP_CALL( SCIPsetBoolParam(subscip, "misc/catchctrlc", FALSE) );

   /* disable output to console */
   SCIP_CALL( SCIPsetIntParam(subscip, "display/verblevel", 0) );

   /* set limits for the subproblem */
   heurdata->nodelimit = heurdata->maxnodes;
   SCIP_CALL( SCIPsetLongintParam(subscip, "limits/stallnodes", nstallnodes) );
   SCIP_CALL( SCIPsetLongintParam(subscip, "limits/nodes", heurdata->maxnodes) );
   SCIP_CALL( SCIPsetRealParam(subscip, "limits/time", timelimit) );
   SCIP_CALL( SCIPsetRealParam(subscip, "limits/memory", memorylimit) );

   /* forbid recursive call of heuristics and separators solving sub-SCIPs */
   SCIP_CALL( SCIPsetSubscipsOff(subscip, TRUE) );

   /* disable cutting plane separation */
   SCIP_CALL( SCIPsetSeparating(subscip, SCIP_PARAMSETTING_OFF, TRUE) );

   /* disable expensive presolving */
   SCIP_CALL( SCIPsetPresolving(subscip, SCIP_PARAMSETTING_FAST, TRUE) );

   /* use best estimate node selection */
   if( SCIPfindNodesel(subscip, "estimate") != NULL && !SCIPisParamFixed(subscip, "nodeselection/estimate/stdpriority") )
   {
      SCIP_CALL( SCIPsetIntParam(subscip, "nodeselection/estimate/stdpriority", INT_MAX/4) );
   }

   /* use inference branching */
   if( SCIPfindBranchrule(subscip, "inference") != NULL && !SCIPisParamFixed(subscip, "branching/inference/priority") )
   {
      SCIP_CALL( SCIPsetIntParam(subscip, "branching/inference/priority", INT_MAX/4) );
   }

   /* disable conflict analysis */
   if( !SCIPisParamFixed(subscip, "conflict/enable") )
   {
      SCIP_CALL( SCIPsetBoolParam(subscip, "conflict/enable", FALSE) );
   }

#ifdef SCIP_DEBUG
   /* for debugging OFINS, enable MIP output */
   SCIP_CALL( SCIPsetIntParam(subscip, "display/verblevel", 5) );
   SCIP_CALL( SCIPsetIntParam(subscip, "display/freq", 100000000) );
#endif

   /* presolve the subproblem */
   retcode = SCIPpresolve(subscip);

   /* errors in solving the subproblem should not kill the overall solving process;
    * hence, the return code is caught and a warning is printed, only in debug mode, SCIP will stop.
    */
   if( retcode != SCIP_OKAY )
   {
#ifndef NDEBUG
      SCIP_CALL( retcode );
#endif
      SCIPwarningMessage(scip, "Error while presolving subproblem in %s heuristic; sub-SCIP terminated with code <%d>\n", HEUR_NAME, retcode);

      /* free */
      SCIPfreeBufferArray(scip, &subvars);
      SCIP_CALL( SCIPfree(&subscip) );
      return SCIP_OKAY;
   }

   SCIPdebugMsg(scip, "%s presolved subproblem: %d vars, %d cons\n", HEUR_NAME, SCIPgetNVars(subscip), SCIPgetNConss(subscip));

   assert(eventhdlr != NULL);

   SCIP_CALL( SCIPtransformProb(subscip) );
   SCIP_CALL( SCIPcatchEvent(subscip, SCIP_EVENTTYPE_LPSOLVED, eventhdlr, (SCIP_EVENTDATA*) heurdata, NULL) );

   /* solve the subproblem */
   SCIPdebugMsg(scip, "solving subproblem: nstallnodes=%" SCIP_LONGINT_FORMAT ", maxnodes=%" SCIP_LONGINT_FORMAT "\n", nstallnodes, heurdata->maxnodes);
   retcode = SCIPsolve(subscip);

   SCIP_CALL( SCIPdropEvent(subscip, SCIP_EVENTTYPE_LPSOLVED, eventhdlr, (SCIP_EVENTDATA*) heurdata, -1) );

   /* errors in solving the subproblem should not kill the overall solving process;
    * hence, the return code is caught and a warning is printed, only in debug mode, SCIP will stop.
    */
   if( retcode != SCIP_OKAY )
   {
#ifndef NDEBUG
      SCIP_CALL( retcode );
#endif
      SCIPwarningMessage(scip, "Error while solving subproblem in RENS heuristic; sub-SCIP terminated with code <%d>\n", retcode);
   }

   /* print solving statistics of subproblem if we are in SCIP's debug mode */
   SCIPdebug( SCIP_CALL( SCIPprintStatistics(subscip, NULL) ) );

   status = SCIPgetStatus(subscip);

   switch (status) {
   case SCIP_STATUS_INFEASIBLE:
      break;
   case SCIP_STATUS_INFORUNBD:
   case SCIP_STATUS_UNBOUNDED:
   {
      SCIP_SOL* subprimalray;
      int nsubvars;

      nsubvars = SCIPgetNOrigVars(subscip);

      /* get the primal ray of the subscip */
      SCIP_CALL( SCIPgetPrimalRay(subscip, &subprimalray) );

      if( subprimalray != NULL )
      {
         SCIP_SOL* primalray;

         SCIP_CALL( SCIPcreateSol(scip, &primalray, heur) );

         /* transform the ray into the space of the source scip */
         for( i = 0; i < nsubvars; i++ )
         {
            SCIP_CALL( SCIPsetSolVal(scip, primalray, vars[SCIPvarGetProbindex(subvars[i])],
                  SCIPgetSolVal(subscip, subprimalray, subvars[i])) );
         }

         SCIPdebug( SCIP_CALL( SCIPprintRay(scip, primalray, 0, FALSE) ); );

         /* update the primal ray of the source scip */
         SCIP_CALL( SCIPupdatePrimalRay(scip, primalray) );
         SCIP_CALL( SCIPfreeSol(scip, &primalray) );

         SCIP_CALL( SCIPfreeSol(subscip, &subprimalray) );

         *result = SCIP_UNBOUNDED;
      }

      break;
   }
   default:
      /* check, whether a solution was found;
       * due to numerics, it might happen that not all solutions are feasible -> try all solutions until one was accepted
       */
      nsubsols = SCIPgetNSols(subscip);
      subsols = SCIPgetSols(subscip);
      success = FALSE;
      for( i = 0; i < nsubsols && (!success || heurdata->addallsols); i++ )
      {
         SCIP_CALL( createNewSol(scip, subscip, subvars, heur, subsols[i], &success) );
         if( success )
            *result = SCIP_FOUNDSOL;
      }
      break;
   }

   SCIPstatisticPrintf("%s statistic: fixed %6.3f integer variables, needed %6.1f seconds, %" SCIP_LONGINT_FORMAT " nodes, solution %10.4f found at node %" SCIP_LONGINT_FORMAT "\n",
      HEUR_NAME, 0.0, SCIPgetSolvingTime(subscip), SCIPgetNNodes(subscip), success ? SCIPgetPrimalbound(scip) : SCIPinfinity(scip),
      nsubsols > 0 ? SCIPsolGetNodenum(SCIPgetBestSol(subscip)) : -1 );

  TERMINATE:
   /* free subproblem */
   SCIPfreeBufferArray(scip, &subvars);
   SCIP_CALL( SCIPfree(&subscip) );

   return SCIP_OKAY;
}




/*
 * Callback methods of primal heuristic
 */

/** copy method for primal heuristic plugins (called when SCIP copies plugins) */
static
SCIP_DECL_HEURCOPY(heurCopyOfins)
{  /*lint --e{715}*/
   assert(scip != NULL);
   assert(heur != NULL);
   assert(strcmp(SCIPheurGetName(heur), HEUR_NAME) == 0);

   /* call inclusion method of primal heuristic */
   SCIP_CALL( SCIPincludeHeurOfins(scip) );

   return SCIP_OKAY;
}

/** destructor of primal heuristic to free user data (called when SCIP is exiting) */
static
SCIP_DECL_HEURFREE(heurFreeOfins)
{  /*lint --e{715}*/
   SCIP_HEURDATA* heurdata;

   assert(heur != NULL);
   assert(scip != NULL);

   /* get heuristic data */
   heurdata = SCIPheurGetData(heur);
   assert(heurdata != NULL);

   /* free heuristic data */
   SCIPfreeMemory(scip, &heurdata);
   SCIPheurSetData(heur, NULL);

   return SCIP_OKAY;
}

/** execution method of primal heuristic */
static
SCIP_DECL_HEUREXEC(heurExecOfins)
{/*lint --e{715}*/
   SCIP_HEURDATA* heurdata;
   SCIP_VAR** vars;
   SCIP_Bool* chgcoeffs;
   SCIP_Longint nstallnodes;
   int nchgcoefs;
   int nvars;
   int v;

   assert( heur != NULL );
   assert( scip != NULL );
   assert( result != NULL );

   *result = SCIP_DELAYED;

   /* do not call heuristic of node was already detected to be infeasible */
   if( nodeinfeasible )
      return SCIP_OKAY;

   /* get heuristic data */
   heurdata = SCIPheurGetData(heur);
   assert( heurdata != NULL );

   /* only call heuristic, if reoptimization is enabled */
   if( !SCIPisReoptEnabled(scip) )
      return SCIP_OKAY;

   /* only call the heuristic, if we are in run >= 2 */
   if( SCIPgetNReoptRuns(scip) <= 1 )
      return SCIP_OKAY;

   *result = SCIP_DIDNOTRUN;

   if( SCIPisStopped(scip) )
      return SCIP_OKAY;

   /* calculate the maximal number of branching nodes until heuristic is aborted */
   nstallnodes = (SCIP_Longint)(heurdata->nodesquot * SCIPgetNNodes(scip));

   /* reward OFINS if it succeeded often */
   nstallnodes = (SCIP_Longint)(nstallnodes * 3.0 * (SCIPheurGetNBestSolsFound(heur)+1.0)/(SCIPheurGetNCalls(heur) + 1.0));
   nstallnodes -= 100 * SCIPheurGetNCalls(heur);  /* count the setup costs for the sub-SCIP as 100 nodes */
   nstallnodes += heurdata->nodesofs;

   /* determine the node limit for the current process */
   nstallnodes = MIN(nstallnodes, heurdata->maxnodes);

   /* check whether we have enough nodes left to call subproblem solving */
   if( nstallnodes < heurdata->minnodes )
   {
      SCIPdebugMsg(scip, "skipping OFINS: nstallnodes=%" SCIP_LONGINT_FORMAT ", minnodes=%" SCIP_LONGINT_FORMAT "\n", nstallnodes, heurdata->minnodes);
      return SCIP_OKAY;
   }

   /* get variable data and check which coefficient has changed  */
   vars = SCIPgetVars(scip);
   nvars = SCIPgetNBinVars(scip) + SCIPgetNIntVars(scip) + SCIPgetNImplVars(scip);
   nchgcoefs = 0;

   SCIP_CALL( SCIPallocBufferArray(scip, &chgcoeffs, nvars) );

   for( v = 0; v < nvars; v++ )
   {
      SCIP_Real newcoef;
      SCIP_Real oldcoef;
      SCIP_Real newcoefabs;
      SCIP_Real oldcoefabs;
      SCIP_Real frac;

      /* we only want to count variables that are unfixed after the presolving */
      assert(SCIPvarGetStatus(vars[v]) != SCIP_VARSTATUS_ORIGINAL);
      assert(SCIPvarIsActive(vars[v]));

      SCIP_CALL( SCIPgetReoptOldObjCoef(scip, vars[v], SCIPgetNReoptRuns(scip), &newcoef) );
      SCIP_CALL( SCIPgetReoptOldObjCoef(scip, vars[v], SCIPgetNReoptRuns(scip)-1, &oldcoef) );
      newcoefabs = REALABS(newcoef);
      oldcoefabs = REALABS(oldcoef);

      frac = SCIP_INVALID;

      /* if both coefficients are zero nothing has changed */
      if( SCIPisZero(scip, newcoef) && SCIPisZero(scip, oldcoef) )
      {
         frac = 0;
      }
      /* if exactly one coefficient is zero, the other need to be close to zero */
      else if( SCIPisZero(scip, newcoef) || SCIPisZero(scip, oldcoef) )
      {
         assert(SCIPisZero(scip, newcoef) != SCIPisZero(scip, oldcoef));
         if( !SCIPisZero(scip, newcoef) )
            frac = MIN(1, newcoefabs);
         else
            frac = MIN(1, oldcoefabs);
      }
      /* if both coefficients have the same sign we calculate the quotient
       * MIN(newcoefabs, oldcoefabs)/MAX(newcoefabs, oldcoefabs)
       */
      else if( SCIPisPositive(scip, newcoef) == SCIPisPositive(scip, oldcoef) )
      {
         frac = 1.0 - MIN(newcoefabs, oldcoefabs)/MAX(newcoefabs, oldcoefabs);
      }
      /* if both coefficients have a different sign, we set frac = 1 */
      else
      {
         assert((SCIPisPositive(scip, newcoef) && SCIPisNegative(scip, oldcoef))
             || (SCIPisNegative(scip, newcoef) && SCIPisPositive(scip, oldcoef)));

         frac = 1;
      }

      if( frac > heurdata->maxchange )
      {
         chgcoeffs[v] = TRUE;
         nchgcoefs++;
      }
      else
         chgcoeffs[v] = FALSE;
   }

   SCIPdebugMsg(scip, "%d (rate %.4f) changed coefficients\n", nchgcoefs, nchgcoefs/((SCIP_Real)nvars));

   /* we only want to run the heuristic, if there at least 3 changed coefficients.
    * if the number of changed coefficients is 2 the trivialnegation heuristic will construct an
    * optimal solution without solving a MIP.
    */
   if( nchgcoefs < 3 )
      goto TERMINATE;

   /* run the heuristic, if not too many coefficients have changed */
   if( nchgcoefs/((SCIP_Real)nvars) > heurdata->maxchangerate )
      goto TERMINATE;

   SCIP_CALL( applyOfins(scip, heur, heurdata, result, nstallnodes, chgcoeffs) );

  TERMINATE:
   SCIPfreeBufferArray(scip, &chgcoeffs);

   return SCIP_OKAY;
}


/*
 * primal heuristic specific interface methods
 */

/** creates the ofins primal heuristic and includes it in SCIP */
SCIP_RETCODE SCIPincludeHeurOfins(
   SCIP*                 scip                /**< SCIP data structure */
   )
{
   SCIP_HEURDATA* heurdata;
   SCIP_HEUR* heur;

   /* create ofins primal heuristic data */
   SCIP_CALL( SCIPallocMemory(scip, &heurdata) );
   assert(heurdata != NULL);

   /* include primal heuristic */
   SCIP_CALL( SCIPincludeHeurBasic(scip, &heur,
         HEUR_NAME, HEUR_DESC, HEUR_DISPCHAR, HEUR_PRIORITY, HEUR_FREQ, HEUR_FREQOFS,
         HEUR_MAXDEPTH, HEUR_TIMING, HEUR_USESSUBSCIP, heurExecOfins, heurdata) );

   assert(heur != NULL);

   /* set non fundamental callbacks via setter functions */
   SCIP_CALL( SCIPsetHeurCopy(scip, heur, heurCopyOfins) );
   SCIP_CALL( SCIPsetHeurFree(scip, heur, heurFreeOfins) );

   /* add ofins primal heuristic parameters */

   SCIP_CALL( SCIPaddLongintParam(scip, "heuristics/" HEUR_NAME "/maxnodes",
         "maximum number of nodes to regard in the subproblem",
         &heurdata->maxnodes, TRUE, DEFAULT_MAXNODES, 0LL, SCIP_LONGINT_MAX, NULL, NULL) );

   SCIP_CALL( SCIPaddLongintParam(scip, "heuristics/" HEUR_NAME "/minnodes",
         "minimum number of nodes required to start the subproblem",
         &heurdata->minnodes, TRUE, DEFAULT_MINNODES, 0LL, SCIP_LONGINT_MAX, NULL, NULL) );

   SCIP_CALL( SCIPaddRealParam(scip, "heuristics/" HEUR_NAME "/maxchangerate",
         "maximal rate of changed coefficients",
         &heurdata->maxchangerate, FALSE, DEFAULT_MAXCHGRATE, 0.0, 1.0, NULL, NULL) );

   SCIP_CALL( SCIPaddRealParam(scip, "heuristics/" HEUR_NAME "/maxchange",
         "maximal rate of change per coefficient to get fixed",
         &heurdata->maxchange, FALSE, DEFAULT_MAXCHANGE, 0.0, 1.0, NULL, NULL) );

   SCIP_CALL( SCIPaddBoolParam(scip, "heuristics/" HEUR_NAME "/copycuts",
         "should all active cuts from cutpool be copied to constraints in subproblem?",
         &heurdata->copycuts, TRUE, DEFAULT_COPYCUTS, NULL, NULL) );

   SCIP_CALL( SCIPaddBoolParam(scip, "heuristics/" HEUR_NAME "/addallsols",
         "should all subproblem solutions be added to the original SCIP?",
         &heurdata->addallsols, TRUE, DEFAULT_ADDALLSOLS, NULL, NULL) );

   SCIP_CALL( SCIPaddLongintParam(scip, "heuristics/" HEUR_NAME "/nodesofs",
         "number of nodes added to the contingent of the total nodes",
         &heurdata->nodesofs, FALSE, DEFAULT_NODESOFS, 0LL, SCIP_LONGINT_MAX, NULL, NULL) );

   SCIP_CALL( SCIPaddRealParam(scip, "heuristics/" HEUR_NAME "/nodesquot",
         "contingent of sub problem nodes in relation to the number of nodes of the original problem",
         &heurdata->nodesquot, FALSE, DEFAULT_NODESQUOT, 0.0, 1.0, NULL, NULL) );

   SCIP_CALL( SCIPaddRealParam(scip, "heuristics/" HEUR_NAME "/minimprove",
         "factor by which RENS should at least improve the incumbent",
         &heurdata->minimprove, TRUE, DEFAULT_MINIMPROVE, 0.0, 1.0, NULL, NULL) );

   SCIP_CALL( SCIPaddRealParam(scip, "heuristics/" HEUR_NAME "/lplimfac",
         "factor by which the limit on the number of LP depends on the node limit",
         &heurdata->lplimfac, TRUE, DEFAULT_LPLIMFAC, 1.0, SCIP_REAL_MAX, NULL, NULL) );

   return SCIP_OKAY;
}<|MERGE_RESOLUTION|>--- conflicted
+++ resolved
@@ -318,17 +318,14 @@
 
    /* create a new problem, which fixes variables with same value in bestsol and LP relaxation */
    SCIP_CALL( createSubproblem(scip, subscip, subvars, chgcoeffs, &success) );
-<<<<<<< HEAD
+
+   /* free hash map */
+   SCIPhashmapFree(&varmapfw);
 
    if( !success )
       goto TERMINATE;
 
-=======
->>>>>>> eaeb9c82
    SCIPdebugMsg(scip, "OFINS subproblem: %d vars, %d cons\n", SCIPgetNVars(subscip), SCIPgetNConss(subscip));
-
-   /* free hash map */
-   SCIPhashmapFree(&varmapfw);
 
    /* do not abort subproblem on CTRL-C */
    SCIP_CALL( SCIPsetBoolParam(subscip, "misc/catchctrlc", FALSE) );
