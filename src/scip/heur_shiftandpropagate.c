/* * * * * * * * * * * * * * * * * * * * * * * * * * * * * * * * * * * * * * */
/*                                                                           */
/*                  This file is part of the program and library             */
/*         SCIP --- Solving Constraint Integer Programs                      */
/*                                                                           */
/*    Copyright (C) 2002-2013 Konrad-Zuse-Zentrum                            */
/*                            fuer Informationstechnik Berlin                */
/*                                                                           */
/*  SCIP is distributed under the terms of the ZIB Academic License.         */
/*                                                                           */
/*  You should have received a copy of the ZIB Academic License              */
/*  along with SCIP; see the file COPYING. If not email to scip@zib.de.      */
/*                                                                           */
/* * * * * * * * * * * * * * * * * * * * * * * * * * * * * * * * * * * * * * */

/**@file   heur_shiftandpropagate.c
 * @brief  shiftandpropagate primal heuristic
 * @author Timo Berthold
 * @author Gregor Hendel
 */

/*---+----1----+----2----+----3----+----4----+----5----+----6----+----7----+----8----+----9----+----0----+----1----+----2*/

#include <assert.h>
#include <string.h>
#include "scip/heur_shiftandpropagate.h"

#define HEUR_NAME             "shiftandpropagate"
#define HEUR_DESC             "Pre-root heuristic to expand an auxiliary branch-and-bound tree and apply propagation techniques"
#define HEUR_DISPCHAR         'T'
#define HEUR_PRIORITY         1000
#define HEUR_FREQ             0
#define HEUR_FREQOFS          0
#define HEUR_MAXDEPTH         -1
#define HEUR_TIMING           SCIP_HEURTIMING_BEFORENODE
#define HEUR_USESSUBSCIP      FALSE     /**< does the heuristic use a secondary SCIP instance? */

#define DEFAULT_WEIGHT_INEQUALITY   1   /**< the heuristic row weight for inequalities */
#define DEFAULT_WEIGHT_EQUALITY     3   /**< the heuristic row weight for equations */
#define DEFAULT_RELAX            TRUE   /**< Should continuous variables be relaxed from the problem? */
#define DEFAULT_PROBING          TRUE   /**< Is propagation of solution values enabled? */
#define DEFAULT_ONLYWITHOUTSOL   TRUE   /**< Should heuristic only be executed if no primal solution was found, yet? */
#define DEFAULT_NPROPROUNDS        10   /**< The default number of propagation rounds for each propagation used */
#define DEFAULT_PROPBREAKER     65000   /**< fixed maximum number of propagations */
#define DEFAULT_CUTOFFBREAKER      15   /**< fixed maximum number of allowed cutoffs before the heuristic stops */
#define DEFAULT_RANDSEED      3141598   /**< the default random seed for random number generation */
#define DEFAULT_SORTKEY            'v'  /**< the default key for variable sorting */
#define DEFAULT_SORTVARS         TRUE   /**< should variables be processed in sorted order? */
#define DEFAULT_COLLECTSTATS     TRUE   /**< should variable statistics be collected during probing? */
<<<<<<< HEAD
#define DEFAULT_STOPAFTERFEASIBLE TRUE   /**< Should the heuristic stop calculating optimal shift values when no more rows are violated? */
#define DEFAULT_PREFERBINARIES   FALSE   /**< Should binary variables be shifted first? */
=======
#define DEFAULT_STOPAFTERFEASIBLE TRUE  /**< Should the heuristic stop calculating optimal shift values when no more rows are violated? */
#define DEFAULT_PREFERBINARIES   FALSE  /**< Should binary variables be shifted first? */
>>>>>>> 3aeb0cb2
#define SORTKEYS                 "nrtuv"/**< options sorting key: (n)orms down, norms (u)p, (v)iolated rows decreasing,
                                         *   viola(t)ed rows increasing, or (r)andom */
#define DEFAULT_NOZEROFIXING      FALSE /**< should variables with a zero shifting value be delayed instead of being fixed? */
#define DEFAULT_FIXBINLOCKS       FALSE /**< should binary variables with no locks in one direction be fixed to that direction? */

#define EVENTHDLR_NAME         "eventhdlrshiftandpropagate"
#define EVENTHDLR_DESC         "event handler to catch bound changes"

/*
 * Data structures
 */

/** primal heuristic data */
struct SCIP_HeurData
{
   SCIP_COL**            lpcols;             /**< stores lp columns with discrete variables before cont. variables */
   SCIP_Bool             relax;              /**< should continuous variables be relaxed from the problem */
   SCIP_Bool             probing;            /**< should probing be executed? */
   SCIP_Bool             onlywithoutsol;     /**< Should heuristic only be executed if no primal solution was found, yet? */
   int                   nlpcols;            /**< the number of lp columns */
   int                   lpcolssize;         /**< size of lpcols array */
   int                   nproprounds;        /**< The default number of propagation rounds for each propagation used */
   int                   cutoffbreaker;      /**< the number of cutoffs before heuristic execution is stopped, or -1 for no
                                               * limit */
   SCIP_EVENTHDLR*       eventhdlr;          /**< event handler to register and process variable bound changes */

   unsigned int          randseed;           /**< seed for random number generation */
   char                  sortkey;            /**< the key by which variables are sorted */
   SCIP_Bool             sortvars;           /**< should variables be processed in sorted order? */
   SCIP_Bool             collectstats;       /**< should variable statistics be collected during probing? */
   SCIP_Bool             stopafterfeasible;  /**< Should the heuristic stop calculating optimal shift values when no
                                              *   more rows are violated? */
   SCIP_Bool             preferbinaries;     /**< Should binary variables be shifted first? */
<<<<<<< HEAD

=======
   SCIP_Bool             nozerofixing;       /**< should variables with a zero shifting value be delayed instead of being fixed? */
   SCIP_Bool             fixbinlocks;        /**< should binary variables with no locks in one direction be fixed to that direction? */
>>>>>>> 3aeb0cb2
   SCIPstatistic(
      SCIP_LPSOLSTAT     lpsolstat;          /**< the probing status after probing */
      SCIP_Longint       ntotaldomredsfound; /**< the total number of domain reductions during heuristic */
      SCIP_Longint       nlpiters;           /**< number of LP iterations which the heuristic needed */
      int                nremainingviols;    /**< the number of remaining violations */
      int                nprobings;          /**< how many probings has the heuristic executed? */
      int                ncutoffs;           /**< has the probing node been cutoff? */
      int                nredundantrows;     /**< how many rows were redundant after relaxation? */
      )
};

/** status of a variable in heuristic transformation */
enum TransformStatus
{
   TRANSFORMSTATUS_NONE = 0,            /**< variable has not been transformed yet */
   TRANSFORMSTATUS_LB   = 1,            /**< variable has been shifted by using lower bound (x-lb) */
   TRANSFORMSTATUS_NEG  = 2,            /**< variable has been negated by using upper bound (ub-x) */
   TRANSFORMSTATUS_FREE = 3             /**< variable does not have to be shifted */
};
typedef enum TransformStatus TRANSFORMSTATUS;

/** information about the matrix after its heuristic transformation */
struct ConstraintMatrix
{
   SCIP_Real*            rowmatvals;         /**< matrix coefficients row by row */
   int*                  rowmatind;          /**< the indices of the corresponding variables */
   int*                  rowmatbegin;        /**< the starting indices of each row */
   SCIP_Real*            colmatvals;         /**< matrix coefficients column by column */
   int*                  colmatind;          /**< the indices of the corresponding rows for each coefficient */
   int*                  colmatbegin;        /**< the starting indices of each column */
   TRANSFORMSTATUS*      transformstatus;    /**< information about transform status of every discrete variable */
   SCIP_Real*            lhs;                /**< left hand side vector after normalization */
   SCIP_Real*            rhs;                /**< right hand side vector after normalization */
   SCIP_Real*            colnorms;           /**< vector norms of all discrete problem variables after normalization */
   SCIP_Real*            upperbounds;        /**< the upper bounds of every non-continuous variable after transformation*/
   SCIP_Real*            transformshiftvals; /**< values by which original discrete variable bounds were shifted */
   int                   nnonzs;             /**< number of nonzero column entries */
   int                   nrows;              /**< number of rows of matrix */
   int                   ncols;              /**< the number of columns in matrix (including continuous vars) */
   int                   ndiscvars;          /**< number of discrete problem variables */
   SCIP_Bool             normalized;         /**< indicates if the matrix data has already been normalized */
};
typedef struct ConstraintMatrix CONSTRAINTMATRIX;

struct SCIP_EventhdlrData
{
   CONSTRAINTMATRIX*    matrix;              /**< the constraint matrix of the heuristic */
   SCIP_HEURDATA*       heurdata;            /**< heuristic data */
   int*                 violatedrows;        /**< all currently violated LP rows */
   int*                 violatedrowpos;      /**< position in violatedrows array for every row */
   int*                 nviolatedrows;       /**< pointer to the total number of currently violated rows */
};

struct SCIP_EventData
{
   int                  colpos;              /**< column position of the event-related variable */
};
/*
 * Local methods
 */


/** returns nonzero values and corresponding columns of given row */
static
void getRowData(
   CONSTRAINTMATRIX*     matrix,             /**< constraint matrix object */
   int                   rowindex,           /**< index of the desired row */
   SCIP_Real**           valpointer,         /**< pointer to store the nonzero coefficients of the row */
   SCIP_Real*            lhs,                /**< lhs of the row */
   SCIP_Real*            rhs,                /**< rhs of the row */
   int**                 indexpointer,       /**< pointer to store column indices which belong to the nonzeros */
   int*                  nrowvals            /**< pointer to store number of nonzeros in the desired row */
   )
{
   int arrayposition;

   assert(matrix != NULL);
   assert(0 <= rowindex && rowindex < matrix->nrows);

   arrayposition = matrix->rowmatbegin[rowindex];

   if( nrowvals != NULL && rowindex == matrix->nrows - 1 )
      *nrowvals = matrix->nnonzs - arrayposition;
   else if( nrowvals != NULL )
      *nrowvals = matrix->rowmatbegin[rowindex + 1] - arrayposition;

   if( valpointer != NULL )
      *valpointer = &(matrix->rowmatvals[arrayposition]);
   if( indexpointer != NULL )
      *indexpointer = &(matrix->rowmatind[arrayposition]);

   if( lhs != NULL )
      *lhs = matrix->lhs[rowindex];

   if( rhs != NULL )
      *rhs = matrix->rhs[rowindex];
}

/** returns nonzero values and corresponding rows of given column */
static
void getColumnData(
   CONSTRAINTMATRIX*     matrix,             /**< constraint matrix object */
   int                   colindex,           /**< the index of the desired column */
   SCIP_Real**           valpointer,         /**< pointer to store the nonzero coefficients of the column */
   int**                 indexpointer,       /**< pointer to store row indices which belong to the nonzeros */
   int*                  ncolvals            /**< pointer to store number of nonzeros in the desired column */
   )
{
   int arrayposition;

   assert(matrix != NULL);
   assert(0 <= colindex && colindex < matrix->ncols);

   arrayposition = matrix->colmatbegin[colindex];

   if( ncolvals != NULL )
   {
      if( colindex == matrix->ncols - 1 )
         *ncolvals = matrix->nnonzs - arrayposition;
      else
         *ncolvals = matrix->colmatbegin[colindex + 1] - arrayposition;
   }
   if( valpointer != NULL )
      *valpointer = &(matrix->colmatvals[arrayposition]);

   if( indexpointer != NULL )
      *indexpointer = &(matrix->colmatind[arrayposition]);
}

/** relaxes a continuous variable from all its rows, which has influence
 *  on both the left and right hand side of the constraint.
 */
static
void relaxVar(
   SCIP*                 scip,               /**< current scip instance */
   SCIP_VAR*             var,                /**< variable which is relaxed from the problem */
   CONSTRAINTMATRIX*     matrix              /**< constraint matrix object */
   )
{
   SCIP_ROW** colrows;
   SCIP_COL* varcol;
   SCIP_Real* colvals;
   SCIP_Real ub;
   SCIP_Real lb;
   int ncolvals;
   int r;

   assert(var != NULL);
   assert(SCIPvarGetStatus(var) == SCIP_VARSTATUS_COLUMN);
   assert(SCIPvarGetType(var) == SCIP_VARTYPE_CONTINUOUS);

   varcol = SCIPvarGetCol(var);
   assert(varcol != NULL);

   /* get nonzero values and corresponding rows of variable */
   colvals = SCIPcolGetVals(varcol);
   ncolvals = SCIPcolGetNLPNonz(varcol);
   colrows = SCIPcolGetRows(varcol);

   ub = SCIPvarGetUbGlobal(var);
   lb = SCIPvarGetLbGlobal(var);

   assert(colvals != NULL || ncolvals == 0);

   SCIPdebugMessage("Relaxing variable <%s> with lb <%g> and ub <%g>\n",
      SCIPvarGetName(var), lb, ub);

   assert(matrix->normalized);
   /* relax variable from all its constraints */
   for( r = 0; r < ncolvals; ++r )
   {
      SCIP_ROW* colrow;
      SCIP_Real lhs;
      SCIP_Real rhs;
      SCIP_Real lhsvarbound;
      SCIP_Real rhsvarbound;
      SCIP_Real rowabs;
      SCIP_Real colval;
      int rowindex;

      colrow = colrows[r];
      rowindex = SCIProwGetLPPos(colrow);

      if( rowindex == -1 )
         break;

      rowabs = SCIPgetRowMaxCoef(scip, colrow);
      assert(SCIPisFeasGT(scip, rowabs, 0.0));
      assert(colvals != NULL); /* to please flexelint */
      colval = colvals[r]/rowabs;

      assert(0 <= rowindex && rowindex < matrix->nrows);
      getRowData(matrix, rowindex, NULL, &lhs, &rhs, NULL, NULL);
      /* variables bound influence the lhs and rhs of current row depending on the sign
       * of the variables coefficient.
       */
      if( SCIPisFeasPositive(scip, colval) )
      {
         lhsvarbound = ub;
         rhsvarbound = lb;
      }
      else if( SCIPisFeasNegative(scip, colval) )
      {
         lhsvarbound = lb;
         rhsvarbound = ub;
      }
      else
         continue;

      /* relax variable from the current row */
      if( !SCIPisInfinity(scip, -matrix->lhs[rowindex]) && !SCIPisInfinity(scip, ABS(lhsvarbound)) )
         matrix->lhs[rowindex] -= colval * lhsvarbound;
      else
         matrix->lhs[rowindex] = -SCIPinfinity(scip);

      if( !SCIPisInfinity(scip, matrix->rhs[rowindex]) && !SCIPisInfinity(scip, ABS(rhsvarbound)) )
         matrix->rhs[rowindex] -= colval * rhsvarbound;
      else
         matrix->rhs[rowindex] = SCIPinfinity(scip);

      SCIPdebugMessage("Row <%d> changed:Coefficient <%g>, LHS <%g> --> <%g>, RHS <%g> --> <%g>\n",
         rowindex, colval, lhs, matrix->lhs[rowindex], rhs, matrix->rhs[rowindex]);
   }
}

/** transforms bounds of a given variable s.t. its lower bound equals zero afterwards.
 *  If the variable already has lower bound zero, the variable is not transformed,
 *  if not, the variable's bounds are changed w.r.t. the smaller absolute value of its
 *  bounds in order to avoid numerical inaccuracies. If both lower and upper bound
 *  of the variable differ from infinity, there are two cases. If |lb| <= |ub|,
 *  the bounds are shifted by -lb, else a new variable ub - x replaces x.
 *  The transformation is memorized by the transform status of the variable s.t.
 *  retransformation is possible.
 */
static
void transformVariable(
   SCIP*                 scip,               /**< current scip instance */
   CONSTRAINTMATRIX*     matrix,             /**< constraint matrix object */
   SCIP_HEURDATA*        heurdata,           /**< heuristic data */
   int                   colpos              /**< position of variable column in matrix */
   )
{
   SCIP_COL* col;
   SCIP_VAR* var;
   SCIP_Real lb;
   SCIP_Real ub;

   SCIP_Bool negatecoeffs; /* do the row coefficients need to be negated? */
   SCIP_Real deltashift;     /* difference from previous transformation */

   assert(matrix != NULL);
   assert(0 <= colpos && colpos < heurdata->nlpcols);
   col = heurdata->lpcols[colpos];
   assert(col != NULL);
   assert(SCIPcolIsInLP(col));

   var = SCIPcolGetVar(col);
   assert(var != NULL);
   assert(SCIPvarIsIntegral(var));
   lb = SCIPvarGetLbLocal(var);
   ub = SCIPvarGetUbLocal(var);

   deltashift = 0.0;
   negatecoeffs = FALSE;
   /* if both lower and upper bound are -infinity and infinity, resp., this is reflected by a free transform status.
    * If the lower bound is already zero, this is reflected by identity transform status. In both cases, none of the
    * corresponding rows needs to be modified.
    */
   if( SCIPisInfinity(scip, -lb) && SCIPisInfinity(scip, ub) )
   {
      if( matrix->transformstatus[colpos] == TRANSFORMSTATUS_NEG )
         negatecoeffs = TRUE;

      deltashift = matrix->transformshiftvals[colpos];
      matrix->transformshiftvals[colpos] = 0.0;
      matrix->transformstatus[colpos] = TRANSFORMSTATUS_FREE;
   }
   else if( SCIPisFeasLE(scip, ABS(lb), ABS(ub)) )
   {
      assert(!SCIPisInfinity(scip, lb));
      matrix->transformstatus[colpos] = TRANSFORMSTATUS_LB;
      deltashift = lb;
      matrix->transformshiftvals[colpos] = lb;
   }
   else
   {
      assert(!SCIPisInfinity(scip, ub));
      if( matrix->transformstatus[colpos] != TRANSFORMSTATUS_NEG )
         negatecoeffs = TRUE;
      matrix->transformstatus[colpos] = TRANSFORMSTATUS_NEG;
      deltashift = ub;
      matrix->transformshiftvals[colpos] = ub;
   }

   /**
    * determine the upper bound for this variable in heuristic transformation (lower bound is implicit; always 0)
    */
   if( !SCIPisInfinity(scip, ub) && !SCIPisInfinity(scip, lb) )
      matrix->upperbounds[colpos] = ub - lb;
   else
      matrix->upperbounds[colpos] = SCIPinfinity(scip);

   /* a real transformation is necessary. The variable x is either shifted by -lb or
    * replaced by ub - x, depending on the smaller absolute of lb and ub.
    */
   if( !SCIPisFeasZero(scip, deltashift) || negatecoeffs )
   {
      SCIP_Real* vals;
      int* rows;

      int nrows;
      int i;

      assert(!SCIPisInfinity(scip, deltashift));

      /* get nonzero values and corresponding rows of column */
      getColumnData(matrix, colpos, &vals, &rows, &nrows);
      assert(nrows == 0 ||(vals != NULL && rows != NULL));

      /* go through rows and modify its lhs, rhs and the variable coefficient, if necessary */
      for( i = 0; i < nrows; ++i )
      {
         assert(rows[i] >= 0);
         assert(rows[i] < matrix->nrows);

         if( !SCIPisInfinity(scip, -(matrix->lhs[rows[i]])) )
            matrix->lhs[rows[i]] -= (vals[i]) * deltashift;

         if( !SCIPisInfinity(scip, matrix->rhs[rows[i]]) )
            matrix->rhs[rows[i]] -= (vals[i]) * deltashift;

         if( negatecoeffs )
           (vals[i]) = -(vals[i]);

         assert(SCIPisFeasLE(scip, matrix->lhs[rows[i]], matrix->rhs[rows[i]]));
      }
   }
   SCIPdebugMessage("Variable <%s> at colpos %d transformed. LB <%g> --> <%g>, UB <%g> --> <%g>\n",
      SCIPvarGetName(var), colpos, lb, 0.0, ub, matrix->upperbounds[colpos]);
}

/** initializes copy of the original coefficient matrix and applies heuristic specific adjustments: normalizing row
 *  vectors, transforming variable domains such that lower bound is zero, and relaxing continuous variables.
 */
static
SCIP_RETCODE initMatrix(
   SCIP*                 scip,               /**< current scip instance */
   CONSTRAINTMATRIX*     matrix,             /**< constraint matrix object to be initialized */
   SCIP_HEURDATA*        heurdata,           /**< heuristic data */
   int*                  nmaxrows,           /**< maximum number of rows a variable appears in */
   SCIP_Bool             relax,              /**< should continuous variables be relaxed from the problem? */
   SCIP_Bool*            initialized,        /**< was the initialization successful? */
   SCIP_Bool*            infeasible          /**< is the problem infeasible? */
   )
{
   SCIP_ROW** lprows;
   SCIP_COL** lpcols;
   int i;
   int j;
   int currentpointer;

   int nrows;
   int ncols;

   assert(scip != NULL);
   assert(matrix != NULL);
   assert(initialized!= NULL);
   assert(infeasible != NULL);
   assert(nmaxrows != NULL);

   SCIPdebugMessage("entering Matrix Initialization method of SHIFTANDPROPAGATE heuristic!\n");

   /* get LP row data; column data is already initialized in heurdata */
   SCIP_CALL( SCIPgetLPRowsData(scip, &lprows, &nrows) );
   lpcols = heurdata->lpcols;
   ncols = heurdata->nlpcols;

   matrix->nrows = nrows;
   matrix->nnonzs = 0;
   matrix->normalized = FALSE;
   matrix->ndiscvars = 0;
   *nmaxrows = 0;

   /* count the number of nonzeros of the LP constraint matrix */
   for( j = 0; j < ncols; ++j )
   {
      assert(lpcols[j] != NULL);
      assert(SCIPcolGetLPPos(lpcols[j]) >= 0);

      if( SCIPcolIsIntegral(lpcols[j]) )
      {
         matrix->nnonzs += SCIPcolGetNLPNonz(lpcols[j]);
         ++matrix->ndiscvars;
      }
   }

   matrix->ncols = matrix->ndiscvars;

   if( matrix->nnonzs == 0 )
   {
      SCIPdebugMessage("No matrix entries - Terminating initialization of matrix.\n");

      *initialized = FALSE;

      return SCIP_OKAY;
   }

   /* allocate memory for the members of heuristic matrix */
   SCIP_CALL( SCIPallocBufferArray(scip, &matrix->rowmatvals, matrix->nnonzs) );
   SCIP_CALL( SCIPallocBufferArray(scip, &matrix->rowmatind, matrix->nnonzs) );
   SCIP_CALL( SCIPallocBufferArray(scip, &matrix->colmatvals, matrix->nnonzs) );
   SCIP_CALL( SCIPallocBufferArray(scip, &matrix->colmatind, matrix->nnonzs) );
   SCIP_CALL( SCIPallocBufferArray(scip, &matrix->rowmatbegin, nrows) );
   SCIP_CALL( SCIPallocBufferArray(scip, &matrix->colmatbegin, matrix->ncols) );
   SCIP_CALL( SCIPallocBufferArray(scip, &matrix->lhs, matrix->nrows) );
   SCIP_CALL( SCIPallocBufferArray(scip, &matrix->rhs, matrix->nrows) );
   SCIP_CALL( SCIPallocBufferArray(scip, &matrix->colnorms, matrix->ncols) );
   SCIP_CALL( SCIPallocBufferArray(scip, &matrix->transformstatus, matrix->ndiscvars) );
   SCIP_CALL( SCIPallocBufferArray(scip, &matrix->upperbounds, matrix->ndiscvars) );
   SCIP_CALL( SCIPallocBufferArray(scip, &matrix->transformshiftvals, matrix->ndiscvars) );

   /* set transform status of variables */
   for( j = 0; j < matrix->ndiscvars; ++j )
      matrix->transformstatus[j] = TRANSFORMSTATUS_NONE;

   currentpointer = 0;
   *infeasible = FALSE;

   /* initialize the rows vector of the heuristic matrix together with its corresponding
    * lhs, rhs.
    */
   for( i = 0; i < nrows; ++i )
   {
      SCIP_Real* rowvals;
      SCIP_COL** cols;
      SCIP_Real maxval;
      SCIP_ROW* row;
      SCIP_Real nrowlpnonz;
      SCIP_Real constant;

      /* get LP row information */
      row = lprows[i];
      rowvals = SCIProwGetVals(row);
      nrowlpnonz = SCIProwGetNLPNonz(row);
      maxval = SCIPgetRowMaxCoef(scip, row);
      cols = SCIProwGetCols(row);
      constant = SCIProwGetConstant(row);

      assert(!SCIPisInfinity(scip, constant));
      assert(SCIPisFeasGT(scip, maxval, 0.0) || nrowlpnonz == 0);

      matrix->rowmatbegin[i] = currentpointer;

      /* modify the lhs and rhs w.r.t to the rows constant and normalize by 1-norm, i.e divide the lhs and rhs by the
       * maximum absolute value of the row
       */
      if( !SCIPisInfinity(scip, -SCIProwGetLhs(row)) )
         matrix->lhs[i] = (SCIProwGetLhs(row) - constant);
      else
         matrix->lhs[i] = -SCIPinfinity(scip);

      if( !SCIPisInfinity(scip, SCIProwGetRhs(row)) )
         matrix->rhs[i] = (SCIProwGetRhs(row) - constant);
      else
         matrix->rhs[i] = SCIPinfinity(scip);

      /* make sure that maxval is larger than zero before normalization.
       * Maxval may be zero if the constraint contains no variables but is modifiable, hence not redundant
       */
      if( !SCIPisFeasZero(scip, maxval) )
      {
         if( !SCIPisInfinity(scip, -matrix->lhs[i]) )
            matrix->lhs[i] /= maxval;
         if( !SCIPisInfinity(scip, matrix->rhs[i]) )
            matrix->rhs[i] /= maxval;
      }

      SCIPdebugMessage(" %s : lhs=%g, rhs=%g, maxval=%g \n", SCIProwGetName(row), matrix->lhs[i], matrix->rhs[i], maxval);

      /* in case of empty rows with a 0 < lhs <= 0.0 or 0.0 <= rhs < 0 we deduce the infeasibility of the problem */
      if( nrowlpnonz == 0 && (SCIPisFeasPositive(scip, matrix->lhs[i]) || SCIPisFeasNegative(scip, matrix->rhs[i])) )
      {
         *infeasible = TRUE;
         SCIPdebugMessage("  Matrix initialization stopped because of row infeasibility! \n");
         SCIPdebug( SCIP_CALL( SCIPprintRow(scip, row, NULL) ) );
         break;
      }

      /* row coefficients are normalized and copied to heuristic matrix */
      for( j = 0; j < nrowlpnonz; ++j )
      {
         if( !SCIPcolIsIntegral(cols[j]) )
            continue;
         assert(SCIPcolGetLPPos(cols[j]) >= 0);
         assert(currentpointer < matrix->nnonzs);

         matrix->rowmatvals[currentpointer] = rowvals[j]/maxval;
         matrix->rowmatind[currentpointer] = SCIPcolGetLPPos(cols[j]);

         ++currentpointer;
      }
   }

   matrix->normalized = TRUE;

   if( *infeasible )
      return SCIP_OKAY;

   assert(currentpointer == matrix->nnonzs);

   currentpointer = 0;

   /* copy the nonzero coefficient data column by column to heuristic matrix */
   for( j = 0; j < matrix->ncols; ++j )
   {
      SCIP_COL* currentcol;
      SCIP_ROW** rows;
      SCIP_Real* colvals;
      int ncolnonz;


      assert(SCIPcolGetLPPos(lpcols[j]) >= 0);

      currentcol = lpcols[j];
      assert(SCIPcolIsIntegral(currentcol));

      colvals = SCIPcolGetVals(currentcol);
      rows = SCIPcolGetRows(currentcol);
      ncolnonz = SCIPcolGetNLPNonz(currentcol);
      matrix->colnorms[j] = ncolnonz;

      *nmaxrows = MAX(*nmaxrows, ncolnonz);

      /* loop over all rows with nonzero coefficients in the column, transform them and add them to the heuristic matrix */
      matrix->colmatbegin[j] = currentpointer;
      for( i = 0; i < ncolnonz; ++i )
      {
         SCIP_Real maxval;

         assert(rows[i] != NULL);
         assert(0 <= SCIProwGetLPPos(rows[i]));
         assert(SCIProwGetLPPos(rows[i]) < nrows);
         assert(currentpointer < matrix->nnonzs);

         /* rows are normalized by maximum norm */
         maxval = SCIPgetRowMaxCoef(scip, rows[i]);

         assert(maxval > 0);

         matrix->colmatvals[currentpointer] = colvals[i]/maxval;
         matrix->colmatind[currentpointer] = SCIProwGetLPPos(rows[i]);

         /* update the column norm */
         matrix->colnorms[j] += ABS(matrix->colmatvals[currentpointer]);

         ++currentpointer;
      }
   }
   assert(currentpointer == matrix->nnonzs);

   /* each variable is either transformed, if it supposed to be integral, or relaxed */
   for( j = 0; j < (relax ? ncols : matrix->ndiscvars); ++j )
   {
      SCIP_COL* col;

      col = lpcols[j];
      if( SCIPcolIsIntegral(col) )
      {
         matrix->transformshiftvals[j] = 0.0;
         transformVariable(scip, matrix, heurdata, j);
      }
      else
      {
         SCIP_VAR* var;
         var = SCIPcolGetVar(col);
         assert(SCIPvarGetType(var) == SCIP_VARTYPE_CONTINUOUS);
         relaxVar(scip, var, matrix);
      }
   }
   *initialized = TRUE;

   SCIPdebugMessage("Matrix initialized for %d discrete variables with %d cols, %d rows and %d nonzero entries\n",
      matrix->ndiscvars, matrix->ncols, matrix->nrows, matrix->nnonzs);
   return SCIP_OKAY;
}

/** frees all members of the heuristic matrix */
static
void freeMatrix(
   SCIP*                 scip,               /**< current SCIP instance */
   CONSTRAINTMATRIX**    matrix              /**< constraint matrix object */
   )
{
   assert(scip != NULL);
   assert(matrix != NULL);

   /* all fields are only allocated, if problem is not empty  */
   if( (*matrix)->nnonzs > 0 )
   {
      assert((*matrix) != NULL);
      assert((*matrix)->rowmatbegin != NULL);
      assert((*matrix)->rowmatvals != NULL);
      assert((*matrix)->rowmatind != NULL);
      assert((*matrix)->colmatbegin != NULL);
      assert((*matrix)->colmatvals!= NULL);
      assert((*matrix)->colmatind != NULL);
      assert((*matrix)->lhs != NULL);
      assert((*matrix)->rhs != NULL);
      assert((*matrix)->transformstatus != NULL);
      assert((*matrix)->transformshiftvals != NULL);

      /* free all fields */
      SCIPfreeBufferArray(scip, &((*matrix)->rowmatbegin));
      SCIPfreeBufferArray(scip, &((*matrix)->rowmatvals));
      SCIPfreeBufferArray(scip, &((*matrix)->rowmatind));
      SCIPfreeBufferArray(scip, &((*matrix)->colmatvals));
      SCIPfreeBufferArray(scip, &((*matrix)->colmatind));
      SCIPfreeBufferArray(scip, &((*matrix)->colmatbegin));
      SCIPfreeBufferArray(scip, &((*matrix)->lhs));
      SCIPfreeBufferArray(scip, &((*matrix)->rhs));
      SCIPfreeBufferArray(scip, &((*matrix)->colnorms));
      SCIPfreeBufferArray(scip, &((*matrix)->transformstatus));
      SCIPfreeBufferArray(scip, &((*matrix)->upperbounds));
      SCIPfreeBufferArray(scip, &((*matrix)->transformshiftvals));

     (*matrix)->nrows = 0;
     (*matrix)->ncols = 0;
   }

   /* free matrix */
   SCIPfreeBuffer(scip, matrix);
}

/** collects the necessary information about row violations for the zero-solution. That is,
 *  all solution values in heuristic transformation are zero.
 */
static
void checkViolations(
   SCIP*                 scip,               /**< current scip instance */
   CONSTRAINTMATRIX*     matrix,             /**< constraint matrix object */
   int*                  violatedrows,       /**< violated rows */
   int*                  violatedrowpos,     /**< row positions of violated rows */
   int*                  nviolatedrows,      /**< pointer to store the number of violated rows */
   int*                  nredundantrows,     /**< pointer to store the number of redundant rows */
   int*                  violatedvarrows     /**< reference to number of violated rows for every variable, or NULL */
   )
{
   SCIP_Real* rhs;
   SCIP_Real* lhs;
   int nrows;
   int i;

   assert(matrix != NULL);
   assert(violatedrows != NULL);
   assert(violatedrowpos != NULL);
   assert(nviolatedrows != NULL);

   /* get RHS, LHS and number of the problem rows */
   rhs = matrix->rhs;
   lhs = matrix->lhs;
   nrows = matrix->nrows;

   SCIPdebugMessage("Entering violation check for %d rows! \n", nrows);
   *nviolatedrows = 0;
   if( nredundantrows != NULL )
      *nredundantrows = 0;

   /* loop over rows and check if it is violated */
   for( i = 0; i < nrows; ++i )
   {
      /* check, if zero solution violates this row */
      if( SCIPisFeasLT(scip, rhs[i], 0.0) || SCIPisFeasGT(scip, lhs[i], 0.0) )
      {
         violatedrows[*nviolatedrows] = i;
        (violatedrowpos)[i] = *nviolatedrows;
         ++(*nviolatedrows);

         /* if needed, increase the counter for violated rows for every variable column of this row */
         if( violatedvarrows != NULL )
         {
            int* rowcols;
            int nrowcols;
            int j;

            rowcols = NULL;
            nrowcols = 0;
            getRowData(matrix, i, NULL, NULL, NULL, &rowcols, &nrowcols);
            assert(nrowcols == 0 || rowcols != NULL);

            for( j = 0; j < nrowcols; ++j )
            {
               assert(0 <= rowcols[j] && rowcols[j] < matrix->ndiscvars);
               ++violatedvarrows[rowcols[j]];
            }
         }
      }
      else
         violatedrowpos[i] = -1;

      assert((violatedrowpos[i] == -1 && SCIPisFeasGE(scip, rhs[i], 0.0) && SCIPisFeasGE(scip, -lhs[i], 0.0))
         || (violatedrowpos[i] >= 0 &&(SCIPisFeasLT(scip, rhs[i], 0.0) || SCIPisFeasLT(scip, -lhs[i], 0.0))));

      if( SCIPisInfinity(scip, rhs[i]) && SCIPisInfinity(scip, -lhs[i]) && nredundantrows != NULL)
         ++(*nredundantrows);
   }
}

/** retransforms solution values of variables according to their transformation status */
static
SCIP_Real retransformVariable(
   SCIP*                 scip,               /**< current scip instance */
   CONSTRAINTMATRIX*     matrix,             /**< constraint matrix object */
   SCIP_VAR*             var,                /**< variable whose solution value has to be retransformed */
   int                   varindex,           /**< permutation of variable indices according to sorting */
   SCIP_Real             solvalue            /**< solution value of the variable */
   )
{
   TRANSFORMSTATUS status;

   assert(matrix != NULL);
   assert(var != NULL);

   status = matrix->transformstatus[varindex];
   assert(status != TRANSFORMSTATUS_NONE);
   assert(SCIPvarGetType(var) != SCIP_VARTYPE_CONTINUOUS);

   if( SCIPvarIsBinary(var) )
   {
      if( SCIPvarGetNLocksUp(var) == 0 )
         return SCIPvarGetUbLocal(var);
      if( SCIPvarGetNLocksDown(var) == 0 )
         return SCIPvarGetLbLocal(var);
   }

   /* check if original variable has different bounds and transform solution value correspondingly */
   if( status == TRANSFORMSTATUS_LB )
   {
      assert(!SCIPisInfinity(scip, -SCIPvarGetLbLocal(var)));

      return solvalue + matrix->transformshiftvals[varindex];
   }
   else if( status == TRANSFORMSTATUS_NEG )
   {
      assert(!SCIPisInfinity(scip, SCIPvarGetUbLocal(var)));
      return matrix->transformshiftvals[varindex] - solvalue;
   }
   return solvalue;
}

/** determines the best shifting value of a variable
 *  @todo if there is already an incumbent solution, try considering the objective cutoff as additional constraint */
static
SCIP_RETCODE getOptimalShiftingValue(
   SCIP*                 scip,               /**< current scip instance */
   CONSTRAINTMATRIX*     matrix,             /**< constraint matrix object */
   int                   varindex,           /**< index of variable which should be shifted */
   int                   direction,          /**< the direction for this variable */
   int*                  rowweights,         /**< weighting of rows for best shift calculation */
   SCIP_Real*            steps,              /**< buffer array to store the individual steps for individual rows */
   int*                  violationchange,    /**< buffer array to store the individual change of feasibility of row */
   SCIP_Real*            beststep,           /**< pointer to store optimal shifting step */
   int*                  rowviolations       /**< pointer to store new weighted sum of row violations, i.e, v - f */
   )
{
   SCIP_Real* vals;
   int* rows;

   SCIP_Real slacksurplus;
   SCIP_Real upperbound;

   int nrows;
   int sum;
   int i;

   SCIP_Bool allzero;

   assert(beststep != NULL);
   assert(rowviolations != NULL);
   assert(rowweights != NULL);
   assert(steps != NULL);
   assert(violationchange != NULL);
   assert(direction == 1 || direction == -1);

   upperbound = matrix->upperbounds[varindex];

   /* get nonzero values and corresponding rows of variable */
   getColumnData(matrix, varindex, &vals, &rows, &nrows);

   /* loop over rows and calculate, which is the minimum shift to make this row feasible
    * or the minimum shift to violate this row
    */
   allzero = TRUE;
   slacksurplus = 0.0;
   for( i = 0; i < nrows; ++i )
   {
      SCIP_Real lhs;
      SCIP_Real rhs;
      SCIP_Real val;
      int rowpos;
      SCIP_Bool rowisviolated;
      int rowweight;

      /* get the row data */
      rowpos = rows[i];
      assert(rowpos >= 0);
      lhs = matrix->lhs[rowpos];
      rhs = matrix->rhs[rowpos];
      rowweight = rowweights[rowpos];
      val = direction * vals[i];
      assert(rowweight == DEFAULT_WEIGHT_INEQUALITY ||
        (!SCIPisInfinity(scip, -lhs) && !SCIPisInfinity(scip, rhs)));

      /* determine if current row is violated or not */
      rowisviolated =(SCIPisFeasLT(scip, rhs, 0.0) || SCIPisFeasLT(scip, -lhs, 0.0));

      /* for a feasible row, determine the minimum integer value within the bounds of the variable by which it has to be
       * shifted to make row infeasible.
       */
      if( !rowisviolated )
      {
         SCIP_Real maxfeasshift;

         maxfeasshift = SCIPinfinity(scip);

         /* feasibility can only be violated if the variable has a lock in the corresponding direction,
          * i.e. a positive coefficient for a "<="-constraint, a negative coefficient for a ">="-constraint.
          */
         if( SCIPisFeasGT(scip, val, 0.0) && !SCIPisInfinity(scip, rhs) )
            maxfeasshift = SCIPfeasFloor(scip, rhs/val);
         else if( SCIPisFeasLT(scip, val, 0.0) && !SCIPisInfinity(scip, -lhs) )
            maxfeasshift = SCIPfeasFloor(scip, lhs/val);

         /* if the variable has no lock in the current row, it can still help to increase the slack of this row;
          * we measure slack increase for shifting by one
          */
         if( SCIPisFeasGT(scip, val, 0.0) && SCIPisInfinity(scip, rhs) )
            slacksurplus += val;
         if( SCIPisFeasLT(scip, val, 0.0) && SCIPisInfinity(scip, -lhs) )
            slacksurplus -= val;

         /* check if the least violating shift lies within variable bounds and set corresponding array values */
         if( SCIPisFeasLE(scip, maxfeasshift + 1.0, upperbound) )
         {
            steps[i] = maxfeasshift + 1.0;
            violationchange[i] = rowweight;
            allzero = FALSE;
         }
         else
         {
            steps[i] = upperbound;
            violationchange[i] = 0;
         }
      }
      /* for a violated row, determine the minimum integral value within the bounds of the variable by which it has to be
       * shifted to make row feasible.
       */
      else
      {
         SCIP_Real minfeasshift;

         minfeasshift = SCIPinfinity(scip);

         /* if coefficient has the right sign to make row feasible, determine the minimum integer to shift variable
          * to obtain feasibility
          */
         if( SCIPisFeasLT(scip, -lhs, 0.0) && SCIPisFeasGT(scip, val, 0.0) )
            minfeasshift = SCIPfeasCeil(scip, lhs/val);
         else if( SCIPisFeasLT(scip, rhs,0.0) && SCIPisFeasLT(scip, val, 0.0) )
            minfeasshift = SCIPfeasCeil(scip, rhs/val);

         /* check if the minimum feasibility recovery shift lies within variable bounds and set corresponding array
          * values
          */
         if( !SCIPisInfinity(scip, minfeasshift) && SCIPisFeasLE(scip, minfeasshift, upperbound) )
         {
            steps[i] = minfeasshift;
            violationchange[i] = -rowweight;
            allzero = FALSE;
         }
         else
         {
            steps[i] = upperbound;
            violationchange[i] = 0;
         }
      }
   }

   /* in case that the variable cannot affect the feasibility of any row, in particular it cannot violate
    * a single row, but we can add slack to already feasible rows, we will do this
    */
   if( allzero )
   {
      *beststep = SCIPisFeasGT(scip, slacksurplus, 0.0) ? direction * upperbound : 0.0;
      return SCIP_OKAY;
   }

   /* sorts rows by increasing value of steps */
   SCIPsortRealInt(steps, violationchange, nrows);

   *beststep = 0.0;
   *rowviolations = 0;
   sum = 0;

   /* best shifting step is calculated by summing up the violation changes for each relevant step and
    * taking the one which leads to the minimum sum. This sum measures the balance of feasibility recovering and
    * violating changes which will be obtained by shifting the variable by this step
    * note, the sums for smaller steps have to be taken into account for all bigger steps, i.e., the sums can be
    * computed iteratively
    */
   for( i = 0; i < nrows && !SCIPisInfinity(scip, steps[i]); ++i )
   {
      sum += violationchange[i];

      /* if we reached the last entry for the current step value, we have finished computing its sum and
       * update the step defining the minimum sum
       */
      if( (i == nrows-1 || steps[i+1] > steps[i]) && sum < *rowviolations )
      {
         *rowviolations = sum;
         *beststep = direction * steps[i];
      }
   }
   assert(*rowviolations <= 0);
   assert(!SCIPisInfinity(scip, *beststep));

   return SCIP_OKAY;
}

/** updates the information about a row whenever violation status changes */
static
void updateViolations(
   SCIP*                 scip,               /**< current SCIP instance */
   CONSTRAINTMATRIX*     matrix,             /**< constraint matrix object */
   int                   rowindex,           /**< index of the row */
   int*                  violatedrows,       /**< contains all violated rows */
   int*                  violatedrowpos,     /**< positions of rows in the violatedrows array */
   int*                  nviolatedrows       /**< pointer to update total number of violated rows */
   )
{
   assert(matrix != NULL);
   assert(violatedrows != NULL);
   assert(violatedrowpos != NULL);
   assert(nviolatedrows != NULL);

   /* row is now violated. Enqueue it in the set of violated rows. */
   if( SCIPisFeasLT(scip, -(matrix->lhs[rowindex]), 0.0) || SCIPisFeasLT(scip, matrix->rhs[rowindex], 0.0) )
   {
      assert(violatedrowpos[rowindex] == -1);
      assert(*nviolatedrows < matrix->nrows);

      violatedrows[*nviolatedrows] = rowindex;
      violatedrowpos[rowindex] = *nviolatedrows;
      ++(*nviolatedrows);
   }
   /* row is now feasible. Remove it from the set of violated rows. */
   else
   {
      assert(violatedrowpos[rowindex] > -1);

      /* swap the row with last violated row */
      if( violatedrowpos[rowindex] != *nviolatedrows - 1 )
      {
         assert(*nviolatedrows - 1 >= 0);
         violatedrows[violatedrowpos[rowindex]] = violatedrows[*nviolatedrows - 1];
         violatedrowpos[violatedrows[*nviolatedrows - 1]] = violatedrowpos[rowindex];
      }

      /* unlink the row from its position in the array and decrease number of violated rows */
      violatedrowpos[rowindex] = -1;
      --(*nviolatedrows);
   }
}

/** updates transformation of a given variable by taking into account current local bounds. if the bounds have changed
 *  since last update, updating the heuristic specific upper bound of the variable, its current transformed solution value
 *  and all affected rows is necessary.
 */
static
void updateTransformation(
   SCIP*                 scip,               /**< current scip */
   CONSTRAINTMATRIX*     matrix,             /**< constraint matrix object */
   SCIP_HEURDATA*        heurdata,           /**< heuristic data */
   int                   varindex,           /**< index of variable in matrix */
   SCIP_Real*            transformshiftval,  /**< value, by which the variable has been shifted during transformation */
   SCIP_Real             lb,                 /**< local lower bound of the variable */
   SCIP_Real             ub,                 /**< local upper bound of the variable */
   int*                  violatedrows,       /**< violated rows */
   int*                  violatedrowpos,     /**< violated row positions */
   int*                  nviolatedrows       /**< pointer to store number of violated rows */
   )
{
   TRANSFORMSTATUS status;
   SCIP_Real deltashift;

   assert(scip != NULL);
   assert(matrix != NULL);
   assert(0 <= varindex && varindex < matrix->ndiscvars);

   /* deltashift is the difference between the old and new transformation value. */
   deltashift = 0.0;
   status = matrix->transformstatus[varindex];

   SCIPdebugMessage("  Variable <%d> [%g,%g], status %d(%g), ub %g \n", varindex, lb, ub, status,
      matrix->transformshiftvals[varindex], matrix->upperbounds[varindex]);

   /* depending on the variable status, deltashift is calculated differently. */
   if( status == TRANSFORMSTATUS_LB )
   {
      if( SCIPisInfinity(scip, -lb) )
         transformVariable(scip, matrix, heurdata, varindex);
      else {
         deltashift = lb - (*transformshiftval);
         *transformshiftval = lb;
         if( !SCIPisInfinity(scip, ub) )
            matrix->upperbounds[varindex] = ub - lb;
         else
            matrix->upperbounds[varindex] = SCIPinfinity(scip);
      }
   }

   if( status == TRANSFORMSTATUS_NEG )
   {

      if( SCIPisInfinity(scip, ub) )
         transformVariable(scip, matrix, heurdata, varindex);
      else
      {
         deltashift = (*transformshiftval) - ub;
         *transformshiftval = ub;

         if( !SCIPisInfinity(scip, -lb) )
            matrix->upperbounds[varindex] = ub - lb;
      }
   }

   if( status == TRANSFORMSTATUS_FREE )
   {
      /* in case of a free transform status, if one of the bounds has become finite, we want
       * to transform this variable to a variable with a lowerbound or a negated transform status */
      if( !SCIPisInfinity(scip, -lb) || !SCIPisInfinity(scip, ub) )
      {
         transformVariable(scip, matrix, heurdata, varindex);

         /* violations have to be rechecked for all rows
          * @todo : change this and only update violations of rows in which this variable
          *        appears
          */
         checkViolations(scip, matrix, violatedrows, violatedrowpos, nviolatedrows, NULL, NULL);

         assert(matrix->transformstatus[varindex] == TRANSFORMSTATUS_LB || TRANSFORMSTATUS_NEG);
         assert(SCIPisFeasLE(scip, ABS(lb), ABS(ub)) || matrix->transformstatus[varindex] == TRANSFORMSTATUS_NEG);
      }
   }

   /* if the bound, by which the variable was shifted, has changed, deltashift is different from zero, which requires
    * an update of all affected rows
    */
   if( !SCIPisFeasZero(scip, deltashift) )
   {
      int i;
      int* rows;
      SCIP_Real* vals;
      int nrows;

      /* get nonzero values and corresponding rows of variable */
      getColumnData(matrix, varindex, &vals, &rows, &nrows);

      /* go through rows, update the rows w.r.t. the influence of the changed transformation of the variable */
      for( i = 0; i < nrows; ++i )
      {
         SCIP_Bool updaterow;
         SCIP_Bool leftviolation;
         SCIP_Bool rightviolation;

         SCIPdebugMessage("  update slacks of row<%d>:  coefficient <%g>, %g <= 0 <= %g \n",
            rows[i], vals[i], matrix->lhs[rows[i]], matrix->rhs[rows[i]]);

         /* the row has to be updated if either lhs or rhs changes its sign. */
         leftviolation = SCIPisFeasLT(scip, -(matrix->lhs[rows[i]]), 0.0);

         if( !SCIPisInfinity(scip, -(matrix->lhs[rows[i]])) )
            matrix->lhs[rows[i]] -= (vals[i]) * deltashift;

         updaterow = leftviolation != SCIPisFeasLT(scip, -(matrix->lhs[rows[i]]), 0.0);

         rightviolation = SCIPisFeasLT(scip,(matrix->rhs[rows[i]]), 0.0);
         if( !SCIPisInfinity(scip, matrix->rhs[rows[i]]) )
            matrix->rhs[rows[i]] -= (vals[i]) * deltashift;

         updaterow = updaterow != (rightviolation != SCIPisFeasLT(scip,(matrix->rhs[rows[i]]), 0.0));

         /* update the row violation */
         if( updaterow )
            updateViolations(scip, matrix, rows[i], violatedrows, violatedrowpos, nviolatedrows);

         SCIPdebugMessage("             -->                           %g <= 0 <= %g %s\n",
            matrix->lhs[rows[i]], matrix->rhs[rows[i]], updaterow ? ": row violation updated " : "");
      }
   }
   SCIPdebugMessage("  Variable <%d> [%g,%g], status %d(%g), ub %g \n", varindex, lb, ub, status,
      matrix->transformshiftvals[varindex], matrix->upperbounds[varindex]);
}

/** comparison method for columns; binary < integer < implicit < continuous variables */
static
SCIP_DECL_SORTPTRCOMP(heurSortColsShiftandpropagate)
{
   SCIP_COL* col1;
   SCIP_COL* col2;
   SCIP_VAR* var1;
   SCIP_VAR* var2;
   SCIP_VARTYPE vartype1;
   SCIP_VARTYPE vartype2;
   int key1;
   int key2;

   col1 = (SCIP_COL*)elem1;
   col2 = (SCIP_COL*)elem2;
   var1 = SCIPcolGetVar(col1);
   var2 = SCIPcolGetVar(col2);
   assert(var1 != NULL && var2 != NULL);

   vartype1 = SCIPvarGetType(var1);
   vartype2 = SCIPvarGetType(var2);

   switch (vartype1) {
      case SCIP_VARTYPE_BINARY:
         key1 = 1;
         break;
      case SCIP_VARTYPE_INTEGER:
         key1 = 2;
         break;
      case SCIP_VARTYPE_IMPLINT:
         key1 = 3;
         break;
      case SCIP_VARTYPE_CONTINUOUS:
         key1 = 4;
         break;
      default:
         key1 = -1;
         SCIPerrorMessage("unknown variable type\n");
         SCIPABORT();
         break;
   }
   switch (vartype2) {
      case SCIP_VARTYPE_BINARY:
         key2 = 1;
         break;
      case SCIP_VARTYPE_INTEGER:
         key2 = 2;
         break;
      case SCIP_VARTYPE_IMPLINT:
         key2 = 3;
         break;
      case SCIP_VARTYPE_CONTINUOUS:
         key2 = 4;
         break;
      default:
         key2 = -1;
         SCIPerrorMessage("unknown variable type\n");
         SCIPABORT();
         break;
   }
   return key1 - key2;
}

/*
 * Callback methods of primal heuristic
 */

/** deinitialization method of primal heuristic(called before transformed problem is freed) */
static
SCIP_DECL_HEUREXIT(heurExitShiftandpropagate)
{  /*lint --e{715}*/
   SCIP_HEURDATA* heurdata;

   heurdata = SCIPheurGetData(heur);

   assert(heurdata != NULL);

   assert(heurdata->lpcols == NULL || heurdata->lpcolssize > 0);

   if( heurdata->lpcolssize > 0 )
   {
      assert(heurdata->lpcols != NULL);
      SCIPfreeBlockMemoryArray(scip, &heurdata->lpcols, heurdata->lpcolssize);
      heurdata->lpcols = NULL;
      heurdata->lpcolssize = -1;
      heurdata->nlpcols = 0;
   }

   /* if statistic mode is enabled, statistics are printed to console */
   SCIPstatistic(
      SCIPstatisticMessage(
         "  DETAILS                    :  %d violations left, %d probing status, %d redundant rows\n",
         heurdata->nremainingviols,
         heurdata->lpsolstat,
         heurdata->nredundantrows);
      SCIPstatisticMessage(
         "  SHIFTANDPROPAGATE PROBING  :  %d probings, %lld domain reductions,  ncutoffs: %d ,  LP iterations: %lld \n ",
         heurdata->nprobings,
         heurdata->ntotaldomredsfound,
         heurdata->ncutoffs,
         heurdata->nlpiters);
      );

   return SCIP_OKAY;
}

/** initialization method of primal heuristic(called after problem was transformed). We only need this method for
 *  statistic mode of heuristic.
 */
static
SCIP_DECL_HEURINIT(heurInitShiftandpropagate)
{  /*lint --e{715}*/

   SCIP_HEURDATA* heurdata;

   heurdata = SCIPheurGetData(heur);

   assert(heurdata != NULL);

   heurdata->randseed = DEFAULT_RANDSEED;

   SCIPstatistic(
      heurdata->lpsolstat = SCIP_LPSOLSTAT_NOTSOLVED;
      heurdata->nremainingviols = 0;
      heurdata->nprobings = 0;
      heurdata->ntotaldomredsfound = 0;
      heurdata->ncutoffs = 0;
      heurdata->nlpiters = 0;
      heurdata->nredundantrows = 0;
   )
   return SCIP_OKAY;
}

/** destructor of primal heuristic to free user data(called when SCIP is exiting) */
static
SCIP_DECL_HEURFREE(heurFreeShiftandpropagate)
{  /*lint --e{715}*/
   SCIP_HEURDATA* heurdata;
   SCIP_EVENTHDLR* eventhdlr;
   SCIP_EVENTHDLRDATA* eventhdlrdata;

   heurdata = SCIPheurGetData(heur);
   eventhdlr = heurdata->eventhdlr;
   assert(eventhdlr != NULL);
   eventhdlrdata = SCIPeventhdlrGetData(eventhdlr);

   SCIPfreeMemory(scip, &eventhdlrdata);

   /* free heuristic data */
   if( heurdata != NULL )
      SCIPfreeMemory(scip, &heurdata);

   SCIPheurSetData(heur, NULL);

   return SCIP_OKAY;
}


/** copy method for primal heuristic plugins(called when SCIP copies plugins) */
static
SCIP_DECL_HEURCOPY(heurCopyShiftandpropagate)
{  /*lint --e{715}*/
   assert(scip != NULL);
   assert(heur != NULL);
   assert(strcmp(SCIPheurGetName(heur), HEUR_NAME) == 0);

   /* call inclusion method of primal heuristic */
   SCIP_CALL( SCIPincludeHeurShiftandpropagate(scip) );

   return SCIP_OKAY;
}

/** execution method of primal heuristic */
static
SCIP_DECL_HEUREXEC(heurExecShiftandpropagate)
{  /*lint --e{715}*/
   SCIP_HEURDATA* heurdata;       /* heuristic data */
   SCIP_EVENTHDLR* eventhdlr;     /* shiftandpropagate event handler */
   SCIP_EVENTHDLRDATA* eventhdlrdata; /* event handler data */
   SCIP_EVENTDATA**  eventdatas;  /* event data for every variable */

   CONSTRAINTMATRIX* matrix;      /* constraint matrix object */
   SCIP_COL** lpcols;             /* lp columns */
   SCIP_SOL* sol;                 /* solution pointer */
   SCIP_Real* colnorms;           /* contains Euclidean norms of column vectors */

   SCIP_Real* steps;              /* buffer arrays for best shift selection in main loop */
   int* violationchange;

   int* violatedrows;             /* the violated rows */
   int* violatedrowpos;           /* the array position of a violated row, or -1 */
   int* permutation;              /* reflects the position of the variables after sorting */
   int* rowweights;               /* weighting of rows for best shift calculation */
   int* violatedvarrows;          /* number of violated rows for each variable */
   int nlpcols;                   /* number of lp columns */
   int nviolatedrows;             /* number of violated rows */
   int ndiscvars;                 /* number of non-continuous variables of the problem */
   int lastindexofsusp;           /* last variable which has been swapped due to a cutoff */
   int nbinvars;                  /* number of binary variables */
   int nintvars;                  /* number of integer variables */
   int i;
   int r;
   int v;
   int c;
   int ncutoffs;                  /* counts the number of cutoffs for this execution */
   int nprobings;                 /* counts the number of probings */
   int nredundantrows;            /* the number of redundant rows */
   int nlprows;                   /* the number LP rows */
   int nmaxrows;                  /* maximum number of LP rows of a variable */

   SCIP_Bool initialized;         /* has the matrix been initialized? */
   SCIP_Bool cutoff;              /* has current probing node been cutoff? */
   SCIP_Bool probing;             /* should probing be applied or not? */
   SCIP_Bool infeasible;          /* FALSE as long as currently infeasible rows have variables left */

   heurdata = SCIPheurGetData(heur);
   assert(heurdata != NULL);

   eventhdlr = heurdata->eventhdlr;
   assert(eventhdlr != NULL);

   eventhdlrdata = SCIPeventhdlrGetData(eventhdlr);
   assert(eventhdlrdata != NULL);

   *result = SCIP_DIDNOTRUN;
   SCIPdebugMessage("entering execution method of shift and propagate heuristic\n");

   /* heuristic is obsolete if there are only continuous variables */
   if( SCIPgetNVars(scip) - SCIPgetNContVars(scip) == 0 )
      return SCIP_OKAY;

   /* stop execution method if there is already a primarily feasible solution at hand */
   if( SCIPgetBestSol(scip) != NULL && heurdata->onlywithoutsol )
      return SCIP_OKAY;

   /* stop if there is no LP available */
   if ( ! SCIPhasCurrentNodeLP(scip) )
      return SCIP_OKAY;

   if( !SCIPisLPConstructed(scip) )
   {
      SCIP_Bool nodecutoff;

      nodecutoff = FALSE;
      /* @note this call can have the side effect that variables are created */
      SCIP_CALL( SCIPconstructLP(scip, &nodecutoff) );
      SCIP_CALL( SCIPflushLP(scip) );
   }

   SCIPstatistic( heurdata->nlpiters = SCIPgetNLPIterations(scip) );

   nlprows = SCIPgetNLPRows(scip);

   SCIP_CALL( SCIPgetLPColsData(scip, &lpcols, &nlpcols) );
   assert(nlpcols == 0 || lpcols != NULL);

   /* we need an LP */
   if( nlprows == 0 || nlpcols == 0 )
      return SCIP_OKAY;


   *result = SCIP_DIDNOTFIND;
   initialized = FALSE;

   /* allocate or resize lp column array */
   if( heurdata->lpcols == NULL )
   {
      SCIP_CALL( SCIPallocBlockMemoryArray(scip, &(heurdata->lpcols), nlpcols) );
      heurdata->lpcolssize = nlpcols;
   }
   if( heurdata->lpcolssize < nlpcols )
   {
      assert(heurdata->lpcols != NULL);
      SCIP_CALL( SCIPreallocBlockMemoryArray(scip, &(heurdata->lpcols), heurdata->lpcolssize, nlpcols) );
      heurdata->lpcolssize = nlpcols;
   }
   assert(heurdata->lpcolssize >= nlpcols);
   heurdata->nlpcols = nlpcols;
#ifndef NDEBUG
   BMSclearMemoryArray(heurdata->lpcols, heurdata->lpcolssize);
#endif

   BMScopyMemoryArray(heurdata->lpcols, lpcols, nlpcols);

   SCIPsortPtr((void**)heurdata->lpcols, heurSortColsShiftandpropagate, nlpcols);

   /* we have to collect the number of different variable types before we start probing since during probing variable
    * can be created (e.g., cons_xor.c)
    */
   ndiscvars = 0;
   nbinvars = 0;
   nintvars = 0;
   for( c = 0; c < nlpcols; ++c )
   {
      SCIP_COL* col;
      SCIP_VAR* colvar;

      col = heurdata->lpcols[c];
      assert(col != NULL);
      colvar =SCIPcolGetVar(col);
      assert(colvar != NULL);

      if( SCIPvarGetType(colvar) != SCIP_VARTYPE_CONTINUOUS )
         ++ndiscvars;
      if( SCIPvarGetType(colvar) == SCIP_VARTYPE_BINARY )
         ++nbinvars;
      else if( SCIPvarGetType(colvar) == SCIP_VARTYPE_INTEGER )
         ++nintvars;
   }
   assert(nbinvars + nintvars <= ndiscvars);

   /* start probing mode */
   SCIP_CALL( SCIPstartProbing(scip) );

   /* enables collection of variable statistics during probing */
   if( heurdata->collectstats )
      SCIPenableVarHistory(scip);
   else
      SCIPdisableVarHistory(scip);

   SCIP_CALL( SCIPnewProbingNode(scip) );
   ncutoffs = 0;
   nprobings = 0;
   nmaxrows = 0;
   infeasible = FALSE;

   /* initialize heuristic matrix and working solution */
   SCIP_CALL( SCIPallocBuffer(scip, &matrix) );
   SCIP_CALL( initMatrix(scip, matrix, heurdata, &nmaxrows, heurdata->relax, &initialized, &infeasible) );

   /* could not initialize matrix */
   if( !initialized || infeasible )
   {
      SCIPdebugMessage(" MATRIX not initialized -> Execution of heuristic stopped! \n");
      goto TERMINATE;
   }

   /* the number of discrete LP column variables can be less than the actual number of variables, if, e.g., there
    * are nonlinearities in the problem. The heuristic execution can be terminated in that case.
    */
   if( matrix->ndiscvars < ndiscvars )
   {
      SCIPdebugMessage(" Not all discrete variables are in the current LP. Shiftandpropagate execution terminated\n");
      goto TERMINATE;
   }

   assert(nmaxrows > 0);

   eventhdlrdata->matrix = matrix;
   eventhdlrdata->heurdata = heurdata;

   SCIP_CALL( SCIPcreateSol(scip, &sol, heur) );
   SCIPsolSetHeur(sol, heur);

   /* allocate arrays for execution method */
   SCIP_CALL( SCIPallocBufferArray(scip, &permutation, ndiscvars) );
   SCIP_CALL( SCIPallocBufferArray(scip, &rowweights, matrix->nrows) );

   /* allocate necessary memory for best shift search */
   SCIP_CALL( SCIPallocBufferArray(scip, &steps, nmaxrows) );
   SCIP_CALL( SCIPallocBufferArray(scip, &violationchange, nmaxrows) );

   /* allocate arrays to store information about infeasible rows */
   SCIP_CALL( SCIPallocBufferArray(scip, &violatedrows, matrix->nrows) );
   SCIP_CALL( SCIPallocBufferArray(scip, &violatedrowpos, matrix->nrows) );

   eventhdlrdata->violatedrows = violatedrows;
   eventhdlrdata->violatedrowpos = violatedrowpos;
   eventhdlrdata->nviolatedrows = &nviolatedrows;



   /* initialize arrays. Before sorting, permutation is the identity permutation */
   for( i = 0; i < ndiscvars; ++i )
      permutation[i] = i;

   /* initialize row weights */
   for( r = 0; r < matrix->nrows; ++r )
   {
      if( !SCIPisInfinity(scip, -(matrix->lhs[r])) && !SCIPisInfinity(scip, matrix->rhs[r]) )
         rowweights[r] = DEFAULT_WEIGHT_EQUALITY;
      else
         rowweights[r] = DEFAULT_WEIGHT_INEQUALITY;

   }
   colnorms = matrix->colnorms;

   assert(nbinvars >= 0);
   assert(nintvars >= 0);

   /* allocate memory for violatedvarrows array only if variable ordering relies on it */
   if( heurdata->sortvars && (heurdata->sortkey == 't' || heurdata->sortkey == 'v') )
   {
      SCIP_CALL( SCIPallocBufferArray(scip, &violatedvarrows, ndiscvars) );
      BMSclearMemoryArray(violatedvarrows, ndiscvars);
   }
   else
      violatedvarrows = NULL;

   /* check rows for infeasibility */
   nredundantrows = 0;
   checkViolations(scip, matrix, violatedrows, violatedrowpos, &nviolatedrows, &nredundantrows, violatedvarrows);


   /* sort variables w.r.t. the sorting key parameter. Sorting is indirect, all matrix column data
    * stays in place, but permutation array gives access to the sorted order of variables
    */
   if( heurdata->sortvars )
   {
      switch (heurdata->sortkey)
      {
         case 'n':
            /* variable ordering w.r.t. column norms nonincreasing */
            if( heurdata->preferbinaries )
            {
               if( nbinvars > 0 )
                  SCIPsortDownRealInt(colnorms, permutation, nbinvars);
               if( nbinvars < ndiscvars )
                  SCIPsortDownRealInt(&colnorms[nbinvars], &permutation[nbinvars], ndiscvars - nbinvars);
            }
            else
            {
               SCIPsortDownRealInt(colnorms, permutation, ndiscvars);
            }
            SCIPdebugMessage("Variables sorted down w.r.t their normalized columns!\n");
            break;
         case 'u':
            /* variable ordering w.r.t. column norms nondecreasing */
            if( heurdata->preferbinaries )
            {
               if( nbinvars > 0 )
                  SCIPsortRealInt(colnorms, permutation, nbinvars);
               if( nbinvars < ndiscvars )
                  SCIPsortRealInt(&colnorms[nbinvars], &permutation[nbinvars], ndiscvars - nbinvars);
            }
            else
            {
               SCIPsortRealInt(colnorms, permutation, ndiscvars);
            }
            SCIPdebugMessage("Variables sorted w.r.t their normalized columns!\n");
            break;
         case 'v':
            /* variable ordering w.r.t. nonincreasing number of violated rows */
            assert(violatedvarrows != NULL);
            if( heurdata->preferbinaries )
            {
               if( nbinvars > 0 )
                  SCIPsortDownIntInt(violatedvarrows, permutation, nbinvars);
               if( nbinvars < ndiscvars )
                  SCIPsortDownIntInt(&violatedvarrows[nbinvars], &permutation[nbinvars], ndiscvars - nbinvars);
            }
            else
            {
               SCIPsortDownIntInt(violatedvarrows, permutation, ndiscvars);
            }

            SCIPdebugMessage("Variables sorted down w.r.t their number of currently infeasible rows!\n");
            break;
         case 't':
            /* variable ordering w.r.t. nondecreasing number of violated rows */
            assert(violatedvarrows != NULL);
            if( heurdata->preferbinaries )
            {
               if( nbinvars > 0 )
                  SCIPsortIntInt(violatedvarrows, permutation, nbinvars);
               if( nbinvars < ndiscvars )
                  SCIPsortIntInt(&violatedvarrows[nbinvars], &permutation[nbinvars], ndiscvars - nbinvars);
            }
            else
            {
               SCIPsortIntInt(violatedvarrows, permutation, ndiscvars);
            }

            SCIPdebugMessage("Variables sorted (upwards) w.r.t their number of currently infeasible rows!\n");
            break;
         case 'r':
            /* random sorting */
            if( heurdata->preferbinaries )
            {
               if( nbinvars > 0 )
                  SCIPpermuteIntArray(permutation, 0, nbinvars - 1, &heurdata->randseed);
               if( nbinvars < ndiscvars )
                  SCIPpermuteIntArray(&permutation[nbinvars], nbinvars - 1, ndiscvars - nbinvars - 1, &heurdata->randseed);
            }
            else
            {
               SCIPpermuteIntArray(permutation, 0, ndiscvars - 1, &heurdata->randseed);
            }
            SCIPdebugMessage("Variables permuted randomly!\n");
            break;
         default:
            SCIPdebugMessage("No variable permutation applied\n");
            break;
      }
   }

   SCIP_CALL( SCIPallocBufferArray(scip, &eventdatas, matrix->ndiscvars) );
   BMSclearMemoryArray(eventdatas, matrix->ndiscvars);

   /* initialize variable events to catch bound changes during propagation */
   for( c = 0; c < matrix->ndiscvars; ++c )
   {
      SCIP_VAR* var;

      var = SCIPcolGetVar(heurdata->lpcols[c]);
      assert(var != NULL);
      assert(SCIPvarIsIntegral(var));
      assert(eventdatas[c] == NULL);

      SCIP_CALL( SCIPallocBuffer(scip, &(eventdatas[c])) ); /*lint !e866*/

      eventdatas[c]->colpos = c;

      SCIP_CALL( SCIPcatchVarEvent(scip, var, SCIP_EVENTTYPE_BOUNDCHANGED, eventhdlr, eventdatas[c], NULL) );
   }

   cutoff = FALSE;
   lastindexofsusp = -1;
   probing = heurdata->probing;
   infeasible = FALSE;

   SCIPdebugMessage("SHIFT_AND_PROPAGATE heuristic starts main loop with %d violations and %d remaining variables!\n",
      nviolatedrows, ndiscvars);

   assert(matrix->ndiscvars == ndiscvars);

   /* loop over variables, shift them according to shifting criteria and try to reduce the global infeasibility */
   for( c = 0; c < ndiscvars; ++c )
   {
      SCIP_VAR* var;
      SCIP_Longint ndomredsfound;
      SCIP_Real optimalshiftvalue;
      SCIP_Real origsolval;
      SCIP_Real lb;
      SCIP_Real ub;
      TRANSFORMSTATUS status;
      int nviolations;
      int permutedvarindex;
      SCIP_Bool marksuspicious;
      
      permutedvarindex = permutation[c];
      optimalshiftvalue = 0.0;
      nviolations = 0;
      var = SCIPcolGetVar(heurdata->lpcols[permutedvarindex]);
      lb = SCIPvarGetLbLocal(var);
      ub = SCIPvarGetUbLocal(var);
      assert(SCIPcolGetLPPos(SCIPvarGetCol(var)) >= 0);
      assert(SCIPvarIsIntegral(var));

      /* check whether we hit some limit, e.g. the time limit, in between
       * since the check itself consumes some time, we only do it every tenth iteration
       */
      if( c % 10 == 0 && SCIPisStopped(scip) )
         goto TERMINATE2;

      /* if propagation is enabled, check if propagation has changed the variables bounds
       * and update the transformed upper bound correspondingly
       */
      if( heurdata->probing )
         updateTransformation(scip, matrix, heurdata, permutedvarindex, &(matrix->transformshiftvals[permutedvarindex]),
            lb, ub, violatedrows, violatedrowpos, &nviolatedrows);

      status = matrix->transformstatus[permutedvarindex];

      SCIPdebugMessage("Variable %s with local bounds [%g,%g], status <%d>, matrix bound <%g>\n",
         SCIPvarGetName(var), lb, ub, status, matrix->upperbounds[permutedvarindex]);

      /* ignore variable if propagation fixed it(lb and ub will be zero) */
      if( SCIPisFeasZero(scip, matrix->upperbounds[permutedvarindex]) )
      {
         assert(!SCIPisInfinity(scip, ub));
         assert(SCIPisFeasEQ(scip, lb, ub));

         SCIP_CALL( SCIPsetSolVal(scip, sol, var, ub) );

         continue;
      }
      
      marksuspicious = FALSE;

<<<<<<< HEAD
      /* only apply the computationally expensive best shift selection, if there is a violated row left */
      if( !heurdata->stopafterfeasible || nviolatedrows > 0 )
=======
      /* check whether the variable is binary and has no locks in one direction, so that we want to fix it to the
       * respective bound (only enabled by parameter)
       */
      if( heurdata->fixbinlocks && SCIPvarIsBinary(var) && (SCIPvarGetNLocksUp(var) == 0 || SCIPvarGetNLocksDown(var) == 0) )
>>>>>>> 3aeb0cb2
      {
         if( SCIPvarGetNLocksUp(var) == 0 )
            origsolval = SCIPvarGetUbLocal(var);
         else
         {
            assert(SCIPvarGetNLocksDown(var) == 0);
            origsolval = SCIPvarGetLbLocal(var);
         }
      }
      else
      {
         /* only apply the computationally expensive best shift selection, if there is a violated row left */
         if( !heurdata->stopafterfeasible || nviolatedrows > 0 )
         {
            /* compute optimal shift value for variable */
            SCIP_CALL( getOptimalShiftingValue(scip, matrix, permutedvarindex, 1, rowweights, steps, violationchange,
                  &optimalshiftvalue, &nviolations) );
            assert(SCIPisFeasGE(scip, optimalshiftvalue, 0.0));

            /* Variables with FREE transform have to be dealt with twice */
            if( matrix->transformstatus[permutedvarindex] == TRANSFORMSTATUS_FREE )
            {
               SCIP_Real downshiftvalue;
               int ndownviolations;

               downshiftvalue = 0.0;
               ndownviolations = 0;
               SCIP_CALL( getOptimalShiftingValue(scip, matrix, permutedvarindex, -1, rowweights, steps, violationchange,
                     &downshiftvalue, &ndownviolations) );

               assert(SCIPisLE(scip, downshiftvalue, 0.0));

               /* compare to positive direction and select the direction which makes more rows feasible */
               if( ndownviolations < nviolations )
               {
                  optimalshiftvalue = downshiftvalue;
               }
            }
         }
         else
            optimalshiftvalue = 0.0;

         /* if zero optimal shift values are forbidden by the user parameter, delay the variable by marking it suspicious */
         if( heurdata->nozerofixing && nviolations > 0 && SCIPisFeasZero(scip, optimalshiftvalue) )
            marksuspicious = TRUE;

         /* retransform the solution value from the heuristic transformation space */
         origsolval = retransformVariable(scip, matrix, var, permutedvarindex, optimalshiftvalue);
      }
      assert(SCIPisFeasGE(scip, origsolval, lb) && SCIPisFeasLE(scip, origsolval, ub));

      /* check if propagation should still be performed */
      if( nprobings > DEFAULT_PROPBREAKER )
         probing = FALSE;

      /* if propagation is enabled, fix the variable to the new solution value and propagate the fixation
       * (to fix other variables and to find out early whether solution is already infeasible)
       */
      if( !marksuspicious && probing )
      {
         SCIP_CALL( SCIPnewProbingNode(scip) );
         SCIP_CALL( SCIPfixVarProbing(scip, var, origsolval) );
         ndomredsfound = 0;

         SCIPdebugMessage("  Shift %g(%g originally) is optimal, propagate solution\n", optimalshiftvalue, origsolval);
         SCIP_CALL( SCIPpropagateProbing(scip, heurdata->nproprounds, &cutoff, &ndomredsfound) );

         ++nprobings;
         SCIPstatistic( heurdata->ntotaldomredsfound += ndomredsfound );
         SCIPdebugMessage("Propagation finished! <%lld> domain reductions %s, <%d> probing depth\n", ndomredsfound, cutoff ? "CUTOFF" : "",
            SCIPgetProbingDepth(scip));
      }
      assert(!cutoff || probing);

      /* propagation led to an empty domain, hence we backtrack and postpone the variable */
      if( cutoff )
      {
         assert(probing);

         ++ncutoffs;

         /* only continue heuristic if number of cutoffs occured so far is reasonably small */
         if( heurdata->cutoffbreaker >= 0 && ncutoffs >= heurdata->cutoffbreaker )
            break;

         cutoff = FALSE;

         /* backtrack to the parent of the current node */
         assert(SCIPgetProbingDepth(scip) >= 1);
         SCIP_CALL( SCIPbacktrackProbing(scip, SCIPgetProbingDepth(scip) - 1) );
         marksuspicious = TRUE;

         /* if the variable were to be set to one of its bounds, repropagate by tightening this bound by 1.0
          * into the direction of the other bound, if possible */
         if( SCIPisFeasEQ(scip, SCIPvarGetLbLocal(var), origsolval) )
         {
            assert(SCIPisFeasGE(scip, SCIPvarGetUbLocal(var), origsolval + 1.0));

            ndomredsfound = 0;
            SCIP_CALL( SCIPnewProbingNode(scip) );
            SCIP_CALL( SCIPchgVarLbProbing(scip, var, origsolval + 1.0) );
            SCIP_CALL( SCIPpropagateProbing(scip, heurdata->nproprounds, &cutoff, &ndomredsfound) );

            SCIPstatistic( heurdata->ntotaldomredsfound += ndomredsfound );

            /* if the tightened bound again leads to a cutoff, both subproblems are proven infeasible and the heuristic
             * can be stopped */
            if( cutoff )
               break;
         }
         else if( SCIPisFeasEQ(scip, SCIPvarGetUbLocal(var), origsolval) )
         {
            assert(SCIPisFeasLE(scip, SCIPvarGetLbLocal(var), origsolval - 1.0));

            ndomredsfound = 0;

            SCIP_CALL( SCIPnewProbingNode(scip) );
            SCIP_CALL( SCIPchgVarUbProbing(scip, var, origsolval - 1.0) );
            SCIP_CALL( SCIPpropagateProbing(scip, heurdata->nproprounds, &cutoff, &ndomredsfound) );

            SCIPstatistic( heurdata->ntotaldomredsfound += ndomredsfound );

            /* if the tightened bound again leads to a cutoff, both subproblems are proven infeasible and the heuristic
             * can be stopped */
            if( cutoff )
               break;
         }
      }
      
      if( marksuspicious )
      {
         /* mark the variable as suspicious */
         assert(permutedvarindex == permutation[c]);

         ++lastindexofsusp;
         assert(lastindexofsusp >= 0 && lastindexofsusp <= c);

         permutation[c] = permutation[lastindexofsusp];
         permutation[lastindexofsusp] = permutedvarindex;

         SCIPdebugMessage("  Suspicious variable! Postponed from pos <%d> to position <%d>\n", c, lastindexofsusp);
      }
      else
      {
         SCIPdebugMessage("Variable <%d><%s> successfully shifted by value <%g>!\n", permutedvarindex,
            SCIPvarGetName(var), optimalshiftvalue);

         /* update solution */
         SCIP_CALL( SCIPsetSolVal(scip, sol, var, origsolval) );

         /* only to ensure that some assertions can be made later on */
         if( !probing )
         {
            SCIP_CALL( SCIPfixVarProbing(scip, var, origsolval) );
         }
      }
   }
   SCIPdebugMessage("Heuristic finished with %d remaining violations and %d remaining variables!\n",
      nviolatedrows, lastindexofsusp + 1);

   /* if constructed solution might be feasible, go through the queue of suspicious variables and set the solution
    * values
    */
   if( nviolatedrows == 0 && !cutoff )
   {
      SCIP_Bool stored;

      for( v = 0; v <= lastindexofsusp; ++v )
      {
         SCIP_VAR* var;
         SCIP_Real origsolval;
         int permutedvarindex;

         /* get the column position of the variable */
         permutedvarindex = permutation[v];
         var = SCIPcolGetVar(heurdata->lpcols[permutedvarindex]);
         assert(SCIPvarGetType(var) != SCIP_VARTYPE_CONTINUOUS);

         /* update the transformation of the variable, since the bound might have changed after the last update. */
         if( heurdata->probing )
            updateTransformation(scip, matrix, heurdata, permutedvarindex, &(matrix->transformshiftvals[permutedvarindex]),
               SCIPvarGetLbLocal(var), SCIPvarGetUbLocal(var), violatedrows, violatedrowpos, &nviolatedrows);

         /* retransform the solution value from the heuristic transformed space, set the solution value accordingly */
         origsolval = retransformVariable(scip, matrix, var, permutedvarindex, 0.0);
         assert(SCIPisFeasGE(scip, origsolval, SCIPvarGetLbLocal(var))
            && SCIPisFeasLE(scip, origsolval, SCIPvarGetUbLocal(var)));
         SCIP_CALL( SCIPsetSolVal(scip, sol, var, origsolval) );
         SCIP_CALL( SCIPfixVarProbing(scip, var, origsolval) ); /* only to ensure that some assertions can be made later */

         SCIPdebugMessage("  Remaining variable <%s> set to <%g>; %d Violations\n", SCIPvarGetName(var), origsolval,
            nviolatedrows);
      }
      /* Fixing of remaining variables led to infeasibility */
      if( nviolatedrows > 0 )
         goto TERMINATE2;

      stored = TRUE;
      /* if the constructed solution might still be extendable to a feasible solution, try this by
       * solving the remaining LP
       */
      if( nlpcols != matrix->ndiscvars )
      {
         /* case that remaining LP has to be solved */
         SCIP_Bool lperror;

#ifndef NDEBUG
         {
            SCIP_VAR** vars;

            vars = SCIPgetVars(scip);
            assert(vars != NULL);
            /* ensure that all discrete variables in the remaining LP are fixed */
            for( v = 0; v < ndiscvars; ++v )
            {
               if( SCIPvarIsInLP(vars[v]) )
                  assert(SCIPisFeasEQ(scip, SCIPvarGetLbLocal(vars[v]), SCIPvarGetUbLocal(vars[v])));

            }
         }
#endif

         SCIPdebugMessage(" -> old LP iterations: %"SCIP_LONGINT_FORMAT"\n", SCIPgetNLPIterations(scip));

         /* solve LP;
          * errors in the LP solver should not kill the overall solving process, if the LP is just needed for a heuristic.
          * hence in optimized mode, the return code is caught and a warning is printed, only in debug mode, SCIP will stop.
          */
#ifdef NDEBUG
         {
            SCIP_RETCODE retstat;
            retstat = SCIPsolveProbingLP(scip, -1, &lperror, NULL);
            if( retstat != SCIP_OKAY )
            {
               SCIPwarningMessage(scip, "Error while solving LP in SHIFTANDPROPAGATE heuristic; LP solve terminated with code <%d>\n",
                     retstat);
            }
         }
#else
         SCIP_CALL( SCIPsolveProbingLP(scip, -1, &lperror, NULL) );
#endif

         SCIPdebugMessage(" -> new LP iterations: %"SCIP_LONGINT_FORMAT"\n", SCIPgetNLPIterations(scip));
         SCIPdebugMessage(" -> error=%u, status=%d\n", lperror, SCIPgetLPSolstat(scip));

         /* check if this is a feasible solution */
         if( !lperror && SCIPgetLPSolstat(scip) == SCIP_LPSOLSTAT_OPTIMAL )
         {
            /* copy the current LP solution to the working solution */
            SCIP_CALL( SCIPlinkLPSol(scip, sol) );
         }
         else
            stored = FALSE;

         SCIPstatistic( heurdata->lpsolstat = SCIPgetLPSolstat(scip) );
      }
      /* check solution for feasibility, and add it to solution store if possible.
       * Neither integrality nor feasibility of LP rows have to be checked, because they
       * are guaranteed by the heuristic at this stage.
       */
      if( stored )
      {
#ifndef NDEBUG
         SCIP_CALL( SCIPtrySol(scip, sol, FALSE, TRUE, TRUE, TRUE, &stored) );
#else
         /* @todo: maybe bounds don't need to be checked, in this case put an assert concerning stored ?????????? */
         SCIP_CALL( SCIPtrySol(scip, sol, FALSE, TRUE, FALSE, FALSE, &stored) );
#endif
         if( stored )
         {
            SCIPdebugMessage("found feasible shifted solution:\n");
            SCIPdebug( SCIP_CALL( SCIPprintSol(scip, sol, NULL, FALSE) ) );
            *result = SCIP_FOUNDSOL;
            SCIPstatisticMessage("  Shiftandpropagate solution value: %16.9g \n", SCIPgetSolOrigObj(scip, sol));
         }
      }
   }
   else
   {
      SCIPdebugMessage("Solution constructed by heuristic is already known to be infeasible\n");
   }

   SCIPstatistic(
      heurdata->nremainingviols = nviolatedrows;
      heurdata->nredundantrows = nredundantrows;
      );

 TERMINATE2:
   /* free allocated memory in reverse order of allocation */
   for( c = matrix->ndiscvars - 1; c >= 0; --c )
   {
      SCIP_VAR* var;

      var = SCIPcolGetVar(heurdata->lpcols[c]);
      assert(var != NULL);
      assert(eventdatas[c] != NULL);

      SCIP_CALL( SCIPdropVarEvent(scip, var, SCIP_EVENTTYPE_BOUNDCHANGED, eventhdlr, eventdatas[c], -1) );
      SCIPfreeBuffer(scip, &(eventdatas[c]));
   }
   SCIPfreeBufferArray(scip, &eventdatas);

   if( violatedvarrows != NULL )
   {
      assert(heurdata->sortkey == 'v' || heurdata->sortkey == 't');
      SCIPfreeBufferArray(scip, &violatedvarrows);
   }
   /* free all allocated memory */
   SCIPfreeBufferArray(scip, &violatedrowpos);
   SCIPfreeBufferArray(scip, &violatedrows);
   SCIPfreeBufferArray(scip, &violationchange);
   SCIPfreeBufferArray(scip, &steps);
   SCIPfreeBufferArray(scip, &rowweights);
   SCIPfreeBufferArray(scip, &permutation);
   SCIP_CALL( SCIPfreeSol(scip, &sol) );

   eventhdlrdata->nviolatedrows = NULL;
   eventhdlrdata->violatedrowpos = NULL;
   eventhdlrdata->violatedrows = NULL;

 TERMINATE:
   /* terminate probing mode and free the remaining memory */
   SCIPstatistic(
      heurdata->ncutoffs += ncutoffs;
      heurdata->nprobings += nprobings;
      heurdata->nlpiters = SCIPgetNLPIterations(scip) - heurdata->nlpiters;
      );

   SCIP_CALL( SCIPendProbing(scip) );
   freeMatrix(scip, &matrix);
   eventhdlrdata->matrix = NULL;

   return SCIP_OKAY;
}

/** event handler execution method for the heuristic which catches all
 *  events in which a lower or upper bound were tightened */
static
SCIP_DECL_EVENTEXEC(eventExecShiftandpropagate)
{  /*lint --e{715}*/
   SCIP_EVENTHDLRDATA* eventhdlrdata;
   SCIP_VAR* var;
   SCIP_COL* col;
   SCIP_Real lb;
   SCIP_Real ub;
   int colpos;
   CONSTRAINTMATRIX* matrix;
   SCIP_HEURDATA* heurdata;

   assert(scip != NULL);
   assert(eventhdlr != NULL);
   assert(strcmp(EVENTHDLR_NAME, SCIPeventhdlrGetName(eventhdlr)) == 0);

   eventhdlrdata = SCIPeventhdlrGetData(eventhdlr);
   assert(eventhdlrdata != NULL);

   matrix = eventhdlrdata->matrix;

   heurdata = eventhdlrdata->heurdata;
   assert(heurdata != NULL && heurdata->lpcols != NULL);

   colpos = eventdata->colpos;

   assert(0 <= colpos && colpos < matrix->ndiscvars);

   col = heurdata->lpcols[colpos];
   var = SCIPcolGetVar(col);

   lb = SCIPvarGetLbLocal(var);
   ub = SCIPvarGetUbLocal(var);

   updateTransformation(scip, matrix, eventhdlrdata->heurdata, colpos, &(matrix->transformshiftvals[colpos]),
      lb, ub, eventhdlrdata->violatedrows, eventhdlrdata->violatedrowpos, eventhdlrdata->nviolatedrows);

   return SCIP_OKAY;
}

/*
 * primal heuristic specific interface methods
 */

/** creates the shiftandpropagate primal heuristic and includes it in SCIP */
SCIP_RETCODE SCIPincludeHeurShiftandpropagate(
   SCIP*                 scip                /**< SCIP data structure */
   )
{
   SCIP_HEURDATA* heurdata;
   SCIP_HEUR* heur;
   SCIP_EVENTHDLRDATA* eventhandlerdata;
   SCIP_EVENTHDLR* eventhdlr;


   SCIP_CALL( SCIPallocMemory(scip, &eventhandlerdata) );
   eventhandlerdata->matrix = NULL;

   eventhdlr = NULL;
   SCIP_CALL( SCIPincludeEventhdlrBasic(scip, &eventhdlr, EVENTHDLR_NAME, EVENTHDLR_DESC,
         eventExecShiftandpropagate, eventhandlerdata) );
   assert(eventhdlr != NULL);

   /* create Shiftandpropagate primal heuristic data */
   SCIP_CALL( SCIPallocMemory(scip, &heurdata) );
   heurdata->lpcols = NULL;
   heurdata->lpcolssize = -1;
   heurdata->nlpcols = 0;
   heurdata->eventhdlr = eventhdlr;

   /* include primal heuristic */
   SCIP_CALL( SCIPincludeHeurBasic(scip, &heur,
         HEUR_NAME, HEUR_DESC, HEUR_DISPCHAR, HEUR_PRIORITY, HEUR_FREQ, HEUR_FREQOFS,
         HEUR_MAXDEPTH, HEUR_TIMING, HEUR_USESSUBSCIP, heurExecShiftandpropagate, heurdata) );

   assert(heur != NULL);

   /* set non-NULL pointers to callback methods */
   SCIP_CALL( SCIPsetHeurCopy(scip, heur, heurCopyShiftandpropagate) );
   SCIP_CALL( SCIPsetHeurFree(scip, heur, heurFreeShiftandpropagate) );
   SCIP_CALL( SCIPsetHeurInit(scip, heur, heurInitShiftandpropagate) );
   SCIP_CALL( SCIPsetHeurExit(scip, heur, heurExitShiftandpropagate) );


   /* add shiftandpropagate primal heuristic parameters */
   SCIP_CALL( SCIPaddIntParam(scip, "heuristics/"HEUR_NAME"/nproprounds", "The number of propagation rounds used for each propagation",
         &heurdata->nproprounds, TRUE, DEFAULT_NPROPROUNDS, -1, 1000, NULL, NULL) );
   SCIP_CALL( SCIPaddBoolParam(scip, "heuristics/shiftandpropagate/relax", "Should continuous variables be relaxed?",
         &heurdata->relax, TRUE, DEFAULT_RELAX, NULL, NULL) );
   SCIP_CALL( SCIPaddBoolParam(scip, "heuristics/shiftandpropagate/probing", "Should domains be reduced by probing?",
         &heurdata->probing, TRUE, DEFAULT_PROBING, NULL, NULL) );
   SCIP_CALL( SCIPaddBoolParam(scip, "heuristics/shiftandpropagate/onlywithoutsol", "Should heuristic only be executed if no primal solution was found, yet?",
         &heurdata->onlywithoutsol, TRUE, DEFAULT_ONLYWITHOUTSOL, NULL, NULL) );
   SCIP_CALL( SCIPaddIntParam(scip, "heuristics/"HEUR_NAME"/cutoffbreaker", "The number of cutoffs before heuristic stops",
         &heurdata->cutoffbreaker, TRUE, DEFAULT_CUTOFFBREAKER, -1, 1000000, NULL, NULL) );
   SCIP_CALL( SCIPaddCharParam(scip, "heuristics/"HEUR_NAME"/sortkey", "the key for variable sorting: (n)orms down, norms (u)p, (v)iolations down, viola(t)ions up, or (r)andom",
         &heurdata->sortkey, TRUE, DEFAULT_SORTKEY, SORTKEYS, NULL, NULL) );
   SCIP_CALL( SCIPaddBoolParam(scip, "heuristics/shiftandpropagate/sortvars", "Should variables be sorted for the heuristic?",
         &heurdata->sortvars, TRUE, DEFAULT_SORTVARS, NULL, NULL));
   SCIP_CALL( SCIPaddBoolParam(scip, "heuristics/"HEUR_NAME"/collectstats", "should variable statistics be collected during probing?",
         &heurdata->collectstats, TRUE, DEFAULT_COLLECTSTATS, NULL, NULL) );
   SCIP_CALL( SCIPaddBoolParam(scip, "heuristics/shiftandpropagate/stopafterfeasible", "Should the heuristic stop calculating optimal shift values when no more rows are violated?",
         &heurdata->stopafterfeasible, TRUE, DEFAULT_STOPAFTERFEASIBLE, NULL, NULL) );
   SCIP_CALL( SCIPaddBoolParam(scip, "heuristics/shiftandpropagate/preferbinaries", "Should binary variables be shifted first?",
         &heurdata->preferbinaries, TRUE, DEFAULT_PREFERBINARIES, NULL, NULL) );
<<<<<<< HEAD
=======
   SCIP_CALL( SCIPaddBoolParam(scip, "heuristics/shiftandpropagate/nozerofixing", "should variables with a zero shifting value be delayed instead of being fixed?",
            &heurdata->nozerofixing, TRUE, DEFAULT_NOZEROFIXING, NULL, NULL) );
   SCIP_CALL( SCIPaddBoolParam(scip, "heuristics/shiftandpropagate/fixbinlocks", "should binary variables with no locks in one direction be fixed to that direction?",
            &heurdata->fixbinlocks, TRUE, DEFAULT_FIXBINLOCKS, NULL, NULL) );
>>>>>>> 3aeb0cb2
   return SCIP_OKAY;
}<|MERGE_RESOLUTION|>--- conflicted
+++ resolved
@@ -47,13 +47,8 @@
 #define DEFAULT_SORTKEY            'v'  /**< the default key for variable sorting */
 #define DEFAULT_SORTVARS         TRUE   /**< should variables be processed in sorted order? */
 #define DEFAULT_COLLECTSTATS     TRUE   /**< should variable statistics be collected during probing? */
-<<<<<<< HEAD
-#define DEFAULT_STOPAFTERFEASIBLE TRUE   /**< Should the heuristic stop calculating optimal shift values when no more rows are violated? */
-#define DEFAULT_PREFERBINARIES   FALSE   /**< Should binary variables be shifted first? */
-=======
 #define DEFAULT_STOPAFTERFEASIBLE TRUE  /**< Should the heuristic stop calculating optimal shift values when no more rows are violated? */
 #define DEFAULT_PREFERBINARIES   FALSE  /**< Should binary variables be shifted first? */
->>>>>>> 3aeb0cb2
 #define SORTKEYS                 "nrtuv"/**< options sorting key: (n)orms down, norms (u)p, (v)iolated rows decreasing,
                                          *   viola(t)ed rows increasing, or (r)andom */
 #define DEFAULT_NOZEROFIXING      FALSE /**< should variables with a zero shifting value be delayed instead of being fixed? */
@@ -87,12 +82,8 @@
    SCIP_Bool             stopafterfeasible;  /**< Should the heuristic stop calculating optimal shift values when no
                                               *   more rows are violated? */
    SCIP_Bool             preferbinaries;     /**< Should binary variables be shifted first? */
-<<<<<<< HEAD
-
-=======
    SCIP_Bool             nozerofixing;       /**< should variables with a zero shifting value be delayed instead of being fixed? */
    SCIP_Bool             fixbinlocks;        /**< should binary variables with no locks in one direction be fixed to that direction? */
->>>>>>> 3aeb0cb2
    SCIPstatistic(
       SCIP_LPSOLSTAT     lpsolstat;          /**< the probing status after probing */
       SCIP_Longint       ntotaldomredsfound; /**< the total number of domain reductions during heuristic */
@@ -818,14 +809,6 @@
    status = matrix->transformstatus[varindex];
    assert(status != TRANSFORMSTATUS_NONE);
    assert(SCIPvarGetType(var) != SCIP_VARTYPE_CONTINUOUS);
-
-   if( SCIPvarIsBinary(var) )
-   {
-      if( SCIPvarGetNLocksUp(var) == 0 )
-         return SCIPvarGetUbLocal(var);
-      if( SCIPvarGetNLocksDown(var) == 0 )
-         return SCIPvarGetLbLocal(var);
-   }
 
    /* check if original variable has different bounds and transform solution value correspondingly */
    if( status == TRANSFORMSTATUS_LB )
@@ -1776,15 +1759,10 @@
       
       marksuspicious = FALSE;
 
-<<<<<<< HEAD
-      /* only apply the computationally expensive best shift selection, if there is a violated row left */
-      if( !heurdata->stopafterfeasible || nviolatedrows > 0 )
-=======
       /* check whether the variable is binary and has no locks in one direction, so that we want to fix it to the
        * respective bound (only enabled by parameter)
        */
       if( heurdata->fixbinlocks && SCIPvarIsBinary(var) && (SCIPvarGetNLocksUp(var) == 0 || SCIPvarGetNLocksDown(var) == 0) )
->>>>>>> 3aeb0cb2
       {
          if( SCIPvarGetNLocksUp(var) == 0 )
             origsolval = SCIPvarGetUbLocal(var);
@@ -2227,12 +2205,9 @@
          &heurdata->stopafterfeasible, TRUE, DEFAULT_STOPAFTERFEASIBLE, NULL, NULL) );
    SCIP_CALL( SCIPaddBoolParam(scip, "heuristics/shiftandpropagate/preferbinaries", "Should binary variables be shifted first?",
          &heurdata->preferbinaries, TRUE, DEFAULT_PREFERBINARIES, NULL, NULL) );
-<<<<<<< HEAD
-=======
    SCIP_CALL( SCIPaddBoolParam(scip, "heuristics/shiftandpropagate/nozerofixing", "should variables with a zero shifting value be delayed instead of being fixed?",
             &heurdata->nozerofixing, TRUE, DEFAULT_NOZEROFIXING, NULL, NULL) );
    SCIP_CALL( SCIPaddBoolParam(scip, "heuristics/shiftandpropagate/fixbinlocks", "should binary variables with no locks in one direction be fixed to that direction?",
             &heurdata->fixbinlocks, TRUE, DEFAULT_FIXBINLOCKS, NULL, NULL) );
->>>>>>> 3aeb0cb2
    return SCIP_OKAY;
 }