--- conflicted
+++ resolved
@@ -87,11 +87,7 @@
 #define DEFAULT_COPYCUTS        TRUE         /**< should all active cuts from the cutpool of the original scip be copied
                                               *   to constraints of the subscip
                                               */
-<<<<<<< HEAD
-#define DEFAULT_COPYLPBASIS     FALSE        /**< should a LP starting basis copyied from the source SCIP? */
-=======
 #define DEFAULT_RANDSEED        43           /* initial random seed */
->>>>>>> d8fd8d85
 
 /* local defines */
 #define COVERINGOBJS            "cdlmtu"     /**< list of objective functions of the covering problem */
@@ -2124,14 +2120,8 @@
    SCIP_VAR** subvars;
    SCIP_VAR** vars;
    SCIP_HASHMAP* varmap;
-<<<<<<< HEAD
-   SCIP_HASHMAP* consmap;
-   SCIP_ROW** sourcerows = NULL;
-   SCIP_CONS** targetconss = NULL;
-=======
    SCIP_VAR** fixedvars;
    int nfixedvars;
->>>>>>> d8fd8d85
 
    SCIP_RETCODE retcode;
 
@@ -2191,11 +2181,7 @@
       consmap = NULL;
 
    /* copy original problem to subproblem; do not copy pricers */
-<<<<<<< HEAD
-   SCIP_CALL( SCIPcopy(scip, subscip, varmap, consmap, "undercoversub", heurdata->globalbounds, FALSE, TRUE, validsolved) );
-=======
    SCIP_CALL( SCIPcopyConsCompression(scip, subscip, varmap, NULL, "undercoversub", fixedvars, fixedvals, nfixedvars, heurdata->globalbounds, FALSE, TRUE, validsolved) );
->>>>>>> d8fd8d85
 
    if( heurdata->copycuts )
    {
@@ -2218,26 +2204,7 @@
       }
    }
 
-<<<<<<< HEAD
-   if( heurdata->copylpbasis )
-   {
-      /* use the last LP basis as starting basis */
-      SCIP_CALL( SCIPcopyBasis(scip, subscip, varmap, consmap, sourcerows, targetconss, nsourcerows, FALSE) );
-   }
-
-   if( sourcerows != NULL )
-   {
-      assert(targetconss != NULL);
-      SCIPfreeBufferArray(scip, &targetconss);
-      SCIPfreeBufferArray(scip, &sourcerows);
-   }
-   else
-      assert(targetconss == NULL);
-
-   SCIPdebugMessage("problem copied, copy %svalid\n", *validsolved ? "" : "in");
-=======
    SCIPdebugMsg(scip, "problem copied, copy %svalid\n", *validsolved ? "" : "in");
->>>>>>> d8fd8d85
 
    /* store subproblem variables */
    for( i = nvars-1; i >= 0; i-- )
@@ -2391,17 +2358,7 @@
       SCIP_CALL( SCIPmergeVariableStatistics(subscip, scip, subvars, vars, nvars) );
    }
 
-<<<<<<< HEAD
-   /* free variable mapping hash map, array of subproblem variables, and subproblem */
-   SCIPhashmapFree(&varmap);
-   if( heurdata->copylpbasis )
-   {
-      assert(consmap != NULL);
-      SCIPhashmapFree(&consmap);
-   }
-=======
    /* free array of subproblem variables, and subproblem */
->>>>>>> d8fd8d85
    SCIPfreeBufferArray(scip, &subvars);
    SCIPfreeBufferArray(scip, &fixedvars);
    SCIP_CALL( SCIPfree(&subscip) );
