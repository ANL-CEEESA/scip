/* * * * * * * * * * * * * * * * * * * * * * * * * * * * * * * * * * * * * * */
/*                                                                           */
/*                  This file is part of the program and library             */
/*         SCIP --- Solving Constraint Integer Programs                      */
/*                                                                           */
/*    Copyright (C) 2002-2015 Konrad-Zuse-Zentrum                            */
/*                            fuer Informationstechnik Berlin                */
/*                                                                           */
/*  SCIP is distributed under the terms of the ZIB Academic License.         */
/*                                                                           */
/*  You should have received a copy of the ZIB Academic License              */
/*  along with SCIP; see the file COPYING. If not email to scip@zib.de.      */
/*                                                                           */
/* * * * * * * * * * * * * * * * * * * * * * * * * * * * * * * * * * * * * * */

/**@file   heur_vbounds.c
 * @brief  LNS heuristic uses the variable lower and upper bounds to determine the search neighborhood
 * @author Timo Berthold
 * @author Stefan Heinz
 * @author Jens Schulz
 * @author Gerald Gamrath
 *
 * @todo allow smaller fixing rate for probing LP?
 * @todo allow smaller fixing rate after presolve if total number of variables is small (<= 1000)?
 */

/*---+----1----+----2----+----3----+----4----+----5----+----6----+----7----+----8----+----9----+----0----+----1----+----2*/

#include <assert.h>
#include <string.h>

#include "scip/scip.h"
#include "scip/scipdefplugins.h"
#include "scip/heur_vbounds.h"

#ifdef SCIP_STATISTIC
#include "scip/clock.h"
#endif

#define HEUR_NAME             "vbounds"
#define HEUR_DESC             "LNS heuristic uses the variable lower and upper bounds to determine the search neighborhood"
#define HEUR_DISPCHAR         'V'
#define HEUR_PRIORITY         -1106000
#define HEUR_FREQ             -1
#define HEUR_FREQOFS          0
#define HEUR_MAXDEPTH         -1
#define HEUR_TIMING           SCIP_HEURTIMING_BEFORENODE
#define HEUR_USESSUBSCIP      TRUE           /**< does the heuristic use a secondary SCIP instance? */

#define DEFAULT_MAXNODES      5000LL    /* maximum number of nodes to regard in the subproblem                 */
#define DEFAULT_MINFIXINGRATE 0.25      /* minimum percentage of integer variables that have to be fixed       */
#define DEFAULT_MINIMPROVE    0.01      /* factor by which vbounds heuristic should at least improve the incumbent          */
#define DEFAULT_MINNODES      500LL     /* minimum number of nodes to regard in the subproblem                 */
#define DEFAULT_NODESOFS      500LL     /* number of nodes added to the contingent of the total nodes          */
#define DEFAULT_NODESQUOT     0.1       /* subproblem nodes in relation to nodes of the original problem       */
#define DEFAULT_MAXPROPROUNDS 2         /* maximum number of propagation rounds during probing */
#define DEFAULT_COPYCUTS      TRUE      /**< should all active cuts from the cutpool of the original scip be copied to
                                         *   constraints of the subscip
                                         */


/*
 * Data structures
 */

/** primal heuristic data */
struct SCIP_HeurData
{
   SCIP_VAR**            vbvars;             /**< topological sorted variables with respect to the variable bounds */
   SCIP_BOUNDTYPE*       vbbounds;           /**< topological sorted variables with respect to the variable bounds */
   int                   nvbvars;            /**< number of variables in variable lower bound array */
   SCIP_Longint          maxnodes;           /**< maximum number of nodes to regard in the subproblem                 */
   SCIP_Longint          minnodes;           /**< minimum number of nodes to regard in the subproblem                 */
   SCIP_Longint          nodesofs;           /**< number of nodes added to the contingent of the total nodes          */
   SCIP_Longint          usednodes;          /**< nodes already used by vbounds heuristic in earlier calls                         */
   SCIP_Real             minfixingrate;      /**< minimum percentage of integer variables that have to be fixed       */
   SCIP_Real             minimprove;         /**< factor by which vbounds heuristic should at least improve the incumbent          */
   SCIP_Real             nodesquot;          /**< subproblem nodes in relation to nodes of the original problem       */
   int                   maxproprounds;      /**< maximum number of propagation rounds during probing */
   SCIP_Bool             initialized;        /**< are the candidate list initialized? */
   SCIP_Bool             applicable;         /**< is the heuristic applicable? */
   SCIP_Bool             copycuts;           /**< should all active cuts from cutpool be copied to constraints in
                                              *   subproblem?
                                              */
};

/**@name Propagator defines
 *
 * @{
 *
 * The propagator works on indices representing a bound of a variable. This index will be called bound index in the
 * following. For a given active variable with problem index i (note that active variables have problem indices
 * between 0 and nactivevariable - 1), the bound index of its lower bound is 2*i, the bound index of its upper
 * bound is 2*i + 1. The other way around, a given bound index i corresponds to the variable with problem index
 * i/2 (rounded down), and to the lower bound, if i is even, to the upper bound if i is odd.
 * The following macros can be used to convert bound index into variable problem index and boundtype and vice versa.
 */
#define getLbIndex(idx) (2*(idx))
#define getUbIndex(idx) (2*(idx)+1)
#define getVarIndex(idx) ((idx)/2)
#define getBoundtype(idx) (((idx) % 2 == 0) ? SCIP_BOUNDTYPE_LOWER : SCIP_BOUNDTYPE_UPPER)
#define isIndexLowerbound(idx) ((idx) % 2 == 0)
#define getBoundString(lower) ((lower) ? "lb" : "ub")
#define getBoundtypeString(type) ((type) == SCIP_BOUNDTYPE_LOWER ? "lower" : "upper")
#define indexGetBoundString(idx) (getBoundString(isIndexLowerbound(idx)))


/*
 * Hash map callback methods
 */

/*
 * Local methods
 */

/** reset heuristic data structure */
static
void heurdataReset(
   SCIP_HEURDATA*        heurdata            /**< structure containing heurdata */
   )
{
   heurdata->vbvars = NULL;
   heurdata->vbbounds = NULL;
   heurdata->nvbvars = 0;
   heurdata->initialized = FALSE;
   heurdata->applicable = FALSE;
}


/** performs depth-first-search in the implicitly given directed graph from the given start index */
static
SCIP_RETCODE dfs(
   SCIP*                 scip,               /**< SCIP data structure */
   int                   startnode,          /**< node to start the depth-first-search */
   SCIP_Bool*            visited,            /**< array to store for each node, whether it was already visited */
   int*                  dfsstack,           /**< array of size number of nodes to store the stack;
                                              *   only needed for performance reasons */
   int*                  stacknextedge,      /**< array of size number of nodes to store the number of adjacent nodes
                                              *   already visited for each node on the stack; only needed for
                                              *   performance reasons */
   int*                  dfsnodes,           /**< array of nodes that can be reached starting at startnode, in reverse
                                              *   dfs order */
   int*                  ndfsnodes           /**< pointer to store number of nodes that can be reached starting at
                                              *   startnode */
   )
{
   SCIP_VAR** vars;
   SCIP_VAR* startvar;
   SCIP_VAR** vbvars;
   SCIP_Real* coefs;
   SCIP_Bool lower;
   int stacksize;
   int curridx;
   int idx;
   int nvbvars;
   int i;

   assert(startnode >= 0);
   assert(startnode < 2 * SCIPgetNVars(scip));
   assert(visited != NULL);
   assert(visited[startnode] == FALSE);
   assert(dfsstack != NULL);
   assert(dfsnodes != NULL);
   assert(ndfsnodes != NULL);

   vars = SCIPgetVars(scip);

   /* put start node on the stack */
   dfsstack[0] = startnode;
   stacknextedge[0] = 0;
   stacksize = 1;
   idx = -1;

   /* we run until no more bounds indices are on the stack, i.e. all changed bounds were propagated */
   while( stacksize > 0 )
   {
      /* get next node from stack */
      curridx = dfsstack[stacksize - 1];

      /* mark current node as visited */
      assert(visited[curridx] == (stacknextedge[stacksize - 1] > 0));
      visited[curridx] = TRUE;

      startvar = vars[getVarIndex(curridx)];
      lower = isIndexLowerbound(curridx);

      /*SCIPdebugMessage("stack[%d]: %s(%s)\n", stacksize - 1, getBoundString(lower), SCIPvarGetName(startvar));*/

      /* go over edges corresponding to varbounds */
      if( lower )
      {
         vbvars = SCIPvarGetVlbVars(startvar);
         coefs = SCIPvarGetVlbCoefs(startvar);
         nvbvars = SCIPvarGetNVlbs(startvar);
      }
      else
      {
         vbvars = SCIPvarGetVubVars(startvar);
         coefs = SCIPvarGetVubCoefs(startvar);
         nvbvars = SCIPvarGetNVubs(startvar);
      }

      /* iterate over all vbounds for the given bound */
      for( i = stacknextedge[stacksize - 1]; i < nvbvars; ++i )
      {
         if( !SCIPvarIsActive(vbvars[i]) )
            continue;

         idx = (SCIPisPositive(scip, coefs[i]) == lower) ? getLbIndex(SCIPvarGetProbindex(vbvars[i])) : getUbIndex(SCIPvarGetProbindex(vbvars[i]));
         assert(idx >= 0);

         /* break when the first unvisited node is reached */
         if( !visited[idx] )
            break;
      }

      /* we stopped because we found an unhandled node and not because we reached the end of the list */
      if( i < nvbvars )
      {
         assert(!visited[idx]);

         /*SCIPdebugMessage("vbound: %s(%s) <- %s(%s)\n", getBoundString(lower), SCIPvarGetName(startvar),
           indexGetBoundString(idx), SCIPvarGetName(vars[getVarIndex(idx)]));*/

         /* put the adjacent node onto the stack */
         dfsstack[stacksize] = idx;
         stacknextedge[stacksize] = 0;
         stacknextedge[stacksize - 1] = i + 1;
         stacksize++;
         assert(stacksize <= 2* SCIPgetNVars(scip));

         /* restart while loop, get next index from stack */
         continue;
      }

      /* the current node was completely handled, remove it from stack */
      stacksize--;

      if( (stacksize > 0 || nvbvars > 0) && SCIPvarGetType(startvar) != SCIP_VARTYPE_CONTINUOUS )
      {
         /*SCIPdebugMessage("topoorder[%d] = %s(%s)\n", *ndfsnodes, getBoundString(lower), SCIPvarGetName(startvar));*/

         /* store node in the sorted nodes array */
         dfsnodes[(*ndfsnodes)] = curridx;
         (*ndfsnodes)++;
      }
      else
         visited[curridx] = FALSE;
   }

   return SCIP_OKAY;
}

<<<<<<< HEAD
/** create a topologically sorted variable array of the given variables and stores if (needed) the involved variables into
 *  the corresponding variable array and hash map
 *
 * @note: for all arrays and the hash map (if requested) you need to allocate enough memory before calling this method
 */
=======

/** sort the bounds of variables topologically */
>>>>>>> d764d746
static
SCIP_RETCODE topologicalSort(
   SCIP*                 scip,               /**< SCIP data structure */
<<<<<<< HEAD
   SCIP_VAR**            vars,               /**< variable which we want sort */
   int                   nvars,              /**< number of variables */
   SCIP_HASHMAP*         varPosMap,          /**< mapping a variable to its position in the (used) variable array, or NULL */
   SCIP_VAR**            usedvars,           /**< array of variables which are involved in the propagation, or NULL */
   int*                  nusedvars,          /**< number of variables which are involved in the propagation, or NULL */
   SCIP_VAR**            topovars,           /**< array where the topologically sorted variables are stored */
   int*                  ntopovars,          /**< pointer to store the number of topologically sorted variables */
   SCIP_Bool             lowerbound          /**< topological sorted with respect to the variable lower bounds, otherwise variable upper bound */
=======
   int*                  vbvars,             /**< array to store variable bounds in topological order */
   int*                  nvbvars             /**< array to store number of variable bounds in the graph */
>>>>>>> d764d746
   )
{
   int* dfsstack;
   int* stacknextedge;
   SCIP_Bool* inqueue;
   int nbounds;
   int i;

   assert(scip != NULL);

   nbounds = 2 * SCIPgetNVars(scip);

   SCIP_CALL( SCIPallocBufferArray(scip, &dfsstack, nbounds) );
   SCIP_CALL( SCIPallocBufferArray(scip, &stacknextedge, nbounds) );
   SCIP_CALL( SCIPallocBufferArray(scip, &inqueue, nbounds) );
   BMSclearMemoryArray(inqueue, nbounds);

<<<<<<< HEAD
         /* there is a leaving arc, hence, the variable/node is connected */
         assert(vbvars[i] != NULL);
         if( !SCIPhashtableExists(connected, vbvars[i]) )
         {
            SCIP_CALL( SCIPhashtableInsert(connected, vbvars[i]) );
         }
      }
   }

   /* loop over all "connected" variable and find for each connected component an "almost" topologically sorted version */
   for( v = 0; v < nvars; ++v )
=======
   /* while there are unvisited nodes, run dfs starting from one of these nodes; the dfs orders are stored in the
    * topoorder array, later dfs calls are just appended after the stacks of previous dfs calls, which gives us a
    * reverse topological order
    */
   for( i = 0; i < nbounds; ++i )
>>>>>>> d764d746
   {
      if( !inqueue[i] )
      {
<<<<<<< HEAD
         int nsortedvars;

         SCIPdebugMessage("start depth-first-search with variable <%s>\n", SCIPvarGetName(vars[v]));

         /* use depth first search to get an "almost" topologically sorted variables for the connected component which
          * includes vars[v]
          */
         nsortedvars = 0;
         SCIP_CALL( depthFirstSearch(scip, vars[v], varPosMap, usedvars, nusedvars, connected, sortedvars, &nsortedvars, lowerbound) );

         SCIPdebugMessage("detected connected component of size <%d>\n", nsortedvars);

         /* copy variables */
         for( i = 0; i < nsortedvars; ++i )
         {
            topovars[(*ntopovars)] = sortedvars[i];
            (*ntopovars)++;
         }
=======
         SCIP_CALL( dfs(scip, i, inqueue, dfsstack, stacknextedge, vbvars, nvbvars) );
>>>>>>> d764d746
      }
   }
   assert(*nvbvars <= nbounds);

<<<<<<< HEAD
   assert(*ntopovars <= nvars);
   SCIPdebugMessage("topologically sorted array contains %d of %d variables (variable %s bound)\n",
      *ntopovars, nvars, lowerbound ? "lower" : "upper");

   /* free hash table */
   SCIPhashtableFree(&connected);

   /* free buffer memory */
   SCIPfreeBufferArray(scip, &sortedvars);
=======
   SCIPfreeBufferArray(scip, &inqueue);
   SCIPfreeBufferArray(scip, &stacknextedge);
   SCIPfreeBufferArray(scip, &dfsstack);
>>>>>>> d764d746

   return SCIP_OKAY;
}

/** initialize candidate lists */
static
SCIP_RETCODE initializeCandsLists(
   SCIP*                 scip,               /**< original SCIP data structure */
   SCIP_HEURDATA*        heurdata            /**< structure containing heurdata */
   )
{
   SCIP_VAR** vars;
   int* vbs;
   int nvars;
   int nvbs;
   int v;

   SCIPdebugMessage("initialize variable bound heuristic (%s)\n", SCIPgetProbName(scip));

   vars = SCIPgetVars(scip);
   nvars = SCIPgetNVars(scip);
   nvbs = 0;

   /* allocate memory for the arrays of the heurdata */
   SCIP_CALL( SCIPallocBufferArray(scip, &vbs, 2 * nvars) );

   /* create the topological sorted variable array with respect to the variable bounds */
   SCIP_CALL( topologicalSort(scip, vbs, &nvbs) );

   /* check if the candidate list contains enough candidates */
   if( nvbs >= heurdata->minfixingrate * nvars )
   {
      SCIP_CALL( SCIPallocMemoryArray(scip, &heurdata->vbvars, nvbs) );
      SCIP_CALL( SCIPallocMemoryArray(scip, &heurdata->vbbounds, nvbs) );

      /* capture variable candidate list */
      for( v = 0; v < nvbs; ++v )
      {
         heurdata->vbvars[v] = vars[getVarIndex(vbs[v])];
         heurdata->vbbounds[v] = getBoundtype(vbs[v]);

         SCIP_CALL( SCIPcaptureVar(scip, heurdata->vbvars[v]) );
      }

      heurdata->nvbvars = nvbs;
      heurdata->applicable = TRUE;
   }

   /* free buffer arrays */
   SCIPfreeBufferArray(scip, &vbs);

   /* initialize data */
   heurdata->usednodes = 0;
   heurdata->initialized = TRUE;

   SCIPstatisticMessage("vbvars %.3g (%s)\n",
      (nvbs * 100.0) / nvars, SCIPgetProbName(scip));

   return SCIP_OKAY;
}

/** apply variable bound fixing during probing */
static
SCIP_RETCODE applyVboundsFixings(
   SCIP*                 scip,               /**< original SCIP data structure */
   SCIP_HEURDATA*        heurdata,           /**< structure containing heurdata */
   SCIP_VAR**            vars,               /**< variables to fix during probing */
   int                   nvbvars,            /**< number of variables in the variable bound graph */
   SCIP_Bool             forward,            /**< should fixings be done forward w.r.t. the vbound graph? */
   SCIP_Bool             tighten,            /**< should variables be fixed to cause other fixings? */
   SCIP_Bool             obj,                /**< should the objective be taken into account? */
   SCIP_SOL*             sol,                /**< working solution */
   SCIP_Bool*            infeasible,         /**< pointer to store whether problem is infeasible */
   SCIP_VAR**            lastvar,            /**< last fixed variable */
   SCIP_Bool*            fixedtolb,          /**< was last fixed variable fixed to its lower bound? */
   int*                  nfound,
   SCIP_Real*            solobj,
   SCIP_RESULT*          result              /**< pointer to store the result (solution found) */
   )
{
   SCIP_VAR* var;
   SCIP_RETCODE retcode;
   SCIP_BOUNDTYPE bound;
   SCIP_Bool newnode = TRUE;
   int v;

   /* for each variable in topological order: start at best bound (MINIMIZE: neg coeff --> ub, pos coeff: lb) */
   for( v = 0; v < nvbvars && !(*infeasible); ++v )
   {
      var = forward ? vars[v] : vars[nvbvars - 1 - v];
      bound = forward ? heurdata->vbbounds[v] : heurdata->vbbounds[nvbvars - 1 - v];

      /*SCIPdebugMessage("topoorder[%d]: %s(%s) (%s)\n", v,
         bound == SCIP_BOUNDTYPE_UPPER ? "ub" : "lb", SCIPvarGetName(var),
         SCIPvarGetType(var) == SCIP_VARTYPE_CONTINUOUS ? "c" : "d");*/

      /* only check integer or binary variables */
      if( SCIPvarGetType(var) == SCIP_VARTYPE_CONTINUOUS )
         continue;

      /* skip variables which are already fixed */
      if( SCIPvarGetLbLocal(var) + 0.5 > SCIPvarGetUbLocal(var) )
         continue;

      if( obj && ((SCIPvarGetObj(var) >= 0) == (bound == SCIP_BOUNDTYPE_LOWER)) )
         continue;

      if( newnode )
      {
         retcode = SCIPnewProbingNode(scip);
         if( retcode == SCIP_MAXDEPTHLEVEL )
            newnode = FALSE;
         else
         {
            SCIP_CALL( retcode );
         }
      }

      *lastvar = var;

      if( obj ? (tighten == (SCIPvarGetObj(var) >= 0)) : (tighten == (bound == SCIP_BOUNDTYPE_UPPER)) )
      {
         /* fix variable to lower bound */
         SCIP_CALL( SCIPfixVarProbing(scip, var, SCIPvarGetLbLocal(var)) );
         SCIPdebugMessage("fixing %d: variable <%s> to lower bound <%g> (%d pseudo cands)\n",
            v, SCIPvarGetName(var), SCIPvarGetLbLocal(var), SCIPgetNPseudoBranchCands(scip));
         *fixedtolb = TRUE;
      }
      else
      {
<<<<<<< HEAD
         /* fix variable to upper bound */
         SCIP_CALL( SCIPfixVarProbing(scip, vars[v], SCIPvarGetUbLocal(vars[v])) );
=======
         assert((obj && (tighten == (SCIPvarGetObj(var) < 0)))
            || (!obj && (tighten == (bound == SCIP_BOUNDTYPE_LOWER))));
         /* fix variable to upper bound */
         SCIP_CALL( SCIPfixVarProbing(scip, var, SCIPvarGetUbLocal(var)) );
>>>>>>> d764d746
         SCIPdebugMessage("fixing %d: variable <%s> to upper bound <%g> (%d pseudo cands)\n",
            v, SCIPvarGetName(var), SCIPvarGetUbLocal(var), SCIPgetNPseudoBranchCands(scip));
         *fixedtolb = FALSE;
      }

      /* check if problem is already infeasible */
      SCIP_CALL( SCIPpropagateProbing(scip, heurdata->maxproprounds, infeasible, NULL) );
#if 0
      if( !(*infeasible) )
      {
         SCIP_Bool success;

         /* create solution from probing run and try to round it */
         SCIP_CALL( SCIPlinkCurrentSol(scip, sol) );
         SCIP_CALL( SCIProundSol(scip, sol, &success) );

         if( success )
         {
            SCIPdebugMessage("vbound heuristic found roundable primal solution: obj=%g\n", SCIPgetSolOrigObj(scip, sol));

            /* try to add solution to SCIP */
            SCIP_CALL( SCIPtrySol(scip, sol, FALSE, FALSE, FALSE, TRUE, &success) );

            /* check, if solution was feasible and good enough */
            if( success )
            {
               SCIPdebugMessage(" -> solution was feasible and good enough\n");
               *result = SCIP_FOUNDSOL;
               (*nfound)++;
               *solobj = MIN(*solobj, SCIPgetSolOrigObj(scip, sol));

               if( SCIPisStopped(scip) )
                  break;
            }
         }
      }
#endif
   }

   SCIPdebugMessage("probing ended with %sfeasible problem\n", (*infeasible) ? "in" : "");

   return SCIP_OKAY;
}

/** creates a new solution for the original problem by copying the solution of the subproblem */
static
SCIP_RETCODE createNewSol(
   SCIP*                 scip,               /**< original SCIP data structure                        */
   SCIP*                 subscip,            /**< SCIP structure of the subproblem                    */
   SCIP_VAR**            subvars,            /**< the variables of the subproblem                     */
   SCIP_SOL*             newsol,             /**< working solution */
   SCIP_SOL*             subsol,             /**< solution of the subproblem                          */
   SCIP_Bool*            success             /**< used to store whether new solution was found or not */
   )
{
   SCIP_VAR** vars;                          /* the original problem's variables                */
   int        nvars;
   SCIP_Real* subsolvals;                    /* solution values of the subproblem               */

   assert( scip != NULL );
   assert( subscip != NULL );
   assert( subvars != NULL );
   assert( subsol != NULL );

   /* get variables' data */
   SCIP_CALL( SCIPgetVarsData(scip, &vars, &nvars, NULL, NULL, NULL, NULL) );

   /* sub-SCIP may have more variables than the number of active (transformed) variables in the main SCIP
    * since constraint copying may have required the copy of variables that are fixed in the main SCIP
    */
   assert( nvars <= SCIPgetNOrigVars(subscip) );

   SCIP_CALL( SCIPallocBufferArray(scip, &subsolvals, nvars) );

   /* copy the solution */
   SCIP_CALL( SCIPgetSolVals(subscip, subsol, nvars, subvars, subsolvals) );

   SCIP_CALL( SCIPsetSolVals(scip, newsol, nvars, vars, subsolvals) );

   /* try to add new solution to scip and free it immediately */
   SCIP_CALL( SCIPtrySol(scip, newsol, FALSE, TRUE, TRUE, TRUE, success) );

   SCIPfreeBufferArray(scip, &subsolvals);

   return SCIP_OKAY;
}

/** main procedure of the vbounds heuristic */
static
SCIP_RETCODE applyVbounds(
   SCIP*                 scip,               /**< original SCIP data structure */
   SCIP_HEUR*            heur,               /**< heuristic */
   SCIP_HEURDATA*        heurdata,           /**< heuristic data structure */
   SCIP_VAR**            vbvars,             /**< variables to fix during probing */
   int                   nvbvars,            /**< number of variables to fix */
   SCIP_Bool             forward,            /**< should fixings be done forward w.r.t. the vbound graph? */
   SCIP_Bool             tighten,            /**< should variables be fixed to cause other fixings? */
   SCIP_Bool             obj,                /**< should the objective be taken into account? */
   SCIP_RESULT*          result              /**< pointer to store the result */
   )
{
   SCIPstatistic( SCIP_CLOCK* clock; )
   SCIP_VAR** vars;
   SCIP_VAR* lastfixedvar = NULL;
   SCIP_SOL* newsol;
   SCIP_Real timelimit;                      /* timelimit for the subproblem        */
   SCIP_Real memorylimit;
   SCIP_Longint nstallnodes;                 /* number of stalling nodes for the subproblem */
   SCIP_LPSOLSTAT lpstatus;
   SCIP_Bool infeasible;
   SCIP_Bool lastfixedlower = TRUE;
   SCIP_Bool allfixsolfound;
   SCIP_Bool lperror;
   SCIP_Bool solvelp;
   int oldnpscands;
   int npscands;
   int nfound = 0;
   int nrounded = 0;
   SCIP_Real solobj = SCIPinfinity(scip);
   int nvars;
   SCIPstatistic( int nprevars = nvars; )

   assert(heur != NULL);
   assert(heurdata != NULL);
   assert(nvbvars > 0);

   /* initialize default values */
   infeasible = FALSE;

   /* get variable data of original problem */
   SCIP_CALL( SCIPgetVarsData(scip, &vars, &nvars, NULL, NULL, NULL, NULL) );

   if( nvbvars < nvars * heurdata->minfixingrate )
      return SCIP_OKAY;

   if( *result == SCIP_DIDNOTRUN )
      *result = SCIP_DIDNOTFIND;

   oldnpscands = SCIPgetNPseudoBranchCands(scip);

   /* calculate the maximal number of branching nodes until heuristic is aborted */
   nstallnodes = (SCIP_Longint)(heurdata->nodesquot * SCIPgetNNodes(scip));

   /* reward variable bounds heuristic if it succeeded often */
   nstallnodes = (SCIP_Longint)(nstallnodes * 3.0 * (SCIPheurGetNBestSolsFound(heur)+1.0)/(SCIPheurGetNCalls(heur) + 1.0));
   nstallnodes -= 100 * SCIPheurGetNCalls(heur);  /* count the setup costs for the sub-MIP as 100 nodes */
   nstallnodes += heurdata->nodesofs;

   /* determine the node limit for the current process */
   nstallnodes -= heurdata->usednodes;
   nstallnodes = MIN(nstallnodes, heurdata->maxnodes);

   /* check whether we have enough nodes left to call subproblem solving */
   if( nstallnodes < heurdata->minnodes )
   {
      SCIPdebugMessage("skipping "HEUR_NAME": nstallnodes=%"SCIP_LONGINT_FORMAT", minnodes=%"SCIP_LONGINT_FORMAT"\n", nstallnodes, heurdata->minnodes);
      return SCIP_OKAY;
   }

   if( SCIPisStopped(scip) )
      return SCIP_OKAY;

<<<<<<< HEAD
   SCIPdebugMessage("apply variable bounds heuristic at node %"SCIP_LONGINT_FORMAT" on %d variable lower bound and %d variable upper bounds\n",
      SCIPnodeGetNumber(SCIPgetCurrentNode(scip)), nlbvars, nubvars);
=======
   SCIPstatistic( SCIP_CALL( SCIPcreateClock(scip, &clock) ) );
   SCIPstatistic( SCIP_CALL( SCIPstartClock(scip, clock) ) );

   SCIPdebugMessage("apply variable bounds heuristic at node %lld on %d variable bounds\n",
      SCIPnodeGetNumber(SCIPgetCurrentNode(scip)), nvbvars);

   /* check whether the LP should be solved at the current node in the tree to determine whether the heuristic
    * is allowed to solve an LP
    */
   solvelp = SCIPhasCurrentNodeLP(scip);

   if( !SCIPisLPConstructed(scip) && solvelp )
   {
      SCIP_Bool nodecutoff;

      SCIP_CALL( SCIPconstructLP(scip, &nodecutoff) );
      SCIP_CALL( SCIPflushLP(scip) );
      if( nodecutoff )
         return SCIP_OKAY;
   }

>>>>>>> d764d746

   /* start probing */
   SCIP_CALL( SCIPstartProbing(scip) );

   /* create temporary solution */
   SCIP_CALL( SCIPcreateSol(scip, &newsol, heur) );

   /* apply the variable fixings */
   SCIP_CALL( applyVboundsFixings(scip, heurdata, vbvars, nvbvars, forward, tighten, obj, newsol, &infeasible, &lastfixedvar, &lastfixedlower, &nrounded, &solobj, result) );

   /* try to repair probing */
   if( infeasible )
   {
      assert(lastfixedvar != NULL);

      SCIP_CALL( SCIPbacktrackProbing(scip, SCIPgetProbingDepth(scip) - 1) );

      /* fix the last variable, which was fixed the reverse bound */
      SCIP_CALL( SCIPfixVarProbing(scip, lastfixedvar,
            lastfixedlower ? SCIPvarGetUbLocal(lastfixedvar) : SCIPvarGetLbLocal(lastfixedvar)) );

      /* propagate fixings */
      SCIP_CALL( SCIPpropagateProbing(scip, heurdata->maxproprounds, &infeasible, NULL) );

      SCIPdebugMessage("backtracking ended with %sfeasible problem\n", (infeasible ? "in" : ""));
   }

   allfixsolfound = FALSE;

   /* check that we had enough fixings */
   npscands = SCIPgetNPseudoBranchCands(scip);

   SCIPdebugMessage("npscands=%d, oldnpscands=%d, heurdata->minfixingrate=%g\n", npscands, oldnpscands, heurdata->minfixingrate);

   /* check fixing rate */
   if( npscands > oldnpscands * (1 - heurdata->minfixingrate) )
   {
      SCIPdebugMessage("--> too few fixings\n");

      goto TERMINATE;
   }

   /*************************** Probing LP Solving ***************************/

   lpstatus = SCIP_LPSOLSTAT_ERROR;
   lperror = FALSE;
   /* solve lp only if the problem is still feasible */
   if( !infeasible && solvelp )
   {
#if 1
      SCIPdebugMessage("starting solving vbound-lp at time %g\n", SCIPgetSolvingTime(scip));

      /* solve LP; errors in the LP solver should not kill the overall solving process, if the LP is just needed for a
       * heuristic.  hence in optimized mode, the return code is caught and a warning is printed, only in debug mode,
       * SCIP will stop.
       */
#ifdef NDEBUG
      {
         SCIP_Bool retstat;
         retstat = SCIPsolveProbingLP(scip, -1, &lperror, NULL);
         if( retstat != SCIP_OKAY )
         {
            SCIPwarningMessage(scip, "Error while solving LP in vbound heuristic; LP solve terminated with code <%d>\n",
               retstat);
         }
      }
#else
      SCIP_CALL( SCIPsolveProbingLP(scip, -1, &lperror, NULL) );
#endif
      SCIPdebugMessage("ending solving vbound-lp at time %g\n", SCIPgetSolvingTime(scip));

      lpstatus = SCIPgetLPSolstat(scip);

      SCIPdebugMessage(" -> new LP iterations: %"SCIP_LONGINT_FORMAT"\n", SCIPgetNLPIterations(scip));
      SCIPdebugMessage(" -> error=%u, status=%d\n", lperror, lpstatus);
   }

   /* check if this is a feasible solution */
   if( lpstatus == SCIP_LPSOLSTAT_OPTIMAL && !lperror )
   {
      SCIP_Bool stored;
      SCIP_Bool success;

      /* copy the current LP solution to the working solution */
      SCIP_CALL( SCIPlinkLPSol(scip, newsol) );

      SCIP_CALL( SCIProundSol(scip, newsol, &success) );

      if( success )
      {
         SCIPdebugMessage("vbound heuristic found roundable primal solution: obj=%g\n",
            SCIPgetSolOrigObj(scip, newsol));

         /* check solution for feasibility, and add it to solution store if possible.
          * Neither integrality nor feasibility of LP rows have to be checked, because they
          * are guaranteed by the heuristic at this stage.
          */
#ifdef SCIP_DEBUG
         SCIP_CALL( SCIPtrySol(scip, newsol, TRUE, TRUE, TRUE, TRUE, &stored) );
#else
         SCIP_CALL( SCIPtrySol(scip, newsol, FALSE, TRUE, FALSE, FALSE, &stored) );
#endif

         allfixsolfound = TRUE;

         if( stored )
         {
            SCIPdebugMessage("found feasible solution:\n");
            *result = SCIP_FOUNDSOL;
            solobj = MIN(solobj, SCIPgetSolOrigObj(scip, newsol));
         }
      }
   }
   else
   {
      SCIP_CALL( SCIPclearSol(scip, newsol) );
   }
#endif

   /*************************** END Probing LP Solving ***************************/


   /* if a solution has been found --> fix all other variables by subscip if necessary */
   if( !allfixsolfound && lpstatus != SCIP_LPSOLSTAT_INFEASIBLE && lpstatus != SCIP_LPSOLSTAT_OBJLIMIT && !infeasible )
   {
      SCIP* subscip;
      SCIP_VAR** subvars;
      SCIP_HASHMAP* varmap;
      SCIP_Bool valid;
      int i;

      valid = FALSE;

      /* create subproblem */
      SCIP_CALL( SCIPcreate(&subscip) );

      /* create the variable mapping hash map */
      SCIP_CALL( SCIPhashmapCreate(&varmap, SCIPblkmem(subscip), SCIPcalcHashtableSize(5 * nvars)) );

      SCIP_CALL( SCIPcopy(scip, subscip, varmap, NULL, "_vbounds", FALSE, FALSE, TRUE, &valid) );

      if( heurdata->copycuts )
      {
         /* copies all active cuts from cutpool of sourcescip to linear constraints in targetscip */
         SCIP_CALL( SCIPcopyCuts(scip, subscip, varmap, NULL, FALSE, NULL) );
      }

      SCIP_CALL( SCIPallocBufferArray(scip, &subvars, nvars) );

      for( i = 0; i < nvars; i++ )
         subvars[i] = (SCIP_VAR*) SCIPhashmapGetImage(varmap, vars[i]);

      /* free hash map */
      SCIPhashmapFree(&varmap);

      /* do not abort subproblem on CTRL-C */
      SCIP_CALL( SCIPsetBoolParam(subscip, "misc/catchctrlc", FALSE) );

      /* disable output to console */
      SCIP_CALL( SCIPsetIntParam(subscip, "display/verblevel", 0) );

      /* check whether there is enough time and memory left */
      SCIP_CALL( SCIPgetRealParam(scip, "limits/time", &timelimit) );
      if( !SCIPisInfinity(scip, timelimit) )
         timelimit -= SCIPgetSolvingTime(scip);
      SCIP_CALL( SCIPgetRealParam(scip, "limits/memory", &memorylimit) );

      /* substract the memory already used by the main SCIP and the estimated memory usage of external software */
      if( !SCIPisInfinity(scip, memorylimit) )
      {
         memorylimit -= SCIPgetMemUsed(scip)/1048576.0;
         memorylimit -= SCIPgetMemExternEstim(scip)/1048576.0;
      }

      /* abort if no time is left or not enough memory to create a copy of SCIP, including external memory usage */
      if( timelimit <= 0.0 || memorylimit <= 2.0*SCIPgetMemExternEstim(scip)/1048576.0 )
      {
         /* free subproblem */
         SCIPfreeBufferArray(scip, &subvars);
         SCIP_CALL( SCIPfree(&subscip) );

         goto TERMINATE;
      }

#ifndef SCIP_DEBUG
      /* disable statistic timing inside sub SCIP */
      SCIP_CALL( SCIPsetBoolParam(subscip, "timing/statistictiming", FALSE) );
#endif

      /* set limits for the subproblem */
      SCIP_CALL( SCIPsetLongintParam(subscip, "limits/stallnodes", nstallnodes) );
      SCIP_CALL( SCIPsetLongintParam(subscip, "limits/nodes", heurdata->maxnodes) );
      SCIP_CALL( SCIPsetRealParam(subscip, "limits/time", timelimit) );
      SCIP_CALL( SCIPsetRealParam(subscip, "limits/memory", memorylimit) );

      /* forbid call of heuristics and separators solving sub-CIPs */
      SCIP_CALL( SCIPsetSubscipsOff(subscip, TRUE) );

      /* disable cutting plane separation */
      SCIP_CALL( SCIPsetSeparating(subscip, SCIP_PARAMSETTING_OFF, TRUE) );

      /* disable expensive presolving */
      SCIP_CALL( SCIPsetPresolving(subscip, SCIP_PARAMSETTING_FAST, TRUE) );
#if 0
      /* use best estimate node selection */
      if( SCIPfindNodesel(subscip, "uct") != NULL && !SCIPisParamFixed(subscip, "nodeselection/uct/stdpriority") )
      {
         SCIP_CALL( SCIPsetIntParam(subscip, "nodeselection/uct/stdpriority", INT_MAX/4) );
      }
#endif
      /* use inference branching */
      if( SCIPfindBranchrule(subscip, "inference") != NULL && !SCIPisParamFixed(subscip, "branching/inference/priority") )
      {
         SCIP_CALL( SCIPsetIntParam(subscip, "branching/inference/priority", INT_MAX/4) );
      }

      /* disable conflict analysis */
      if( !SCIPisParamFixed(subscip, "conflict/enable") )
      {
         SCIP_CALL( SCIPsetBoolParam(subscip, "conflict/enable", FALSE) );
      }

      /* employ a limit on the number of enforcement rounds in the quadratic constraint handlers; this fixes the issue that
       * sometimes the quadratic constraint handler needs hundreds or thousands of enforcement rounds to determine the
       * feasibility status of a single node without fractional branching candidates by separation (namely for uflquad
       * instances); however, the solution status of the sub-SCIP might get corrupted by this; hence no decutions shall be
       * made for the original SCIP
       */
      if( SCIPfindConshdlr(subscip, "quadratic") != NULL && !SCIPisParamFixed(subscip, "constraints/quadratic/enfolplimit") )
      {
         SCIP_CALL( SCIPsetIntParam(subscip, "constraints/quadratic/enfolplimit", 10) );
      }

#ifdef SCIP_DEBUG
      /* for debugging vbounds heuristic, enable MIP output */
      SCIP_CALL( SCIPsetIntParam(subscip, "display/verblevel", 5) );
      SCIP_CALL( SCIPsetIntParam(subscip, "display/freq", 100000000) );
#endif

      /* if there is already a solution, add an objective cutoff */
      if( SCIPgetNSols(scip) > 0 )
      {
         SCIP_Real upperbound;
         SCIP_Real minimprove;
         SCIP_Real cutoff;

         minimprove = heurdata->minimprove;
         cutoff = SCIPinfinity(scip);
         assert( !SCIPisInfinity(scip,SCIPgetUpperbound(scip)) );

         upperbound = SCIPgetUpperbound(scip) - SCIPsumepsilon(scip);

         if( !SCIPisInfinity(scip,-1.0*SCIPgetLowerbound(scip)) )
         {
            cutoff = (1-minimprove)*SCIPgetUpperbound(scip) + minimprove*SCIPgetLowerbound(scip);
         }
         else
         {
            if( SCIPgetUpperbound ( scip ) >= 0 )
               cutoff = ( 1 - minimprove ) * SCIPgetUpperbound ( scip );
            else
               cutoff = ( 1 + minimprove ) * SCIPgetUpperbound ( scip );
         }
         cutoff = MIN(upperbound, cutoff);
         SCIP_CALL( SCIPsetObjlimit(subscip, cutoff) );
      }

      /* solve the subproblem */
      /* Errors in the LP solver should not kill the overall solving process, if the LP is just needed for a heuristic.
       * Hence in optimized mode, the return code is caught and a warning is printed, only in debug mode, SCIP will stop.
       */
#ifdef NDEBUG
      {
         SCIP_RETCODE retstat;
         retstat = SCIPpresolve(subscip);
         if( retstat != SCIP_OKAY )
         {
            SCIPwarningMessage(scip, "Error while presolving subMIP in vbounds heuristic; sub-SCIP terminated with code <%d>\n", retstat);
         }
      }
#else
      SCIP_CALL( SCIPpresolve(subscip) );
#endif

      SCIPdebugMessage("vbounds heuristic presolved subproblem: %d vars, %d cons\n", SCIPgetNVars(subscip), SCIPgetNConss(subscip));

      /* after presolving, we should have at least reached a certain fixing rate over ALL variables (including continuous)
       * to ensure that not only the MIP but also the LP relaxation is easy enough
       */
      if( ( nvars - SCIPgetNVars(subscip) ) / (SCIP_Real)nvars >= heurdata->minfixingrate )
      {
         SCIP_SOL** subsols;
         SCIP_Bool success;
         int nsubsols;

         SCIPstatistic( nprevars = SCIPgetNVars(subscip) );

         SCIPdebugMessage("solving subproblem: nstallnodes=%"SCIP_LONGINT_FORMAT", maxnodes=%"SCIP_LONGINT_FORMAT"\n", nstallnodes, heurdata->maxnodes);

#ifdef NDEBUG
         {
            SCIP_RETCODE retstat;
            retstat = SCIPsolve(subscip);
            if( retstat != SCIP_OKAY )
            {
               SCIPwarningMessage(scip, "Error while solving subMIP in vbounds heuristic; sub-SCIP terminated with code <%d>\n",retstat);
            }
         }
#else
         SCIP_CALL( SCIPsolve(subscip) );
#endif

         /* check, whether a solution was found; due to numerics, it might happen that not all solutions are feasible ->
          * try all solutions until one was accepted
          */
         nsubsols = SCIPgetNSols(subscip);
         subsols = SCIPgetSols(subscip);
         success = FALSE;

         for( i = 0; i < nsubsols && !success; ++i )
         {
            SCIP_CALL( createNewSol(scip, subscip, subvars, newsol, subsols[i], &success) );
         }
         if( success )
         {
            *result = SCIP_FOUNDSOL;
            nfound++;
            solobj = MIN(solobj, SCIPgetSolOrigObj(scip, newsol));

         }
      }

#ifdef SCIP_DEBUG
      SCIP_CALL( SCIPprintStatistics(subscip, NULL) );
#endif

      /* free subproblem */
      SCIPfreeBufferArray(scip, &subvars);
      SCIP_CALL( SCIPfree(&subscip) );
   }

 TERMINATE:

#ifdef SCIP_STATISTIC
   SCIP_CALL( SCIPstopClock(scip, clock) );
   SCIPstatisticMessage("### vbound: forward=%d tighten=%d obj=%d nvars=%d presolnvars=%d ratio=%.2f infeas=%d rounded=%d lp=%d subscip=%d bestobj=%.2g time=%.2f\n",
      forward, tighten, obj, nvars, nprevars, (nvars - nprevars) / (SCIP_Real)nvars, infeasible,
      nrounded, allfixsolfound ? 1 : 0, nfound, solobj, SCIPclockGetTime(clock) );
#endif

   SCIPstatistic( SCIP_CALL( SCIPfreeClock(scip, &clock) ) );

   /* free solution */
   SCIP_CALL( SCIPfreeSol(scip, &newsol) );

   /* exit probing mode */
   SCIP_CALL( SCIPendProbing(scip) );

   return SCIP_OKAY;
}


/*
 * Callback methods of primal heuristic
 */

/** copy method for primal heuristic plugins (called when SCIP copies plugins) */
static
SCIP_DECL_HEURCOPY(heurCopyVbounds)
{  /*lint --e{715}*/
   assert(scip != NULL);
   assert(heur != NULL);
   assert(strcmp(SCIPheurGetName(heur), HEUR_NAME) == 0);

   /* call inclusion method of heuristic */
   SCIP_CALL( SCIPincludeHeurVbounds(scip) );

   return SCIP_OKAY;
}

/** destructor of primal heuristic to free user data (called when SCIP is exiting) */
static
SCIP_DECL_HEURFREE(heurFreeVbounds)
{  /*lint --e{715}*/
   SCIP_HEURDATA* heurdata;

   /* free heuristic data */
   heurdata = SCIPheurGetData(heur);

   SCIPfreeMemory(scip, &heurdata);
   SCIPheurSetData(heur, NULL);

   return SCIP_OKAY;
}


/** solving process deinitialization method of primal heuristic (called before branch and bound process data is freed) */
static
SCIP_DECL_HEUREXITSOL(heurExitsolVbounds)
{  /*lint --e{715}*/
   SCIP_HEURDATA* heurdata;
   int v;

   heurdata = SCIPheurGetData(heur);
   assert(heurdata != NULL);

   /* release all variables */
   for( v = 0; v < heurdata->nvbvars; ++v )
   {
      SCIP_CALL( SCIPreleaseVar(scip, &heurdata->vbvars[v]) );
   }

   /* free varbounds array */
   SCIPfreeMemoryArrayNull(scip, &heurdata->vbbounds);
   SCIPfreeMemoryArrayNull(scip, &heurdata->vbvars);

   /* reset heuristic data structure */
   heurdataReset(heurdata);

   return SCIP_OKAY;
}

/** execution method of primal heuristic */
static
SCIP_DECL_HEUREXEC(heurExecVbounds)
{  /*lint --e{715}*/
   SCIP_HEURDATA* heurdata;

   assert( heur != NULL );
   assert( scip != NULL );
   assert( result != NULL );

   *result = SCIP_DIDNOTRUN;

   if( SCIPgetNPseudoBranchCands(scip) == 0 )
      return SCIP_OKAY;

   heurdata = SCIPheurGetData(heur);
   assert(heurdata != NULL);

   if( !heurdata->initialized )
   {
      SCIP_CALL( initializeCandsLists(scip, heurdata) );
   }

   if( !heurdata->applicable )
      return SCIP_OKAY;

   /* try variable bounds */
   SCIP_CALL( applyVbounds(scip, heur, heurdata, heurdata->vbvars, heurdata->nvbvars, TRUE, TRUE, TRUE, result) );
   SCIP_CALL( applyVbounds(scip, heur, heurdata, heurdata->vbvars, heurdata->nvbvars, TRUE, TRUE, FALSE, result) );
   SCIP_CALL( applyVbounds(scip, heur, heurdata, heurdata->vbvars, heurdata->nvbvars, TRUE, FALSE, FALSE, result) );
   SCIP_CALL( applyVbounds(scip, heur, heurdata, heurdata->vbvars, heurdata->nvbvars, TRUE, FALSE, TRUE, result) );
#if 0
   SCIP_CALL( applyVbounds(scip, heur, heurdata, heurdata->vbvars, heurdata->nvbvars, FALSE, TRUE, TRUE, result) );
   SCIP_CALL( applyVbounds(scip, heur, heurdata, heurdata->vbvars, heurdata->nvbvars, FALSE, TRUE, FALSE, result) );
   SCIP_CALL( applyVbounds(scip, heur, heurdata, heurdata->vbvars, heurdata->nvbvars, FALSE, FALSE, TRUE, result) );
   SCIP_CALL( applyVbounds(scip, heur, heurdata, heurdata->vbvars, heurdata->nvbvars, FALSE, FALSE, FALSE, result) );
#endif
   return SCIP_OKAY;
}

/*
 * primal heuristic specific interface methods
 */

/** creates the vbounds primal heuristic and includes it in SCIP */
SCIP_RETCODE SCIPincludeHeurVbounds(
   SCIP*                 scip                /**< SCIP data structure */
   )
{
   SCIP_HEURDATA* heurdata;
   SCIP_HEUR* heur;

   /* create vbounds primal heuristic data */
   SCIP_CALL( SCIPallocMemory(scip, &heurdata) );
   heurdataReset(heurdata);

   /* include primal heuristic */
   SCIP_CALL( SCIPincludeHeurBasic(scip, &heur,
         HEUR_NAME, HEUR_DESC, HEUR_DISPCHAR, HEUR_PRIORITY, HEUR_FREQ, HEUR_FREQOFS,
         HEUR_MAXDEPTH, HEUR_TIMING, HEUR_USESSUBSCIP, heurExecVbounds, heurdata) );

   assert(heur != NULL);

   /* set non-NULL pointers to callback methods */
   SCIP_CALL( SCIPsetHeurCopy(scip, heur, heurCopyVbounds) );
   SCIP_CALL( SCIPsetHeurFree(scip, heur, heurFreeVbounds) );
   SCIP_CALL( SCIPsetHeurExitsol(scip, heur, heurExitsolVbounds) );

   /* add variable bounds primal heuristic parameters */
   SCIP_CALL( SCIPaddRealParam(scip, "heuristics/"HEUR_NAME"/minfixingrate",
         "minimum percentage of integer variables that have to be fixable",
         &heurdata->minfixingrate, FALSE, DEFAULT_MINFIXINGRATE, 0.0, 1.0, NULL, NULL) );

   SCIP_CALL( SCIPaddLongintParam(scip, "heuristics/"HEUR_NAME"/maxnodes",
         "maximum number of nodes to regard in the subproblem",
         &heurdata->maxnodes,  TRUE,DEFAULT_MAXNODES, 0LL, SCIP_LONGINT_MAX, NULL, NULL) );

   SCIP_CALL( SCIPaddLongintParam(scip, "heuristics/"HEUR_NAME"/nodesofs",
         "number of nodes added to the contingent of the total nodes",
         &heurdata->nodesofs, FALSE, DEFAULT_NODESOFS, 0LL, SCIP_LONGINT_MAX, NULL, NULL) );

   SCIP_CALL( SCIPaddLongintParam(scip, "heuristics/"HEUR_NAME"/minnodes",
         "minimum number of nodes required to start the subproblem",
         &heurdata->minnodes, TRUE, DEFAULT_MINNODES, 0LL, SCIP_LONGINT_MAX, NULL, NULL) );

   SCIP_CALL( SCIPaddRealParam(scip, "heuristics/"HEUR_NAME"/nodesquot",
         "contingent of sub problem nodes in relation to the number of nodes of the original problem",
         &heurdata->nodesquot, FALSE, DEFAULT_NODESQUOT, 0.0, 1.0, NULL, NULL) );

   SCIP_CALL( SCIPaddRealParam(scip, "heuristics/"HEUR_NAME"/minimprove",
         "factor by which "HEUR_NAME" heuristic should at least improve the incumbent",
         &heurdata->minimprove, TRUE, DEFAULT_MINIMPROVE, 0.0, 1.0, NULL, NULL) );

   SCIP_CALL( SCIPaddIntParam(scip, "heuristics/"HEUR_NAME"/maxproprounds",
         "maximum number of propagation rounds during probing (-1 infinity)",
         &heurdata->maxproprounds, TRUE, DEFAULT_MAXPROPROUNDS, -1, INT_MAX/4, NULL, NULL) );

   SCIP_CALL( SCIPaddBoolParam(scip, "heuristics/"HEUR_NAME"/copycuts",
         "should all active cuts from cutpool be copied to constraints in subproblem?",
         &heurdata->copycuts, TRUE, DEFAULT_COPYCUTS, NULL, NULL) );

   return SCIP_OKAY;
}<|MERGE_RESOLUTION|>--- conflicted
+++ resolved
@@ -251,32 +251,13 @@
    return SCIP_OKAY;
 }
 
-<<<<<<< HEAD
-/** create a topologically sorted variable array of the given variables and stores if (needed) the involved variables into
- *  the corresponding variable array and hash map
- *
- * @note: for all arrays and the hash map (if requested) you need to allocate enough memory before calling this method
- */
-=======
 
 /** sort the bounds of variables topologically */
->>>>>>> d764d746
 static
 SCIP_RETCODE topologicalSort(
    SCIP*                 scip,               /**< SCIP data structure */
-<<<<<<< HEAD
-   SCIP_VAR**            vars,               /**< variable which we want sort */
-   int                   nvars,              /**< number of variables */
-   SCIP_HASHMAP*         varPosMap,          /**< mapping a variable to its position in the (used) variable array, or NULL */
-   SCIP_VAR**            usedvars,           /**< array of variables which are involved in the propagation, or NULL */
-   int*                  nusedvars,          /**< number of variables which are involved in the propagation, or NULL */
-   SCIP_VAR**            topovars,           /**< array where the topologically sorted variables are stored */
-   int*                  ntopovars,          /**< pointer to store the number of topologically sorted variables */
-   SCIP_Bool             lowerbound          /**< topological sorted with respect to the variable lower bounds, otherwise variable upper bound */
-=======
    int*                  vbvars,             /**< array to store variable bounds in topological order */
    int*                  nvbvars             /**< array to store number of variable bounds in the graph */
->>>>>>> d764d746
    )
 {
    int* dfsstack;
@@ -294,69 +275,22 @@
    SCIP_CALL( SCIPallocBufferArray(scip, &inqueue, nbounds) );
    BMSclearMemoryArray(inqueue, nbounds);
 
-<<<<<<< HEAD
-         /* there is a leaving arc, hence, the variable/node is connected */
-         assert(vbvars[i] != NULL);
-         if( !SCIPhashtableExists(connected, vbvars[i]) )
-         {
-            SCIP_CALL( SCIPhashtableInsert(connected, vbvars[i]) );
-         }
-      }
-   }
-
-   /* loop over all "connected" variable and find for each connected component an "almost" topologically sorted version */
-   for( v = 0; v < nvars; ++v )
-=======
    /* while there are unvisited nodes, run dfs starting from one of these nodes; the dfs orders are stored in the
     * topoorder array, later dfs calls are just appended after the stacks of previous dfs calls, which gives us a
     * reverse topological order
     */
    for( i = 0; i < nbounds; ++i )
->>>>>>> d764d746
    {
       if( !inqueue[i] )
       {
-<<<<<<< HEAD
-         int nsortedvars;
-
-         SCIPdebugMessage("start depth-first-search with variable <%s>\n", SCIPvarGetName(vars[v]));
-
-         /* use depth first search to get an "almost" topologically sorted variables for the connected component which
-          * includes vars[v]
-          */
-         nsortedvars = 0;
-         SCIP_CALL( depthFirstSearch(scip, vars[v], varPosMap, usedvars, nusedvars, connected, sortedvars, &nsortedvars, lowerbound) );
-
-         SCIPdebugMessage("detected connected component of size <%d>\n", nsortedvars);
-
-         /* copy variables */
-         for( i = 0; i < nsortedvars; ++i )
-         {
-            topovars[(*ntopovars)] = sortedvars[i];
-            (*ntopovars)++;
-         }
-=======
          SCIP_CALL( dfs(scip, i, inqueue, dfsstack, stacknextedge, vbvars, nvbvars) );
->>>>>>> d764d746
       }
    }
    assert(*nvbvars <= nbounds);
 
-<<<<<<< HEAD
-   assert(*ntopovars <= nvars);
-   SCIPdebugMessage("topologically sorted array contains %d of %d variables (variable %s bound)\n",
-      *ntopovars, nvars, lowerbound ? "lower" : "upper");
-
-   /* free hash table */
-   SCIPhashtableFree(&connected);
-
-   /* free buffer memory */
-   SCIPfreeBufferArray(scip, &sortedvars);
-=======
    SCIPfreeBufferArray(scip, &inqueue);
    SCIPfreeBufferArray(scip, &stacknextedge);
    SCIPfreeBufferArray(scip, &dfsstack);
->>>>>>> d764d746
 
    return SCIP_OKAY;
 }
@@ -487,15 +421,10 @@
       }
       else
       {
-<<<<<<< HEAD
-         /* fix variable to upper bound */
-         SCIP_CALL( SCIPfixVarProbing(scip, vars[v], SCIPvarGetUbLocal(vars[v])) );
-=======
          assert((obj && (tighten == (SCIPvarGetObj(var) < 0)))
             || (!obj && (tighten == (bound == SCIP_BOUNDTYPE_LOWER))));
          /* fix variable to upper bound */
          SCIP_CALL( SCIPfixVarProbing(scip, var, SCIPvarGetUbLocal(var)) );
->>>>>>> d764d746
          SCIPdebugMessage("fixing %d: variable <%s> to upper bound <%g> (%d pseudo cands)\n",
             v, SCIPvarGetName(var), SCIPvarGetUbLocal(var), SCIPgetNPseudoBranchCands(scip));
          *fixedtolb = FALSE;
@@ -658,10 +587,6 @@
    if( SCIPisStopped(scip) )
       return SCIP_OKAY;
 
-<<<<<<< HEAD
-   SCIPdebugMessage("apply variable bounds heuristic at node %"SCIP_LONGINT_FORMAT" on %d variable lower bound and %d variable upper bounds\n",
-      SCIPnodeGetNumber(SCIPgetCurrentNode(scip)), nlbvars, nubvars);
-=======
    SCIPstatistic( SCIP_CALL( SCIPcreateClock(scip, &clock) ) );
    SCIPstatistic( SCIP_CALL( SCIPstartClock(scip, clock) ) );
 
@@ -683,7 +608,6 @@
          return SCIP_OKAY;
    }
 
->>>>>>> d764d746
 
    /* start probing */
    SCIP_CALL( SCIPstartProbing(scip) );
