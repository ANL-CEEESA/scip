--- conflicted
+++ resolved
@@ -3161,8 +3161,7 @@
    }
    else
    {
-<<<<<<< HEAD
-      SCIPhashmapRemoveAll(cliquetable->varidxtable);
+      SCIP_CALL( SCIPhashmapRemoveAll(cliquetable->varidxtable) );
    }
 
    /* loop through variables and store their respective positions in the hash map if they are binary */
@@ -3187,33 +3186,6 @@
       }
    }
 
-=======
-      SCIP_CALL( SCIPhashmapRemoveAll(cliquetable->varidxtable) );
-   }
-
-   /* loop through variables and store their respective positions in the hash map if they are binary */
-   for( v = 0; v < ndiscvars; ++v )
-   {
-      SCIP_VAR* var = vars[v];
-      if( SCIPvarIsBinary(var) )
-      {
-         /* consider only active representatives */
-         if( SCIPvarIsActive(var) )
-         {
-            SCIP_CALL( SCIPhashmapInsert(cliquetable->varidxtable, (void*)var, (void*)(size_t)v) );
-         }
-         else
-         {
-            var = SCIPvarGetProbvar(var);
-            if( SCIPvarIsActive(var) )
-            {
-               SCIP_CALL( SCIPhashmapInsert(cliquetable->varidxtable, (void*)var, (void*)(size_t)v) );
-            }
-         }
-      }
-   }
-
->>>>>>> beed1758
    /* free previous disjoint set (union find) data structure which has become outdated if new variables are present */
    if( cliquetable->djset != NULL )
       SCIPdisjointsetFree(&cliquetable->djset, blkmem);
