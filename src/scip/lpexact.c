/* * * * * * * * * * * * * * * * * * * * * * * * * * * * * * * * * * * * * * */
/*                                                                           */
/*                  This file is part of the program and library             */
/*         SCIP --- Solving Constraint Integer Programs                      */
/*                                                                           */
/*    Copyright (C) 2002-2020 Konrad-Zuse-Zentrum                            */
/*                            fuer Informationstechnik Berlin                */
/*                                                                           */
/*  SCIP is distributed under the terms of the ZIB Academic License.         */
/*                                                                           */
/*  You should have received a copy of the ZIB Academic License              */
/*  along with SCIP; see the file COPYING. If not visit scip.zib.de.         */
/*                                                                           */
/* * * * * * * * * * * * * * * * * * * * * * * * * * * * * * * * * * * * * * */

/**@file   lpexact.c
 * @brief  LP management methods and data structures for exact mirror of LP
 * @author Leon Eifler
 *
 *  In LP management, we have to differ between the current LP and the SCIP_LP
 *  stored in the LP solver. All LP methods affect the current LP only.
 *  Before solving the current LP with the LP solver or setting an LP state,
 *  the LP solvers data has to be updated to the current LP with a call to
 *  lpExactFlush().
 */
/*---+----1----+----2----+----3----+----4----+----5----+----6----+----7----+----8----+----9----+----0----+----1----+----2*/

#include "lpi/lpi.h"
#include "lpiexact/lpiexact.h"
#include "scip/clock.h"
#include "scip/cons.h"
#include "scip/cutpool.h"
#include "scip/event.h"
#include "scip/intervalarith.h"
#include "scip/lp.h"
#include "scip/lpexact.h"
#include "scip/misc.h"
#include "scip/prob.h"
#include "scip/pub_lp.h"
#include "scip/pub_lpexact.h"
#include "scip/pub_message.h"
#include "scip/pub_misc.h"
#include "scip/pub_misc_sort.h"
#include "scip/pub_var.h"
#include "scip/pub_tree.h"
#include "scip/rational.h"
#include "scip/set.h"
#include "scip/sepastoreexact.h"
#include "scip/sol.h"
#include "scip/solve.h"
#include "scip/stat.h"
#include "scip/struct_event.h"
#include "scip/struct_lpexact.h"
#include "scip/struct_prob.h"
#include "scip/struct_set.h"
#include "scip/struct_stat.h"
#include "scip/struct_var.h"
#include "scip/struct_cutpool.h"
#include "scip/var.h"
#include <string.h>
#include <inttypes.h>
/** @todo exip: remove this and find a clean implementation to access sepastoreex */
#include "scip/struct_scip.h"
#include "scip/scip_lpexact.h"

/** comparison method for sorting rows by non-decreasing index */
SCIP_DECL_SORTPTRCOMP(SCIProwExactComp)
{
   assert(elem1 != NULL);
   assert(elem2 != NULL);

   assert(((SCIP_ROWEXACT*)elem1)->fprow != NULL);
   assert(((SCIP_ROWEXACT*)elem2)->fprow != NULL);

   if( ((SCIP_ROWEXACT*)elem1)->index < ((SCIP_ROWEXACT*)elem2)->index )
      return -1;
   else if( ((SCIP_ROWEXACT*)elem1)->index > ((SCIP_ROWEXACT*)elem2)->index )
      return +1;
   else
   {
      assert(SCIProwExactGetIndex(((SCIP_ROWEXACT*)elem1))
         == SCIProwExactGetIndex(((SCIP_ROWEXACT*)elem2)));
      return 0;
   }
}

#if 0 /* enable this to check links between columns and rows in LP data structure (for debugging, very slow!) */

#ifdef NDEBUG
#define ASSERT(x) do { if( !(x) ) abort(); } while( FALSE )
#else
#define ASSERT(x) assert(x)
#endif

static SCIP_Bool msgdisp_checklinks = FALSE;


static
void checkLinks(
   SCIP_LPEXACT*         lp                  /**< current LP data */
   )
{
   SCIP_COLEXACT* col;
   SCIP_ROWEXACT* row;
   int i;
   int j;

   ASSERT(lp != NULL);

   if( !msgdisp_checklinks )
   {
      printf("LP LINK CHECKING ACTIVATED! THIS IS VERY SLOW!\n");
      msgdisp_checklinks = TRUE;
   }

   for( i = 0; i < lp->ncols; ++i )
   {
      col = lp->cols[i];
      ASSERT(col != NULL);
      ASSERT(!lp->flushed || col->lppos >= 0);
      ASSERT(!lp->flushed || col->lppos >= 0);
      ASSERT(col->nlprows <= col->len);
      ASSERT(col->lppos == -1 || col->lppos >= lp->lpifirstchgcol || col->nunlinked == 0);

      for( j = 0; j < col->len; ++j )
      {
         row = col->rows[j];
         ASSERT(row != NULL);
         ASSERT(!lp->flushed || col->lppos == -1 || col->linkpos[j] >= 0);
         ASSERT(col->linkpos[j] == -1 || row->cols[col->linkpos[j]] == col);
         ASSERT(col->linkpos[j] == -1 || RatIsEqual(row->vals[col->linkpos[j]], col->vals[j]));
         ASSERT((j < col->nlprows) == (col->linkpos[j] >= 0 && row->lppos >= 0));
      }
   }

   for( i = 0; i < lp->nrows; ++i )
   {
      row = lp->rows[i];
      ASSERT(row != NULL);
      ASSERT(!lp->flushed || row->lppos >= 0);
      ASSERT(!lp->flushed || row->lppos >= 0);
      ASSERT(row->nlpcols <= row->len);
      ASSERT(row->lppos == -1 || row->lppos >= lp->lpifirstchgrow || row->nunlinked == 0);

      for( j = 0; j < row->len; ++j )
      {
         col = row->cols[j];
         ASSERT(col != NULL);
         ASSERT(!lp->flushed || row->lppos == -1 || row->linkpos[j] >= 0);
         ASSERT(row->linkpos[j] == -1 || col->rows[row->linkpos[j]] == row);
         ASSERT(row->linkpos[j] == -1 || RatIsEqual(col->vals[row->linkpos[j]], row->vals[j]));
         ASSERT((j < row->nlpcols) == (row->linkpos[j] >= 0 && col->lppos >= 0));
      }
   }
}

#undef ASSERT

#else
#define checkLinks(lp) /**/
#endif

#ifndef NDEBUG
/** checks if the exact column and its fpcol are consistent */
SCIP_Bool colExactInSync(
   SCIP_COLEXACT*        colexact,           /**< exact column */
   SCIP_SET*             set,                /**< global SCIP settings */
   SCIP_MESSAGEHDLR*     msg                 /**< message handler */
   )
{

   SCIP_COL* fpcol;

   assert(colexact != NULL);

   fpcol = colexact->fpcol;
   assert(fpcol != NULL);

   assert(colexact->var == fpcol->var);
   assert(colexact->lpipos == fpcol->lpipos);
   assert(colexact->index == fpcol->index);
   assert(colexact->len >= fpcol->len);

   assert(RatIsApproxEqualReal(set, colexact->obj, fpcol->obj, SCIP_R_ROUND_NEAREST));
   assert(RatIsApproxEqualReal(set, colexact->flushedobj, fpcol->flushedobj, SCIP_R_ROUND_NEAREST));
   assert(RatIsApproxEqualReal(set, colexact->lb, fpcol->lb, SCIP_R_ROUND_DOWNWARDS) || (RatIsNegInfinity(colexact->lb) && SCIPsetIsInfinity(set, -fpcol->lb)));
   assert(RatIsApproxEqualReal(set, colexact->ub, fpcol->ub, SCIP_R_ROUND_UPWARDS) || (RatIsInfinity(colexact->ub) && SCIPsetIsInfinity(set, fpcol->ub)));

   return TRUE;
}

/** checks if the exact row and its fprow are consistent */
static
SCIP_Bool rowExactInSync(
   SCIP_ROWEXACT*        rowexact,           /**< exact row */
   SCIP_SET*             set,                /**< global SCIP settings */
   SCIP_MESSAGEHDLR*     msg                 /**< message handler */
   )
{
   SCIP_ROW* fprow;
   SCIP_Bool synced = TRUE;

   assert(rowexact != NULL);

   fprow = rowexact->fprow;

   assert(fprow != NULL);
   assert(rowexact->len >= fprow->len);
   assert(rowexact->lppos == rowexact->fprow->lppos);

   synced = RatIsGEReal(rowexact->lhs, fprow->lhs) || (RatIsNegInfinity(rowexact->lhs) && SCIPsetIsInfinity(set, -fprow->lhs));
   synced = synced && (RatIsLEReal(rowexact->rhs, fprow->rhs) || (RatIsInfinity(rowexact->rhs) && SCIPsetIsInfinity(set, fprow->rhs)));
   synced = synced && (RatIsApproxEqualReal(set, rowexact->constant, fprow->constant, SCIP_R_ROUND_NEAREST) );

   if( !synced )
   {
      SCIPdebug(SCIProwPrint(rowexact->fprow, msg, NULL));
      SCIPdebug(SCIProwExactPrint(rowexact, msg, NULL));
      SCIPABORT();
   }

   return TRUE;
}
#endif

/** checks if the exact lp and lp are consistent (same number of rows/cols, and all cols/rows in sync) */
static
SCIP_Bool lpExactInSync(
   SCIP_LPEXACT*         lpexact,            /**< exact lp */
   SCIP_SET*             set,                /**< global SCIP settings */
   SCIP_MESSAGEHDLR*     msg                 /**< message handler */
   )
{
#ifndef NDEBUG
   int i;
   SCIP_LP* fplp;
   assert(lpexact != NULL);

   fplp = lpexact->fplp;
   assert(fplp != NULL);

   assert(lpexact->nrows == fplp->nrows);
   for( i = 0; i < lpexact->nrows; i++)
   {
      assert(rowExactInSync(lpexact->rows[i], set, msg));
   }

   assert(lpexact->ncols == fplp->ncols);
   for( i = 0; i < lpexact->ncols; i++)
   {
      assert(colExactInSync(lpexact->cols[i], set, msg));
   }
#endif

   return TRUE;
}

/** ensures, that rows array can store at least num entries */
static
SCIP_RETCODE ensureRowexsSize(
   SCIP_LPEXACT*         lpexact,            /**< current LP data */
   SCIP_SET*             set,                /**< global SCIP settings */
   int                   num                 /**< minimum number of entries to store */
   )
{
   assert(lpexact->nrows <= lpexact->rowssize);

   if( num > lpexact->rowssize )
   {
      int newsize;

      newsize = SCIPsetCalcMemGrowSize(set, num);
      SCIP_ALLOC( BMSreallocMemoryArray(&lpexact->rows, newsize) );
      lpexact->rowssize = newsize;
   }
   assert(num <= lpexact->rowssize);

   return SCIP_OKAY;
}

/** sorts column entries of linked rows currently in the LP such that lower row indices precede higher ones */
static
void colExactSortLP(
   SCIP_COLEXACT*        col                 /**< column to be sorted */
   )
{
   int i;

   assert(col != NULL);

   /* check, if column is already sorted in the LP part */
   if( col->lprowssorted )
      return;

   /* sort coefficients */
   SCIPsortPtrPtrInt((void**)col->rows, (void**)col->vals, col->linkpos, SCIProwExactComp, col->nlprows );

   /* update links */
   for( i = 0; i < col->nlprows; ++i )
   {
      if( col->linkpos[i] >= 0 )
      {
         assert(col->rows[i]->cols[col->linkpos[i]] == col);
         assert(col->rows[i]->linkpos[col->linkpos[i]] >= 0);
         col->rows[i]->linkpos[col->linkpos[i]] = i;
      }
   }

   col->lprowssorted = TRUE;
}

/** sorts column entries of unlinked rows or rows currently not in the LP such that lower row indices precede higher
 *  ones
 */
static
void colExactSortNonLP(
   SCIP_COLEXACT*        col                 /**< column to be sorted */
   )
{
   int i;
   assert(col != NULL);

   /* check, if column is already sorted in the non-LP part */
   if( col->nonlprowssorted )
      return;

   /* sort coefficients */
   SCIPsortPtrPtrInt((void**)(&(col->rows[col->nlprows])),
                     (void**)(&(col->vals[col->nlprows])),
                     &(col->linkpos[col->nlprows]), SCIProwExactComp,
                     col->len - col->nlprows);

   /* update links */
   for( i = col->nlprows; i < col->len; ++i )
   {
      if( col->linkpos[i] >= 0 )
      {
         assert(col->rows[i]->cols[col->linkpos[i]] == col);
         assert(col->rows[i]->linkpos[col->linkpos[i]] >= 0);
         col->rows[i]->linkpos[col->linkpos[i]] = i;
      }
   }

   col->nonlprowssorted = TRUE;
}

/** sorts row entries of linked columns currently in the LP such that lower column indices precede higher ones */
static
void rowExactSortLP(
   SCIP_ROWEXACT*        row                 /**< row to be sorted */
   )
{
   int i;

   assert(row != NULL);

   /* check, if row is already sorted in the LP part, or if the sorting should be delayed */
   if( row->lpcolssorted || row->delaysort )
      return;

   /* sort coefficients */
   SCIPsortIntIntPtrPtrInterval(row->cols_index, row->linkpos, (void**)row->cols,
                        (void**)row->vals, row->valsinterval, row->nlpcols);

   /* update links */
   for( i = 0; i < row->nlpcols; ++i )
   {
      if( row->linkpos[i] >= 0 )
      {
         assert(row->cols[i]->rows[row->linkpos[i]] == row);
         assert(row->cols[i]->linkpos[row->linkpos[i]] >= 0);
         row->cols[i]->linkpos[row->linkpos[i]] = i;
      }
   }

   row->lpcolssorted = TRUE;
}

/** sorts row entries of unlinked columns or columns currently not in the LP such that lower column indices precede
 *  higher ones
 */
static
void rowExactSortNonLP(
   SCIP_ROWEXACT*        row                 /**< row to be sorted */
   )
{
   int i;
   assert(row != NULL);

   /* check, if row is already sorted in the non-LP part, or if the sorting should be delayed */
   if( row->nonlpcolssorted || row->delaysort )
      return;

   /* sort coefficients */
   SCIPsortIntIntPtrPtrInterval(&(row->cols_index[row->nlpcols]), &(row->linkpos[row->nlpcols]),
                        (void**)(&(row->cols[row->nlpcols])), (void**)&(row->vals[row->nlpcols]), &(row->valsinterval[row->nlpcols]),
                        row->len - row->nlpcols);

   /* update links */
   for( i = row->nlpcols; i < row->len; ++i )
   {
      if( row->linkpos[i] >= 0 )
      {
         assert(row->cols[i]->rows[row->linkpos[i]] == row);
         assert(row->cols[i]->linkpos[row->linkpos[i]] >= 0);
         row->cols[i]->linkpos[row->linkpos[i]] = i;
      }
   }

   row->nonlpcolssorted = TRUE;
}

/** ensures, that row array of column can store at least num entries */
static
SCIP_RETCODE colExactEnsureSize(
   SCIP_COLEXACT*        col,                /**< LP column */
   BMS_BLKMEM*           blkmem,             /**< block memory */
   SCIP_SET*             set,                /**< global SCIP settings */
   int                   num                 /**< minimum number of entries to store */
   )
{
   assert(col != NULL);
   assert(col->len <= col->size);

   if( num > col->size )
   {
      int newsize;
      int i;

      /* realloc fpcol */
      newsize = SCIPsetCalcMemGrowSize(set, num);
      SCIP_ALLOC( BMSreallocBlockMemoryArray(blkmem, &col->rows, col->size, newsize) );
      SCIP_ALLOC( BMSreallocBlockMemoryArray(blkmem, &col->vals, col->size, newsize) );
      SCIP_ALLOC( BMSreallocBlockMemoryArray(blkmem, &col->linkpos, col->size, newsize) );

      /* realloc colexact */
      for( i = col->size; i < newsize; ++i )
      {
         SCIP_CALL( RatCreateBlock(blkmem, &col->vals[i]) );
      }

      col->size = newsize;
   }
   assert(num <= col->size);

   return SCIP_OKAY;
}

/** ensures, that cols array can store at least num entries */
static
SCIP_RETCODE ensureColexsSize(
   SCIP_LPEXACT*         lp,                 /**< current LP data */
   SCIP_SET*             set,                /**< global SCIP settings */
   int                   num                 /**< minimum number of entries to store */
   )
{
   assert(lp->ncols <= lp->colssize);

   if( num > lp->colssize )
   {
      int newsize;

      newsize = SCIPsetCalcMemGrowSize(set, num);
      SCIP_ALLOC( BMSreallocMemoryArray(&lp->cols, newsize) );
      lp->colssize = newsize;
   }
   assert(num <= lp->colssize);

   return SCIP_OKAY;
}

/** ensures, that chgcols array can store at least num entries */
static
SCIP_RETCODE ensureChgcolsSize(
   SCIP_LPEXACT*         lp,                 /**< current LP data */
   SCIP_SET*             set,                /**< global SCIP settings */
   int                   num                 /**< minimum number of entries to store */
   )
{
   assert(lp->nchgcols <= lp->chgcolssize);

   if( num > lp->chgcolssize )
   {
      int newsize;

      newsize = SCIPsetCalcMemGrowSize(set, num);
      SCIP_ALLOC( BMSreallocMemoryArray(&lp->chgcols, newsize) );
      lp->chgcolssize = newsize;
   }
   assert(num <= lp->chgcolssize);

   return SCIP_OKAY;
}

/** ensures, that lpicols array can store at least num entries */
static
SCIP_RETCODE ensureLpiExactcolsSize(
   SCIP_LPEXACT*         lp,                 /**< current LP data */
   SCIP_SET*             set,                /**< global SCIP settings */
   int                   num                 /**< minimum number of entries to store */
   )
{
   assert(lp->nlpicols <= lp->lpicolssize);

   if( num > lp->lpicolssize )
   {
      int newsize;

      newsize = SCIPsetCalcMemGrowSize(set, num);
      SCIP_ALLOC( BMSreallocMemoryArray(&lp->lpicols, newsize) );
      lp->lpicolssize = newsize;
   }
   assert(num <= lp->lpicolssize);

   return SCIP_OKAY;
}

/** ensures, that lpirows array can store at least num entries */
static
SCIP_RETCODE ensureLpirowexactsSize(
   SCIP_LPEXACT*         lp,                 /**< current LP data */
   SCIP_SET*             set,                /**< global SCIP settings */
   int                   num                 /**< minimum number of entries to store */
   )
{
   assert(lp->nlpirows <= lp->lpirowssize);

   if( num > lp->lpirowssize )
   {
      int newsize;

      newsize = SCIPsetCalcMemGrowSize(set, num);
      SCIP_ALLOC( BMSreallocMemoryArray(&lp->lpirows, newsize) );
      lp->lpirowssize = newsize;
   }
   assert(num <= lp->lpirowssize);

   return SCIP_OKAY;
}

/** searches coefficient in part of the column, returns position in col vector or -1 if not found */
static
int colExactSearchCoefPart(
   SCIP_COLEXACT*        col,                /**< column to be searched in */
   const SCIP_ROWEXACT*  row,                /**< coefficient to be searched for */
   int                   minpos,             /**< first position of search range */
   int                   maxpos              /**< last position of search range */
   )
{
   int pos;
   int idx;
   int searchidx;

   assert(col != NULL);
   assert(row != NULL);

   /* binary search */
   searchidx = row->index;
   while(minpos <= maxpos)
   {
      pos = (minpos + maxpos)/2;
      assert(0 <= pos && pos < col->len);
      assert(col->rows[pos] != NULL);
      assert((pos < col->nlprows) == (col->rows[pos]->lppos >= 0 && col->linkpos[pos] >= 0));
      idx = col->rows[pos]->index;
      if( searchidx == idx )
         return pos;
      else if( searchidx < idx )
         maxpos = pos-1;
      else
         minpos = pos+1;
   }

   return -1;
}

/** searches coefficient in column, returns position in col vector or -1 if not found */
static
int colExactSearchCoef(
   SCIP_COLEXACT*        col,                /**< column to be searched in */
   const SCIP_ROWEXACT*  row                 /**< coefficient to be searched for */
   )
{
   int pos;

   assert(col != NULL);
   assert(row != NULL);

   pos = -1;

   /* search in the linked LP rows */
   if( row->lppos >= 0 )
   {
      /* column has to be sorted, such that binary search works */
      colExactSortLP(col);
      assert(col->lprowssorted);

      pos = colExactSearchCoefPart(col, row, 0, col->nlprows-1);
      if( pos >= 0 )
         return pos;
   }

   /* search in the non-LP/unlinked rows */
   if( row->lppos == -1 || col->nunlinked > 0 )
   {
      /* column has to be sorted, such that binary search works */
      colExactSortNonLP(col);
      assert(col->nonlprowssorted);

      pos = colExactSearchCoefPart(col, row, col->nlprows, col->len-1);
   }

   return pos;
}

/** searches coefficient in part of the row, returns position in col vector or -1 if not found */
static
int rowExactSearchCoefPart(
   SCIP_ROWEXACT*        row,                /**< row to be searched in */
   const SCIP_COLEXACT*  col,                /**< coefficient to be searched for */
   int                   minpos,             /**< first position of search range */
   int                   maxpos              /**< last position of search range */
   )
{
   int pos;
   int idx;
   int searchidx;

   assert(col != NULL);
   assert(row != NULL);

   /* binary search */
   searchidx = col->index;
   while(minpos <= maxpos)
   {
      pos = (minpos + maxpos)/2;
      assert(0 <= pos && pos < row->len);
      assert(row->cols[pos] != NULL);
      assert((pos < row->nlpcols) == (row->cols[pos]->lppos >= 0 && row->linkpos[pos] >= 0));
      assert(row->cols_index[pos] == row->cols[pos]->index);
      idx = row->cols_index[pos];
      if( searchidx == idx )
         return pos;
      else if( searchidx < idx )
         maxpos = pos-1;
      else
         minpos = pos+1;
   }

   return -1;
}

/** searches coefficient in row, returns position in row vector or -1 if not found;
 *  if the sorting of the row is delayed, returns -1
 */
static
int rowExactSearchCoef(
   SCIP_ROWEXACT*        row,                /**< row to be searched in */
   const SCIP_COLEXACT*  col                 /**< coefficient to be searched for */
   )
{
   int pos;

   assert(col != NULL);
   assert(row != NULL);

   if( row->delaysort )
      return -1;

   pos = -1;

   /* search in the linked LP columns */
   if( col->lppos >= 0 )
   {
      /* row has to be sorted, such that binary search works */
      rowExactSortLP(row);
      assert(row->lpcolssorted);

      pos = rowExactSearchCoefPart(row, col, 0, row->nlpcols-1);
   }

   /* search in the non-LP/unlinked columns */
   if( pos == -1 && (col->lppos == -1 || row->nunlinked > 0) )
   {
      /* row has to be sorted, such that binary search works */
      rowExactSortNonLP(row);
      assert(row->nonlpcolssorted);

      pos = rowExactSearchCoefPart(row, col, row->nlpcols, row->len-1);
   }

#ifndef NDEBUG
   /* validate result */
   assert(-1 <= pos && pos < row->len);
   if( pos >= 0 )
       assert(row->cols[pos] == col);
   else
   {
      int i;
      for( i = 0; i < row->len; ++i )
         assert(row->cols[i] != col);
   }
#endif

   return pos;
}

/*
 * Changing announcements
 */

/** announces, that the given coefficient in the constraint matrix changed */
static
void coefChangedExact(
   SCIP_ROWEXACT*        row,                /**< LP row */
   SCIP_COLEXACT*        col,                /**< LP col */
   SCIP_LPEXACT*         lp                  /**< current LP data */
   )
{
   assert(row != NULL);
   assert(col != NULL);
   assert(lp != NULL);

   if( row->lpipos >= 0 && col->lpipos >= 0 )
   {
      assert(row->lpipos < lp->nlpirows);
      assert(col->lpipos < lp->nlpicols);

      /* we have to remember the change only in the row or in the column,
       * because the readdition of one vector would change the other automatically.
       */
      if( row->lpipos >= lp->lpifirstchgrow )
         row->coefchanged = TRUE;
      else if( col->lpipos >= lp->lpifirstchgcol )
         col->coefchanged = TRUE;
      else if( lp->lpifirstchgrow - row->lpipos <= lp->lpifirstchgcol - col->lpipos )
      {
         row->coefchanged = TRUE;
         lp->lpifirstchgrow = row->lpipos;
      }
      else
      {
         col->coefchanged = TRUE;
         lp->lpifirstchgcol = col->lpipos;
      }

      /* mark the current LP unflushed */
      lp->flushed = FALSE;
   }

   RatSetString(row->pseudoactivity, "inf");
}

/*
 * local column changing methods
 */

/** moves a coefficient in a column to a different place, and updates all corresponding data structures */
static
void colExactMoveCoef(
   SCIP_COLEXACT*        col,                /**< LP column */
   int                   oldpos,             /**< old position of coefficient */
   int                   newpos              /**< new position of coefficient */
   )
{
   assert(col != NULL);
   assert(0 <= oldpos && oldpos < col->len);
   assert(0 <= newpos && newpos < col->len);
   assert(col->rows[oldpos] != NULL);

   if( oldpos == newpos )
      return;

   RatSet(col->vals[newpos], col->vals[oldpos]);
   col->rows[newpos] = col->rows[oldpos];
   RatSet(col->vals[newpos], col->vals[oldpos]);
   col->linkpos[newpos] = col->linkpos[oldpos];

   /* update link position in row */
   if( col->linkpos[newpos] >= 0 )
   {
      assert(col->rows[newpos]->cols[col->linkpos[newpos]] == col);
      assert(col->rows[newpos]->linkpos[col->linkpos[newpos]] == oldpos);

      col->rows[newpos]->linkpos[col->linkpos[newpos]] = newpos;
   }

   /* update sorted flags */
   if( col->rows[newpos]->lppos >= 0 && col->linkpos[newpos] >= 0 )
      col->lprowssorted = FALSE;
   else
      col->nonlprowssorted = FALSE;
}

/** swaps two coefficients in a column, and updates all corresponding data structures */
static
void colExactSwapCoefs(
   SCIP_COLEXACT*        col,                /**< LP column */
   BMS_BUFMEM*           buffer,             /**< buffer for temp real */
   int                   pos1,               /**< position of first coefficient */
   int                   pos2                /**< position of second coefficient */
   )
{
   SCIP_ROWEXACT* tmprow;
   SCIP_Rational* tmpval;
   int tmplinkpos;

   assert(col != NULL);
   assert(0 <= pos1 && pos1 < col->len);
   assert(0 <= pos2 && pos2 < col->len);
   assert(col->rows[pos1] != NULL);

   if( pos1 == pos2 )
      return;

   RatCreateBuffer(buffer, &tmpval);

   /* swap coefficients */
   tmprow = col->rows[pos2];
   RatSet(tmpval, col->vals[pos2]);
   tmplinkpos = col->linkpos[pos2];

   col->rows[pos2] = col->rows[pos1];
   RatSet(col->vals[pos2], col->vals[pos1]);
   col->linkpos[pos2] = col->linkpos[pos1];

   col->rows[pos1] = tmprow;
   RatSet(col->vals[pos1], tmpval);
   col->linkpos[pos1] = tmplinkpos;

   RatFreeBuffer(buffer, &tmpval);

   /* update link position in rows */
   if( col->linkpos[pos1] >= 0 )
   {
      assert(col->rows[pos1]->cols[col->linkpos[pos1]] == col);
      assert(col->rows[pos1]->linkpos[col->linkpos[pos1]] == pos2);

      col->rows[pos1]->linkpos[col->linkpos[pos1]] = pos1;
   }
   if( col->linkpos[pos2] >= 0 )
   {
      assert(col->rows[pos2]->cols[col->linkpos[pos2]] == col);
      assert(col->rows[pos2]->linkpos[col->linkpos[pos2]] == pos1);

      col->rows[pos2]->linkpos[col->linkpos[pos2]] = pos2;
   }

   /* update sorted flags */
   if( col->rows[pos1]->lppos >= 0 && col->linkpos[pos1] >= 0 )
      col->lprowssorted = FALSE;
   else
      col->nonlprowssorted = FALSE;
   if( col->rows[pos2]->lppos >= 0 && col->linkpos[pos2] >= 0 )
      col->lprowssorted = FALSE;
   else
      col->nonlprowssorted = FALSE;
}

/** moves a coefficient in a row to a different place, and updates all corresponding data structures */
static
void rowExactMoveCoef(
   SCIP_ROWEXACT*        row,                /**< LP row */
   int                   oldpos,             /**< old position of coefficient */
   int                   newpos              /**< new position of coefficient */
   )
{
   assert(row != NULL);
   assert(0 <= oldpos && oldpos < row->len);
   assert(0 <= newpos && newpos < row->len);
   assert(row->cols[oldpos] != NULL);

   if( oldpos == newpos )
      return;

   row->cols[newpos] = row->cols[oldpos];
   row->cols_index[newpos] = row->cols_index[oldpos];
   RatSet(row->vals[newpos], row->vals[oldpos]);
   row->valsinterval[newpos] = row->valsinterval[oldpos];
   row->linkpos[newpos] = row->linkpos[oldpos];

   /* update link position in column */
   if( row->linkpos[newpos] >= 0 )
   {
      assert(row->cols[newpos]->rows[row->linkpos[newpos]] == row);
      assert(row->cols[newpos]->linkpos[row->linkpos[newpos]] == oldpos);

      row->cols[newpos]->linkpos[row->linkpos[newpos]] = newpos;
   }

   /* update sorted flags */
   if( row->cols[newpos]->lppos >= 0 && row->linkpos[newpos] >= 0 )
      row->lpcolssorted = FALSE;
   else
      row->nonlpcolssorted = FALSE;
}

/** swaps two coefficients in a row, and updates all corresponding data structures */
static
void rowExactSwapCoefs(
   SCIP_ROWEXACT*        row,                /**< LP row */
   BMS_BUFMEM*           buffer,             /**< buffer for temp real */
   int                   pos1,               /**< position of first coefficient */
   int                   pos2                /**< position of second coefficient */
   )
{
   SCIP_COLEXACT* tmpcol;
   SCIP_Rational* tmpval;
   SCIP_INTERVAL tmp;
   int tmpindex;
   int tmplinkpos;

   assert(row != NULL);
   assert(0 <= pos1 && pos1 < row->len);
   assert(0 <= pos2 && pos2 < row->len);
   assert(row->cols[pos1] != NULL);
   assert(row->cols[pos1]->index == row->cols_index[pos1]);

   if( pos1 == pos2 )
      return;

   RatCreateBuffer(buffer, &tmpval);
   /* swap coefficients */
   tmpcol = row->cols[pos2];
   tmpindex = row->cols_index[pos2];
   RatSet(tmpval, row->vals[pos2]);
   tmp = row->valsinterval[pos2];
   tmplinkpos = row->linkpos[pos2];

   row->cols[pos2] = row->cols[pos1];
   row->cols_index[pos2] = row->cols_index[pos1];
   RatSet(row->vals[pos2], row->vals[pos1]);
   row->valsinterval[pos2] = row->valsinterval[pos1];
   row->linkpos[pos2] = row->linkpos[pos1];

   row->cols[pos1] = tmpcol;
   row->cols_index[pos1] = tmpindex;
   RatSet(row->vals[pos1], tmpval);
   row->valsinterval[pos1] = tmp;
   row->linkpos[pos1] = tmplinkpos;

   RatFreeBuffer(buffer, &tmpval);

   /* update link position in columns */
   if( row->linkpos[pos1] >= 0 )
   {
      assert(row->cols[pos1]->rows[row->linkpos[pos1]] == row);
      assert(row->cols[pos1]->linkpos[row->linkpos[pos1]] == pos2);

      row->cols[pos1]->linkpos[row->linkpos[pos1]] = pos1;
   }
   if( row->linkpos[pos2] >= 0 )
   {
      assert(row->cols[pos2]->rows[row->linkpos[pos2]] == row);
      assert(row->cols[pos2]->linkpos[row->linkpos[pos2]] == pos1);

      row->cols[pos2]->linkpos[row->linkpos[pos2]] = pos2;
   }

   /* update sorted flags */
   if( row->cols[pos1]->lppos >= 0 && row->linkpos[pos1] >= 0 )
      row->lpcolssorted = FALSE;
   else
      row->nonlpcolssorted = FALSE;
   if( row->cols[pos2]->lppos >= 0 && row->linkpos[pos2] >= 0 )
      row->lpcolssorted = FALSE;
   else
      row->nonlpcolssorted = FALSE;
}

/* forward declaration for colAddCoef() */
static
SCIP_RETCODE rowExactAddCoef(
   SCIP_ROWEXACT*        row,                /**< LP row */
   BMS_BLKMEM*           blkmem,             /**< block memory */
   SCIP_SET*             set,                /**< global SCIP settings */
   SCIP_EVENTQUEUE*      eventqueue,         /**< event queue */
   SCIP_LPEXACT*         lp,                 /**< current LP data */
   SCIP_COLEXACT*        col,                /**< LP column */
   SCIP_Rational*        val,                /**< value of coefficient */
   int                   linkpos             /**< position of row in the column's row array, or -1 */
   );


/** insert column in the chgcols list (if not already there) */
static
SCIP_RETCODE insertColChgcols(
   SCIP_COLEXACT*        col,                /**< LP column to change */
   SCIP_SET*             set,                /**< global SCIP settings */
   SCIP_LPEXACT*         lp                  /**< current LP data */
   )
{
   /** @todo exip: is this correct? we might change multiple times because
    * we do not sync after every node, etc. */
   if( !col->objchanged && !col->lbchanged && !col->ubchanged )
   {
      SCIP_CALL( ensureChgcolsSize(lp, set, lp->nchgcols+1) );
      lp->chgcols[lp->nchgcols] = col;
      lp->nchgcols++;
   }

   /* mark the current LP unflushed */
   lp->flushed = FALSE;

   return SCIP_OKAY;
}

/** adds a previously non existing coefficient to an LP column */
static
SCIP_RETCODE colExactAddCoef(
   SCIP_COLEXACT*        col,                /**< LP column */
   BMS_BLKMEM*           blkmem,             /**< block memory */
   SCIP_SET*             set,                /**< global SCIP settings */
   SCIP_EVENTQUEUE*      eventqueue,         /**< event queue */
   SCIP_LPEXACT*         lp,                 /**< current LP data */
   SCIP_ROWEXACT*        row,                /**< LP row */
   SCIP_Rational*        val,                /**< value of coefficient */
   int                   linkpos             /**< position of column in the row's col array, or -1 */
   )
{
   int pos;

   assert(blkmem != NULL);
   assert(col != NULL);
   assert(col->nlprows <= col->len);
   assert(col->var != NULL);
   assert(!RatIsZero(val));

   SCIP_CALL( colExactEnsureSize(col, blkmem, set, col->len+1) );
   assert(col->rows != NULL);
   assert(col->vals != NULL);
   assert(col->linkpos != NULL);

   pos = col->len;
   col->len++;

   /* if the row is in current LP and is linked to the column, we have to insert it at the end of the linked LP rows
    * part of the column's arrays
    */
   if( row->lppos >= 0 && linkpos >= 0 )
   {
      /* move the first non-LP/not linked row to the end */
      if( col->nlprows < pos )
      {
         colExactMoveCoef(col, col->nlprows, pos);
         pos = col->nlprows;
      }
      col->nlprows++;
   }

   /* insert the row at the correct position and update the links */
   col->rows[pos] = row;

   if( col->vals[pos] != NULL )
      RatSet(col->vals[pos], val);
   else
      SCIP_CALL( RatCopy(blkmem, &col->vals[pos], val) );

   col->linkpos[pos] = linkpos;
   if( linkpos == -1 )
   {
      col->nunlinked++;

      /* if the column is in current LP, we have to link it to the row, because otherwise, the primal information
       * of the row is not complete
       */
      if( col->lppos >= 0 )
      {
         /* this call might swap the current row with the first non-LP/not linked row, s.t. insertion position
          * has to be updated
          */
         SCIP_CALL( rowExactAddCoef(row, blkmem, set, eventqueue, lp, col, val, pos) );
         if( row->lppos >= 0 )
            pos = col->nlprows-1;
         linkpos = col->linkpos[pos];

         assert(0 <= linkpos && linkpos < row->len);
         assert(row->cols[linkpos] == col);
         assert(col->rows[pos] == row);
         assert(col->rows[pos]->cols[col->linkpos[pos]] == col);
         assert(col->rows[pos]->fprow->linkpos[col->linkpos[pos]] == pos);
      }
   }
   else
   {
      assert(row->linkpos[linkpos] == -1);
      assert(row->nunlinked > 0);
      row->linkpos[linkpos] = pos;
      row->nunlinked--;

      /* if the column is in current LP, now both conditions, row->cols[linkpos]->lppos >= 0 and row->linkpos[linkpos] >= 0
       * hold, so we have to move the column to the linked LP-cols part of the row's cols array
       */
      if( col->lppos >= 0 )
      {
         row->nlpcols++;
         rowExactSwapCoefs(row, set->buffer, linkpos, row->nlpcols-1);

         /* if no swap was necessary, mark nonlpcols to be unsorted */
         if( linkpos == row->nlpcols-1 )
            row->lpcolssorted = FALSE;
      }
   }

   /* update the sorted flags */
   if( row->lppos >= 0 && linkpos >= 0 )
   {
      assert(col->nlprows >= 1);
      assert(col->rows[col->nlprows-1] == row);
      if( col->nlprows > 1 )
      {
         col->lprowssorted = col->lprowssorted
            && (col->rows[col->nlprows-2]->index < row->index);
      }
   }
   else
   {
      assert(col->len - col->nlprows >= 1);
      assert(col->rows[col->len-1] == row);
      if( col->len - col->nlprows > 1 )
      {
         col->nonlprowssorted = col->nonlprowssorted
            && (col->rows[col->len-2]->index < row->index);
      }
   }

   coefChangedExact(row, col, lp);

   RatDebugMessage("added coefficient %q * <%s> at position %d (%d/%d) to column <%s> (nunlinked=%d)\n",
      val, row->fprow->name, pos, col->nlprows, col->len,
      SCIPvarGetName(col->var), col->nunlinked);

   return SCIP_OKAY;
}

/** deletes coefficient at given position from column */
static
SCIP_RETCODE colExactDelCoefPos(
   SCIP_COLEXACT*        col,                /**< column to be changed */
   SCIP_SET*             set,                /**< global SCIP settings */
   SCIP_LPEXACT*         lpexact,            /**< current LP data */
   int                   pos                 /**< position in column vector to delete */
   )
{
   SCIP_ROWEXACT* row;

   assert(lpexact != NULL);
   assert(col != NULL);
   assert(col->var != NULL);
   assert(set != NULL);
   assert(0 <= pos && pos < col->len);
   assert(col->rows[pos] != NULL);
   assert(col->linkpos[pos] == -1 || col->rows[pos]->cols[col->linkpos[pos]] == col);
   assert((pos < col->nlprows) == (col->linkpos[pos] >= 0 && col->rows[pos]->lppos >= 0));

   row = col->rows[pos];
   assert((row->lppos >= 0) == (pos < col->nlprows));

   RatDebugMessage("deleting coefficient %q * <%s> at position %d from column <%s>\n",
     col->vals[pos], row->fprow->name, pos, SCIPvarGetName(col->var));

   if( col->linkpos[pos] == -1 )
      col->nunlinked--;

   /* if row is a linked LP row, move last linked LP coefficient to position of empty slot (deleted coefficient) */
   if( pos < col->nlprows )
   {
      colExactMoveCoef(col, col->nlprows-1, pos);
      col->nlprows--;
      pos = col->nlprows;
   }

   /* move last coefficient to position of empty slot */
   colExactMoveCoef(col, col->len-1, pos);
   col->len--;

   coefChangedExact(row, col, lpexact);

   return SCIP_OKAY;
}

/** changes a coefficient at given position of an LP column */
static
SCIP_RETCODE colExactChgCoefPos(
   SCIP_COLEXACT*        col,                /**< LP column */
   SCIP_SET*             set,                /**< global SCIP settings */
   SCIP_LPEXACT*         lp,                 /**< current LP data */
   int                   pos,                /**< position in column vector to change */
   SCIP_Rational*        val                 /**< value of coefficient */
   )
{
   assert(col != NULL);
   assert(col->var != NULL);
   assert(0 <= pos && pos < col->len);
   assert(col->rows[pos] != NULL);
   assert(col->linkpos[pos] == -1 || col->rows[pos]->cols[col->linkpos[pos]] == col);

   RatDebugMessage("changing coefficient %q * <%s> at position %d of column <%s> to %g\n",
     col->vals[pos], col->rows[pos]->fprow->name, pos, SCIPvarGetName(col->var), val);

   if( RatIsZero(val) )
   {
      /* delete existing coefficient */
      SCIP_CALL( colExactDelCoefPos(col, set, lp, pos) );
   }
   else if( !RatIsEqual(col->vals[pos], val) )
   {
      /* change existing coefficient */
      RatSet(col->vals[pos], val);
      coefChangedExact(col->rows[pos], col, lp);
   }

   return SCIP_OKAY;
}


/* forward declaration for colAddCoef() */
static
SCIP_RETCODE rowExactAddCoef(
   SCIP_ROWEXACT*        row,                /**< LP row */
   BMS_BLKMEM*           blkmem,             /**< block memory */
   SCIP_SET*             set,                /**< global SCIP settings */
   SCIP_EVENTQUEUE*      eventqueue,         /**< event queue */
   SCIP_LPEXACT*         lp,                 /**< current LP data */
   SCIP_COLEXACT*        col,                /**< LP column */
   SCIP_Rational*        val,                /**< value of coefficient */
   int                   linkpos             /**< position of row in the column's row array, or -1 */
   )
{
   int pos;

   assert(row != NULL);
   assert(row->nlpcols <= row->len);
   assert(blkmem != NULL);
   assert(col != NULL);
   assert(col->var != NULL);
   assert(!RatIsZero(val));

   if( row->nlocks > 0 )
   {
      SCIPerrorMessage("cannot add a coefficient to the locked unmodifiable row <%s>\n", row->fprow->name);
      return SCIP_INVALIDDATA;
   }

   SCIP_CALL( SCIProwExactEnsureSize(row, blkmem, set, row->len+1) );
   assert(row->cols != NULL);
   assert(row->vals != NULL);

   pos = row->len;
   row->len++;

   /* if the column is in current LP and is linked to the row, we have to insert it at the end of the linked LP columns
    * part of the row's arrays
    */
   if( col->lppos >= 0 && linkpos >= 0 )
   {
      /* move the first non-LP/not linked column to the end */
      if( row->nlpcols < pos )
      {
         rowExactMoveCoef(row, row->nlpcols, pos);
         pos = row->nlpcols;
      }
      row->nlpcols++;
   }

   /* insert the column at the correct position and update the links */
   row->cols[pos] = col;
   row->cols_index[pos] = col->index;
   if( row->vals[pos] == NULL )
      SCIP_CALL( RatCopy(blkmem, &row->vals[pos], val) );
   else
      RatSet(row->vals[pos], val);

   SCIPintervalSetRational(&row->valsinterval[pos], row->vals[pos]);
   row->linkpos[pos] = linkpos;
   row->integral = row->integral && SCIPcolIsIntegral(col->fpcol) && RatIsIntegral(val);
   if( linkpos == -1 )
   {
      row->nunlinked++;

      /* if the row is in current LP, we have to link it to the column, because otherwise, the dual information
       * of the column is not complete
       */
      if( row->lppos >= 0 )
      {
         /* this call might swap the current column with the first non-LP/not linked column, s.t. insertion position
          * has to be updated
          */
         SCIP_CALL( colExactAddCoef(col, blkmem, set, eventqueue, lp, row, val, pos) );
         if( col->lppos >= 0 )
            pos = row->nlpcols-1;
         linkpos = row->linkpos[pos];

         assert(0 <= linkpos && linkpos < col->len);
         assert(col->rows[linkpos] == row);
         assert(row->cols[pos] == col);
         assert(row->cols[pos]->rows[row->linkpos[pos]] == row);
         assert(row->cols[pos]->linkpos[row->linkpos[pos]] == pos);
      }
   }
   else
   {
      assert(col->linkpos[linkpos] == -1);
      assert(col->nunlinked > 0);
      col->linkpos[linkpos] = pos;
      col->nunlinked--;

      /* if the row is in current LP, now both conditions, col->rows[linkpos]->lppos >= 0 and col->linkpos[linkpos] >= 0
       * hold, so we have to move the row to the linked LP-rows part of the column's rows array
       */
      if( row->lppos >= 0 )
      {
         col->nlprows++;
         colExactSwapCoefs(col, set->buffer, linkpos, col->nlprows-1);

         /* if no swap was necessary, mark lprows to be unsorted */
         if( linkpos == col->nlprows-1 )
            col->lprowssorted = FALSE;
      }
   }

   /* update the sorted flags */
   if( col->lppos >= 0 && linkpos >= 0 )
   {
      assert(row->nlpcols >= 1);
      assert(row->cols[row->nlpcols-1] == col);
      if( row->nlpcols > 1 )
      {
         assert(row->cols_index[row->nlpcols-2] == row->cols[row->nlpcols-2]->index);
         row->lpcolssorted = row->lpcolssorted && (row->cols_index[row->nlpcols-2] < col->index);
      }
   }
   else
   {
      assert(row->len - row->nlpcols >= 1);
      assert(row->cols[row->len-1] == col);
      if( row->len - row->nlpcols > 1 )
      {
         assert(row->cols_index[row->len-2] == row->cols[row->len-2]->index);
         row->nonlpcolssorted = row->nonlpcolssorted && (row->cols_index[row->len-2] < col->index);
      }
   }

   coefChangedExact(row, col, lp);

   RatDebugMessage("added coefficient %q * <%s> at position %d (%d/%d) to row <%s> (nunlinked=%d)\n",
      val, SCIPvarGetName(col->var), pos, row->nlpcols, row->len, row->fprow->name, row->nunlinked);

   return SCIP_OKAY;
}

/** deletes coefficient at given position from row */
static
SCIP_RETCODE rowExactDelCoefPos(
   SCIP_ROWEXACT*        row,                /**< row to be changed */
   BMS_BLKMEM*           blkmem,             /**< block memory */
   SCIP_SET*             set,                /**< global SCIP settings */
   SCIP_EVENTQUEUE*      eventqueue,         /**< event queue */
   SCIP_LPEXACT*         lp,                 /**< current LP data */
   int                   pos                 /**< position in row vector to delete */
   )
{
   SCIP_COLEXACT* col;

   assert(row != NULL);
   assert(set != NULL);
   assert(0 <= pos && pos < row->len);
   assert(row->cols[pos] != NULL);
   assert((pos < row->nlpcols) == (row->linkpos[pos] >= 0 && row->cols[pos]->lppos >= 0));

   col = row->cols[pos];

   assert((pos < row->nlpcols) == (col->lppos >= 0 && row->linkpos[pos] >= 0));

   RatDebugMessage("deleting coefficient %q * <%s> at position %d from row <%s>\n",
     row->vals[pos], SCIPvarGetName(col->var), pos, row->fprow->name);

   if( row->nlocks > 0 )
   {
      SCIPerrorMessage("cannot delete a coefficient from the locked unmodifiable row <%s>\n", row->fprow->name);
      return SCIP_INVALIDDATA;
   }

   if( row->linkpos[pos] == -1 )
      row->nunlinked--;

   /* if column is a linked LP column, move last linked LP coefficient to position of empty slot (deleted coefficient) */
   if( pos < row->nlpcols )
   {
      rowExactMoveCoef(row, row->nlpcols-1, pos);
      assert(!row->lpcolssorted);
      row->nlpcols--;
      pos = row->nlpcols;
   }

   /* move last coefficient to position of empty slot */
   rowExactMoveCoef(row, row->len-1, pos);
   row->len--;

   coefChangedExact(row, col, lp);

   return SCIP_OKAY;
}

/** changes a coefficient at given position of an LP row */
static
SCIP_RETCODE rowExactChgCoefPos(
   SCIP_ROWEXACT*        row,                /**< LP row */
   BMS_BLKMEM*           blkmem,             /**< block memory */
   SCIP_SET*             set,                /**< global SCIP settings */
   SCIP_EVENTQUEUE*      eventqueue,         /**< event queue */
   SCIP_LPEXACT*         lp,                 /**< current LP data */
   int                   pos,                /**< position in row vector to change */
   SCIP_Rational*        val                 /**< value of coefficient */
   )
{
   SCIP_COLEXACT* col;

   assert(row != NULL);
   assert(lp != NULL);

   col = row->cols[pos];

   assert(col != NULL);
   assert(0 <= pos && pos < row->len);

   RatDebugMessage("changing coefficient %q * <%s> at position %d of row <%s> to %q\n",
     row->vals[pos], SCIPvarGetName(row->cols[pos]->var), pos, row->fprow->name, val);

   if( row->nlocks > 0 )
   {
      SCIPerrorMessage("cannot change a coefficient of the locked unmodifiable row <%s>\n", row->fprow->name);
      return SCIP_INVALIDDATA;
   }

   assert(col != NULL);

   if( RatIsZero(val) )
   {
      /* delete existing coefficient */
      SCIP_CALL( rowExactDelCoefPos(row, blkmem, set, eventqueue, lp, pos) );
   }
   else if( !RatIsEqual(row->vals[pos], val) )
   {
      /* change existing coefficient */
      RatSet(row->vals[pos], val);
      SCIPintervalSetRational(&row->valsinterval[pos], val);
      row->integral = row->integral && SCIPcolIsIntegral(col->fpcol) && RatIsIntegral(val);
      coefChangedExact(row, col, lp);
   }

   return SCIP_OKAY;
}

/*
 * double linked coefficient matrix methods
 */

/** insert column coefficients in corresponding rows */
static
SCIP_RETCODE colExactLink(
   SCIP_COLEXACT*        col,                /**< column data */
   BMS_BLKMEM*           blkmem,             /**< block memory */
   SCIP_SET*             set,                /**< global SCIP settings */
   SCIP_EVENTQUEUE*      eventqueue,         /**< event queue */
   SCIP_LPEXACT*         lp                  /**< current LP data */
   )
{
   int i;

   assert(col != NULL);
   assert(col->fpcol->var != NULL);
   assert(blkmem != NULL);
   assert(set != NULL);
   assert(lp != NULL);

   if( col->nunlinked > 0 )
   {
      SCIPsetDebugMsg(set, "linking column <%s>\n", SCIPvarGetName(col->var));

      /* unlinked rows can only be in the non-LP/unlinked rows part of the rows array */
      for( i = col->nlprows; i < col->len; ++i )
      {
         assert(!RatIsZero(col->vals[i]));
         if( col->linkpos[i] == -1 )
         {
            /* this call might swap the current row with the first non-LP/not linked row, but this is of no harm */
            SCIP_CALL( rowExactAddCoef(col->rows[i], blkmem, set, eventqueue, lp, col, col->vals[i], i) );
         }
         assert(col->rows[i]->cols[col->linkpos[i]] == col);
         assert(col->rows[i]->linkpos[col->linkpos[i]] == i);
         assert(col->nlprows == 0 || col->rows[col->nlprows-1]->cols[col->linkpos[col->nlprows-1]] == col);
         assert(col->nlprows == 0 || col->rows[col->nlprows-1]->linkpos[col->linkpos[col->nlprows-1]] == col->nlprows-1);
      }
   }
   assert(col->nunlinked == 0);

   checkLinks(lp);

   return SCIP_OKAY;
}

#ifdef SCIP_DISABLED_CODE
/** removes column coefficients from corresponding rows */
static
SCIP_RETCODE colExactUnlink(
   SCIP_COLEXACT*        col,                /**< column data */
   BMS_BLKMEM*           blkmem,             /**< block memory */
   SCIP_SET*             set,                /**< global SCIP settings */
   SCIP_EVENTQUEUE*      eventqueue,         /**< event queue */
   SCIP_LPEXACT*         lp                  /**< current LP data */
   )
{
   int i;

   assert(col != NULL);
   assert(col->fpcol->var != NULL);
   assert(blkmem != NULL);
   assert(set != NULL);
   assert(lp != NULL);

   if( col->nunlinked < col->len )
   {
      SCIPsetDebugMsg(set, "unlinking column <%s>\n", SCIPvarGetName(col->var));
      for( i = 0; i < col->len; ++i )
      {
         if( col->linkpos[i] >= 0 )
         {
            assert(col->rows[i]->cols[col->linkpos[i]] == col);
            SCIP_CALL( rowExactDelCoefPos(col->rows[i], blkmem, set, eventqueue, lp, col->linkpos[i]) );
            col->linkpos[i] = -1;
            col->nunlinked++;
         }
      }
   }
   assert(col->nunlinked == col->len);

   checkLinks(lp);

   return SCIP_OKAY;
}
#endif

/** insert row coefficients in corresponding columns */
static
SCIP_RETCODE rowExactLink(
   SCIP_ROWEXACT*        row,                /**< row data */
   BMS_BLKMEM*           blkmem,             /**< block memory */
   SCIP_SET*             set,                /**< global SCIP settings */
   SCIP_EVENTQUEUE*      eventqueue,         /**< event queue */
   SCIP_LPEXACT*         lp                  /**< current LP data */
   )
{
   int i;

   assert(row != NULL);
   assert(blkmem != NULL);
   assert(set != NULL);
   assert(lp != NULL);

   if( row->nunlinked > 0 )
   {
      SCIPsetDebugMsg(set, "linking row <%s>\n", row->fprow->name);

      /* unlinked columns can only be in the non-LP/unlinked columns part of the cols array */
      for( i = row->nlpcols; i < row->len; ++i )
      {
         assert(!RatIsZero(row->vals[i]));
         if( row->linkpos[i] == -1 )
         {
            /* this call might swap the current column with the first non-LP/not linked column, but this is of no harm */
            SCIP_CALL( colExactAddCoef(row->cols[i], blkmem, set, eventqueue, lp, row, row->vals[i], i) );
         }
         assert(row->cols[i]->rows[row->linkpos[i]] == row);
         assert(row->cols[i]->linkpos[row->linkpos[i]] == i);
         assert(row->nlpcols == 0 || row->cols[row->nlpcols-1]->rows[row->linkpos[row->nlpcols-1]] == row);
         assert(row->nlpcols == 0 || row->cols[row->nlpcols-1]->linkpos[row->linkpos[row->nlpcols-1]] == row->nlpcols-1);
      }
   }
   assert(row->nunlinked == 0);

   checkLinks(lp);

   return SCIP_OKAY;
}

/** removes row coefficients from corresponding columns */
static
SCIP_RETCODE rowExactUnlink(
   SCIP_ROWEXACT*        row,                /**< row data */
   SCIP_SET*             set,                /**< global SCIP settings */
   SCIP_LPEXACT*         lp                  /**< current LP data */
   )
{
   int i;

   assert(row != NULL);
   assert(set != NULL);
   assert(lp != NULL);

   if( row->nunlinked < row->len )
   {
      SCIPsetDebugMsg(set, "unlinking row <%s>\n", row->fprow->name);
      for( i = 0; i < row->len; ++i )
      {
         if( row->linkpos[i] >= 0 )
         {
            assert(row->cols[i]->rows[row->linkpos[i]] == row);
            SCIP_CALL( colExactDelCoefPos(row->cols[i], set, lp, row->linkpos[i]) );
            row->nunlinked++;
         }
      }
   }
   assert(row->nunlinked == row->len);

   return SCIP_OKAY;
}

/** updates link data after addition of column */
static
void colExactUpdateAddLP(
   SCIP_COLEXACT*        col,                /**< LP column */
   SCIP_SET*             set                 /**< global SCIP settings */
   )
{
   SCIP_ROWEXACT* row;
   int i;
   int pos;

   assert(col != NULL);
   assert(col->lppos >= 0);

   /* update column arrays of all linked rows */
   for( i = 0; i < col->len; ++i )
   {
      pos = col->linkpos[i];
      if( pos >= 0 )
      {
         row = col->rows[i];
         assert(row != NULL);
         assert(row->linkpos[pos] == i);
         assert(row->cols[pos] == col);
         assert(row->nlpcols <= pos && pos < row->len);

         row->nlpcols++;
         rowExactSwapCoefs(row, set->buffer, pos, row->nlpcols-1);
         assert(row->cols[row->nlpcols-1] == col);

         /* if no swap was necessary, mark lpcols to be unsorted */
         if( pos == row->nlpcols-1 )
            row->lpcolssorted = FALSE;
      }
   }
}

/** updates link data after addition of row */
static
void rowExactUpdateAddLP(
   SCIP_ROWEXACT*        row,                /**< LP row */
   SCIP_SET*             set                 /**< global SCIP settings */
   )
{
   SCIP_COLEXACT* col;
   int i;
   int pos;

   assert(row != NULL);
   assert(row->lppos >= 0);

   /* update row arrays of all linked columns */
   for( i = 0; i < row->len; ++i )
   {
      pos = row->linkpos[i];
      if( pos >= 0 )
      {
         col = row->cols[i];
         assert(col != NULL);
         assert(col->linkpos[pos] == i);
         assert(col->rows[pos] == row);
         assert(col->nlprows <= pos && pos < col->len);

         col->nlprows++;
         colExactSwapCoefs(col, set->buffer, pos, col->nlprows-1);

         /* if no swap was necessary, mark lprows to be unsorted */
         if( pos == col->nlprows-1 )
            col->lprowssorted = FALSE;
      }
   }
}

/** updates link data after removal of column */
static
void colExactUpdateDelLP(
   SCIP_COLEXACT*        col,                /**< LP column */
   SCIP_SET*             set                 /**< global SCIP settings */
   )
{
   SCIP_ROWEXACT* row;
   int i;
   int pos;

   assert(col != NULL);
   assert(col->lppos == -1);

   /* update column arrays of all linked rows */
   for( i = 0; i < col->len; ++i )
   {
      pos = col->linkpos[i];
      if( pos >= 0 )
      {
         row = col->rows[i];
         assert(row != NULL);
         assert(row->linkpos[pos] == i);
         assert(row->cols[pos] == col);
         assert(0 <= pos && pos < row->nlpcols);

         row->nlpcols--;
         rowExactSwapCoefs(row, set->buffer, pos, row->nlpcols);

         /* if no swap was necessary, mark nonlpcols to be unsorted */
         if( pos == row->nlpcols )
            row->nonlpcolssorted = FALSE;
      }
   }
}

/** updates link data after removal of row */
static
void rowExactUpdateDelLP(
   SCIP_ROWEXACT*        row,                /**< LP row */
   SCIP_SET*             set                 /**< global SCIP settings */
   )
{
   SCIP_COLEXACT* col;
   int i;
   int pos;

   assert(row != NULL);
   assert(row->lppos == -1);

   /* update row arrays of all linked columns */
   for( i = 0; i < row->len; ++i )
   {
      pos = row->linkpos[i];
      if( pos >= 0 )
      {
         col = row->cols[i];
         assert(col != NULL);
         assert(0 <= pos && pos < col->nlprows);
         assert(col->linkpos[pos] == i);
         assert(col->rows[pos] == row);

         col->nlprows--;
         colExactSwapCoefs(col, set->buffer, pos, col->nlprows);

         /* if no swap was necessary, mark lprows to be unsorted */
         if( pos == col->nlprows )
            col->nonlprowssorted = FALSE;
      }
   }
}

/** flushing methods */

/** resets column data to represent a column not in the LP solver */
static
void markColexDeleted(
   SCIP_COLEXACT*        col                 /**< column to be marked deleted */
   )
{
   assert(col != NULL);

   col->lpipos = -1;
   col->validredcostlp = -1;
   col->validfarkaslp = -1;
   col->basisstatus = SCIP_BASESTAT_ZERO; /*lint !e641*/
}

/** applies all cached column removals to the LP solver */
static
SCIP_RETCODE lpExactFlushDelCols(
   SCIP_LPEXACT*         lp                  /**< current LP data */
   )
{
   assert(lp != NULL);
   assert(lp->lpifirstchgcol <= lp->nlpicols);
   assert(lp->lpifirstchgcol <= lp->ncols);

   /* find the first column to change */
   while( lp->lpifirstchgcol < lp->nlpicols
      && lp->lpifirstchgcol < lp->ncols
      && lp->cols[lp->lpifirstchgcol]->lpipos == lp->lpifirstchgcol
      && !lp->cols[lp->lpifirstchgcol]->coefchanged )
   {
      assert(lp->cols[lp->lpifirstchgcol] == lp->lpicols[lp->lpifirstchgcol]);
      lp->lpifirstchgcol++;
   }

   /* shrink LP to the part which didn't change */
   if( lp->lpifirstchgcol < lp->nlpicols )
   {
      int i;

      assert(!lp->fplp->diving);
      SCIPdebugMessage("flushing col deletions: shrink exact LP from %d to %d columns\n", lp->nlpicols, lp->lpifirstchgcol);
      SCIP_CALL( SCIPlpiExactDelCols(lp->lpiexact, lp->lpifirstchgcol, lp->nlpicols-1) );
      for( i = lp->lpifirstchgcol; i < lp->nlpicols; ++i )
      {
         markColexDeleted(lp->lpicols[i]);
      }
      lp->nlpicols = lp->lpifirstchgcol;
      lp->flushdeletedcols = TRUE;
      lp->updateintegrality = TRUE;

      /* mark the LP unsolved */
      lp->solved = FALSE;
      lp->primalfeasible = FALSE;
      lp->primalchecked = FALSE;
      lp->lpsolstat = SCIP_LPSOLSTAT_NOTSOLVED;
   }
   assert(lp->nlpicols == lp->lpifirstchgcol);

   return SCIP_OKAY;
}

/** applies all cached column additions to the LP solver */
static
SCIP_RETCODE lpExactFlushAddCols(
   SCIP_LPEXACT*         lp,                 /**< current LP data */
   BMS_BLKMEM*           blkmem,             /**< block memory */
   SCIP_SET*             set,                /**< global SCIP settings */
   SCIP_EVENTQUEUE*      eventqueue          /**< event queue */
   )
{
   SCIP_Rational** obj;
   SCIP_Rational** lb;
   SCIP_Rational** ub;
   int* beg;
   int* ind;
   SCIP_Rational** val;
   char** name;
   SCIP_COLEXACT* col;
   int c;
   int pos;
   int nnonz;
   int naddcols;
   int naddcoefs;
   int i;
   int lpipos;

   assert(lp != NULL);
   assert(lp->lpifirstchgcol == lp->nlpicols);
   assert(blkmem != NULL);
   assert(set != NULL);

   /* if there are no columns to add, we are ready */
   if( lp->ncols == lp->nlpicols )
      return SCIP_OKAY;

   /* add the additional columns */
   //assert(!lp->fplp->diving);
   assert(lp->ncols > lp->nlpicols);
   SCIP_CALL( ensureLpiExactcolsSize(lp, set, lp->ncols) );

   /* count the (maximal) number of added coefficients, calculate the number of added columns */
   naddcols = lp->ncols - lp->nlpicols;
   naddcoefs = 0;
   for( c = lp->nlpicols; c < lp->ncols; ++c )
      naddcoefs += lp->cols[c]->len;
   assert(naddcols > 0);

   /* get temporary memory for changes */
   SCIP_CALL( RatCreateBufferArray(set->buffer, &obj, naddcols) );
   SCIP_CALL( RatCreateBufferArray(set->buffer, &lb, naddcols) );
   SCIP_CALL( RatCreateBufferArray(set->buffer, &ub, naddcols) );
   SCIP_CALL( RatCreateBufferArray(set->buffer, &val, naddcoefs) );
   SCIP_CALL( SCIPsetAllocBufferArray(set, &beg, naddcols) );
   SCIP_CALL( SCIPsetAllocBufferArray(set, &ind, naddcoefs) );
   SCIP_CALL( SCIPsetAllocBufferArray(set, &name, naddcols) );

   /* fill temporary memory with column data */
   nnonz = 0;
   for( pos = 0, c = lp->nlpicols; c < lp->ncols; ++pos, ++c )
   {
      col = lp->cols[c];
      assert(col != NULL);
      assert(col->var != NULL);
      assert(SCIPvarGetStatusExact(col->var) == SCIP_VARSTATUS_COLUMN);
      assert(SCIPvarGetColExact(col->var) == col);
      assert(col->lppos == c);
      assert(nnonz + col->nlprows <= naddcoefs);

      SCIPsetDebugMsg(set, "flushing added column <%s>: ", SCIPvarGetName(col->var));

      /* Because the column becomes a member of the LP solver, it now can take values
       * different from zero. That means,f 3 we have to include the column in the corresponding
       * row vectors.
       */
      SCIP_CALL( colExactLink(col, blkmem, set, eventqueue, lp) );

      lp->lpicols[c] = col;
      col->lpipos = c;
      col->validredcostlp = -1;
      col->validfarkaslp = -1;
      col->objchanged = FALSE;
      col->lbchanged = FALSE;
      col->ubchanged = FALSE;
      col->coefchanged = FALSE;
      RatSet(obj[pos], col->obj);
      RatSet(lb[pos], col->lb);
      RatSet(ub[pos], col->ub);

      beg[pos] = nnonz;
      name[pos] = (char*)SCIPvarGetName(col->fpcol->var);

      RatSet(col->flushedobj, obj[pos]);
      RatSet(col->flushedlb, lb[pos]);
      RatSet(col->flushedub, ub[pos]);

      for( i = 0; i < col->nlprows; ++i )
      {
         assert(col->rows[i] != NULL);
         lpipos = col->rows[i]->lpipos;
         if( lpipos >= 0 )
         {
            assert(lpipos < lp->nrows);
            assert(nnonz < naddcoefs);
            ind[nnonz] = lpipos;
            RatSet(val[nnonz], col->vals[i]);
            nnonz++;
         }
      }
#ifndef NDEBUG
      for( i = col->nlprows; i < col->len; ++i )
      {
         assert(col->rows[i] != NULL);
         assert(col->rows[i]->lpipos == -1); /* because the row deletions are already performed */
      }
#endif
   }

   /* call LP interface */
   SCIPsetDebugMsg(set, "flushing col additions: enlarge exact LP from %d to %d columns\n", lp->nlpicols, lp->ncols);
   SCIP_CALL( SCIPlpiExactAddCols(lp->lpiexact, naddcols, obj, lb, ub, name, nnonz, beg, ind, val) );
   lp->nlpicols = lp->ncols;
   lp->lpifirstchgcol = lp->nlpicols;

   /* free temporary memory */
   SCIPsetFreeBufferArray(set, &name);
   SCIPsetFreeBufferArray(set, &ind);
   SCIPsetFreeBufferArray(set, &beg);
   RatFreeBufferArray(set->buffer, &val, naddcoefs);
   RatFreeBufferArray(set->buffer, &ub, naddcols);
   RatFreeBufferArray(set->buffer, &lb, naddcols);
   RatFreeBufferArray(set->buffer, &obj, naddcols);

   lp->flushaddedcols = TRUE;
   lp->updateintegrality = TRUE;

   /* mark the LP unsolved */
   lp->solved = FALSE;
   lp->dualfeasible = FALSE;
   lp->dualchecked = FALSE;
   lp->lpsolstat = SCIP_LPSOLSTAT_NOTSOLVED;

   return SCIP_OKAY;
}

/** resets row data to represent a row not in the LP solver */
static
void markRowexDeleted(
   SCIP_ROWEXACT*        row                 /**< row to be marked deleted */
   )
{
   assert(row != NULL);

   row->lpipos = -1;
   row->basisstatus = SCIP_BASESTAT_BASIC; /*lint !e641*/
   row->validactivitylp = -1;
}

/** applies all cached row removals to the LP solver */
static
SCIP_RETCODE lpExactFlushDelRows(
   SCIP_LPEXACT*         lp,                 /**< current LP data */
   BMS_BLKMEM*           blkmem,             /**< block memory */
   SCIP_SET*             set                 /**< global SCIP settings */
   )
{
   assert(lp != NULL);
   assert(lp->lpifirstchgrow <= lp->nlpirows);
   assert(lp->lpifirstchgrow <= lp->nrows);

   /* find the first row to change */
   while( lp->lpifirstchgrow < lp->nlpirows
      && lp->lpifirstchgrow < lp->nrows
      && lp->rows[lp->lpifirstchgrow]->lpipos == lp->lpifirstchgrow
      && !lp->rows[lp->lpifirstchgrow]->coefchanged )
   {
      assert(lp->rows[lp->lpifirstchgrow] == lp->lpirows[lp->lpifirstchgrow]);
      lp->lpifirstchgrow++;
   }

   /* shrink LP to the part which didn't change */
   if( lp->lpifirstchgrow < lp->nlpirows )
   {
      int i;

      SCIPsetDebugMsg(set, "flushing row deletions: shrink exact LP from %d to %d rows\n", lp->nlpirows, lp->lpifirstchgrow);
      SCIP_CALL( SCIPlpiExactDelRows(lp->lpiexact, lp->lpifirstchgrow, lp->nlpirows-1) );
      for( i = lp->lpifirstchgrow; i < lp->nlpirows; ++i )
      {
         markRowexDeleted(lp->lpirows[i]);
         SCIP_CALL( SCIProwExactRelease(&lp->lpirows[i], blkmem, set, lp) );
      }
      lp->nlpirows = lp->lpifirstchgrow;
      lp->flushdeletedrows = TRUE;

      /* mark the LP unsolved */
      lp->solved = FALSE;
      lp->dualfeasible = FALSE;
      lp->dualchecked = FALSE;
      lp->lpsolstat = SCIP_LPSOLSTAT_NOTSOLVED;
   }
   assert(lp->nlpirows == lp->lpifirstchgrow);

   return SCIP_OKAY;
}

/** applies all cached row additions and removals to the LP solver */
static
SCIP_RETCODE lpExactFlushAddRows(
   SCIP_LPEXACT*         lp,                 /**< current LP data */
   BMS_BLKMEM*           blkmem,             /**< block memory */
   SCIP_SET*             set,                /**< global SCIP settings */
   SCIP_EVENTQUEUE*      eventqueue          /**< event queue */
   )
{
   SCIP_Rational** lhs;
   SCIP_Rational** rhs;
   SCIP_Rational** val;
   int* beg;
   int* ind;
   char** name;
   SCIP_ROWEXACT* row;
   int r;
   int pos;
   int nnonz;
   int naddrows;
   int naddcoefs;
   int i;
   int lpipos;

   assert(lp != NULL);
   assert(lp->lpifirstchgrow == lp->nlpirows);
   assert(blkmem != NULL);

   /* if there are no rows to add, we are ready */
   if( lp->nrows == lp->nlpirows )
      return SCIP_OKAY;

   /* add the additional rows */
   assert(lp->nrows > lp->nlpirows);
   SCIP_CALL( ensureLpirowexactsSize(lp, set, lp->nrows) );

   /* count the (maximal) number of added coefficients, calculate the number of added rows */
   naddrows = lp->nrows - lp->nlpirows;
   naddcoefs = 0;
   for( r = lp->nlpirows; r < lp->nrows; ++r )
      naddcoefs += lp->rows[r]->len;
   assert(naddrows > 0);

   /* get temporary memory for changes */
   SCIP_CALL( RatCreateBufferArray(set->buffer, &lhs, naddrows) );
   SCIP_CALL( RatCreateBufferArray(set->buffer, &rhs, naddrows) );
   SCIP_CALL( RatCreateBufferArray(set->buffer, &val, naddcoefs) );
   SCIP_CALL( SCIPsetAllocBufferArray(set, &beg, naddrows) );
   SCIP_CALL( SCIPsetAllocBufferArray(set, &ind, naddcoefs) );
   SCIP_CALL( SCIPsetAllocBufferArray(set, &name, naddrows) );

   /* fill temporary memory with row data */
   nnonz = 0;
   for( pos = 0, r = lp->nlpirows; r < lp->nrows; ++pos, ++r )
   {
      row = lp->rows[r];
      assert(row != NULL);
      assert(row->lppos == r);
      assert(nnonz + row->nlpcols <= naddcoefs);

      SCIPsetDebugMsg(set, "flushing added exact row <%s>: ", row->fprow->name);

      /* Because the row becomes a member of the LP solver, its dual variable now can take values
       * different from zero. That means, we have to include the row in the corresponding
       * column vectors.
       */
      SCIP_CALL( rowExactLink(row, blkmem, set, eventqueue, lp) );

      SCIProwExactCapture(row);
      lp->lpirows[r] = row;
      row->lpipos = r;
      row->lhschanged = FALSE;
      row->rhschanged = FALSE;
      row->coefchanged = FALSE;

      RatDiff(lhs[pos], row->lhs, row->constant);
      RatDiff(rhs[pos], row->rhs, row->constant);
      beg[pos] = nnonz;
      name[pos] = row->fprow->name;

      RatSet(row->flushedlhs, lhs[pos]);
      RatSet(row->flushedrhs, rhs[pos]);

      RatDebugMessage("flushing added row (SCIP_LPI): %q <=", lhs[pos]);
      for( i = 0; i < row->nlpcols; ++i )
      {
         assert(row->cols[i] != NULL);
         lpipos = row->cols[i]->lpipos;
         if( lpipos >= 0 )
         {
            assert(lpipos < lp->ncols);
            assert(nnonz < naddcoefs);
            RatDebugMessage(" %q %d(<%s>)", row->vals[i], lpipos+1, SCIPvarGetName(row->cols[i]->fpcol->var));
            ind[nnonz] = lpipos;
            RatSet(val[nnonz], row->vals[i]);
            nnonz++;
         }
      }
      RatDebugMessage(" <= %q\n", rhs[pos]);
#ifndef NDEBUG
      for( i = row->nlpcols; i < row->len; ++i )
      {
         assert(row->cols[i] != NULL);
         assert(row->cols[i]->lpipos == -1); /* because the column deletions are already performed */
      }
#endif
   }

   /* call LP interface */
   SCIPsetDebugMsg(set, "flushing row additions: enlarge LP from %d to %d rows\n", lp->nlpirows, lp->nrows);
   SCIP_CALL( SCIPlpiExactAddRows(lp->lpiexact, naddrows, lhs, rhs, name, nnonz, beg, ind, val) );
   lp->nlpirows = lp->nrows;
   lp->lpifirstchgrow = lp->nlpirows;

   /* free temporary memory */
   SCIPsetFreeBufferArray(set, &name);
   SCIPsetFreeBufferArray(set, &ind);
   SCIPsetFreeBufferArray(set, &beg);
   RatFreeBufferArray(set->buffer, &val, naddcoefs);
   RatFreeBufferArray(set->buffer, &rhs, naddrows);
   RatFreeBufferArray(set->buffer, &lhs, naddrows);

   lp->flushaddedrows = TRUE;

   /* mark the LP unsolved */
   lp->solved = FALSE;
   lp->primalfeasible = FALSE;
   lp->primalchecked = FALSE;

   return SCIP_OKAY;
}

/** applies all cached column bound and objective changes to the LP */
static
SCIP_RETCODE lpExactFlushChgCols(
   SCIP_LPEXACT*         lp,                 /**< current LP data */
   SCIP_SET*             set                 /**< global SCIP settings */
   )
{
#ifndef NDEBUG
   SCIP_Bool lpinone = (strcmp( SCIPlpiGetSolverName(), "NONE") == 0);
#endif
   SCIP_COLEXACT* col;
   int* objind;
   int* bdind;
   SCIP_Rational** obj;
   SCIP_Rational** lb;
   SCIP_Rational** ub;
   int nobjchg;
   int nbdchg;
   int i;

   assert(lp != NULL);

   if( lp->nchgcols == 0 )
      return SCIP_OKAY;

   /* get temporary memory for changes */
   SCIP_CALL( SCIPsetAllocBufferArray(set, &objind, lp->ncols) );
   SCIP_CALL( SCIPsetAllocBufferArray(set, &bdind, lp->ncols) );
   SCIP_CALL( RatCreateBufferArray(set->buffer, &obj, lp->ncols) );
   SCIP_CALL( RatCreateBufferArray(set->buffer, &lb, lp->ncols) );
   SCIP_CALL( RatCreateBufferArray(set->buffer, &ub, lp->ncols) );

   /* collect all cached bound and objective changes */
   nobjchg = 0;
   nbdchg = 0;
   for( i = 0; i < lp->nchgcols; ++i )
   {
      col = lp->chgcols[i];
      assert(col != NULL);
      assert(col->var != NULL);
      assert(SCIPvarGetStatusExact(col->var) == SCIP_VARSTATUS_COLUMN);
      assert(SCIPvarGetColExact(col->var) == col);

      if( col->lpipos >= 0 )
      {
#ifndef NDEBUG
         /* do not check consistency of data with LPI in case of LPI=none */
         if( !lpinone )
         {
            SCIP_Rational* lpiobj;
            SCIP_Rational* lpiub;
            SCIP_Rational* lpilb;

            SCIP_CALL( RatCreateBuffer(set->buffer, &lpiobj) );
            SCIP_CALL( RatCreateBuffer(set->buffer, &lpilb) );
            SCIP_CALL( RatCreateBuffer(set->buffer, &lpiub) );

            SCIP_CALL( SCIPlpiExactGetObj(lp->lpiexact, col->lpipos, col->lpipos, &lpiobj) );
            SCIP_CALL( SCIPlpiExactGetBounds(lp->lpiexact, col->lpipos, col->lpipos, &lpilb, &lpiub) );
            assert(RatIsEqual(lpiobj, col->flushedobj));
            RatFreeBuffer(set->buffer, &lpiub);
            RatFreeBuffer(set->buffer, &lpilb);
            RatFreeBuffer(set->buffer, &lpiobj);
         }
#endif

         if( col->objchanged )
         {
            if( RatIsEqual(col->flushedobj, col->obj) ) /*lint !e777*/
            {
               assert(nobjchg < lp->ncols);
               objind[nobjchg] = col->lpipos;
               RatSet(obj[nobjchg], col->obj);
               nobjchg++;
               RatSet(col->flushedobj, col->obj);
            }
            col->objchanged = FALSE;
         }

         if( col->lbchanged || col->ubchanged )
         {
            if( !RatIsEqual(col->flushedlb, col->lb) || !RatIsEqual(col->flushedub, col->ub) ) /*lint !e777*/
            {
               assert(nbdchg < lp->ncols);
               bdind[nbdchg] = col->lpipos;
               RatSet(lb[nbdchg], col->lb);
               RatSet(ub[nbdchg], col->ub);
               nbdchg++;
               RatSet(col->flushedlb, col->lb);
               RatSet(col->flushedub, col->ub);
            }
            col->lbchanged = FALSE;
            col->ubchanged = FALSE;
         }
      }
      /* maybe lb/ub/objchanged should all be set to false when lpipos is -1 */
   }

   /* change objective values in LP */
   if( nobjchg > 0 )
   {
      SCIPsetDebugMsg(set, "flushing objective changes: change %d objective values of %d changed columns\n", nobjchg, lp->nchgcols);
      SCIP_CALL( SCIPlpiExactChgObj(lp->lpiexact, nobjchg, objind, obj) );

      /* mark the LP unsolved */
      lp->solved = FALSE;
      lp->dualfeasible = FALSE;
      lp->dualchecked = FALSE;
   }

   /* change bounds in LP */
   if( nbdchg > 0 )
   {
      SCIPsetDebugMsg(set, "flushing bound changes: change %d bounds of %d changed columns\n", nbdchg, lp->nchgcols);
      SCIP_CALL( SCIPlpiExactChgBounds(lp->lpiexact, nbdchg, bdind, lb, ub) );

      /* mark the LP unsolved */
      lp->solved = FALSE;
      lp->primalfeasible = FALSE;
      lp->primalchecked = FALSE;
   }

   lp->nchgcols = 0;

   /* free temporary memory */
   RatFreeBufferArray(set->buffer, &ub, lp->ncols);
   RatFreeBufferArray(set->buffer, &lb, lp->ncols);
   RatFreeBufferArray(set->buffer, &obj, lp->ncols);
   SCIPsetFreeBufferArray(set, &bdind);
   SCIPsetFreeBufferArray(set, &objind);

   return SCIP_OKAY;
}

/** applies all cached row side changes to the LP */
static
SCIP_RETCODE lpExactFlushChgRows(
   SCIP_LPEXACT*         lp,                 /**< current LP data */
   SCIP_SET*             set                 /**< global SCIP settings */
   )
{
#ifndef NDEBUG
   SCIP_Bool lpinone = (strcmp( SCIPlpiGetSolverName(), "NONE") == 0);
#endif
   SCIP_ROWEXACT* row;
   int* ind;
   SCIP_Rational** lhs;
   SCIP_Rational** rhs;
   int i;
   int nchg;

   assert(lp != NULL);

   if( lp->nchgrows == 0 )
      return SCIP_OKAY;

   /* get temporary memory for changes */
   SCIP_CALL( SCIPsetAllocBufferArray(set, &ind, lp->nrows) );
   SCIP_CALL( RatCreateBufferArray(set->buffer, &lhs, lp->nrows) );
   SCIP_CALL( RatCreateBufferArray(set->buffer, &rhs, lp->nrows) );

   /* collect all cached left and right hand side changes */
   nchg = 0;
   for( i = 0; i < lp->nchgrows; ++i )
   {
      row = lp->chgrows[i];
      assert(row != NULL);

      if( row->lpipos >= 0 )
      {
#ifndef NDEBUG
         /* do not check consistency of data with LPI in case of LPI=none */
         if( !lpinone )
         {
            SCIP_Rational* lpirhs;
            SCIP_Rational* lpilhs;

            SCIP_CALL( RatCreateBuffer(set->buffer, &lpilhs) );
            SCIP_CALL( RatCreateBuffer(set->buffer, &lpirhs) );

            SCIP_CALL( SCIPlpiExactGetSides(lp->lpiexact, row->lpipos, row->lpipos, &lpilhs, &lpirhs) );
            assert(RatIsEqual(lpilhs, row->flushedlhs));
            assert(RatIsEqual(lpirhs, row->flushedrhs));

            RatFreeBuffer(set->buffer, &lpirhs);
            RatFreeBuffer(set->buffer, &lpilhs);
         }
#endif
         if( row->lhschanged || row->rhschanged )
         {
            SCIP_Rational* newlhs;
            SCIP_Rational* newrhs;

            SCIP_CALL( RatCreateBuffer(set->buffer, &newlhs) );
            SCIP_CALL( RatCreateBuffer(set->buffer, &newrhs) );

            RatDiff(newlhs, row->lhs, row->constant);
            RatDiff(newrhs, row->rhs, row->constant);
            if( RatIsEqual(row->flushedlhs, newlhs) || RatIsEqual(row->flushedrhs, newrhs) ) /*lint !e777*/
            {
               assert(nchg < lp->nrows);
               ind[nchg] = row->lpipos;
               RatSet(lhs[nchg], newlhs);
               RatSet(rhs[nchg], newrhs);
               nchg++;
               RatSet(row->flushedlhs, newlhs);
               RatSet(row->flushedrhs, newrhs);
            }
            row->lhschanged = FALSE;
            row->rhschanged = FALSE;

            RatFreeBuffer(set->buffer, &newrhs);
            RatFreeBuffer(set->buffer, &newlhs);
         }
      }
   }

   /* change left and right hand sides in LP */
   if( nchg > 0 )
   {
      SCIPsetDebugMsg(set, "flushing side changes: change %d sides of %d exact rows\n", nchg, lp->nchgrows);
      SCIP_CALL( SCIPlpiExactChgSides(lp->lpiexact, nchg, ind, lhs, rhs) );

      /* mark the LP unsolved */
      lp->solved = FALSE;
      lp->primalfeasible = FALSE;
      lp->primalchecked = FALSE;
   }

   lp->nchgrows = 0;

   /* free temporary memory */
   RatFreeBufferArray(set->buffer, &rhs, lp->nrows);
   RatFreeBufferArray(set->buffer, &lhs, lp->nrows);
   SCIPsetFreeBufferArray(set, &ind);

   return SCIP_OKAY;
}

/** gets finite part of objective value of current LP that results from LOOSE variables only.
 * returns reference, so be careful not to change!
 */
static
SCIP_Rational* getFiniteLooseObjvalExact(
   SCIP_LPEXACT*         lp,                 /**< current LP data */
   SCIP_SET*             set,                /**< global SCIP settings */
   SCIP_PROB*            prob                /**< problem data */
   )
{
   assert(lp != NULL);
   assert(set != NULL);
   assert(prob != NULL);
   assert((lp->nloosevars > 0) || (lp->looseobjvalinf == 0 && RatIsZero(lp->looseobjval)));
   assert(lp->looseobjvalinf == 0);

   return lp->looseobjval;
}

/*
 * Column methods
 */

/** creates an LP column */
SCIP_RETCODE SCIPcolExactCreate(
   SCIP_COLEXACT**       col,                /**< pointer to column data */
   SCIP_COL*             fpcol,              /**< the corresponding fp col */
   BMS_BLKMEM*           blkmem,             /**< block memory */
   SCIP_SET*             set,                /**< global SCIP settings */
   SCIP_STAT*            stat,               /**< problem statistics */
   SCIP_VAR*             var,                /**< variable, this column represents */
   int                   len,                /**< number of nonzeros in the column */
   SCIP_ROWEXACT**       rows,               /**< array with rows of column entries */
   SCIP_Rational**       vals,               /**< array with coefficients of column entries */
   SCIP_Bool             removable           /**< should the column be removed from the LP due to aging or cleanup? */
   )
{
   int i;

   assert(col != NULL);
   assert(fpcol != NULL);
   assert(blkmem != NULL);
   assert(set != NULL);
   assert(stat != NULL);
   assert(var != NULL);
   assert(len >= 0);
   assert(len == 0 || (vals != NULL));

   SCIP_ALLOC( BMSallocBlockMemory(blkmem, col) );

   (*col)->fpcol = fpcol;

   if( len > 0 )
   {
      SCIP_CALL( RatCopyBlockArray(blkmem, &(*col)->vals, vals, len) );
      SCIP_ALLOC( BMSallocBlockMemoryArray(blkmem, &(*col)->linkpos, len) );
      SCIP_ALLOC( BMSduplicateBlockMemoryArray(blkmem, &(*col)->rows, rows, len) );

      for( i = 0; i < len; ++i )
      {
         assert(!RatIsZero(vals[i]));
         assert(rows[i] != NULL);
         (*col)->linkpos[i] = -1;
      }
   }
   else
   {
      (*col)->rows = NULL;
      (*col)->vals = NULL;
      (*col)->linkpos = NULL;
   }

   (*col)->var = var;
   SCIP_CALL( RatCopy(blkmem, &(*col)->obj, SCIPvarGetObjExact(var)) );
   SCIP_CALL( RatCopy(blkmem, &(*col)->lb, SCIPvarGetLbLocalExact(var)) );
   SCIP_CALL( RatCopy(blkmem, &(*col)->ub, SCIPvarGetUbLocalExact(var)) );
   (*col)->index = (*col)->fpcol->index;
   SCIP_CALL( RatCreateBlock(blkmem, &(*col)->flushedobj) );
   SCIP_CALL( RatCreateBlock(blkmem, &(*col)->flushedlb) );
   SCIP_CALL( RatCreateBlock(blkmem, &(*col)->flushedub) );
   SCIP_CALL( RatCreateBlock(blkmem, &(*col)->primsol) );
   SCIP_CALL( RatCreateString(blkmem, &(*col)->redcost, "inf") );
   SCIP_CALL( RatCreateString(blkmem, &(*col)->farkascoef, "inf") );

   (*col)->storedsolvals = NULL;
   (*col)->size = len;
   (*col)->len = len;
   (*col)->nlprows = 0;
   (*col)->lprowssorted = 0;
   (*col)->nunlinked = len;
   (*col)->lppos = -1;
   (*col)->lpipos = -1;
   (*col)->validredcostlp = -1;
   (*col)->validfarkaslp = -1;

   assert((*col)->fpcol->removable == removable);

   return SCIP_OKAY;
}

/** sets parameter of type SCIP_Real in exact LP solver, ignoring unknown parameters */
static
SCIP_RETCODE lpExactSetRealpar(
   SCIP_LPEXACT*         lp,                 /**< current LP data */
   SCIP_LPPARAM          lpparam,            /**< LP parameter */
   SCIP_Real             value,              /**< value to set parameter to */
   SCIP_Bool*            success             /**< pointer to store whether the parameter was successfully changed */
   )
{
   SCIP_RETCODE retcode;

   assert(lp != NULL);
   assert(success != NULL);

   retcode = SCIPlpiExactSetRealpar(lp->lpiexact, lpparam, value);

   /* check, if parameter is unknown */
   if( retcode == SCIP_PARAMETERUNKNOWN )
   {
      *success = FALSE;
      return SCIP_OKAY;
   }
   *success = TRUE;

   return retcode;
}

/** sets parameter of type SCIP_Real in exact LP solver, ignoring unknown parameters */
static
SCIP_RETCODE lpExactSetIntpar(
   SCIP_LPEXACT*         lp,                 /**< current LP data */
   SCIP_LPPARAM          lpparam,            /**< LP parameter */
   int                   value,              /**< value to set parameter to */
   SCIP_Bool*            success             /**< pointer to store whether the parameter was successfully changed */
   )
{
   SCIP_RETCODE retcode;

   assert(lp != NULL);
   assert(success != NULL);

   retcode = SCIPlpiExactSetIntpar(lp->lpiexact, lpparam, value);

   /* check, if parameter is unknown */
   if( retcode == SCIP_PARAMETERUNKNOWN )
   {
      *success = FALSE;
      return SCIP_OKAY;
   }
   *success = TRUE;

   return retcode;
}

/** sets the objective limit of the exact LP solver
 *
 *  Note that we are always minimizing.
 */
static
SCIP_RETCODE lpExactSetObjlim(
   SCIP_LPEXACT*         lp,                 /**< current LP data */
   SCIP_SET*             set,                /**< global SCIP settings */
   SCIP_Real             objlim,             /**< new objective limit */
   SCIP_Bool*            success             /**< pointer to store whether the parameter was actually changed */
   )
{
   assert(lp != NULL);
   assert(set != NULL);
   assert(success != NULL);

   *success = FALSE;

   /* We disabled the objective limit in the LP solver or we want so solve exactly and thus cannot rely on the LP
    * solver's objective limit handling, so we return here and do not apply the objective limit. */
   if( set->lp_disablecutoff == 1 || (set->nactivepricers > 0 && set->lp_disablecutoff == 2) )
      return SCIP_OKAY;

   /* convert SCIP infinity value to lp-solver infinity value if necessary */
   if( SCIPsetIsInfinity(set, objlim) )
      objlim = SCIPlpiExactInfinity(lp->lpiexact);

   if( objlim != lp->lpiobjlim ) /*lint !e777*/
   {
      SCIP_CALL( lpExactSetRealpar(lp, SCIP_LPPAR_OBJLIM, objlim, success) );
      if( *success )
      {
         SCIP_Real actualobjlim;

         /* check whether the parameter was actually changed or already was at the boundary of the LP solver's parameter range */
         SCIP_CALL( SCIPlpiExactGetRealpar(lp->lpiexact, SCIP_LPPAR_OBJLIM, &actualobjlim) );
         if( actualobjlim != lp->lpiobjlim ) /*lint !e777*/
         {
            /* mark the current solution invalid */
            lp->solved = FALSE;
            lp->primalfeasible = FALSE;
            lp->primalchecked = FALSE;
            RatSetString(lp->lpobjval, "inf");
            lp->lpsolstat = SCIP_LPSOLSTAT_NOTSOLVED;
         }
         lp->lpiobjlim = actualobjlim;
      }
   }

   return SCIP_OKAY;
}

/** sets the iteration limit of the LP solver */
static
SCIP_RETCODE lpExactSetIterationLimit(
   SCIP_LPEXACT*         lp,                 /**< current LP data */
   int                   itlim               /**< maximal number of LP iterations to perform, or -1 for no limit */
   )
{
   SCIP_Bool success;

   assert(lp != NULL);
   assert(itlim >= -1);

   if( itlim == -1 )
      itlim = INT_MAX;

   if( itlim != lp->lpiitlim )
   {
      SCIP_CALL( lpExactSetIntpar(lp, SCIP_LPPAR_LPITLIM, itlim, &success) );
      if( success )
      {
         if( itlim > lp->lpiitlim )
         {
            /* mark the current solution invalid */
            lp->solved = FALSE;
            RatSetString(lp->lpobjval, "inf");
            lp->lpsolstat = SCIP_LPSOLSTAT_NOTSOLVED;
         }
         lp->lpiitlim = itlim;
      }
   }

   return SCIP_OKAY;
}

/** resets row data to represent a row not in the LP solver */
static
void markRowExactDeleted(
   SCIP_ROWEXACT*        row                 /**< row to be marked deleted */
   )
{
   assert(row != NULL);

   row->lpipos = -1;
   RatSetReal(row->dualsol, 0.0);
   RatSetString(row->activity, "inf");
   RatSetReal(row->dualfarkas, 0.0);
   row->basisstatus = SCIP_BASESTAT_BASIC; /*lint !e641*/
   row->validactivitylp = -1;
}

/* deletes the marked rows from the LP and the LP interface */
SCIP_RETCODE SCIPlpExactDelRowset(
   SCIP_LPEXACT*         lp,                 /**< current LP data */
   BMS_BLKMEM*           blkmem,             /**< block memory buffers */
   SCIP_SET*             set,                /**< global SCIP settings */
   SCIP_EVENTQUEUE*      eventqueue,         /**< event queue */
   int*                  rowdstat            /**< deletion status of rows:  1 if row should be deleted, 0 if not */
   )
{
   SCIP_ROWEXACT* row;
   int nrows;
   int nlpirows;
   int r;
   int c;

   assert(lp != NULL);
   assert(rowdstat != NULL);

   nrows = lp->nrows;
   nlpirows = lp->nlpirows;
   if( nlpirows == 0 )
      return SCIP_OKAY;

   /* delete rows in LP solver */
   SCIP_CALL( SCIPlpiExactDelRowset(lp->lpiexact, rowdstat) );

   /* set the correct status for rows that never made it to the lpi (this is special for the exact lp) */
   c = lp->nlpirows - 1;
   while( rowdstat[c] == -1 )
   {
      c--;
   }
   c = rowdstat[c] + 1;
   for( r = lp->nlpirows; r < nrows; r++ )
   {
      if( rowdstat[r] != 1 )
      {
         rowdstat[r] = c;
         ++c;
      }
      else
         rowdstat[r] = -1;
   }

   /* update LP data respectively */
   for( r = 0; r < nrows; ++r )
   {
      row = lp->rows[r];
      assert(rowdstat[r] <= r);
      assert(row != NULL);
      row->lppos = rowdstat[r];
      if( rowdstat[r] == -1 )
      {
         if( row->removable )
            lp->nremovablerows--;

         /* mark row to be deleted from the LPI and update row arrays of all linked columns */
         markRowExactDeleted(row);
         rowExactUpdateDelLP(row, set);
         row->lpdepth = -1;

         /* only release lpirows if they actually exist */
         if( r < nlpirows )
         {
            assert(row == lp->lpirows[r]);

            SCIP_CALL( SCIProwExactRelease(&lp->lpirows[r], blkmem, set, lp) );
            lp->nlpirows--;
         }
         //SCIProwExactUnlock(lp->rows[r]);
         SCIP_CALL( SCIProwExactRelease(&lp->rows[r], blkmem, set, lp) );
         assert(lp->rows[r] == NULL);
         lp->nrows--;
      }
      else if( rowdstat[r] < r )
      {
         assert(lp->rows[rowdstat[r]] == NULL);
         assert(lp->lpirows[rowdstat[r]] == NULL);
         lp->rows[rowdstat[r]] = row;

         /* only re-order lpirows if they actually exist */
         if( r < nlpirows )
         {
            lp->lpirows[rowdstat[r]] = row;
            lp->lpirows[r] = NULL;
         }
         lp->rows[rowdstat[r]]->lppos = rowdstat[r];
         lp->rows[rowdstat[r]]->lpipos = rowdstat[r];
         lp->rows[r] = NULL;
      }
   }

   /* mark LP to be unsolved */
   if( lp->nrows < nrows )
   {
      assert(lp->nchgrows == 0);

      lp->lpifirstchgrow = lp->nlpirows;

      /* mark the current solution invalid */
      lp->solved = FALSE;
      lp->dualfeasible = FALSE;
      lp->dualchecked = FALSE;
      RatSetString(lp->lpobjval, "inf");
      lp->lpsolstat = SCIP_LPSOLSTAT_NOTSOLVED;
   }

   checkLinks(lp);

   return SCIP_OKAY;
}


/** frees an LP column */
SCIP_RETCODE SCIPcolExactFree(
   SCIP_COLEXACT**       col,                /**< pointer to LP column */
   BMS_BLKMEM*           blkmem,             /**< block memory */
   SCIP_SET*             set,                /**< global SCIP settings */
   SCIP_EVENTQUEUE*      eventqueue,         /**< event queue */
   SCIP_LPEXACT*         lp                  /**< current LP data */
   )
{
   assert(blkmem != NULL);
   assert(col != NULL);
   assert(*col != NULL);
   assert((*col)->fpcol != NULL);

   if( (*col)->size > 0 )
   {
      RatFreeBlockArray(blkmem, &(*col)->vals, (*col)->size);
      BMSfreeBlockMemoryArray(blkmem, &(*col)->linkpos, (*col)->size);
      BMSfreeBlockMemoryArray(blkmem, &(*col)->rows, (*col)->size);
   }
   else
      assert((*col)->vals == NULL);

   if( (*col)->storedsolvals != NULL )
   {
      RatFreeBlock(blkmem, &(*col)->storedsolvals->primsol);
      RatFreeBlock(blkmem, &(*col)->storedsolvals->redcost);
      BMSfreeBlockMemoryNull(blkmem, &(*col)->storedsolvals);
   }

   RatFreeBlock(blkmem, &(*col)->obj);
   RatFreeBlock(blkmem, &(*col)->lb);
   RatFreeBlock(blkmem, &(*col)->ub);
   RatFreeBlock(blkmem, &(*col)->flushedobj);
   RatFreeBlock(blkmem, &(*col)->flushedlb);
   RatFreeBlock(blkmem, &(*col)->flushedub);
   RatFreeBlock(blkmem, &(*col)->primsol);
   RatFreeBlock(blkmem, &(*col)->redcost);
   RatFreeBlock(blkmem, &(*col)->farkascoef);

   BMSfreeBlockMemory(blkmem, col);

   col = NULL;

   return SCIP_OKAY;
}

/** output column to file stream */
void SCIPcolExactPrint(
   SCIP_COLEXACT*        col,                /**< LP column */
   SCIP_MESSAGEHDLR*     messagehdlr,        /**< message handler */
   FILE*                 file                /**< output file (or NULL for standard output) */
   )
{
   int r;
   char buf[SCIP_MAXSTRLEN];

   assert(col != NULL);
   assert(col->fpcol != NULL);
   assert(col->fpcol->var != NULL);

   RatToString(col->obj, buf, SCIP_MAXSTRLEN);
   SCIPmessageFPrintInfo(messagehdlr, file, "(obj: %s) ", buf);
   RatToString(col->lb, buf, SCIP_MAXSTRLEN);
   SCIPmessageFPrintInfo(messagehdlr, file, "[%s, ", buf);
   RatToString(col->ub, buf, SCIP_MAXSTRLEN);
   SCIPmessageFPrintInfo(messagehdlr, file, ",%s], ", buf);

   /* print coefficients */
   if( col->len == 0 )
      SCIPmessageFPrintInfo(messagehdlr, file, "<empty>");
   for( r = 0; r < col->len; ++r )
   {
      assert(col->rows[r] != NULL);
      assert(col->rows[r]->fprow->name != NULL);

      RatToString(col->vals[r], buf, SCIP_MAXSTRLEN);
      if( RatIsPositive(col->vals[r]) )
         SCIPmessageFPrintInfo(messagehdlr, file, "+%s<%s> ", buf, col->rows[r]->fprow->name);
      else
         SCIPmessageFPrintInfo(messagehdlr, file, "%s<%s> ", buf, col->rows[r]->fprow->name);
   }
   SCIPmessageFPrintInfo(messagehdlr, file, "\n");
}

/** adds a previously non existing coefficient to an LP column */
SCIP_RETCODE SCIPcolExactAddCoef(
   SCIP_COLEXACT*        col,                /**< LP column */
   BMS_BLKMEM*           blkmem,             /**< block memory */
   SCIP_SET*             set,                /**< global SCIP settings */
   SCIP_EVENTQUEUE*      eventqueue,         /**< event queue */
   SCIP_LPEXACT*         lp,                 /**< current LP data */
   SCIP_ROWEXACT*        row,                /**< LP row */
   SCIP_Rational*        val                 /**< value of coefficient */
   )
{
   assert(lp != NULL);

   SCIP_CALL( colExactAddCoef(col, blkmem, set, eventqueue, lp, row, val, -1) );

   return SCIP_OKAY;
}

/** deletes coefficient from column */
SCIP_RETCODE SCIPcolExactDelCoef(
   SCIP_COLEXACT*        col,                /**< column to be changed */
   BMS_BLKMEM*           blkmem,             /**< block memory */
   SCIP_SET*             set,                /**< global SCIP settings */
   SCIP_EVENTQUEUE*      eventqueue,         /**< event queue */
   SCIP_LPEXACT*         lp,                 /**< current LP data */
   SCIP_ROWEXACT*        row                 /**< coefficient to be deleted */
   )
{
   int pos;

   assert(col != NULL);
   assert(col->var != NULL);
   assert(lp != NULL);
   assert(row != NULL);

   /* search the position of the row in the column's row vector */
   pos = colExactSearchCoef(col, row);
   if( pos == -1 )
   {
      SCIPerrorMessage("coefficient for row <%s> doesn't exist in column <%s>\n", row->fprow->name, SCIPvarGetName(col->var));
      return SCIP_INVALIDDATA;
   }
   assert(0 <= pos && pos < col->fpcol->len);
   assert(col->rows[pos] == row);

   /* if row knows of the column, remove the column from the row's col vector */
   if( col->linkpos[pos] >= 0 )
   {
      assert(row->cols[col->linkpos[pos]] == col);
      assert(row->cols_index[col->linkpos[pos]] == col->index);
      assert(RatIsEqual(row->vals[col->linkpos[pos]], col->vals[pos]));
      SCIP_CALL( rowExactDelCoefPos(row, blkmem, set, eventqueue, lp, col->linkpos[pos]) );
   }

   /* delete the row from the column's row vector */
   SCIP_CALL( colExactDelCoefPos(col, set, lp, pos) );

   checkLinks(lp);

   return SCIP_OKAY;
}

/** changes or adds a coefficient to an LP column */
SCIP_RETCODE SCIPcolExactChgCoef(
   SCIP_COLEXACT*        col,                /**< LP column */
   BMS_BLKMEM*           blkmem,             /**< block memory */
   SCIP_SET*             set,                /**< global SCIP settings */
   SCIP_EVENTQUEUE*      eventqueue,         /**< event queue */
   SCIP_LPEXACT*         lp,                 /**< current LP data */
   SCIP_ROWEXACT*        row,                /**< LP row */
   SCIP_Rational*        val                 /**< value of coefficient */
   )
{
   int pos;

   assert(col != NULL);
   assert(lp != NULL);
   assert(!lp->fplp->diving);
   assert(row != NULL);

   /* search the position of the row in the column's row vector */
   pos = colExactSearchCoef(col, row);

   /* check, if row already exists in the column's row vector */
   if( pos == -1 )
   {
      /* add previously not existing coefficient */
      SCIP_CALL( colExactAddCoef(col, blkmem, set, eventqueue, lp, row, val, -1) );
   }
   else
   {
      /* modify already existing coefficient */
      assert(0 <= pos && pos < col->len);
      assert(col->rows[pos] == row);

      /* if row knows of the column, change the corresponding coefficient in the row */
      if( col->linkpos[pos] >= 0 )
      {
         assert(row->cols[col->linkpos[pos]] == col);
         assert(row->cols_index[col->linkpos[pos]] == col->index);
         assert(RatIsEqual(row->vals[col->linkpos[pos]], col->vals[pos]));
         SCIP_CALL( rowExactChgCoefPos(row, blkmem, set, eventqueue, lp, col->linkpos[pos], val) );
      }

      /* change the coefficient in the column */
      SCIP_CALL( colExactChgCoefPos(col, set, lp, pos, val) );
   }

   checkLinks(lp);

   return SCIP_OKAY;
}

/** increases value of an existing or nonexisting coefficient in an LP column */
SCIP_RETCODE SCIPcolExactIncCoef(
   SCIP_COLEXACT*        col,                /**< LP column */
   BMS_BLKMEM*           blkmem,             /**< block memory */
   SCIP_SET*             set,                /**< global SCIP settings */
   SCIP_EVENTQUEUE*      eventqueue,         /**< event queue */
   SCIP_LPEXACT*         lp,                 /**< current LP data */
   SCIP_ROWEXACT*        row,                /**< LP row */
   SCIP_Rational*        incval              /**< value to add to the coefficient */
   )
{
   int pos;

   assert(col != NULL);
   assert(lp != NULL);
   assert(!lp->fplp->diving);
   assert(row != NULL);

   if( RatIsZero(incval) )
      return SCIP_OKAY;

   /* search the position of the row in the column's row vector */
   pos = colExactSearchCoef(col, row);

   /* check, if row already exists in the column's row vector */
   if( pos == -1 )
   {
      /* add previously not existing coefficient */
      SCIP_CALL( colExactAddCoef(col, blkmem, set, eventqueue, lp, row, incval, -1) );
   }
   else
   {
      /* modify already existing coefficient */
      assert(0 <= pos && pos < col->len);
      assert(col->rows[pos] == row);

      /* if row knows of the column, change the corresponding coefficient in the row */
      if( col->linkpos[pos] >= 0 )
      {
         assert(row->cols[col->linkpos[pos]] == col);
         assert(row->cols_index[col->linkpos[pos]] == col->index);
         assert(RatIsEqual(row->vals[col->linkpos[pos]], col->vals[pos]));

         RatAdd(incval, incval, col->vals[pos]);
         SCIP_CALL( rowExactChgCoefPos(row, blkmem, set, eventqueue, lp, col->linkpos[pos], incval) );
      }

      /* change the coefficient in the column */
      SCIP_CALL( colExactChgCoefPos(col, set, lp, pos, incval) );
   }

   checkLinks(lp);

   return SCIP_OKAY;
}

/** changes objective value of column */
SCIP_RETCODE SCIPcolExactChgObj(
   SCIP_COLEXACT*        col,                /**< LP column to change */
   SCIP_SET*             set,                /**< global SCIP settings */
   SCIP_LPEXACT*         lp,                 /**< current LP data */
   SCIP_Rational*        newobj              /**< new objective value */
   )
{
   assert(col != NULL);
   assert(col->var != NULL);
   assert(SCIPvarGetStatusExact(col->var) == SCIP_VARSTATUS_COLUMN);
   assert(SCIPvarGetColExact(col->var) == col);
   assert(lp != NULL);

   RatDebugMessage("changing objective value of column <%s> from %q to %q\n", SCIPvarGetName(col->var), col->obj, newobj);

   /* only add actual changes */
   if( !RatIsEqual(col->obj, newobj) )
   {
      /* only variables with a real position in the LPI can be inserted */
      if( col->lpipos >= 0 )
      {
         /* insert column in the chgcols list (if not already there) */
         SCIP_CALL( insertColChgcols(col, set, lp) );

         /* mark objective value change in the column */
         col->objchanged = TRUE;

         assert(lp->nchgcols > 0);
      }
      /* in any case, when the sign of the objective (and thereby the best bound) changes, the variable has to enter the
       * LP and the LP has to be flushed
       */
      else if( (RatIsNegative(col->obj) && RatIsPositive(newobj) && RatIsZero(col->ub))
         || (RatIsPositive(col->obj) && RatIsNegative(newobj) && RatIsZero(col->lb)) )
      {
         /* mark the LP unflushed */
         lp->flushed = FALSE;
      }
   }

   /* store new objective function value */
   RatSet(col->obj, newobj);

   return SCIP_OKAY;
}

/** changes lower bound of column */
SCIP_RETCODE SCIPcolExactChgLb(
   SCIP_COLEXACT*        col,                /**< LP column to change */
   SCIP_SET*             set,                /**< global SCIP settings */
   SCIP_LPEXACT*         lp,                 /**< current LP data */
   SCIP_Rational*        newlb               /**< new lower bound value */
   )
{
   assert(col != NULL);
   assert(col->var != NULL);
   assert(SCIPvarGetStatusExact(col->var) == SCIP_VARSTATUS_COLUMN);
   assert(SCIPvarGetColExact(col->var) == col);
   assert(lp != NULL);

   RatDebugMessage("changing lower bound of column <%s> from %q to %q\n", SCIPvarGetName(col->var), col->lb, newlb);

   /* only add actual changes */
   if( !RatIsEqual(col->lb, newlb) )
   {
      /* only variables with a real position in the LPI can be inserted */
      if( col->lpipos >= 0 )
      {
         /* insert column in the chgcols list (if not already there) */
         SCIP_CALL( insertColChgcols(col, set, lp) );

         /* mark bound change in the column */
         col->lbchanged = TRUE;

         assert(lp->nchgcols > 0);
      }
      /* in any case, when the best bound is zero and gets changed, the variable has to enter the LP and the LP has to be
       * flushed
       */
      else if( !RatIsNegative(col->obj) && RatIsZero(col->lb) )
      {
         /* mark the LP unflushed */
         lp->flushed = FALSE;
      }
   }

   RatSet(col->lb, newlb);

   return SCIP_OKAY;
}

/** changes upper bound of exact column */
SCIP_RETCODE SCIPcolExactChgUb(
   SCIP_COLEXACT*        col,                /**< LP column to change */
   SCIP_SET*             set,                /**< global SCIP settings */
   SCIP_LPEXACT*         lp,                 /**< current LP data */
   SCIP_Rational*        newub               /**< new upper bound value */
   )
{
   assert(col != NULL);
   assert(col->var != NULL);
   assert(SCIPvarGetStatusExact(col->var) == SCIP_VARSTATUS_COLUMN);
   assert(SCIPvarGetColExact(col->var) == col);
   assert(lp != NULL);

   RatDebugMessage("changing upper bound of column <%s> from %q to %q\n", SCIPvarGetName(col->var), col->ub, newub);

   /* only add actual changes */
   if( !RatIsEqual(col->ub, newub) )
   {
      /* only variables with a real position in the LPI can be inserted */
      if( col->lpipos >= 0 )
      {
         /* insert column in the chgcols list (if not already there) */
         SCIP_CALL( insertColChgcols(col, set, lp) );

         /* mark bound change in the column */
         col->ubchanged = TRUE;

         assert(lp->nchgcols > 0);
      }
      /* in any case, when the best bound is zero and gets changed, the variable has to enter the LP and the LP has to be
       * flushed
       */
      else if( RatIsNegative(col->obj) && RatIsZero(col->ub) )
      {
         /* mark the LP unflushed */
         lp->flushed = FALSE;
      }
   }

   RatSet(col->ub, newub);

   return SCIP_OKAY;
}

/** creates and captures an LP row */
SCIP_RETCODE SCIProwExactCreate(
   SCIP_ROWEXACT**       row,                /**< pointer to LP row data */
   SCIP_ROW*             fprow,              /**< corresponding fp row */
   SCIP_ROW*             fprowrhs,           /**< rhs-part of fp-relaxation of this row if necessary, NULL otherwise */
   BMS_BLKMEM*           blkmem,             /**< block memory */
   SCIP_SET*             set,                /**< global SCIP settings */
   SCIP_STAT*            stat,               /**< problem statistics */
   SCIP_LPEXACT*         lp,                 /**< current LP data */
   int                   len,                /**< number of nonzeros in the row */
   SCIP_COLEXACT**       cols,               /**< array with columns of row entries */
   SCIP_Rational**       vals,               /**< array with coefficients of row entries */
   SCIP_Rational*        lhs,                /**< left hand side of row */
   SCIP_Rational*        rhs,                /**< right hand side of row */
   SCIP_ROWORIGINTYPE    origintype,         /**< type of origin of row */
   SCIP_Bool             isfprelaxable,      /**< is it possible to make fp-relaxation of this row */
   void*                 origin              /**< pointer to constraint handler or separator who created the row (NULL if unkown) */
   )
{
   assert(row != NULL);
   assert(blkmem != NULL);
   assert(stat != NULL);
   assert(len >= 0);
   assert(len == 0 || (cols != NULL && vals != NULL));
   assert(SCIProwGetNNonz(fprow) == len || len == 0);
   /* note, that the assert tries to avoid numerical troubles in the LP solver.
    * in case, for example, lhs > rhs but they are equal with tolerances, one could pass lhs=rhs=lhs+rhs/2 to
    * SCIProwCreate() (see cons_linear.c: detectRedundantConstraints())
    */
   assert(RatIsLE(lhs, rhs));

   SCIP_ALLOC( BMSallocBlockMemory(blkmem, row) );

   (*row)->storedsolvals = NULL;
   (*row)->integral = TRUE;
   (*row)->fprow = fprow;
   (*row)->fprowrhs = fprowrhs;
   (*row)->nuses = 0;
   (*row)->nlocks = 0;
   fprow->rowexact = (*row);
   SCIProwExactCapture(*row);
   if( fprowrhs != NULL )
   {
      SCIProwExactCapture(*row);
      fprowrhs->rowexact = (*row);
   }

   if( len > 0 )
   {
      SCIP_VAR* var;
      int i;

      SCIP_ALLOC( BMSduplicateBlockMemoryArray(blkmem, &(*row)->cols, cols, len) );
      SCIP_ALLOC( BMSallocBlockMemoryArray(blkmem, &(*row)->cols_index, len) );
      SCIP_ALLOC( BMSallocBlockMemoryArray(blkmem, &(*row)->linkpos, len) );
      SCIP_ALLOC( BMSallocBlockMemoryArray(blkmem, &(*row)->valsinterval, len) );
      SCIP_CALL( RatCopyBlockArray(blkmem, &(*row)->vals, vals, len) );

      for( i = 0; i < len; ++i )
      {
         assert(cols[i] != NULL);
         assert(!RatIsZero(vals[i]));

         var = cols[i]->var;
         (*row)->cols_index[i] = cols[i]->index;
         (*row)->linkpos[i] = -1;

         if( RatIsIntegral((*row)->vals[i]) )
            (*row)->integral = (*row)->integral && SCIPvarIsIntegral(var);
         else
         {
            (*row)->integral = FALSE;
         }
      }
   }
   else
   {
      (*row)->cols = NULL;
      (*row)->vals = NULL;
      (*row)->valsinterval = NULL;
      (*row)->linkpos = NULL;
      (*row)->cols_index = NULL;
   }

   SCIP_CALL( RatCopy(blkmem, &(*row)->lhs, lhs) );
   SCIP_CALL( RatCopy(blkmem, &(*row)->rhs, rhs) );
   SCIP_CALL( RatCreateString(blkmem, &(*row)->flushedlhs, "-inf") );
   SCIP_CALL( RatCreateString(blkmem, &(*row)->flushedrhs, "inf") );
   SCIP_CALL( RatCreateString(blkmem, &(*row)->objprod, "0") );
   SCIP_CALL( RatCreateString(blkmem, &(*row)->dualsol, "0") );
   SCIP_CALL( RatCreateString(blkmem, &(*row)->activity, "inf") );
   SCIP_CALL( RatCreateString(blkmem, &(*row)->dualfarkas, "0") );
   SCIP_CALL( RatCreateString(blkmem, &(*row)->pseudoactivity, "inf") );
   SCIP_CALL( RatCreateString(blkmem, &(*row)->constant, "0") );

   (*row)->index = stat->nrowidx;
   SCIPstatIncrement(stat, set, nrowidx);
   (*row)->size = len;
   (*row)->len = len;
   (*row)->nlpcols = 0;
   (*row)->nunlinked = len;
   (*row)->lppos = -1;
   (*row)->lpipos = -1;
   (*row)->lpdepth = -1;
   (*row)->validactivitylp = -1;
   (*row)->delaysort = FALSE;
   (*row)->lpcolssorted = TRUE;
   (*row)->nonlpcolssorted = (len <= 1);
   (*row)->delaysort = FALSE;
   (*row)->fprelaxable = isfprelaxable;

   return SCIP_OKAY;
} /*lint !e715*/

/** changes an exact row, so that all denominators are bounded by set->exact_cutmaxdenomsize */
static
SCIP_RETCODE rowExactCreateFromRowLimitEncodingLength(
   SCIP_ROW*             row,                /**< SCIP row */
   SCIP_ROWEXACT*        rowexact,           /**< exact row */
   SCIP_SET*             set,                /**< SCIP settings */
   SCIP_STAT*            stat,               /**< problem statistics */
   BMS_BLKMEM*           blkmem,             /**< block memory structure */
   SCIP_EVENTQUEUE*      eventqueue,         /**< the eventqueue */
   SCIP_LPEXACT*         lpexact,            /**< the exact lp */
   void*                 origin              /**< pointer to constraint handler or separator who created the row (NULL if unkown) */
   )
{
   int i;
   SCIP_Longint maxdenom;
   SCIP_Longint maxboundval;
   SCIP_Rational* val;
   SCIP_Rational* newval;
   SCIP_Rational* difference;
   SCIP_Real rhschange;
   int forcegreater;

   assert(row != NULL);
   assert(set->exact_cutmaxdenomsize > 0);
   assert(set->exact_cutapproxmaxboundval >= 0);

   SCIPdebugMessage("approximating row ");
   SCIPdebug(SCIPprintRow(set->scip, row, NULL));

   SCIP_CALL( RatCreateBuffer(set->buffer, &val) );
   SCIP_CALL( RatCreateBuffer(set->buffer, &difference) );
   SCIP_CALL( RatCreateBuffer(set->buffer, &newval) );

   rhschange = 0;
   maxboundval = set->exact_cutapproxmaxboundval;
   maxdenom = set->exact_cutmaxdenomsize;

   assert(maxdenom >= 0);
   assert(maxboundval >= 0);

   for( i = 0; i <= row->len - 1; ++i )
   {
      SCIP_VAR* var = row->cols[i]->var;
      RatSetReal(val, row->vals[i]);

      forcegreater = 0;

      /** @todo exip: we only need one bound if we can control the direction we look in */
      if( RatIsNegInfinity(SCIPvarGetLbGlobalExact(var)) && RatIsInfinity(SCIPvarGetUbGlobalExact(var)) )
         forcegreater = -2;
      else if( RatIsNegInfinity(SCIPvarGetLbGlobalExact(var)) )
         forcegreater = 1;
      else if( RatIsInfinity(SCIPvarGetUbGlobalExact(var)) )
         forcegreater = -1;

      if( forcegreater == -2 || RatDenominatorIsLE(val, maxdenom) ||
            ((maxboundval > 0) && RatIsGTReal(SCIPvarGetUbGlobalExact(var), maxboundval)) ||
            RatIsLTReal(SCIPvarGetLbGlobalExact(var), -maxboundval) )
      {
         RatSet(newval, val);
      }
      else
         RatComputeApproximation(newval, val, maxdenom, forcegreater);
#ifndef NDEBUG
      if( forcegreater == 1 )
         assert(RatIsGE(newval, val));
      else if( forcegreater == -1 )
         assert(RatIsLE(newval, val));
#endif

      RatDiff(difference, newval, val);
      if( RatIsPositive(difference) )
         RatAddProd(rowexact->rhs, difference, SCIPvarGetUbGlobalExact(var));
      else
         RatAddProd(rowexact->rhs, difference, SCIPvarGetLbGlobalExact(var));

      SCIProwExactAddCoef(rowexact, blkmem, set, eventqueue, lpexact, SCIPcolGetColExact(row->cols[i]), newval);

      if( RatIsNegative(SCIPvarGetLbGlobalExact(var)) && !RatIsZero(newval) )
      {
         rhschange += (SCIPintervalGetInf(rowexact->valsinterval[rowexact->len - 1]) - SCIPintervalGetSup(rowexact->valsinterval[rowexact->len - 1])) * SCIPvarGetLbGlobal(var);
      }
   }

   RatComputeApproximation(newval, rowexact->rhs, maxdenom, 1);
   assert(RatIsGE(newval, rowexact->rhs));

   RatSet(rowexact->rhs, newval);

   SCIProwExactSort(rowexact);

   for( i = rowexact->fprow-> len-1; i >= 0; i-- )
   {
      SCIProwDelCoef(rowexact->fprow, blkmem, set, eventqueue, lpexact->fplp, rowexact->fprow->cols[i]);
   }
   for( i = 0; i < rowexact->len; i++ )
   {
      SCIProwAddCoef(rowexact->fprow, blkmem, set, eventqueue, lpexact->fplp, rowexact->cols[i]->fpcol, RatRoundReal(rowexact->vals[i], SCIP_R_ROUND_DOWNWARDS));
   }

   SCIProwChgRhs(rowexact->fprow, blkmem, set, eventqueue, lpexact->fplp, RatRoundReal(rowexact->rhs, SCIP_R_ROUND_UPWARDS) + rhschange);

   RatFreeBuffer(set->buffer, &newval);
   RatFreeBuffer(set->buffer, &difference);
   RatFreeBuffer(set->buffer, &val);

   SCIPdebugMessage("new row ");
   SCIPdebug(SCIPprintRowExact(set->scip, rowexact, NULL));

   return SCIP_OKAY;
}


/** creates and captures an exact LP row from a fp row */
SCIP_RETCODE SCIProwExactCreateFromRow(
   SCIP_ROW*             fprow,              /**< corresponding fp row to create from */
   BMS_BLKMEM*           blkmem,             /**< block memory */
   SCIP_SET*             set,                /**< global SCIP settings */
   SCIP_STAT*            stat,               /**< problem statistics */
   SCIP_EVENTQUEUE*      eventqueue,         /**< the eventqueue */
   SCIP_PROB*            prob,               /**< scip prob structure */
   SCIP_LPEXACT*         lp                  /**< current LP data */
   )
{
   SCIP_ROWEXACT** row;
   SCIP_ROWEXACT* workrow;
   void* origin;
   int i;
   int nlocks;
   SCIP_Rational* tmpval;
   SCIP_Rational* tmplhs;
   SCIP_Real* rowvals;

   row = &(fprow->rowexact);

   nlocks = fprow->nlocks;
   fprow->nlocks = 0; // bit hacky: unlock the row to be able to change it (slightly)

   assert(row != NULL);
   assert(fprow != NULL);
   assert(blkmem != NULL);
   assert(stat != NULL);

   switch(SCIProwGetOrigintype(fprow))
   {
      case SCIP_ROWORIGINTYPE_SEPA:
         origin = SCIProwGetOriginSepa(fprow);
         break;
      case SCIP_ROWORIGINTYPE_CONS:
         origin = SCIProwGetOriginCons(fprow);
         break;
      case SCIP_ROWORIGINTYPE_CONSHDLR:
         origin = SCIProwGetOriginConshdlr(fprow);
         break;
      default:
         origin = NULL;
         break;
   }


   SCIP_CALL( RatCreateBuffer(set->buffer, &tmpval) );
   SCIP_CALL( RatCreateBuffer(set->buffer, &tmplhs) );

   if( !SCIPsetIsInfinity(set, fprow->rhs) )
      RatSetReal(tmpval, fprow->rhs);
   else
      RatSetString(tmpval, "inf");

   if( !SCIPsetIsInfinity(set, -fprow->lhs) )
      RatSetReal(tmplhs, fprow->lhs);
   else
      RatSetString(tmplhs, "-inf");

   SCIP_CALL( SCIProwExactCreate(row, fprow, NULL, blkmem, set, stat, lp, 0, NULL, NULL, tmplhs, tmpval, SCIProwGetOrigintype(fprow), TRUE, origin) );

   workrow = *row;
   rowvals = SCIProwGetVals(fprow);
   workrow->removable = TRUE;

   SCIP_CALL( SCIProwExactEnsureSize(workrow, blkmem, set, fprow->size) );

   RatSetReal(tmpval, SCIProwGetConstant(fprow));
   SCIProwExactAddConstant(workrow, blkmem, set, stat, eventqueue, lp, tmpval);

   if( set->exact_cutmaxdenomsize > 0 )
   {
      rowExactCreateFromRowLimitEncodingLength(fprow, workrow, set, stat, blkmem, eventqueue, lp, origin);
      SCIProwRecalcNorms(fprow, set);
   }
   else
   {
      for( i = 0; i < SCIProwGetNNonz(fprow); i++ )
      {
         SCIP_COL* col;

         RatSetReal(tmpval, rowvals[i]);
         col = SCIProwGetCols(fprow)[i];

         SCIP_CALL( SCIPvarAddToRowExact(SCIPcolGetVar(col), blkmem, set, stat, eventqueue, prob, lp, workrow, tmpval) );
         assert(RatIsFpRepresentable(SCIProwExactGetVals(workrow)[SCIProwExactGetNNonz(workrow) -1]));
      }
   }

   RatFreeBuffer(set->buffer, &tmplhs);
   RatFreeBuffer(set->buffer, &tmpval);

   fprow->nlocks = nlocks;

   return SCIP_OKAY;
}

/** populate data of two empty fp rows with data from exact row */
SCIP_RETCODE SCIProwExactGenerateFpRows(
   BMS_BLKMEM*           blkmem,             /**< block memory */
   SCIP_SET*             set,                /**< global SCIP settings */
   SCIP_STAT*            stat,               /**< SCIP statistics */
   SCIP_EVENTQUEUE*      eventqueue,         /**< event queue */
   SCIP_LPEXACT*         lpexact,            /**< current exact LP data */
   SCIP_PROB*            prob,               /**< SCIP problem data */
   SCIP_ROWEXACT*        row,                /**< SCIP row */
   SCIP_ROW*             rowlhs,             /**< fp row-relaxation wrt lhs */
   SCIP_ROW*             rowrhs,             /**< fp row-relaxation wrt rhs */
   SCIP_Bool*            onerowrelax,        /**< is one row enough to represent the exact row */
   SCIP_Bool*            hasfprelax          /**< is it possible to generate relaxations at all for this row? */
   )
{
   SCIP_Real* valsrhsrelax;
   SCIP_Real* valslhsrelax;
   SCIP_Real rhsrelax;
   SCIP_Real lhsrelax;
   SCIP_VAR* var;
   SCIP_Rational* ub;
   SCIP_Rational* lb;
   SCIP_INTERVAL* rowexactvalsinterval;
   SCIP_Real lbreal;
   SCIP_Real ubreal;
   SCIP_ROUNDMODE roundmode;
   int i;
   int* sideindexpostprocess;
   int npostprocess;

   assert(row != NULL);
   assert(rowlhs != NULL);
   assert(rowrhs != NULL);

   SCIP_CALL( SCIPsetAllocBufferArray(set, &valsrhsrelax, row->len) );
   SCIP_CALL( SCIPsetAllocBufferArray(set, &valslhsrelax, row->len) );
   SCIP_CALL( SCIPsetAllocBufferArray(set, &sideindexpostprocess, row->len) );

   npostprocess = 0;
   *hasfprelax = TRUE;
   *onerowrelax = TRUE;

   rhsrelax = RatRoundReal(row->rhs, SCIP_R_ROUND_UPWARDS);
   lhsrelax = RatRoundReal(row->lhs, SCIP_R_ROUND_DOWNWARDS);
   roundmode = SCIPintervalGetRoundingMode();
   rowexactvalsinterval = row->valsinterval;

   /* we need to adapt the two fprows that are created, so that one is a relaxation wrt the lhs and the other wrt the rhs of the row */
   for( i = 0; i < row->len; i++ )
   {
      var = SCIPcolExactGetVar(row->cols[i]);
      ub = SCIPvarGetUbGlobalExact(var);
      lb = SCIPvarGetLbGlobalExact(var);
      lbreal = SCIPvarGetLbGlobal(var);
      ubreal = SCIPvarGetUbGlobal(var);

      /* coefficient is exactly representable as fp number */
      if( rowexactvalsinterval[i].inf == rowexactvalsinterval[i].sup )
      {
         valslhsrelax[i] = rowexactvalsinterval[i].inf;
         valsrhsrelax[i] = rowexactvalsinterval[i].inf;
      }
      /* unbounded variable with non fp-representable coefficient: var would need to be split in pos/neg to be relaxable */
      else if( RatIsInfinity(ub) && RatIsNegInfinity(lb) )
      {
         *hasfprelax = FALSE;
         valslhsrelax[i] = rowexactvalsinterval[i].inf;
      }
      /* negative upper or positive lower bounds are good */
      else if( !RatIsInfinity(ub) && RatIsNegative(ub) )
      {
         *onerowrelax = FALSE;
         valslhsrelax[i] = rowexactvalsinterval[i].inf;
         valsrhsrelax[i] = rowexactvalsinterval[i].sup;
      }
      /* negative upper or positive lower bounds are good */
      else if( !RatIsNegInfinity(lb) && RatIsPositive(lb) )
      {
         *onerowrelax = FALSE;
         valslhsrelax[i] = rowexactvalsinterval[i].sup;
         valsrhsrelax[i] = rowexactvalsinterval[i].inf;
      }
      else if( !RatIsInfinity(ub) )
      {
         *onerowrelax = FALSE;
         valslhsrelax[i] = rowexactvalsinterval[i].inf;
         valsrhsrelax[i] = rowexactvalsinterval[i].sup;
         sideindexpostprocess[npostprocess] = i;
         npostprocess++;
      }
      else
      {
         assert(!RatIsInfinity(lb));
         *onerowrelax = FALSE;
         valslhsrelax[i] = rowexactvalsinterval[i].sup;
         valsrhsrelax[i] = rowexactvalsinterval[i].inf;
         sideindexpostprocess[npostprocess] = i;
         npostprocess++;
      }
   }

   SCIPintervalSetRoundingModeUpwards();

   /* change the sides where necessary (do not do it immediately to not change rounding mode too often) */
   for( i = 0; i < npostprocess; i++ )
   {
      int idx;
      idx = sideindexpostprocess[i];

      if( valslhsrelax[idx] == rowexactvalsinterval[idx].inf )
         rhsrelax += ubreal >= 0 ? (rowexactvalsinterval[idx].sup - rowexactvalsinterval[idx].inf) * ubreal : 0;
      else
         rhsrelax -= lbreal <= 0 ? (rowexactvalsinterval[idx].sup - rowexactvalsinterval[idx].inf) * lbreal : 0;
   }

   SCIPintervalSetRoundingModeDownwards();
   for( i = 0; i < npostprocess; i++ )
   {
      int idx;
      idx = sideindexpostprocess[i];

      if( valslhsrelax[idx] == rowexactvalsinterval[idx].sup ) //  upper bound was used
         lhsrelax -= ubreal >= 0 ? (rowexactvalsinterval[i].sup - rowexactvalsinterval[i].inf) * ubreal : 0;
      else
         lhsrelax += lbreal <= 0 ? (rowexactvalsinterval[i].sup - rowexactvalsinterval[i].inf) * lbreal : 0;
   }

   SCIPintervalSetRoundingMode(roundmode);

   /* only create one row if possible, or if relaxation did not work at all */
   if( !(*hasfprelax) || *onerowrelax )
   {
      if( !SCIPsetIsInfinity(set, rhsrelax) )
         SCIProwChgRhs(rowlhs, blkmem, set, eventqueue, lpexact->fplp, rhsrelax);
      if( !SCIPsetIsInfinity(set, -lhsrelax) )
         SCIProwChgLhs(rowlhs, blkmem, set, eventqueue, lpexact->fplp, lhsrelax);

      for( i = 0; i < row->len; i++ )
      {
         SCIP_CALL( SCIPvarAddToRow(row->cols[i]->var, blkmem, set, stat,
            eventqueue, prob, lpexact->fplp, rowlhs, valslhsrelax[i]) );
      }

      /* we created the fprows directly from the exact row, so we should only have active variables inside it */
      assert(SCIProwGetConstant(rowlhs) == 0.0);
      SCIProwChgConstant(rowlhs, blkmem, set, stat, eventqueue, lpexact->fplp, RatRoundReal(row->constant, SCIP_R_ROUND_DOWNWARDS) );

      SCIP_CALL( SCIProwRelease(&rowrhs, blkmem, set, lpexact->fplp) );
   }
   /* create two fp-rows for row relaxation */
   else
   {
      if( !SCIPsetIsInfinity(set, rhsrelax) )
      {
         SCIProwChgRhs(rowlhs, blkmem, set, eventqueue, lpexact->fplp, rhsrelax);
         SCIProwChgRhs(rowrhs, blkmem, set, eventqueue, lpexact->fplp, rhsrelax);
      }
      if( !SCIPsetIsInfinity(set, -lhsrelax) )
      {
         SCIProwChgLhs(rowlhs, blkmem, set, eventqueue, lpexact->fplp, lhsrelax);
         SCIProwChgLhs(rowrhs, blkmem, set, eventqueue, lpexact->fplp, lhsrelax);
      }

      for( i = 0; i < row->len; i++ )
      {
         SCIP_CALL( SCIPvarAddToRow(row->cols[i]->var, blkmem, set, stat,
            eventqueue, prob, lpexact->fplp, rowlhs, valslhsrelax[i]) );

         SCIP_CALL( SCIPvarAddToRow(row->cols[i]->var, blkmem, set, stat,
            eventqueue, prob, lpexact->fplp, rowrhs, valsrhsrelax[i]) );
      }

      /* we created the fprows directly from the exact row, so we should only have active variables inside it */
      assert(SCIProwGetConstant(rowlhs) == 0.0);
      assert(SCIProwGetConstant(rowrhs) == 0.0);
      SCIProwChgConstant(rowlhs, blkmem, set, stat, eventqueue, lpexact->fplp, RatRoundReal(row->constant, SCIP_R_ROUND_UPWARDS) );
      SCIProwChgConstant(rowrhs, blkmem, set, stat, eventqueue, lpexact->fplp, RatRoundReal(row->constant, SCIP_R_ROUND_DOWNWARDS) );
   }

   row->fprelaxable = *hasfprelax;

   SCIPsetFreeBufferArray(set, &sideindexpostprocess);
   SCIPsetFreeBufferArray(set, &valslhsrelax);
   SCIPsetFreeBufferArray(set, &valsrhsrelax);

   return SCIP_OKAY;
}


/** applies all cached changes to the LP solver */
SCIP_RETCODE SCIPlpExactFlush(
   SCIP_LPEXACT*         lp,                 /**< current exact LP data */
   BMS_BLKMEM*           blkmem,             /**< block memory */
   SCIP_SET*             set,                /**< global SCIP settings */
   SCIP_EVENTQUEUE*      eventqueue          /**< event queue */
   )
{
   assert(lp != NULL);
   assert(blkmem != NULL);

   SCIPsetDebugMsg(set, "flushing exact LP changes: old (%d cols, %d rows), nchgcols=%d, nchgrows=%d, firstchgcol=%d, firstchgrow=%d, new (%d cols, %d rows), flushed=%u\n",
      lp->nlpicols, lp->nlpirows, lp->nchgcols, lp->nchgrows, lp->lpifirstchgcol, lp->lpifirstchgrow, lp->ncols, lp->nrows, lp->flushed);

   if( !lp->flushed )
   {
      lp->flushdeletedcols = FALSE;
      lp->flushaddedcols = FALSE;
      lp->flushdeletedrows = FALSE;
      lp->flushaddedrows = FALSE;

      SCIP_CALL( lpExactFlushDelCols(lp) );
      SCIP_CALL( lpExactFlushDelRows(lp, blkmem, set) );
      SCIP_CALL( lpExactFlushChgCols(lp, set) );
      SCIP_CALL( lpExactFlushChgRows(lp, set) );
      SCIP_CALL( lpExactFlushAddCols(lp, blkmem, set, eventqueue) );
      SCIP_CALL( lpExactFlushAddRows(lp, blkmem, set, eventqueue) );

      lp->flushed = TRUE;

      checkLinks(lp);
   }

   /* we can't retrieve the solution from Qsoptex after anything was changed, so we need to resolve the lp */
#ifdef SCIP_WITH_QSOPTEX
   lp->solved = FALSE;
#endif

   assert(lp->nlpicols == lp->ncols);
   assert(lp->lpifirstchgcol == lp->nlpicols);
   assert(lp->nlpirows == lp->nrows);
   assert(lp->lpifirstchgrow == lp->nlpirows);
   assert(lp->nchgcols == 0);
   assert(lp->nchgrows == 0);
#ifndef NDEBUG
   {
      int ncols;
      int nrows;

      SCIP_CALL( SCIPlpiExactGetNCols(lp->lpiexact, &ncols) );
      SCIP_CALL( SCIPlpiExactGetNRows(lp->lpiexact, &nrows) );
      assert(ncols == lp->ncols);
      assert(nrows == lp->nrows);
   }
#endif

   return SCIP_OKAY;
}

/** ensures all rows/columns are correctly updated, but changes are not yet communicated to the exact LP solver */
SCIP_RETCODE SCIPlpExactLink(
   SCIP_LPEXACT*         lp,                 /**< current exact LP data */
   BMS_BLKMEM*           blkmem,             /**< block memory */
   SCIP_SET*             set,                /**< global SCIP settings */
   SCIP_EVENTQUEUE*      eventqueue          /**< event queue */
   )
{
   int pos;
   int c, r;
   SCIP_COLEXACT* col;
   SCIP_ROWEXACT* row;

   assert(lp != NULL);
   assert(blkmem != NULL);

   SCIPsetDebugMsg(set, "flushing exact LP changes: old (%d cols, %d rows), nchgcols=%d, nchgrows=%d, firstchgcol=%d, firstchgrow=%d, new (%d cols, %d rows), flushed=%u\n",
      lp->nlpicols, lp->nlpirows, lp->nchgcols, lp->nchgrows, lp->lpifirstchgcol, lp->lpifirstchgrow, lp->ncols, lp->nrows, lp->flushed);

   if( !lp->flushed )
   {
      lp->flushdeletedcols = FALSE;
      lp->flushaddedcols = FALSE;
      lp->flushdeletedrows = FALSE;
      lp->flushaddedrows = FALSE;

      /* we still flush added/deleted columns since this should only happen at the very start of the solve */
      SCIP_CALL( lpExactFlushDelCols(lp) );
      SCIP_CALL( lpExactFlushAddCols(lp, blkmem, set, eventqueue) );

      /* link new columns/rows */
      for( pos = 0, c = lp->nlpicols; c < lp->ncols; ++pos, ++c )
      {
         col = lp->cols[c];
         assert(col != NULL);
         assert(col->var != NULL);
         assert(SCIPvarGetStatusExact(col->var) == SCIP_VARSTATUS_COLUMN);
         assert(SCIPvarGetColExact(col->var) == col);
         assert(col->lppos == c);

         SCIPsetDebugMsg(set, "linking added column <%s>: ", SCIPvarGetName(col->var));
         SCIP_CALL( colExactLink(col, blkmem, set, eventqueue, lp) );
      }
      for( pos = 0, r = lp->nlpirows; r < lp->nrows; ++pos, ++r )
      {
         row = lp->rows[r];
         assert(row != NULL);
         assert(row->lppos == r);

         SCIPsetDebugMsg(set, "linking added exact row <%s>: ", row->fprow->name);

         SCIP_CALL( rowExactLink(row, blkmem, set, eventqueue, lp) );
      }

      checkLinks(lp);
   }

   return SCIP_OKAY;
}

/*
 * lp methods
 */

/** creates the data needed for project and shift bounding method */
static
SCIP_RETCODE SCIPlpPsdataCreate(
   SCIP_LPEXACT*         lp,                 /**< pointer to LP data object */
   SCIP_SET*             set,                /**< global SCIP settings */
   BMS_BLKMEM*           blkmem              /**< block memory buffers */
   )
{
   SCIP_PROJSHIFTDATA* projshiftdata;

   assert(lp != NULL);
   assert(set != NULL);
   assert(blkmem != NULL);

   SCIP_ALLOC( BMSallocBlockMemory(blkmem, &lp->projshiftdata) );

   projshiftdata = lp->projshiftdata;

   projshiftdata->lpiexact = NULL;
   projshiftdata->dvarmap = NULL;
   projshiftdata->ndvarmap = 0;
   projshiftdata->interiorpoint = NULL;
   projshiftdata->interiorray = NULL;
   projshiftdata->violation = NULL;
   projshiftdata->correction = NULL;
   projshiftdata->commonslack = NULL;
   projshiftdata->includedrows = NULL;
   projshiftdata->projshiftbasis = NULL;
#ifdef SCIP_WITH_GMP
   projshiftdata->rectfactor = (qsnum_factor_work*) NULL;
#endif

   projshiftdata->nextendedrows = 0;
   projshiftdata->projshiftbasisdim = 0;
   projshiftdata->violationsize = 0;

   projshiftdata->projshiftdatacon = FALSE;
   projshiftdata->projshiftdatafail = FALSE;
   projshiftdata->projshifthaspoint = FALSE;
   projshiftdata->projshifthasray = FALSE;
   projshiftdata->projshiftobjweight = FALSE;
   projshiftdata->scaleobj = FALSE;
   projshiftdata->projshiftuseintpoint = TRUE;

   return SCIP_OKAY;
}

/** frees the exact LPI in project-and-shift */
static
SCIP_RETCODE SCIPlpExactProjectShiftFreeLPIExact(
   SCIP_LPIEXACT**       lpiexact            /**< pointer to LPI object */
   )
{
   int nlpirows;
   int nlpicols;

   assert(lpiexact != NULL);
   assert(*lpiexact != NULL);

   /** @todo exip This should all happen automatically when calling SCIPlpiExactFree() */
   SCIP_CALL( SCIPlpiExactGetNRows(*lpiexact, &nlpirows) );
   SCIP_CALL( SCIPlpiExactDelRows(*lpiexact, 0, nlpirows - 1) );

   SCIP_CALL( SCIPlpiExactGetNCols(*lpiexact, &nlpicols) );
   SCIP_CALL( SCIPlpiExactDelCols(*lpiexact, 0, nlpicols - 1) );

   SCIP_CALL( SCIPlpiExactClear(*lpiexact) );
   SCIP_CALL( SCIPlpiExactFree(lpiexact) );

   return SCIP_OKAY;
}

/** frees the data needed for project and shift bounding method */
static
SCIP_RETCODE SCIPlpExactProjectShiftFree(
   SCIP_LPEXACT*         lp,                 /**< pointer to LP data object */
   SCIP_SET*             set,                /**< global SCIP settings */
   BMS_BLKMEM*           blkmem              /**< block memory buffers */
   )
{
   SCIP_PROJSHIFTDATA* projshiftdata;

   assert(lp != NULL);
   assert(set != NULL);
   assert(blkmem != NULL);

   projshiftdata = lp->projshiftdata;

   if( projshiftdata->lpiexact != NULL )
   {
      SCIP_CALL( SCIPlpExactProjectShiftFreeLPIExact(&projshiftdata->lpiexact) );
   }
   assert(projshiftdata->lpiexact == NULL);

   BMSfreeBlockMemoryArrayNull(blkmem, &projshiftdata->dvarmap, projshiftdata->ndvarmap);

   if( projshiftdata->interiorpoint != NULL )
      RatFreeBlockArray(blkmem, &projshiftdata->interiorpoint, projshiftdata->nextendedrows);
   if( projshiftdata->interiorray != NULL )
      RatFreeBlockArray(blkmem, &projshiftdata->interiorray, projshiftdata->nextendedrows);
   if( projshiftdata->violation != NULL )
      RatFreeBlockArray(blkmem, &projshiftdata->violation, projshiftdata->violationsize);
   if( projshiftdata->correction != NULL )
      RatFreeBlockArray(blkmem, &projshiftdata->correction, projshiftdata->nextendedrows);
   if( projshiftdata->commonslack != NULL )
      RatFreeBlock(blkmem, &projshiftdata->commonslack);

   BMSfreeBlockMemoryArrayNull(blkmem, &projshiftdata->includedrows, projshiftdata->nextendedrows);
   BMSfreeBlockMemoryArrayNull(blkmem, &projshiftdata->projshiftbasis, projshiftdata->nextendedrows);

#ifdef SCIP_WITH_GMP
   if( projshiftdata->rectfactor != NULL )
      RECTLUfreeFactorization(projshiftdata->rectfactor);
#endif

   assert(projshiftdata->interiorpoint == NULL);
   assert(projshiftdata->interiorray == NULL);
   assert(projshiftdata->includedrows == NULL);
   assert(projshiftdata->projshiftbasis == NULL);
   assert(projshiftdata->commonslack == NULL);

   BMSfreeBlockMemoryNull(blkmem, &lp->projshiftdata);

   return SCIP_OKAY;
}


/** returns whether it is possible to use neumair-shcherbina bounding method */
SCIP_Bool SCIPlpExactBSpossible(
   SCIP_LPEXACT*         lp                  /**< pointer to LP data object */
   )
{
   assert(lp != NULL);

   return lp->boundshiftviable;
}

/** returns whether it is possible to use project and shift bounding method */
SCIP_Bool SCIPlpExactPSpossible(
   SCIP_LPEXACT*         lp                  /**< pointer to LP data object */
   )
{
   assert(lp != NULL);
   assert(lp->projshiftdata != NULL);

   return !(lp->projshiftdata->projshiftdatafail);
}

/** checks that lp and fplp are properly synced */
SCIP_Bool SCIPlpExactIsSynced(
   SCIP_LPEXACT*         lp,                 /**< pointer to LP data object */
   SCIP_SET*             set,                /**< global SCIP settings */
   SCIP_MESSAGEHDLR*     msg                 /**< message handler */
   )
{
   assert(lp != NULL);
   assert(msg != NULL);

   return lpExactInSync(lp, set, msg);
}

/** creates empty LP data object */
SCIP_RETCODE SCIPlpExactCreate(
   SCIP_LPEXACT**        lp,                 /**< pointer to LP data object */
   BMS_BLKMEM*           blkmem,             /**< block memory data structure */
   SCIP_LP*              fplp,               /**< the floating point LP */
   SCIP_SET*             set,                /**< global SCIP settings */
   SCIP_MESSAGEHDLR*     messagehdlr,        /**< message handler */
   SCIP_STAT*            stat,               /**< problem statistics */
   const char*           name                /**< problem name */
   )
{
   assert(lp != NULL);
   assert(fplp != NULL);
   assert(set != NULL);
   assert(stat != NULL);
   assert(name != NULL);

   SCIP_ALLOC( BMSallocMemory(lp) );

   /* open LP Solver interface */
   SCIP_CALL( SCIPlpiExactCreate(&(*lp)->lpiexact, messagehdlr, name, SCIP_OBJSEN_MINIMIZE) );
   SCIP_CALL( SCIPlpPsdataCreate(*lp, set, blkmem) );

   (*lp)->fplp = fplp;
   fplp->lpexact = *lp;

   (*lp)->lpicols = NULL;
   (*lp)->lpirows = NULL;
   (*lp)->chgcols = NULL;
   (*lp)->chgrows = NULL;
   (*lp)->cols = NULL;
   (*lp)->rows = NULL;
   (*lp)->divechgsides = NULL;
   (*lp)->divechgsidetypes = NULL;
   (*lp)->divechgrows = NULL;
   (*lp)->divelpistate = NULL;
   (*lp)->storedsolvals = NULL;
   (*lp)->lpsolstat = SCIP_LPSOLSTAT_OPTIMAL;
   (*lp)->flushdeletedcols = FALSE;
   (*lp)->flushaddedcols = FALSE;
   (*lp)->flushdeletedrows = FALSE;
   (*lp)->flushaddedrows = FALSE;
   (*lp)->updateintegrality = TRUE;
   (*lp)->flushed = TRUE;
   (*lp)->solved = FALSE;
   (*lp)->primalfeasible = TRUE;
   (*lp)->primalchecked = TRUE;
   (*lp)->diving = FALSE;
   (*lp)->divelpwasprimfeas = TRUE;
   (*lp)->divelpwasprimchecked = TRUE;
   (*lp)->divelpwasdualfeas = TRUE;
   (*lp)->divelpwasdualchecked = TRUE;
   (*lp)->divingobjchg = FALSE;
   (*lp)->dualfeasible = TRUE;
   (*lp)->dualchecked = TRUE;
   (*lp)->solisbasic = FALSE;
   (*lp)->resolvelperror = FALSE;
   (*lp)->projshiftpossible = FALSE;
   (*lp)->boundshiftviable = TRUE;
   (*lp)->forceexactsolve = FALSE;
   (*lp)->allowexactsolve = FALSE;
   (*lp)->lpiscaling = set->lp_scaling;
   (*lp)->lpisolutionpolishing = (set->lp_solutionpolishing > 0);
   (*lp)->lpirefactorinterval = set->lp_refactorinterval;
   (*lp)->lpiitlim = INT_MAX;
   (*lp)->lpipricing = SCIP_PRICING_AUTO;
   (*lp)->lastlpalgo = SCIP_LPALGO_DUALSIMPLEX;
   (*lp)->lpitiming = (int) set->time_clocktype;
   (*lp)->lpirandomseed = set->random_randomseed;

   (*lp)->lpicolssize = 0;
   (*lp)->nlpicols = 0;
   (*lp)->lpirowssize = 0;
   (*lp)->nlpirows = 0;
   (*lp)->lpifirstchgcol = 0;
   (*lp)->lpifirstchgrow = 0;
   (*lp)->colssize = 0;
   (*lp)->ncols = 0;
   (*lp)->nloosevars = 0;
   (*lp)->rowssize = 0;
   (*lp)->nrows = 0;
   (*lp)->chgcolssize = 0;
   (*lp)->nchgcols = 0;
   (*lp)->chgrowssize = 0;
   (*lp)->nchgrows = 0;
   (*lp)->firstnewcol = 0;
   (*lp)->firstnewrow = 0;
   (*lp)->looseobjvalinf = 0;
   (*lp)->pseudoobjvalinf = 0;
   (*lp)->glbpseudoobjvalinf = 0;
   (*lp)->ndivingrows = 0;
   (*lp)->ndivechgsides = 0;
   (*lp)->nremovablerows = 0;
   (*lp)->lpiobjlim = SCIPlpiExactInfinity((*lp)->lpiexact);
   (*lp)->cutoffbound = SCIPsetInfinity(set);
   (*lp)->oldcutoffbound = SCIPsetInfinity(set);
   SCIP_CALL( RatCreateBlock(blkmem, &(*lp)->lpobjval) );
   SCIP_CALL( RatCreateBlock(blkmem, &(*lp)->pseudoobjval) );
   SCIP_CALL( RatCreateBlock(blkmem, &(*lp)->glbpseudoobjval) );
   SCIP_CALL( RatCreateBlock(blkmem, &(*lp)->looseobjval) );

   return SCIP_OKAY;
}

/** frees LP data object */
SCIP_RETCODE SCIPlpExactFree(
   SCIP_LPEXACT**        lp,                 /**< pointer to LP data object */
   BMS_BLKMEM*           blkmem,             /**< block memory */
   SCIP_SET*             set,                /**< global SCIP settings */
   SCIP_EVENTQUEUE*      eventqueue,         /**< event queue */
   SCIP_EVENTFILTER*     eventfilter         /**< global event filter */
   )
{
   int i;

   if( !set->exact_enabled )
      return SCIP_OKAY;

   assert(lp != NULL);
   assert(*lp != NULL);

   SCIP_CALL( SCIPlpExactProjectShiftFree(*lp, set, blkmem) );
   SCIP_CALL( SCIPlpExactClear(*lp, blkmem, set, eventqueue, eventfilter) );

   //freeDiveChgSideArrays(*lp);

   /* release LPI rows */
   for( i = 0; i < (*lp)->nlpirows; ++i )
   {
      SCIP_CALL( SCIProwExactRelease(&(*lp)->lpirows[i], blkmem, set, *lp) );
   }

   if( (*lp)->lpiexact != NULL )
   {
      SCIP_CALL( SCIPlpiExactFree(&(*lp)->lpiexact) );
   }

   RatFreeBlock(blkmem, &(*lp)->lpobjval);
   RatFreeBlock(blkmem, &(*lp)->pseudoobjval);
   RatFreeBlock(blkmem, &(*lp)->glbpseudoobjval);
   RatFreeBlock(blkmem, &(*lp)->looseobjval);

   if( (*lp)->storedsolvals != NULL )
   {
      RatFreeBlock(blkmem, &(*lp)->storedsolvals->lpobjval);
      BMSfreeMemoryNull(&(*lp)->storedsolvals);
   }
   BMSfreeMemoryArrayNull(&(*lp)->lpicols);
   BMSfreeMemoryArrayNull(&(*lp)->lpirows);
   BMSfreeMemoryArrayNull(&(*lp)->chgcols);
   BMSfreeMemoryArrayNull(&(*lp)->chgrows);
   BMSfreeMemoryArrayNull(&(*lp)->cols);
   BMSfreeMemoryArrayNull(&(*lp)->rows);
   BMSfreeMemory(lp);

   return SCIP_OKAY;
}

/** adds a column to the LP and captures the variable */
SCIP_RETCODE SCIPlpExactAddCol(
   SCIP_LPEXACT*         lp,                 /**< LP data */
   SCIP_SET*             set,                /**< global SCIP settings */
   SCIP_COLEXACT*        col,                /**< LP column */
   int                   depth               /**< depth in the tree where the column addition is performed */
   )
{
   if( !set->exact_enabled )
      return SCIP_OKAY;

   assert(lp != NULL);
   assert(!lp->fplp->diving);
   assert(col != NULL);
   assert(col->len == 0 || col->rows != NULL);
   assert(col->lppos == -1);
   assert(col->var != NULL);
   assert(SCIPvarGetStatusExact(col->var) == SCIP_VARSTATUS_COLUMN);
   assert(SCIPvarGetCol(col->var) == col->fpcol);
   assert(SCIPvarIsIntegral(col->var) == col->fpcol->integral);

   SCIPsetDebugMsg(set, "adding column <%s> to exact LP (%d rows, %d cols)\n", SCIPvarGetName(col->var), lp->nrows, lp->ncols);
#ifdef SCIP_DEBUG
      RatDebugMessage("(obj: %q) [%q,%q]", col->obj, col->lb, col->ub);
      for( int i = 0; i < col->len; ++i )
         RatDebugMessage(" %q<%s>", col->vals[i], col->rows[i]->fprow->name);
      SCIPsetDebugMsgPrint(set, "\n");
#endif

   SCIP_CALL( ensureColexsSize(lp, set, lp->ncols+1) );
   lp->cols[lp->ncols] = col;
   col->lppos = lp->ncols;
   lp->ncols++;

   /* mark the current LP unflushed */
   lp->flushed = FALSE;

   /* update column arrays of all linked rows */
   colExactUpdateAddLP(col, set);

   checkLinks(lp);

   return SCIP_OKAY;
}

/** adds a row to the LP and captures it */
SCIP_RETCODE SCIPlpExactAddRow(
   SCIP_LPEXACT*         lpexact,            /**< LP data */
   BMS_BLKMEM*           blkmem,             /**< block memory buffers */
   SCIP_SET*             set,                /**< global SCIP settings */
   SCIP_EVENTQUEUE*      eventqueue,         /**< event queue */
   SCIP_ROWEXACT*        rowexact,           /**< LP row */
   int                   depth               /**< depth in the tree where the row addition is performed */
   )
{
   assert(lpexact != NULL);
   assert(rowexact != NULL);
   assert(rowexact->len == 0 || rowexact->cols != NULL);
   assert(rowexact->lppos == -1);
   assert(rowexact->fprow != NULL);

   /** @todo: exip do we need locks on exact rows? */
   SCIProwExactCapture(rowexact);

   SCIPsetDebugMsg(set, "adding row <%s> to LP (%d rows, %d cols)\n", rowexact->fprow->name, lpexact->nrows, lpexact->ncols);
#ifdef SCIP_DEBUG
   {
      int i;
      RatDebugMessage("  %q <=", rowexact->lhs);
      for( i = 0; i < rowexact->len; ++i )
         RatDebugMessage(" %q<%s>", rowexact->vals[i], SCIPvarGetName(rowexact->cols[i]->var));
      if( !RatIsZero(rowexact->constant) )
         RatDebugMessage(" %q", rowexact->constant);
      RatDebugMessage(" <= %q\n", rowexact->rhs);
   }
#endif

   SCIP_CALL( ensureRowexsSize(lpexact, set, lpexact->nrows+1) );
   lpexact->rows[lpexact->nrows] = rowexact;
   rowexact->lppos = lpexact->nrows;
   lpexact->nrows++;

   /* mark the current LP unflushed */
   lpexact->flushed = FALSE;

   /* update row arrays of all linked columns */
   rowExactUpdateAddLP(rowexact, set);

   return SCIP_OKAY;
}

/** should the objective limit of the LP solver be disabled */
#define lpCutoffDisabled(set) (set->lp_disablecutoff == 1 || (set->nactivepricers > 0 && set->lp_disablecutoff == 2))

/** sets the upper objective limit of the exact LP solver */
SCIP_RETCODE SCIPlpExactSetCutoffbound(
   SCIP_LPEXACT*         lpexact,            /**< current exact LP data */
   SCIP_SET*             set,                /**< global SCIP settings */
   SCIP_PROB*            prob,               /**< problem data */
   SCIP_Real             cutoffbound         /**< new upper objective limit */
   )
{
   SCIP_Rational* tmpobj;

   if( !set->exact_enabled )
      return SCIP_OKAY;

   assert(lpexact != NULL);

   SCIPsetDebugMsg(set, "setting exact LP upper objective limit from %g to %g\n", lpexact->cutoffbound, cutoffbound);

   SCIP_CALL( RatCreateBuffer(set->buffer, &tmpobj) );
   if( lpexact->lpsolstat == SCIP_LPSOLSTAT_OPTIMAL && lpexact->solved && lpexact->flushed )
      SCIPlpExactGetObjval(lpexact, set, prob, tmpobj);

   /* if the cutoff bound is increased, and the LP was proved to exceed the old cutoff, it is no longer solved */
   if( lpexact->lpsolstat == SCIP_LPSOLSTAT_OBJLIMIT && cutoffbound > lpexact->cutoffbound )
   {
      /* mark the current solution invalid */
      lpexact->solved = FALSE;
      RatSetString(lpexact->lpobjval, "inf");
      lpexact->lpsolstat = SCIP_LPSOLSTAT_NOTSOLVED;
   }
   /* if the cutoff bound is decreased below the current optimal value, the LP now exceeds the objective limit;
    * if the objective limit in the LP solver was disabled, the solution status of the LP is not changed
    */
   else if( !lpCutoffDisabled(set) && lpexact->lpsolstat == SCIP_LPSOLSTAT_OPTIMAL && lpexact->solved && lpexact->flushed
            && RatIsGEReal(tmpobj, cutoffbound) )
   {
      assert(lpexact->flushed);
      assert(lpexact->solved);
      lpexact->lpsolstat = SCIP_LPSOLSTAT_OBJLIMIT;
   }
   RatFreeBuffer(set->buffer, &tmpobj);
   lpexact->cutoffbound = cutoffbound;

   return SCIP_OKAY;
}

/** maximal number of verblevel-high messages about numerical trouble in LP that will be printed
 * when this number is reached and display/verblevel is not full, then further messages are suppressed in this run
 */
#define MAXNUMTROUBLELPMSGS 10

/** prints message about numerical trouble
 *
 * If message has verblevel at most high and display/verblevel is not full,
 * then the message is not printed if already MAXNUMTROUBLELPMSGS messages
 * were printed before in the current run.
 */
static
void lpExactNumericalTroubleMessage(
   SCIP_MESSAGEHDLR*     messagehdlr,        /**< message handler */
   SCIP_SET*             set,                /**< global SCIP settings */
   SCIP_STAT*            stat,               /**< problem statistics */
   SCIP_VERBLEVEL        verblevel,          /**< verbosity level of message */
   const char*           formatstr,          /**< message format string */
   ...                                       /**< arguments to format string */
   )
{
   va_list ap;

   assert(verblevel > SCIP_VERBLEVEL_NONE);
   assert(verblevel <= SCIP_VERBLEVEL_FULL);
   assert(set->disp_verblevel <= SCIP_VERBLEVEL_FULL);

   if( set->disp_verblevel < SCIP_VERBLEVEL_FULL )
   {
      if( verblevel <= SCIP_VERBLEVEL_HIGH )
      {
         /* if already max number of messages about numerical trouble in LP on verblevel at most high, then skip message */
         if( stat->nnumtroublelpmsgs > MAXNUMTROUBLELPMSGS )
            return;

         /* increase count on messages with verblevel high */
         ++stat->nnumtroublelpmsgs ;
      }

      /* if messages wouldn't be printed, then return already */
      if( verblevel > set->disp_verblevel )
         return;
   }

   /* print common begin of message */
   SCIPmessagePrintInfo(messagehdlr,
      "(node %" SCIP_LONGINT_FORMAT ") numerical troubles in exact LP %" SCIP_LONGINT_FORMAT " -- ",
      stat->nnodes, stat->nexlp);

   /* print individual part of message */
   va_start(ap, formatstr); /*lint !e838*/
   SCIPmessageVFPrintInfo(messagehdlr, NULL, formatstr, ap);
   va_end(ap);

   /* warn that further messages will be suppressed */
   if( set->disp_verblevel < SCIP_VERBLEVEL_FULL && verblevel <= SCIP_VERBLEVEL_HIGH && stat->nnumtroublelpmsgs > MAXNUMTROUBLELPMSGS )
   {
      SCIPmessagePrintInfo(messagehdlr, " -- further messages will be suppressed (use display/verblevel=5 to see all)");
   }

   /* print closing new-line */
   SCIPmessagePrintInfo(messagehdlr, "\n");
}

/** flushes the exact LP and solves it with the primal or dual simplex algorithm, depending on the current basis feasibility */
static
SCIP_RETCODE lpExactFlushAndSolve(
   SCIP_LPEXACT*         lpexact,            /**< current exact LP data */
   BMS_BLKMEM*           blkmem,             /**< block memory */
   SCIP_SET*             set,                /**< global SCIP settings */
   SCIP_MESSAGEHDLR*     messagehdlr,        /**< message handler */
   SCIP_STAT*            stat,               /**< problem statistics */
   SCIP_PROB*            prob,               /**< problem data */
   SCIP_EVENTQUEUE*      eventqueue,         /**< event queue */
   int                   harditlim,          /**< maximal number of LP iterations to perform (hard limit for all LP calls), or -1 for no limit */
   SCIP_Bool             fromscratch,        /**< should the LP be solved from scratch without using current basis? */
   SCIP_Bool*            lperror             /**< pointer to store whether an unresolved LP error occurred */
   )
{
   int* cstat;
   int* rstat;
   SCIP_Bool solveagain;
   SCIP_Bool success;
   SCIP_RETCODE retcode;
   SCIP_Real lptimelimit;
   char algo;
   SCIP_LP* lp;
   SCIP_LPISTATE* lpistate;

   assert(lpexact != NULL);
   assert(lpexact->fplp != NULL);
   assert(set != NULL);
   assert(lperror != NULL);
   assert(set->exact_enabled);

   SCIPlpiExactSetIntpar(lpexact->lpiexact, SCIP_LPPAR_LPINFO, set->exact_lpinfo);
   algo = set->lp_initalgorithm;
   lp = lpexact->fplp;
   solveagain = FALSE;

   /* set up the exact lpi for the current node */
   SCIP_CALL( SCIPsepastoreExactSyncLPs(set->scip->sepastoreexact, blkmem, set, stat, lpexact, prob, eventqueue) );
   SCIP_CALL( SCIPlpExactFlush(lpexact, blkmem, set, eventqueue) );

   assert(SCIPlpExactIsSynced(lpexact, set, messagehdlr));

   /* check if a time limit is set, and set time limit for LP solver accordingly */
   lptimelimit = SCIPlpiExactInfinity(lpexact->lpiexact);
   if( set->istimelimitfinite )
      lptimelimit = set->limit_time - SCIPclockGetTime(stat->solvingtime);

   success = FALSE;
   if( lptimelimit > 0.0 )
      SCIP_CALL( lpExactSetRealpar(lpexact, SCIP_LPPAR_LPTILIM, lptimelimit, &success) );

   if( lptimelimit <= 0.0 || !success )
   {
      SCIPsetDebugMsg(set, "time limit of %f seconds could not be set\n", lptimelimit);
      *lperror = ((lptimelimit > 0.0) ? TRUE : FALSE);
      SCIPsetDebugMsg(set, "time limit exceeded before solving LP\n");
      lp->solved = TRUE;
      lpexact->lpsolstat = SCIP_LPSOLSTAT_TIMELIMIT;
      lp->lpobjval = -SCIPsetInfinity(set);
      return SCIP_OKAY;
   }

   /* get lpi state to check whether basis exists */
   SCIP_CALL( SCIPlpiGetState(lp->lpi, blkmem, &lpistate) );

   /* set the correct basis information for warmstart */
   if( !fromscratch && SCIPlpiHasStateBasis(lp->lpi, lpistate) )
   {
      SCIP_CALL( SCIPsetAllocBufferArray(set, &cstat, lpexact->nlpicols) );
      SCIP_CALL( SCIPsetAllocBufferArray(set, &rstat, lpexact->nlpirows) );

      SCIP_CALL( SCIPlpiGetBase(lp->lpi, cstat, rstat) );
      SCIP_CALL( SCIPlpiExactSetBase(lpexact->lpiexact, cstat, rstat) );

      SCIPsetFreeBufferArray(set, &cstat);
      SCIPsetFreeBufferArray(set, &rstat);
   }
   else
      SCIPlpiExactSetIntpar(lpexact->lpiexact, SCIP_LPPAR_FROMSCRATCH, TRUE);

   SCIP_CALL( SCIPlpiFreeState(lp->lpi, blkmem, &lpistate) );

   /* solve with given settings (usually fast but imprecise) */
   if( SCIPsetIsInfinity(set, lpexact->cutoffbound) )
   {
      SCIP_CALL( lpExactSetObjlim(lpexact, set, lpexact->cutoffbound, &success) );
   }
   else
   {
      SCIP_CALL( lpExactSetObjlim(lpexact, set, lpexact->cutoffbound - RatRoundReal(getFiniteLooseObjvalExact(lpexact, set, prob), SCIP_R_ROUND_DOWNWARDS), &success) );
   }
   SCIP_CALL( lpExactSetIterationLimit(lpexact, harditlim) );

   do {
      solveagain = FALSE;
      /* solve the lp exactly */
      switch(algo)
      {
         case 's':
            SCIPsetDebugMsg(set, "Calling SCIPlpiExactSolveDual()\n");
            retcode = SCIPlpiExactSolveDual(lpexact->lpiexact);
            break;
         default:
            SCIPerrorMessage("Lp-algorithm-type %d is not supported in exact solving mode \n", algo);
            SCIPABORT();
      }
      if( retcode == SCIP_LPERROR )
      {
         *lperror = TRUE;
         lpexact->solved = FALSE;
         lpexact->lpsolstat = SCIP_LPSOLSTAT_NOTSOLVED;
         SCIPdebugMessage("Error solving lp exactly. \n");
      }
      if( retcode != SCIP_LPERROR )
      {
         SCIP_CALL( SCIPlpiExactGetSolFeasibility(lpexact->lpiexact, &(lpexact->primalfeasible), &(lpexact->dualfeasible)) );
         lpexact->solisbasic = TRUE;
      }

      /* only one should return true */
      assert(!(SCIPlpiExactIsOptimal(lpexact->lpiexact) && SCIPlpiExactIsObjlimExc(lpexact->lpiexact) && SCIPlpiExactIsPrimalInfeasible(lpexact->lpiexact) &&
            SCIPlpiExactExistsPrimalRay(lpexact->lpiexact) && SCIPlpiExactIsIterlimExc(lpexact->lpiexact) && SCIPlpiExactIsTimelimExc(lpexact->lpiexact)));

      /* evaluate solution status */
      if( SCIPlpiExactIsOptimal(lpexact->lpiexact) )
      {
         assert(lpexact->primalfeasible && lpexact->dualfeasible);

         SCIP_CALL( SCIPlpiExactGetObjval(lpexact->lpiexact, lpexact->lpobjval) );
         SCIPdebugMessage("Exact lp solve terminated with optimal. Safe dual bound is %e, previous lp obj-val was %e \n",
               RatRoundReal(lpexact->lpobjval, SCIP_R_ROUND_DOWNWARDS), lp->lpobjval);
         lpexact->lpsolstat = SCIP_LPSOLSTAT_OPTIMAL;
         lp->validsollp = stat->lpcount;

         if( !SCIPsetIsInfinity(set, lpexact->lpiobjlim) && RatIsGTReal(lpexact->lpobjval, lpexact->lpiobjlim) )
         {
            /* the solver may return the optimal value, even if this is greater or equal than the upper bound */
            RatDebugMessage("optimal solution %q exceeds objective limit %.15g\n", lpexact->lpobjval, lp->lpiobjlim);
            lpexact->lpsolstat = SCIP_LPSOLSTAT_OBJLIMIT;
            RatSetString(lpexact->lpobjval, "inf");
         }
      }
      else if( SCIPlpiExactIsObjlimExc(lpexact->lpiexact) )
      {
         lpexact->lpsolstat = SCIP_LPSOLSTAT_OBJLIMIT;
         RatSetString(lpexact->lpobjval, "inf");
      }
      else if( SCIPlpiExactIsPrimalInfeasible(lpexact->lpiexact) )
      {
         RatSetString(lpexact->lpobjval, "inf");
         lpexact->lpsolstat = SCIP_LPSOLSTAT_INFEASIBLE;
      }
      else if( SCIPlpiExactIsPrimalUnbounded(lpexact->lpiexact) )
      {
         RatSetString(lpexact->lpobjval, "-inf");
         lpexact->lpsolstat = SCIP_LPSOLSTAT_UNBOUNDEDRAY;
      }
      else if( SCIPlpiExactIsIterlimExc(lpexact->lpiexact) )
      {
         lpexact->lpsolstat = SCIP_LPSOLSTAT_ITERLIMIT;
      }
      else if( SCIPlpiExactIsTimelimExc(lpexact->lpiexact) )
      {
         lpexact->lpsolstat = SCIP_LPSOLSTAT_TIMELIMIT;
      }
      else
      {
         SCIPdebugMessage("(node %" SCIP_LONGINT_FORMAT ") error or unknown return status of %s in LP %" SCIP_LONGINT_FORMAT " (internal status: %d)\n",
            stat->nnodes, &algo, stat->nlps, SCIPlpiExactGetInternalStatus(lpexact->lpiexact));
         lpexact->lpsolstat = SCIP_LPSOLSTAT_NOTSOLVED;
         lpexact->solved = FALSE;
         *lperror = TRUE;
         return SCIP_OKAY;
      }
   }
   while( solveagain == TRUE );

   lpexact->solved = TRUE;

   SCIPsetDebugMsg(set, "solving exact LP with %d returned solstat=%d (internal status: %d, primalfeasible=%u, dualfeasible=%u)\n",
      algo, lpexact->lpsolstat, SCIPlpiExactGetInternalStatus(lpexact->lpiexact),
      SCIPlpiExactIsPrimalFeasible(lpexact->lpiexact), SCIPlpiExactIsDualFeasible(lpexact->lpiexact));

   return SCIP_OKAY;
}

/** solves the LP with simplex algorithm, and copy the solution into the column's data */
SCIP_RETCODE SCIPlpExactSolveAndEval(
   SCIP_LPEXACT*         lpexact,            /**< LP data */
   SCIP_LP*              lp,                 /**< LP data */
   SCIP_SET*             set,                /**< global SCIP settings */
   SCIP_MESSAGEHDLR*     messagehdlr,        /**< message handler */
   BMS_BLKMEM*           blkmem,             /**< block memory buffers */
   SCIP_STAT*            stat,               /**< problem statistics */
   SCIP_EVENTQUEUE*      eventqueue,         /**< event queue */
   SCIP_EVENTFILTER*     eventfilter,        /**< global event filter */
   SCIP_PROB*            prob,               /**< problem data */
   SCIP_Longint          itlim,              /**< maximal number of LP iterations to perform, or -1 for no limit */
   SCIP_Bool*            lperror,            /**< pointer to store whether an unresolved LP error occurred */
   SCIP_Bool             usefarkas           /**< are we aiming to prove infeasibility? */
   )
{
   SCIP_RETCODE retcode;
   SCIP_Bool overwritefplp;
   SCIP_Bool primalfeasible;
   SCIP_Bool dualfeasible;
   SCIP_Bool* primalfeaspointer;
   SCIP_Bool* dualfeaspointer;
   int harditlim;
   SCIP_Bool farkasvalid;
   SCIP_Bool fromscratch;
   int iterations;
   SCIP_Real previoustime;

   assert(lp != NULL);
   assert(lpexact != NULL);
   assert(prob != NULL);
   assert(prob->nvars >= lp->ncols);
   assert(lperror != NULL);

   retcode = SCIP_OKAY;
   *lperror = FALSE;

   /* to avoid complications, we just always overwrite the fp lp */
   overwritefplp = TRUE;

   /* compute the limit for the number of LP resolving iterations, if needed (i.e. if limitresolveiters == TRUE) */
   harditlim = (int) MIN(itlim, INT_MAX);

   if( usefarkas )
   {
      previoustime = SCIPclockGetTime(stat->provedinfeaslptime);
      SCIPclockStart(stat->provedinfeaslptime, set);
   }
   else
   {
      previoustime = SCIPclockGetTime(stat->provedfeaslptime);
      SCIPclockStart(stat->provedfeaslptime, set);
   }

   /* set initial LP solver settings */
   fromscratch = FALSE;
   primalfeasible = FALSE;
   dualfeasible = FALSE;

   /* solve the LP */
   SCIP_CALL( lpExactFlushAndSolve(lpexact, blkmem, set, messagehdlr, stat,
         prob, eventqueue, harditlim, fromscratch, lperror) );
   assert(!(*lperror) || !lpexact->solved);

   SCIPlpExactGetIterations(lpexact, &iterations);

   if( usefarkas )
      SCIPstatAdd(stat, set, niterationsexlpinf, iterations);
   else
      SCIPstatAdd(stat, set, niterationsexlp, iterations);

   /* if not already done, solve again from scratch */
   if( *lperror )
   {
      lpExactNumericalTroubleMessage(messagehdlr, set, stat, SCIP_VERBLEVEL_FULL, "solve exact lp again from scratch");
      *lperror = FALSE;
      SCIP_CALL( lpExactFlushAndSolve(lpexact, blkmem, set, messagehdlr, stat,
         prob, eventqueue, harditlim, TRUE, lperror) );
   }

   SCIPlpExactGetIterations(lpexact, &iterations);
   if( usefarkas )
      SCIPstatAdd(stat, set, niterationsexlpinf, iterations);
   else
      SCIPstatAdd(stat, set, niterationsexlp, iterations);

   /* check for error */
   if( *lperror )
   {
      retcode = SCIP_OKAY;
      lp->hasprovedbound = FALSE;
      goto TERMINATE;
   }

   /* evaluate solution status */
   switch( lpexact->lpsolstat )
   {
   case SCIP_LPSOLSTAT_OPTIMAL:
      /* get LP solution and possibly check the solution's feasibility again */
      if( set->lp_checkprimfeas )
      {
         primalfeaspointer = &primalfeasible;
         lp->primalchecked = TRUE;
      }
      else
      {
         /* believe in the primal feasibility of the LP solution */
         primalfeasible = TRUE;
         primalfeaspointer = NULL;
         lp->primalchecked = FALSE;
      }
      if( set->lp_checkdualfeas )
      {
         dualfeaspointer = &dualfeasible;
         lp->dualchecked = TRUE;
      }
      else
      {
         /* believe in the dual feasibility of the LP solution */
         dualfeasible = TRUE;
         dualfeaspointer = NULL;
         lp->dualchecked = FALSE;
      }

      overwritefplp = overwritefplp || (lpexact->lpsolstat != lp->lpsolstat);
      SCIP_CALL( SCIPlpExactGetSol(lpexact, set, stat, primalfeaspointer, dualfeaspointer, overwritefplp) );

      lpexact->primalfeasible = primalfeasible && lpexact->primalfeasible;
      lpexact->dualfeasible = dualfeasible && lpexact->dualfeasible;

      if( primalfeasible && dualfeasible )
      {
         lp->lpobjval = RatRoundReal(lpexact->lpobjval, SCIP_R_ROUND_DOWNWARDS);
         lp->hasprovedbound = TRUE;
      }
      else
      {
         /* print common begin of message */
         SCIPmessagePrintInfo(messagehdlr, "(node %" SCIP_LONGINT_FORMAT ") numerical troubles in exact LP %" SCIP_LONGINT_FORMAT " -- ",stat->nnodes, stat->nlps);
         lp->solved = FALSE;
         lp->lpsolstat = SCIP_LPSOLSTAT_NOTSOLVED;
         *lperror = TRUE;
      }
      break;

   case SCIP_LPSOLSTAT_INFEASIBLE:
      SCIPsetDebugMsg(set, " -> LP infeasible\n");
      if( SCIPlpiExactHasDualRay(lpexact->lpiexact) )
      {
         SCIP_CALL( SCIPlpExactGetDualfarkas(lpexact, set, stat, &farkasvalid, overwritefplp) );
         lp->solved = TRUE;
         lp->lpsolstat = SCIP_LPSOLSTAT_INFEASIBLE;
         lp->lpobjval = SCIPsetInfinity(set);
         lp->hasprovedbound = farkasvalid;
      }
      else
      {
         SCIPmessagePrintVerbInfo(messagehdlr, set->disp_verblevel, SCIP_VERBLEVEL_FULL,
            "(node %" SCIP_LONGINT_FORMAT ") infeasibility of LP %" SCIP_LONGINT_FORMAT " could not be proven by dual ray\n", stat->nnodes, stat->nlps);
         lp->solved = FALSE;
         lp->lpsolstat = SCIP_LPSOLSTAT_NOTSOLVED;
         lpexact->lpsolstat = SCIP_LPSOLSTAT_NOTSOLVED;
         farkasvalid = FALSE;
         *lperror = TRUE;
      }

      /* if the LP solver does not provide a Farkas proof we don't want to resolve the LP */
      if( !farkasvalid && !(*lperror) )
      {
         /* the Farkas proof does not prove infeasibility (this can happen due to numerical problems) and nothing
            * helped forget about the LP at this node and mark it to be unsolved
            */
         SCIPmessagePrintInfo(messagehdlr, "(node %" SCIP_LONGINT_FORMAT ") numerical troubles in exakt LP %" SCIP_LONGINT_FORMAT " -- ",stat->nnodes, stat->nlps);
         lp->solved = FALSE;
         lp->lpsolstat = SCIP_LPSOLSTAT_NOTSOLVED;
         *lperror = TRUE;
      }

      break;

   case SCIP_LPSOLSTAT_UNBOUNDEDRAY:
      /** @todo: exip what do we have to do here?, do we really need this case? */
      SCIPerrorMessage("Feature exakt unbounded ray not fully implemented yet \n");
      break;

   case SCIP_LPSOLSTAT_OBJLIMIT:
      assert(!lpCutoffDisabled(set));
      /* Some LP solvers, e.g. CPLEX With FASTMIP setting, do not apply the final pivot to reach the dual solution
         * exceeding the objective limit. In some cases like branch-and-price, however, we must make sure that a dual
         * feasible solution exists that exceeds the objective limit. Therefore, we have to continue solving it without
         * objective limit for at least one iteration. We first try to continue with FASTMIP for one additional simplex
         * iteration using the steepest edge pricing rule. If this does not fix the problem, we temporarily disable
         * FASTMIP and solve again. */
      {
         SCIP_Rational* objval;

         RatCreateBuffer(set->buffer, &objval);
         /* actually, SCIPsetIsGE(set, lp->lpobjval, lp->lpiuobjlim) should hold, but we are a bit less strict in
            * the assert by using !SCIPsetIsFeasNegative()
            */

         SCIP_CALL( SCIPlpiExactGetObjval(lpexact->lpiexact, objval) );

         /* do one additional simplex step if the computed dual solution doesn't exceed the objective limit */
         if( RatIsLTReal(objval, lpexact->lpiobjlim) )
         {
            SCIP_Real tmpcutoff;
            char tmppricingchar;
            SCIP_LPSOLSTAT solstat;

            RatDebugMessage("objval = %q < %f = lp->lpiobjlim, but status objlimit\n", objval, lp->lpiobjlim);

            /* temporarily disable cutoffbound, which also disables the objective limit */
            tmpcutoff = lpexact->cutoffbound;
            lpexact->cutoffbound = SCIPsetInfinity(set);

            /* set lp pricing strategy to steepest edge */
            SCIP_CALL( SCIPsetGetCharParam(set, "lp/pricing", &tmppricingchar) );
            SCIP_CALL( SCIPsetSetCharParam(set, messagehdlr, "lp/pricing", 's') );

            /* resolve LP with an iteration limit of 1 */
            SCIP_CALL( lpExactFlushAndSolve(lpexact, blkmem, set, messagehdlr, stat, prob, eventqueue, 1, FALSE, lperror) );

            /* reinstall old cutoff bound and lp pricing strategy */
            lpexact->cutoffbound = tmpcutoff;
            SCIP_CALL( SCIPsetSetCharParam(set, messagehdlr, "lp/pricing", tmppricingchar) );

            /* get objective value */
            SCIP_CALL( SCIPlpiExactGetObjval(lpexact->lpiexact, objval) );

            /* get solution status for the lp */
            solstat = lpexact->lpsolstat;
            assert(solstat != SCIP_LPSOLSTAT_OBJLIMIT);

            if( !(*lperror) && solstat != SCIP_LPSOLSTAT_ERROR && solstat != SCIP_LPSOLSTAT_NOTSOLVED )
            {
               RatDebugMessage(" ---> new objval = %q (solstat: %d, 1 add. step)\n", objval, solstat);
            }

            /* check for lp errors */
            if( *lperror || solstat == SCIP_LPSOLSTAT_ERROR || solstat == SCIP_LPSOLSTAT_NOTSOLVED )
            {
               SCIPsetDebugMsg(set, "unresolved error while resolving LP in order to exceed the objlimit\n");
               lp->solved = FALSE;
               lp->lpsolstat = SCIP_LPSOLSTAT_NOTSOLVED;
               lpexact->lpsolstat = SCIP_LPSOLSTAT_NOTSOLVED;
               lp->hasprovedbound = FALSE;

               retcode = *lperror ? SCIP_OKAY : SCIP_LPERROR;
               RatFreeBuffer(set->buffer, &objval);
               goto TERMINATE;
            }

            lpexact->solved = TRUE;
            lp->hasprovedbound = TRUE;

            /* optimal solution / objlimit with fastmip turned off / itlimit or timelimit, but objlimit exceeded */
            if( solstat == SCIP_LPSOLSTAT_OPTIMAL || solstat == SCIP_LPSOLSTAT_OBJLIMIT
               || ( (solstat == SCIP_LPSOLSTAT_ITERLIMIT || solstat == SCIP_LPSOLSTAT_TIMELIMIT)
                  &&  RatIsGEReal(objval, lpexact->cutoffbound - RatRoundReal(getFiniteLooseObjvalExact(lpexact, set, prob), SCIP_R_ROUND_DOWNWARDS)) ) )
            {
               /* get LP solution and possibly check the solution's feasibility again */
               if( set->lp_checkprimfeas )
               {
                  primalfeaspointer = &primalfeasible;
                  lp->primalchecked = TRUE;
               }
               else
               {
                  /* believe in the primal feasibility of the LP solution */
                  primalfeasible = TRUE;
                  primalfeaspointer = NULL;
                  lp->primalchecked = FALSE;
               }
               if( set->lp_checkdualfeas )
               {
                  dualfeaspointer = &dualfeasible;
                  lp->dualchecked = TRUE;
               }
               else
               {
                  /* believe in the dual feasibility of the LP solution */
                  dualfeasible = TRUE;
                  dualfeaspointer = NULL;
                  lp->dualchecked = FALSE;
               }

               SCIP_CALL( SCIPlpExactGetSol(lpexact, set, stat, primalfeaspointer, dualfeaspointer, TRUE) );

               /* if objective value is larger than the cutoff bound, set solution status to objective
                  * limit reached and objective value to infinity, in case solstat = SCIP_LPSOLSTAT_OBJLIMIT,
                  * this was already done in the lpSolve() method
                  */
               if( RatIsGEReal(objval, lp->cutoffbound - RatRoundReal(getFiniteLooseObjvalExact(lpexact, set, prob), SCIP_R_ROUND_DOWNWARDS)) )
               {
                  lpexact->lpsolstat = SCIP_LPSOLSTAT_OBJLIMIT;
                  lp->lpsolstat = SCIP_LPSOLSTAT_OBJLIMIT;
                  lp->hasprovedbound = TRUE;
                  lp->lpobjval = SCIPsetInfinity(set);
               }

               /* LP solution is not feasible or objective limit was reached without the LP value really exceeding
                  * the cutoffbound; mark the LP to be unsolved
                  */
               if( !primalfeasible || !dualfeasible
                  || (solstat == SCIP_LPSOLSTAT_OBJLIMIT &&
                     !RatIsGEReal(objval, lp->cutoffbound -  RatRoundReal(getFiniteLooseObjvalExact(lpexact, set, prob), SCIP_R_ROUND_DOWNWARDS))) )
               {
                  SCIPmessagePrintInfo(messagehdlr, "(node %" SCIP_LONGINT_FORMAT ") numerical troubles exact in LP %" SCIP_LONGINT_FORMAT " \n ", stat->nnodes, stat->nlps);
                  lp->solved = FALSE;
                  lp->lpsolstat = SCIP_LPSOLSTAT_NOTSOLVED;
                  lp->hasprovedbound = FALSE;
                  *lperror = TRUE;
               }
            }
            /* infeasible solution */
            else if( solstat == SCIP_LPSOLSTAT_INFEASIBLE )
            {
               SCIPsetDebugMsg(set, " -> LPexact infeasible\n");

               if( SCIPlpiExactHasDualRay(lpexact->lpiexact) )
               {
                  SCIP_CALL( SCIPlpExactGetDualfarkas(lpexact, set, stat, &farkasvalid, TRUE) );
               }
               /* it might happen that we have no infeasibility proof for the current LP (e.g. if the LP was always solved
               * with the primal simplex due to numerical problems) - treat this case like an LP error
               */
               else
               {
                  SCIPmessagePrintVerbInfo(messagehdlr, set->disp_verblevel, SCIP_VERBLEVEL_FULL,
                     "(node %" SCIP_LONGINT_FORMAT ") infeasibility of exact LP %" SCIP_LONGINT_FORMAT " could not be proven by dual ray\n", stat->nnodes, stat->nlps);
                  lp->solved = FALSE;
                  lp->lpsolstat = SCIP_LPSOLSTAT_NOTSOLVED;
                  lp->hasprovedbound = FALSE;
                  farkasvalid = FALSE;
                  *lperror = TRUE;
               }
               if( !farkasvalid )
               {
                  /* the Farkas proof does not prove infeasibility (this can happen due to numerical problems) and nothing
                     * helped forget about the LP at this node and mark it to be unsolved
                     */
                  SCIPmessagePrintInfo(messagehdlr, "(node %" SCIP_LONGINT_FORMAT ") numerical troubles exact in LP %" SCIP_LONGINT_FORMAT " \n ", stat->nnodes, stat->nlps);
                  lp->solved = FALSE;
                  lp->lpsolstat = SCIP_LPSOLSTAT_NOTSOLVED;
                  lp->hasprovedbound = FALSE;
                  *lperror = TRUE;
               }
            }
            /* unbounded solution */
            else if( solstat == SCIP_LPSOLSTAT_UNBOUNDEDRAY )
            {
               SCIP_Bool rayfeasible;

               /** @todo exip: this case still needs some work */
               if( set->lp_checkprimfeas )
               {
                  /* get unbounded LP solution and check the solution's feasibility again */
                  SCIP_CALL( SCIPlpExactGetUnboundedSol(lpexact, set, stat, &primalfeasible, &rayfeasible) );

                  lp->primalchecked = TRUE;
               }
               else
               {
                  /* get unbounded LP solution believing in its feasibility */
                  SCIP_CALL( SCIPlpExactGetUnboundedSol(lpexact, set, stat, NULL, NULL) );

                  rayfeasible = TRUE;
                  primalfeasible = TRUE;
                  lp->primalchecked = FALSE;
               }

               SCIPsetDebugMsg(set, " -> exact LP has unbounded primal ray\n");

               if( !primalfeasible || !rayfeasible )
               {
                  /* unbounded solution is infeasible (this can happen due to numerical problems):
                     * forget about the LP at this node and mark it to be unsolved
                     *
                     * @todo: like in the default LP solving evaluation, solve without fastmip,
                     * with tighter feasibility tolerance and from scratch
                     */
                  SCIPmessagePrintInfo(messagehdlr, "(node %" SCIP_LONGINT_FORMAT ") numerical troubles exact in LP %" SCIP_LONGINT_FORMAT " \n ", stat->nnodes, stat->nlps);
                  lp->solved = FALSE;
                  lp->lpsolstat = SCIP_LPSOLSTAT_NOTSOLVED;
                  lp->hasprovedbound = FALSE;
                  *lperror = TRUE;
               }
            }

            assert(lp->lpsolstat != SCIP_LPSOLSTAT_ITERLIMIT);
            assert(RatIsGEReal(objval, lp->cutoffbound - RatRoundReal(getFiniteLooseObjvalExact(lpexact, set, prob), SCIP_R_ROUND_DOWNWARDS))
               || lp->lpsolstat != SCIP_LPSOLSTAT_OBJLIMIT);
         }
         else
         {
            overwritefplp = overwritefplp || (lpexact->lpsolstat != lp->lpsolstat);
            SCIP_CALL( SCIPlpExactGetSol(lpexact, set, stat, NULL, NULL, overwritefplp) );
            lp->hasprovedbound = TRUE;
         }

         RatFreeBuffer(set->buffer, &objval);
      }
      SCIPsetDebugMsg(set, " -> LP objective limit reached\n");
      break;

   case SCIP_LPSOLSTAT_ITERLIMIT:
      SCIPsetDebugMsg(set, " -> LP iteration limit exceeded\n");
      break;

   case SCIP_LPSOLSTAT_TIMELIMIT:
      SCIPsetDebugMsg(set, " -> LP time limit exceeded\n");

      /* make sure that we evaluate the time limit exactly in order to avoid erroneous warning */
      stat->nclockskipsleft = 0;
      if( !SCIPsolveIsStopped(set, stat, FALSE) )
      {
         SCIPmessagePrintWarning(messagehdlr, "LP solver reached time limit, but SCIP time limit is not exceeded yet; "
            "you might consider switching the clock type of SCIP\n");
         stat->status = SCIP_STATUS_TIMELIMIT;
      }

      /* set the status of the floating point lp also to timelimit to avoid using the uncorrected bound */
      lp->lpsolstat = SCIP_LPSOLSTAT_TIMELIMIT;
      lp->solved = TRUE;
      break;

   case SCIP_LPSOLSTAT_ERROR:
   case SCIP_LPSOLSTAT_NOTSOLVED:
      SCIPerrorMessage("error in LP solver\n");
      retcode = SCIP_LPERROR;
      goto TERMINATE;

   default:
      SCIPerrorMessage("unknown LP solution status\n");
      retcode = SCIP_ERROR;
      goto TERMINATE;
   }

TERMINATE:

   /* stop timing and update number of calls and fails, and proved bound status */
   if ( usefarkas )
   {
      SCIPclockStop(stat->provedinfeaslptime, set);
      stat->nexlpinf++;
      if( *lperror )
         stat->timefailexlpinf += SCIPclockGetTime(stat->provedinfeaslptime) - previoustime;
   }
   else
   {
      SCIPclockStop(stat->provedfeaslptime, set);
      stat->nexlp++;
      if( *lperror )
         stat->timefailexlp += SCIPclockGetTime(stat->provedfeaslptime) - previoustime;
   }

   return retcode;
}

/*
 * row mehods
 */

/** increases usage counter of LP row */
void SCIProwExactCapture(
   SCIP_ROWEXACT*        row                 /**< LP row */
   )
{
   assert(row != NULL);
   assert(row->nuses >= 0);
   assert(row->nlocks <= (unsigned int)(row->nuses)); /*lint !e574*/

   SCIPdebugMessage("capture row <%s> with nuses=%d and nlocks=%u\n", row->fprow->name, row->nuses, row->nlocks);
   row->nuses++;
}

/** output column to file stream */
void SCIProwExactPrint(
   SCIP_ROWEXACT*        row,                /**< LP row */
   SCIP_MESSAGEHDLR*     messagehdlr,        /**< message handler */
   FILE*                 file                /**< output file (or NULL for standard output) */
   )
{
   int r;
   char buf[SCIP_MAXSTRLEN];

   assert(row != NULL);
   assert(row->fprow != NULL);

   SCIPmessageFPrintInfo(messagehdlr, file, "%s: ", row->fprow->name);
   RatToString(row->lhs, buf, SCIP_MAXSTRLEN);
   SCIPmessageFPrintInfo(messagehdlr, file, "%s <= ", buf);

   /* print coefficients */
   if( row->len == 0 )
      SCIPmessageFPrintInfo(messagehdlr, file, "<empty>");
   for( r = 0; r < row->len; ++r )
   {
      RatToString(row->vals[r], buf, SCIP_MAXSTRLEN);
      assert(SCIPvarGetName(row->cols[r]->var) != NULL);
      assert(SCIPvarGetStatus(row->cols[r]->var) == SCIP_VARSTATUS_COLUMN);
      if( RatIsPositive(row->vals[r]) )
         SCIPmessageFPrintInfo(messagehdlr, file, "+%s(%g)<%s> ", buf, RatApproxReal(row->vals[r]), SCIPvarGetName(row->cols[r]->var));
      else
         SCIPmessageFPrintInfo(messagehdlr, file, "%s(%g)<%s> ", buf, RatApproxReal(row->vals[r]), SCIPvarGetName(row->cols[r]->var));
   }

   /* print constant */
   if( !RatIsZero(row->constant) )
   {
      if( RatIsPositive(row->constant) )
         SCIPmessageFPrintInfo(messagehdlr, file, "+");
      RatMessage(messagehdlr, file, row->constant);
   }

   RatToString(row->rhs, buf, SCIP_MAXSTRLEN);
   SCIPmessageFPrintInfo(messagehdlr, file, "<= %s, ", buf);
   SCIPmessageFPrintInfo(messagehdlr, file, "\n");
}

/** get the index of an exact row */
int SCIProwExactGetIndex(
   SCIP_ROWEXACT*        row                 /**< LP row */
   )
{
   assert(row != NULL);

   return row->index;
}

/** get the length of a row */
int SCIProwExactGetNNonz(
   SCIP_ROWEXACT*        row                 /**< LP row */
   )
{
   assert(row != NULL);

   return row->len;
}

/** gets array with coefficients of nonzero entries */
SCIP_Rational** SCIProwExactGetVals(
   SCIP_ROWEXACT*        row                 /**< LP row */
   )
{
   assert(row != NULL);

   return row->vals;
}

/** gets array of exact columns */
SCIP_COLEXACT** SCIProwExactGetCols(
   SCIP_ROWEXACT*        row                 /**< LP row */
   )
{
   assert(row != NULL);

   return row->cols;
}

/** returns TRUE iff row is member of current LP */
SCIP_Bool SCIProwExactIsInLP(
   SCIP_ROWEXACT*        row                 /**< LP row */
   )
{
   assert(row != NULL);

   return (row->lppos >= 0);
}

/** return TRUE iff row is modifiable */
SCIP_Bool SCIProwExactIsModifiable(
   SCIP_ROWEXACT*        row                 /**< LP row */
   )
{
   assert(row != NULL);
   assert(row->fprow != NULL);

   return row->fprow->modifiable;
}

/** returns true, if an exact row for this fprow was already created */
SCIP_Bool SCIProwHasExRow(
   SCIP_LPEXACT*         lpexact,            /**< exact lp data structure */
   SCIP_ROW*             row                 /**< SCIP row */
   )
{
   assert(row != NULL);
   assert(lpexact != NULL);

   return (NULL != row->rowexact);
}

/** returns exact row corresponding to fprow, if it exists. Otherwise returns NULL */
SCIP_ROWEXACT* SCIProwGetRowExact(
   SCIP_ROW*             row                 /**< SCIP row */
   )
{
   assert(row != NULL);

   return row->rowexact;
}

/** returns fp row corresponding to exact row, if it exists. Otherwise returns NULL */
SCIP_ROW* SCIProwExactGetRow(
   SCIP_ROWEXACT*        row                 /**< SCIP row */
   )
{
   assert(row != NULL);

   return row->fprow;
}

/** returns rhs-relaxation part of exact row, if it exists. Otherwise returns NULL */
SCIP_ROW* SCIProwExactGetRowRhs(
   SCIP_ROWEXACT*        row                 /**< SCIP row */
   )
{
   assert(row != NULL);

   return row->fprowrhs;
}

/** true if row can be relaxed (possibly as two fp rows) */
SCIP_Bool SCIProwExactHasFpRelax(
   SCIP_ROWEXACT*             row            /**< SCIP row */
   )
{
   assert(row != NULL);

   return row->fprelaxable;
}


/** returns exact col corresponding to fpcol, if it exists. Otherwise returns NULL */
SCIP_COLEXACT* SCIPcolGetColExact(
   SCIP_COL*             col                 /**< SCIP col */
   )
{
   assert(col != NULL);
   assert(col->var != NULL);
   assert(col->var->exactdata != NULL);

   return col->var->exactdata->colexact;
}

/** calculates the Farkas coefficient y^T A_i or reduced cost c - y^T A_i of a column i using the given dual Farkas vector y */
void SCIPcolExactCalcFarkasRedcostCoef(
   SCIP_COLEXACT*        col,                /**< LP column */
   SCIP_SET*             set,                /**< SCIP settings pointer */
   SCIP_Rational*        result,             /**< rational to store the result */
   SCIP_Rational**       dual,               /**< dense dual vector, NULL to use internal row-values */
   SCIP_Bool             usefarkas           /**< should the farkas coefficient be computed ? */
   )
{
   SCIP_ROWEXACT* row;
   SCIP_Rational* val;
   SCIP_Rational* tmp;
   int i;

   assert(col != NULL);
   assert(SCIPvarGetStatusExact(col->var) == SCIP_VARSTATUS_COLUMN);
   assert(SCIPvarGetColExact(col->var) == col);

   if( usefarkas )
      RatSetInt(result, 0, 1);
   else
      RatSet(result, col->obj);

   RatCreateBuffer(set->buffer, &tmp);

   for( i = 0; i < col->nlprows; ++i )
   {
      row = col->rows[i];
      assert(row != NULL);
      assert(row->lppos >= 0);

      if( usefarkas )
         val = (dual == NULL) ? row->dualfarkas : dual[row->lppos];
      else
         val = (dual == NULL) ? row->dualsol : dual[row->lppos];

      assert(!RatIsInfinity(val));

      RatMult(tmp, col->vals[i], val);
      if( usefarkas )
         RatAdd(result, result, tmp);
      else
         RatDiff(result, result, tmp);
   }

   if( col->nunlinked > 0 )
   {
      for( i = col->nlprows; i < col->len; ++i )
      {
         row = col->rows[i];
         assert(row != NULL);
         assert(row->lppos == -1 || col->linkpos[i] == -1);
         if( row->lppos >= 0 )
         {
            if( usefarkas )
               val = (dual == NULL) ? row->dualfarkas : dual[row->lppos];
            else
               val = (dual == NULL) ? row->dualsol : dual[row->lppos];

            RatMult(tmp, col->vals[i], val);
            if( usefarkas )
               RatAdd(result, result, tmp);
            else
               RatDiff(result, result, tmp);
         }
      }
   }
#ifndef NDEBUG
   else
   {
      for( i = col->nlprows; i < col->len; ++i )
      {
         row = col->rows[i];
         assert(row != NULL);
         assert(row->lppos == -1);
         assert(col->linkpos[i] >= 0);
         if( dual == NULL )
            assert((usefarkas && RatIsZero(row->dualfarkas)) || RatIsZero(row->dualsol));
      }
      assert(!RatIsPositive(result) || !RatIsInfinity(col->ub));
      assert(!RatIsNegative(result) || !RatIsNegInfinity(col->lb));
   }
#endif

   RatFreeBuffer(set->buffer, &tmp);
}

/** adds a previously non existing coefficient to an LP row */
SCIP_RETCODE SCIProwExactAddCoef(
   SCIP_ROWEXACT*        rowexact,           /**< LP row */
   BMS_BLKMEM*           blkmem,             /**< block memory */
   SCIP_SET*             set,                /**< global SCIP settings */
   SCIP_EVENTQUEUE*      eventqueue,         /**< event queue */
   SCIP_LPEXACT*         lp,                 /**< current LP data */
   SCIP_COLEXACT*        colexact,           /**< LP column */
   SCIP_Rational*        val                 /**< value of coefficient */
   )
{
   assert(rowexact != NULL);
   assert(colexact != NULL);
   assert(lp != NULL);

   assert(lp != NULL);
   assert(!lp->fplp->diving || rowexact->fprow->lppos == -1);

   SCIP_CALL( rowExactAddCoef(rowexact, blkmem, set, eventqueue, lp, colexact, val, -1) );

   checkLinks(lp);

   return SCIP_OKAY;
}

/** deletes coefficient from row */
SCIP_RETCODE SCIProwExactDelCoef(
   SCIP_ROWEXACT*        row,                /**< row to be changed */
   BMS_BLKMEM*           blkmem,             /**< block memory */
   SCIP_SET*             set,                /**< global SCIP settings */
   SCIP_EVENTQUEUE*      eventqueue,         /**< event queue */
   SCIP_LPEXACT*         lp,                 /**< current LP data */
   SCIP_COLEXACT*        col                 /**< coefficient to be deleted */
   )
{
   int pos;

   assert(row != NULL);
   assert(!row->delaysort);
   assert(lp != NULL);
   assert(!lp->fplp->diving || row->lppos == -1);
   assert(col != NULL);
   assert(col->var != NULL);

   /* search the position of the column in the row's col vector */
   pos = rowExactSearchCoef(row, col);
   if( pos == -1 )
   {
      SCIPerrorMessage("coefficient for column <%s> doesn't exist in row <%s>\n", SCIPvarGetName(col->var), row->fprow->name);
      return SCIP_INVALIDDATA;
   }
   assert(0 <= pos && pos < row->len);
   assert(row->cols[pos] == col);
   assert(row->cols_index[pos] == col->index);

   /* if column knows of the row, remove the row from the column's row vector */
   if( row->linkpos[pos] >= 0 )
   {
      assert(col->rows[row->linkpos[pos]] == row);
      assert(RatIsEqual(col->vals[row->linkpos[pos]], row->vals[pos]));
      SCIP_CALL( colExactDelCoefPos(col, set, lp, row->linkpos[pos]) );
   }

   /* delete the column from the row's col vector */
   SCIP_CALL( rowExactDelCoefPos(row, blkmem, set, eventqueue, lp, pos) );

   checkLinks(lp);

   return SCIP_OKAY;
}

/** changes or adds a coefficient to an LP row */
SCIP_RETCODE SCIProwExactChgCoef(
   SCIP_ROWEXACT*        row,                /**< LP row */
   BMS_BLKMEM*           blkmem,             /**< block memory */
   SCIP_SET*             set,                /**< global SCIP settings */
   SCIP_EVENTQUEUE*      eventqueue,         /**< event queue */
   SCIP_LPEXACT*         lp,                 /**< current LP data */
   SCIP_COLEXACT*        col,                /**< LP column */
   SCIP_Rational*        val                 /**< value of coefficient */
   )
{
   int pos;

   assert(row != NULL);
   assert(!row->delaysort);
   assert(lp != NULL);
   assert(!lp->fplp->diving || row->lppos == -1);
   assert(col != NULL);

   /* search the position of the column in the row's col vector */
   pos = rowExactSearchCoef(row, col);

   /* check, if column already exists in the row's col vector */
   if( pos == -1 )
   {
      /* add previously not existing coefficient */
      SCIP_CALL( rowExactAddCoef(row, blkmem, set, eventqueue, lp, col, val, -1) );
   }
   else
   {
      /* modify already existing coefficient */
      assert(0 <= pos && pos < row->len);
      assert(row->cols[pos] == col);
      assert(row->cols_index[pos] == col->index);

      /* if column knows of the row, change the corresponding coefficient in the column */
      if( row->linkpos[pos] >= 0 )
      {
         assert(col->rows[row->linkpos[pos]] == row);
         assert(RatIsEqual(col->vals[row->linkpos[pos]], row->vals[pos]));
         SCIP_CALL( colExactChgCoefPos(col, set, lp, row->linkpos[pos], val) );
      }

      /* change the coefficient in the row */
      SCIP_CALL( rowExactChgCoefPos(row, blkmem, set, eventqueue, lp, pos, val) );
   }

   checkLinks(lp);

   return SCIP_OKAY;
}

/** increases value of an existing or non-existing coefficient in an LP row */
SCIP_RETCODE SCIProwExactIncCoef(
   SCIP_ROWEXACT*        row,                /**< LP row */
   BMS_BLKMEM*           blkmem,             /**< block memory */
   SCIP_SET*             set,                /**< global SCIP settings */
   SCIP_EVENTQUEUE*      eventqueue,         /**< event queue */
   SCIP_LPEXACT*         lp,                 /**< current LP data */
   SCIP_COLEXACT*        col,                /**< LP column */
   SCIP_Rational*        incval              /**< value to add to the coefficient */
   )
{
   int pos;
   SCIP_Rational* tmp;

   assert(row != NULL);
   assert(lp != NULL);
   assert(!lp->fplp->diving || row->lppos == -1);
   assert(col != NULL);

   if( RatIsZero(incval) )
      return SCIP_OKAY;

   SCIP_CALL( RatCreateBuffer(set->buffer, &tmp) );

   /* search the position of the column in the row's col vector */
   pos = rowExactSearchCoef(row, col);

   /* check, if column already exists in the row's col vector */
   if( pos == -1 )
   {
      /* coefficient doesn't exist, or sorting is delayed: add coefficient to the end of the row's arrays */
      SCIP_CALL( rowExactAddCoef(row, blkmem, set, eventqueue, lp, col, incval, -1) );
   }
   else
   {
      /* modify already existing coefficient */
      assert(0 <= pos && pos < row->len);
      assert(row->cols[pos] == col);
      assert(row->cols_index[pos] == col->index);

      RatAdd(tmp, incval, row->vals[pos]);

      /* if column knows of the row, change the corresponding coefficient in the column */
      if( row->linkpos[pos] >= 0 )
      {
         assert(col->rows[row->linkpos[pos]] == row);
         assert(RatIsEqual(col->vals[row->linkpos[pos]], row->vals[pos]));
         SCIP_CALL( colExactChgCoefPos(col, set, lp, row->linkpos[pos], tmp) );
      }

      /* change the coefficient in the row */
      SCIP_CALL( rowExactChgCoefPos(row, blkmem, set, eventqueue, lp, pos, tmp) );
   }

   checkLinks(lp);

   /* invalid the activity */
   row->validactivitylp = -1;

   RatFreeBuffer(set->buffer, &tmp);

   return SCIP_OKAY;
}

/** changes constant value of a row */
SCIP_RETCODE SCIProwExactChgConstant(
   SCIP_ROWEXACT*        row,                /**< LP row */
   BMS_BLKMEM*           blkmem,             /**< block memory */
   SCIP_SET*             set,                /**< global SCIP settings */
   SCIP_STAT*            stat,               /**< problem statistics */
   SCIP_EVENTQUEUE*      eventqueue,         /**< event queue */
   SCIP_LPEXACT*         lp,                 /**< current LP data */
   SCIP_Rational*        constant            /**< new constant value */
   )
{
   assert(row != NULL);
   assert(RatIsLE(row->lhs, row->rhs));
   assert(!RatIsAbsInfinity(constant));
   assert(stat != NULL);
   assert(lp != NULL);
   assert(!lp->fplp->diving || row->fprow->lppos == -1);

   if( !RatIsEqual(constant, row->constant) )
   {
      if( row->fprow->validpsactivitydomchg == stat->domchgcount )
      {
         assert(!RatIsInfinity(row->pseudoactivity));
         RatAdd(row->pseudoactivity, row->pseudoactivity, constant);
         RatDiff(row->pseudoactivity, row->pseudoactivity, row->constant);
      }

      RatSet(row->constant, constant);
   }

   return SCIP_OKAY;
}

/** add constant value to a row */
SCIP_RETCODE SCIProwExactAddConstant(
   SCIP_ROWEXACT*        row,                /**< LP row */
   BMS_BLKMEM*           blkmem,             /**< block memory */
   SCIP_SET*             set,                /**< global SCIP settings */
   SCIP_STAT*            stat,               /**< problem statistics */
   SCIP_EVENTQUEUE*      eventqueue,         /**< event queue */
   SCIP_LPEXACT*         lp,                 /**< current LP data */
   SCIP_Rational*        addval              /**< constant value to add to the row */
   )
{
   SCIP_Rational* tmp;

   assert(row != NULL);
   assert(RatIsLE(row->lhs, row->rhs));
   assert(!RatIsAbsInfinity(addval));
   assert(stat != NULL);
   assert(lp != NULL);
   assert(!lp->fplp->diving || row->fprow->lppos == -1);

   if( !RatIsZero(addval) )
   {
      SCIP_CALL( RatCreateBuffer(set->buffer, &tmp) );
      RatAdd(tmp, row->constant, addval);
      SCIP_CALL( SCIProwExactChgConstant(row, blkmem, set, stat, eventqueue, lp, tmp) );

      RatFreeBuffer(set->buffer, &tmp);
   }

   return SCIP_OKAY;
}

/** returns the feasibility of a row for the given solution */
void SCIProwExactGetSolFeasibility(
   SCIP_ROWEXACT*        row,                /**< LP row */
   SCIP_SET*             set,                /**< global SCIP settings */
   SCIP_STAT*            stat,               /**< problem statistics data */
   SCIP_SOL*             sol,                /**< primal CIP solution */
   SCIP_Rational*        result              /**< result pointer */
   )
{
   SCIP_Rational* temp1;
   SCIP_Rational* temp2;

   RatCreateBuffer(set->buffer, &temp1);
   RatCreateBuffer(set->buffer, &temp2);

   assert(row != NULL);

   SCIProwExactGetSolActivity(row, set, stat, sol, FALSE, result);

   RatDiff(temp1, row->rhs, result);
   RatDiff(temp2, result, row->lhs);
   RatMIN(result, temp1, temp2);

   RatFreeBuffer(set->buffer, &temp2);
   RatFreeBuffer(set->buffer, &temp1);
}

/** does activity computation with running error analysis for a row, return TRUE on success */
SCIP_Bool SCIProwExactGetSolActivityWithErrorbound(
   SCIP_ROWEXACT*        rowexact,           /**< LP row */
   SCIP_SET*             set,                /**< global SCIP settings */
   SCIP_STAT*            stat,               /**< problem statistics data */
   SCIP_SOL*             sol,                /**< primal CIP solution */
   SCIP_Real*            activity,           /**< the approximate activity */
   SCIP_Real*            errorbound          /**< the error bound */
   )
{
   SCIP_ROW* row;
   SCIP_Real solval;
   SCIP_Real mu;
   SCIP_Real sum;
   int c;

   assert(rowexact->fprow != NULL);

   row = rowexact->fprow;

   if( row->len != rowexact->len )
      return FALSE;

   sum = 0.0;
   mu = 0.0;

   for( c = 0; c < row->len; c++ )
   {
      if( sol != NULL)
         solval = SCIPsolGetVal(sol, set, stat, SCIPcolGetVar(row->cols[c]));
      else
         solval = row->cols[c]->primsol;

      if( solval == SCIP_UNKNOWN ) /*lint !e777*/
         return FALSE;

      sum += row->vals[c] * solval;
      mu += REALABS(sum);
      /* the factor 3 + eps is needed to account for rounding errors in valsreal[v]/solval */
      mu += (3.0 + SCIP_REAL_UNITROUNDOFF) * REALABS(row->vals[c] * solval);
   }

   sum += row->constant;
   mu += (3.0 + SCIP_REAL_UNITROUNDOFF) * REALABS(row->constant);

   sum = MAX(sum, -SCIPsetInfinity(set));
   sum = MIN(sum, SCIPsetInfinity(set));

   *activity = sum;
   *errorbound = mu;

   return TRUE;
}

/** returns the activity of a row for a given solution */
void SCIProwExactGetSolActivity(
   SCIP_ROWEXACT*        rowexact,           /**< LP row */
   SCIP_SET*             set,                /**< global SCIP settings */
   SCIP_STAT*            stat,               /**< problem statistics data */
   SCIP_SOL*             sol,                /**< primal CIP solution */
   SCIP_Bool             useexact,           /**< should an exact solution be used */
   SCIP_Rational*        result              /**< resulting activity */
   )
{
   /** @todo: exip: rational solution might be necessary */
   SCIP_COLEXACT* colexact;
   SCIP_Rational* solval;
   int i;

   assert(rowexact != NULL);

   RatCreateBuffer(set->buffer, &solval);
   RatSet(result, rowexact->constant);
   for( i = 0; i < rowexact->len; ++i )
   {
      colexact = rowexact->cols[i];

      assert(colexact != NULL);

      assert((i < rowexact->nlpcols) == (rowexact->linkpos[i] >= 0
         && colexact->lppos >= 0));
      if( useexact )
         SCIPsolGetValExact(solval, sol, set, stat, colexact->var);
      else
         RatSetReal(solval, SCIPsolGetVal(sol, set, stat, colexact->var));

      if( RatIsAbsInfinity(solval) ) /*lint !e777*/
      {
         if( RatIsNegInfinity(rowexact->lhs) )
            RatIsPositive(rowexact->vals[i]) ? RatSet(solval, colexact->lb) : RatSet(solval, colexact->ub);
         else if( RatIsInfinity(rowexact->rhs) )
            RatIsPositive(rowexact->vals[i]) ? RatSet(solval, colexact->ub) : RatSet(solval, colexact->lb);
         else
         {
            RatAdd(solval, colexact->lb, colexact->ub);
            RatMultReal(solval, solval, 0.5);
         }
      }

      RatMult(solval, solval, rowexact->vals[i]);
      RatAdd(result, result, solval);
   }

   RatFreeBuffer(set->buffer, &solval);
}


/** decreases usage counter of LP row, and frees memory if necessary */
SCIP_RETCODE SCIProwExactRelease(
   SCIP_ROWEXACT**       row,                /**< pointer to LP row */
   BMS_BLKMEM*           blkmem,             /**< block memory */
   SCIP_SET*             set,                /**< global SCIP settings */
   SCIP_LPEXACT*         lp                  /**< current LP data */
   )
{
   assert(blkmem != NULL);
   assert(row != NULL);
   assert(*row != NULL);
   assert((*row) != NULL);
   assert((*row)->nuses >= 1);
   assert((*row)->nlocks < (unsigned int)((*row)->nuses)); /*lint !e574*/

   SCIPsetDebugMsg(set, "release row <%s> with nuses=%d and nlocks=%u\n",
      (*row)->fprow->name, (*row)->nuses, (*row)->nlocks);
   (*row)->nuses--;
   if( (*row)->nuses == 0 )
   {
      SCIP_CALL( SCIProwExactFree(row, blkmem, set, lp) );
   }

   *row = NULL;

   return SCIP_OKAY;
}

/** frees an LP row */
SCIP_RETCODE SCIProwExactFree(
   SCIP_ROWEXACT**       row,                /**< pointer to LP row */
   BMS_BLKMEM*           blkmem,             /**< block memory */
   SCIP_SET*             set,                /**< global SCIP settings */
   SCIP_LPEXACT*         lp                  /**< current LP data */
   )
{
   assert(blkmem != NULL);
   assert(row != NULL);
   assert(*row != NULL);
   assert((*row)->nuses == 0);
   assert((*row)->lppos == -1);

   /* remove column indices from corresponding rows */
   SCIP_CALL( rowExactUnlink(*row, set, lp) );

   if( (*row)->storedsolvals != NULL )
   {
      RatFreeBlock(blkmem, &(*row)->storedsolvals->activity);
      RatFreeBlock(blkmem, &(*row)->storedsolvals->dualsol);
      BMSfreeBlockMemoryNull(blkmem, &(*row)->storedsolvals);
   }

   RatFreeBlock(blkmem, &(*row)->constant);
   RatFreeBlock(blkmem, &(*row)->lhs);
   RatFreeBlock(blkmem, &(*row)->rhs);
   RatFreeBlock(blkmem, &(*row)->flushedlhs);
   RatFreeBlock(blkmem, &(*row)->flushedrhs);
   RatFreeBlock(blkmem, &(*row)->objprod);
   RatFreeBlock(blkmem, &(*row)->dualsol);
   RatFreeBlock(blkmem, &(*row)->activity);
   RatFreeBlock(blkmem, &(*row)->dualfarkas);
   RatFreeBlock(blkmem, &(*row)->pseudoactivity);

   RatFreeBlockArray(blkmem, &(*row)->vals, (*row)->size);
   BMSfreeBlockMemoryArrayNull(blkmem, &(*row)->valsinterval, (*row)->size);
   BMSfreeBlockMemoryArrayNull(blkmem, &(*row)->cols, (*row)->size);
   BMSfreeBlockMemoryArrayNull(blkmem, &(*row)->cols_index, (*row)->size);
   BMSfreeBlockMemoryArrayNull(blkmem, &(*row)->linkpos, (*row)->size);
   BMSfreeBlockMemory(blkmem, row);

   return SCIP_OKAY;
}

/** returns the feasibility of a row in the current LP solution: negative value means infeasibility */
void SCIProwExactGetLPFeasibility(
   SCIP_ROWEXACT*        row,                /**< LP row */
   SCIP_SET*             set,                /**< global SCIP settings */
   SCIP_STAT*            stat,               /**< problem statistics */
   SCIP_LPEXACT*         lp,                 /**< current LP data */
   SCIP_Rational*        result              /**< rational pointer to store the result */
   )
{
   SCIP_Rational* activity;
   SCIP_Rational* actrhs;
   SCIP_Rational* actlhs;

   RatCreateBuffer(set->buffer, &actrhs);
   RatCreateBuffer(set->buffer, &actlhs);
   assert(row != NULL);

   activity = SCIProwExactGetLPActivity(row, set, stat, lp);

   RatDiff(actlhs, row->rhs, activity);
   RatDiff(actrhs, activity, row->lhs);
   RatMIN(result, actrhs, actlhs);

   RatFreeBuffer(set->buffer, &actlhs);
   RatFreeBuffer(set->buffer, &actrhs);
}

/** returns the pseudo feasibility of a row in the current pseudo solution: negative value means infeasibility */
void SCIProwExactGetPseudoFeasibility(
   SCIP_ROWEXACT*        row,                /**< LP row */
   SCIP_SET*             set,                /**< global SCIP settings */
   SCIP_STAT*            stat,               /**< problem statistics */
   SCIP_Rational*        result              /**< rational pointer to store the result */
   )
{
   SCIP_Rational* pseudoactivity;
   SCIP_Rational* actrhs;
   SCIP_Rational* actlhs;

   assert(row != NULL);

   RatCreateBuffer(set->buffer, &actrhs);
   RatCreateBuffer(set->buffer, &actlhs);

   pseudoactivity = SCIProwExactGetPseudoActivity(row, set, stat);

   RatDiff(actlhs, row->rhs, pseudoactivity);
   RatDiff(actrhs, pseudoactivity, row->lhs);
   RatMIN(result, actrhs, actlhs);

   RatFreeBuffer(set->buffer, &actlhs);
   RatFreeBuffer(set->buffer, &actrhs);
}

/** returns the activity of a row in the current LP solution */
SCIP_Rational* SCIProwExactGetLPActivity(
   SCIP_ROWEXACT*        row,                /**< LP row */
   SCIP_SET*             set,                /**< global SCIP settings */
   SCIP_STAT*            stat,               /**< problem statistics */
   SCIP_LPEXACT*         lp                  /**< current LP data */
   )
{
   assert(row != NULL);
   assert(stat != NULL);
   assert(lp != NULL);
   assert(row->fprow->validactivitylp <= stat->lpcount);
   assert(lp->fplp->validsollp == stat->lpcount);

   if( row->fprow->validactivitylp != stat->lpcount )
      SCIProwExactRecalcLPActivity(row, set, stat);
   assert(row->fprow->validactivitylp == stat->lpcount);
   assert(row->fprow->activity < SCIP_INVALID);

   return row->activity;
}

/** returns the pseudo activity of a row in the current pseudo solution */
SCIP_Rational* SCIProwExactGetPseudoActivity(
   SCIP_ROWEXACT*        row,                /**< LP row */
   SCIP_SET*             set,                /**< global SCIP settings */
   SCIP_STAT*            stat                /**< problem statistics */
   )
{
   assert(row != NULL);
   assert(stat != NULL);
   assert(row->fprow->validpsactivitydomchg <= stat->domchgcount);

   /* check, if pseudo activity has to be calculated */
   if( row->fprow->validpsactivitydomchg != stat->domchgcount )
      SCIProwExactRecalcPseudoActivity(row, set, stat);
   assert(row->fprow->validpsactivitydomchg == stat->domchgcount);
   assert(row->fprow->pseudoactivity < SCIP_INVALID);

   return row->pseudoactivity;
}

/** sorts row entries such that LP columns precede non-LP columns and inside both parts lower column indices precede
 *  higher ones
 */
void SCIProwExactSort(
   SCIP_ROWEXACT*        row                 /**< row to be sorted */
   )
{
   assert(row != NULL);

   /* sort LP columns */
   rowExactSortLP(row);

   /* sort non-LP columns */
   rowExactSortNonLP(row);
}

/** sorts row, and merges equal column entries (resulting from lazy sorting and adding) into a single entry; removes
 *  zero entries from row
 *  the row must not be linked to the columns; otherwise, we would need to update the columns as
 *  well, which is too expensive
 */
static
void rowExactMerge(
   SCIP_ROWEXACT*        row,                /**< row to be sorted */
   SCIP_SET*             set                 /**< global SCIP settings */
   )
{
   assert(row != NULL);
   assert(!row->delaysort);
   assert(row->nunlinked == row->len);
   assert(row->nlpcols == 0);

   SCIPsetDebugMsg(set, "merging row <%s>\n", row->fprow->name);

   /* do nothing on empty rows; if row is sorted, nothing has to be done */
   if( row->len > 0 && (!row->lpcolssorted || !row->nonlpcolssorted) )
   {
      SCIP_COLEXACT** cols;
      int* cols_index;
      SCIP_Rational** vals;
      int s;
      int t;

      /* make sure, the row is sorted */
      SCIProwExactSort(row);
      assert(row->lpcolssorted);
      assert(row->nonlpcolssorted);

      /* merge equal columns, thereby recalculating whether the row's activity is always integral */
      cols = row->cols;
      cols_index = row->cols_index;
      vals = row->vals;
      assert(cols != NULL);
      assert(cols_index != NULL);
      assert(vals != NULL);

      t = 0;
      row->integral = TRUE;
      assert(!RatIsZero(vals[0]));
      assert(row->linkpos[0] == -1);

      for( s = 1; s < row->len; ++s )
      {
         assert(!RatIsZero(vals[s]));
         assert(row->linkpos[s] == -1);

         if( cols[s] == cols[t] )
         {
            /* merge entries with equal column */
            RatAdd(vals[t], vals[t], vals[s]);
            SCIPintervalSetRational(&row->valsinterval[t], vals[t]);
         }
         else
         {
            /* go to the next entry, overwriting current entry if coefficient is zero */
            if( !RatIsZero(vals[t]) )
            {
               row->integral = row->integral && SCIPcolIsIntegral(cols[t]->fpcol) && RatIsIntegral(vals[t]);
               t++;
            }
            cols[t] = cols[s];
            cols_index[t] = cols_index[s];
            RatSet(vals[t], vals[s]);
            SCIPintervalSetRational(&row->valsinterval[t], vals[t]);
         }
      }
      if( !RatIsZero(vals[t]) )
      {
         row->integral = row->integral && SCIPcolIsIntegral(cols[t]->fpcol) && RatIsIntegral(vals[t]);
         t++;
      }
      assert(s == row->len);
      assert(t <= row->len);

      row->len = t;
      row->nunlinked = t;
   }

#ifndef NDEBUG
   /* check for double entries */
   {
      int i;
      int j;

      for( i = 0; i < row->len; ++i )
      {
         assert(row->cols[i] != NULL);
         assert(row->cols[i]->index == row->cols_index[i]);
         for( j = i+1; j < row->len; ++j )
            assert(row->cols[i] != row->cols[j]);
      }
   }
#endif
}

/** enables delaying of row sorting */
void SCIProwExactDelaySort(
   SCIP_ROWEXACT*        rowexact            /**< LP rowexact */
   )
{
   assert(rowexact != NULL);
   assert(!rowexact->delaysort);

   rowexact->delaysort = TRUE;
}

/** disables delaying of row sorting, sorts row and merges coefficients with equal columns */
void SCIProwExactForceSort(
   SCIP_ROWEXACT*        rowexact,           /**< LP rowexact */
   SCIP_SET*             set                 /**< global SCIP settings */
   )
{
   assert(rowexact != NULL);
   assert(rowexact->delaysort);

   rowexact->delaysort = FALSE;
   rowExactMerge(rowexact, set);
}

/** recalculates the current activity of a row */
void SCIProwExactRecalcLPActivity(
   SCIP_ROWEXACT*        rowexact,           /**< LP row */
   SCIP_SET*             set,                /**< global SCIP settings */
   SCIP_STAT*            stat                /**< problem statistics */
   )
{
   SCIP_COLEXACT* colexact;
   SCIP_COL* col;
   SCIP_ROW* row;
   int c;

   assert(rowexact != NULL);

   row = rowexact->fprow;

   assert(row != NULL);
   assert(stat != NULL);

   RatSet(rowexact->activity, rowexact->constant);
   for( c = 0; c < row->nlpcols; ++c )
   {
      colexact = rowexact->cols[c];
      col = row->cols[c];

      assert(col != NULL);
      assert(colexact != NULL);
      assert(!RatIsInfinity(colexact->primsol));
      assert(col->lppos >= 0);
      assert(row->linkpos[c] >= 0);

      RatAddProd(rowexact->activity, rowexact->vals[c], colexact->primsol);
   }

   if( row->nunlinked > 0 )
   {
      for( c = row->nlpcols; c < row->len; ++c )
      {
         col = row->cols[c];
         colexact = rowexact->cols[c];

         assert(col != NULL);
         assert(colexact != NULL);
         assert(col->lppos >= 0 || col->primsol == 0.0);
         assert(col->lppos == -1 || row->linkpos[c] == -1);
         if( col->lppos >= 0 )
            RatAddProd(rowexact->activity, rowexact->vals[c], colexact->primsol);
      }
   }
#ifndef NDEBUG
   else
   {
      for( c = row->nlpcols; c < row->len; ++c )
      {
         col = row->cols[c];
         colexact = rowexact->cols[c];

         assert(col != NULL);
         assert(colexact != NULL);
         assert(RatIsZero(colexact->primsol));
         assert(col->lppos == -1);
         assert(row->linkpos[c] >= 0);
      }
   }
#endif

   row->activity = RatApproxReal(rowexact->activity);
   row->validactivitylp = stat->lpcount;
}

 /** calculates the current pseudo activity of a row */
void SCIProwExactRecalcPseudoActivity(
   SCIP_ROWEXACT*        rowexact,           /**< row data */
   SCIP_SET*             set,                /**< global SCIP settings */
   SCIP_STAT*            stat                /**< problem statistics */
   )
{
   SCIP_COLEXACT* colexact;
   SCIP_ROW* row;

   int i;

   assert(rowexact != NULL);

   row = rowexact->fprow;

   assert(row != NULL);
   assert(stat != NULL);

   RatSet(rowexact->pseudoactivity, rowexact->constant);
   for( i = 0; i < row->len; ++i )
   {
      colexact = rowexact->cols[i];

      assert(colexact->fpcol != NULL);
      assert(colexact != NULL);
      assert((i < row->nlpcols) == (row->linkpos[i] >= 0
         && colexact->fpcol->lppos >= 0));
      assert(colexact->fpcol->var != NULL);
      assert(SCIPvarGetStatus(colexact->fpcol->var) == SCIP_VARSTATUS_COLUMN);

      RatAddProd(rowexact->pseudoactivity, rowexact->vals[i], SCIPcolExactGetBestBound(colexact));
   }

   row->validpsactivitydomchg = stat->domchgcount;
   row->pseudoactivity = RatApproxReal(rowexact->pseudoactivity);
}

/** gets objective value of column */
SCIP_Rational* SCIPcolExactGetObj(
   SCIP_COLEXACT*        col                 /**< LP column */
   )
{
   assert(col != NULL);

   return col->obj;
}

/** gets lower bound of column */
SCIP_Rational* SCIPcolExactGetLb(
   SCIP_COLEXACT*        col                 /**< LP column */
   )
{
   assert(col != NULL);

   return col->lb;
}

/** gets upper bound of column */
SCIP_Rational* SCIPcolExactGetUb(
   SCIP_COLEXACT*        col                 /**< LP column */
   )
{
   assert(col != NULL);

   return col->ub;
}

/** gets best bound of column with respect to the objective function */
SCIP_Rational* SCIPcolExactGetBestBound(
   SCIP_COLEXACT*        col                 /**< LP column */
   )
{
   assert(col != NULL);

   if( RatIsPositive(col->obj) || RatIsZero(col->obj) )
      return col->lb;
   else
      return col->ub;
}

/** gets the primal LP solution of a column */
SCIP_Rational* SCIPcolExactGetPrimsol(
   SCIP_COLEXACT*        col                 /**< LP column */
   )
{
   assert(col != NULL);

   if( col->fpcol->lppos >= 0 )
      return col->primsol;
   else
      return NULL;
}

/** gets variable this column represents */
SCIP_VAR* SCIPcolExactGetVar(
   SCIP_COLEXACT*        col                 /**< LP column */
   )
{
   assert(col != NULL);

   return col->var;
}

/** ensures, that column array of row can store at least num entries */
SCIP_RETCODE SCIProwExactEnsureSize(
   SCIP_ROWEXACT*        row,                /**< LP row */
   BMS_BLKMEM*           blkmem,             /**< block memory */
   SCIP_SET*             set,                /**< global SCIP settings */
   int                   num                 /**< minimum number of entries to store */
   )
{
   assert(row != NULL);
   assert(row->fprow != NULL);
   assert(row->len <= row->size);

   if( num > row->size )
   {
      int newsize;
      int i;

      newsize = SCIPsetCalcMemGrowSize(set, num);
      SCIP_ALLOC( BMSreallocBlockMemoryArray(blkmem, &row->cols, row->size, newsize) );
      SCIP_ALLOC( BMSreallocBlockMemoryArray(blkmem, &row->cols_index, row->size, newsize) );
      SCIP_ALLOC( BMSreallocBlockMemoryArray(blkmem, &row->vals, row->size, newsize) );
      SCIP_ALLOC( BMSreallocBlockMemoryArray(blkmem, &row->valsinterval, row->size, newsize) );
      for( i = row->size; i < newsize; ++i )
         SCIP_CALL( RatCreateBlock(blkmem, &row->vals[i]) );
      SCIP_ALLOC( BMSreallocBlockMemoryArray(blkmem, &row->linkpos, row->size, newsize) );
      row->size = newsize;
   }
   assert(num <= row->size);

   return SCIP_OKAY;
}

/*
 * lp update methods
 */


/** compute the objective delta due the new objective coefficient */
static
void getObjvalDeltaObjExact(
   SCIP_SET*             set,                /**< global SCIP settings */
   SCIP_Rational*        oldobj,             /**< old objective value of variable */
   SCIP_Rational*        newobj,             /**< new objective value of variable */
   SCIP_Rational*        lb,                 /**< lower bound of variable */
   SCIP_Rational*        ub,                 /**< upper bound of variable */
   SCIP_Rational*        deltaval,           /**< pointer to store the delta value */
   int*                  deltainf            /**< pointer to store the number of variables with infinite best bound */
   )
{
   SCIP_Rational* tmp;
   assert(!RatIsAbsInfinity(oldobj));
   assert(!RatIsAbsInfinity(newobj));
   assert(!RatIsInfinity(lb));
   assert(!RatIsNegInfinity(ub));
   assert(!RatIsEqual(oldobj, newobj));

   RatSetReal(deltaval, 0);
   RatCreateBuffer(set->buffer, &tmp);
   (*deltainf) = 0;

   if( RatIsPositive(oldobj) )
   {
      /* sign of objective did not change */
      if( RatIsPositive(newobj) )
      {
         /* if the bound is finite, calculate the deltaval */
         if( !RatIsNegInfinity(lb) )
         {
            RatDiff(deltaval, newobj, oldobj);
            RatMult(deltaval, deltaval, lb);
         }
      }
      /* sign of objective did change, so the best bound does change */
      else if( RatIsNegative(newobj) )
      {
         if( RatIsNegInfinity(lb) )
         {
            /* old best bound was infinite while new one is not */
            if( !RatIsInfinity(ub) )
            {
               (*deltainf) = -1;
               RatMult(deltaval, ub, newobj);
            }
         }
         else
         {
            /* new best bound is infinite while old one was not */
            if( RatIsInfinity(ub) )
            {
               (*deltainf) = 1;
               RatMult(deltaval, lb, oldobj);
               RatNegate(deltaval, deltaval);
            }
            /* neither old nor new best bound is infinite, so just calculate the deltaval */
            else
            {
               RatMult(tmp, lb, oldobj);
               RatMult(deltaval, ub, newobj);

               RatDiff(deltaval, deltaval, tmp);
            }
         }
      }
      /* new objective is 0.0 */
      else
      {
         if( RatIsNegInfinity(lb) )
            (*deltainf) = -1;
         else
         {
            RatMult(deltaval, lb, oldobj);
            RatNegate(deltaval, deltaval);
         }
      }
   }
   else if( RatIsNegative(oldobj) )
   {
      /* sign of objective did not change */
      if( RatIsNegative(newobj) )
      {
         /* if the bound is finite, calculate the deltaval */
         if( !RatIsInfinity(ub) )
         {
            RatDiff(tmp, newobj, oldobj);
            RatMult(deltaval, ub, tmp);
         }
      }
      /* sign of objective did change, so the best bound does change */
      else if( RatIsPositive(newobj) )
      {
         if( RatIsInfinity(ub) )
         {
            /* old best bound was infinite while new one is not */
            if( !RatIsNegInfinity(lb) )
            {
               (*deltainf) = -1;
               RatMult(deltaval, lb, newobj);
            }
         }
         else
         {
            /* new best bound is infinite while old one was not */
            if( RatIsNegInfinity(lb) )
            {
               (*deltainf) = 1;
               RatMult(deltaval, ub, oldobj);
               RatNegate(deltaval, deltaval);
            }
            /* neither old nor new best bound is infinite, so just calculate the deltaval */
            else
            {
               RatMult(tmp, ub, oldobj);
               RatMult(deltaval, lb, newobj);
               RatDiff(deltaval, deltaval, tmp);
            }
         }
      }
      /* new objective is 0.0 */
      else
      {
         if( RatIsInfinity(ub) )
            (*deltainf) = -1;
         else
         {
            RatMult(deltaval, ub, oldobj);
            RatNegate(deltaval, deltaval);
         }
      }
   }
   /* old objective was 0.0 */
   else
   {
      if( RatIsNegative(newobj) )
      {
         if( RatIsInfinity(ub) )
            (*deltainf) = 1;
         else
            RatMult(deltaval, ub, newobj);
      }
      else if( RatIsPositive(newobj) )
      {
         if( RatIsNegInfinity(lb) )
            (*deltainf) = 1;
         else
            RatMult(deltaval, lb, newobj);
      }
   }

   RatFreeBuffer(set->buffer, &tmp);
}

/** returns the left hand side of the row */
SCIP_Rational* SCIProwExactGetLhs(
   SCIP_ROWEXACT*        row                 /**< LP row */
   )
{
   assert(row != NULL);
   assert(row->lhs != NULL);

   return row->lhs;
}

/** returns the right hand side of the row */
SCIP_Rational* SCIProwExactGetRhs(
   SCIP_ROWEXACT*        row                 /**< LP row */
   )
{
   assert(row != NULL);
   assert(row->rhs != NULL);

   return row->rhs;
}

/** returns the constant of the row */
SCIP_Rational* SCIProwExactGetConstant(
   SCIP_ROWEXACT*        row                 /**< LP row */
   )
{
   assert(row != NULL);
   assert(row->constant != NULL);

   return row->constant;
}

/** compute the objective delta due the new lower bound */
static
void getObjvalDeltaLbExact(
   SCIP_SET*             set,                /**< global SCIP settings */
   SCIP_Rational*        obj,                /**< objective value of variable */
   SCIP_Rational*        oldlb,              /**< old lower bound of variable */
   SCIP_Rational*        newlb,              /**< new lower bound of variable */
   SCIP_Rational*        deltaval,           /**< pointer to store the delta value */
   int*                  deltainf            /**< pointer to store the number of variables with infinite best bound */
   )
{
   assert(!RatIsAbsInfinity(obj));
   assert(!RatIsInfinity(oldlb));
   assert(!RatIsNegInfinity(oldlb) || !RatIsNegInfinity(newlb));
   assert(RatIsPositive(obj)); /* we only need to update if the objective is positive */

   if( RatIsNegInfinity(oldlb) )
   {
      if( !RatIsInfinity(newlb) )
      {
         (*deltainf) = -1;
         RatMult(deltaval, newlb, obj);
      }
      else
      {
         (*deltainf) = 0;
         RatSetReal(deltaval, 0.0);
      }
   }
   else if( RatIsAbsInfinity(newlb) )
   {
      (*deltainf) = 1;
      RatMult(deltaval, oldlb, obj);
      RatNegate(deltaval, deltaval);
   }
   else
   {
      (*deltainf) = 0;
      RatDiff(deltaval, newlb, oldlb);
      RatMult(deltaval, deltaval, obj);
   }
}

/** compute the objective delta due the new upper bound */
static
void getObjvalDeltaUbExact(
   SCIP_SET*             set,                /**< global SCIP settings */
   SCIP_Rational*        obj,                /**< objective value of variable */
   SCIP_Rational*        oldub,              /**< old upper bound of variable */
   SCIP_Rational*        newub,              /**< new upper bound of variable */
   SCIP_Rational*        deltaval,           /**< pointer to store the delta value */
   int*                  deltainf            /**< pointer to store the number of variables with infinite best bound */
   )
{
   assert(!RatIsAbsInfinity(obj));
   assert(!RatIsNegInfinity(oldub));
   assert(!RatIsInfinity(oldub) || !RatIsInfinity(newub));
   assert(RatIsNegative(obj)); /* we only need to update if the objective is negative */

   if( RatIsInfinity(oldub) )
   {
      if( !RatIsNegInfinity(newub) )
      {
         (*deltainf) = -1;
         RatMult(deltaval, newub, obj);
      }
      else
      {
         (*deltainf) = 0;
         RatSetReal(deltaval, 0.0);
      }
   }
   else if( RatIsAbsInfinity(newub) )
   {
      (*deltainf) = 1;
      RatMult(deltaval, oldub, obj);
      RatNegate(deltaval, deltaval);
   }
   else
   {
      (*deltainf) = 0;
      RatDiff(deltaval, newub, oldub);
      RatMult(deltaval, deltaval, obj);
   }
}

/** updates current pseudo and loose objective values for a change in a variable's objective value or bounds */
static
void lpExactUpdateObjval(
   SCIP_LPEXACT*         lp,                 /**< current LP data */
   SCIP_SET*             set,                /**< global SCIP settings */
   SCIP_VAR*             var,                /**< problem variable that changed */
   SCIP_Rational*        deltavalex,         /**< delta value in the objective function */
   int                   deltainf,           /**< delta value for the number of variables with infinite best bound */
   SCIP_Bool             local,              /**< should the local pseudo objective value be updated? */
   SCIP_Bool             loose,              /**< should the loose objective value be updated? */
   SCIP_Bool             global              /**< should the global pseudo objective value be updated? */
   )
{
   assert(lp != NULL);
   assert(lp->looseobjvalinf >= 0);
   assert(lp->pseudoobjvalinf >= 0);
   assert(lp->glbpseudoobjvalinf >= 0);

   /* update the pseudo objective value */
   if( local )
   {
      lp->pseudoobjvalinf += deltainf;

      RatAdd(lp->pseudoobjval, lp->pseudoobjval, deltavalex);

      /* after changing a local bound on a LOOSE variable, we have to update the loose objective value, too */
      if( SCIPvarGetStatusExact(var) == SCIP_VARSTATUS_LOOSE )
         loose = TRUE;
   }
   /* update the loose objective value */
   if( loose )
   {
      lp->looseobjvalinf += deltainf;

      if( !RatIsZero(deltavalex) )
         RatAdd(lp->looseobjval, lp->looseobjval, deltavalex);
   }

   /* update the root pseudo objective values */
   if( global )
   {
      lp->glbpseudoobjvalinf += deltainf;

      RatAdd(lp->glbpseudoobjval ,lp->glbpseudoobjval, deltavalex);
   }

   assert(lp->looseobjvalinf >= 0);
   assert(lp->pseudoobjvalinf >= 0);
   assert(lp->glbpseudoobjvalinf >= 0);
}

/** updates current pseudo and loose objective value for a change in a variable's objective value */
SCIP_RETCODE SCIPlpExactUpdateVarObj(
   SCIP_LPEXACT*         lp,                 /**< current LP data */
   SCIP_SET*             set,                /**< global SCIP settings */
   SCIP_VAR*             var,                /**< problem variable that changed */
   SCIP_Rational*        oldobj,             /**< old objective value of variable */
   SCIP_Rational*        newobj              /**< new objective value of variable */
   )
{
   assert(lp != NULL);
   assert(set != NULL);
   assert(var != NULL);

   if( !RatIsEqual(oldobj, newobj) )
   {
      SCIP_Rational* deltaval;
      int deltainf;

      assert(SCIPvarGetStatus(var) == SCIP_VARSTATUS_LOOSE || SCIPvarGetStatus(var) == SCIP_VARSTATUS_COLUMN);
      assert(SCIPvarGetProbindex(var) >= 0);
      /* the objective coefficient can only be changed during presolving, that implies that the global and local
       * domain of the variable are the same
       */
      assert(lp->fplp->probing || RatIsEqual(SCIPvarGetLbGlobalExact(var), SCIPvarGetLbLocalExact(var)));
      assert(lp->fplp->probing || RatIsEqual(SCIPvarGetUbGlobalExact(var), SCIPvarGetUbLocalExact(var)));

      SCIP_CALL( RatCreateBuffer(set->buffer, &deltaval) );

      /* compute the pseudo objective delta due the new objective coefficient */
      getObjvalDeltaObjExact(set, oldobj, newobj, SCIPvarGetLbLocalExact(var),
          SCIPvarGetUbLocalExact(var), deltaval, &deltainf);

      /* update the local pseudo objective value */
      lpExactUpdateObjval(lp, set, var, deltaval, deltainf, TRUE, FALSE, FALSE);

      /* compute the pseudo objective delta due the new objective coefficient */
      getObjvalDeltaObjExact(set, oldobj, newobj, SCIPvarGetLbGlobalExact(var),
          SCIPvarGetUbGlobalExact(var), deltaval, &deltainf);

      /* update the global pseudo objective value */
      lpExactUpdateObjval(lp, set, var, deltaval, deltainf, FALSE, FALSE, TRUE);

      RatFreeBuffer(set->buffer, &deltaval);
   }

   return SCIP_OKAY;
}

/** updates current root pseudo objective value for a global change in a variable's lower bound */
SCIP_RETCODE SCIPlpExactUpdateVarLbGlobal(
   SCIP_LPEXACT*         lp,                 /**< current LP data */
   SCIP_SET*             set,                /**< global SCIP settings */
   SCIP_VAR*             var,                /**< problem variable that changed */
   SCIP_Rational*        oldlb,              /**< old lower bound of variable */
   SCIP_Rational*        newlb               /**< new lower bound of variable */
   )
{
   assert(lp != NULL);
   assert(set != NULL);
   assert(var != NULL);

   if( !RatIsEqual(oldlb, newlb) && RatIsPositive(SCIPvarGetObjExact(var)) )
   {
      SCIP_Rational* deltaval;
      int deltainf;

      SCIP_CALL( RatCreateBuffer(set->buffer, &deltaval) );
      /* compute the pseudo objective delta due the new lower bound */
      getObjvalDeltaLbExact(set, SCIPvarGetObjExact(var), oldlb, newlb, deltaval, &deltainf);

      /* update the root pseudo objective values */
      lpExactUpdateObjval(lp, set, var, deltaval, deltainf, FALSE, FALSE, TRUE);

      RatFreeBuffer(set->buffer, &deltaval);
   }

   return SCIP_OKAY;
}

/** updates current pseudo and loose objective value for a change in a variable's lower bound */
SCIP_RETCODE SCIPlpExactUpdateVarLb(
   SCIP_LPEXACT*         lp,                 /**< current LP data */
   SCIP_SET*             set,                /**< global SCIP settings */
   SCIP_VAR*             var,                /**< problem variable that changed */
   SCIP_Rational*        oldlb,              /**< old lower bound of variable */
   SCIP_Rational*        newlb               /**< new lower bound of variable */
   )
{
   assert(lp != NULL);
   assert(set != NULL);
   assert(var != NULL);

   if( !RatIsEqual(oldlb, newlb) && RatIsPositive(SCIPvarGetObjExact(var)) )
   {
      SCIP_Rational* deltaval;
      int deltainf;

      assert(SCIPvarGetStatusExact(var) == SCIP_VARSTATUS_LOOSE || SCIPvarGetStatusExact(var) == SCIP_VARSTATUS_COLUMN);
      assert(SCIPvarGetProbindex(var) >= 0);

      SCIP_CALL( RatCreateBuffer(set->buffer, &deltaval) );
      /* compute the pseudo objective delta due the new lower bound */
      getObjvalDeltaLbExact(set, SCIPvarGetObjExact(var), oldlb, newlb, deltaval, &deltainf);

      /* update the pseudo and loose objective values */
      lpExactUpdateObjval(lp, set, var, deltaval, deltainf, TRUE, FALSE, FALSE);

      RatFreeBuffer(set->buffer, &deltaval);
   }

   return SCIP_OKAY;
}

/** updates current root pseudo objective value for a global change in a variable's upper bound */
SCIP_RETCODE SCIPlpExactUpdateVarUbGlobal(
   SCIP_LPEXACT*         lp,                 /**< current LP data */
   SCIP_SET*             set,                /**< global SCIP settings */
   SCIP_VAR*             var,                /**< problem variable that changed */
   SCIP_Rational*        oldub,              /**< old upper bound of variable */
   SCIP_Rational*        newub               /**< new upper bound of variable */
   )
{
   assert(lp != NULL);
   assert(set != NULL);
   assert(var != NULL);

   if( !RatIsEqual(oldub, newub) && RatIsNegative(SCIPvarGetObjExact(var)) )
   {
      SCIP_Rational* deltaval;
      int deltainf;

      SCIP_CALL( RatCreateBuffer(set->buffer, &deltaval) );

      /* compute the pseudo objective delta due the new lower bound */
      getObjvalDeltaUbExact(set, SCIPvarGetObjExact(var), oldub, newub, deltaval, &deltainf);

      /* update the root pseudo objective values */
      lpExactUpdateObjval(lp, set, var, deltaval, deltainf, FALSE, FALSE, TRUE);

      RatFreeBuffer(set->buffer, &deltaval);
   }

   return SCIP_OKAY;
}

/** updates current pseudo objective value for a change in a variable's upper bound */
SCIP_RETCODE SCIPlpExactUpdateVarUb(
   SCIP_LPEXACT*         lp,                 /**< current LP data */
   SCIP_SET*             set,                /**< global SCIP settings */
   SCIP_VAR*             var,                /**< problem variable that changed */
   SCIP_Rational*        oldub,              /**< old upper bound of variable */
   SCIP_Rational*        newub               /**< new upper bound of variable */
   )
{
   assert(lp != NULL);
   assert(set != NULL);
   assert(var != NULL);

   if( !RatIsEqual(oldub, newub) && RatIsNegative(SCIPvarGetObjExact(var)) )
   {
      SCIP_Rational* deltaval;
      int deltainf;

      assert(SCIPvarGetStatusExact(var) == SCIP_VARSTATUS_LOOSE || SCIPvarGetStatusExact(var) == SCIP_VARSTATUS_COLUMN);
      assert(SCIPvarGetProbindex(var) >= 0);

      SCIP_CALL( RatCreateBuffer(set->buffer, &deltaval) );

      /* compute the pseudo objective delta due the new lower bound */
      getObjvalDeltaUbExact(set, SCIPvarGetObjExact(var), oldub, newub, deltaval, &deltainf);

      /* update the pseudo and loose objective values */
      lpExactUpdateObjval(lp, set, var, deltaval, deltainf, TRUE, FALSE, FALSE);

      RatFreeBuffer(set->buffer, &deltaval);
   }

   return SCIP_OKAY;
}

/** informs LP, that given variable was added to the problem */
SCIP_RETCODE SCIPlpExactUpdateAddVar(
   SCIP_LPEXACT*         lpexact,            /**< current LP data */
   SCIP_SET*             set,                /**< global SCIP settings */
   SCIP_VAR*             var                 /**< variable that is now a LOOSE problem variable */
   )
{
   SCIP_Rational* tmp;

   if( !set->exact_enabled )
      return SCIP_OKAY;

   assert(lpexact != NULL);
   assert(set != NULL);
   assert(SCIPvarGetStatusExact(var) == SCIP_VARSTATUS_LOOSE || SCIPvarGetStatusExact(var) == SCIP_VARSTATUS_COLUMN);
   assert(SCIPvarGetProbindex(var) >= 0);

   SCIP_CALL( RatCreateBuffer(set->buffer, &tmp) );

   /* add the variable to the loose objective value sum */
   SCIP_CALL( SCIPlpExactUpdateVarObj(lpexact, set, var, tmp, SCIPvarGetObjExact(var)) );

   /* update the loose variables counter */
   if( SCIPvarGetStatusExact(var) == SCIP_VARSTATUS_LOOSE )
      lpexact->nloosevars++;

   RatFreeBuffer(set->buffer, &tmp);

   return SCIP_OKAY;
}

/** informs LP, that given variable is to be deleted from the problem */
SCIP_RETCODE SCIPlpExactUpdateDelVar(
   SCIP_LPEXACT*         lp,                 /**< current LP data */
   SCIP_SET*             set,                /**< global SCIP settings */
   SCIP_VAR*             var                 /**< variable that will be deleted from the problem */
   )
{
   SCIP_Rational* ratzero;

   assert(lp != NULL);
   assert(SCIPvarGetStatusExact(var) == SCIP_VARSTATUS_LOOSE || SCIPvarGetStatusExact(var) == SCIP_VARSTATUS_COLUMN);
   assert(SCIPvarGetProbindex(var) >= 0);

   SCIP_CALL( RatCreateBuffer(set->buffer, &ratzero) );

   /* subtract the variable from the loose objective value sum */
   SCIP_CALL( SCIPlpExactUpdateVarObj(lp, set, var, SCIPvarGetObjExact(var), ratzero) );

   /* update the loose variables counter */
   if( SCIPvarGetStatusExact(var) == SCIP_VARSTATUS_LOOSE )
   {
      SCIPlpExactDecNLoosevars(lp);
   }

   RatFreeBuffer(set->buffer, &ratzero);

   return SCIP_OKAY;
}

/** informs LP, that given formerly loose problem variable is now a column variable */
SCIP_RETCODE SCIPlpExactUpdateVarColumn(
   SCIP_LPEXACT*         lp,                 /**< current LP data */
   SCIP_SET*             set,                /**< global SCIP settings */
   SCIP_VAR*             var                 /**< problem variable that changed from LOOSE to COLUMN */
   )
{
   SCIP_Rational* tmp;
   SCIP_Rational* obj;
   SCIP_Rational* lb;
   SCIP_Rational* ub;

   SCIP_CALL( RatCreateBuffer(set->buffer, &tmp) );

   assert(SCIPvarGetStatusExact(var) == SCIP_VARSTATUS_COLUMN);
   assert(SCIPvarGetProbindex(var) >= 0);
   assert(lp->looseobjvalinf >= 0);

   obj = SCIPvarGetObjExact(var);

   /* update loose objective value */
   if( RatIsPositive(obj) )
   {
      lb = SCIPvarGetLbLocalExact(var);
      if( RatIsNegInfinity(lb) )
         lp->looseobjvalinf--;
      else
      {
         RatNegate(tmp, lb);
         RatMult(tmp, tmp, obj);
         lpExactUpdateObjval(lp, set, var, tmp, 0, FALSE, TRUE, FALSE);
      }
   }
   else if( RatIsNegative(obj) )
   {
      ub = SCIPvarGetUbLocalExact(var);
      if( RatIsInfinity(ub) )
         lp->looseobjvalinf--;
      else
      {
         RatNegate(tmp, ub);
         RatMult(tmp, tmp, obj);
         lpExactUpdateObjval(lp, set, var, tmp, 0, FALSE, TRUE, FALSE);
      }
   }

   SCIPlpExactDecNLoosevars(lp);

   assert(lp->looseobjvalinf >= 0);

   RatFreeBuffer(set->buffer, &tmp);

   return SCIP_OKAY;
}

/** informs LP, that given formerly column problem variable is now again a loose variable */
SCIP_RETCODE SCIPlpExactUpdateVarLoose(
   SCIP_LPEXACT*         lp,                 /**< current LP data */
   SCIP_SET*             set,                /**< global SCIP settings */
   SCIP_VAR*             var                 /**< problem variable that changed from COLUMN to LOOSE */
   )
{
   SCIP_Rational* tmp;
   SCIP_Rational* obj;
   SCIP_Rational* lb;
   SCIP_Rational* ub;

   SCIP_CALL( RatCreateBuffer(set->buffer, &tmp) );

   assert(SCIPvarGetStatus(var) == SCIP_VARSTATUS_LOOSE);
   assert(SCIPvarGetProbindex(var) >= 0);
   assert(lp->looseobjvalinf >= 0);

   obj = SCIPvarGetObjExact(var);

   /* update loose objective value corresponding to the addition of variable */
   if( RatIsPositive(obj) )
   {
      lb = SCIPvarGetLbLocalExact(var);
      if( RatIsNegInfinity(lb) )
         lp->looseobjvalinf++;
      else
      {
         RatMult(tmp, lb, obj);
         lpExactUpdateObjval(lp, set, var, tmp, 0, FALSE, TRUE, FALSE);
      }
   }
   else if( RatIsNegative(obj) )
   {
      ub = SCIPvarGetUbLocalExact(var);
      if( RatIsInfinity(ub) )
         lp->looseobjvalinf++;
      else
      {
         RatMult(tmp, ub, obj);
         lpExactUpdateObjval(lp, set, var, tmp, 0, FALSE, TRUE, FALSE);
      }
   }
   lp->nloosevars++;

   assert(lp->looseobjvalinf >= 0);

   RatFreeBuffer(set->buffer, &tmp);

   return SCIP_OKAY;
}

/** decrease the number of loose variables by one */
void SCIPlpExactDecNLoosevars(
   SCIP_LPEXACT*         lp                  /**< current LP data */
   )
{
   assert(lp != NULL);
   assert(lp->nloosevars > 0);

   lp->nloosevars--;

   /* get rid of numerical problems: set loose objective value explicitly to zero, if no loose variables remain */
   if( lp->nloosevars == 0 )
   {
      assert(lp->looseobjvalinf == 0);
      RatSetReal(lp->looseobjval, 0.0);
   }
}

/** get the number of rows currently in the lp */
SCIP_RETCODE SCIPlpExactGetNRows(
   SCIP_LPEXACT*         lp                  /**< current LP data */
   )
{
   assert(lp != NULL);

   return lp->nrows;
}

#ifdef SCIP_DISABLED_CODE
static
SCIP_RETCODE lpexactComputeDualValidity(
   SCIP_LPEXACT*         lp,                 /**< current LP data */
   SCIP_SET*             set,                /**< global SCIP settings */
   SCIP_Rational**       dualsol,            /**< row dual multipliers */
   SCIP_Rational**       redcost             /**< column reduced costs */
   )
{
   int r,c;
   SCIP_Rational** obj;
   SCIP_Rational* objval;

   SCIP_CALL( RatCreateBufferArray(set->buffer, &obj, lp->ncols) );
   SCIP_CALL( RatCreateBuffer(set->buffer, &objval) );

   for( c = 0; c < lp->nlpicols; c++ )
   {
      RatSet(obj[c], lp->cols[c]->obj);
      RatDiff(obj[c], obj[c], redcost[c]);

      if( RatIsPositive(redcost[c]) )
         RatDiffProd(objval, redcost[c], lp->cols[c]->lb);
      else if( RatIsNegative(redcost[c]) )
         RatAddProd(objval, redcost[c], lp->cols[c]->ub);
   }

   for( r = 0; r < lp->nlpirows; r++ )
   {
      SCIP_ROWEXACT* row = lp->lpirows[r];

      if( RatIsPositive(dualsol[r]) )
         RatDiffProd(objval, dualsol[r], row->lhs);
      else if( RatIsNegative(dualsol[r]) )
         RatAddProd(objval, dualsol[r], row->rhs);

      for( c = 0; c < row->len; c++ )
      {
         int idx = row->cols_index[c];
         RatDiffProd(obj[idx], row->vals[c], dualsol[r]);
      }
   }

   for( c = 0; c < lp->ncols; c++ )
   {
      assert(RatIsZero(obj[c]));
   }

   RatFreeBuffer(set->buffer, &objval);
   RatFreeBufferArray(set->buffer, &obj, lp->ncols);
   return SCIP_OKAY;
}
#endif

/** stores the LP solution in the columns and rows */
SCIP_RETCODE SCIPlpExactGetSol(
   SCIP_LPEXACT*         lp,                 /**< current LP data */
   SCIP_SET*             set,                /**< global SCIP settings */
   SCIP_STAT*            stat,               /**< problem statistics */
   SCIP_Bool*            primalfeasible,     /**< pointer to store whether the solution is primal feasible, or NULL */
   SCIP_Bool*            dualfeasible,       /**< pointer to store whether the solution is dual feasible, or NULL */
   SCIP_Bool             overwritefplp       /**< should the floating point values be overwritten, e.g. if fp lp was infeasible */
   )
{
   SCIP_COLEXACT** lpicols;
   SCIP_ROWEXACT** lpirows;
   SCIP_Rational** primsol;
   SCIP_Rational** dualsol;
   SCIP_Rational** activity;
   SCIP_Rational** redcost;
   SCIP_Rational* primalbound;
   SCIP_Rational* dualbound;
   SCIP_Rational* tmp;
   SCIP_Bool stillprimalfeasible;
   SCIP_Bool stilldualfeasible;
   int* cstat;
   int* rstat;
   SCIP_Longint lpcount;
   int nlpicols;
   int nlpirows;
   int c;
   int r;

   assert(lp != NULL);
   //assert(lp->flushed); /* TODO: does that work? The exact LP shouldn't need to be flushed when we're storing for diving */
   assert(lp->solved);
   assert(set != NULL);
   assert(stat != NULL);

   /* initialize return and feasibility flags; if primal oder dual feasibility shall not be checked, we set the
    * corresponding flag immediately to FALSE to skip all checks
    */
   if( primalfeasible == NULL )
      stillprimalfeasible = FALSE;
   else
   {
      *primalfeasible = TRUE;
      stillprimalfeasible = TRUE;
   }
   if( dualfeasible == NULL )
      stilldualfeasible = FALSE;
   else
   {
      *dualfeasible = TRUE;
      stilldualfeasible = TRUE;
   }

   SCIPsetDebugMsg(set, "getting new LP solution %" SCIP_LONGINT_FORMAT " for solstat %d\n",
      stat->lpcount, lp->lpsolstat);

   lpicols = lp->lpicols;
   lpirows = lp->lpirows;
   nlpicols = lp->nlpicols;
   nlpirows = lp->nlpirows;
   lpcount = stat->lpcount;

   /* get temporary memory */
   SCIP_CALL( RatCreateBuffer(set->buffer, &primalbound) );
   SCIP_CALL( RatCreateBuffer(set->buffer, &dualbound) );
   SCIP_CALL( RatCreateBuffer(set->buffer, &tmp) );
   SCIP_CALL( RatCreateBufferArray(set->buffer, &primsol, nlpicols) );
   SCIP_CALL( RatCreateBufferArray(set->buffer, &dualsol, nlpirows) );
   SCIP_CALL( RatCreateBufferArray(set->buffer, &activity, nlpirows) );
   SCIP_CALL( RatCreateBufferArray(set->buffer, &redcost, nlpicols) );
   SCIP_CALL( SCIPsetAllocBufferArray(set, &cstat, nlpicols) );
   SCIP_CALL( SCIPsetAllocBufferArray(set, &rstat, nlpirows) );

   SCIP_CALL( SCIPlpiExactGetSol(lp->lpiexact, NULL, primsol, dualsol, activity, redcost) );

   /* avoid adding infinity to the bounding error */
   if( !RatIsInfinity(lp->lpobjval) )
      stat->boundingerrorexlp += REALABS(lp->fplp->lpobjval - RatRoundReal(lp->lpobjval, SCIP_R_ROUND_DOWNWARDS));
   if( overwritefplp )
   {
      lp->fplp->lpobjval = RatRoundReal(lp->lpobjval, SCIP_R_ROUND_DOWNWARDS);
      lp->fplp->lpsolstat = lp->lpsolstat;
      lp->fplp->primalfeasible = lp->primalfeasible;
      lp->fplp->dualfeasible = lp->dualfeasible;
      lp->fplp->solved = lp->solved;
   }
   if( lp->solisbasic )
   {
      SCIP_CALL( SCIPlpiExactGetBase(lp->lpiexact, cstat, rstat) );
   }
   else
   {
      BMSclearMemoryArray(cstat, nlpicols);
      BMSclearMemoryArray(rstat, nlpirows);
   }

   RatSetReal(primalbound, 0.0);
   RatSetReal(dualbound, 0.0);

   SCIPdebug(SCIP_CALL( lpexactComputeDualValidity(lp, set, dualsol, redcost) ));

   /* copy primal solution and reduced costs into columns */
   for( c = 0; c < nlpicols; ++c )
   {
      assert( 0 <= cstat[c] && cstat[c] < 4 );
      RatSet(lpicols[c]->primsol, primsol[c]);
      RatSet(lpicols[c]->redcost, redcost[c]);
      lpicols[c]->basisstatus = (unsigned int) cstat[c];
      lpicols[c]->validredcostlp = lpcount;
      if( overwritefplp )
      {
         lp->fplp->lpicols[c]->primsol =  RatApproxReal(primsol[c]);
         lp->fplp->lpicols[c]->redcost =  RatApproxReal(redcost[c]);
         lp->fplp->lpicols[c]->basisstatus = (unsigned int) cstat[c];
         lp->fplp->lpicols[c]->validredcostlp = lpcount;
      }
      if( stillprimalfeasible )
      {
         stillprimalfeasible =
            (RatIsNegInfinity(lpicols[c]->lb) || !RatIsLT(lpicols[c]->primsol, lpicols[c]->lb))
            && (RatIsInfinity(lpicols[c]->ub) || !RatIsGT(lpicols[c]->primsol, lpicols[c]->ub));
         RatAddProd(primalbound, lpicols[c]->primsol, lpicols[c]->obj);
      }

      /* if dual feasibility check is disabled, set reduced costs of basic variables to 0 */
      if( dualfeasible == NULL && lpicols[c]->basisstatus == (unsigned int) SCIP_BASESTAT_BASIC )
      {
         RatSetReal(lpicols[c]->redcost, 0.0);
         if( overwritefplp )
            lp->fplp->lpicols[c]->redcost = 0;
      }

      /* complementary slackness means that if a variable is not at its lower or upper bound, its reduced costs
         * must be non-positive or non-negative, respectively; in particular, if a variable is strictly within its
         * bounds, its reduced cost must be zero
         */
      if( stilldualfeasible
         && (RatIsNegInfinity(lpicols[c]->lb) || RatIsGT(lpicols[c]->primsol, lpicols[c]->lb)) )
         stilldualfeasible = !RatIsPositive(lpicols[c]->redcost);
      if( stilldualfeasible
         && (RatIsInfinity(lpicols[c]->ub) || RatIsLT(lpicols[c]->primsol, lpicols[c]->ub)) )
         stilldualfeasible = !RatIsNegative(lpicols[c]->redcost);

         RatDebugMessage("col <%s> [%q,%q]: primsol=%q, redcost=%q, pfeas=%u/%u(%u), dfeas=%d/%d(%u)\n",
         SCIPvarGetName(lpicols[c]->var), lpicols[c]->lb, lpicols[c]->ub, lpicols[c]->primsol, lpicols[c]->redcost,
         RatIsGE(lpicols[c]->primsol, lpicols[c]->lb),
         RatIsLE(lpicols[c]->primsol, lpicols[c]->ub),
         primalfeasible != NULL ? stillprimalfeasible : TRUE,
         !RatIsGT(lpicols[c]->primsol, lpicols[c]->lb) || !RatIsPositive(lpicols[c]->redcost),
         !RatIsGT(lpicols[c]->primsol, lpicols[c]->ub) || !RatIsNegative(lpicols[c]->redcost),
         dualfeasible != NULL ? stilldualfeasible : TRUE);

      /* we intentionally use an exact positive/negative check because ignoring small reduced cost values may lead to a
       * wrong bound value; if the corresponding bound is +/-infinity, we use zero reduced cost (if stilldualfeasible is
       * TRUE, we are in the case that the reduced cost is tiny with wrong sign)
       */
      if( stilldualfeasible )
      {
         if( RatIsPositive(lpicols[c]->redcost) && !RatIsNegInfinity(lpicols[c]->lb) )
         {
            RatAddProd(dualbound, lpicols[c]->redcost, lpicols[c]->lb);
         }
         else if( RatIsNegative(lpicols[c]->redcost) && !RatIsInfinity(lpicols[c]->ub) )
         {
            RatAddProd(dualbound, lpicols[c]->redcost, lpicols[c]->ub);
         }
      }
   }

   /* copy dual solution and activities into rows */
   for( r = 0; r < nlpirows; ++r )
   {
      assert( 0 <= rstat[r] && rstat[r] < 4 );
      RatSet(lpirows[r]->dualsol, dualsol[r]);
      RatAdd(lpirows[r]->activity, activity[r], lpirows[r]->constant);
      lpirows[r]->basisstatus = (unsigned int) rstat[r]; /*lint !e732*/
      lpirows[r]->validactivitylp = lpcount;
      if( overwritefplp )
      {
         SCIP_ROW* fprow;
         if( SCIProwIsInLP(lpirows[r]->fprow) )
            fprow = lpirows[r]->fprow;
         else
         {
            assert(SCIProwIsInLP(lpirows[r]->fprowrhs));
            fprow = lpirows[r]->fprowrhs;
         }
         fprow->dualsol = RatApproxReal(dualsol[r]);
         fprow->activity = RatApproxReal(lpirows[r]->activity);
         fprow->basisstatus = (unsigned int) rstat[r]; /*lint !e732*/
         fprow->validactivitylp = lpcount;
      }
      if( stillprimalfeasible )
      {
         stillprimalfeasible =
            (RatIsNegInfinity(lpirows[r]->lhs) ||RatIsGE(lpirows[r]->activity, lpirows[r]->lhs))
            && (RatIsInfinity(lpirows[r]->rhs) || RatIsLE(lpirows[r]->activity, lpirows[r]->rhs));
      }
      /* complementary slackness means that if the activity of a row is not at its left-hand or right-hand side,
         * its dual multiplier must be non-positive or non-negative, respectively; in particular, if the activity is
         * strictly within left-hand and right-hand side, its dual multiplier must be zero
         */
      if( stilldualfeasible &&
            (RatIsNegInfinity(lpirows[r]->lhs) || RatIsGT(lpirows[r]->activity, lpirows[r]->lhs)) )
         stilldualfeasible = !RatIsPositive(lpirows[r]->dualsol);
      if( stilldualfeasible &&
            (RatIsInfinity(lpirows[r]->rhs) || RatIsLT(lpirows[r]->activity, lpirows[r]->rhs)) )
         stilldualfeasible = !RatIsNegative(lpirows[r]->dualsol);

      RatDebugMessage("<%s> [%q,%q] + %q: activity=%q, dualsol=%q, pfeas=%u/%u(%u), dfeas=%d/%d(%u)\n",
         lpirows[r]->fprow->name, lpirows[r]->lhs, lpirows[r]->rhs,
         lpirows[r]->constant, lpirows[r]->activity, lpirows[r]->dualsol,
         RatIsGE(lpirows[r]->activity, lpirows[r]->lhs),
         RatIsLE(lpirows[r]->activity, lpirows[r]->rhs),
         primalfeasible != NULL ? stillprimalfeasible : TRUE,
         !RatIsGT(lpirows[r]->activity, lpirows[r]->lhs) || !RatIsPositive(lpirows[r]->dualsol),
         !RatIsLT(lpirows[r]->activity, lpirows[r]->rhs) || !RatIsNegative(lpirows[r]->dualsol),
         dualfeasible != NULL ? stilldualfeasible : TRUE);

      /* we intentionally use an exact positive/negative check because ignoring small dual multipliers may lead to a
       * wrong bound value; if the corresponding side is +/-infinity, we use a zero dual multiplier (if
       * stilldualfeasible is TRUE, we are in the case that the dual multiplier is tiny with wrong sign)
       */
      if( stilldualfeasible )
      {
         if( RatIsPositive(lpirows[r]->dualsol) && !RatIsNegInfinity(lpirows[r]->lhs) )
         {
            RatDiff(tmp, lpirows[r]->lhs, lpirows[r]->constant);
            RatAddProd(dualbound, tmp, lpirows[r]->dualsol);
         }
         else if( RatIsNegative(lpirows[r]->dualsol) && !RatIsInfinity(lpirows[r]->rhs) )
         {
            RatDiff(tmp, lpirows[r]->rhs, lpirows[r]->constant);
            RatAddProd(dualbound, tmp, lpirows[r]->dualsol);
         }
      }
   }

   /* if the objective value returned by the LP solver is smaller than the internally computed primal bound, then we
    * declare the solution primal infeasible; we assume primalbound and lp->lpobjval to be equal if they are both +/-
    * infinity
    */
   /**@todo alternatively, if otherwise the LP solution is feasible, we could simply update the objective value */
   if( stillprimalfeasible && !(RatIsInfinity(primalbound) && RatIsInfinity(lp->lpobjval))
      && !(RatIsNegInfinity(primalbound) && RatIsNegInfinity(lp->lpobjval)) )
   {
      stillprimalfeasible = RatIsLE(primalbound, lp->lpobjval);
      RatDebugMessage(" primalbound=%q, lpbound=%q, pfeas=%u(%u)\n", primalbound, lp->lpobjval,
         RatIsLE(primalbound, lp->lpobjval), primalfeasible != NULL ? stillprimalfeasible : TRUE);
   }

   /* if the objective value returned by the LP solver is smaller than the internally computed dual bound, we declare
    * the solution dual infeasible; we assume dualbound and lp->lpobjval to be equal if they are both +/- infinity
    */
   /**@todo alternatively, if otherwise the LP solution is feasible, we could simply update the objective value */
   if( stilldualfeasible && !(RatIsInfinity(dualbound) && RatIsInfinity(lp->lpobjval))
      && !(RatIsNegInfinity(dualbound) && RatIsNegInfinity(lp->lpobjval)) )
   {
      stilldualfeasible =  RatIsGE(dualbound, lp->lpobjval);
      RatDebugMessage(" dualbound=%q, lpbound=%q, dfeas=%u(%u)\n", dualbound, lp->lpobjval,
         RatIsGE(dualbound, lp->lpobjval), dualfeasible != NULL ? stilldualfeasible : TRUE);
   }

   if( primalfeasible != NULL )
      *primalfeasible = stillprimalfeasible;
   if( dualfeasible != NULL )
      *dualfeasible = stilldualfeasible;

   /* free temporary memory */
   SCIPsetFreeBufferArray(set, &rstat);
   SCIPsetFreeBufferArray(set, &cstat);
   RatFreeBufferArray(set->buffer, &redcost, nlpicols);
   RatFreeBufferArray(set->buffer, &activity, nlpirows);
   RatFreeBufferArray(set->buffer, &dualsol, nlpirows);
   RatFreeBufferArray(set->buffer, &primsol, nlpicols);
   RatFreeBuffer(set->buffer, &tmp);
   RatFreeBuffer(set->buffer, &dualbound);
   RatFreeBuffer(set->buffer, &primalbound);

   return SCIP_OKAY;
}

/** stores LP solution with infinite objective value in the columns and rows */
SCIP_RETCODE SCIPlpExactGetUnboundedSol(
   SCIP_LPEXACT*         lp,                 /**< current LP data */
   SCIP_SET*             set,                /**< global SCIP settings */
   SCIP_STAT*            stat,               /**< problem statistics */
   SCIP_Bool*            primalfeasible,     /**< pointer to store whether the solution is primal feasible, or NULL */
   SCIP_Bool*            rayfeasible         /**< pointer to store whether the primal ray is a feasible unboundedness proof, or NULL */
   )
{
   *primalfeasible = FALSE;
   *rayfeasible = FALSE;
   return SCIP_OKAY;
}
#if 0
{
   SCIP_COLEXACT** lpicols;
   SCIP_ROWEXACT** lpirows;
   SCIP_Rational** primsol;
   SCIP_Rational** activity;
   SCIP_Rational** ray;
   SCIP_Rational* rayobjval;
   SCIP_Rational* rayscale;
   SCIP_Rational* tmp;
   SCIP_Longint lpcount;
   SCIP_COLEXACT* col;
   int nlpicols;
   int nlpirows;
   int c;
   int r;

   assert(lp != NULL);
   assert(lp->flushed);
   assert(lp->solved);
   assert(lp->lpsolstat == SCIP_LPSOLSTAT_UNBOUNDEDRAY);
   assert(RisNegInfinity(lp->lpobjval\);
   assert(set != NULL);
   assert(stat != NULL);

   if( primalfeasible != NULL )
      *primalfeasible = TRUE;
   if( rayfeasible != NULL )
      *rayfeasible = TRUE;

   /* check if the LP solver is able to provide a primal unbounded ray */
   if( !SCIPlpiExactHasPrimalRay(lp->lpiexact) )
   {
      SCIPerrorMessage("LP solver has no primal ray to prove unboundedness\n");
      return SCIP_LPERROR;
   }

   SCIPsetDebugMsg(set, "getting new unbounded LP solution %" SCIP_LONGINT_FORMAT "\n", stat->lpcount);

   /* get temporary memory */
   SCIP_CALL( RatCreateBuffer(set->buffer, &rayobjval) );
   SCIP_CALL( RatCreateBuffer(set->buffer, &rayscale) );
   SCIP_CALL( RatCreateBuffer(set->buffer, &tmp) );
   SCIP_CALL( RcreateArrayTemp(set->buffer, &primsol, lp->nlpicols) );
   SCIP_CALL( RcreateArrayTemp(set->buffer, &activity, lp->nlpirows) );
   SCIP_CALL( RcreateArrayTemp(set->buffer, &ray, lp->nlpicols) );

   /* get primal unbounded ray */
   SCIP_CALL( SCIPlpiExactGetPrimalRay(lp->lpiexact, ray) );

   lpicols = lp->lpicols;
   lpirows = lp->lpirows;
   nlpicols = lp->nlpicols;
   nlpirows = lp->nlpirows;
   lpcount = stat->lpcount;

   /* calculate the objective value decrease of the ray and heuristically try to construct primal solution */
   RsetReal(rayobjval, 0.0);
   for( c = 0; c < nlpicols; ++c )
   {
      assert(lpicols[c] != NULL);
      assert(lpicols[c]->var != NULL);

      col = lpicols[c];

      /* there should only be a nonzero value in the ray if there is no finite bound in this direction */
      if( rayfeasible != NULL )
      {
         *rayfeasible = *rayfeasible
            && (!RisNegative(ray[c]) || RisNegInfinity(col->lb))
            && (!RisPositive(ray[c]) || RisInfinity(col->ub));
      }

      if( !RatIsZero(ray[c]) )
         RaddProd(rayobjval, ray[c], col->obj);

      /* Many LP solvers cannot directly provide a feasible solution if they detected unboundedness. We therefore first
       * heuristically try to construct a primal solution.
       */
      RsetReal(primsol[c], 0.0);
      if( RatIsZero(ray[c]) )
      {
         /* if the ray component is 0, we try to satisfy as many rows as possible */
         if( SCIPvarGetNLocksDown(col->var) == 0 && ! RisNegInfinity(col->lb) )
           RatSet(primsol[c], col->lb);
         else if( SCIPvarGetNLocksUp(col->var) == 0 && ! RisInfinity(col->ub) )
           RatSet(primsol[c], col->ub);
      }

      /* make sure we respect the bounds */
      Rmax(primsol[c], primsol[c], col->lb);
      Rmin(primsol[c], primsol[c], col->ub);
   }

   /* check feasibility of heuristic solution and compute activity */
   for( r = 0; r < nlpirows; ++r )
   {
      SCIP_Rational* SCIP_CALL( RatCreateBuffer(set->buffer, &act) );
      SCIP_ROWEXACT* row;

      row = lpirows[r];
      assert( row != NULL );

      for( c = 0; c < row->nlpcols; ++c )
      {
         col = row->cols[c];

         assert( col != NULL );
         assert( col->lppos >= 0 );
         assert( row->linkpos[c] >= 0 );
      }

      if( row->nunlinked > 0 )
      {
         for( c = row->nlpcols; c < row->len; ++c )
         {
            col = row->cols[c];

            assert( col != NULL );

            if( col->lppos >= 0 )
            {
               RaddProd(act, row->vals[c], primsol[col->lppos]);
            }
         }
      }

      /* check feasibility */
      if( (!RisNegInfinity(row->lhs) && RisLT(act, row->lhs) ) ||
          (!RisInfinity(row->rhs)  && RisGT(act, row->rhs) ) )
         break;

     RatSet(activity[r], act);
      RatFreeBuffer(set->buffer, &act);
   }

   /* if heuristic solution is not feasible, try to obtain solution from LPI */
   if( r < nlpirows )
   {
      /* get primal feasible point */
      SCIP_CALL( SCIPlpiExactGetSol(lp->lpiexact, NULL, primsol, NULL, activity, NULL) );

      /* determine feasibility status */
      if( primalfeasible != NULL )
      {
         for( c = 0; c < nlpicols; ++c )
         {
            assert( lpicols[c] != NULL );
            assert( lpicols[c]->var != NULL );

            /* check primal feasibility of (finite) primal solution; note that the comparisons ensure that the primal
             * solution is within SCIP's infinity bounds; otherwise the rayscale below is not well-defined
             */
            *primalfeasible = *primalfeasible
               && !RisLT(primsol[c], lpicols[c]->lb)
               && !RisGT(primsol[c], lpicols[c]->ub);
         }
      }
   }
   else
   {
      if( primalfeasible != NULL )
         *primalfeasible = TRUE;
   }

   if( primalfeasible != NULL && !(*primalfeasible) )
   {
      /* if the finite point is already infeasible, we do not have to add the ray */
      RsetReal(rayscale, 0.0);
   }
   else if( rayfeasible != NULL && !(*rayfeasible) )
   {
      /* if the ray is already infeasible (due to numerics), we do not want to add the ray */
      RsetReal(rayscale, 0.0);
   }
   else if( !RisNegative(rayobjval) )
   {
      /* due to numerical problems, the objective of the ray might be nonnegative,
       *
       * @todo How to check for negative objective value here?
       */
      if( rayfeasible != NULL )
      {
         *rayfeasible = FALSE;
      }

      RsetReal(rayscale, 0.0);
   }
   else
   {
      assert(!RatIsZero(rayobjval));

      /* scale the ray, such that the resulting point has infinite objective value */
      rayscale = -2*SCIPsetInfinity(set)/rayobjval;
      assert(SCIPsetIsFeasPositive(set, rayscale));

      /* ensure that unbounded point does not violate the bounds of the variables */
      for( c = 0; c < nlpicols; ++c )
      {
         if( RisPositive(ray[c]) )
            rayscale = MIN(rayscale, (lpicols[c]->ub - primsol[c])/ray[c]);
         else if( RisNegative(ray[c]) )
            rayscale = MIN(rayscale, (lpicols[c]->lb - primsol[c])/ray[c]);

         assert(SCIPsetIsFeasPositive(set, rayscale));
      }
   }

   SCIPsetDebugMsg(set, "unbounded LP solution: rayobjval=%f, rayscale=%f\n", rayobjval, rayscale);

   /* calculate the unbounded point: x' = x + rayscale * ray */
   for( c = 0; c < nlpicols; ++c )
   {
      if( RatIsZero(ray[c]) )
         lpicols[c]->primsol = primsol[c];
      else
      {
         SCIP_Rational* primsolval;
         primsolval = primsol[c] + rayscale * ray[c];
         lpicols[c]->primsol = MAX(-SCIPsetInfinity(set), MIN(SCIPsetInfinity(set), primsolval)); /*lint !e666*/
      }
      lpicols[c]->redcost = SCIP_INVALID;
      lpicols[c]->validredcostlp = -1;
   }

   /* transfer solution and check feasibility */
   for( r = 0; r < nlpirows; ++r )
   {
      lpirows[r]->dualsol = SCIP_INVALID;
      lpirows[r]->activity = activity[r] + lpirows[r]->constant;
      lpirows[r]->validactivitylp = lpcount;

      /* check for feasibility of the rows */
      if( primalfeasible != NULL )
         *primalfeasible = *primalfeasible
            && (RisNegInfinity(lpirows[r]->lhs) || SCIPsetIsFeasGE(set, lpirows[r]->activity, lpirows[r]->lhs))
            && (RisInfinity(lpirows[r]->rhs) || SCIPsetIsFeasLE(set, lpirows[r]->activity, lpirows[r]->rhs));
   }

   /* free temporary memory */
   SCIPsetFreeBufferArray(set, &ray);
   SCIPsetFreeBufferArray(set, &activity);
   SCIPsetFreeBufferArray(set, &primsol);

   return SCIP_OKAY;
}
#endif

/** returns primal ray proving the unboundedness of the current LP */
SCIP_RETCODE SCIPlpExactGetPrimalRay(
   SCIP_LPEXACT*         lp,                 /**< current LP data */
   SCIP_SET*             set,                /**< global SCIP settings */
   SCIP_Rational**       ray                 /**< array for storing primal ray values, they are stored w.r.t. the problem index of the variables,
                                              *   so the size of this array should be at least number of active variables
                                              *   (all entries have to be initialized to 0 before) */
   )
{
   SCIP_COLEXACT** lpicols;
   SCIP_Rational** lpiray;
   SCIP_VAR* var;
   int nlpicols;
   int c;

   assert(lp != NULL);
   assert(set != NULL);
   assert(ray != NULL);
   assert(lp->flushed);
   assert(lp->solved);
   assert(lp->lpsolstat == SCIP_LPSOLSTAT_UNBOUNDEDRAY);
   assert(RatIsNegInfinity(lp->lpobjval));

   /* check if the LP solver is able to provide a primal unbounded ray */
   if( !SCIPlpiExactHasPrimalRay(lp->lpiexact) )
   {
      SCIPerrorMessage("LP solver has no primal ray for unbounded LP\n");
      return SCIP_LPERROR;
   }

   /* get temporary memory */
   SCIP_CALL( RatCreateBufferArray(set->buffer, &lpiray, lp->nlpicols) );

   SCIPsetDebugMsg(set, "getting primal ray values\n");

   /* get primal unbounded ray */
   SCIP_CALL( SCIPlpiExactGetPrimalRay(lp->lpiexact, lpiray) );

   lpicols = lp->lpicols;
   nlpicols = lp->nlpicols;

   /* store the ray values of active problem variables */
   for( c = 0; c < nlpicols; c++ )
   {
      assert(lpicols[c] != NULL);

      var = lpicols[c]->var;
      assert(var != NULL);
      assert(SCIPvarGetProbindex(var) != -1);
      RatSet(ray[SCIPvarGetProbindex(var)], lpiray[c]);
   }

   RatFreeBufferArray(set->buffer, &lpiray, lp->nlpicols);

   return SCIP_OKAY;
}


/** stores the dual Farkas multipliers for infeasibility proof in rows. besides, the proof is checked for validity if
 *  lp/checkfarkas = TRUE.
 *
 *  @note the check will not be performed if @p valid is NULL.
 */
SCIP_RETCODE SCIPlpExactGetDualfarkas(
   SCIP_LPEXACT*         lp,                 /**< current LP data */
   SCIP_SET*             set,                /**< global SCIP settings */
   SCIP_STAT*            stat,               /**< problem statistics */
   SCIP_Bool*            valid,              /**< pointer to store whether the Farkas proof is valid  or NULL */
   SCIP_Bool             overwritefplp       /**< should the floating point values be overwritten, e.g. if fp lp was infeasible */
   )
{
   SCIP_COLEXACT** lpicols;
   SCIP_ROWEXACT** lpirows;
   SCIP_Rational** dualfarkas;
   SCIP_Rational** farkascoefs;
   SCIP_Rational* farkaslhs;
   SCIP_Rational* maxactivity;
   SCIP_Rational* tmp;
   SCIP_Bool checkfarkas;
   int nlpicols;
   int nlpirows;
   int c;
   int r;

   assert(lp != NULL);
   assert(lp->flushed);
   assert(lp->solved);
   assert(lp->lpsolstat == SCIP_LPSOLSTAT_INFEASIBLE);
   assert(set != NULL);
   assert(stat != NULL);

   if( valid != NULL )
      *valid = TRUE;

   farkascoefs = NULL;
   SCIP_CALL( RatCreateBuffer(set->buffer, &maxactivity) );
   SCIP_CALL( RatCreateBuffer(set->buffer, &farkaslhs) );
   SCIP_CALL( RatCreateBuffer(set->buffer, &tmp) );

   checkfarkas = (set->lp_checkfarkas && valid != NULL);

   /* get temporary memory */
   SCIP_CALL( RatCreateBufferArray(set->buffer, &dualfarkas, lp->nlpirows) );

   if( checkfarkas )
      SCIP_CALL( RatCreateBufferArray(set->buffer, &farkascoefs, lp->nlpicols) );

   /* get dual Farkas infeasibility proof */
   SCIP_CALL( SCIPlpiExactGetDualfarkas(lp->lpiexact, dualfarkas) );

   if( overwritefplp )
   {
      lp->fplp->lpobjval = SCIPsetInfinity(set);
      lp->fplp->lpsolstat = lp->lpsolstat;
   }

   lpicols = lp->lpicols;
   lpirows = lp->lpirows;
   nlpicols = lp->nlpicols;
   nlpirows = lp->nlpirows;

   /* store infeasibility proof in rows */
   SCIPsetDebugMsg(set, "LP is infeasible:\n");
   for( r = 0; r < nlpirows; ++r )
   {
      RatDebugMessage(" row <%s>: dualfarkas=%q\n", lpirows[r]->fprow->name, dualfarkas[r]);
      RatSet(lpirows[r]->dualfarkas, dualfarkas[r]);
      RatSetString(lpirows[r]->dualsol, "inf");
      RatSetReal(lpirows[r]->activity, 0.0);
      lpirows[r]->validactivitylp = -1L;
      lpirows[r]->basisstatus = (unsigned int) SCIP_BASESTAT_BASIC;
      if( overwritefplp )
      {
         lp->fplp->lpirows[r]->dualfarkas = RatApproxReal(dualfarkas[r]);
         lp->fplp->lpirows[r]->dualsol = SCIPsetInfinity(set);
         lp->fplp->lpirows[r]->basisstatus = (unsigned int) SCIP_BASESTAT_BASIC;
         lp->fplp->lpirows[r]->validactivitylp = -1L;
      }

      if( checkfarkas )
      {
         assert(farkascoefs != NULL);

         /* the infeasibility proof would be invalid if
          *   (i)  dualfarkas[r] > 0 and lhs = -inf
          *   (ii) dualfarkas[r] < 0 and rhs = inf
          * however, due to numerics we accept slightly negative / positive values
          */
         if( (RatIsPositive(dualfarkas[r]) && RatIsNegInfinity(lpirows[r]->lhs))
            || (RatIsNegative(dualfarkas[r]) && RatIsInfinity(lpirows[r]->rhs)) )
         {
               RatDebugMessage("farkas proof is invalid: row <%s>[lhs=%q,rhs=%q,c=%q] has multiplier %q\n",
               SCIProwGetName(lpirows[r]->fprow), lpirows[r]->lhs, lpirows[r]->rhs,
               lpirows[r]->constant, dualfarkas[r]);

            *valid = FALSE; /*lint !e613*/

            goto TERMINATE;
         }

         /* dual multipliers, for which the corresponding row side in infinite, are treated as zero if they are zero
          * within tolerances (see above) but slighty positive / negative
          */
         if( (RatIsPositive(dualfarkas[r]) && RatIsNegInfinity(lpirows[r]->lhs))
            || (RatIsNegative(dualfarkas[r]) && RatIsInfinity(lpirows[r]->rhs)) )
            continue;

         /* iterate over all columns and scale with dual solution */
         for( c = 0; c < lpirows[r]->len; c++ )
         {
            int pos = lpirows[r]->cols[c]->lppos;

            if( pos == -1 )
               continue;

            assert(pos >= 0 && pos < nlpicols);
            RatAddProd(farkascoefs[pos], dualfarkas[r], lpirows[r]->vals[c]);
         }

         /* the row contributes with its left-hand side to the proof */
         if( RatIsPositive(dualfarkas[r]) )
         {
            assert(!RatIsNegInfinity(lpirows[r]->lhs));
            RatDiff(tmp, lpirows[r]->lhs, lpirows[r]->constant);
            RatAddProd(farkaslhs, tmp, dualfarkas[r]);
         }

         /* the row contributes with its right-hand side to the proof */
         else if( RatIsNegative(dualfarkas[r]) )
         {
            assert(!RatIsInfinity(lpirows[r]->rhs));
            RatDiff(tmp, lpirows[r]->rhs, lpirows[r]->constant);
            RatAddProd(farkaslhs, tmp, dualfarkas[r]);
         }
      }
   }

   /* set columns as invalid */
   for( c = 0; c < nlpicols; ++c )
   {
      RatSetString(lpicols[c]->primsol, "inf");
      RatSetString(lpicols[c]->redcost, "inf");
      lpicols[c]->validredcostlp = -1L;
      lpicols[c]->validfarkaslp = -1L;
<<<<<<< HEAD
=======
      RatSet(lpicols[c]->farkascoef, farkascoefs[c]);
>>>>>>> 63e3d26e
      if( overwritefplp )
      {
         lp->fplp->lpicols[c]->primsol =  SCIPsetInfinity(set);
         lp->fplp->lpicols[c]->redcost =  SCIPsetInfinity(set);
         lp->fplp->lpicols[c]->validredcostlp = -1L;
<<<<<<< HEAD
         lpicols[c]->validfarkaslp = -1L;
=======
         lp->fplp->lpicols[c]->validfarkaslp = -1L;
>>>>>>> 63e3d26e
      }

      if( checkfarkas )
      {
         assert(farkascoefs != NULL);
         assert(lpicols[c]->lppos == c);

         /* skip coefficients that are too close to zero */
         if( RatIsZero(farkascoefs[c]) )
            continue;

         /* calculate the maximal activity */
         if( RatIsPositive(farkascoefs[c]) )
         {
            RatMult(tmp, farkascoefs[c], SCIPcolExactGetUb(lpicols[c]));
            RatAdd(maxactivity, maxactivity, tmp);
         }
         else
         {
            RatMult(tmp, farkascoefs[c], SCIPcolExactGetLb(lpicols[c]));
            RatAdd(maxactivity, maxactivity, tmp);
         }
      }
   }

   /* check whether the farkasproof is valid
    * due to numerics, it might happen that the left-hand side of the aggregation is larger/smaller or equal than +/- infinity.
    * in that case, we declare the Farkas proof to be invalid.
    */
   if( checkfarkas && (RatIsAbsInfinity(farkaslhs) || RatIsGE(maxactivity, farkaslhs)) )
   {
      RatDebugMessage("farkas proof is invalid: maxactivity=%q, lhs=%q\n", maxactivity, farkaslhs);

      *valid = FALSE; /*lint !e613*/
   }

  TERMINATE:
   /* free temporary memory */
   if( checkfarkas )
      RatFreeBufferArray(set->buffer, &farkascoefs, nlpicols);

   RatFreeBufferArray(set->buffer, &dualfarkas, nlpirows);
   RatFreeBuffer(set->buffer, &tmp);
   RatFreeBuffer(set->buffer, &farkaslhs);
   RatFreeBuffer(set->buffer, &maxactivity);

   return SCIP_OKAY;
}

/** get number of iterations used in last LP solve */
SCIP_RETCODE SCIPlpExactGetIterations(
   SCIP_LPEXACT*         lpexact,            /**< current exact LP data */
   int*                  iterations          /**< pointer to store the iteration count */
   )
{
   assert(lpexact != NULL);

   SCIP_CALL( SCIPlpiExactGetIterations(lpexact->lpiexact, iterations) );

   return SCIP_OKAY;
}

/** gets objective value of current LP
 *
 *  @note This method returns the objective value of the current LP solution, which might be primal or dual infeasible
 *        if a limit was hit during solving. It must not be used as a dual bound if the LP solution status is
 *        SCIP_LPSOLSTAT_ITERLIMIT or SCIP_LPSOLSTAT_TIMELIMIT.
 */
void SCIPlpExactGetObjval(
   SCIP_LPEXACT*         lp,                 /**< current LP data */
   SCIP_SET*             set,                /**< global SCIP settings */
   SCIP_PROB*            prob,               /**< problem data */
   SCIP_Rational*        res                 /**< result pointer to store rational */
   )
{
   assert(lp != NULL);
   assert(lp->fplp->hasprovedbound);
   assert((lp->nloosevars > 0) || (lp->looseobjvalinf == 0 && RatIsZero(lp->looseobjval)));
   assert(set != NULL);

   if( lp->looseobjvalinf > 0 )
      RatSetString(res, "-inf");
   else if( RatIsAbsInfinity(lp->lpobjval) )
      RatSet(res, lp->lpobjval);
   else
      RatAdd(res, lp->lpobjval, lp->looseobjval);
}

/** gets the pseudo objective value for the current search node; that is all variables set to their best (w.r.t. the
 *  objective function) local bound
 */
void SCIPlpExactGetPseudoObjval(
   SCIP_LPEXACT*         lp,                 /**< current LP data */
   SCIP_SET*             set,                /**< global SCIP settings */
   SCIP_PROB*            prob,               /**< problem data */
   SCIP_Rational*        res                 /**< result pointer to store rational */
   )
{
   assert(lp != NULL);
   assert(lp->pseudoobjvalinf >= 0);
   assert(set != NULL);

   if( lp->pseudoobjvalinf > 0 || set->nactivepricers > 0 )
      RatSetString(res, "-inf");
   else
      RatSet(res, lp->pseudoobjval);
}

/** removes all columns after the given number of cols from the LP */
SCIP_RETCODE SCIPlpExactshrinkCols(
   SCIP_LPEXACT*         lp,                 /**< LP data */
   SCIP_SET*             set,                /**< global SCIP settings */
   int                   newncols            /**< new number of columns in the LP */
   )
{
   SCIP_COLEXACT* col;
   int c;

   assert(lp != NULL);

   SCIPsetDebugMsg(set, "shrinking LP from %d to %d columns\n", lp->ncols, newncols);
   assert(0 <= newncols);
   assert(newncols <= lp->ncols);

   if( newncols < lp->ncols )
   {
      assert(!lp->fplp->diving);

      for( c = lp->ncols-1; c >= newncols; --c )
      {
         col = lp->cols[c];
         assert(col != NULL);
         assert(col->len == 0 || col->rows != NULL);
         assert(col->var != NULL);
         assert(SCIPvarGetStatusExact(col->var) == SCIP_VARSTATUS_COLUMN);
         assert(SCIPvarGetColExact(col->var) == lp->cols[c]);
         assert(col->lppos == c);

         /* mark column to be removed from the LP */
         col->lppos = -1;
         lp->ncols--;

         /* update column arrays of all linked rows */
         colExactUpdateDelLP(col, set);
      }

      assert(lp->ncols == newncols);
      lp->lpifirstchgcol = MIN(lp->lpifirstchgcol, newncols);

      lp->flushed = FALSE;
      checkLinks(lp);
   }

   return SCIP_OKAY;
}

/** removes and releases all rows after the given number of rows from the LP */
SCIP_RETCODE SCIPlpExactshrinkRows(
   SCIP_LPEXACT*         lp,                 /**< LP data */
   BMS_BLKMEM*           blkmem,             /**< block memory */
   SCIP_SET*             set,                /**< global SCIP settings */
   SCIP_EVENTQUEUE*      eventqueue,         /**< event queue */
   int                   newnrows            /**< new number of rows in the LP */
   )
{
   SCIP_ROWEXACT* row;
   int r;

   assert(lp != NULL);
   assert(0 <= newnrows && newnrows <= lp->nrows);

   SCIPsetDebugMsg(set, "shrinking exact LP from %d to %d rows\n", lp->nrows, newnrows);
   if( newnrows < lp->nrows )
   {
      for( r = lp->nrows-1; r >= newnrows; --r )
      {
         row = lp->rows[r];
         assert(row != NULL);
         assert(row->len == 0 || row->cols != NULL);
         assert(row->lppos == r);

         /* mark row to be removed from the LP */
         row->lppos = -1;
         row->lpdepth = -1;
         lp->nrows--;

         rowExactUpdateDelLP(row, set);

         //SCIProwExactUnlocK(row);
         SCIP_CALL( SCIProwExactRelease(&lp->rows[r], blkmem, set, lp) );
      }
      assert(lp->nrows == newnrows);
      lp->lpifirstchgrow = MIN(lp->lpifirstchgrow, newnrows);

      /* mark the current LP unflushed */
      lp->flushed = FALSE;

      checkLinks(lp);
   }

   return SCIP_OKAY;
}

/** resets the LP to the empty LP by removing all columns and rows from LP, releasing all rows, and flushing the
 *  changes to the LP solver
 */
SCIP_RETCODE SCIPlpExactReset(
   SCIP_LPEXACT*         lp,                 /**< LP data */
   BMS_BLKMEM*           blkmem,             /**< block memory */
   SCIP_SET*             set,                /**< global SCIP settings */
   SCIP_STAT*            stat,               /**< problem statistics */
   SCIP_EVENTQUEUE*      eventqueue,         /**< event queue */
   SCIP_EVENTFILTER*     eventfilter         /**< global event filter */
   )
{
   if( !set->exact_enabled )
      return SCIP_OKAY;

   assert(stat != NULL);

   SCIP_CALL( SCIPlpExactClear(lp, blkmem, set, eventqueue, eventfilter) );
   SCIP_CALL( SCIPlpExactFlush(lp, blkmem, set, eventqueue) );

   /* mark the empty LP to be solved */
   lp->lpsolstat = SCIP_LPSOLSTAT_OPTIMAL;
   RatSetReal(lp->lpobjval, 0.0);
   lp->solved = TRUE;
   lp->primalfeasible = TRUE;
   lp->primalchecked = TRUE;
   lp->dualfeasible = TRUE;
   lp->dualchecked = TRUE;
   lp->solisbasic = FALSE;
   lp->lastlpalgo = SCIP_LPALGO_DUALSIMPLEX;

   return SCIP_OKAY;
}

/** removes all columns and rows from LP, releases all rows */
SCIP_RETCODE SCIPlpExactClear(
   SCIP_LPEXACT*         lp,                 /**< LP data */
   BMS_BLKMEM*           blkmem,             /**< block memory */
   SCIP_SET*             set,                /**< global SCIP settings */
   SCIP_EVENTQUEUE*      eventqueue,         /**< event queue */
   SCIP_EVENTFILTER*     eventfilter         /**< global event filter */
   )
{
   assert(lp != NULL);
   assert(!lp->fplp->diving);

   SCIPsetDebugMsg(set, "clearing LP\n");
   SCIP_CALL( SCIPlpExactshrinkCols(lp, set, 0) );
   SCIP_CALL( SCIPlpExactshrinkRows(lp, blkmem, set, eventqueue, 0) );

   return SCIP_OKAY;
}

/** checks whether primal solution satisfies all integrality restrictions exactly.
 * This checks either the fp solution exactly or checks the exact solution, if one exists.
 */
SCIP_RETCODE SCIPlpExactcheckIntegralityExact(
   SCIP_LP*              lp,                 /**< LP data */
   SCIP_LPEXACT*         lpexact,            /**< exact LP data */
   SCIP_SET*             set,                /**< global SCIP settings */
   SCIP_STAT*            stat,               /**< problem statistics */
   SCIP_RESULT*          result              /**< result pointer */
   )
{
   int c;
   int ncols;
   SCIP_VARTYPE vartype;
   SCIP_COL* col;
   SCIP_COL** cols;
   SCIP_COLEXACT* colexact;
   SCIP_Real primsol;
   SCIP_VAR* var;
   SCIP_Rational* primsolexact;
   SCIP_Bool exintegral = TRUE;

   assert(result != NULL);

   SCIPdebugMessage("enforcing integrality of exact LP solution:\n");

   cols = lp->cols;
   ncols = lp->ncols;

   RatCreateBuffer(set->buffer, &primsolexact);

   for( c = 0; c < ncols; ++c )
   {
      col = cols[c];
      colexact = SCIPcolGetColExact(col);

      assert(col != NULL);
      assert(col->lppos == c);
      assert(col->lpipos >= 0);

      primsol = SCIPcolGetPrimsol(col);
      if( lpexact->solved )
         RatSet(primsolexact, colexact->primsol);
      else
         RatSetReal(primsolexact, primsol);

      assert(primsol < SCIP_INVALID);
      assert(SCIPsetIsInfinity(set, col->ub) || SCIPsetIsFeasLE(set, primsol, col->ub));

      var = col->var;
      assert(var != NULL);
      assert(SCIPvarGetStatus(var) == SCIP_VARSTATUS_COLUMN);
      assert(SCIPvarGetCol(var) == col);

      /* LP branching candidates are fractional binary and integer variables; implicit variables are kept at the end
         * of the candidates array for some rounding heuristics
         */
      vartype = SCIPvarGetType(var);
      if( vartype == SCIP_VARTYPE_CONTINUOUS )
         continue;

      exintegral = RatIsIntegral(primsolexact);
      if( !exintegral )
         break;
   }

   if( exintegral )
      *result = SCIP_FEASIBLE;
   else
      *result = SCIP_INFEASIBLE;

   RatFreeBuffer(set->buffer, &primsolexact);

   return SCIP_OKAY;
}

/** forces an exact lp to be solved in the next exact bound computation */
void SCIPlpExactForceExactSolve(
   SCIP_LPEXACT*         lpexact,            /**< exact LP data */
   SCIP_SET*             set                 /**< global SCIP settings */
   )
{
   assert(set != NULL);

   if( !set->exact_enabled )
      return;

   assert(lpexact != NULL);

   lpexact->forceexactsolve = TRUE;
}

/** allows an exact lp to be solved in the next exact bound computation */
void SCIPlpExactAllowExactSolve(
   SCIP_LPEXACT*         lpexact,            /**< exact LP data */
   SCIP_SET*             set,                /**< global SCIP settings */
   SCIP_Bool             allowexact          /**< TRUE if next safe bounding call should be allowed to be exact, FALSE otherwise */
   )
{
   assert(set != NULL);

   if( !set->exact_enabled )
      return;

   assert(lpexact != NULL);

   lpexact->allowexactsolve = allowexact;
}

/** save current LP solution values stored in each column */
static
SCIP_RETCODE colExactStoreSolVals(
   SCIP_COLEXACT*        colexact,           /**< exact LP column */
   BMS_BLKMEM*           blkmem              /**< block memory */
   )
{
   SCIP_COLEXACTSOLVALS* storedsolvals;

   assert(colexact != NULL);
   assert(blkmem != NULL);

   /* allocate memory for storage */
   if( colexact->storedsolvals == NULL )
   {
      SCIP_ALLOC( BMSallocBlockMemory(blkmem, &colexact->storedsolvals) );

      storedsolvals = colexact->storedsolvals;

      /* store values */
      SCIP_CALL( RatCopy(blkmem, &(storedsolvals->primsol), colexact->primsol) );
      SCIP_CALL( RatCopy(blkmem, &(storedsolvals->redcost), colexact->redcost) );
      storedsolvals->basisstatus = colexact->basisstatus; /*lint !e641 !e732*/
   }
   else
   {
      storedsolvals = colexact->storedsolvals;

      /* store values */
      RatSet(storedsolvals->primsol, colexact->primsol);
      RatSet(storedsolvals->redcost, colexact->redcost);
      storedsolvals->basisstatus = colexact->basisstatus; /*lint !e641 !e732*/
   }

   return SCIP_OKAY;
}

/** restore LP solution values in column */
static
SCIP_RETCODE colExactRestoreSolVals(
   SCIP_COLEXACT*        colexact,           /**< exact LP column */
   BMS_BLKMEM*           blkmem,             /**< block memory */
   SCIP_Longint          validlp,            /**< number of lp for which restored values are valid */
   SCIP_Bool             freebuffer          /**< should buffer for LP solution values be freed? */
   )
{
   SCIP_COLEXACTSOLVALS* storedsolvals;

   assert(colexact != NULL);
   assert(blkmem != NULL);

   /* if stored values are available, restore them */
   storedsolvals = colexact->storedsolvals;
   if( storedsolvals != NULL )
   {
      RatSet(colexact->primsol, storedsolvals->primsol);
      RatSet(colexact->redcost, storedsolvals->redcost);
      colexact->validredcostlp = validlp;
      colexact->basisstatus = storedsolvals->basisstatus; /*lint !e641 !e732*/

      /* we do not save the farkas coefficient, since it can be recomputed; thus, we invalidate it here */
      colexact->validfarkaslp = -1;
   }
   /* if the column was created after performing the storage (possibly during probing), we treat it as implicitly zero;
    * we make sure to invalidate the reduced cost and farkas coefficient, which are not available
    */
   else
   {
      RatSetReal(colexact->primsol, 0.0);
      colexact->validredcostlp = -1;
      colexact->validfarkaslp = -1;
      colexact->basisstatus = SCIP_BASESTAT_ZERO; /*lint !e641*/
   }

   /* free memory */
   if( freebuffer )
   {
      BMSfreeBlockMemoryNull(blkmem, &colexact->storedsolvals);
      assert(colexact->storedsolvals == NULL);
   }

   return SCIP_OKAY;
}

/** save current LP solution values stored in each column */
static
SCIP_RETCODE rowExactStoreSolVals(
   SCIP_ROWEXACT*        rowexact,           /**< exact LP row */
   BMS_BLKMEM*           blkmem,             /**< block memory */
   SCIP_Bool             infeasible          /**< is the solution infeasible? */
   )
{
   SCIP_ROWEXACTSOLVALS* storedsolvals;

   assert(rowexact != NULL);
   assert(blkmem != NULL);

   /* allocate memory for storage */
   if( rowexact->storedsolvals == NULL )
   {
      SCIP_ALLOC( BMSallocBlockMemory(blkmem, &rowexact->storedsolvals) );

      storedsolvals = rowexact->storedsolvals;

      /* store values */
      if( infeasible )
      {
         SCIP_CALL( RatCopy(blkmem, &(storedsolvals->dualsol), rowexact->dualfarkas) );
         SCIP_CALL( RatCreateBlock(blkmem, &(storedsolvals->activity)) );
         RatSetString(storedsolvals->activity, "inf");
         storedsolvals->basisstatus = SCIP_BASESTAT_BASIC;  /*lint !e641*/
      }
      else
      {
         SCIP_CALL( RatCopy(blkmem, &(storedsolvals->dualsol), rowexact->dualsol) );
         SCIP_CALL( RatCopy(blkmem, &(storedsolvals->activity), rowexact->activity) );
         storedsolvals->basisstatus = rowexact->basisstatus; /*lint !e641 !e732*/
      }
   }
   else
   {
      storedsolvals = rowexact->storedsolvals;

      /* store values */
      if( infeasible )
      {
         RatSet(storedsolvals->dualsol, rowexact->dualfarkas);
         RatSetString(storedsolvals->activity, "inf");
         storedsolvals->basisstatus = SCIP_BASESTAT_BASIC;  /*lint !e641*/
      }
      else
      {
         RatSet(storedsolvals->dualsol, rowexact->dualsol);
         RatSet(storedsolvals->activity, rowexact->activity);
         storedsolvals->basisstatus = rowexact->basisstatus; /*lint !e641 !e732*/
      }
   }

   return SCIP_OKAY;
}

/** restore LP solution values in row */
static
SCIP_RETCODE rowExactRestoreSolVals(
   SCIP_ROWEXACT*        rowexact,           /**< exact LP column */
   BMS_BLKMEM*           blkmem,             /**< block memory */
   SCIP_Longint          validlp,            /**< number of lp for which restored values are valid */
   SCIP_Bool             freebuffer,         /**< should buffer for LP solution values be freed? */
   SCIP_Bool             infeasible          /**< is the solution infeasible? */
   )
{
   SCIP_ROWEXACTSOLVALS* storedsolvals;

   assert(rowexact != NULL);
   assert(blkmem != NULL);

   /* if stored values are available, restore them */
   storedsolvals = rowexact->storedsolvals;
   if( storedsolvals != NULL )
   {
      if( infeasible )
         RatSet(rowexact->dualfarkas, storedsolvals->dualsol);
      else
         RatSet(rowexact->dualsol, storedsolvals->dualsol);
      RatSet(rowexact->activity, storedsolvals->activity);
      rowexact->validactivitylp = validlp;
      rowexact->basisstatus = storedsolvals->basisstatus; /*lint !e641 !e732*/
   }
   /* if the row was created after performing the storage (possibly during probing), we treat it as basic;
    * we make sure to invalidate the reduced cost and farkas coefficient, which are not available
    */
   else
   {
      RatSetReal(rowexact->dualsol, 0.0);
      RatSetReal(rowexact->dualfarkas, 0.0);
      RatSetReal(rowexact->activity, SCIP_INVALID);
      rowexact->validactivitylp = -1;
      rowexact->basisstatus = SCIP_BASESTAT_BASIC; /*lint !e641*/
   }

   /* free memory */
   if( freebuffer )
   {
      BMSfreeBlockMemoryNull(blkmem, &rowexact->storedsolvals);
      assert(rowexact->storedsolvals == NULL);
   }

   return SCIP_OKAY;
}

/** save current LP values dependent on the solution */
static
SCIP_RETCODE lpExactStoreSolVals(
   SCIP_LPEXACT*         lpexact,            /**< exact LP data */
   SCIP_STAT*            stat,               /**< problem statistics */
   BMS_BLKMEM*           blkmem              /**< block memory */
   )
{
   SCIP_LPEXACTSOLVALS* storedsolvals;

   assert(lpexact != NULL);
   assert(stat != NULL);
   assert(blkmem != NULL);

   /* allocate memory for storage */
   if( lpexact->storedsolvals == NULL )
   {
      SCIP_ALLOC( BMSallocMemory(&lpexact->storedsolvals) );

      storedsolvals = lpexact->storedsolvals;

      /* store values */
      SCIP_CALL( RatCopy(blkmem, &(storedsolvals->lpobjval), lpexact->lpobjval));
      storedsolvals->lpsolstat = lpexact->lpsolstat;
      storedsolvals->primalfeasible = lpexact->primalfeasible;
      storedsolvals->primalchecked = lpexact->primalchecked;
      storedsolvals->dualfeasible = lpexact->dualfeasible;
      storedsolvals->dualchecked = lpexact->dualchecked;
      storedsolvals->solisbasic = lpexact->solisbasic;
      storedsolvals->lpissolved = lpexact->solved;
   }
   else
   {
      storedsolvals = lpexact->storedsolvals;

      /* store values */
      RatSet(storedsolvals->lpobjval, lpexact->lpobjval);
      storedsolvals->lpsolstat = lpexact->lpsolstat;
      storedsolvals->primalfeasible = lpexact->primalfeasible;
      storedsolvals->primalchecked = lpexact->primalchecked;
      storedsolvals->dualfeasible = lpexact->dualfeasible;
      storedsolvals->dualchecked = lpexact->dualchecked;
      storedsolvals->solisbasic = lpexact->solisbasic;
      storedsolvals->lpissolved = lpexact->solved;
   }

   return SCIP_OKAY;
}

/** restore LP solution values in column */
static
SCIP_RETCODE lpExactRestoreSolVals(
   SCIP_LPEXACT*         lpexact,            /**< exact LP data */
   BMS_BLKMEM*           blkmem,             /**< block memory */
   SCIP_Longint          validlp             /**< number of lp for which restored values are valid */
   )
{
   SCIP_LPEXACTSOLVALS* storedsolvals;

   assert(lpexact != NULL);
   assert(blkmem != NULL);

   /* if stored values are available, restore them */
   storedsolvals = lpexact->storedsolvals;
   if( storedsolvals != NULL )
   {
      lpexact->solved = storedsolvals->lpissolved;
#ifdef SCIP_WITH_QSOPTEX
      lpexact->solved = FALSE;
#endif
      RatSet(lpexact->lpobjval, storedsolvals->lpobjval);
      lpexact->lpsolstat = storedsolvals->lpsolstat;
      lpexact->primalfeasible = storedsolvals->primalfeasible;
      lpexact->primalchecked = storedsolvals->primalchecked;
      lpexact->dualfeasible = storedsolvals->dualfeasible;
      lpexact->dualchecked = storedsolvals->dualchecked;
      lpexact->solisbasic = storedsolvals->solisbasic;

      /* solution values are stored only for LPs solved without error */
      assert(lpexact->lpsolstat == SCIP_LPSOLSTAT_OPTIMAL ||
         lpexact->lpsolstat == SCIP_LPSOLSTAT_UNBOUNDEDRAY ||
         lpexact->storedsolvals->lpsolstat == SCIP_LPSOLSTAT_OBJLIMIT ||
         lpexact->storedsolvals->lpsolstat == SCIP_LPSOLSTAT_ITERLIMIT ||
         lpexact->storedsolvals->lpsolstat == SCIP_LPSOLSTAT_TIMELIMIT ||
         lpexact->storedsolvals->lpsolstat == SCIP_LPSOLSTAT_INFEASIBLE ||
         lpexact->storedsolvals->lpsolstat == SCIP_LPSOLSTAT_NOTSOLVED);
   }
   /* no values available, mark LP as unsolved */
   else
   {
      lpexact->solved = FALSE;
      //lpexact->validsollp = -1;

      RatSetString(lpexact->lpobjval, "inf");
      lpexact->lpsolstat = SCIP_LPSOLSTAT_NOTSOLVED;
      lpexact->primalfeasible = FALSE;
      lpexact->primalchecked = FALSE;
      lpexact->dualfeasible = FALSE;
      lpexact->dualchecked = FALSE;
      lpexact->solisbasic = FALSE;
      //lpexact->validfarkaslp = -1;
   }

   //lpexact->validdegeneracylp = -1;

   /* intentionally keep storage space allocated */

   return SCIP_OKAY;
}

/** locks an unmodifiable row, which forbids further changes; has no effect on modifiable rows */
void SCIProwExactLock(
   SCIP_ROWEXACT*        row                 /**< exact LP row */
   )
{
   assert(row != NULL);

   /* check, if row is modifiable */
   if( !row->modifiable )
   {
      //SCIPdebugMessage("lock row <%s> with nuses=%d and nlocks=%u\n", row->name, row->nuses, row->nlocks);
      row->nlocks++;
   }
}

/** unlocks a lock of an unmodifiable row; a row with no sealed lock may be modified; has no effect on modifiable rows */
void SCIProwExactUnlock(
   SCIP_ROWEXACT*        row                 /**< exact LP row */
   )
{
   assert(row != NULL);

   /* check, if row is modifiable */
   if( !row->modifiable )
   {
      //SCIPdebugMessage("unlock row <%s> with nuses=%d and nlocks=%u\n", row->name, row->nuses, row->nlocks);
      assert(row->nlocks > 0);
      row->nlocks--;
   }
}

/** removes and releases all rows after the given number of rows from the exact LP */
SCIP_RETCODE SCIPlpExactShrinkRows(
   SCIP_LPEXACT*         lpexact,            /**< LP data */
   BMS_BLKMEM*           blkmem,             /**< block memory */
   SCIP_SET*             set,                /**< global SCIP settings */
   int                   newnrows            /**< new number of rows in the LP */
   )
{
   SCIP_ROWEXACT* row;
   int r;

   assert(lpexact != NULL);
   assert(0 <= newnrows && newnrows <= lpexact->nrows);

   SCIPsetDebugMsg(set, "shrinking exact LP from %d to %d rows\n", lpexact->nrows, newnrows);
   if( newnrows < lpexact->nrows )
   {
      for( r = lpexact->nrows-1; r >= newnrows; --r )
      {
         row = lpexact->rows[r];
         assert(row != NULL);
         assert(row->len == 0 || row->cols != NULL);
         assert(row->lppos == r);

         /* mark row to be removed from the LP */
         row->lppos = -1;
         row->lpdepth = -1;
         lpexact->nrows--;

         /* count removable rows */
         if( row->removable )
            lpexact->nremovablerows--;

         /* update row arrays of all linked columns */
         rowExactUpdateDelLP(row, set);

         SCIProwExactUnlock(lpexact->rows[r]);

         SCIP_CALL( SCIProwExactRelease(&lpexact->rows[r], blkmem, set, lpexact) );
      }
      assert(lpexact->nrows == newnrows);
      lpexact->lpifirstchgrow = MIN(lpexact->lpifirstchgrow, newnrows);

      /* mark the current LP unflushed */
      lpexact->flushed = FALSE;

      checkLinks(lpexact);
   }
   assert(lpexact->nremovablerows <= lpexact->nrows);

   return SCIP_OKAY;
}

/** ensures that chgrows array can store at least num entries */
static
SCIP_RETCODE ensureChgrowsSizeExact(
   SCIP_LPEXACT*         lpexact,            /**< current exact LP data */
   SCIP_SET*             set,                /**< global SCIP settings */
   int                   num                 /**< minimum number of entries to store */
   )
{
   assert(lpexact->nchgrows <= lpexact->chgrowssize);

   if( num > lpexact->chgrowssize )
   {
      int newsize;

      newsize = SCIPsetCalcMemGrowSize(set, num);
      SCIP_ALLOC( BMSreallocMemoryArray(&lpexact->chgrows, newsize) );
      lpexact->chgrowssize = newsize;
   }
   assert(num <= lpexact->chgrowssize);

   return SCIP_OKAY;
}


/** notifies exact LP row that its sides were changed */
static
SCIP_RETCODE rowExactSideChanged(
   SCIP_ROWEXACT*        rowexact,           /**< exact LP row */
   SCIP_SET*             set,                /**< global SCIP settings */
   SCIP_LPEXACT*         lpexact,            /**< current exact LP data */
   SCIP_SIDETYPE         sidetype            /**< type of side: left or right hand side */
   )
{
   assert(rowexact != NULL);
   assert(lpexact != NULL);

   if( rowexact->lpipos >= 0 )
   {
      /* insert row in the chgrows list (if not already there) */
      if( !rowexact->lhschanged && !rowexact->rhschanged )
      {
         SCIP_CALL( ensureChgrowsSizeExact(lpexact, set, lpexact->nchgrows+1) );
         lpexact->chgrows[lpexact->nchgrows] = rowexact;
         lpexact->nchgrows++;
      }

      /* mark side change in the row */
      switch( sidetype )
      {
      case SCIP_SIDETYPE_LEFT:
         rowexact->lhschanged = TRUE;
         break;
      case SCIP_SIDETYPE_RIGHT:
         rowexact->rhschanged = TRUE;
         break;
      default:
         SCIPerrorMessage("unknown exact row side type\n");
         SCIPABORT();
         return SCIP_INVALIDDATA;  /*lint !e527*/
      }

      /* mark the current LP unflushed */
      lpexact->flushed = FALSE;

      assert(lpexact->nchgrows > 0);
   }

   return SCIP_OKAY;
}

/** changes left hand side of exact LP row */
SCIP_RETCODE SCIProwExactChgLhs(
   SCIP_ROWEXACT*        rowexact,           /**< exact LP row */
   BMS_BLKMEM*           blkmem,             /**< block memory */
   SCIP_SET*             set,                /**< global SCIP settings */
   SCIP_EVENTQUEUE*      eventqueue,         /**< event queue */
   SCIP_LPEXACT*         lpexact,            /**< current exact LP data */
   SCIP_Rational*        lhs                 /**< new left hand side */
   )
{
   assert(rowexact != NULL);
   assert(lpexact != NULL);

   if( !RatIsEqual(rowexact->lhs, lhs) )
   {
      RatSet(rowexact->lhs, lhs);
      SCIP_CALL( rowExactSideChanged(rowexact, set, lpexact, SCIP_SIDETYPE_LEFT) );
   }

   return SCIP_OKAY;
}

/** changes right hand side of exact LP row */
SCIP_RETCODE SCIProwExactChgRhs(
   SCIP_ROWEXACT*        rowexact,           /**< exact LP row */
   BMS_BLKMEM*           blkmem,             /**< block memory */
   SCIP_SET*             set,                /**< global SCIP settings */
   SCIP_EVENTQUEUE*      eventqueue,         /**< event queue */
   SCIP_LPEXACT*         lpexact,            /**< current exact LP data */
   SCIP_Rational*        rhs                 /**< new right hand side */
   )
{
   assert(rowexact != NULL);
   assert(lpexact != NULL);

   if( !RatIsEqual(rowexact->rhs, rhs) )
   {
      RatSet(rowexact->rhs, rhs);
      SCIP_CALL( rowExactSideChanged(rowexact, set, lpexact, SCIP_SIDETYPE_RIGHT) );
   }

   return SCIP_OKAY;
}

/** gets solution status of current exact LP */
SCIP_LPSOLSTAT SCIPlpExactGetSolstat(
   SCIP_LPEXACT*         lpexact              /**< current LP data */
   )
{
   assert(lpexact != NULL);

   return (lpexact->flushed ? lpexact->lpsolstat : SCIP_LPSOLSTAT_NOTSOLVED);
}

/** stores exact LP state (like basis information) into LP state object */
SCIP_RETCODE SCIPlpExactGetState(
   SCIP_LPEXACT*         lpexact,            /**< exact LP data */
   BMS_BLKMEM*           blkmem,             /**< block memory */
   SCIP_LPISTATE**       lpistate            /**< pointer to LP state information (like basis information) */
   )
{
   assert(lpexact != NULL);
   assert(lpexact->flushed);
   assert(lpexact->solved);
   assert(blkmem != NULL);
   assert(lpistate != NULL);

   /* check whether there is no lp */
   if( lpexact->nlpicols == 0 && lpexact->nlpirows == 0 )
      *lpistate = NULL;
   else
   {
      SCIP_CALL( SCIPlpiExactGetState(lpexact->lpiexact, blkmem, lpistate) );
   }

   return SCIP_OKAY;
}

/** loads exact LP state (like basis information) into solver */
SCIP_RETCODE SCIPlpExactSetState(
   SCIP_LPEXACT*         lpexact,            /**< exact LP data */
   BMS_BLKMEM*           blkmem,             /**< block memory */
   SCIP_SET*             set,                /**< global SCIP settings */
   SCIP_EVENTQUEUE*      eventqueue,         /**< event queue */
   SCIP_LPISTATE*        lpistate,           /**< LP state information (like basis information) */
   SCIP_Bool             wasprimfeas,        /**< primal feasibility when LP state information was stored */
   SCIP_Bool             wasprimchecked,     /**< true if the LP solution has passed the primal feasibility check */
   SCIP_Bool             wasdualfeas,        /**< dual feasibility when LP state information was stored */
   SCIP_Bool             wasdualchecked      /**< true if the LP solution has passed the dual feasibility check */
   )
{
   assert(lpexact != NULL);
   assert(blkmem != NULL);

   /* flush changes to the LP solver */
   SCIP_CALL( SCIPlpExactFlush(lpexact, blkmem, set, eventqueue) );
   assert(lpexact->flushed);

   if( lpexact->solved && lpexact->solisbasic )
      return SCIP_OKAY;

   /* set LPI state in the LP solver */
   if( lpistate == NULL )
      lpexact->solisbasic = FALSE;
   else
   {
      SCIP_CALL( SCIPlpiExactSetState(lpexact->lpiexact, blkmem, lpistate) );
      lpexact->solisbasic = SCIPlpiExactHasStateBasis(lpexact->lpiexact, lpistate);
   }
   /* @todo: setting feasibility to TRUE might be wrong because in probing mode, the state is even saved when the LP was
    *        flushed and solved, also, e.g., when we hit the iteration limit
    */
   lpexact->primalfeasible = wasprimfeas;
   lpexact->primalchecked = wasprimchecked;
   lpexact->dualfeasible = wasdualfeas;
   lpexact->dualchecked = wasdualchecked;

   return SCIP_OKAY;
}

/** frees exact LP state information */
SCIP_RETCODE SCIPlpExactFreeState(
   SCIP_LPEXACT*         lpexact,            /**< exact LP data */
   BMS_BLKMEM*           blkmem,             /**< block memory */
   SCIP_LPISTATE**       lpistate            /**< pointer to LP state information (like basis information) */
   )
{
   assert(lpexact != NULL);

   if( *lpistate != NULL )
   {
      SCIP_CALL( SCIPlpiExactFreeState(lpexact->lpiexact, blkmem, lpistate) );
   }

   return SCIP_OKAY;
}

/** initiates exact LP diving */
SCIP_RETCODE SCIPlpExactStartDive(
   SCIP_LPEXACT*         lpexact,            /**< current exact LP data */
   BMS_BLKMEM*           blkmem,             /**< block memory */
   SCIP_SET*             set,                /**< global SCIP settings */
   SCIP_STAT*            stat                /**< problem statistics */
   )
{
   int c;
   int r;

   assert(lpexact != NULL);
   //assert(lpexact->flushed || !lpexact->solved);
   assert(lpexact->fplp->diving);
   assert(!lpexact->diving);
   assert(lpexact->divelpistate == NULL);
   assert(lpexact->divelpwasprimfeas);
   assert(lpexact->divelpwasdualfeas);
   assert(blkmem != NULL);
   assert(set != NULL);
   assert(lpexact->ndivechgsides == 0);

   SCIPsetDebugMsg(set, "exact diving started (LP flushed: %u, LP solved: %u, solstat: %d)\n",
      lpexact->flushed, lpexact->solved, SCIPlpExactGetSolstat(lpexact));

#ifdef SCIP_MORE_DEBUG
   for( c = 0; c < lpexact->ncols; ++c )
   {
      assert(lpexact->cols[c] != NULL);
      assert(lpexact->cols[c]->var != NULL);
      assert(SCIPvarGetStatusExact(lpexact->cols[c]->var) == SCIP_VARSTATUS_COLUMN);
      assert(SCIPvarGetColExact(lpexact->cols[c]->var) == lpexact->cols[c]);
      assert(RatIsEqual(SCIPvarGetObjExact(lpexact->cols[c]->var), lpexact->cols[c]->obj));
      assert(RatIsEqual(SCIPvarGetLbLocalExact(lpexact->cols[c]->var), lpexact->cols[c]->lb));
      assert(RatIsEqual(SCIPvarGetUbLocalExact(lpexact->cols[c]->var), lpexact->cols[c]->ub));
   }
#endif

   /* save current LPI state (basis information) */
   SCIP_CALL( SCIPlpiExactGetState(lpexact->lpiexact, blkmem, &lpexact->divelpistate) );
   lpexact->divelpwasprimfeas = lpexact->primalfeasible;
   lpexact->divelpwasdualfeas = lpexact->dualfeasible;
   lpexact->divelpwasprimchecked = lpexact->primalchecked;
   lpexact->divelpwasdualchecked = lpexact->dualchecked;

   /* save current LP values dependent on the solution */
   SCIP_CALL( lpExactStoreSolVals(lpexact, stat, blkmem) );
   assert(lpexact->storedsolvals != NULL);
   if( !set->lp_resolverestore && lpexact->solved && lpexact->flushed )
   {
      SCIP_Bool store = TRUE;

      switch( lpexact->lpsolstat )
      {
      case SCIP_LPSOLSTAT_OPTIMAL:
         SCIP_CALL( SCIPlpExactGetSol(lpexact, set, stat, NULL, NULL, FALSE) );
         //assert(lp->validsollp == stat->lpcount);
         break;
      case SCIP_LPSOLSTAT_UNBOUNDEDRAY:
         SCIP_CALL( SCIPlpExactGetUnboundedSol(lpexact, set, stat, NULL, NULL) );
         //assert(lp->validsollp == stat->lpcount);
         break;
      case SCIP_LPSOLSTAT_OBJLIMIT:
      case SCIP_LPSOLSTAT_ITERLIMIT:
      case SCIP_LPSOLSTAT_TIMELIMIT:
         SCIP_CALL( SCIPlpExactGetSol(lpexact, set, stat, NULL, NULL, FALSE) );
         //assert(lp->validsollp == stat->lpcount);
         break;
      case SCIP_LPSOLSTAT_INFEASIBLE:
         SCIP_CALL( SCIPlpExactGetDualfarkas(lpexact, set, stat, NULL, FALSE) );
         break;
      case SCIP_LPSOLSTAT_NOTSOLVED:
      case SCIP_LPSOLSTAT_ERROR:
      default:
         store = FALSE;
      }

      if( store )
      {
         for( c = 0; c < lpexact->ncols; ++c )
         {
            SCIP_CALL( colExactStoreSolVals(lpexact->cols[c], blkmem) );
         }
         for( r = 0; r < lpexact->nrows; ++r )
         {
            SCIP_CALL( rowExactStoreSolVals(lpexact->rows[r], blkmem, lpexact->storedsolvals->lpsolstat == SCIP_LPSOLSTAT_INFEASIBLE) );
         }
      }
   }

   /* store LPI iteration limit */
   SCIP_CALL( SCIPlpiExactGetIntpar(lpexact->lpiexact, SCIP_LPPAR_LPITLIM, &lpexact->divinglpiitlim) );

   /* remember the number of domain changes */
   lpexact->divenolddomchgs = stat->domchgcount;

   /* store current number of rows */
   lpexact->ndivingrows = lpexact->nrows;

   /* switch to diving mode */
   lpexact->diving = TRUE;

   return SCIP_OKAY;
}

/** quits exact LP diving and resets bounds and objective values of columns to the current node's values */
SCIP_RETCODE SCIPlpExactEndDive(
   SCIP_LPEXACT*         lpexact,            /**< current exact LP data */
   BMS_BLKMEM*           blkmem,             /**< block memory */
   SCIP_SET*             set,                /**< global SCIP settings */
   SCIP_MESSAGEHDLR*     messagehdlr,        /**< message handler */
   SCIP_STAT*            stat,               /**< problem statistics */
   SCIP_EVENTQUEUE*      eventqueue,         /**< event queue */
   SCIP_EVENTFILTER*     eventfilter,        /**< global event filter */
   SCIP_PROB*            prob,               /**< problem data */
   SCIP_VAR**            vars,               /**< array with all active variables */
   int                   nvars               /**< number of active variables */
   )
{
   SCIP_VAR* var;
   int v;

   assert(lpexact != NULL);
   assert(lpexact->diving);
   assert(blkmem != NULL);
   assert(nvars == 0 || vars != NULL);

   SCIPsetDebugMsg(set, "exact diving ended (LP flushed: %u, solstat: %d)\n", lpexact->flushed, SCIPlpExactGetSolstat(lpexact));

   /* reset all columns' objective values and bounds to its original values */
   for( v = 0; v < nvars; ++v )
   {
      var = vars[v];
      assert(var != NULL);
      if( SCIPvarGetStatus(var) == SCIP_VARSTATUS_COLUMN )
      {
         SCIP_CALL( SCIPcolExactChgObj(SCIPvarGetColExact(var), set, lpexact, SCIPvarGetObjExact(var)) );
         SCIP_CALL( SCIPcolExactChgLb(SCIPvarGetColExact(var), set, lpexact, SCIPvarGetLbLocalExact(var)) );
         SCIP_CALL( SCIPcolExactChgUb(SCIPvarGetColExact(var), set, lpexact, SCIPvarGetUbLocalExact(var)) );
      }
   }

   /* remove rows which were added in diving mode */
   /* note: not needed right now, since we only change bounds in exact diving mode */
   //SCIP_CALL( SCIPlpExactShrinkRows(lpexact, blkmem, set, lpexact->ndivingrows) );

   /* undo changes to left hand sides and right hand sides */
   while( lpexact->ndivechgsides > 0 )
   {
      SCIP_Rational* oldside;
      SCIP_SIDETYPE sidetype;
      SCIP_ROWEXACT* row;

      lpexact->ndivechgsides--;
      RatSet(oldside, lpexact->divechgsides[lpexact->ndivechgsides]);
      sidetype = lpexact->divechgsidetypes[lpexact->ndivechgsides];
      row = lpexact->divechgrows[lpexact->ndivechgsides];

      if( sidetype == SCIP_SIDETYPE_LEFT )
      {
         SCIP_CALL( SCIProwExactChgLhs(row, blkmem, set, eventqueue, lpexact, oldside) );
      }
      else
      {
         SCIP_CALL( SCIProwExactChgRhs(row, blkmem, set, eventqueue, lpexact, oldside) );
      }
   }

   /* restore LPI iteration limit */
   SCIP_CALL( lpExactSetIterationLimit(lpexact, lpexact->divinglpiitlim) );

   /* reload LPI state saved at start of diving and free it afterwards; it may be NULL, in which case simply nothing
    * happens
    */
   SCIP_CALL( SCIPlpExactSetState(lpexact, blkmem, set, eventqueue, lpexact->divelpistate,
         lpexact->divelpwasprimfeas, lpexact->divelpwasprimchecked, lpexact->divelpwasdualfeas, lpexact->divelpwasdualchecked) );
   SCIP_CALL( SCIPlpExactFreeState(lpexact, blkmem, &lpexact->divelpistate) );
   lpexact->divelpwasprimfeas = TRUE;
   lpexact->divelpwasdualfeas = TRUE;
   lpexact->divelpwasprimchecked = TRUE;
   lpexact->divelpwasdualchecked = TRUE;
   assert(lpexact->divelpistate == NULL);

   /* switch to standard (non-diving) mode */
   lpexact->diving = FALSE;
   lpexact->divingobjchg = FALSE;

   assert(lpexact->storedsolvals != NULL);

   /* we can just always reload the buffered LP solution values at start of diving; this has the advantage that we
    * re-solve as above can lead to a different LP status
    */
   if( lpexact->storedsolvals->lpissolved )
   {
      int c;
      int r;

      /* restore LP solution values in lp data, columns and rows */
      if( lpexact->storedsolvals->lpissolved &&
         (lpexact->storedsolvals->lpsolstat == SCIP_LPSOLSTAT_OPTIMAL ||
            lpexact->storedsolvals->lpsolstat == SCIP_LPSOLSTAT_UNBOUNDEDRAY ||
            lpexact->storedsolvals->lpsolstat == SCIP_LPSOLSTAT_OBJLIMIT ||
            lpexact->storedsolvals->lpsolstat == SCIP_LPSOLSTAT_ITERLIMIT ||
            lpexact->storedsolvals->lpsolstat == SCIP_LPSOLSTAT_TIMELIMIT ||
            lpexact->storedsolvals->lpsolstat == SCIP_LPSOLSTAT_INFEASIBLE)
         )
      {
         SCIP_CALL( lpExactRestoreSolVals(lpexact, blkmem, stat->lpcount) );

         for( c = 0; c < lpexact->ncols; ++c )
         {
            SCIP_CALL( colExactRestoreSolVals(lpexact->cols[c], blkmem, stat->lpcount, set->lp_freesolvalbuffers) );
         }
         for( r = 0; r < lpexact->nrows; ++r )
         {
            SCIP_CALL( rowExactRestoreSolVals(lpexact->rows[r], blkmem, stat->lpcount, set->lp_freesolvalbuffers,
                  lpexact->storedsolvals->lpsolstat == SCIP_LPSOLSTAT_INFEASIBLE) );
         }
      }
      else
      {
         SCIP_CALL( lpExactRestoreSolVals(lpexact, blkmem, -1LL) );
      }
   }
   else
   {
      /* we still need to copy the exact lp objval back because the safe bounding result is saved there */
      if( lpexact->storedsolvals != NULL )
         RatSet(lpexact->lpobjval, lpexact->storedsolvals->lpobjval);

      lpexact->solved = FALSE;
   }

#ifdef SCIP_MORE_DEBUG
   {
      int c;
      for( c = 0; c < lpexact->ncols; ++c )
      {
         assert(lpexact->cols[c] != NULL);
         assert(lpexact->cols[c]->var != NULL);
         assert(SCIPvarGetStatusExact(lpexact->cols[c]->var) == SCIP_VARSTATUS_COLUMN);
         assert(SCIPvarGetColExact(lpexact->cols[c]->var) == lpexact->cols[c]);
         assert(RatIsEqual(SCIPvarGetObjExact(lpexact->cols[c]->var), lpexact->cols[c]->obj));
         assert(RatIsEqual(SCIPvarGetLbLocalExact(lpexact->cols[c]->var), lpexact->cols[c]->lb));
         assert(RatIsEqual(SCIPvarGetUbLocalExact(lpexact->cols[c]->var), lpexact->cols[c]->ub));
      }
   }
#endif

   return SCIP_OKAY;
}

/** returns whether the exact LP is in exact diving mode */
SCIP_Bool SCIPlpExactDiving(
   SCIP_LPEXACT*         lpexact             /**< current exact LP data */
   )
{
   if( lpexact == NULL )
      return FALSE;

   return lpexact->diving;
}

/** writes exact LP to a file */
SCIP_RETCODE SCIPlpExactWrite(
   SCIP_LPEXACT*         lp,                 /**< current LP data */
   const char*           fname               /**< file name */
   )
{
   assert(lp != NULL);
   assert(lp->flushed);
   assert(fname != NULL);

   SCIP_CALL( SCIPlpiExactWriteLP(lp->lpiexact, fname) );

   return SCIP_OKAY;
}<|MERGE_RESOLUTION|>--- conflicted
+++ resolved
@@ -7643,20 +7643,14 @@
       RatSetString(lpicols[c]->redcost, "inf");
       lpicols[c]->validredcostlp = -1L;
       lpicols[c]->validfarkaslp = -1L;
-<<<<<<< HEAD
-=======
       RatSet(lpicols[c]->farkascoef, farkascoefs[c]);
->>>>>>> 63e3d26e
+
       if( overwritefplp )
       {
          lp->fplp->lpicols[c]->primsol =  SCIPsetInfinity(set);
          lp->fplp->lpicols[c]->redcost =  SCIPsetInfinity(set);
          lp->fplp->lpicols[c]->validredcostlp = -1L;
-<<<<<<< HEAD
-         lpicols[c]->validfarkaslp = -1L;
-=======
          lp->fplp->lpicols[c]->validfarkaslp = -1L;
->>>>>>> 63e3d26e
       }
 
       if( checkfarkas )
