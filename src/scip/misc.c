/* * * * * * * * * * * * * * * * * * * * * * * * * * * * * * * * * * * * * * */
/*                                                                           */
/*                  This file is part of the program and library             */
/*         SCIP --- Solving Constraint Integer Programs                      */
/*                                                                           */
/*    Copyright (C) 2002-2012 Konrad-Zuse-Zentrum                            */
/*                            fuer Informationstechnik Berlin                */
/*                                                                           */
/*  SCIP is distributed under the terms of the ZIB Academic License.         */
/*                                                                           */
/*  You should have received a copy of the ZIB Academic License              */
/*  along with SCIP; see the file COPYING. If not email to scip@zib.de.      */
/*                                                                           */
/* * * * * * * * * * * * * * * * * * * * * * * * * * * * * * * * * * * * * * */

/**@file   misc.c
 * @brief  miscellaneous methods
 * @author Tobias Achterberg
 */

/*---+----1----+----2----+----3----+----4----+----5----+----6----+----7----+----8----+----9----+----0----+----1----+----2*/

#include <assert.h>
#include <ctype.h>
#include <string.h>
#include <stdarg.h>
#include <stdio.h>
#include <stdlib.h>
#include <errno.h>

#include "scip/def.h"
#include "scip/pub_message.h"
#include "scip/set.h"
#include "scip/misc.h"
#include "scip/intervalarith.h"

#include "scip/struct_misc.h"



/*
 * Priority Queue
 */

#define PQ_PARENT(q) (((q)+1)/2-1)
#define PQ_LEFTCHILD(p) (2*(p)+1)
#define PQ_RIGHTCHILD(p) (2*(p)+2)


/** resizes element memory to hold at least the given number of elements */
static
SCIP_RETCODE pqueueResize(
   SCIP_PQUEUE*          pqueue,             /**< pointer to a priority queue */
   int                   minsize             /**< minimal number of storable elements */
   )
{
   assert(pqueue != NULL);
   
   if( minsize <= pqueue->size )
      return SCIP_OKAY;

   pqueue->size = MAX(minsize, (int)(pqueue->size * pqueue->sizefac));
   SCIP_ALLOC( BMSreallocMemoryArray(&pqueue->slots, pqueue->size) );

   return SCIP_OKAY;
}

/** creates priority queue */
SCIP_RETCODE SCIPpqueueCreate(
   SCIP_PQUEUE**         pqueue,             /**< pointer to a priority queue */
   int                   initsize,           /**< initial number of available element slots */
   SCIP_Real             sizefac,            /**< memory growing factor applied, if more element slots are needed */
   SCIP_DECL_SORTPTRCOMP((*ptrcomp))         /**< data element comparator */
   )
{
   assert(pqueue != NULL);
   assert(ptrcomp != NULL);

   initsize = MAX(1, initsize);
   sizefac = MAX(1.0, sizefac);

   SCIP_ALLOC( BMSallocMemory(pqueue) );
   (*pqueue)->len = 0;
   (*pqueue)->size = 0;
   (*pqueue)->sizefac = sizefac;
   (*pqueue)->slots = NULL;
   (*pqueue)->ptrcomp = ptrcomp;
   SCIP_CALL( pqueueResize(*pqueue, initsize) );

   return SCIP_OKAY;
}

/** frees priority queue, but not the data elements themselves */
void SCIPpqueueFree(
   SCIP_PQUEUE**         pqueue              /**< pointer to a priority queue */
   )
{
   assert(pqueue != NULL);

   BMSfreeMemoryArray(&(*pqueue)->slots);
   BMSfreeMemory(pqueue);
}

/** clears the priority queue, but doesn't free the data elements themselves */
void SCIPpqueueClear(
   SCIP_PQUEUE*          pqueue              /**< priority queue */
   )
{
   assert(pqueue != NULL);

   pqueue->len = 0;
}

/** inserts element into priority queue */
SCIP_RETCODE SCIPpqueueInsert(
   SCIP_PQUEUE*          pqueue,             /**< priority queue */
   void*                 elem                /**< element to be inserted */
   )
{
   int pos;

   assert(pqueue != NULL);
   assert(pqueue->len >= 0);
   assert(elem != NULL);

   SCIP_CALL( pqueueResize(pqueue, pqueue->len+1) );

   /* insert element as leaf in the tree, move it towards the root as long it is better than its parent */
   pos = pqueue->len;
   pqueue->len++;
   while( pos > 0 && (*pqueue->ptrcomp)(elem, pqueue->slots[PQ_PARENT(pos)]) < 0 )
   {
      pqueue->slots[pos] = pqueue->slots[PQ_PARENT(pos)];
      pos = PQ_PARENT(pos);
   }
   pqueue->slots[pos] = elem;

   return SCIP_OKAY;
}

/** removes and returns best element from the priority queue */
void* SCIPpqueueRemove(
   SCIP_PQUEUE*          pqueue              /**< priority queue */
   )
{
   void* root;
   void* last;
   int pos;
   int childpos;
   int brotherpos;

   assert(pqueue != NULL);
   assert(pqueue->len >= 0);
   
   if( pqueue->len == 0 )
      return NULL;

   /* remove root element of the tree, move the better child to its parents position until the last element
    * of the queue could be placed in the empty slot
    */
   root = pqueue->slots[0];
   last = pqueue->slots[pqueue->len-1];
   pqueue->len--;
   pos = 0;
   while( pos <= PQ_PARENT(pqueue->len-1) )
   {
      childpos = PQ_LEFTCHILD(pos);
      brotherpos = PQ_RIGHTCHILD(pos);
      if( brotherpos <= pqueue->len && (*pqueue->ptrcomp)(pqueue->slots[brotherpos], pqueue->slots[childpos]) < 0 )
         childpos = brotherpos;
      if( (*pqueue->ptrcomp)(last, pqueue->slots[childpos]) <= 0 )
         break;
      pqueue->slots[pos] = pqueue->slots[childpos];
      pos = childpos;
   }
   assert(pos <= pqueue->len);
   pqueue->slots[pos] = last;

   return root;
}

/** returns the best element of the queue without removing it */
void* SCIPpqueueFirst(
   SCIP_PQUEUE*          pqueue              /**< priority queue */
   )
{
   assert(pqueue != NULL);
   assert(pqueue->len >= 0);

   if( pqueue->len == 0 )
      return NULL;

   return pqueue->slots[0];
}

/** returns the number of elements in the queue */
int SCIPpqueueNElems(
   SCIP_PQUEUE*          pqueue              /**< priority queue */
   )
{
   assert(pqueue != NULL);
   assert(pqueue->len >= 0);

   return pqueue->len;
}

/** returns the elements of the queue; changing the returned array may destroy the queue's ordering! */
void** SCIPpqueueElems(
   SCIP_PQUEUE*          pqueue              /**< priority queue */
   )
{
   assert(pqueue != NULL);
   assert(pqueue->len >= 0);

   return pqueue->slots;
}




/*
 * Hash Table
 */

/** table of some prime numbers */
static int primetable[] = {
   2,
   7,
   19,
   31,
   59,
   227,
   617,
   1523,
   3547,
   8011,
   17707,
   38723,
   83833,
   180317,
   385897,
   821411,
   1742369,
   3680893,
   5693959,
   7753849,
   9849703,
   11973277,
   14121853,
   17643961,
   24273817,
   32452843,
   49979687,
   67867967,
   86028121,
   104395301,
   122949823,
   141650939,
   160481183,
   179424673,
   198491317,
   217645177,
   256203161,
   314606869,
   373587883,
   433024223,
   492876847,
   553105243,
   613651349,
   694847533,
   756065159,
   817504243,
   879190747,
   941083981,
   982451653,
   INT_MAX
};
static const int primetablesize = sizeof(primetable)/sizeof(int);

/** returns a reasonable hash table size (a prime number) that is at least as large as the specified value */
int SCIPcalcHashtableSize(
   int                   minsize             /**< minimal size of the hash table */
   )
{
   int pos;

   (void) SCIPsortedvecFindInt(primetable, minsize, primetablesize, &pos);
   assert(pos < primetablesize);

   return primetable[pos];
}

/** appends element to the hash list */
static
SCIP_RETCODE hashtablelistAppend(
   SCIP_HASHTABLELIST**  hashtablelist,      /**< pointer to hash list */
   BMS_BLKMEM*           blkmem,             /**< block memory */
   void*                 element             /**< element to append to the list */
   )
{
   SCIP_HASHTABLELIST* newlist;

   assert(hashtablelist != NULL);
   assert(blkmem != NULL);
   assert(element != NULL);

   SCIP_ALLOC( BMSallocBlockMemory(blkmem, &newlist) );
   newlist->element = element;
   newlist->next = *hashtablelist;
   *hashtablelist = newlist;

   return SCIP_OKAY;
}

/** frees a hash list entry and all its successors */
static
void hashtablelistFree(
   SCIP_HASHTABLELIST**  hashtablelist,      /**< pointer to hash list to free */
   BMS_BLKMEM*           blkmem              /**< block memory */
   )
{
   SCIP_HASHTABLELIST* list;
   SCIP_HASHTABLELIST* nextlist;

   assert(hashtablelist != NULL);
   assert(blkmem != NULL);
   
   list = *hashtablelist;
   while( list != NULL )
   {
      nextlist = list->next;
      BMSfreeBlockMemory(blkmem, &list);
      list = nextlist;
   }

   *hashtablelist = NULL;
}

/** finds hash list entry pointing to element with given key in the hash list, returns NULL if not found */
static
SCIP_HASHTABLELIST* hashtablelistFind(
   SCIP_HASHTABLELIST*   hashtablelist,      /**< hash list */
   SCIP_DECL_HASHGETKEY((*hashgetkey)),      /**< gets the key of the given element */
   SCIP_DECL_HASHKEYEQ ((*hashkeyeq)),       /**< returns TRUE iff both keys are equal */
   SCIP_DECL_HASHKEYVAL((*hashkeyval)),      /**< returns the hash value of the key */
   void*                 userptr,            /**< user pointer */
   unsigned int          keyval,             /**< hash value of key */
   void*                 key                 /**< key to retrieve */
   )
{
   unsigned int currentkeyval;
   void* currentkey;

   assert(hashkeyeq != NULL);
   assert(key != NULL);

   while( hashtablelist != NULL )
   {
      currentkey = hashgetkey(userptr, hashtablelist->element);
      currentkeyval = hashkeyval(userptr, currentkey);
      if( currentkeyval == keyval && hashkeyeq(userptr, currentkey, key) )
         return hashtablelist;
      
      hashtablelist = hashtablelist->next;
   }

   return NULL;
}

/** retrieves element with given key from the hash list, or NULL */
static
void* hashtablelistRetrieve(
   SCIP_HASHTABLELIST*   hashtablelist,      /**< hash list */
   SCIP_DECL_HASHGETKEY((*hashgetkey)),      /**< gets the key of the given element */
   SCIP_DECL_HASHKEYEQ ((*hashkeyeq)),       /**< returns TRUE iff both keys are equal */
   SCIP_DECL_HASHKEYVAL((*hashkeyval)),      /**< returns the hash value of the key */
   void*                 userptr,            /**< user pointer */
   unsigned int          keyval,             /**< hash value of key */
   void*                 key                 /**< key to retrieve */
   )
{
   SCIP_HASHTABLELIST* h;

   /* find hash list entry */
   h = hashtablelistFind(hashtablelist, hashgetkey, hashkeyeq, hashkeyval, userptr, keyval, key);

   /* return element */
   if( h != NULL )
   {
#ifndef NDEBUG
      if( hashtablelistFind(h->next, hashgetkey, hashkeyeq, hashkeyval, userptr, keyval, key) != NULL )
      {
         SCIPerrorMessage("WARNING: hashkey with same value exists multiple times (e.g. duplicate constraint/variable names), so the return value is maybe not correct\n");
      }
#endif

      return h->element;
   }
   else
      return NULL;
}


/** retrieves element with given key from the hash list, or NULL
 * returns pointer to hash table list entry */
static
void* hashtablelistRetrieveNext(
   SCIP_HASHTABLELIST**  hashtablelist,      /**< on input: hash list to search; on exit: hash list entry corresponding to element after retrieved one, or NULL */
   SCIP_DECL_HASHGETKEY((*hashgetkey)),      /**< gets the key of the given element */
   SCIP_DECL_HASHKEYEQ ((*hashkeyeq)),       /**< returns TRUE iff both keys are equal */
   SCIP_DECL_HASHKEYVAL((*hashkeyval)),      /**< returns the hash value of the key */
   void*                 userptr,            /**< user pointer */
   unsigned int          keyval,             /**< hash value of key */
   void*                 key                 /**< key to retrieve */
   )
{
   SCIP_HASHTABLELIST* h;

   assert(hashtablelist != NULL);
   
   /* find hash list entry */
   h = hashtablelistFind(*hashtablelist, hashgetkey, hashkeyeq, hashkeyval, userptr, keyval, key);

   /* return element */
   if( h != NULL )
   {
      *hashtablelist = h->next;
      
      return h->element;
   }
   
   *hashtablelist = NULL;
   
   return NULL;
}

/** removes element from the hash list */
static
SCIP_RETCODE hashtablelistRemove(
   SCIP_HASHTABLELIST**  hashtablelist,      /**< pointer to hash list */
   BMS_BLKMEM*           blkmem,             /**< block memory */
   void*                 element             /**< element to remove from the list */
   )
{
   SCIP_HASHTABLELIST* nextlist;

   assert(hashtablelist != NULL);
   assert(blkmem != NULL);
   assert(element != NULL);

   while( *hashtablelist != NULL && (*hashtablelist)->element != element )
      hashtablelist = &(*hashtablelist)->next;

   if( *hashtablelist != NULL )
   {
      nextlist = (*hashtablelist)->next;
      BMSfreeBlockMemory(blkmem, hashtablelist);
      *hashtablelist = nextlist;
   }

   return SCIP_OKAY;
}

/** creates a hash table */
SCIP_RETCODE SCIPhashtableCreate(
   SCIP_HASHTABLE**      hashtable,          /**< pointer to store the created hash table */
   BMS_BLKMEM*           blkmem,             /**< block memory used to store hash table entries */
   int                   tablesize,          /**< size of the hash table */
   SCIP_DECL_HASHGETKEY((*hashgetkey)),      /**< gets the key of the given element */
   SCIP_DECL_HASHKEYEQ ((*hashkeyeq)),       /**< returns TRUE iff both keys are equal */
   SCIP_DECL_HASHKEYVAL((*hashkeyval)),      /**< returns the hash value of the key */
   void*                 userptr             /**< user pointer */
   )
{
   assert(hashtable != NULL);
   assert(tablesize > 0);
   assert(hashgetkey != NULL);
   assert(hashkeyeq != NULL);
   assert(hashkeyval != NULL);

   SCIP_ALLOC( BMSallocMemory(hashtable) );
   SCIP_ALLOC( BMSallocMemoryArray(&(*hashtable)->lists, tablesize) );
   (*hashtable)->blkmem = blkmem;
   (*hashtable)->nlists = tablesize;
   (*hashtable)->hashgetkey = hashgetkey;
   (*hashtable)->hashkeyeq = hashkeyeq;
   (*hashtable)->hashkeyval = hashkeyval;
   (*hashtable)->userptr = userptr;

   BMSclearMemoryArray((*hashtable)->lists, tablesize);

   return SCIP_OKAY;
}

/** frees the hash table */
void SCIPhashtableFree(
   SCIP_HASHTABLE**      hashtable           /**< pointer to the hash table */
   )
{
   int i;
   SCIP_HASHTABLE* table;
   BMS_BLKMEM* blkmem;
   SCIP_HASHTABLELIST** lists;

   assert(hashtable != NULL);
   assert(*hashtable != NULL);

   table = (*hashtable);
   blkmem = table->blkmem;
   lists = table->lists;

   /* free hash lists */
   for( i = table->nlists - 1; i >= 0; --i )
      hashtablelistFree(&lists[i], blkmem);

   /* free main hast table data structure */
   BMSfreeMemoryArray(&table->lists);
   BMSfreeMemory(hashtable);
}

/** removes all elements of the hash table
 *
 *  @note From a performance point of view you should not fill and clear a hash table too often since the clearing can
 *        be expensive. Clearing is done by looping over all buckets and removing the hash table lists one-by-one.
 */
void SCIPhashtableClear(
   SCIP_HASHTABLE*       hashtable           /**< hash table */
   )
{
   int i;
   BMS_BLKMEM* blkmem;
   SCIP_HASHTABLELIST** lists;

   assert(hashtable != NULL);

   blkmem = hashtable->blkmem;
   lists = hashtable->lists;

   /* free hash lists */
   for( i = hashtable->nlists - 1; i >= 0; --i )
      hashtablelistFree(&lists[i], blkmem);
}

/** inserts element in hash table (multiple inserts of same element possible) */
SCIP_RETCODE SCIPhashtableInsert(
   SCIP_HASHTABLE*       hashtable,          /**< hash table */
   void*                 element             /**< element to insert into the table */
   )
{
   void* key;
   unsigned int keyval;
   unsigned int hashval;

   assert(hashtable != NULL);
   assert(hashtable->lists != NULL);
   assert(hashtable->nlists > 0);
   assert(hashtable->hashgetkey != NULL);
   assert(hashtable->hashkeyeq != NULL);
   assert(hashtable->hashkeyval != NULL);
   assert(element != NULL);

   /* get the hash key and its hash value */
   key = hashtable->hashgetkey(hashtable->userptr, element);
   keyval = hashtable->hashkeyval(hashtable->userptr, key);
   hashval = keyval % hashtable->nlists; /*lint !e573*/

   /* append element to the list at the hash position */
   SCIP_CALL( hashtablelistAppend(&hashtable->lists[hashval], hashtable->blkmem, element) );
   
   return SCIP_OKAY;
}

/** inserts element in hash table (multiple insertion of same element is checked and results in an error) */
SCIP_RETCODE SCIPhashtableSafeInsert(
   SCIP_HASHTABLE*       hashtable,          /**< hash table */
   void*                 element             /**< element to insert into the table */
   )
{
   assert(hashtable != NULL);
   assert(hashtable->hashgetkey != NULL);

   /* check, if key is already existing */
   if( SCIPhashtableRetrieve(hashtable, hashtable->hashgetkey(hashtable->userptr, element)) != NULL )
      return SCIP_KEYALREADYEXISTING;

   /* insert element in hash table */
   SCIP_CALL( SCIPhashtableInsert(hashtable, element) );
   
   return SCIP_OKAY;
}

/** retrieve element with key from hash table, returns NULL if not existing */
void* SCIPhashtableRetrieve(
   SCIP_HASHTABLE*       hashtable,          /**< hash table */
   void*                 key                 /**< key to retrieve */
   )
{
   unsigned int keyval;
   unsigned int hashval;

   assert(hashtable != NULL);
   assert(hashtable->lists != NULL);
   assert(hashtable->nlists > 0);
   assert(hashtable->hashgetkey != NULL);
   assert(hashtable->hashkeyeq != NULL);
   assert(hashtable->hashkeyval != NULL);
   assert(key != NULL);

   /* get the hash value of the key */
   keyval = hashtable->hashkeyval(hashtable->userptr, key);
   hashval = keyval % hashtable->nlists; /*lint !e573*/

   return hashtablelistRetrieve(hashtable->lists[hashval], hashtable->hashgetkey, hashtable->hashkeyeq, 
      hashtable->hashkeyval, hashtable->userptr, keyval, key);
}

/** retrieve element with key from hash table, returns NULL if not existing
 * can be used to retrieve all entries with the same key (one-by-one) */
void* SCIPhashtableRetrieveNext(
   SCIP_HASHTABLE*       hashtable,          /**< hash table */
   SCIP_HASHTABLELIST**  hashtablelist,      /**< input: entry in hash table list from which to start searching, or NULL; output: entry in hash table list corresponding to element after retrieved one, or NULL */
   void*                 key                 /**< key to retrieve */
   )
{
   unsigned int keyval;

   assert(hashtable != NULL);
   assert(hashtable->lists != NULL);
   assert(hashtable->nlists > 0);
   assert(hashtable->hashgetkey != NULL);
   assert(hashtable->hashkeyeq != NULL);
   assert(hashtable->hashkeyval != NULL);
   assert(hashtablelist != NULL);
   assert(key != NULL);

   keyval = hashtable->hashkeyval(hashtable->userptr, key);

   if( *hashtablelist == NULL )
   {
      unsigned int hashval;
      
      /* get the hash value of the key */
      hashval = keyval % hashtable->nlists; /*lint !e573*/
      
      *hashtablelist = hashtable->lists[hashval];
   }

   return hashtablelistRetrieveNext(hashtablelist, hashtable->hashgetkey, hashtable->hashkeyeq, 
      hashtable->hashkeyval, hashtable->userptr, keyval, key);
}

/** returns whether the given element exists in the table */
SCIP_Bool SCIPhashtableExists(
   SCIP_HASHTABLE*       hashtable,          /**< hash table */
   void*                 element             /**< element to search in the table */
   )
{
   void* key;
   unsigned int keyval;
   unsigned int hashval;

   assert(hashtable != NULL);
   assert(hashtable->lists != NULL);
   assert(hashtable->nlists > 0);
   assert(hashtable->hashgetkey != NULL);
   assert(hashtable->hashkeyeq != NULL);
   assert(hashtable->hashkeyval != NULL);
   assert(element != NULL);

   /* get the hash key and its hash value */
   key = hashtable->hashgetkey(hashtable->userptr, element);
   keyval = hashtable->hashkeyval(hashtable->userptr, key);
   hashval = keyval % hashtable->nlists; /*lint !e573*/

   return (hashtablelistFind(hashtable->lists[hashval], hashtable->hashgetkey, hashtable->hashkeyeq,
         hashtable->hashkeyval, hashtable->userptr, keyval, key) != NULL);
}

/** removes element from the hash table, if it exists */
SCIP_RETCODE SCIPhashtableRemove(
   SCIP_HASHTABLE*       hashtable,          /**< hash table */
   void*                 element             /**< element to remove from the table */
   )
{
   void* key;
   unsigned int keyval;
   unsigned int hashval;

   assert(hashtable != NULL);
   assert(hashtable->lists != NULL);
   assert(hashtable->nlists > 0);
   assert(hashtable->hashgetkey != NULL);
   assert(hashtable->hashkeyeq != NULL);
   assert(hashtable->hashkeyval != NULL);
   assert(element != NULL);

   /* get the hash key and its hash value */
   key = hashtable->hashgetkey(hashtable->userptr, element);
   keyval = hashtable->hashkeyval(hashtable->userptr, key);
   hashval = keyval % hashtable->nlists; /*lint !e573*/

   /* remove element from the list at the hash position */
   SCIP_CALL( hashtablelistRemove(&hashtable->lists[hashval], hashtable->blkmem, element) );
   
   return SCIP_OKAY;
}

/** prints statistics about hash table usage */
void SCIPhashtablePrintStatistics(
   SCIP_HASHTABLE*       hashtable,          /**< hash table */
   SCIP_MESSAGEHDLR*     messagehdlr         /**< message handler */
   )
{
   SCIP_HASHTABLELIST* hashtablelist;
   int usedslots;
   int maxslotsize;
   int sumslotsize;
   int slotsize;
   int i;

   assert(hashtable != NULL);

   usedslots = 0;
   maxslotsize = 0;
   sumslotsize = 0;
   for( i = 0; i < hashtable->nlists; ++i )
   {
      hashtablelist = hashtable->lists[i];
      if( hashtablelist != NULL )
      {
         usedslots++;
         slotsize = 0;
         while( hashtablelist != NULL )
         {
            slotsize++;
            hashtablelist = hashtablelist->next;
         }
         maxslotsize = MAX(maxslotsize, slotsize);
         sumslotsize += slotsize;
      }
   }

   SCIPmessagePrintInfo(messagehdlr, "%d hash entries, used %d/%d slots (%.1f%%)",
      sumslotsize, usedslots, hashtable->nlists, 100.0*(SCIP_Real)usedslots/(SCIP_Real)(hashtable->nlists));
   if( usedslots > 0 )
      SCIPmessagePrintInfo(messagehdlr, ", avg. %.1f entries/used slot, max. %d entries in slot",
         (SCIP_Real)sumslotsize/(SCIP_Real)usedslots, maxslotsize);
   SCIPmessagePrintInfo(messagehdlr, "\n");
}


/** returns TRUE iff both keys (i.e. strings) are equal */
SCIP_DECL_HASHKEYEQ(SCIPhashKeyEqString)
{  /*lint --e{715}*/
   const char* string1 = (const char*)key1;
   const char* string2 = (const char*)key2;

   return (strcmp(string1, string2) == 0);
}

/** returns the hash value of the key (i.e. string) */
SCIP_DECL_HASHKEYVAL(SCIPhashKeyValString)
{  /*lint --e{715}*/
   const char* str;
   unsigned int sum;

   str = (const char*)key;
   sum = 0;

   while( *str != '\0' )
   {
      sum *= 31;
      sum += (unsigned int)(*str); /*lint !e571*/
      str++;
   }

   return sum;
}



/*
 * Hash Map
 */

/** appends origin->image pair to the hash list */
static
SCIP_RETCODE hashmaplistAppend(
   SCIP_HASHMAPLIST**    hashmaplist,        /**< pointer to hash list */
   BMS_BLKMEM*           blkmem,             /**< block memory, or NULL */
   void*                 origin,             /**< origin of the mapping origin -> image */
   void*                 image               /**< image of the mapping origin -> image */
   )
{
   SCIP_HASHMAPLIST* newlist;

   assert(hashmaplist != NULL);
   assert(origin != NULL);

   if( blkmem != NULL )
   {
      SCIP_ALLOC( BMSallocBlockMemory(blkmem, &newlist) );
   }
   else
   {
      SCIP_ALLOC( BMSallocMemory(&newlist) );
   }

   newlist->origin = origin;
   newlist->image = image;
   newlist->next = *hashmaplist;
   *hashmaplist = newlist;

   return SCIP_OKAY;
}

/** frees a hash list entry and all its successors */
static
void hashmaplistFree(
   SCIP_HASHMAPLIST**    hashmaplist,        /**< pointer to hash list to free */
   BMS_BLKMEM*           blkmem              /**< block memory, or NULL */
   )
{
   SCIP_HASHMAPLIST* list;
   SCIP_HASHMAPLIST* nextlist;

   assert(hashmaplist != NULL);
   
   list = *hashmaplist;
   while( list != NULL )
   {
      nextlist = list->next;

      if( blkmem != NULL )
      {
         BMSfreeBlockMemory(blkmem, &list);
      }
      else
      {
         BMSfreeMemory(&list);
      }

      list = nextlist;
   }

   *hashmaplist = NULL;
}

/** finds hash list entry pointing to given origin in the hash list, returns NULL if not found */
static
SCIP_HASHMAPLIST* hashmaplistFind(
   SCIP_HASHMAPLIST*     hashmaplist,        /**< hash list */
   void*                 origin              /**< origin to find */
   )
{
   assert(origin != NULL);

   while( hashmaplist != NULL )
   {
      if( hashmaplist->origin == origin )
         return hashmaplist;
      hashmaplist = hashmaplist->next;
   }

   return NULL;
}

/** retrieves image of given origin from the hash list, or NULL */
static
void* hashmaplistGetImage(
   SCIP_HASHMAPLIST*     hashmaplist,        /**< hash list */
   void*                 origin              /**< origin to retrieve image for */
   )
{
   SCIP_HASHMAPLIST* h;

   /* find hash list entry */
   h = hashmaplistFind(hashmaplist, origin);

   /* return image */
   if( h != NULL )
      return h->image;
   else
      return NULL;
}

/** sets image for given origin in the hash list, either by modifying existing origin->image pair or by appending a
 *  new origin->image pair
 */
static
SCIP_RETCODE hashmaplistSetImage(
   SCIP_HASHMAPLIST**    hashmaplist,        /**< pointer to hash list */
   BMS_BLKMEM*           blkmem,             /**< block memory, or NULL */
   void*                 origin,             /**< origin to set image for */
   void*                 image               /**< new image for origin */
   )
{
   SCIP_HASHMAPLIST* h;

   /* find hash list entry */
   h = hashmaplistFind(*hashmaplist, origin);

   /* set image or add origin->image pair */
   if( h != NULL )
      h->image = image;
   else
   {
      SCIP_CALL( hashmaplistAppend(hashmaplist, blkmem, origin, image) );
   }

   return SCIP_OKAY;
}

/** removes origin->image pair from the hash list */
static
SCIP_RETCODE hashmaplistRemove(
   SCIP_HASHMAPLIST**    hashmaplist,        /**< pointer to hash list */
   BMS_BLKMEM*           blkmem,             /**< block memory, or NULL */
   void*                 origin              /**< origin to remove from the list */
   )
{
   SCIP_HASHMAPLIST* nextlist;

   assert(hashmaplist != NULL);
   assert(origin != NULL);

   while( *hashmaplist != NULL && (*hashmaplist)->origin != origin )
   {
      hashmaplist = &(*hashmaplist)->next;
   }
   if( *hashmaplist != NULL )
   {
      nextlist = (*hashmaplist)->next;

      if( blkmem != NULL )
      {
         BMSfreeBlockMemory(blkmem, hashmaplist);
      }
      else
      {
         BMSfreeMemory(hashmaplist);
      }

      *hashmaplist = nextlist;
   }

   return SCIP_OKAY;
}


/** creates a hash map mapping pointers to pointers 
 *
 * @note if possible always use a blkmem pointer instead of NULL, otherwise it could slow down the map
 */
SCIP_RETCODE SCIPhashmapCreate(
   SCIP_HASHMAP**        hashmap,            /**< pointer to store the created hash map */
   BMS_BLKMEM*           blkmem,             /**< block memory used to store hash map entries, or NULL */
   int                   mapsize             /**< size of the hash map */
   )
{
   int i;

   assert(hashmap != NULL);
   assert(mapsize > 0);

   SCIP_ALLOC( BMSallocMemory(hashmap) );
   SCIP_ALLOC( BMSallocMemoryArray(&(*hashmap)->lists, mapsize) );
   (*hashmap)->blkmem = blkmem;
   (*hashmap)->nlists = mapsize;

   /* initialize hash lists */
   for( i = 0; i < mapsize; ++i )
      (*hashmap)->lists[i] = NULL;

   return SCIP_OKAY;
}

/** frees the hash map */
void SCIPhashmapFree(
   SCIP_HASHMAP**        hashmap             /**< pointer to the hash map */
   )
{
   int i;

   assert(hashmap != NULL);
   assert(*hashmap != NULL);

   /* free hash lists */
   for( i = 0; i < (*hashmap)->nlists; ++i )
      hashmaplistFree(&(*hashmap)->lists[i], (*hashmap)->blkmem);

   /* free main hash map data structure */
   BMSfreeMemoryArray(&(*hashmap)->lists);
   BMSfreeMemory(hashmap);
}

/** inserts new origin->image pair in hash map (must not be called for already existing origins!) */
SCIP_RETCODE SCIPhashmapInsert(
   SCIP_HASHMAP*         hashmap,            /**< hash map */
   void*                 origin,             /**< origin to set image for */
   void*                 image               /**< new image for origin */
   )
{
   unsigned int hashval;

   assert(hashmap != NULL);
   assert(hashmap->lists != NULL);
   assert(hashmap->nlists > 0);
   assert(origin != NULL);

   /* get the hash value */
   hashval = (unsigned int)((size_t)origin % (unsigned int)hashmap->nlists);

   /* append origin->image pair to the list at the hash position */
   SCIP_CALL( hashmaplistAppend(&hashmap->lists[hashval], hashmap->blkmem, origin, image) );
   
   return SCIP_OKAY;
}

/** retrieves image of given origin from the hash map, or NULL if no image exists */
void* SCIPhashmapGetImage(
   SCIP_HASHMAP*         hashmap,            /**< hash map */
   void*                 origin              /**< origin to retrieve image for */
   )
{
   unsigned int hashval;

   assert(hashmap != NULL);
   assert(hashmap->lists != NULL);
   assert(hashmap->nlists > 0);
   assert(origin != NULL);

   /* get the hash value */
   hashval = (unsigned int)((size_t)origin % (unsigned int)hashmap->nlists);

   /* get image for origin from hash list */
   return hashmaplistGetImage(hashmap->lists[hashval], origin);
}

/** sets image for given origin in the hash map, either by modifying existing origin->image pair or by appending a
 *  new origin->image pair
 */
SCIP_RETCODE SCIPhashmapSetImage(
   SCIP_HASHMAP*         hashmap,            /**< hash map */
   void*                 origin,             /**< origin to set image for */
   void*                 image               /**< new image for origin */
   )
{
   unsigned int hashval;

   assert(hashmap != NULL);
   assert(hashmap->lists != NULL);
   assert(hashmap->nlists > 0);
   assert(origin != NULL);

   /* get the hash value */
   hashval = (unsigned int)((size_t)origin % (unsigned int)hashmap->nlists);

   /* set image for origin in hash list */
   SCIP_CALL( hashmaplistSetImage(&hashmap->lists[hashval], hashmap->blkmem, origin, image) );
   
   return SCIP_OKAY;
}

/** checks whether an image to the given origin exists in the hash map */
SCIP_Bool SCIPhashmapExists(
   SCIP_HASHMAP*         hashmap,            /**< hash map */
   void*                 origin              /**< origin to search for */
   )
{
   unsigned int hashval;

   assert(hashmap != NULL);
   assert(hashmap->lists != NULL);
   assert(hashmap->nlists > 0);
   assert(origin != NULL);

   /* get the hash value */
   hashval = (unsigned int)((size_t)origin % (unsigned int)hashmap->nlists);

   return (hashmaplistFind(hashmap->lists[hashval], origin) != NULL);
}

/** removes origin->image pair from the hash map, if it exists */
SCIP_RETCODE SCIPhashmapRemove(
   SCIP_HASHMAP*         hashmap,            /**< hash map */
   void*                 origin              /**< origin to remove from the list */
   )
{
   unsigned int hashval;

   assert(hashmap != NULL);
   assert(hashmap->lists != NULL);
   assert(hashmap->nlists > 0);
   assert(origin != NULL);

   /* get the hash value */
   hashval = (unsigned int)((size_t)origin % (unsigned int)hashmap->nlists);

   /* remove element from the list at the hash position */
   SCIP_CALL( hashmaplistRemove(&hashmap->lists[hashval], hashmap->blkmem, origin) );
   
   return SCIP_OKAY;
}

/** prints statistics about hash map usage */
void SCIPhashmapPrintStatistics(
   SCIP_HASHMAP*         hashmap,            /**< hash map */
   SCIP_MESSAGEHDLR*     messagehdlr         /**< message handler */
   )
{
   SCIP_HASHMAPLIST* hashmaplist;
   int usedslots;
   int maxslotsize;
   int sumslotsize;
   int slotsize;
   int i;

   assert(hashmap != NULL);

   usedslots = 0;
   maxslotsize = 0;
   sumslotsize = 0;
   for( i = 0; i < hashmap->nlists; ++i )
   {
      hashmaplist = hashmap->lists[i];
      if( hashmaplist != NULL )
      {
         usedslots++;
         slotsize = 0;
         while( hashmaplist != NULL )
         {
            slotsize++;
            hashmaplist = hashmaplist->next;
         }
         maxslotsize = MAX(maxslotsize, slotsize);
         sumslotsize += slotsize;
      }
   }

   SCIPmessagePrintInfo(messagehdlr, "%d hash entries, used %d/%d slots (%.1f%%)",
      sumslotsize, usedslots, hashmap->nlists, 100.0*(SCIP_Real)usedslots/(SCIP_Real)(hashmap->nlists));
   if( usedslots > 0 )
      SCIPmessagePrintInfo(messagehdlr, ", avg. %.1f entries/used slot, max. %d entries in slot", 
         (SCIP_Real)sumslotsize/(SCIP_Real)usedslots, maxslotsize);
   SCIPmessagePrintInfo(messagehdlr, "\n");
}

/** indicates whether a hash map has no entries */
SCIP_Bool SCIPhashmapIsEmpty(
   SCIP_HASHMAP*      hashmap          /**< hash map */
)
{
   int i;
   assert(hashmap != NULL);
   
   for( i = 0; i < hashmap->nlists; ++i )
      if( hashmap->lists[i] )
         return FALSE;
   
   return TRUE;
}

/** gives the number of entries in a hash map */ 
int SCIPhashmapGetNEntries(
   SCIP_HASHMAP*      hashmap          /**< hash map */
)
{
   int count = 0;
   int i;
   assert(hashmap != NULL);
   
   for( i = 0; i < hashmap->nlists; ++i )
      count += SCIPhashmapListGetNEntries(hashmap->lists[i]);

   return count;
}

/** gives the number of lists (buckets) in a hash map */ 
int SCIPhashmapGetNLists(
   SCIP_HASHMAP*      hashmap          /**< hash map */
)
{
   assert(hashmap != NULL);
   
   return hashmap->nlists;
}

/** gives a specific list (bucket) in a hash map */
SCIP_HASHMAPLIST* SCIPhashmapGetList(
   SCIP_HASHMAP*     hashmap,          /**< hash map */
   int               listindex         /**< index of hash map list */
)
{
   assert(hashmap != NULL);
   assert(listindex >= 0);
   assert(listindex < hashmap->nlists);
   
   return hashmap->lists[listindex];
}

/** gives the number of entries in a list of a hash map */ 
int SCIPhashmapListGetNEntries(
   SCIP_HASHMAPLIST* hashmaplist       /**< hash map list, can be NULL */
)
{
   int count = 0;
   
   for( ; hashmaplist; hashmaplist = hashmaplist->next )
      ++count;
   
   return count;
}

/** retrieves origin of given entry in a hash map */ 
void* SCIPhashmapListGetOrigin(
   SCIP_HASHMAPLIST* hashmaplist       /**< hash map list */
)
{
   assert(hashmaplist != NULL);
   
   return hashmaplist->origin;
}

/** retrieves image of given entry in a hash map */ 
void* SCIPhashmapListGetImage(
   SCIP_HASHMAPLIST* hashmaplist       /**< hash map list */
)
{
   assert(hashmaplist != NULL);
   
   return hashmaplist->image;
}

/** retrieves next entry from given entry in a hash map list, or NULL if at end of list. */ 
SCIP_HASHMAPLIST* SCIPhashmapListGetNext(
   SCIP_HASHMAPLIST* hashmaplist       /**< hash map list */
)
{
   assert(hashmaplist != NULL);
   
   return hashmaplist->next;
}

/** removes all entries in a hash map. */ 
SCIP_RETCODE SCIPhashmapRemoveAll(
   SCIP_HASHMAP*     hashmap           /**< hash map */
)
{
   int listidx;

   assert(hashmap != NULL);
   
   /* free hash lists */
   for( listidx = 0; listidx < hashmap->nlists; ++listidx )
      hashmaplistFree(&hashmap->lists[listidx], hashmap->blkmem);

   return SCIP_OKAY;
}



/*
 * Dynamic Arrays
 */

/** creates a dynamic array of real values */
SCIP_RETCODE SCIPrealarrayCreate(
   SCIP_REALARRAY**      realarray,          /**< pointer to store the real array */
   BMS_BLKMEM*           blkmem              /**< block memory */
   )
{
   assert(realarray != NULL);
   assert(blkmem != NULL);

   SCIP_ALLOC( BMSallocBlockMemory(blkmem, realarray) );
   (*realarray)->blkmem = blkmem;
   (*realarray)->vals = NULL;
   (*realarray)->valssize = 0;
   (*realarray)->firstidx = -1;
   (*realarray)->minusedidx = INT_MAX;
   (*realarray)->maxusedidx = INT_MIN;

   return SCIP_OKAY;
}

/** creates a copy of a dynamic array of real values */
SCIP_RETCODE SCIPrealarrayCopy(
   SCIP_REALARRAY**      realarray,          /**< pointer to store the copied real array */
   BMS_BLKMEM*           blkmem,             /**< block memory */
   SCIP_REALARRAY*       sourcerealarray     /**< dynamic real array to copy */
   )
{
   assert(realarray != NULL);
   assert(sourcerealarray != NULL);

   SCIP_CALL( SCIPrealarrayCreate(realarray, blkmem) );
   if( sourcerealarray->valssize > 0 )
   {
      SCIP_ALLOC( BMSduplicateBlockMemoryArray(blkmem, &(*realarray)->vals, sourcerealarray->vals,
                     sourcerealarray->valssize) );
   }
   (*realarray)->valssize = sourcerealarray->valssize;
   (*realarray)->firstidx = sourcerealarray->firstidx;
   (*realarray)->minusedidx = sourcerealarray->minusedidx;
   (*realarray)->maxusedidx = sourcerealarray->maxusedidx;

   return SCIP_OKAY;
}

/** frees a dynamic array of real values */
SCIP_RETCODE SCIPrealarrayFree(
   SCIP_REALARRAY**      realarray           /**< pointer to the real array */
   )
{
   assert(realarray != NULL);
   assert(*realarray != NULL);

   BMSfreeBlockMemoryArrayNull((*realarray)->blkmem, &(*realarray)->vals, (*realarray)->valssize);
   BMSfreeBlockMemory((*realarray)->blkmem, realarray);

   return SCIP_OKAY;
}

/** extends dynamic array to be able to store indices from minidx to maxidx */
SCIP_RETCODE SCIPrealarrayExtend(
   SCIP_REALARRAY*       realarray,          /**< dynamic real array */
   SCIP_SET*             set,                /**< global SCIP settings */
   int                   minidx,             /**< smallest index to allocate storage for */
   int                   maxidx              /**< largest index to allocate storage for */
   )
{
   int nused;
   int nfree;
   int newfirstidx;
   int i;

   assert(realarray != NULL);
   assert(realarray->minusedidx == INT_MAX || realarray->firstidx >= 0);
   assert(realarray->maxusedidx == INT_MIN || realarray->firstidx >= 0);
   assert(realarray->minusedidx == INT_MAX || realarray->minusedidx >= realarray->firstidx);
   assert(realarray->maxusedidx == INT_MIN || realarray->maxusedidx < realarray->firstidx + realarray->valssize);
   assert(0 <= minidx);
   assert(minidx <= maxidx);
   
   minidx = MIN(minidx, realarray->minusedidx);
   maxidx = MAX(maxidx, realarray->maxusedidx);
   assert(0 <= minidx);
   assert(minidx <= maxidx);

   SCIPdebugMessage("extending realarray %p (firstidx=%d, size=%d, range=[%d,%d]) to range [%d,%d]\n", 
      (void*)realarray, realarray->firstidx, realarray->valssize, realarray->minusedidx, realarray->maxusedidx, minidx, maxidx);

   /* check, whether we have to allocate additional memory, or shift the array */
   nused = maxidx - minidx + 1;
   if( nused > realarray->valssize )
   {
      SCIP_Real* newvals;
      int newvalssize;

      /* allocate new memory storage */
      newvalssize = SCIPsetCalcMemGrowSize(set, nused);
      SCIP_ALLOC( BMSallocBlockMemoryArray(realarray->blkmem, &newvals, newvalssize) );
      nfree = newvalssize - nused;
      newfirstidx = minidx - nfree/2;
      newfirstidx = MAX(newfirstidx, 0);
      assert(newfirstidx <= minidx);
      assert(maxidx < newfirstidx + newvalssize);

      /* initialize memory array by copying old values and setting new values to zero */
      if( realarray->firstidx != -1 )
      {
         for( i = 0; i < realarray->minusedidx - newfirstidx; ++i )
            newvals[i] = 0.0;

         /* check for possible overflow or negative value */
         assert(realarray->maxusedidx - realarray->minusedidx + 1 > 0);

         BMScopyMemoryArray(&newvals[realarray->minusedidx - newfirstidx],
            &(realarray->vals[realarray->minusedidx - realarray->firstidx]),
            realarray->maxusedidx - realarray->minusedidx + 1); /*lint !e866*/
         for( i = realarray->maxusedidx - newfirstidx + 1; i < newvalssize; ++i )
            newvals[i] = 0.0;
      }
      else
      {
         for( i = 0; i < newvalssize; ++i )
            newvals[i] = 0.0;
      }

      /* free old memory storage, and set the new array parameters */
      BMSfreeBlockMemoryArrayNull(realarray->blkmem, &realarray->vals, realarray->valssize);
      realarray->vals = newvals;
      realarray->valssize = newvalssize;
      realarray->firstidx = newfirstidx;
   }
   else if( realarray->firstidx == -1 )
   {
      /* a sufficiently large memory storage exists, but it was cleared */
      nfree = realarray->valssize - nused;
      assert(nfree >= 0);
      realarray->firstidx = minidx - nfree/2;
      assert(realarray->firstidx <= minidx);
      assert(maxidx < realarray->firstidx + realarray->valssize);
#ifndef NDEBUG
      for( i = 0; i < realarray->valssize; ++i )
         assert(realarray->vals[i] == 0.0);
#endif
   }
   else if( minidx < realarray->firstidx )
   {
      /* a sufficiently large memory storage exists, but it has to be shifted to the right */
      nfree = realarray->valssize - nused;
      assert(nfree >= 0);
      newfirstidx = minidx - nfree/2;
      newfirstidx = MAX(newfirstidx, 0);
      assert(newfirstidx <= minidx);
      assert(maxidx < newfirstidx + realarray->valssize);
      
      if( realarray->minusedidx <= realarray->maxusedidx )
      {
         int shift;

         assert(realarray->firstidx <= realarray->minusedidx);
         assert(realarray->maxusedidx < realarray->firstidx + realarray->valssize);

         /* shift used part of array to the right */
         shift = realarray->firstidx - newfirstidx;
         assert(shift > 0);
         for( i = realarray->maxusedidx - realarray->firstidx; i >= realarray->minusedidx - realarray->firstidx; --i )
         {
            assert(0 <= i + shift && i + shift < realarray->valssize);
            realarray->vals[i + shift] = realarray->vals[i];
         }
         /* clear the formerly used head of the array */
         for( i = 0; i < shift; ++i )
            realarray->vals[realarray->minusedidx - realarray->firstidx + i] = 0.0;
      }
      realarray->firstidx = newfirstidx;
   }
   else if( maxidx >= realarray->firstidx + realarray->valssize )
   {
      /* a sufficiently large memory storage exists, but it has to be shifted to the left */
      nfree = realarray->valssize - nused;
      assert(nfree >= 0);
      newfirstidx = minidx - nfree/2;
      newfirstidx = MAX(newfirstidx, 0);
      assert(newfirstidx <= minidx);
      assert(maxidx < newfirstidx + realarray->valssize);
      
      if( realarray->minusedidx <= realarray->maxusedidx )
      {
         int shift;

         assert(realarray->firstidx <= realarray->minusedidx);
         assert(realarray->maxusedidx < realarray->firstidx + realarray->valssize);

         /* shift used part of array to the left */
         shift = newfirstidx - realarray->firstidx;
         assert(shift > 0);
         for( i = realarray->minusedidx - realarray->firstidx; i <= realarray->maxusedidx - realarray->firstidx; ++i )
         {
            assert(0 <= i - shift && i - shift < realarray->valssize);
            realarray->vals[i - shift] = realarray->vals[i];
         }
         /* clear the formerly used tail of the array */
         for( i = 0; i < shift; ++i )
            realarray->vals[realarray->maxusedidx - realarray->firstidx - i] = 0.0;
      }
      realarray->firstidx = newfirstidx;
   }

   assert(minidx >= realarray->firstidx);
   assert(maxidx < realarray->firstidx + realarray->valssize);

   return SCIP_OKAY;
}

/** clears a dynamic real array */
SCIP_RETCODE SCIPrealarrayClear(
   SCIP_REALARRAY*       realarray           /**< dynamic real array */
   )
{
   assert(realarray != NULL);

   SCIPdebugMessage("clearing realarray %p (firstidx=%d, size=%d, range=[%d,%d])\n", 
      (void*)realarray, realarray->firstidx, realarray->valssize, realarray->minusedidx, realarray->maxusedidx);

   if( realarray->minusedidx <= realarray->maxusedidx )
   {
      assert(realarray->firstidx <= realarray->minusedidx);
      assert(realarray->maxusedidx < realarray->firstidx + realarray->valssize);
      assert(realarray->firstidx != -1);
      assert(realarray->valssize > 0);

      /* clear the used part of array */
      BMSclearMemoryArray(&realarray->vals[realarray->minusedidx - realarray->firstidx], realarray->maxusedidx - realarray->minusedidx + 1);

      /* mark the array cleared */
      realarray->minusedidx = INT_MAX;
      realarray->maxusedidx = INT_MIN;
   }
   assert(realarray->minusedidx == INT_MAX);
   assert(realarray->maxusedidx == INT_MIN);

   return SCIP_OKAY;
}

/** gets value of entry in dynamic array */
SCIP_Real SCIPrealarrayGetVal(
   SCIP_REALARRAY*       realarray,          /**< dynamic real array */
   int                   idx                 /**< array index to get value for */
   )
{
   assert(realarray != NULL);
   assert(idx >= 0);
   
   if( idx < realarray->minusedidx || idx > realarray->maxusedidx )
      return 0.0;
   else
   {
      assert(realarray->vals != NULL);
      assert(idx - realarray->firstidx >= 0);
      assert(idx - realarray->firstidx < realarray->valssize);

      return realarray->vals[idx - realarray->firstidx];
   }
}

/** sets value of entry in dynamic array */
SCIP_RETCODE SCIPrealarraySetVal(
   SCIP_REALARRAY*       realarray,          /**< dynamic real array */
   SCIP_SET*             set,                /**< global SCIP settings */
   int                   idx,                /**< array index to set value for */
   SCIP_Real             val                 /**< value to set array index to */
   )
{
   assert(realarray != NULL);
   assert(idx >= 0);

   SCIPdebugMessage("setting realarray %p (firstidx=%d, size=%d, range=[%d,%d]) index %d to %g\n", 
      (void*)realarray, realarray->firstidx, realarray->valssize, realarray->minusedidx, realarray->maxusedidx, idx, val);

   if( !SCIPsetIsZero(set, val) )
   {
      /* extend array to be able to store the index */
      SCIP_CALL( SCIPrealarrayExtend(realarray, set, idx, idx) );
      assert(idx >= realarray->firstidx);
      assert(idx < realarray->firstidx + realarray->valssize);
      
      /* set the array value of the index */
      realarray->vals[idx - realarray->firstidx] = val;

      /* update min/maxusedidx */
      realarray->minusedidx = MIN(realarray->minusedidx, idx);
      realarray->maxusedidx = MAX(realarray->maxusedidx, idx);
   }
   else if( idx >= realarray->firstidx && idx < realarray->firstidx + realarray->valssize )
   {
      /* set the array value of the index to zero */
      realarray->vals[idx - realarray->firstidx] = 0.0;
      
      /* check, if we can tighten the min/maxusedidx */
      if( idx == realarray->minusedidx )
      {
         assert(realarray->maxusedidx >= 0);
         assert(realarray->maxusedidx < realarray->firstidx + realarray->valssize);
         do
         {
            realarray->minusedidx++;
         }
         while( realarray->minusedidx <= realarray->maxusedidx
            && SCIPsetIsZero(set, realarray->vals[realarray->minusedidx - realarray->firstidx]) );
         if( realarray->minusedidx > realarray->maxusedidx )
         {
            realarray->minusedidx = INT_MAX;
            realarray->maxusedidx = INT_MIN;
         }
      }
      else if( idx == realarray->maxusedidx )
      {
         assert(realarray->minusedidx >= 0);
         assert(realarray->minusedidx < realarray->maxusedidx);
         assert(realarray->maxusedidx < realarray->firstidx + realarray->valssize);
         do
         {
            realarray->maxusedidx--;
            assert(realarray->minusedidx <= realarray->maxusedidx);
         }
         while( SCIPsetIsZero(set, realarray->vals[realarray->maxusedidx - realarray->firstidx]) );
      }      
   }

   return SCIP_OKAY;
}

/** increases value of entry in dynamic array */
SCIP_RETCODE SCIPrealarrayIncVal(
   SCIP_REALARRAY*       realarray,          /**< dynamic real array */
   SCIP_SET*             set,                /**< global SCIP settings */
   int                   idx,                /**< array index to increase value for */
   SCIP_Real             incval              /**< value to increase array index */
   )
{
   SCIP_Real oldval;

   oldval = SCIPrealarrayGetVal(realarray, idx);
   if( oldval != SCIP_INVALID ) /*lint !e777*/
      return SCIPrealarraySetVal(realarray, set, idx, oldval + incval);
   else
      return SCIP_OKAY;
}

/** returns the minimal index of all stored non-zero elements */
int SCIPrealarrayGetMinIdx(
   SCIP_REALARRAY*       realarray           /**< dynamic real array */
   )
{
   assert(realarray != NULL);

   return realarray->minusedidx;
}

/** returns the maximal index of all stored non-zero elements */
int SCIPrealarrayGetMaxIdx(
   SCIP_REALARRAY*       realarray           /**< dynamic real array */
   )
{
   assert(realarray != NULL);

   return realarray->maxusedidx;
}

/** creates a dynamic array of int values */
SCIP_RETCODE SCIPintarrayCreate(
   SCIP_INTARRAY**       intarray,           /**< pointer to store the int array */
   BMS_BLKMEM*           blkmem              /**< block memory */
   )
{
   assert(intarray != NULL);
   assert(blkmem != NULL);

   SCIP_ALLOC( BMSallocBlockMemory(blkmem, intarray) );
   (*intarray)->blkmem = blkmem;
   (*intarray)->vals = NULL;
   (*intarray)->valssize = 0;
   (*intarray)->firstidx = -1;
   (*intarray)->minusedidx = INT_MAX;
   (*intarray)->maxusedidx = INT_MIN;

   return SCIP_OKAY;
}

/** creates a copy of a dynamic array of int values */
SCIP_RETCODE SCIPintarrayCopy(
   SCIP_INTARRAY**       intarray,           /**< pointer to store the copied int array */
   BMS_BLKMEM*           blkmem,             /**< block memory */
   SCIP_INTARRAY*        sourceintarray      /**< dynamic int array to copy */
   )
{
   assert(intarray != NULL);
   assert(sourceintarray != NULL);

   SCIP_CALL( SCIPintarrayCreate(intarray, blkmem) );
   if( sourceintarray->valssize > 0 )
   {
      SCIP_ALLOC( BMSduplicateBlockMemoryArray(blkmem, &(*intarray)->vals, sourceintarray->vals, sourceintarray->valssize) );
   }
   (*intarray)->valssize = sourceintarray->valssize;
   (*intarray)->firstidx = sourceintarray->firstidx;
   (*intarray)->minusedidx = sourceintarray->minusedidx;
   (*intarray)->maxusedidx = sourceintarray->maxusedidx;

   return SCIP_OKAY;
}

/** frees a dynamic array of int values */
SCIP_RETCODE SCIPintarrayFree(
   SCIP_INTARRAY**       intarray            /**< pointer to the int array */
   )
{
   assert(intarray != NULL);
   assert(*intarray != NULL);

   BMSfreeBlockMemoryArrayNull((*intarray)->blkmem, &(*intarray)->vals, (*intarray)->valssize);
   BMSfreeBlockMemory((*intarray)->blkmem, intarray);

   return SCIP_OKAY;
}

/** extends dynamic array to be able to store indices from minidx to maxidx */
SCIP_RETCODE SCIPintarrayExtend(
   SCIP_INTARRAY*        intarray,           /**< dynamic int array */
   SCIP_SET*             set,                /**< global SCIP settings */
   int                   minidx,             /**< smallest index to allocate storage for */
   int                   maxidx              /**< largest index to allocate storage for */
   )
{
   int nused;
   int nfree;
   int newfirstidx;
   int i;

   assert(intarray != NULL);
   assert(intarray->minusedidx == INT_MAX || intarray->firstidx >= 0);
   assert(intarray->maxusedidx == INT_MIN || intarray->firstidx >= 0);
   assert(intarray->minusedidx == INT_MAX || intarray->minusedidx >= intarray->firstidx);
   assert(intarray->maxusedidx == INT_MIN || intarray->maxusedidx < intarray->firstidx + intarray->valssize);
   assert(0 <= minidx);
   assert(minidx <= maxidx);
   
   minidx = MIN(minidx, intarray->minusedidx);
   maxidx = MAX(maxidx, intarray->maxusedidx);
   assert(0 <= minidx);
   assert(minidx <= maxidx);

   SCIPdebugMessage("extending intarray %p (firstidx=%d, size=%d, range=[%d,%d]) to range [%d,%d]\n", 
      (void*)intarray, intarray->firstidx, intarray->valssize, intarray->minusedidx, intarray->maxusedidx, minidx, maxidx);

   /* check, whether we have to allocate additional memory, or shift the array */
   nused = maxidx - minidx + 1;
   if( nused > intarray->valssize )
   {
      int* newvals;
      int newvalssize;

      /* allocate new memory storage */
      newvalssize = SCIPsetCalcMemGrowSize(set, nused);
      SCIP_ALLOC( BMSallocBlockMemoryArray(intarray->blkmem, &newvals, newvalssize) );
      nfree = newvalssize - nused;
      newfirstidx = minidx - nfree/2;
      newfirstidx = MAX(newfirstidx, 0);
      assert(newfirstidx <= minidx);
      assert(maxidx < newfirstidx + newvalssize);

      /* initialize memory array by copying old values and setting new values to zero */
      if( intarray->firstidx != -1 )
      {
         for( i = 0; i < intarray->minusedidx - newfirstidx; ++i )
            newvals[i] = 0;

         /* check for possible overflow or negative value */
         assert(intarray->maxusedidx - intarray->minusedidx + 1 > 0);

         BMScopyMemoryArray(&newvals[intarray->minusedidx - newfirstidx],
            &intarray->vals[intarray->minusedidx - intarray->firstidx],
            intarray->maxusedidx - intarray->minusedidx + 1); /*lint !e866*/
         for( i = intarray->maxusedidx - newfirstidx + 1; i < newvalssize; ++i )
            newvals[i] = 0;
      }
      else
      {
         for( i = 0; i < newvalssize; ++i )
            newvals[i] = 0;
      }

      /* free old memory storage, and set the new array parameters */
      BMSfreeBlockMemoryArrayNull(intarray->blkmem, &intarray->vals, intarray->valssize);
      intarray->vals = newvals;
      intarray->valssize = newvalssize;
      intarray->firstidx = newfirstidx;
   }
   else if( intarray->firstidx == -1 )
   {
      /* a sufficiently large memory storage exists, but it was cleared */
      nfree = intarray->valssize - nused;
      assert(nfree >= 0);
      intarray->firstidx = minidx - nfree/2;
      assert(intarray->firstidx <= minidx);
      assert(maxidx < intarray->firstidx + intarray->valssize);
#ifndef NDEBUG
      for( i = 0; i < intarray->valssize; ++i )
         assert(intarray->vals[i] == 0);
#endif
   }
   else if( minidx < intarray->firstidx )
   {
      /* a sufficiently large memory storage exists, but it has to be shifted to the right */
      nfree = intarray->valssize - nused;
      assert(nfree >= 0);
      newfirstidx = minidx - nfree/2;
      newfirstidx = MAX(newfirstidx, 0);
      assert(newfirstidx <= minidx);
      assert(maxidx < newfirstidx + intarray->valssize);
      
      if( intarray->minusedidx <= intarray->maxusedidx )
      {
         int shift;

         assert(intarray->firstidx <= intarray->minusedidx);
         assert(intarray->maxusedidx < intarray->firstidx + intarray->valssize);

         /* shift used part of array to the right */
         shift = intarray->firstidx - newfirstidx;
         assert(shift > 0);
         for( i = intarray->maxusedidx - intarray->firstidx; i >= intarray->minusedidx - intarray->firstidx; --i )
         {
            assert(0 <= i + shift && i + shift < intarray->valssize);
            intarray->vals[i + shift] = intarray->vals[i];
         }
         /* clear the formerly used head of the array */
         for( i = 0; i < shift; ++i )
            intarray->vals[intarray->minusedidx - intarray->firstidx + i] = 0;
      }
      intarray->firstidx = newfirstidx;
   }
   else if( maxidx >= intarray->firstidx + intarray->valssize )
   {
      /* a sufficiently large memory storage exists, but it has to be shifted to the left */
      nfree = intarray->valssize - nused;
      assert(nfree >= 0);
      newfirstidx = minidx - nfree/2;
      newfirstidx = MAX(newfirstidx, 0);
      assert(newfirstidx <= minidx);
      assert(maxidx < newfirstidx + intarray->valssize);
      
      if( intarray->minusedidx <= intarray->maxusedidx )
      {
         int shift;

         assert(intarray->firstidx <= intarray->minusedidx);
         assert(intarray->maxusedidx < intarray->firstidx + intarray->valssize);

         /* shift used part of array to the left */
         shift = newfirstidx - intarray->firstidx;
         assert(shift > 0);
         for( i = intarray->minusedidx - intarray->firstidx; i <= intarray->maxusedidx - intarray->firstidx; ++i )
         {
            assert(0 <= i - shift && i - shift < intarray->valssize);
            intarray->vals[i - shift] = intarray->vals[i];
         }
         /* clear the formerly used tail of the array */
         for( i = 0; i < shift; ++i )
            intarray->vals[intarray->maxusedidx - intarray->firstidx - i] = 0;
      }
      intarray->firstidx = newfirstidx;
   }

   assert(minidx >= intarray->firstidx);
   assert(maxidx < intarray->firstidx + intarray->valssize);

   return SCIP_OKAY;
}

/** clears a dynamic int array */
SCIP_RETCODE SCIPintarrayClear(
   SCIP_INTARRAY*        intarray            /**< dynamic int array */
   )
{
   assert(intarray != NULL);

   SCIPdebugMessage("clearing intarray %p (firstidx=%d, size=%d, range=[%d,%d])\n", 
      (void*)intarray, intarray->firstidx, intarray->valssize, intarray->minusedidx, intarray->maxusedidx);

   if( intarray->minusedidx <= intarray->maxusedidx )
   {
      assert(intarray->firstidx <= intarray->minusedidx);
      assert(intarray->maxusedidx < intarray->firstidx + intarray->valssize);
      assert(intarray->firstidx != -1);
      assert(intarray->valssize > 0);

      /* clear the used part of array */
      BMSclearMemoryArray(&intarray->vals[intarray->minusedidx - intarray->firstidx], intarray->maxusedidx - intarray->minusedidx + 1);

      /* mark the array cleared */
      intarray->minusedidx = INT_MAX;
      intarray->maxusedidx = INT_MIN;
   }
   assert(intarray->minusedidx == INT_MAX);
   assert(intarray->maxusedidx == INT_MIN);

   return SCIP_OKAY;
}

/** gets value of entry in dynamic array */
int SCIPintarrayGetVal(
   SCIP_INTARRAY*        intarray,           /**< dynamic int array */
   int                   idx                 /**< array index to get value for */
   )
{
   assert(intarray != NULL);
   assert(idx >= 0);
   
   if( idx < intarray->minusedidx || idx > intarray->maxusedidx )
      return 0;
   else
   {
      assert(intarray->vals != NULL);
      assert(idx - intarray->firstidx >= 0);
      assert(idx - intarray->firstidx < intarray->valssize);

      return intarray->vals[idx - intarray->firstidx];
   }
}

/** sets value of entry in dynamic array */
SCIP_RETCODE SCIPintarraySetVal(
   SCIP_INTARRAY*        intarray,           /**< dynamic int array */
   SCIP_SET*             set,                /**< global SCIP settings */
   int                   idx,                /**< array index to set value for */
   int                   val                 /**< value to set array index to */
   )
{
   assert(intarray != NULL);
   assert(idx >= 0);

   SCIPdebugMessage("setting intarray %p (firstidx=%d, size=%d, range=[%d,%d]) index %d to %d\n", 
      (void*)intarray, intarray->firstidx, intarray->valssize, intarray->minusedidx, intarray->maxusedidx, idx, val);

   if( val != 0 )
   {
      /* extend array to be able to store the index */
      SCIP_CALL( SCIPintarrayExtend(intarray, set, idx, idx) );
      assert(idx >= intarray->firstidx);
      assert(idx < intarray->firstidx + intarray->valssize);
      
      /* set the array value of the index */
      intarray->vals[idx - intarray->firstidx] = val;

      /* update min/maxusedidx */
      intarray->minusedidx = MIN(intarray->minusedidx, idx);
      intarray->maxusedidx = MAX(intarray->maxusedidx, idx);
   }
   else if( idx >= intarray->firstidx && idx < intarray->firstidx + intarray->valssize )
   {
      /* set the array value of the index to zero */
      intarray->vals[idx - intarray->firstidx] = 0;
      
      /* check, if we can tighten the min/maxusedidx */
      if( idx == intarray->minusedidx )
      {
         assert(intarray->maxusedidx >= 0);
         assert(intarray->maxusedidx < intarray->firstidx + intarray->valssize);
         do
         {
            intarray->minusedidx++;
         }
         while( intarray->minusedidx <= intarray->maxusedidx
            && intarray->vals[intarray->minusedidx - intarray->firstidx] == 0 );
         if( intarray->minusedidx > intarray->maxusedidx )
         {
            intarray->minusedidx = INT_MAX;
            intarray->maxusedidx = INT_MIN;
         }
      }
      else if( idx == intarray->maxusedidx )
      {
         assert(intarray->minusedidx >= 0);
         assert(intarray->minusedidx < intarray->maxusedidx);
         assert(intarray->maxusedidx < intarray->firstidx + intarray->valssize);
         do
         {
            intarray->maxusedidx--;
            assert(intarray->minusedidx <= intarray->maxusedidx);
         }
         while( intarray->vals[intarray->maxusedidx - intarray->firstidx] == 0 );
      }      
   }

   return SCIP_OKAY;
}

/** increases value of entry in dynamic array */
SCIP_RETCODE SCIPintarrayIncVal(
   SCIP_INTARRAY*        intarray,           /**< dynamic int array */
   SCIP_SET*             set,                /**< global SCIP settings */
   int                   idx,                /**< array index to increase value for */
   int                   incval              /**< value to increase array index */
   )
{
   return SCIPintarraySetVal(intarray, set, idx, SCIPintarrayGetVal(intarray, idx) + incval);
}

/** returns the minimal index of all stored non-zero elements */
int SCIPintarrayGetMinIdx(
   SCIP_INTARRAY*        intarray            /**< dynamic int array */
   )
{
   assert(intarray != NULL);

   return intarray->minusedidx;
}

/** returns the maximal index of all stored non-zero elements */
int SCIPintarrayGetMaxIdx(
   SCIP_INTARRAY*        intarray            /**< dynamic int array */
   )
{
   assert(intarray != NULL);

   return intarray->maxusedidx;
}


/** creates a dynamic array of bool values */
SCIP_RETCODE SCIPboolarrayCreate(
   SCIP_BOOLARRAY**      boolarray,          /**< pointer to store the bool array */
   BMS_BLKMEM*           blkmem              /**< block memory */
   )
{
   assert(boolarray != NULL);
   assert(blkmem != NULL);

   SCIP_ALLOC( BMSallocBlockMemory(blkmem, boolarray) );
   (*boolarray)->blkmem = blkmem;
   (*boolarray)->vals = NULL;
   (*boolarray)->valssize = 0;
   (*boolarray)->firstidx = -1;
   (*boolarray)->minusedidx = INT_MAX;
   (*boolarray)->maxusedidx = INT_MIN;

   return SCIP_OKAY;
}

/** creates a copy of a dynamic array of bool values */
SCIP_RETCODE SCIPboolarrayCopy(
   SCIP_BOOLARRAY**      boolarray,          /**< pointer to store the copied bool array */
   BMS_BLKMEM*           blkmem,             /**< block memory */
   SCIP_BOOLARRAY*       sourceboolarray     /**< dynamic bool array to copy */
   )
{
   assert(boolarray != NULL);
   assert(sourceboolarray != NULL);

   SCIP_CALL( SCIPboolarrayCreate(boolarray, blkmem) );
   if( sourceboolarray->valssize > 0 )
   {
      SCIP_ALLOC( BMSduplicateBlockMemoryArray(blkmem, &(*boolarray)->vals, sourceboolarray->vals, 
                     sourceboolarray->valssize) );
   }
   (*boolarray)->valssize = sourceboolarray->valssize;
   (*boolarray)->firstidx = sourceboolarray->firstidx;
   (*boolarray)->minusedidx = sourceboolarray->minusedidx;
   (*boolarray)->maxusedidx = sourceboolarray->maxusedidx;

   return SCIP_OKAY;
}

/** frees a dynamic array of bool values */
SCIP_RETCODE SCIPboolarrayFree(
   SCIP_BOOLARRAY**      boolarray           /**< pointer to the bool array */
   )
{
   assert(boolarray != NULL);
   assert(*boolarray != NULL);

   BMSfreeBlockMemoryArrayNull((*boolarray)->blkmem, &(*boolarray)->vals, (*boolarray)->valssize);
   BMSfreeBlockMemory((*boolarray)->blkmem, boolarray);

   return SCIP_OKAY;
}

/** extends dynamic array to be able to store indices from minidx to maxidx */
SCIP_RETCODE SCIPboolarrayExtend(
   SCIP_BOOLARRAY*       boolarray,          /**< dynamic bool array */
   SCIP_SET*             set,                /**< global SCIP settings */
   int                   minidx,             /**< smallest index to allocate storage for */
   int                   maxidx              /**< largest index to allocate storage for */
   )
{
   int nused;
   int nfree;
   int newfirstidx;
   int i;

   assert(boolarray != NULL);
   assert(boolarray->minusedidx == INT_MAX || boolarray->firstidx >= 0);
   assert(boolarray->maxusedidx == INT_MIN || boolarray->firstidx >= 0);
   assert(boolarray->minusedidx == INT_MAX || boolarray->minusedidx >= boolarray->firstidx);
   assert(boolarray->maxusedidx == INT_MIN || boolarray->maxusedidx < boolarray->firstidx + boolarray->valssize);
   assert(0 <= minidx);
   assert(minidx <= maxidx);
   
   minidx = MIN(minidx, boolarray->minusedidx);
   maxidx = MAX(maxidx, boolarray->maxusedidx);
   assert(0 <= minidx);
   assert(minidx <= maxidx);

   SCIPdebugMessage("extending boolarray %p (firstidx=%d, size=%d, range=[%d,%d]) to range [%d,%d]\n", 
      (void*)boolarray, boolarray->firstidx, boolarray->valssize, boolarray->minusedidx, boolarray->maxusedidx, minidx, maxidx);

   /* check, whether we have to allocate additional memory, or shift the array */
   nused = maxidx - minidx + 1;
   if( nused > boolarray->valssize )
   {
      SCIP_Bool* newvals;
      int newvalssize;

      /* allocate new memory storage */
      newvalssize = SCIPsetCalcMemGrowSize(set, nused);
      SCIP_ALLOC( BMSallocBlockMemoryArray(boolarray->blkmem, &newvals, newvalssize) );
      nfree = newvalssize - nused;
      newfirstidx = minidx - nfree/2;
      newfirstidx = MAX(newfirstidx, 0);
      assert(newfirstidx <= minidx);
      assert(maxidx < newfirstidx + newvalssize);

      /* initialize memory array by copying old values and setting new values to zero */
      if( boolarray->firstidx != -1 )
      {
         for( i = 0; i < boolarray->minusedidx - newfirstidx; ++i )
            newvals[i] = FALSE;

         /* check for possible overflow or negative value */
         assert(boolarray->maxusedidx - boolarray->minusedidx + 1 > 0);

         BMScopyMemoryArray(&newvals[boolarray->minusedidx - newfirstidx],
            &boolarray->vals[boolarray->minusedidx - boolarray->firstidx],
            boolarray->maxusedidx - boolarray->minusedidx + 1); /*lint !e866*/
         for( i = boolarray->maxusedidx - newfirstidx + 1; i < newvalssize; ++i )
            newvals[i] = FALSE;
      }
      else
      {
         for( i = 0; i < newvalssize; ++i )
            newvals[i] = FALSE;
      }

      /* free old memory storage, and set the new array parameters */
      BMSfreeBlockMemoryArrayNull(boolarray->blkmem, &boolarray->vals, boolarray->valssize);
      boolarray->vals = newvals;
      boolarray->valssize = newvalssize;
      boolarray->firstidx = newfirstidx;
   }
   else if( boolarray->firstidx == -1 )
   {
      /* a sufficiently large memory storage exists, but it was cleared */
      nfree = boolarray->valssize - nused;
      assert(nfree >= 0);
      boolarray->firstidx = minidx - nfree/2;
      assert(boolarray->firstidx <= minidx);
      assert(maxidx < boolarray->firstidx + boolarray->valssize);
#ifndef NDEBUG
      for( i = 0; i < boolarray->valssize; ++i )
         assert(boolarray->vals[i] == FALSE);
#endif
   }
   else if( minidx < boolarray->firstidx )
   {
      /* a sufficiently large memory storage exists, but it has to be shifted to the right */
      nfree = boolarray->valssize - nused;
      assert(nfree >= 0);
      newfirstidx = minidx - nfree/2;
      newfirstidx = MAX(newfirstidx, 0);
      assert(newfirstidx <= minidx);
      assert(maxidx < newfirstidx + boolarray->valssize);
      
      if( boolarray->minusedidx <= boolarray->maxusedidx )
      {
         int shift;

         assert(boolarray->firstidx <= boolarray->minusedidx);
         assert(boolarray->maxusedidx < boolarray->firstidx + boolarray->valssize);

         /* shift used part of array to the right */
         shift = boolarray->firstidx - newfirstidx;
         assert(shift > 0);
         for( i = boolarray->maxusedidx - boolarray->firstidx; i >= boolarray->minusedidx - boolarray->firstidx; --i )
         {
            assert(0 <= i + shift && i + shift < boolarray->valssize);
            boolarray->vals[i + shift] = boolarray->vals[i];
         }
         /* clear the formerly used head of the array */
         for( i = 0; i < shift; ++i )
            boolarray->vals[boolarray->minusedidx - boolarray->firstidx + i] = FALSE;
      }
      boolarray->firstidx = newfirstidx;
   }
   else if( maxidx >= boolarray->firstidx + boolarray->valssize )
   {
      /* a sufficiently large memory storage exists, but it has to be shifted to the left */
      nfree = boolarray->valssize - nused;
      assert(nfree >= 0);
      newfirstidx = minidx - nfree/2;
      newfirstidx = MAX(newfirstidx, 0);
      assert(newfirstidx <= minidx);
      assert(maxidx < newfirstidx + boolarray->valssize);
      
      if( boolarray->minusedidx <= boolarray->maxusedidx )
      {
         int shift;

         assert(boolarray->firstidx <= boolarray->minusedidx);
         assert(boolarray->maxusedidx < boolarray->firstidx + boolarray->valssize);

         /* shift used part of array to the left */
         shift = newfirstidx - boolarray->firstidx;
         assert(shift > 0);
         for( i = boolarray->minusedidx - boolarray->firstidx; i <= boolarray->maxusedidx - boolarray->firstidx; ++i )
         {
            assert(0 <= i - shift && i - shift < boolarray->valssize);
            boolarray->vals[i - shift] = boolarray->vals[i];
         }
         /* clear the formerly used tail of the array */
         for( i = 0; i < shift; ++i )
            boolarray->vals[boolarray->maxusedidx - boolarray->firstidx - i] = FALSE;
      }
      boolarray->firstidx = newfirstidx;
   }

   assert(minidx >= boolarray->firstidx);
   assert(maxidx < boolarray->firstidx + boolarray->valssize);

   return SCIP_OKAY;
}

/** clears a dynamic bool array */
SCIP_RETCODE SCIPboolarrayClear(
   SCIP_BOOLARRAY*       boolarray           /**< dynamic bool array */
   )
{
   assert(boolarray != NULL);

   SCIPdebugMessage("clearing boolarray %p (firstidx=%d, size=%d, range=[%d,%d])\n", 
      (void*)boolarray, boolarray->firstidx, boolarray->valssize, boolarray->minusedidx, boolarray->maxusedidx);

   if( boolarray->minusedidx <= boolarray->maxusedidx )
   {
      assert(boolarray->firstidx <= boolarray->minusedidx);
      assert(boolarray->maxusedidx < boolarray->firstidx + boolarray->valssize);
      assert(boolarray->firstidx != -1);
      assert(boolarray->valssize > 0);

      /* clear the used part of array */
      BMSclearMemoryArray(&boolarray->vals[boolarray->minusedidx - boolarray->firstidx], boolarray->maxusedidx - boolarray->minusedidx + 1);

      /* mark the array cleared */
      boolarray->minusedidx = INT_MAX;
      boolarray->maxusedidx = INT_MIN;
   }
   assert(boolarray->minusedidx == INT_MAX);
   assert(boolarray->maxusedidx == INT_MIN);

   return SCIP_OKAY;
}

/** gets value of entry in dynamic array */
SCIP_Bool SCIPboolarrayGetVal(
   SCIP_BOOLARRAY*       boolarray,          /**< dynamic bool array */
   int                   idx                 /**< array index to get value for */
   )
{
   assert(boolarray != NULL);
   assert(idx >= 0);
   
   if( idx < boolarray->minusedidx || idx > boolarray->maxusedidx )
      return FALSE;
   else
   {
      assert(boolarray->vals != NULL);
      assert(idx - boolarray->firstidx >= 0);
      assert(idx - boolarray->firstidx < boolarray->valssize);

      return boolarray->vals[idx - boolarray->firstidx];
   }
}

/** sets value of entry in dynamic array */
SCIP_RETCODE SCIPboolarraySetVal(
   SCIP_BOOLARRAY*       boolarray,          /**< dynamic bool array */
   SCIP_SET*             set,                /**< global SCIP settings */
   int                   idx,                /**< array index to set value for */
   SCIP_Bool             val                 /**< value to set array index to */
   )
{
   assert(boolarray != NULL);
   assert(idx >= 0);

   SCIPdebugMessage("setting boolarray %p (firstidx=%d, size=%d, range=[%d,%d]) index %d to %u\n", 
      (void*)boolarray, boolarray->firstidx, boolarray->valssize, boolarray->minusedidx, boolarray->maxusedidx, idx, val);

   if( val != FALSE )
   {
      /* extend array to be able to store the index */
      SCIP_CALL( SCIPboolarrayExtend(boolarray, set, idx, idx) );
      assert(idx >= boolarray->firstidx);
      assert(idx < boolarray->firstidx + boolarray->valssize);
      
      /* set the array value of the index */
      boolarray->vals[idx - boolarray->firstidx] = val;

      /* update min/maxusedidx */
      boolarray->minusedidx = MIN(boolarray->minusedidx, idx);
      boolarray->maxusedidx = MAX(boolarray->maxusedidx, idx);
   }
   else if( idx >= boolarray->firstidx && idx < boolarray->firstidx + boolarray->valssize )
   {
      /* set the array value of the index to zero */
      boolarray->vals[idx - boolarray->firstidx] = FALSE;
      
      /* check, if we can tighten the min/maxusedidx */
      if( idx == boolarray->minusedidx )
      {
         assert(boolarray->maxusedidx >= 0);
         assert(boolarray->maxusedidx < boolarray->firstidx + boolarray->valssize);
         do
         {
            boolarray->minusedidx++;
         }
         while( boolarray->minusedidx <= boolarray->maxusedidx
            && boolarray->vals[boolarray->minusedidx - boolarray->firstidx] == FALSE );
         if( boolarray->minusedidx > boolarray->maxusedidx )
         {
            boolarray->minusedidx = INT_MAX;
            boolarray->maxusedidx = INT_MIN;
         }
      }
      else if( idx == boolarray->maxusedidx )
      {
         assert(boolarray->minusedidx >= 0);
         assert(boolarray->minusedidx < boolarray->maxusedidx);
         assert(boolarray->maxusedidx < boolarray->firstidx + boolarray->valssize);
         do
         {
            boolarray->maxusedidx--;
            assert(boolarray->minusedidx <= boolarray->maxusedidx);
         }
         while( boolarray->vals[boolarray->maxusedidx - boolarray->firstidx] == FALSE );
      }      
   }

   return SCIP_OKAY;
}

/** returns the minimal index of all stored non-zero elements */
int SCIPboolarrayGetMinIdx(
   SCIP_BOOLARRAY*       boolarray           /**< dynamic bool array */
   )
{
   assert(boolarray != NULL);

   return boolarray->minusedidx;
}

/** returns the maximal index of all stored non-zero elements */
int SCIPboolarrayGetMaxIdx(
   SCIP_BOOLARRAY*       boolarray           /**< dynamic bool array */
   )
{
   assert(boolarray != NULL);

   return boolarray->maxusedidx;
}


/** creates a dynamic array of pointer values */
SCIP_RETCODE SCIPptrarrayCreate(
   SCIP_PTRARRAY**       ptrarray,           /**< pointer to store the ptr array */
   BMS_BLKMEM*           blkmem              /**< block memory */
   )
{
   assert(ptrarray != NULL);
   assert(blkmem != NULL);

   SCIP_ALLOC( BMSallocBlockMemory(blkmem, ptrarray) );
   (*ptrarray)->blkmem = blkmem;
   (*ptrarray)->vals = NULL;
   (*ptrarray)->valssize = 0;
   (*ptrarray)->firstidx = -1;
   (*ptrarray)->minusedidx = INT_MAX;
   (*ptrarray)->maxusedidx = INT_MIN;

   return SCIP_OKAY;
}

/** creates a copy of a dynamic array of pointer values */
SCIP_RETCODE SCIPptrarrayCopy(
   SCIP_PTRARRAY**       ptrarray,           /**< pointer to store the copied ptr array */
   BMS_BLKMEM*           blkmem,             /**< block memory */
   SCIP_PTRARRAY*        sourceptrarray      /**< dynamic ptr array to copy */
   )
{
   assert(ptrarray != NULL);
   assert(sourceptrarray != NULL);

   SCIP_CALL( SCIPptrarrayCreate(ptrarray, blkmem) );
   if( sourceptrarray->valssize > 0 )
   {
      SCIP_ALLOC( BMSduplicateBlockMemoryArray(blkmem, &(*ptrarray)->vals, sourceptrarray->vals, sourceptrarray->valssize) );
   }
   (*ptrarray)->valssize = sourceptrarray->valssize;
   (*ptrarray)->firstidx = sourceptrarray->firstidx;
   (*ptrarray)->minusedidx = sourceptrarray->minusedidx;
   (*ptrarray)->maxusedidx = sourceptrarray->maxusedidx;

   return SCIP_OKAY;
}

/** frees a dynamic array of pointer values */
SCIP_RETCODE SCIPptrarrayFree(
   SCIP_PTRARRAY**       ptrarray            /**< pointer to the ptr array */
   )
{
   assert(ptrarray != NULL);
   assert(*ptrarray != NULL);

   BMSfreeBlockMemoryArrayNull((*ptrarray)->blkmem, &(*ptrarray)->vals, (*ptrarray)->valssize);
   BMSfreeBlockMemory((*ptrarray)->blkmem, ptrarray);

   return SCIP_OKAY;
}

/** extends dynamic array to be able to store indices from minidx to maxidx */
SCIP_RETCODE SCIPptrarrayExtend(
   SCIP_PTRARRAY*        ptrarray,           /**< dynamic ptr array */
   SCIP_SET*             set,                /**< global SCIP settings */
   int                   minidx,             /**< smallest index to allocate storage for */
   int                   maxidx              /**< largest index to allocate storage for */
   )
{
   int nused;
   int nfree;
   int newfirstidx;
   int i;

   assert(ptrarray != NULL);
   assert(ptrarray->minusedidx == INT_MAX || ptrarray->firstidx >= 0);
   assert(ptrarray->maxusedidx == INT_MIN || ptrarray->firstidx >= 0);
   assert(ptrarray->minusedidx == INT_MAX || ptrarray->minusedidx >= ptrarray->firstidx);
   assert(ptrarray->maxusedidx == INT_MIN || ptrarray->maxusedidx < ptrarray->firstidx + ptrarray->valssize);
   assert(0 <= minidx);
   assert(minidx <= maxidx);
   
   minidx = MIN(minidx, ptrarray->minusedidx);
   maxidx = MAX(maxidx, ptrarray->maxusedidx);
   assert(0 <= minidx);
   assert(minidx <= maxidx);

   SCIPdebugMessage("extending ptrarray %p (firstidx=%d, size=%d, range=[%d,%d]) to range [%d,%d]\n", 
      (void*)ptrarray, ptrarray->firstidx, ptrarray->valssize, ptrarray->minusedidx, ptrarray->maxusedidx, minidx, maxidx);

   /* check, whether we have to allocate additional memory, or shift the array */
   nused = maxidx - minidx + 1;
   if( nused > ptrarray->valssize )
   {
      void** newvals;
      int newvalssize;

      /* allocate new memory storage */
      newvalssize = SCIPsetCalcMemGrowSize(set, nused);
      SCIP_ALLOC( BMSallocBlockMemoryArray(ptrarray->blkmem, &newvals, newvalssize) );
      nfree = newvalssize - nused;
      newfirstidx = minidx - nfree/2;
      newfirstidx = MAX(newfirstidx, 0);
      assert(newfirstidx <= minidx);
      assert(maxidx < newfirstidx + newvalssize);

      /* initialize memory array by copying old values and setting new values to zero */
      if( ptrarray->firstidx != -1 )
      {
         for( i = 0; i < ptrarray->minusedidx - newfirstidx; ++i )
            newvals[i] = NULL;

         /* check for possible overflow or negative value */
         assert(ptrarray->maxusedidx - ptrarray->minusedidx + 1 > 0);

         BMScopyMemoryArray(&newvals[ptrarray->minusedidx - newfirstidx],
            &(ptrarray->vals[ptrarray->minusedidx - ptrarray->firstidx]),
            ptrarray->maxusedidx - ptrarray->minusedidx + 1); /*lint !e866*/
         for( i = ptrarray->maxusedidx - newfirstidx + 1; i < newvalssize; ++i )
            newvals[i] = NULL;
      }
      else
      {
         for( i = 0; i < newvalssize; ++i )
            newvals[i] = NULL;
      }
      
      /* free old memory storage, and set the new array parameters */
      BMSfreeBlockMemoryArrayNull(ptrarray->blkmem, &ptrarray->vals, ptrarray->valssize);
      ptrarray->vals = newvals;
      ptrarray->valssize = newvalssize;
      ptrarray->firstidx = newfirstidx;
   }
   else if( ptrarray->firstidx == -1 )
   {
      /* a sufficiently large memory storage exists, but it was cleared */
      nfree = ptrarray->valssize - nused;
      assert(nfree >= 0);
      ptrarray->firstidx = minidx - nfree/2;
      assert(ptrarray->firstidx <= minidx);
      assert(maxidx < ptrarray->firstidx + ptrarray->valssize);
#ifndef NDEBUG
      for( i = 0; i < ptrarray->valssize; ++i )
         assert(ptrarray->vals[i] == NULL);
#endif
   }
   else if( minidx < ptrarray->firstidx )
   {
      /* a sufficiently large memory storage exists, but it has to be shifted to the right */
      nfree = ptrarray->valssize - nused;
      assert(nfree >= 0);
      newfirstidx = minidx - nfree/2;
      newfirstidx = MAX(newfirstidx, 0);
      assert(newfirstidx <= minidx);
      assert(maxidx < newfirstidx + ptrarray->valssize);
      
      if( ptrarray->minusedidx <= ptrarray->maxusedidx )
      {
         int shift;

         assert(ptrarray->firstidx <= ptrarray->minusedidx);
         assert(ptrarray->maxusedidx < ptrarray->firstidx + ptrarray->valssize);

         /* shift used part of array to the right */
         shift = ptrarray->firstidx - newfirstidx;
         assert(shift > 0);
         for( i = ptrarray->maxusedidx - ptrarray->firstidx; i >= ptrarray->minusedidx - ptrarray->firstidx; --i )
         {
            assert(0 <= i + shift && i + shift < ptrarray->valssize);
            ptrarray->vals[i + shift] = ptrarray->vals[i];
         }
         /* clear the formerly used head of the array */
         for( i = 0; i < shift; ++i )
            ptrarray->vals[ptrarray->minusedidx - ptrarray->firstidx + i] = NULL;
      }
      ptrarray->firstidx = newfirstidx;
   }
   else if( maxidx >= ptrarray->firstidx + ptrarray->valssize )
   {
      /* a sufficiently large memory storage exists, but it has to be shifted to the left */
      nfree = ptrarray->valssize - nused;
      assert(nfree >= 0);
      newfirstidx = minidx - nfree/2;
      newfirstidx = MAX(newfirstidx, 0);
      assert(newfirstidx <= minidx);
      assert(maxidx < newfirstidx + ptrarray->valssize);
      
      if( ptrarray->minusedidx <= ptrarray->maxusedidx )
      {
         int shift;

         assert(ptrarray->firstidx <= ptrarray->minusedidx);
         assert(ptrarray->maxusedidx < ptrarray->firstidx + ptrarray->valssize);

         /* shift used part of array to the left */
         shift = newfirstidx - ptrarray->firstidx;
         assert(shift > 0);
         for( i = ptrarray->minusedidx - ptrarray->firstidx; i <= ptrarray->maxusedidx - ptrarray->firstidx; ++i )
         {
            assert(0 <= i - shift && i - shift < ptrarray->valssize);
            ptrarray->vals[i - shift] = ptrarray->vals[i];
         }
         /* clear the formerly used tail of the array */
         for( i = 0; i < shift; ++i )
            ptrarray->vals[ptrarray->maxusedidx - ptrarray->firstidx - i] = NULL;
      }
      ptrarray->firstidx = newfirstidx;
   }

   assert(minidx >= ptrarray->firstidx);
   assert(maxidx < ptrarray->firstidx + ptrarray->valssize);

   return SCIP_OKAY;
}

/** clears a dynamic pointer array */
SCIP_RETCODE SCIPptrarrayClear(
   SCIP_PTRARRAY*        ptrarray            /**< dynamic ptr array */
   )
{
   assert(ptrarray != NULL);

   SCIPdebugMessage("clearing ptrarray %p (firstidx=%d, size=%d, range=[%d,%d])\n", 
      (void*)ptrarray, ptrarray->firstidx, ptrarray->valssize, ptrarray->minusedidx, ptrarray->maxusedidx);

   if( ptrarray->minusedidx <= ptrarray->maxusedidx )
   {
      assert(ptrarray->firstidx <= ptrarray->minusedidx);
      assert(ptrarray->maxusedidx < ptrarray->firstidx + ptrarray->valssize);
      assert(ptrarray->firstidx != -1);
      assert(ptrarray->valssize > 0);

      /* clear the used part of array */
      BMSclearMemoryArray(&ptrarray->vals[ptrarray->minusedidx - ptrarray->firstidx], ptrarray->maxusedidx - ptrarray->minusedidx + 1);

      /* mark the array cleared */
      ptrarray->minusedidx = INT_MAX;
      ptrarray->maxusedidx = INT_MIN;
   }
   assert(ptrarray->minusedidx == INT_MAX);
   assert(ptrarray->maxusedidx == INT_MIN);

   return SCIP_OKAY;
}

/** gets value of entry in dynamic array */
void* SCIPptrarrayGetVal(
   SCIP_PTRARRAY*        ptrarray,           /**< dynamic ptr array */
   int                   idx                 /**< array index to get value for */
   )
{
   assert(ptrarray != NULL);
   assert(idx >= 0);
   
   if( idx < ptrarray->minusedidx || idx > ptrarray->maxusedidx )
      return NULL;
   else
   {
      assert(ptrarray->vals != NULL);
      assert(idx - ptrarray->firstidx >= 0);
      assert(idx - ptrarray->firstidx < ptrarray->valssize);

      return ptrarray->vals[idx - ptrarray->firstidx];
   }
}

/** sets value of entry in dynamic array */
SCIP_RETCODE SCIPptrarraySetVal(
   SCIP_PTRARRAY*        ptrarray,           /**< dynamic ptr array */
   SCIP_SET*             set,                /**< global SCIP settings */
   int                   idx,                /**< array index to set value for */
   void*                 val                 /**< value to set array index to */
   )
{
   assert(ptrarray != NULL);
   assert(idx >= 0);

   SCIPdebugMessage("setting ptrarray %p (firstidx=%d, size=%d, range=[%d,%d]) index %d to %p\n", 
      (void*)ptrarray, ptrarray->firstidx, ptrarray->valssize, ptrarray->minusedidx, ptrarray->maxusedidx, idx, val);

   if( val != NULL )
   {
      /* extend array to be able to store the index */
      SCIP_CALL( SCIPptrarrayExtend(ptrarray, set, idx, idx) );
      assert(idx >= ptrarray->firstidx);
      assert(idx < ptrarray->firstidx + ptrarray->valssize);
      
      /* set the array value of the index */
      ptrarray->vals[idx - ptrarray->firstidx] = val;

      /* update min/maxusedidx */
      ptrarray->minusedidx = MIN(ptrarray->minusedidx, idx);
      ptrarray->maxusedidx = MAX(ptrarray->maxusedidx, idx);
   }
   else if( idx >= ptrarray->firstidx && idx < ptrarray->firstidx + ptrarray->valssize )
   {
      /* set the array value of the index to zero */
      ptrarray->vals[idx - ptrarray->firstidx] = NULL;
      
      /* check, if we can tighten the min/maxusedidx */
      if( idx == ptrarray->minusedidx )
      {
         assert(ptrarray->maxusedidx >= 0);
         assert(ptrarray->maxusedidx < ptrarray->firstidx + ptrarray->valssize);
         do
         {
            ptrarray->minusedidx++;
         }
         while( ptrarray->minusedidx <= ptrarray->maxusedidx
            && ptrarray->vals[ptrarray->minusedidx - ptrarray->firstidx] == NULL );
         if( ptrarray->minusedidx > ptrarray->maxusedidx )
         {
            ptrarray->minusedidx = INT_MAX;
            ptrarray->maxusedidx = INT_MIN;
         }
      }
      else if( idx == ptrarray->maxusedidx )
      {
         assert(ptrarray->minusedidx >= 0);
         assert(ptrarray->minusedidx < ptrarray->maxusedidx);
         assert(ptrarray->maxusedidx < ptrarray->firstidx + ptrarray->valssize);
         do
         {
            ptrarray->maxusedidx--;
            assert(ptrarray->minusedidx <= ptrarray->maxusedidx);
         }
         while( ptrarray->vals[ptrarray->maxusedidx - ptrarray->firstidx] == NULL );
      }      
   }

   return SCIP_OKAY;
}

/** returns the minimal index of all stored non-zero elements */
int SCIPptrarrayGetMinIdx(
   SCIP_PTRARRAY*        ptrarray            /**< dynamic ptr array */
   )
{
   assert(ptrarray != NULL);

   return ptrarray->minusedidx;
}

/** returns the maximal index of all stored non-zero elements */
int SCIPptrarrayGetMaxIdx(
   SCIP_PTRARRAY*        ptrarray            /**< dynamic ptr array */
   )
{
   assert(ptrarray != NULL);

   return ptrarray->maxusedidx;
}




/*
 * Sorting algorithms
 */

/* first all upwards-sorting methods */

/** sort an indexed element set in non-decreasing order, resulting in a permutation index array */
void SCIPsort(
   int*                  perm,               /**< pointer to store the resulting permutation */
   SCIP_DECL_SORTINDCOMP((*indcomp)),        /**< data element comparator */
   void*                 dataptr,            /**< pointer to data field that is given to the external compare method */
   int                   len                 /**< number of elements to be sorted (valid index range) */
   )
{
   int pos;

   assert(indcomp != NULL);
   assert(len == 0 || perm != NULL);

   /* create identity permutation */
   for( pos = 0; pos < len; ++pos )
      perm[pos] = pos;
   
   SCIPsortInd(perm, indcomp, dataptr, len);
}

/* SCIPsortInd(), SCIPsortedvecInsert...(), SCIPsortedvecDelPos...(), SCIPsortedvecFind...() via sort template */
#define SORTTPL_NAMEEXT     Ind
#define SORTTPL_KEYTYPE     int
#define SORTTPL_INDCOMP
#include "scip/sorttpl.c" /*lint !e451*/


/* SCIPsortPtr(), SCIPsortedvecInsert...(), SCIPsortedvecDelPos...(), SCIPsortedvecFind...() via sort template */
#define SORTTPL_NAMEEXT     Ptr
#define SORTTPL_KEYTYPE     void*
#define SORTTPL_PTRCOMP
#include "scip/sorttpl.c" /*lint !e451*/


/* SCIPsortPtrPtr(), SCIPsortedvecInsert...(), SCIPsortedvecDelPos...(), SCIPsortedvecFind...() via sort template */
#define SORTTPL_NAMEEXT     PtrPtr
#define SORTTPL_KEYTYPE     void*
#define SORTTPL_FIELD1TYPE  void*
#define SORTTPL_PTRCOMP
#include "scip/sorttpl.c" /*lint !e451*/


/* SCIPsortPtrReal(), SCIPsortedvecInsert...(), SCIPsortedvecDelPos...(), SCIPsortedvecFind...() via sort template */
#define SORTTPL_NAMEEXT     PtrReal
#define SORTTPL_KEYTYPE     void*
#define SORTTPL_FIELD1TYPE  SCIP_Real
#define SORTTPL_PTRCOMP
#include "scip/sorttpl.c" /*lint !e451*/


/* SCIPsortPtrInt(), SCIPsortedvecInsert...(), SCIPsortedvecDelPos...(), SCIPsortedvecFind...() via sort template */
#define SORTTPL_NAMEEXT     PtrInt
#define SORTTPL_KEYTYPE     void*
#define SORTTPL_FIELD1TYPE  int
#define SORTTPL_PTRCOMP
#include "scip/sorttpl.c" /*lint !e451*/


/* SCIPsortPtrBool(), SCIPsortedvecInsert...(), SCIPsortedvecDelPos...(), SCIPsortedvecFind...() via sort template */
#define SORTTPL_NAMEEXT     PtrBool
#define SORTTPL_KEYTYPE     void*
#define SORTTPL_FIELD1TYPE  SCIP_Bool
#define SORTTPL_PTRCOMP
#include "scip/sorttpl.c" /*lint !e451*/


/* SCIPsortPtrIntInt(), SCIPsortedvecInsert...(), SCIPsortedvecDelPos...(), SCIPsortedvecFind...() via sort template */
#define SORTTPL_NAMEEXT     PtrIntInt
#define SORTTPL_KEYTYPE     void*
#define SORTTPL_FIELD1TYPE  int
#define SORTTPL_FIELD2TYPE  int
#define SORTTPL_PTRCOMP
#include "scip/sorttpl.c" /*lint !e451*/


/* SCIPsortPtrRealInt(), SCIPsortedvecInsert...(), SCIPsortedvecDelPos...(), SCIPsortedvecFind...() via sort template */
#define SORTTPL_NAMEEXT     PtrRealInt
#define SORTTPL_KEYTYPE     void*
#define SORTTPL_FIELD1TYPE  SCIP_Real
#define SORTTPL_FIELD2TYPE  int
#define SORTTPL_PTRCOMP
#include "scip/sorttpl.c" /*lint !e451*/


/* SCIPsortPtrPtrInt(), SCIPsortedvecInsert...(), SCIPsortedvecDelPos...(), SCIPsortedvecFind...() via sort template */
#define SORTTPL_NAMEEXT     PtrPtrInt
#define SORTTPL_KEYTYPE     void*
#define SORTTPL_FIELD1TYPE  void*
#define SORTTPL_FIELD2TYPE  int
#define SORTTPL_PTRCOMP
#include "scip/sorttpl.c" /*lint !e451*/


/* SCIPsortPtrPtrReal(), SCIPsortedvecInsert...(), SCIPsortedvecDelPos...(), SCIPsortedvecFind...() via sort template */
#define SORTTPL_NAMEEXT     PtrPtrReal
#define SORTTPL_KEYTYPE     void*
#define SORTTPL_FIELD1TYPE  void*
#define SORTTPL_FIELD2TYPE  SCIP_Real
#define SORTTPL_PTRCOMP
#include "scip/sorttpl.c" /*lint !e451*/


/* SCIPsortPtrRealIntInt(), SCIPsortedvecInsert...(), SCIPsortedvecDelPos...(), SCIPsortedvecFind...() via sort template */
#define SORTTPL_NAMEEXT     PtrRealIntInt
#define SORTTPL_KEYTYPE     void*
#define SORTTPL_FIELD1TYPE  SCIP_Real
#define SORTTPL_FIELD2TYPE  int
#define SORTTPL_FIELD3TYPE  int
#define SORTTPL_PTRCOMP
#include "scip/sorttpl.c" /*lint !e451*/


/* SCIPsortPtrPtrRealInt(), SCIPsortedvecInsert...(), SCIPsortedvecDelPos...(), SCIPsortedvecFind...() via sort template */
#define SORTTPL_NAMEEXT     PtrPtrRealInt
#define SORTTPL_KEYTYPE     void*
#define SORTTPL_FIELD1TYPE  void*
#define SORTTPL_FIELD2TYPE  SCIP_Real
#define SORTTPL_FIELD3TYPE  int
#define SORTTPL_PTRCOMP
#include "scip/sorttpl.c" /*lint !e451*/


/* SCIPsortPtrPtrLongInt(), SCIPsortedvecInsert...(), SCIPsortedvecDelPos...(), SCIPsortedvecFind...() via sort template */
#define SORTTPL_NAMEEXT     PtrPtrLongInt
#define SORTTPL_KEYTYPE     void*
#define SORTTPL_FIELD1TYPE  void*
#define SORTTPL_FIELD2TYPE  SCIP_Longint
#define SORTTPL_FIELD3TYPE  int
#define SORTTPL_PTRCOMP
#include "scip/sorttpl.c" /*lint !e451*/


/* SCIPsortPtrPtrLongIntInt(), SCIPsortedvecInsert...(), SCIPsortedvecDelPos...(), SCIPsortedvecFind...() via sort template */
#define SORTTPL_NAMEEXT     PtrPtrLongIntInt
#define SORTTPL_KEYTYPE     void*
#define SORTTPL_FIELD1TYPE  void*
#define SORTTPL_FIELD2TYPE  SCIP_Longint
#define SORTTPL_FIELD3TYPE  int
#define SORTTPL_FIELD4TYPE  int
#define SORTTPL_PTRCOMP
#include "scip/sorttpl.c" /*lint !e451*/


/* SCIPsortReal(), SCIPsortedvecInsert...(), SCIPsortedvecDelPos...(), SCIPsortedvecFind...() via sort template */
#define SORTTPL_NAMEEXT     Real
#define SORTTPL_KEYTYPE     SCIP_Real
#include "scip/sorttpl.c" /*lint !e451*/

/* SCIPsortRealBoolPtr(), SCIPsortedvecInsert...(), SCIPsortedvecDelPos...(), SCIPsortedvecFind...() via sort template */
#define SORTTPL_NAMEEXT     RealBoolPtr
#define SORTTPL_KEYTYPE     SCIP_Real
#define SORTTPL_FIELD1TYPE  SCIP_Bool
#define SORTTPL_FIELD2TYPE  void*
#include "scip/sorttpl.c" /*lint !e451*/

/* SCIPsortRealPtr(), SCIPsortedvecInsert...(), SCIPsortedvecDelPos...(), SCIPsortedvecFind...() via sort template */
#define SORTTPL_NAMEEXT     RealPtr
#define SORTTPL_KEYTYPE     SCIP_Real
#define SORTTPL_FIELD1TYPE  void*
#include "scip/sorttpl.c" /*lint !e451*/

/* SCIPsortRealPtrPtrInt(), SCIPsortedvecInsert...(), SCIPsortedvecDelPos...(), SCIPsortedvecFind...() via sort template */
#define SORTTPL_NAMEEXT     RealPtrPtrInt
#define SORTTPL_KEYTYPE     SCIP_Real
#define SORTTPL_FIELD1TYPE  void*
#define SORTTPL_FIELD2TYPE  void*
#define SORTTPL_FIELD3TYPE  int
#include "scip/sorttpl.c" /*lint !e451*/

/* SCIPsortRealInt(), SCIPsortedvecInsert...(), SCIPsortedvecDelPos...(), SCIPsortedvecFind...() via sort template */
#define SORTTPL_NAMEEXT     RealInt
#define SORTTPL_KEYTYPE     SCIP_Real
#define SORTTPL_FIELD1TYPE  int
#include "scip/sorttpl.c" /*lint !e451*/

/* SCIPsortRealIntLong(), SCIPsortedvecInsert...(), SCIPsortedvecDelPos...(), SCIPsortedvecFind...() via sort template */
#define SORTTPL_NAMEEXT     RealIntLong
#define SORTTPL_KEYTYPE     SCIP_Real
#define SORTTPL_FIELD1TYPE  int
#define SORTTPL_FIELD2TYPE  SCIP_Longint
#include "scip/sorttpl.c" /*lint !e451*/

/* SCIPsortRealIntPtr(), SCIPsortedvecInsert...(), SCIPsortedvecDelPos...(), SCIPsortedvecFind...() via sort template */
#define SORTTPL_NAMEEXT     RealIntPtr
#define SORTTPL_KEYTYPE     SCIP_Real
#define SORTTPL_FIELD1TYPE  int
#define SORTTPL_FIELD2TYPE  void*
#include "scip/sorttpl.c" /*lint !e451*/

/* SCIPsortRealRealPtr(), SCIPsortedvecInsert...(), SCIPsortedvecDelPos...(), SCIPsortedvecFind...() via sort template */
#define SORTTPL_NAMEEXT     RealRealPtr
#define SORTTPL_KEYTYPE     SCIP_Real
#define SORTTPL_FIELD1TYPE  SCIP_Real
#define SORTTPL_FIELD2TYPE  void*
#include "scip/sorttpl.c" /*lint !e451*/

/* SCIPsortRealLongRealInt(), SCIPsortedvecInsert...(), SCIPsortedvecDelPos...(), SCIPsortedvecFind...() via sort template */
#define SORTTPL_NAMEEXT     RealLongRealInt
#define SORTTPL_KEYTYPE     SCIP_Real
#define SORTTPL_FIELD1TYPE  SCIP_Longint
#define SORTTPL_FIELD2TYPE  SCIP_Real
#define SORTTPL_FIELD3TYPE  int
#include "scip/sorttpl.c" /*lint !e451*/

/* SCIPsortRealRealIntInt(), SCIPsortedvecInsert...(), SCIPsortedvecDelPos...(), SCIPsortedvecFind...() via sort template */
#define SORTTPL_NAMEEXT     RealRealIntInt
#define SORTTPL_KEYTYPE     SCIP_Real
#define SORTTPL_FIELD1TYPE  SCIP_Real
#define SORTTPL_FIELD2TYPE  int
#define SORTTPL_FIELD3TYPE  int
#include "scip/sorttpl.c" /*lint !e451*/

/* SCIPsortRealRealRealInt(), SCIPsortedvecInsert...(), SCIPsortedvecDelPos...(), SCIPsortedvecFind...() via sort template */
#define SORTTPL_NAMEEXT     RealRealRealInt
#define SORTTPL_KEYTYPE     SCIP_Real
#define SORTTPL_FIELD1TYPE  SCIP_Real
#define SORTTPL_FIELD2TYPE  SCIP_Real
#define SORTTPL_FIELD3TYPE  int
#include "scip/sorttpl.c" /*lint !e451*/

/* SCIPsortRealRealRealPtr(), SCIPsortedvecInsert...(), SCIPsortedvecDelPos...(), SCIPsortedvecFind...() via sort template */
#define SORTTPL_NAMEEXT     RealRealRealPtr
#define SORTTPL_KEYTYPE     SCIP_Real
#define SORTTPL_FIELD1TYPE  SCIP_Real
#define SORTTPL_FIELD2TYPE  SCIP_Real
#define SORTTPL_FIELD3TYPE  void*
#include "scip/sorttpl.c" /*lint !e451*/

/* SCIPsortRealRealRealBoolPtr(), SCIPsortedvecInsert...(), SCIPsortedvecDelPos...(), SCIPsortedvecFind...() via sort template */
#define SORTTPL_NAMEEXT     RealRealRealBoolPtr
#define SORTTPL_KEYTYPE     SCIP_Real
#define SORTTPL_FIELD1TYPE  SCIP_Real
#define SORTTPL_FIELD2TYPE  SCIP_Real
#define SORTTPL_FIELD3TYPE  SCIP_Bool
#define SORTTPL_FIELD4TYPE  void*
#include "scip/sorttpl.c" /*lint !e451*/

/* SCIPsortInt(), SCIPsortedvecInsert...(), SCIPsortedvecDelPos...(), SCIPsortedvecFind...() via sort template */
#define SORTTPL_NAMEEXT     Int
#define SORTTPL_KEYTYPE     int
#include "scip/sorttpl.c" /*lint !e451*/


/* SCIPsortIntInt(), SCIPsortedvecInsert...(), SCIPsortedvecDelPos...(), SCIPsortedvecFind...() via sort template */
#define SORTTPL_NAMEEXT     IntInt
#define SORTTPL_KEYTYPE     int
#define SORTTPL_FIELD1TYPE  int
#include "scip/sorttpl.c" /*lint !e451*/


/* SCIPsortIntReal(), SCIPsortedvecInsert...(), SCIPsortedvecDelPos...(), SCIPsortedvecFind...() via sort template */
#define SORTTPL_NAMEEXT     IntReal
#define SORTTPL_KEYTYPE     int
#define SORTTPL_FIELD1TYPE  SCIP_Real
#include "scip/sorttpl.c" /*lint !e451*/


/* SCIPsortIntPtr(), SCIPsortedvecInsert...(), SCIPsortedvecDelPos...(), SCIPsortedvecFind...() via sort template */
#define SORTTPL_NAMEEXT     IntPtr
#define SORTTPL_KEYTYPE     int
#define SORTTPL_FIELD1TYPE  void*
#include "scip/sorttpl.c" /*lint !e451*/


/* SCIPsortIntIntLong(), SCIPsortedvecInsert...(), SCIPsortedvecDelPos...(), SCIPsortedvecFind...() via sort template */
#define SORTTPL_NAMEEXT     IntIntLong
#define SORTTPL_KEYTYPE     int
#define SORTTPL_FIELD1TYPE  int
#define SORTTPL_FIELD2TYPE  SCIP_Longint
#include "scip/sorttpl.c" /*lint !e451*/


/* SCIPsortIntIntPtr(), SCIPsortedvecInsert...(), SCIPsortedvecDelPos...(), SCIPsortedvecFind...() via sort template */
#define SORTTPL_NAMEEXT     IntIntPtr
#define SORTTPL_KEYTYPE     int
#define SORTTPL_FIELD1TYPE  int
#define SORTTPL_FIELD2TYPE  void*
#include "scip/sorttpl.c" /*lint !e451*/


/* SCIPsortIntIntReal(), SCIPsortedvecInsert...(), SCIPsortedvecDelPos...(), SCIPsortedvecFind...() via sort template */
#define SORTTPL_NAMEEXT     IntIntReal
#define SORTTPL_KEYTYPE     int
#define SORTTPL_FIELD1TYPE  int
#define SORTTPL_FIELD2TYPE  SCIP_Real
#include "scip/sorttpl.c" /*lint !e451*/


/* SCIPsortIntPtrReal(), SCIPsortedvecInsert...(), SCIPsortedvecDelPos...(), SCIPsortedvecFind...() via sort template */
#define SORTTPL_NAMEEXT     IntPtrReal
#define SORTTPL_KEYTYPE     int
#define SORTTPL_FIELD1TYPE  void*
#define SORTTPL_FIELD2TYPE  SCIP_Real
#include "scip/sorttpl.c" /*lint !e451*/


/* SCIPsortIntIntIntPtr(), SCIPsortedvecInsert...(), SCIPsortedvecDelPos...(), SCIPsortedvecFind...() via sort template */
#define SORTTPL_NAMEEXT     IntIntIntPtr
#define SORTTPL_KEYTYPE     int
#define SORTTPL_FIELD1TYPE  int
#define SORTTPL_FIELD2TYPE  int
#define SORTTPL_FIELD3TYPE  void*
#include "scip/sorttpl.c" /*lint !e451*/


/* SCIPsortIntPtrIntReal(), SCIPsortedvecInsert...(), SCIPsortedvecDelPos...(), SCIPsortedvecFind...() via sort template */
#define SORTTPL_NAMEEXT     IntPtrIntReal
#define SORTTPL_KEYTYPE     int
#define SORTTPL_FIELD1TYPE  void*
#define SORTTPL_FIELD2TYPE  int
#define SORTTPL_FIELD3TYPE  SCIP_Real
#include "scip/sorttpl.c" /*lint !e451*/


/* SCIPsortLong(), SCIPsortedvecInsert...(), SCIPsortedvecDelPos...(), SCIPsortedvecFind...() via sort template */
#define SORTTPL_NAMEEXT     Long
#define SORTTPL_KEYTYPE     SCIP_Longint
#include "scip/sorttpl.c" /*lint !e451*/


/* SCIPsortLongPtr(), SCIPsortedvecInsert...(), SCIPsortedvecDelPos...(), SCIPsortedvecFind...() via sort template */
#define SORTTPL_NAMEEXT     LongPtr
#define SORTTPL_KEYTYPE     SCIP_Longint
#define SORTTPL_FIELD1TYPE  void*
#include "scip/sorttpl.c" /*lint !e451*/


/* SCIPsortLongPtrInt(), SCIPsortedvecInsert...(), SCIPsortedvecDelPos...(), SCIPsortedvecFind...() via sort template */
#define SORTTPL_NAMEEXT     LongPtrInt
#define SORTTPL_KEYTYPE     SCIP_Longint
#define SORTTPL_FIELD1TYPE  void*
#define SORTTPL_FIELD2TYPE  int
#include "scip/sorttpl.c" /*lint !e451*/


/* SCIPsortLongPtrPtrInt(), SCIPsortedvecInsert...(), SCIPsortedvecDelPos...(), SCIPsortedvecFind...() via sort template */
#define SORTTPL_NAMEEXT     LongPtrPtrInt
#define SORTTPL_KEYTYPE     SCIP_Longint
#define SORTTPL_FIELD1TYPE  void*
#define SORTTPL_FIELD2TYPE  void*
#define SORTTPL_FIELD3TYPE  int
#include "scip/sorttpl.c" /*lint !e451*/


/* SCIPsortLongPtrPtrIntInt(), SCIPsortedvecInsert...(), SCIPsortedvecDelPos...(), SCIPsortedvecFind...() via sort template */
#define SORTTPL_NAMEEXT     LongPtrPtrIntInt
#define SORTTPL_KEYTYPE     SCIP_Longint
#define SORTTPL_FIELD1TYPE  void*
#define SORTTPL_FIELD2TYPE  void*
#define SORTTPL_FIELD3TYPE  int
#define SORTTPL_FIELD4TYPE  int
#include "scip/sorttpl.c" /*lint !e451*/


/* SCIPsortLongPtrPtrBoolInt(), SCIPsortedvecInsert...(), SCIPsortedvecDelPos...(), SCIPsortedvecFind...() via sort template */
#define SORTTPL_NAMEEXT     LongPtrPtrBoolInt
#define SORTTPL_KEYTYPE     SCIP_Longint
#define SORTTPL_FIELD1TYPE  void*
#define SORTTPL_FIELD2TYPE  void*
#define SORTTPL_FIELD3TYPE  SCIP_Bool
#define SORTTPL_FIELD4TYPE  int
#include "scip/sorttpl.c" /*lint !e451*/



/* now all downwards-sorting methods */


/** sort an indexed element set in non-increasing order, resulting in a permutation index array */
void SCIPsortDown(
   int*                  perm,               /**< pointer to store the resulting permutation */
   SCIP_DECL_SORTINDCOMP((*indcomp)),        /**< data element comparator */
   void*                 dataptr,            /**< pointer to data field that is given to the external compare method */
   int                   len                 /**< number of elements to be sorted (valid index range) */
   )
{
   int pos;

   assert(indcomp != NULL);
   assert(len == 0 || perm != NULL);

   /* create identity permutation */
   for( pos = 0; pos < len; ++pos )
      perm[pos] = pos;
   
   SCIPsortDownInd(perm, indcomp, dataptr, len);
}


/* SCIPsortDownInd(), SCIPsortedvecInsert...(), SCIPsortedvecDelPos...(), SCIPsortedvecFind...() via sort template */
#define SORTTPL_NAMEEXT     DownInd
#define SORTTPL_KEYTYPE     int
#define SORTTPL_INDCOMP
#define SORTTPL_BACKWARDS
#include "scip/sorttpl.c" /*lint !e451*/


/* SCIPsortDownPtr(), SCIPsortedvecInsert...(), SCIPsortedvecDelPos...(), SCIPsortedvecFind...() via sort template */
#define SORTTPL_NAMEEXT     DownPtr
#define SORTTPL_KEYTYPE     void*
#define SORTTPL_PTRCOMP
#define SORTTPL_BACKWARDS
#include "scip/sorttpl.c" /*lint !e451*/


/* SCIPsortDownPtrPtr(), SCIPsortedvecInsert...(), SCIPsortedvecDelPos...(), SCIPsortedvecFind...() via sort template */
#define SORTTPL_NAMEEXT     DownPtrPtr
#define SORTTPL_KEYTYPE     void*
#define SORTTPL_FIELD1TYPE  void*
#define SORTTPL_PTRCOMP
#define SORTTPL_BACKWARDS
#include "scip/sorttpl.c" /*lint !e451*/


/* SCIPsortDownPtrReal(), SCIPsortedvecInsert...(), SCIPsortedvecDelPos...(), SCIPsortedvecFind...() via sort template */
#define SORTTPL_NAMEEXT     DownPtrReal
#define SORTTPL_KEYTYPE     void*
#define SORTTPL_FIELD1TYPE  SCIP_Real
#define SORTTPL_PTRCOMP
#define SORTTPL_BACKWARDS
#include "scip/sorttpl.c" /*lint !e451*/


/* SCIPsortDownPtrInt(), SCIPsortedvecInsert...(), SCIPsortedvecDelPos...(), SCIPsortedvecFind...() via sort template */
#define SORTTPL_NAMEEXT     DownPtrInt
#define SORTTPL_KEYTYPE     void*
#define SORTTPL_FIELD1TYPE  int
#define SORTTPL_PTRCOMP
#define SORTTPL_BACKWARDS
#include "scip/sorttpl.c" /*lint !e451*/

/* SCIPsortDownPtrBool(), SCIPsortedvecInsert...(), SCIPsortedvecDelPos...(), SCIPsortedvecFind...() via sort template */
#define SORTTPL_NAMEEXT     DownPtrBool
#define SORTTPL_KEYTYPE     void*
#define SORTTPL_FIELD1TYPE  SCIP_Bool
#define SORTTPL_PTRCOMP
#define SORTTPL_BACKWARDS
#include "scip/sorttpl.c" /*lint !e451*/

/* SCIPsortDownPtrIntInt(), SCIPsortedvecInsert...(), SCIPsortedvecDelPos...(), SCIPsortedvecFind...() via sort template */
#define SORTTPL_NAMEEXT     DownPtrIntInt
#define SORTTPL_KEYTYPE     void*
#define SORTTPL_FIELD1TYPE  int
#define SORTTPL_FIELD2TYPE  int
#define SORTTPL_PTRCOMP
#define SORTTPL_BACKWARDS
#include "scip/sorttpl.c" /*lint !e451*/


/* SCIPsortDownPtrRealInt(), SCIPsortedvecInsert...(), SCIPsortedvecDelPos...(), SCIPsortedvecFind...() via sort template */
#define SORTTPL_NAMEEXT     DownPtrRealInt
#define SORTTPL_KEYTYPE     void*
#define SORTTPL_FIELD1TYPE  SCIP_Real
#define SORTTPL_FIELD2TYPE  int
#define SORTTPL_PTRCOMP
#define SORTTPL_BACKWARDS
#include "scip/sorttpl.c" /*lint !e451*/


/* SCIPsortDownPtrPtrInt(), SCIPsortedvecInsert...(), SCIPsortedvecDelPos...(), SCIPsortedvecFind...() via sort template */
#define SORTTPL_NAMEEXT     DownPtrPtrInt
#define SORTTPL_KEYTYPE     void*
#define SORTTPL_FIELD1TYPE  void*
#define SORTTPL_FIELD2TYPE  int
#define SORTTPL_PTRCOMP
#define SORTTPL_BACKWARDS
#include "scip/sorttpl.c" /*lint !e451*/


/* SCIPsortDownPtrPtrReal(), SCIPsortedvecInsert...(), SCIPsortedvecDelPos...(), SCIPsortedvecFind...() via sort template */
#define SORTTPL_NAMEEXT     DownPtrPtrReal
#define SORTTPL_KEYTYPE     void*
#define SORTTPL_FIELD1TYPE  void*
#define SORTTPL_FIELD2TYPE  SCIP_Real
#define SORTTPL_PTRCOMP
#define SORTTPL_BACKWARDS
#include "scip/sorttpl.c" /*lint !e451*/


/* SCIPsortDownPtrRealIntInt(), SCIPsortedvecInsert...(), SCIPsortedvecDelPos...(), SCIPsortedvecFind...() via sort template */
#define SORTTPL_NAMEEXT     DownPtrRealIntInt
#define SORTTPL_KEYTYPE     void*
#define SORTTPL_FIELD1TYPE  SCIP_Real
#define SORTTPL_FIELD2TYPE  int
#define SORTTPL_FIELD3TYPE  int
#define SORTTPL_PTRCOMP
#define SORTTPL_BACKWARDS
#include "scip/sorttpl.c" /*lint !e451*/


/* SCIPsortDownPtrPtrLongInt(), SCIPsortedvecInsert...(), SCIPsortedvecDelPos...(), SCIPsortedvecFind...() via sort template */
#define SORTTPL_NAMEEXT     DownPtrPtrLongInt
#define SORTTPL_KEYTYPE     void*
#define SORTTPL_FIELD1TYPE  void*
#define SORTTPL_FIELD2TYPE  SCIP_Longint
#define SORTTPL_FIELD3TYPE  int
#define SORTTPL_PTRCOMP
#define SORTTPL_BACKWARDS
#include "scip/sorttpl.c" /*lint !e451*/


/* SCIPsortDownPtrPtrLongIntInt(), SCIPsortedvecInsert...(), SCIPsortedvecDelPos...(), SCIPsortedvecFind...() via sort template */
#define SORTTPL_NAMEEXT     DownPtrPtrLongIntInt
#define SORTTPL_KEYTYPE     void*
#define SORTTPL_FIELD1TYPE  void*
#define SORTTPL_FIELD2TYPE  SCIP_Longint
#define SORTTPL_FIELD3TYPE  int
#define SORTTPL_FIELD4TYPE  int
#define SORTTPL_PTRCOMP
#define SORTTPL_BACKWARDS
#include "scip/sorttpl.c" /*lint !e451*/


/* SCIPsortDownReal(), SCIPsortedvecInsert...(), SCIPsortedvecDelPos...(), SCIPsortedvecFind...() via sort template */
#define SORTTPL_NAMEEXT     DownReal
#define SORTTPL_KEYTYPE     SCIP_Real
#define SORTTPL_BACKWARDS
#include "scip/sorttpl.c" /*lint !e451*/

/* SCIPsortDownRealBoolPtr(), SCIPsortedvecInsert...(), SCIPsortedvecDelPos...(), SCIPsortedvecFind...() via sort template */
#define SORTTPL_NAMEEXT     DownRealBoolPtr
#define SORTTPL_KEYTYPE     SCIP_Real
#define SORTTPL_FIELD1TYPE  SCIP_Bool
#define SORTTPL_FIELD2TYPE  void*
#include "scip/sorttpl.c" /*lint !e451*/

/* SCIPsortDownRealPtr(), SCIPsortedvecInsert...(), SCIPsortedvecDelPos...(), SCIPsortedvecFind...() via sort template */
#define SORTTPL_NAMEEXT     DownRealPtr
#define SORTTPL_KEYTYPE     SCIP_Real
#define SORTTPL_FIELD1TYPE  void*
#define SORTTPL_BACKWARDS
#include "scip/sorttpl.c" /*lint !e451*/


/* SCIPsortDownRealInt(), SCIPsortedvecInsert...(), SCIPsortedvecDelPos...(), SCIPsortedvecFind...() via sort template */
#define SORTTPL_NAMEEXT     DownRealInt
#define SORTTPL_KEYTYPE     SCIP_Real
#define SORTTPL_FIELD1TYPE  int
#define SORTTPL_BACKWARDS
#include "scip/sorttpl.c" /*lint !e451*/


/* SCIPsortDownRealIntLong(), SCIPsortedvecInsert...(), SCIPsortedvecDelPos...(), SCIPsortedvecFind...() via sort template */
#define SORTTPL_NAMEEXT     DownRealIntLong
#define SORTTPL_KEYTYPE     SCIP_Real
#define SORTTPL_FIELD1TYPE  int
#define SORTTPL_FIELD2TYPE  SCIP_Longint
#define SORTTPL_BACKWARDS
#include "scip/sorttpl.c" /*lint !e451*/


/* SCIPsortDownRealIntPtr(), SCIPsortedvecInsert...(), SCIPsortedvecDelPos...(), SCIPsortedvecFind...() via sort template */
#define SORTTPL_NAMEEXT     DownRealIntPtr
#define SORTTPL_KEYTYPE     SCIP_Real
#define SORTTPL_FIELD1TYPE  int
#define SORTTPL_FIELD2TYPE  void*
#define SORTTPL_BACKWARDS
#include "scip/sorttpl.c" /*lint !e451*/


/* SCIPsortDownRealPtrPtr(), SCIPsortedvecInsert...(), SCIPsortedvecDelPos...(), SCIPsortedvecFind...() via sort template */
#define SORTTPL_NAMEEXT     DownRealPtrPtr
#define SORTTPL_KEYTYPE     SCIP_Real
#define SORTTPL_FIELD1TYPE  void*
#define SORTTPL_FIELD2TYPE  void*
#define SORTTPL_BACKWARDS
#include "scip/sorttpl.c" /*lint !e451*/


/* SCIPsortDownRealRealPtr(), SCIPsortedvecInsert...(), SCIPsortedvecDelPos...(), SCIPsortedvecFind...() via sort template */
#define SORTTPL_NAMEEXT     DownRealRealPtr
#define SORTTPL_KEYTYPE     SCIP_Real
#define SORTTPL_FIELD1TYPE  SCIP_Real
#define SORTTPL_FIELD2TYPE  void*
#define SORTTPL_BACKWARDS
#include "scip/sorttpl.c" /*lint !e451*/


/* SCIPsortDownRealLongRealInt(), SCIPsortedvecInsert...(), SCIPsortedvecDelPos...(), SCIPsortedvecFind...() via sort template */
#define SORTTPL_NAMEEXT     DownRealLongRealInt
#define SORTTPL_KEYTYPE     SCIP_Real
#define SORTTPL_FIELD1TYPE  SCIP_Longint
#define SORTTPL_FIELD2TYPE  SCIP_Real
#define SORTTPL_FIELD3TYPE  int
#define SORTTPL_BACKWARDS
#include "scip/sorttpl.c" /*lint !e451*/


/* SCIPsortDownRealRealIntInt(), SCIPsortedvecInsert...(), SCIPsortedvecDelPos...(), SCIPsortedvecFind...() via sort template */
#define SORTTPL_NAMEEXT     DownRealRealIntInt
#define SORTTPL_KEYTYPE     SCIP_Real
#define SORTTPL_FIELD1TYPE  SCIP_Real
#define SORTTPL_FIELD2TYPE  int
#define SORTTPL_FIELD3TYPE  int
#define SORTTPL_BACKWARDS
#include "scip/sorttpl.c" /*lint !e451*/


/* SCIPsortDownRealRealRealInt(), SCIPsortedvecInsert...(), SCIPsortedvecDelPos...(), SCIPsortedvecFind...() via sort template */
#define SORTTPL_NAMEEXT     DownRealRealRealInt
#define SORTTPL_KEYTYPE     SCIP_Real
#define SORTTPL_FIELD1TYPE  SCIP_Real
#define SORTTPL_FIELD2TYPE  SCIP_Real
#define SORTTPL_FIELD3TYPE  int
#define SORTTPL_BACKWARDS
#include "scip/sorttpl.c" /*lint !e451*/


/* SCIPsortDownRealRealRealPtr(), SCIPsortedvecInsert...(), SCIPsortedvecDelPos...(), SCIPsortedvecFind...() via sort template */
#define SORTTPL_NAMEEXT     DownRealRealRealPtr
#define SORTTPL_KEYTYPE     SCIP_Real
#define SORTTPL_FIELD1TYPE  SCIP_Real
#define SORTTPL_FIELD2TYPE  SCIP_Real
#define SORTTPL_FIELD3TYPE  void*
#define SORTTPL_BACKWARDS
#include "scip/sorttpl.c" /*lint !e451*/


/* SCIPsortDownRealRealRealBoolPtr(), SCIPsortedvecInsert...(), SCIPsortedvecDelPos...(), SCIPsortedvecFind...() via sort template */
#define SORTTPL_NAMEEXT     DownRealRealRealBoolPtr
#define SORTTPL_KEYTYPE     SCIP_Real
#define SORTTPL_FIELD1TYPE  SCIP_Real
#define SORTTPL_FIELD2TYPE  SCIP_Real
#define SORTTPL_FIELD3TYPE  SCIP_Bool
#define SORTTPL_FIELD4TYPE  void*
#define SORTTPL_BACKWARDS
#include "scip/sorttpl.c" /*lint !e451*/


/* SCIPsortDownInt(), SCIPsortedvecInsert...(), SCIPsortedvecDelPos...(), SCIPsortedvecFind...() via sort template */
#define SORTTPL_NAMEEXT     DownInt
#define SORTTPL_KEYTYPE     int
#define SORTTPL_BACKWARDS
#include "scip/sorttpl.c" /*lint !e451*/


/* SCIPsortDownIntInt(), SCIPsortedvecInsert...(), SCIPsortedvecDelPos...(), SCIPsortedvecFind...() via sort template */
#define SORTTPL_NAMEEXT     DownIntInt
#define SORTTPL_KEYTYPE     int
#define SORTTPL_FIELD1TYPE  int
#define SORTTPL_BACKWARDS
#include "scip/sorttpl.c" /*lint !e451*/

/* SCIPsortDownIntIntReal(), SCIPsortedvecInsert...(), SCIPsortedvecDelPos...(), SCIPsortedvecFind...() via sort template */
#define SORTTPL_NAMEEXT     DownIntIntReal
#define SORTTPL_KEYTYPE     int
#define SORTTPL_FIELD1TYPE  int
#define SORTTPL_FIELD2TYPE  SCIP_Real
#define SORTTPL_BACKWARDS
#include "scip/sorttpl.c" /*lint !e451*/

/* SCIPsortDownIntPtr(), SCIPsortedvecInsert...(), SCIPsortedvecDelPos...(), SCIPsortedvecFind...() via sort template */
#define SORTTPL_NAMEEXT     DownIntPtr
#define SORTTPL_KEYTYPE     int
#define SORTTPL_FIELD1TYPE  void*
#define SORTTPL_BACKWARDS
#include "scip/sorttpl.c" /*lint !e451*/


/* SCIPsortDownIntIntLong(), SCIPsortedvecInsert...(), SCIPsortedvecDelPos...(), SCIPsortedvecFind...() via sort template */
#define SORTTPL_NAMEEXT     DownIntIntLong
#define SORTTPL_KEYTYPE     int
#define SORTTPL_FIELD1TYPE  int
#define SORTTPL_FIELD2TYPE  SCIP_Longint
#define SORTTPL_BACKWARDS
#include "scip/sorttpl.c" /*lint !e451*/


/* SCIPsortDownIntIntPtr(), SCIPsortedvecInsert...(), SCIPsortedvecDelPos...(), SCIPsortedvecFind...() via sort template */
#define SORTTPL_NAMEEXT     DownIntIntPtr
#define SORTTPL_KEYTYPE     int
#define SORTTPL_FIELD1TYPE  int
#define SORTTPL_FIELD2TYPE  void*
#define SORTTPL_BACKWARDS
#include "scip/sorttpl.c" /*lint !e451*/


/* SCIPsortDownIntIntIntPtr(), SCIPsortedvecInsert...(), SCIPsortedvecDelPos...(), SCIPsortedvecFind...() via sort template */
#define SORTTPL_NAMEEXT     DownIntIntIntPtr
#define SORTTPL_KEYTYPE     int
#define SORTTPL_FIELD1TYPE  int
#define SORTTPL_FIELD2TYPE  int
#define SORTTPL_FIELD3TYPE  void*
#define SORTTPL_BACKWARDS
#include "scip/sorttpl.c" /*lint !e451*/


/* SCIPsortDownIntPtrIntReal(), SCIPsortedvecInsert...(), SCIPsortedvecDelPos...(), SCIPsortedvecFind...() via sort template */
#define SORTTPL_NAMEEXT     DownIntPtrIntReal
#define SORTTPL_KEYTYPE     int
#define SORTTPL_FIELD1TYPE  void*
#define SORTTPL_FIELD2TYPE  int
#define SORTTPL_FIELD3TYPE  SCIP_Real
#define SORTTPL_BACKWARDS
#include "scip/sorttpl.c" /*lint !e451*/


/* SCIPsortDownLong(), SCIPsortedvecInsert...(), SCIPsortedvecDelPos...(), SCIPsortedvecFind...() via sort template */
#define SORTTPL_NAMEEXT     DownLong
#define SORTTPL_KEYTYPE     SCIP_Longint
#define SORTTPL_BACKWARDS
#include "scip/sorttpl.c" /*lint !e451*/


/* SCIPsortDownLongPtr(), SCIPsortedvecInsert...(), SCIPsortedvecDelPos...(), SCIPsortedvecFind...() via sort template */
#define SORTTPL_NAMEEXT     DownLongPtr
#define SORTTPL_KEYTYPE     SCIP_Longint
#define SORTTPL_FIELD1TYPE  void*
#define SORTTPL_BACKWARDS
#include "scip/sorttpl.c" /*lint !e451*/


/* SCIPsortDownLongPtrInt(), SCIPsortedvecInsert...(), SCIPsortedvecDelPos...(), SCIPsortedvecFind...() via sort template */
#define SORTTPL_NAMEEXT     DownLongPtrInt
#define SORTTPL_KEYTYPE     SCIP_Longint
#define SORTTPL_FIELD1TYPE  void*
#define SORTTPL_FIELD2TYPE  int
#define SORTTPL_BACKWARDS
#include "scip/sorttpl.c" /*lint !e451*/


/* SCIPsortDownLongPtrPtrInt(), SCIPsortedvecInsert...(), SCIPsortedvecDelPos...(), SCIPsortedvecFind...() via sort template */
#define SORTTPL_NAMEEXT     DownLongPtrPtrInt
#define SORTTPL_KEYTYPE     SCIP_Longint
#define SORTTPL_FIELD1TYPE  void*
#define SORTTPL_FIELD2TYPE  void*
#define SORTTPL_FIELD3TYPE  int
#define SORTTPL_BACKWARDS
#include "scip/sorttpl.c" /*lint !e451*/


/* SCIPsortDownLongPtrPtrIntInt(), SCIPsortedvecInsert...(), SCIPsortedvecDelPos...(), SCIPsortedvecFind...() via sort template */
#define SORTTPL_NAMEEXT     DownLongPtrPtrIntInt
#define SORTTPL_KEYTYPE     SCIP_Longint
#define SORTTPL_FIELD1TYPE  void*
#define SORTTPL_FIELD2TYPE  void*
#define SORTTPL_FIELD3TYPE  int
#define SORTTPL_FIELD4TYPE  int
#define SORTTPL_BACKWARDS
#include "scip/sorttpl.c" /*lint !e451*/


/* SCIPsortDownLongPtrPtrBoolInt(), SCIPsortedvecInsert...(), SCIPsortedvecDelPos...(), SCIPsortedvecFind...() via sort template */
#define SORTTPL_NAMEEXT     DownLongPtrPtrBoolInt
#define SORTTPL_KEYTYPE     SCIP_Longint
#define SORTTPL_FIELD1TYPE  void*
#define SORTTPL_FIELD2TYPE  void*
#define SORTTPL_FIELD3TYPE  SCIP_Bool
#define SORTTPL_FIELD4TYPE  int
#define SORTTPL_BACKWARDS
#include "scip/sorttpl.c" /*lint !e451*/


/*
 * Stair map
 */

/** creates stair map */
SCIP_RETCODE SCIPstairmapCreate(
   SCIP_STAIRMAP**       stairmap,           /**< pointer to store the created stair map */
   int                   upperbound,         /**< upper bound of the stairmap */
   int                   ntimepoints         /**< minimum size to ensure */
   )
{
   assert(stairmap != NULL);
   assert(upperbound > 0);
   assert(ntimepoints > 0);

   SCIP_ALLOC( BMSallocMemory(stairmap) );
   SCIP_ALLOC( BMSallocMemoryArray(&(*stairmap)->timepoints, ntimepoints) );
   SCIP_ALLOC( BMSallocMemoryArray(&(*stairmap)->freecapacities, ntimepoints) );

   /* setup cumulative stairmap for use */
   (*stairmap)->ntimepoints = 2;
   (*stairmap)->timepoints[0] = 0;
   (*stairmap)->timepoints[1] = INT_MAX;
   (*stairmap)->freecapacities[0] = upperbound;
   (*stairmap)->freecapacities[1] = 0;
   (*stairmap)->arraysize = ntimepoints;
   
   return SCIP_OKAY;
}

/** frees given stair map */
void SCIPstairmapFree(
   SCIP_STAIRMAP**       stairmap            /**< pointer to the stair map */
   )
{
   assert(stairmap != NULL);
   assert(*stairmap != NULL);
   
   /* free main hash map data structure */
   BMSfreeMemoryArray(&(*stairmap)->freecapacities);
   BMSfreeMemoryArray(&(*stairmap)->timepoints);
   BMSfreeMemory(stairmap);
}

/** resizes the stair map arrays */
SCIP_RETCODE SCIPstairmapResize(
   SCIP_STAIRMAP*        stairmap,           /**< stair map to resize */
   int                   ntimepoints         /**< minimum size to ensure */
   )
{
   assert(stairmap != NULL);
   assert(ntimepoints >= 0);
   assert(stairmap->timepoints != NULL);
   assert(stairmap->freecapacities != NULL);
   
   if( stairmap->ntimepoints >= ntimepoints )
      return SCIP_OKAY;

   /* grow arrays of times and free capacity */
   SCIP_ALLOC( BMSreallocMemoryArray(&stairmap->timepoints, ntimepoints) );
   SCIP_ALLOC( BMSreallocMemoryArray(&stairmap->freecapacities, ntimepoints) );
   stairmap->arraysize = ntimepoints;

   return SCIP_OKAY;
}

/** output of the given stair map */
void SCIPstairmapPrint(
   SCIP_STAIRMAP*        stairmap,           /**< stair map to output */
   SCIP_MESSAGEHDLR*     messagehdlr,        /**< message handler */
   FILE*                 file                /**< output file (or NULL for standard output) */
   )
{
   int t;
   
   for( t = 0; t < stairmap->ntimepoints; ++t )
   {
      SCIPmessageFPrintInfo(messagehdlr, file, "i: %d, tp: %d, fc: %d ;", t, stairmap->timepoints[t], stairmap-> freecapacities[t]); 
   }
   
   SCIPmessageFPrintInfo(messagehdlr, file,"\n");
}

/** returns if the given time point exists in the stair map and stores the position of the given time point if it
 *  exists; otherwise the position of the next smaller existing time point is stored
 */
static
SCIP_Bool stairmapFindLeft(
   SCIP_STAIRMAP*        stairmap,             /**< stair map to search */
   int                   timepoint,            /**< time point to search for */
   int*                  pos                   /**< pointer to store the position */
   )
{
   assert(stairmap != NULL);
   assert(timepoint >= 0);
   assert(stairmap->ntimepoints > 0);
   assert(stairmap->timepoints[0] == 0);

   /* find the position of time point in the time points array via binary search */
   if( SCIPsortedvecFindInt(stairmap->timepoints, timepoint, stairmap->ntimepoints, pos) )
      return TRUE;
 
   assert(*pos > 0);
   (*pos)--;
   
   return FALSE;
}

/** inserts the given time point into the stairmap if it this time point does not exists yet; returns its position in the
 *  time point array 
 */
static
int stairmapInsertTimepoint(
   SCIP_STAIRMAP*        stairmap,           /**< stair map to insert the time point */
   int                   timepoint           /**< time point to insert */
   )
{
   int pos;

   assert(stairmap != NULL);
   assert(timepoint >= 0);
   assert(stairmap->arraysize >= stairmap->ntimepoints);

   if( timepoint == 0 )
      return 0;
      
   /* get the position of the given time point in the stair map array if it exists; otherwise the position of the next
    * smaller existing time point 
    */
   if( stairmapFindLeft(stairmap, timepoint, &pos) )
   {
      /* if the time point exists return the corresponding position */
      assert(pos >= 0 && pos < stairmap->ntimepoints);
      return pos;
   }

   assert(pos >= 0 && pos < stairmap->ntimepoints);
   assert(timepoint >= stairmap->timepoints[pos]);
   assert(pos + 1 < stairmap->arraysize);

   /* insert new time point into the (sorted) stair map */
   SCIPsortedvecInsertIntInt(stairmap->timepoints, stairmap->freecapacities, timepoint, stairmap->freecapacities[pos],
      &stairmap->ntimepoints, NULL);
   
#ifndef NDEBUG
   /* check if the time points are sorted */
   {
      int i;   
      for( i = 1; i < stairmap->ntimepoints; ++i )
         assert(stairmap->timepoints[i-1] < stairmap->timepoints[i]);
   }
#endif
   
   return pos+1;
}

/** updates the stair map due to inserting of a core */
static
void stairmapUpdate(
   SCIP_STAIRMAP*        stairmap,           /**< stairmap to update */
   int                   left,               /**< left side of core interval */
   int                   right,              /**< right side of core interval */
   int                   height,             /**< height of the core */
   SCIP_Bool*            infeasible          /**< pointer to store if the update is infeasible */
   )
{
   int startpos;
   int endpos;
   int i;

   assert(stairmap != NULL);
   assert(stairmap->arraysize >= stairmap->ntimepoints);
   assert(left >= 0);
   assert(left < right);
   assert(infeasible != NULL);
   
   (*infeasible) = FALSE;
   
   /* get position of the starttime in stairmap */
   startpos = stairmapInsertTimepoint(stairmap, left);
   assert(stairmap->timepoints[startpos] == left);

   /* get position of the endtime in stairmap */
   endpos = stairmapInsertTimepoint(stairmap, right);
   assert(stairmap->timepoints[endpos] == right);

   assert(startpos < endpos);
   assert(stairmap->arraysize >= stairmap->ntimepoints);

   /* remove/add the given height from the stair map */
   for( i = startpos; i < endpos; ++i )
   {
      stairmap->freecapacities[i] -= height;

      if( stairmap->freecapacities[i] < 0 )
      {
         *infeasible = TRUE;

         /* remove infeasible core */
         for( ; i >= startpos; --i ) /*lint !e445*/
            stairmap->freecapacities[i] += height;
         
         break;
      }      
   }
}

/** insert a core into stair map; if core is non-empty the stair map will be updated otherwise nothing happens */
void SCIPstairmapInsertCore(
   SCIP_STAIRMAP*        stairmap,           /**< stair map to use */
   int                   left,               /**< left side of the core  */
   int                   right,              /**< right side of the core */
   int                   height,             /**< height of the core */
   SCIP_Bool*            infeasible          /**< pointer to store if the core does not fit due to capacity */
   )
{
   assert(stairmap != NULL);
   assert(left < right);
   assert(infeasible != NULL);
   
   (*infeasible) = FALSE;
   
   /* insert core into the stair map */
   SCIPdebugMessage("insert core [%d,%d] with height %d\n", left, right, height);
   
   /* try to insert core into the stair map */
   stairmapUpdate(stairmap, left, right, height, infeasible);
}

/** subtracts the height from the stair map during core time */
void SCIPstairmapDeleteCore(
   SCIP_STAIRMAP*        stairmap,           /**< stair map to use */
   int                   left,               /**< left side of the core  */
   int                   right,              /**< right side of the core */
   int                   height              /**< height of the core */
   )
{
   SCIP_Bool infeasible;
   
   assert(left < right);
#ifndef NDEBUG
      {
         /* check if the begin and end time points of the core correspond to a time point in the stairmap; this should be
          * the case since we added the core before to the stair map 
          */
         int pos;
         assert(stairmapFindLeft(stairmap, left, &pos));
         assert(stairmapFindLeft(stairmap, right, &pos));
      }
#endif
      
      /* remove the core from the current stair map */
      SCIPdebugMessage("delete core [%d,%d] with height %d\n", left, right, height);
      
      stairmapUpdate(stairmap, left, right, -height, &infeasible);
      assert(!infeasible);
}
   
/** returns the time point at the given position */   
int SCIPstairmapGetTimepoint(
   SCIP_STAIRMAP*        stairmap,           /**< stair map to use */
   int                   pos                 /**< position */
   )
{
   assert(stairmap != NULL);
   assert(pos < stairmap->ntimepoints);

   return stairmap->timepoints[pos];
}

/** returns TRUE if the core  (given by its height and during) can be inserted at the given time point; otherwise FALSE */
SCIP_Bool SCIPstairmapIsFeasibleStart(
   SCIP_STAIRMAP*        stairmap,           /**< stair map to use */
   int                   timepoint,          /**< time point to start */
   int                   duration,           /**< duration of the core */
   int                   height,             /**< height of the core */
   int*                  pos                 /**< pointer to store the earliest position where the core does not fit */
   )
{
   int endtime;
   int startpos;
   int endpos;
   int p;

   assert(stairmap != NULL);
   assert(timepoint >= 0);
   assert(height >= 0);
   assert(pos != NULL);

   if( duration == 0 )
      return TRUE;
   
   endtime = timepoint + duration; 

   /* check if the activity fits at timepoint */
   (void)stairmapFindLeft(stairmap, timepoint, &startpos);

   if( !stairmapFindLeft(stairmap, endtime, &endpos) )
      endpos++;
   
   assert(stairmap->timepoints[startpos] <= timepoint);
   assert(stairmap->timepoints[endpos] >= endtime);
   
   for( p = startpos; p < endpos; ++p )
   {
      if( stairmap->freecapacities[p] < height )
      {
         (*pos) = p;
         return FALSE;
      }
   }
   
   return TRUE;
}

/** return the earliest possible starting point within the time interval [lb,ub] for a given core (given by its height
 *  and duration)
 */
int SCIPstairmapGetEarliestFeasibleStart(
   SCIP_STAIRMAP*        stairmap,           /**< stair map to use */
   int                   lb,                 /**< earliest starting time of the given core */
   int                   ub,                 /**< latest starting time of the given core */
   int                   duration,           /**< duration of the core */
   int                   height,             /**< height of the core */
   SCIP_Bool*            infeasible          /**< pointer store if the core cannot be inserted */
   )
{
   int starttime;
   int pos;
   
   assert(stairmap != NULL);
   assert(lb >= 0);
   assert(duration >= 0);
   assert(height >= 0);
   assert(infeasible != NULL);
   assert(stairmap->timepoints[stairmap->ntimepoints-1] > ub);

   if( lb > ub )
   {
      *infeasible = TRUE;
      return lb;
   }
   
   if( duration == 0 || height == 0 ) 
   {
      *infeasible = FALSE;
      return lb;
   }

   starttime = lb;

   (void)stairmapFindLeft(stairmap, starttime, &pos);
   assert(stairmap->timepoints[pos] <= starttime);
   
   (*infeasible) = TRUE;

   while( (*infeasible) && starttime <= ub )
   {
      if( SCIPstairmapIsFeasibleStart(stairmap, starttime, duration, height, &pos) )
      {
         (*infeasible) = FALSE;
         return starttime;
      }
    
      /* the core did not fit into the stair map since at time point "pos" not enough capacity is available; therefore we
       * can proceed with the next time point
       */
      assert(stairmap->freecapacities[pos] < height);
      pos++;
      
      /* check if we exceed the time point array */
      if( pos >= stairmap->ntimepoints )
         break;
      
      starttime = stairmap->timepoints[pos];
   }
   
   assert(*infeasible || starttime <= ub);
   return starttime;
}

/** return the latest possible starting point within the time interval [lb,ub] for a given core (given by its height and
 *  duration)
 */
int SCIPstairmapGetLatestFeasibleStart(
   SCIP_STAIRMAP*        stairmap,           /**< stair map to use */
   int                   lb,                 /**< earliest possible start point */
   int                   ub,                 /**< latest possible start point */
   int                   duration,           /**< duration of the core */
   int                   height,             /**< height of the core */
   SCIP_Bool*            infeasible          /**< pointer store if the core cannot be inserted */
   )
{
   int starttime;
   int pos;

   assert(stairmap != NULL);
   assert(lb >= 0);
   assert(lb <= ub);
   assert(duration >= 0);
   assert(height >= 0);
   assert(infeasible != NULL);
   assert(stairmap->timepoints[stairmap->ntimepoints-1] > ub);
   
   if( duration == 0 || height == 0 ) 
      return ub;

   starttime = ub;   
   (void)stairmapFindLeft(stairmap, starttime, &pos);
   assert(stairmap->timepoints[pos] <= starttime);
   
   (*infeasible) = TRUE;

   while( (*infeasible) && starttime >= lb )
   {
      if( SCIPstairmapIsFeasibleStart(stairmap, starttime, duration, height, &pos) )
      {
         (*infeasible) = FALSE;
         return starttime;
      }
      assert(pos >= 0);

      /* the core did not fit into the stair map since at time point "pos" not enough capacity is available; 
       * therefore we can proceed with the next time point  */
      assert(stairmap->freecapacities[pos] < height);
            
      starttime = stairmap->timepoints[pos] - duration;
   }

   assert(*infeasible || starttime >= lb);
  
   return starttime;
}

/*
 * Directed graph
 */

/** creates directed graph structure */
SCIP_RETCODE SCIPdigraphCreate(
   SCIP_DIGRAPH**        digraph,            /**< pointer to store the created directed graph */
   int                   nnodes              /**< number of nodes */
   )
{
   assert(digraph != NULL);
   assert(nnodes > 0);

   SCIP_ALLOC( BMSallocMemory(digraph) );
   SCIP_ALLOC( BMSallocClearMemoryArray(&(*digraph)->adjnodes, nnodes) );
   SCIP_ALLOC( BMSallocClearMemoryArray(&(*digraph)->adjnodessize, nnodes) );
   SCIP_ALLOC( BMSallocClearMemoryArray(&(*digraph)->nadjnodes, nnodes) );

   /* store number of nodes */
   (*digraph)->nnodes = nnodes;
<<<<<<< HEAD
=======
   (*digraph)->ncomponents = 0;
   (*digraph)->componentstartsize = 0;
>>>>>>> 70dc277f

   return SCIP_OKAY;
}

/** sets the sizes of the adjacency lists for the nodes in a directed graph and allocates memory for the lists */
SCIP_RETCODE SCIPdigraphSetSizes(
   SCIP_DIGRAPH*         digraph,            /**< directed graph */
   int*                  sizes               /**< sizes of the adjacency lists */
   )
{
   int i;

   assert(digraph != NULL);
   assert(digraph->nnodes > 0);

   for( i = 0; i < digraph->nnodes; ++i )
   {
      SCIP_ALLOC( BMSallocMemoryArray(&digraph->adjnodes[i], sizes[i]) );
      digraph->adjnodessize[i] = sizes[i];
      digraph->nadjnodes[i] = 0;
   }

   return SCIP_OKAY;
}

/** frees given directed graph structure */
void SCIPdigraphFree(
   SCIP_DIGRAPH**        digraph             /**< pointer to the directed graph */
   )
{
   int i;

   assert(digraph != NULL);
   assert(*digraph != NULL);

   for( i = 0; i < (*digraph)->nnodes; ++i )
   {
      assert(((*digraph)->adjnodessize == 0) == ((*digraph)->adjnodes == NULL));
      if( (*digraph)->adjnodessize[i] > 0 )
      {
         BMSfreeMemoryArray(&(*digraph)->adjnodes[i]);
      }
   }

<<<<<<< HEAD
=======
   /* free components structure */
   SCIPdigraphFreeComponents(*digraph);
   assert((*digraph)->ncomponents == 0);
   assert((*digraph)->componentstartsize == 0);

>>>>>>> 70dc277f
   /* free directed graph data structure */
   BMSfreeMemoryArray(&(*digraph)->adjnodessize);
   BMSfreeMemoryArray(&(*digraph)->nadjnodes);
   BMSfreeMemoryArray(&(*digraph)->adjnodes);
   BMSfreeMemory(digraph);
}

#define STARTADJNODESSIZE 5

/* ensures that adjnodes array of one node in a directed graph is big enough */
static
SCIP_RETCODE ensureAdjnodesSize(
   SCIP_DIGRAPH*         digraph,            /**< directed graph */
   int                   idx,                /**< index for which the size is ensured */
   int                   newsize             /**< needed size */
   )
{
   assert(digraph != NULL);
   assert(idx >= 0);
   assert(idx < digraph->nnodes);
   assert(newsize > 0);

   /* check whether array is big enough, and realloc, if needed */
   if( newsize > digraph->adjnodessize[idx] )
   {
      if( digraph->adjnodessize[idx] == 0 )
      {
         digraph->adjnodessize[idx] = STARTADJNODESSIZE;
         SCIP_ALLOC( BMSallocMemoryArray(&digraph->adjnodes[idx], digraph->adjnodessize[idx]) );
      }
      else
      {
         digraph->adjnodessize[idx] = 2 * digraph->adjnodessize[idx];
         SCIP_ALLOC( BMSreallocMemoryArray(&digraph->adjnodes[idx], digraph->adjnodessize[idx]) );
      }
   }

   return SCIP_OKAY;
}

/** add (directed) edge to the directed graph structure
 *  @note: if the edge is already contained, it is added a second time
 */
SCIP_RETCODE SCIPdigraphAddEdge(
   SCIP_DIGRAPH*         digraph,            /**< directed graph */
   int                   startnode,          /**< start node of the edge */
   int                   endnode             /**< start node of the edge */
   )
{
   assert(digraph != NULL);
   assert(startnode >= 0);
   assert(endnode >= 0);
   assert(startnode < digraph->nnodes);
   assert(endnode < digraph->nnodes);

   SCIP_CALL( ensureAdjnodesSize(digraph, startnode, digraph->nadjnodes[startnode] + 1) );

   /* add edge */
   digraph->adjnodes[startnode][digraph->nadjnodes[startnode]] = endnode;
   digraph->nadjnodes[startnode]++;

   return SCIP_OKAY;
}

/** add (directed) edge to the directed graph structure, if it is not contained, yet */
SCIP_RETCODE SCIPdigraphAddEdgeSafe(
   SCIP_DIGRAPH*         digraph,            /**< directed graph */
   int                   startnode,          /**< start node of the edge */
   int                   endnode             /**< start node of the edge */
   )
{
   int i;

   assert(digraph != NULL);
   assert(startnode >= 0);
   assert(endnode >= 0);
   assert(startnode < digraph->nnodes);
   assert(endnode < digraph->nnodes);

   for( i = 0; i < digraph->nadjnodes[startnode]; ++i )
      if( digraph->adjnodes[startnode][i] == endnode )
         return SCIP_OKAY;

   SCIP_CALL( ensureAdjnodesSize(digraph, startnode, digraph->nadjnodes[startnode] + 1) );

   /* add edge */
   digraph->adjnodes[startnode][digraph->nadjnodes[startnode]] = endnode;
   digraph->nadjnodes[startnode]++;

   return SCIP_OKAY;
}

/** returns the number of edges originating at the given node */
<<<<<<< HEAD
int SCIPdigraphGetNOutgoingEdges(
=======
int SCIPdigraphGetNOutEdges(
>>>>>>> 70dc277f
   SCIP_DIGRAPH*         digraph,            /**< directed graph */
   int                   node                /**< node for which the number of outgoing edges is returned */
   )
{
   assert(digraph != NULL);
   assert(node >= 0);
   assert(node < digraph->nnodes);
   assert(digraph->nadjnodes[node] >= 0);
   assert(digraph->nadjnodes[node] <= digraph->adjnodessize[node]);

   return digraph->nadjnodes[node];
}

/** returns the array of edges originating at the given node; this array must not be changed from outside */
<<<<<<< HEAD
int* SCIPdigraphGetOutgoingEdges(
=======
int* SCIPdigraphGetOutEdges(
>>>>>>> 70dc277f
   SCIP_DIGRAPH*         digraph,            /**< directed graph */
   int                   node                /**< node for which the array of outgoing edges is returned */
   )
{
   assert(digraph != NULL);
   assert(node >= 0);
   assert(node < digraph->nnodes);
   assert(digraph->nadjnodes[node] >= 0);
   assert(digraph->nadjnodes[node] <= digraph->adjnodessize[node]);
   assert((digraph->nadjnodes[node] == 0) || (digraph->adjnodes[node] != NULL));

   return digraph->adjnodes[node];
}

/** performs depth-first-search in the given directed graph from the given start node */
static
void depthFirstSearch(
   SCIP_DIGRAPH*         digraph,            /**< directed graph */
   int                   startnode,          /**< node to start the depth-first-search */
   SCIP_Bool*            visited,            /**< array to store for each node, whether it was already visited */
   int*                  dfsstack,           /**< array of size number of nodes to store the stack;
                                              *   only needed for performance reasons */
   int*                  stackadjvisited,    /**< array of size number of nodes to store the number of adjacent nodes already visited
                                              *   for each node on the stack; only needed for performance reasons */
   int*                  dfsnodes,           /**< array of nodes that can be reached starting at startnode, in reverse dfs order */
   int*                  ndfsnodes           /**< pointer to store number of nodes that can be reached starting at startnode */
   )
{
   int stacksize;
   int currnode;

   assert(digraph != NULL);
   assert(startnode >= 0);
   assert(startnode < digraph->nnodes);
   assert(visited != NULL);
   assert(visited[startnode] == FALSE);
   assert(dfsstack != NULL);
   assert(dfsnodes != NULL);
   assert(ndfsnodes != NULL);

   /* put start node on the stack */
   dfsstack[0] = startnode;
   stackadjvisited[0] = 0;
   stacksize = 1;

   while( stacksize > 0 )
   {
      /* get next node from stack */
      currnode = dfsstack[stacksize - 1];

      /* mark current node as visited */
      assert(visited[currnode] == (stackadjvisited[stacksize - 1] > 0));
      visited[currnode] = TRUE;

      /* iterate through the adjacency list until we reach unhandled node */
      while( stackadjvisited[stacksize - 1] < digraph->nadjnodes[currnode]
         && visited[digraph->adjnodes[currnode][stackadjvisited[stacksize - 1]]] )
      {
         stackadjvisited[stacksize - 1]++;
      }

      /* the current node was completely handled, remove it from stack */
      if( stackadjvisited[stacksize - 1] == digraph->nadjnodes[currnode] )
      {
         stacksize--;

         /* store node in the sorted nodes array */
         dfsnodes[(*ndfsnodes)] = currnode;
         (*ndfsnodes)++;
      }
      /* handle next unhandled adjacent node */
      else
      {
         assert(!visited[digraph->adjnodes[currnode][stackadjvisited[stacksize - 1]]]);

         /* put the adjacent node onto the stack */
         dfsstack[stacksize] = digraph->adjnodes[currnode][stackadjvisited[stacksize - 1]];
         stackadjvisited[stacksize] = 0;
         stackadjvisited[stacksize - 1]++;
         stacksize++;
         assert(stacksize <= digraph->nnodes);
      }
   }
}

/** Compute undirected connected components on the given graph.
 *
<<<<<<< HEAD
 *  @note The graph should be the directed representation of an undirected
 *        graph, i.e., for each edge, its reverse should exist.
 */
SCIP_RETCODE SCIPdigraphComputeComponents(
   SCIP_DIGRAPH*         digraph,            /**< directed graph */
   int*                  components,         /**< array with as many slots as there are nodes in the directed graph
                                              *   to store for each node the component to which it belongs
                                              *   (components are numbered 1 to ncomponents) */
   int*                  ncomponents         /**< pointer to store the number of components */
   )
{
   SCIP_Bool* visited;
   int* stackadjvisited;
   int* dfsstack;
   int* dfsnodes;
   int ndfsnodes;
   int v;
   int i;

   assert(digraph != NULL);
   assert(components != NULL);
   assert(ncomponents != NULL);
   assert(digraph->nnodes > 0);

   SCIP_ALLOC( BMSallocClearMemoryArray(&visited, digraph->nnodes) );
   SCIP_ALLOC( BMSallocMemoryArray(&dfsnodes, digraph->nnodes) );
   SCIP_ALLOC( BMSallocMemoryArray(&dfsstack, digraph->nnodes) );
   SCIP_ALLOC( BMSallocMemoryArray(&stackadjvisited, digraph->nnodes) );

   *ncomponents = 0;
#ifndef NDEBUG
   BMSclearMemoryArray(components, digraph->nnodes);
#endif
=======
 *  @note For each edge, its reverse is added, so the graph does not need
 *        to be the directed representation of an undirected graph.
 */
SCIP_RETCODE SCIPdigraphComputeUndirectedComponents(
   SCIP_DIGRAPH*         digraph,            /**< directed graph */
   int                   minsize,            /**< all components with less nodes are ignored */
   int*                  components,         /**< array with as many slots as there are nodes in the directed graph
                                              *   to store for each node the component to which it belongs
                                              *   (components are numbered 0 to ncomponents - 1); or NULL, if components
                                              *   are accessed one-by-one using SCIPdigraphGetComponent() */
   int*                  ncomponents         /**< pointer to store the number of components; or NULL, if the
                                              *   number of components is accessed by SCIPdigraphGetNComponents() */
   )
{
   SCIP_Bool* visited;
   int* ndirectedadjnodes;
   int* stackadjvisited;
   int* dfsstack;
   int ndfsnodes;
   int compstart;
   int v;
   int i;
   int j;

   assert(digraph != NULL);
   assert(digraph->nnodes > 0);

   digraph->ncomponents = 0;
   digraph->componentstartsize = 10;

   SCIP_ALLOC( BMSallocClearMemoryArray(&visited, digraph->nnodes) );
   SCIP_ALLOC( BMSallocMemoryArray(&digraph->components, digraph->nnodes) );
   SCIP_ALLOC( BMSallocMemoryArray(&digraph->componentstarts, digraph->componentstartsize) );
   SCIP_ALLOC( BMSallocMemoryArray(&dfsstack, digraph->nnodes) );
   SCIP_ALLOC( BMSallocMemoryArray(&stackadjvisited, digraph->nnodes) );
   SCIP_ALLOC( BMSallocMemoryArray(&ndirectedadjnodes, digraph->nnodes) );

   digraph->componentstarts[0] = 0;

   /* store the number of directed arcs per node */
   BMScopyMemoryArray(ndirectedadjnodes, digraph->nadjnodes, digraph->nnodes);

   /* add reverse edges to the graph */
   for( i = digraph->nnodes - 1; i>= 0; --i )
   {
      for( j = 0; j < ndirectedadjnodes[i]; ++j )
      {
         SCIP_CALL( SCIPdigraphAddEdge(digraph, digraph->adjnodes[i][j], i) );
      }
   }
>>>>>>> 70dc277f

   for( v = 0; v < digraph->nnodes; ++v )
   {
      if( visited[v] )
         continue;

<<<<<<< HEAD
      ndfsnodes = 0;
      depthFirstSearch(digraph, v, visited, dfsstack, stackadjvisited, dfsnodes, &ndfsnodes);

      (*ncomponents)++;

      for( i = 0; i < ndfsnodes; ++i )
      {
         components[dfsnodes[i]] = *ncomponents;
      }
   }

#ifndef NDEBUG
   for( v = 0; v < digraph->nnodes; ++v )
      assert(components[v] != 0);
#endif

   BMSfreeMemoryArray(&stackadjvisited);
   BMSfreeMemoryArray(&dfsstack);
   BMSfreeMemoryArray(&dfsnodes);
=======
      compstart = digraph->componentstarts[digraph->ncomponents];
      ndfsnodes = 0;
      depthFirstSearch(digraph, v, visited, dfsstack, stackadjvisited,
         &digraph->components[compstart], &ndfsnodes);

      /* forget about this component if it is too small */
      if( ndfsnodes >= minsize )
      {
         digraph->ncomponents++;

         /* enlarge componentstartsize array, if needed */
         if( digraph->ncomponents >= digraph->componentstartsize )
         {
            digraph->componentstartsize = 2 * digraph->componentstartsize;
            assert(digraph->ncomponents < digraph->componentstartsize);

            SCIP_ALLOC( BMSreallocMemoryArray(&digraph->componentstarts, digraph->componentstartsize) );
         }
         digraph->componentstarts[digraph->ncomponents] = compstart + ndfsnodes;

         /* store component number for contained nodes if array was given */
         if( components != NULL )
         {
            for( i = digraph->componentstarts[digraph->ncomponents] - 1; i >=  compstart; --i )
            {
               components[digraph->components[i]] = digraph->ncomponents - 1;
            }
         }
      }
   }

   /* restore the number of directed arcs per node */
   BMScopyMemoryArray(digraph->nadjnodes, ndirectedadjnodes, digraph->nnodes);
   BMSclearMemoryArray(visited, digraph->nnodes);

   /* return number of components, if the pointer was given */
   if( ncomponents != NULL )
      (*ncomponents) = digraph->ncomponents;

   BMSfreeMemoryArray(&ndirectedadjnodes);
   BMSfreeMemoryArray(&stackadjvisited);
   BMSfreeMemoryArray(&dfsstack);
>>>>>>> 70dc277f
   BMSfreeMemoryArray(&visited);

   return SCIP_OKAY;
}

<<<<<<< HEAD
/** Computes (undirected) components on the directed graph and sorts
 *  the components (almost) topologically w.r.t. the directed graph.
=======
/** Performes an (almost) topological sort on the undirected components of the directed graph.
 *  The undirected components should be computed before using SCIPdigraphComputeUndirectedComponents().
>>>>>>> 70dc277f
 *
 *  Note, that in general a topological sort is not unique.
 *  Note, that there might be directed cycles, that are randomly broken,
 *  which is the reason for having only almost topologically sorted arrays.
 */
<<<<<<< HEAD
SCIP_RETCODE SCIPdigraphComputeTopoSortedComponents(
   SCIP_DIGRAPH*         digraph,            /**< directed graph */
   int                   minsize,            /**< minimum size a component should have */
   int*                  components,         /**< array with as many slots as there are nodes in the directed graph
                                              *   to store the nodes of the components one component after the other,
                                              *   with the nodes of one component being (almost) topologically sorted */
   int*                  componentstart,     /**< array to store for each component, where it starts in array components;
                                              *   at position ncomponents+1, the total number of nodes is stored */
   int                   componentstartsize, /**< size of componentstart array; if this is smaller than the number of components+1,
                                              *   only the start indices of the first components are stored and the method should
                                              *   be called again after enlarging the componentstart array */
   int*                  ncomponents         /**< pointer to store the number of components */
   )
{
   SCIP_Bool* visited;
   int* ndirectedadjnodes;
   int* comps;
   int* compstart;
=======
SCIP_RETCODE SCIPdigraphTopoSortComponents(
   SCIP_DIGRAPH*         digraph             /**< directed graph */
   )
{
   SCIP_Bool* visited;
   int* comps;
   int* compstarts;
>>>>>>> 70dc277f
   int* stackadjvisited;
   int* dfsstack;
   int* dfsnodes;
   int ndfsnodes;
   int ncomps;
   int i;
   int j;
   int k;
<<<<<<< HEAD
   int idx;

   assert(digraph != NULL);
   assert(components != NULL);
   assert(componentstart != NULL);
   assert(ncomponents != NULL);
   assert(digraph->nnodes > 0);

   SCIP_ALLOC( BMSallocMemoryArray(&ndirectedadjnodes, digraph->nnodes) );
   SCIP_ALLOC( BMSallocMemoryArray(&comps, digraph->nnodes) );
   SCIP_ALLOC( BMSallocMemoryArray(&compstart, digraph->nnodes + 1) );
=======
   int endidx;

   assert(digraph != NULL);

   ncomps = digraph->ncomponents;
   comps = digraph->components;
   compstarts = digraph->componentstarts;

>>>>>>> 70dc277f
   SCIP_ALLOC( BMSallocClearMemoryArray(&visited, digraph->nnodes) );
   SCIP_ALLOC( BMSallocMemoryArray(&dfsnodes, digraph->nnodes) );
   SCIP_ALLOC( BMSallocMemoryArray(&dfsstack, digraph->nnodes) );
   SCIP_ALLOC( BMSallocMemoryArray(&stackadjvisited, digraph->nnodes) );

<<<<<<< HEAD
   /* store the number of directed arcs per node */
   BMScopyMemoryArray(ndirectedadjnodes, digraph->nadjnodes, digraph->nnodes);

   /* add reverse edges to the graph */
   for( i = digraph->nnodes - 1; i>= 0; --i )
   {
      for( j = 0; j < ndirectedadjnodes[i]; ++j )
      {
         SCIP_CALL( SCIPdigraphAddEdgeSafe(digraph, digraph->adjnodes[i][j], i) );
      }
   }

   /* compute components in the undirected graph;
    * this time, we store the node indices of the components, sorted by the components
    */
   ncomps = 0;
   compstart[ncomps] = 0;
   for( i = 0; i < digraph->nnodes; ++i )
   {
      if( visited[i] )
         continue;

      ndfsnodes = 0;
      depthFirstSearch(digraph, i, visited, dfsstack, stackadjvisited, &(comps[compstart[ncomps]]), &ndfsnodes);

      /* forget about this component if it is too small */
      if( ndfsnodes >= minsize )
      {
         ncomps++;
         compstart[ncomps] = compstart[ncomps-1] + ndfsnodes;
      }
   }
   assert(compstart[ncomps] <= digraph->nnodes);

   /* restore the number of directed arcs per node */
   BMScopyMemoryArray(digraph->nadjnodes, ndirectedadjnodes, digraph->nnodes);
   BMSclearMemoryArray(visited, digraph->nnodes);

   /* now, sort the components (almost) topologically */
   for( i = 0; i < ncomps; ++i )
   {
      idx = compstart[i+1] - 1;
      for( j = compstart[i]; j < compstart[i+1]; ++j )
=======
   /* sort the components (almost) topologically */
   for( i = 0; i < ncomps; ++i )
   {
      endidx = compstarts[i+1] - 1;
      ndfsnodes = 0;
      for( j = compstarts[i]; j < compstarts[i+1]; ++j )
>>>>>>> 70dc277f
      {
         if( visited[comps[j]] )
            continue;

<<<<<<< HEAD
         ndfsnodes = 0;
         depthFirstSearch(digraph, comps[j], visited, dfsstack, stackadjvisited, dfsnodes, &ndfsnodes);

         /* copy topologically sorted array of nodes reached by the dfs search (subset of the complete component),
          * nodes are sorted in reverse dfs order, so we reverse their order; if variables of the component are left out,
          * they will be added before these variables, which gives a valid topological sorting
          */
         for( k = 0; k < ndfsnodes; ++k )
         {
            components[idx - k] = dfsnodes[k];
         }
         idx -= ndfsnodes;
      }
      assert(idx == compstart[i] - 1);
   }

   /* copy start indices of components and number of components */
   for( i = 0; i <= ncomps && i < componentstartsize; ++i )
   {
      componentstart[i] = compstart[i];
   }
   *ncomponents = ncomps;
=======
         /* perform depth first search, nodes visited in this call are appended to the list dfsnodes in reverse
          * dfs order, after the nodes already contained;
          * so at every point in time, the nodes in dfsnode are in reverse (almost) topological order
          */
         depthFirstSearch(digraph, comps[j], visited, dfsstack, stackadjvisited, dfsnodes, &ndfsnodes);
      }
      assert(endidx - ndfsnodes == compstarts[i] - 1);

      /* copy reverse (almost) topologically sorted array of nodes reached by the dfs searches;
       * reverse their order to get an (almost) topologically sort
       */
      for( k = 0; k < ndfsnodes; ++k )
      {
         digraph->components[endidx - k] = dfsnodes[k];
      }
   }
>>>>>>> 70dc277f

   BMSfreeMemoryArray(&stackadjvisited);
   BMSfreeMemoryArray(&dfsstack);
   BMSfreeMemoryArray(&dfsnodes);
   BMSfreeMemoryArray(&visited);
<<<<<<< HEAD
   BMSfreeMemoryArray(&compstart);
   BMSfreeMemoryArray(&comps);
   BMSfreeMemoryArray(&ndirectedadjnodes);
=======
>>>>>>> 70dc277f

   return SCIP_OKAY;
}

<<<<<<< HEAD
=======
/** returns the number of previously computed undirected components for the given directed graph */
int SCIPdigraphGetNComponents(
   SCIP_DIGRAPH*         digraph             /**< directed graph */
   )
{
   assert(digraph != NULL);
   assert(digraph->componentstartsize > 0); /* components should have been computed */

   return digraph->ncomponents;
}

/** Returns the number of previously computed undirected components for the given directed graph.
 *  If the components were sorted using SCIPdigraphTopoSortComponents(), the component is (almost) topologically sorted.
 */
void SCIPdigraphGetComponent(
   SCIP_DIGRAPH*         digraph,            /**< directed graph */
   int                   compidx,            /**< number of the component to return */
   int**                 nodes,              /**< pointer to store the nodes in the component */
   int*                  nnodes              /**< pointer to store the number of nodes in the component */
   )
{
   assert(digraph != NULL);
   assert(compidx >= 0);
   assert(compidx < digraph->ncomponents);

   (*nodes) = &(digraph->components[digraph->componentstarts[compidx]]);
   (*nnodes) = digraph->componentstarts[compidx + 1] - digraph->componentstarts[compidx];
}

/** frees the component information for the given directed graph */
void SCIPdigraphFreeComponents(
   SCIP_DIGRAPH*         digraph             /**< directed graph */
   )
{
   assert(digraph != NULL);

   /* free components structure */
   if( digraph->componentstartsize > 0 )
   {
      BMSfreeMemoryArray(&digraph->componentstarts);
      BMSfreeMemoryArray(&digraph->components);
   }
   digraph->ncomponents = 0;
   digraph->componentstartsize = 0;
}

>>>>>>> 70dc277f

/*
 * Numerical methods
 */

/** returns the machine epsilon: the smallest number eps > 0, for which 1.0 + eps > 1.0 */
SCIP_Real SCIPcalcMachineEpsilon(
   void
   )
{
   SCIP_Real eps;
   SCIP_Real lasteps;
   SCIP_Real one;
   SCIP_Real onepluseps;

   one = 1.0;
   eps = 1.0;
   do
   {
      lasteps = eps;
      eps /= 2.0;
      onepluseps = one + eps;
   }
   while( onepluseps > one );

   return lasteps;
}

/** calculates the greatest common divisor of the two given values */
SCIP_Longint SCIPcalcGreComDiv(
   SCIP_Longint          val1,               /**< first value of greatest common devisor calculation */
   SCIP_Longint          val2                /**< second value of greatest common devisor calculation */
   )
{
   int t;

   assert(val1 > 0);
   assert(val2 > 0);
   
   t = 0;
   /* if val1 is even, divide it by 2 */
   while( !(val1 & 1) )
   {
      val1 >>= 1; /*lint !e704*/
      
      /* if val2 is even too, divide it by 2 and increase t(=number of e) */
      if( !(val2 & 1) )
      {
         val2 >>= 1; /*lint !e704*/
         ++t;
      }
      /* only val1 can be odd */
      else
      {
         /* while val1 is even, divide it by 2 */
         while( !(val1 & 1) )
            val1 >>= 1; /*lint !e704*/
         
         break;
      }
   }
   /* while val2 is even, divide it by 2 */
   while( !(val2 & 1) )
      val2 >>= 1; /*lint !e704*/
   
   /* val1 and val 2 are odd */
   while( val1 != val2 )
   {
      if( val1 > val2 )
      {
         val1 -= val2;
         /* val1 is now even, divide it by 2  */
         do 
         {
            val1 >>= 1;   /*lint !e704*/
         } while( !(val1 & 1) );
      }
      else 
      {
         val2 -= val1;
         /* val2 is now even, divide it by 2  */
         do 
         {
            val2 >>= 1;  /*lint !e704*/
         } while( !(val2 & 1) );
      }
   }

   return (val1 << t);  /*lint !e703*/
}

/** calculates the smallest common multiple of the two given values */
SCIP_Longint SCIPcalcSmaComMul(
   SCIP_Longint          val1,               /**< first value of smallest common multiple calculation */
   SCIP_Longint          val2                /**< second value of smallest common multiple calculation */
   )
{
   SCIP_Longint gcd;

   assert(val1 > 0);
   assert(val2 > 0);

   gcd = SCIPcalcGreComDiv(val1, val2);
   
   return val1/gcd * val2;
}

static const SCIP_Real simplednoms[] = {1.0, 2.0, 3.0, 4.0, 5.0, 6.0, 7.0, 8.0, 9.0, 11.0, 12.0, 13.0, 14.0, 15.0, 16.0,
                                   17.0, 18.0, 19.0, 25.0, -1.0};

/** converts a real number into a (approximate) rational representation, and returns TRUE iff the conversion was
 *  successful
 */
SCIP_Bool SCIPrealToRational(
   SCIP_Real             val,                /**< real value r to convert into rational number */
   SCIP_Real             mindelta,           /**< minimal allowed difference r - q of real r and rational q = n/d */
   SCIP_Real             maxdelta,           /**< maximal allowed difference r - q of real r and rational q = n/d */
   SCIP_Longint          maxdnom,            /**< maximal denominator allowed */
   SCIP_Longint*         nominator,          /**< pointer to store the nominator n of the rational number */
   SCIP_Longint*         denominator         /**< pointer to store the denominator d of the rational number */
   )
{
   SCIP_Real a;
   SCIP_Real b;
   SCIP_Real g0;
   SCIP_Real g1;
   SCIP_Real gx;
   SCIP_Real h0;
   SCIP_Real h1;
   SCIP_Real hx;
   SCIP_Real delta0;
   SCIP_Real delta1;
   SCIP_Real epsilon;
   int i;

   assert(mindelta < 0.0);
   assert(maxdelta > 0.0);
   assert(nominator != NULL);
   assert(denominator != NULL);

   /* try the simple denominators first: each value of the simpledenoms table multiplied by powers of 10
    * is tried as denominator
    */
   for( i = 0; simplednoms[i] > 0.0; ++i )
   {
      SCIP_Real nom;
      SCIP_Real dnom;
      SCIP_Real ratval0;
      SCIP_Real ratval1;

      /* try powers of 10 (including 10^0) */
      dnom = simplednoms[i];
      while( dnom <= maxdnom )
      {
         nom = floor(val * dnom);
         ratval0 = nom/dnom;
         ratval1 = (nom+1.0)/dnom;
         if( mindelta <= val - ratval0 && val - ratval1 <= maxdelta )
         {
            if( val - ratval0 <= maxdelta )
            {
               *nominator = (SCIP_Longint)nom;
               *denominator = (SCIP_Longint)dnom;
               return TRUE;
            }
            if( mindelta <= val - ratval1 )
            {
               *nominator = (SCIP_Longint)(nom+1.0);
               *denominator = (SCIP_Longint)dnom;
               return TRUE;
            }
         }
         dnom *= 10.0;
      }
   }

   /* the simple denominators didn't work: calculate rational representation with arbitrary denominator */
   epsilon = MIN(-mindelta, maxdelta)/2.0;

   b = val;
   a = EPSFLOOR(b, epsilon);
   g0 = a;
   h0 = 1.0;
   g1 = 1.0;
   h1 = 0.0;
   delta0 = val - g0/h0;
   delta1 = (delta0 < 0.0 ? val - (g0-1.0)/h0 : val - (g0+1.0)/h0);
  
   while( (delta0 < mindelta || delta0 > maxdelta) && (delta1 < mindelta || delta1 > maxdelta) )
   {
      assert(EPSGT(b, a, epsilon));
      assert(h0 >= 0.0);
      assert(h1 >= 0.0);

      b = 1.0 / (b - a);
      a = EPSFLOOR(b, epsilon);

      assert(a >= 0.0);
      gx = g0;
      hx = h0;

      g0 = a * g0 + g1;
      h0 = a * h0 + h1;

      g1 = gx;
      h1 = hx;
      
      if( h0 > maxdnom )
         return FALSE;
      
      delta0 = val - g0/h0;
      delta1 = (delta0 < 0.0 ? val - (g0-1.0)/h0 : val - (g0+1.0)/h0);
   }

   if( REALABS(g0) > (SCIP_LONGINT_MAX >> 4) || h0 > (SCIP_LONGINT_MAX >> 4) )
      return FALSE;

   assert(h0 > 0.5);

   if( delta0 < mindelta )
   {
      assert(mindelta <= delta1 && delta1 <= maxdelta);
      *nominator = (SCIP_Longint)(g0 - 1.0);
      *denominator = (SCIP_Longint)h0;
   }
   else if( delta0 > maxdelta )
   {
      assert(mindelta <= delta1 && delta1 <= maxdelta);
      *nominator = (SCIP_Longint)(g0 + 1.0);
      *denominator = (SCIP_Longint)h0;
   }
   else
   {
      *nominator = (SCIP_Longint)g0;
      *denominator = (SCIP_Longint)h0;
   }
   assert(*denominator >= 1);
   assert(val - (SCIP_Real)(*nominator)/(SCIP_Real)(*denominator) >= mindelta);
   assert(val - (SCIP_Real)(*nominator)/(SCIP_Real)(*denominator) <= maxdelta);

   return TRUE;
}

/** checks, whether the given scalar scales the given value to an integral number with error in the given bounds */
static
SCIP_Bool isIntegralScalar(
   SCIP_Real             val,                /**< value that should be scaled to an integral value */
   SCIP_Real             scalar,             /**< scalar that should be tried */
   SCIP_Real             mindelta,           /**< minimal relative allowed difference of scaled coefficient s*c and integral i */
   SCIP_Real             maxdelta            /**< maximal relative allowed difference of scaled coefficient s*c and integral i */
   )
{
   SCIP_Real sval;
   SCIP_Real downval;
   SCIP_Real upval;

   assert(mindelta <= 0.0);
   assert(maxdelta >= 0.0);

   sval = val * scalar;
   downval = floor(sval);
   upval = ceil(sval);

   return (SCIPrelDiff(sval, downval) <= maxdelta || SCIPrelDiff(sval, upval) >= mindelta);
}

/** additional scalars that are tried in integrality scaling */
static const SCIP_Real scalars[] = {3.0, 5.0, 7.0, 9.0, 11.0, 13.0, 15.0, 17.0, 19.0};
static const int nscalars = 9;

/** tries to find a value, such that all given values, if scaled with this value become integral */
SCIP_RETCODE SCIPcalcIntegralScalar(
   SCIP_Real*            vals,               /**< values to scale */
   int                   nvals,              /**< number of values to scale */
   SCIP_Real             mindelta,           /**< minimal relative allowed difference of scaled coefficient s*c and integral i */
   SCIP_Real             maxdelta,           /**< maximal relative allowed difference of scaled coefficient s*c and integral i */
   SCIP_Longint          maxdnom,            /**< maximal denominator allowed in rational numbers */
   SCIP_Real             maxscale,           /**< maximal allowed scalar */
   SCIP_Real*            intscalar,          /**< pointer to store scalar that would make the coefficients integral, or NULL */
   SCIP_Bool*            success             /**< stores whether returned value is valid */
   )
{
   SCIP_Real bestscalar;
   SCIP_Longint gcd;
   SCIP_Longint scm;
   SCIP_Longint nominator;
   SCIP_Longint denominator;
   SCIP_Real val;
   SCIP_Real minval;
   SCIP_Real absval;
   SCIP_Real scaleval;
   SCIP_Bool scalable;
   SCIP_Bool rational;
   int c;
   int s;
   int i;

   assert(vals != NULL);
   assert(nvals >= 0);
   assert(maxdnom >= 1);
   assert(mindelta < 0.0);
   assert(maxdelta > 0.0);
   assert(success != NULL);

   SCIPdebugMessage("trying to find rational representation for given values\n");

   if( intscalar != NULL )
      *intscalar = SCIP_INVALID;
   *success = FALSE;

   /* get minimal absolute non-zero value */
   minval = SCIP_REAL_MAX;
   for( c = 0; c < nvals; ++c )
   {
      val = vals[c];
      if( val < mindelta || val > maxdelta )
      {
         absval = REALABS(val);
         minval = MIN(minval, absval);
      }
   }

   if( minval == SCIP_REAL_MAX )
   {
      /* all coefficients are zero (inside tolerances) */
      if( intscalar != NULL )
         *intscalar = 1.0;
      *success = TRUE;
      SCIPdebugMessage(" -> all values are zero (inside tolerances)\n");

      return SCIP_OKAY;
   }
   assert(minval > MIN(-mindelta, maxdelta));

   bestscalar = SCIP_INVALID;

   for( i = 0; i < 2; ++i )
   {
      scalable = TRUE;

      /* try, if values can be made integral multiplying them with the reciprocal of the smallest value and a power of 2 */
      if( i == 0 )
	 scaleval = 1.0/minval;
      /* try, if values can be made integral by multiplying them by a power of 2 */
      else
	 scaleval = 1.0;

      for( c = 0; c < nvals && scalable; ++c )
      {
	 /* check, if the value can be scaled with a simple scalar */
	 val = vals[c];
	 if( val == 0.0 ) /* zeros are allowed in the vals array */
	    continue;

	 absval = REALABS(val);
	 while( scaleval <= maxscale
	    && (absval * scaleval < 0.5 || !isIntegralScalar(val, scaleval, mindelta, maxdelta)) )
	 {
	    for( s = 0; s < nscalars; ++s )
	    {
	       if( isIntegralScalar(val, scaleval * scalars[s], mindelta, maxdelta) )
	       {
		  scaleval *= scalars[s];
		  break;
	       }
	    }
	    if( s >= nscalars )
	       scaleval *= 2.0;
	 }
	 scalable = (scaleval <= maxscale);
	 SCIPdebugMessage(" -> val=%g, scaleval=%g, val*scaleval=%g, scalable=%u\n",
	    val, scaleval, val*scaleval, scalable);
      }
      if( scalable )
      {
	 /* make values integral by dividing them by the smallest value (and multiplying them with a power of 2) */
	 assert(scaleval <= maxscale);

	 /* check if we found a better scaling value */
	 if( scaleval < bestscalar )
	    bestscalar = scaleval;

	 SCIPdebugMessage(" -> integrality could be achieved by scaling with %g\n", scaleval);

	 /* if the scalar is still the reciprocal of the minimal value, all coeffcients are the same and we do not get a better scalar */
	 if( i == 0 && EPSEQ(scaleval, 1.0/minval, SCIP_DEFAULT_EPSILON) )
	 {
	    if( intscalar != NULL )
	       *intscalar = bestscalar;
	    *success = TRUE;

	    return SCIP_OKAY;
	 }
      }
   }

   /* convert each value into a rational number, calculate the greatest common divisor of the nominators
    * and the smallest common multiple of the denominators
    */
   gcd = 1;
   scm = 1;
   rational = TRUE;

   /* first value (to initialize gcd) */
   for( c = 0; c < nvals && rational; ++c )
   {
      val = vals[c];
      if( val == 0.0 ) /* zeros are allowed in the vals array */
         continue;

      rational = SCIPrealToRational(val, mindelta, maxdelta, maxdnom, &nominator, &denominator);
      if( rational && nominator != 0 )
      {
         assert(denominator > 0);
         gcd = ABS(nominator);
         scm = denominator;
         rational = ((SCIP_Real)scm/(SCIP_Real)gcd <= maxscale);
         SCIPdebugMessage(" -> c=%d first rational: val: %g == %"SCIP_LONGINT_FORMAT"/%"SCIP_LONGINT_FORMAT", gcd=%"SCIP_LONGINT_FORMAT", scm=%"SCIP_LONGINT_FORMAT", rational=%u\n",
            c, val, nominator, denominator, gcd, scm, rational);
         break;
      }
   }

   /* remaining values */
   for( ++c; c < nvals && rational; ++c )
   {
      val = vals[c];
      if( val == 0.0 ) /* zeros are allowed in the vals array */
         continue;

      rational = SCIPrealToRational(val, mindelta, maxdelta, maxdnom, &nominator, &denominator);
      if( rational && nominator != 0 )
      {
         assert(denominator > 0);
         gcd = SCIPcalcGreComDiv(gcd, ABS(nominator));
         scm *= denominator / SCIPcalcGreComDiv(scm, denominator);
         rational = ((SCIP_Real)scm/(SCIP_Real)gcd <= maxscale);
         SCIPdebugMessage(" -> c=%d next rational : val: %g == %"SCIP_LONGINT_FORMAT"/%"SCIP_LONGINT_FORMAT", gcd=%"SCIP_LONGINT_FORMAT", scm=%"SCIP_LONGINT_FORMAT", rational=%u\n",
            c, val, nominator, denominator, gcd, scm, rational);
      }
      else
      {
         SCIPdebugMessage(" -> failed to convert %g into a rational representation\n", val);
      }
   }

   if( rational )
   {
      /* make values integral by multiplying them with the smallest common multiple of the denominators */
      assert((SCIP_Real)scm/(SCIP_Real)gcd <= maxscale);

      /* check if we found a better scaling value */
      if( (SCIP_Real)scm/(SCIP_Real)gcd < bestscalar )
	 bestscalar = (SCIP_Real)scm/(SCIP_Real)gcd;

      SCIPdebugMessage(" -> integrality could be achieved by scaling with %g (rational:%"SCIP_LONGINT_FORMAT"/%"SCIP_LONGINT_FORMAT")\n",
         (SCIP_Real)scm/(SCIP_Real)gcd, scm, gcd);
   }

   if( bestscalar < SCIP_INVALID )
   {
      if( intscalar != NULL )
         *intscalar = bestscalar;
      *success = TRUE;

      SCIPdebugMessage(" -> smallest value to achieve integrality is %g \n", bestscalar);
   }

   return SCIP_OKAY;
}

/** given a (usually very small) interval, tries to find a rational number with simple denominator (i.e. a small
 *  number, probably multiplied with powers of 10) out of this interval; returns TRUE iff a valid rational
 *  number inside the interval was found
 */
SCIP_Bool SCIPfindSimpleRational(
   SCIP_Real             lb,                 /**< lower bound of the interval */
   SCIP_Real             ub,                 /**< upper bound of the interval */
   SCIP_Longint          maxdnom,            /**< maximal denominator allowed for resulting rational number */
   SCIP_Longint*         nominator,          /**< pointer to store the nominator n of the rational number */
   SCIP_Longint*         denominator         /**< pointer to store the denominator d of the rational number */
   )
{
   SCIP_Real center;
   SCIP_Real delta;

   assert(lb <= ub);

   center = 0.5*(lb+ub);

   /* in order to compute a rational number that is exactly within the bounds (as the user expects),
    * we computed the allowed delta with downward rounding, if available
    */
   if( SCIPintervalHasRoundingControl() )
   {
      SCIP_ROUNDMODE roundmode;

      roundmode = SCIPintervalGetRoundingMode();
      SCIPintervalSetRoundingModeDownwards();

      delta = 0.5*(ub-lb);

      SCIPintervalSetRoundingMode(roundmode);
   }
   else
   {
      delta = 0.5*(ub-lb);
   }

   return SCIPrealToRational(center, -delta, +delta, maxdnom, nominator, denominator);
}

/** given a (usually very small) interval, selects a value inside this interval; it is tried to select a rational number
 *  with simple denominator (i.e. a small number, probably multiplied with powers of 10);
 *  if no valid rational number inside the interval was found, selects the central value of the interval
 */
SCIP_Real SCIPselectSimpleValue(
   SCIP_Real             lb,                 /**< lower bound of the interval */
   SCIP_Real             ub,                 /**< upper bound of the interval */
   SCIP_Longint          maxdnom             /**< maximal denominator allowed for resulting rational number */
   )
{
   SCIP_Real val;

   val = 0.5*(lb+ub);
   if( lb < ub )
   {
      SCIP_Longint nominator;
      SCIP_Longint denominator;
      SCIP_Bool success;
      
      /* try to find a "simple" rational number inside the interval */
      SCIPdebugMessage("simple rational in [%.9f,%.9f]:", lb, ub);
      success = SCIPfindSimpleRational(lb, ub, maxdnom, &nominator, &denominator);
      if( success )
      {
         val = (SCIP_Real)nominator/(SCIP_Real)denominator;
         SCIPdebugPrintf(" %"SCIP_LONGINT_FORMAT"/%"SCIP_LONGINT_FORMAT" == %.9f\n", nominator, denominator, val);

         if( val - lb < 0.0 || val - ub > 0.0 )
         {
            SCIPdebugPrintf(" value is out of interval bounds by %g -> failed\n", MAX(lb-val, val-ub));
            val = 0.5*(lb+ub);
         }
      }
      else
      {
         SCIPdebugPrintf(" failed\n");
      }
   }
   
   return val;
}




/*
 * Random Numbers
 */

#ifdef NO_RAND_R

#define SCIP_RAND_MAX 32767
/** returns a random number between 0 and SCIP_RAND_MAX */
static
int getRand(
   unsigned int*         seedp               /**< pointer to seed value */
   )
{
   SCIP_Longint nextseed;

   assert(seedp != NULL);

   nextseed = (*seedp) * 1103515245 + 12345;
   *seedp = (unsigned int)nextseed;

   return (int)((unsigned int)(nextseed/(2*(SCIP_RAND_MAX+1))) % (SCIP_RAND_MAX+1));
}

#else

#define SCIP_RAND_MAX RAND_MAX

/** returns a random number between 0 and SCIP_RAND_MAX */
static
int getRand(
   unsigned int*         seedp               /**< pointer to seed value */
   )
{
   return rand_r(seedp);
}

#endif

/** returns a random integer between minrandval and maxrandval */
int SCIPgetRandomInt(
   int                   minrandval,         /**< minimal value to return */
   int                   maxrandval,         /**< maximal value to return */
   unsigned int*         seedp               /**< pointer to seed value */
   )
{
   return minrandval + (int) ((maxrandval - minrandval + 1)*(SCIP_Real)getRand(seedp)/(SCIP_RAND_MAX+1.0));
}

/** returns a random real between minrandval and maxrandval */
SCIP_Real SCIPgetRandomReal(
   SCIP_Real             minrandval,         /**< minimal value to return */
   SCIP_Real             maxrandval,         /**< maximal value to return */
   unsigned int*         seedp               /**< pointer to seed value */
   )
{
   return minrandval + (maxrandval - minrandval)*(SCIP_Real)getRand(seedp)/(SCIP_Real)SCIP_RAND_MAX;
}


/*
 * Additional math functions
 */

/** calculates a binomial coefficient n over m, choose m elements out of n, maximal value will be 33 over 16 (because
 *  the n=33 is the last line in the Pascal's triangle where each entry fits in a 4 byte value), an error occurs due to
 *  big numbers or an negative value m (and m < n) and -1 will be returned
 */
SCIP_Longint SCIPcalcBinomCoef(
   int                   n,                  /**< number of different elements */
   int                   m                   /**< number to choose out of the above */
   )
{
   if( m == 0 || m >= n )
      return 1;

   if( m < 0 )
      return -1;

   /* symmetry of the binomial coefficient, choose smaller m */
   if( m > n/2 )
      m = n - m;

   /* trivial case m == 1 */
   if( m == 1 )
      return n;

   /* abort on to big numbers */
   if( m > 16 || n > 33 )
      return -1;

   /* simple case m == 2 */
   if( m == 2 )
<<<<<<< HEAD
      return (n*(n-1)/2);

   /* simple case m == 3 */
   if( m == 3 )
      return (n*(n-1)*(n-2)/6);
=======
      return (n*(n-1)/2); /*lint !e647*/

   /* simple case m == 3 */
   if( m == 3 )
      return (n*(n-1)*(n-2)/6); /*lint !e647*/
>>>>>>> 70dc277f
   else
   {
      /* first half of Pascal's triangle numbers(without the symmetric part) backwards from (33,16) over (32,16),
       * (33,15), (32,15),(31,15, (30,15), (33,14) to (8,4) (rest is calculated directly)
       *
       * due to this order we can extract the right binomial coefficient by (16-m)^2+(16-m)+(33-n)
       */
<<<<<<< HEAD
      static const SCIP_Longint binoms[182] = {1166803110, 601080390, 1037158320, 565722720, 300540195, 155117520, 818809200, 471435600, 265182525, 145422675, 77558760, 40116600, 573166440, 347373600, 206253075, 119759850, 67863915, 37442160, 20058300, 10400600, 354817320, 225792840, 141120525, 86493225, 51895935, 30421755, 17383860, 9657700, 5200300, 2704156, 193536720, 129024480, 84672315, 54627300, 34597290, 21474180, 13037895, 7726160, 4457400, 2496144, 1352078, 705432, 92561040, 64512240, 44352165, 30045015, 20030010, 13123110, 8436285, 5311735, 3268760, 1961256, 1144066, 646646, 352716, 184756, 38567100, 28048800, 20160075, 14307150, 10015005, 6906900, 4686825, 3124550, 2042975, 1307504, 817190, 497420, 293930, 167960, 92378, 48620, 13884156, 10518300, 7888725, 5852925, 4292145, 3108105, 2220075, 1562275, 1081575, 735471, 490314, 319770, 203490, 125970, 75582, 43758, 24310, 12870, 4272048, 3365856, 2629575, 2035800, 1560780, 1184040, 888030, 657800, 480700, 346104, 245157, 170544, 116280, 77520, 50388, 31824, 19448, 11440, 6435, 3432, 1107568, 906192, 736281, 593775, 475020, 376740, 296010, 230230, 177100, 134596, 100947, 74613, 54264, 38760, 27132, 18564, 12376, 8008, 5005, 3003, 1716, 924, 237336, 201376, 169911, 142506, 118755, 98280, 80730, 65780, 53130, 42504, 33649, 26334, 20349, 15504, 11628, 8568, 6188, 4368, 3003, 2002, 1287, 792, 462, 252, 40920, 35960, 31465, 27405, 23751, 20475, 17550, 14950, 12650, 10626, 8855, 7315, 5985, 4845, 3876, 3060, 2380, 1820, 1365, 1001, 715, 495, 330, 210, 126, 70};
=======
      static const SCIP_Longint binoms[182] = {
         1166803110, 601080390, 1037158320, 565722720, 300540195, 155117520, 818809200, 471435600, 265182525, 145422675,
         77558760, 40116600, 573166440, 347373600, 206253075, 119759850, 67863915, 37442160, 20058300, 10400600,
         354817320, 225792840, 141120525, 86493225, 51895935, 30421755, 17383860, 9657700, 5200300, 2704156, 193536720,
         129024480, 84672315, 54627300, 34597290, 21474180, 13037895, 7726160, 4457400, 2496144, 1352078, 705432,
         92561040, 64512240, 44352165, 30045015, 20030010, 13123110, 8436285, 5311735, 3268760, 1961256, 1144066,
         646646, 352716, 184756, 38567100, 28048800, 20160075, 14307150, 10015005, 6906900, 4686825, 3124550, 2042975,
         1307504, 817190, 497420, 293930, 167960, 92378, 48620, 13884156, 10518300, 7888725, 5852925, 4292145, 3108105,
         2220075, 1562275, 1081575, 735471, 490314, 319770, 203490, 125970, 75582, 43758, 24310, 12870, 4272048, 3365856,
         2629575, 2035800, 1560780, 1184040, 888030, 657800, 480700, 346104, 245157, 170544, 116280, 77520, 50388, 31824,
         19448, 11440, 6435, 3432, 1107568, 906192, 736281, 593775, 475020, 376740, 296010, 230230, 177100, 134596,
         100947, 74613, 54264, 38760, 27132, 18564, 12376, 8008, 5005, 3003, 1716, 924, 237336, 201376, 169911, 142506,
         118755, 98280, 80730, 65780, 53130, 42504, 33649, 26334, 20349, 15504, 11628, 8568, 6188, 4368, 3003, 2002,
         1287, 792, 462, 252, 40920, 35960, 31465, 27405, 23751, 20475, 17550, 14950, 12650, 10626, 8855, 7315, 5985,
         4845, 3876, 3060, 2380, 1820, 1365, 1001, 715, 495, 330, 210, 126, 70};
>>>>>>> 70dc277f

      /* m can at most be 16 */
      const int t = 16-m;
      assert(t >= 0);
      assert(n <= 33);

      /* binoms array hast exactly 182 elements */
      assert(t*(t+1)+(33-n) < 182);

<<<<<<< HEAD
      return binoms[t*(t+1)+(33-n)];
=======
      return binoms[t*(t+1)+(33-n)]; /*lint !e662 !e661*/
>>>>>>> 70dc277f
   }
}


/*
 * Permutations / Shuffling
 */

/** swaps the addresses of two pointers */
void SCIPswapPointers(
   void**                pointer1,           /**< first pointer */
   void**                pointer2            /**< second pointer */
   )
{
   void* tmp;

   tmp = *pointer1;
   *pointer1 = *pointer2;
   *pointer2 = tmp;
}

/** randomly shuffles parts of an array using the Fisher-Yates algorithm */
void SCIPpermuteArray(
   void**                array,              /**< array to be shuffled */
   int                   begin,              /**< first index that should be subject to shuffling (0 for whole array) */
   int                   end,                /**< last index that should be subject to shuffling (array size for whole array) */
   unsigned int*         randseed            /**< seed value for the random generator */
   ) 
{
   /* loop backwards through all elements and always swap the current last element to a random position */
   while( end > begin+1 ) 
   {
      int i;
      void* tmp;
      
      end--;
      
      /* get a random position into which the last entry should be shuffled */
      i = SCIPgetRandomInt(begin, end, randseed);

      /* swap the last element and the random element */
      tmp = array[i];
      array[i] = array[end];
      array[end] = tmp;
   }
}

/** draws a random subset of disjoint elements from a given set of disjoint elements;
 *  this implementation is suited for the case that nsubelems is considerably smaller then nelems
 */
SCIP_RETCODE SCIPgetRandomSubset(
   void**                set,                /**< original set, from which elements should be drawn */
   int                   nelems,             /**< number of elements in original set */
   void**                subset,             /**< subset in which drawn elements should be stored */
   int                   nsubelems,          /**< number of elements that should be drawn and stored */
   unsigned int          randseed            /**< seed value for random generator */
   )
{
   int i;
   int j;

   /* if both sets are of equal size, we just copy the array */
   if( nelems == nsubelems)
   {
      BMScopyMemoryArray(subset,set,nelems);
      return SCIP_OKAY;
   }

   /* abort, if size of subset is too big */
   if( nsubelems > nelems )
   {
      SCIPerrorMessage("Cannot create %d-elementary subset of %d-elementary set.\n", nsubelems, nelems);
      return SCIP_INVALIDDATA;
   }
#ifndef NDEBUG
   for( i = 0; i < nsubelems; i++ )
      for( j = 0; j < i; j++ )
         assert(set[i] != set[j]);
#endif

   /* draw each element individually */
   i = 0;
   while( i < nsubelems )
   {
      int r;

      r = SCIPgetRandomInt(0, nelems-1, &randseed);
      subset[i] = set[r];

      /* if we get an element that we already had, we will draw again */
      for( j = 0; j < i; j++ ) 
      {
         if( subset[i] == subset[j] ) 
         {
            --i;
            break;
         }
      }
      ++i;
   }
   return SCIP_OKAY;
}



/*
 * Strings
 */


/** copies characters from 'src' to 'dest', copying is stopped when either the 'stop' character is reached or after
 *  'cnt' characters have been copied, whichever comes first.
 *
 *  @note undefined behaviuor on overlapping arrays
 */
int SCIPmemccpy(
   char*                 dest,               /**< destination pointer to copy to */
   const char*           src,                /**< source pointer to copy to */
   char                  stop,               /**< character when found stop copying */
   unsigned int          cnt                 /**< maximal number of characters to copy too */
   )
{
   if( dest == NULL || src == NULL || cnt == 0 )
      return -1;
   else
   {
      char* destination = dest;

      while( cnt-- && (*destination++ = *src++) != stop ); /*lint !e722*/

      return (destination - dest);
   }
}

/** prints an error message containing of the given string followed by a string describing the current system error;
 *  prefers to use the strerror_r method, which is threadsafe; on systems where this method does not exist,
 *  NO_STRERROR_R should be defined (see INSTALL), in this case, srerror is used which is not guaranteed to be
 *  threadsafe (on SUN-systems, it actually is) 
 */
void SCIPprintSysError(
   const char*           message             /**< first part of the error message, e.g. the filename */
   )
{
#ifdef NO_STRERROR_R
   char* buf;
   buf = strerror(errno);
#else
   char buf[SCIP_MAXSTRLEN];
   (void) strerror_r(errno, buf, SCIP_MAXSTRLEN);
   buf[SCIP_MAXSTRLEN - 1] = '\0';
#endif
   SCIPmessagePrintError("%s: %s\n", message, buf);
}

/** extracts tokens from strings - wrapper method for strtok_r() */
char* SCIPstrtok(
   char*                 s,                  /**< string to parse */
   const char*           delim,              /**< delimiters for parsing */
   char**                ptrptr              /**< pointer to working char pointer - must stay the same while parsing */
   )
{
#ifdef NO_STRTOK_R
   return strtok(s, delim);
#else
   return strtok_r(s, delim, ptrptr);
#endif
}

/** translates the given string into a string where symbols ", ', and spaces are escaped with a \ prefix */
void SCIPescapeString(
   char*                 t,                  /**< target buffer to store escaped string */
   int                   bufsize,            /**< size of buffer t */
   const char*           s                   /**< string to transform into escaped string */
   )
{
   int len;
   int i;
   int p;

   assert(t != NULL);
   assert(bufsize > 0);

   len = (int)strlen(s);
   for( p = 0, i = 0; i <= len && p < bufsize; ++i, ++p )
   {
      if( s[i] == ' ' || s[i] == '"' || s[i] == '\'' )
      {
         t[p] = '\\';
         p++;
      }
      if( p < bufsize )
         t[p] = s[i];
   }
   t[bufsize-1] = '\0';
}

/* safe version of snprintf */
int SCIPsnprintf(
   char*                 t,                  /**< target string */
   int                   len,                /**< length of the string to copy */
   const char*           s,                  /**< source string */
   ...                                       /**< further parameters */
   )
{
   va_list ap;
   int n;

   assert(t != NULL);
   assert(len > 0);

   va_start(ap, s); /*lint !e826*/
   n = vsnprintf(t, (size_t) len, s, ap);
   va_end(ap);
   if( n < 0 || n >= len )
   {
#ifndef NDEBUG
      if( n < 0 )
      {
         SCIPerrorMessage("vsnprintf returned %d\n",n);
      }
#endif
      t[len-1] = '\0';
      n = len-1;
   }
   return n;
}

/** extract the next token as a double value if it is one; in case no value is parsed the endptr is set to str */
SCIP_Bool SCIPstrToRealValue(
   const char*           str,                /**< string to search */
   SCIP_Real*            value,              /**< pointer to store the parsed value */
   char**                endptr              /**< pointer to store the final string position if successfully parsed */
   )
{
   assert(str != NULL);
   assert(value != NULL);
   assert(endptr != NULL);

   *value = strtod(str, endptr);

   if( *endptr != str && *endptr != NULL )
   {
      SCIPdebugMessage("parsed real value <%g>\n", *value);
      return TRUE;
   }
   *endptr = (char*)str;

   SCIPdebugMessage("failed parseing real value <%s>\n", str);

   return FALSE;
}

/** copies the first size characters between a start and end character of str into token, if no error occured endptr
 *  will point to the position after the read part, otherwise it will point to NULL
 */
void SCIPstrCopySection(
   const char*           str,                /**< string to search */
   char                  startchar,          /**< character which defines the beginning */
   char                  endchar,            /**< character which defines the ending */
   char*                 token,              /**< string to store the copy */
   int                   size,               /**< size of the token char array */
   char**                endptr              /**< pointer to store the final string position if successfully parsed,
                                              *   otherwise str */
   )
{
   const char* copystr;
   int nchars;

   assert(str != NULL);
   assert(token != NULL);
   assert(size > 0);
   assert(endptr != NULL);

   nchars = 0;

   copystr = str;

   /* find starting character */
   while( *str != '\0' && *str != startchar )
      ++str;

   /* did not find start character */
   if( *str == '\0' )
   {
      *endptr = (char*)copystr;
      return;
   }

   /* skip start character */
   ++str;

   /* copy string */
   while( *str != '\0' && *str != endchar && nchars < size-1 )
   {
      assert(nchars < SCIP_MAXSTRLEN);
      token[nchars] = *str;
      nchars++;
      ++str;
   }

   /* add end to token */
   token[nchars] = '\0';

   /* if section was longer than size, we want to reach the end of the parsing section anyway */
   if( nchars == (size-1) )
      while( *str != '\0' && *str != endchar )
         ++str;

   /* did not find end character */
   if( *str == '\0' )
   {
      *endptr = (char*)copystr;
      return;
   }

   /* skip end character */
   ++str;

   SCIPdebugMessage("parsed section <%s>\n", token);

   *endptr = (char*) str;
}

/*
 * File methods
 */

/** returns, whether the given file exists */
SCIP_Bool SCIPfileExists(
   const char*           filename            /**< file name */
   )
{
   FILE* f;

   f = fopen(filename, "r");
   if( f == NULL )
      return FALSE;

   fclose(f);

   return TRUE;
}

/** splits filename into path, name, and extension */
void SCIPsplitFilename(
   char*                 filename,           /**< filename to split; is destroyed (but not freed) during process */
   char**                path,               /**< pointer to store path, or NULL if not needed */
   char**                name,               /**< pointer to store name, or NULL if not needed */
   char**                extension,          /**< pointer to store extension, or NULL if not needed */
   char**                compression         /**< pointer to store compression extension, or NULL if not needed */
   )
{
   char* lastslash;
   char* lastbackslash;
   char* lastdot;

   assert(filename != NULL);

   if( path != NULL )
      *path = NULL;
   if( name != NULL )
      *name = NULL;
   if( extension != NULL )
      *extension = NULL;
   if( compression != NULL )
      *compression = NULL;

   /* treat both slashes '/' and '\' as directory delimiters */
   lastslash = strrchr(filename, '/');
   lastbackslash = strrchr(filename, '\\');
   lastslash = MAX(lastslash, lastbackslash); /*lint !e613*/
   lastdot = strrchr(filename, '.');
   if( lastslash != NULL && lastdot != NULL && lastdot < lastslash ) /* is the last dot belonging to the path? */
      lastdot = NULL;

   /* detect known compression extensions */
#ifdef WITH_ZLIB
   if( lastdot != NULL )
   {
      char* compext;

      compext = lastdot+1;
      if( strcmp(compext, "gz") == 0
        || strcmp(compext, "z") == 0
        || strcmp(compext, "Z") == 0 )
      {
         if( compression != NULL )
            *compression = compext;
         *lastdot = '\0';
      }

      /* find again the last dot in the filename without compression extension */
      lastdot = strrchr(filename, '.');
      if( lastslash != NULL && lastdot != NULL && lastdot < lastslash ) /* is the last dot belonging to the path? */
         lastdot = NULL;
   }
#endif

   if( lastslash == NULL )
   {
      if( name != NULL )
         *name = filename;
   }
   else
   {
      if( path != NULL )
         *path = filename;
      if( name != NULL )
         *name = lastslash+1;
      *lastslash = '\0';
   }

   if( lastdot != NULL )
   {
      if( extension != NULL )
         *extension = lastdot+1;
      *lastdot = '\0';
   }
}




/*
 * simple functions implemented as defines
 */

/* In debug mode, the following methods are implemented as function calls to ensure
 * type validity.
 * In optimized mode, the methods are implemented as defines to improve performance.
 * However, we want to have them in the library anyways, so we have to undef the defines.
 */

#undef SCIPrelDiff

/** returns the relative difference: (val1-val2)/max(|val1|,|val2|,1.0) */
SCIP_Real SCIPrelDiff(
   SCIP_Real             val1,               /**< first value to be compared */
   SCIP_Real             val2                /**< second value to be compared */
   )
{
   SCIP_Real absval1;
   SCIP_Real absval2;
   SCIP_Real quot;

   absval1 = REALABS(val1);
   absval2 = REALABS(val2);
   quot = MAX3(1.0, absval1, absval2);
   
   return (val1-val2)/quot;
}<|MERGE_RESOLUTION|>--- conflicted
+++ resolved
@@ -3908,11 +3908,8 @@
 
    /* store number of nodes */
    (*digraph)->nnodes = nnodes;
-<<<<<<< HEAD
-=======
    (*digraph)->ncomponents = 0;
    (*digraph)->componentstartsize = 0;
->>>>>>> 70dc277f
 
    return SCIP_OKAY;
 }
@@ -3957,14 +3954,11 @@
       }
    }
 
-<<<<<<< HEAD
-=======
    /* free components structure */
    SCIPdigraphFreeComponents(*digraph);
    assert((*digraph)->ncomponents == 0);
    assert((*digraph)->componentstartsize == 0);
 
->>>>>>> 70dc277f
    /* free directed graph data structure */
    BMSfreeMemoryArray(&(*digraph)->adjnodessize);
    BMSfreeMemoryArray(&(*digraph)->nadjnodes);
@@ -4058,11 +4052,7 @@
 }
 
 /** returns the number of edges originating at the given node */
-<<<<<<< HEAD
-int SCIPdigraphGetNOutgoingEdges(
-=======
 int SCIPdigraphGetNOutEdges(
->>>>>>> 70dc277f
    SCIP_DIGRAPH*         digraph,            /**< directed graph */
    int                   node                /**< node for which the number of outgoing edges is returned */
    )
@@ -4077,11 +4067,7 @@
 }
 
 /** returns the array of edges originating at the given node; this array must not be changed from outside */
-<<<<<<< HEAD
-int* SCIPdigraphGetOutgoingEdges(
-=======
 int* SCIPdigraphGetOutEdges(
->>>>>>> 70dc277f
    SCIP_DIGRAPH*         digraph,            /**< directed graph */
    int                   node                /**< node for which the array of outgoing edges is returned */
    )
@@ -4169,41 +4155,6 @@
 
 /** Compute undirected connected components on the given graph.
  *
-<<<<<<< HEAD
- *  @note The graph should be the directed representation of an undirected
- *        graph, i.e., for each edge, its reverse should exist.
- */
-SCIP_RETCODE SCIPdigraphComputeComponents(
-   SCIP_DIGRAPH*         digraph,            /**< directed graph */
-   int*                  components,         /**< array with as many slots as there are nodes in the directed graph
-                                              *   to store for each node the component to which it belongs
-                                              *   (components are numbered 1 to ncomponents) */
-   int*                  ncomponents         /**< pointer to store the number of components */
-   )
-{
-   SCIP_Bool* visited;
-   int* stackadjvisited;
-   int* dfsstack;
-   int* dfsnodes;
-   int ndfsnodes;
-   int v;
-   int i;
-
-   assert(digraph != NULL);
-   assert(components != NULL);
-   assert(ncomponents != NULL);
-   assert(digraph->nnodes > 0);
-
-   SCIP_ALLOC( BMSallocClearMemoryArray(&visited, digraph->nnodes) );
-   SCIP_ALLOC( BMSallocMemoryArray(&dfsnodes, digraph->nnodes) );
-   SCIP_ALLOC( BMSallocMemoryArray(&dfsstack, digraph->nnodes) );
-   SCIP_ALLOC( BMSallocMemoryArray(&stackadjvisited, digraph->nnodes) );
-
-   *ncomponents = 0;
-#ifndef NDEBUG
-   BMSclearMemoryArray(components, digraph->nnodes);
-#endif
-=======
  *  @note For each edge, its reverse is added, so the graph does not need
  *        to be the directed representation of an undirected graph.
  */
@@ -4254,34 +4205,12 @@
          SCIP_CALL( SCIPdigraphAddEdge(digraph, digraph->adjnodes[i][j], i) );
       }
    }
->>>>>>> 70dc277f
 
    for( v = 0; v < digraph->nnodes; ++v )
    {
       if( visited[v] )
          continue;
 
-<<<<<<< HEAD
-      ndfsnodes = 0;
-      depthFirstSearch(digraph, v, visited, dfsstack, stackadjvisited, dfsnodes, &ndfsnodes);
-
-      (*ncomponents)++;
-
-      for( i = 0; i < ndfsnodes; ++i )
-      {
-         components[dfsnodes[i]] = *ncomponents;
-      }
-   }
-
-#ifndef NDEBUG
-   for( v = 0; v < digraph->nnodes; ++v )
-      assert(components[v] != 0);
-#endif
-
-   BMSfreeMemoryArray(&stackadjvisited);
-   BMSfreeMemoryArray(&dfsstack);
-   BMSfreeMemoryArray(&dfsnodes);
-=======
       compstart = digraph->componentstarts[digraph->ncomponents];
       ndfsnodes = 0;
       depthFirstSearch(digraph, v, visited, dfsstack, stackadjvisited,
@@ -4324,44 +4253,18 @@
    BMSfreeMemoryArray(&ndirectedadjnodes);
    BMSfreeMemoryArray(&stackadjvisited);
    BMSfreeMemoryArray(&dfsstack);
->>>>>>> 70dc277f
    BMSfreeMemoryArray(&visited);
 
    return SCIP_OKAY;
 }
 
-<<<<<<< HEAD
-/** Computes (undirected) components on the directed graph and sorts
- *  the components (almost) topologically w.r.t. the directed graph.
-=======
 /** Performes an (almost) topological sort on the undirected components of the directed graph.
  *  The undirected components should be computed before using SCIPdigraphComputeUndirectedComponents().
->>>>>>> 70dc277f
  *
  *  Note, that in general a topological sort is not unique.
  *  Note, that there might be directed cycles, that are randomly broken,
  *  which is the reason for having only almost topologically sorted arrays.
  */
-<<<<<<< HEAD
-SCIP_RETCODE SCIPdigraphComputeTopoSortedComponents(
-   SCIP_DIGRAPH*         digraph,            /**< directed graph */
-   int                   minsize,            /**< minimum size a component should have */
-   int*                  components,         /**< array with as many slots as there are nodes in the directed graph
-                                              *   to store the nodes of the components one component after the other,
-                                              *   with the nodes of one component being (almost) topologically sorted */
-   int*                  componentstart,     /**< array to store for each component, where it starts in array components;
-                                              *   at position ncomponents+1, the total number of nodes is stored */
-   int                   componentstartsize, /**< size of componentstart array; if this is smaller than the number of components+1,
-                                              *   only the start indices of the first components are stored and the method should
-                                              *   be called again after enlarging the componentstart array */
-   int*                  ncomponents         /**< pointer to store the number of components */
-   )
-{
-   SCIP_Bool* visited;
-   int* ndirectedadjnodes;
-   int* comps;
-   int* compstart;
-=======
 SCIP_RETCODE SCIPdigraphTopoSortComponents(
    SCIP_DIGRAPH*         digraph             /**< directed graph */
    )
@@ -4369,7 +4272,6 @@
    SCIP_Bool* visited;
    int* comps;
    int* compstarts;
->>>>>>> 70dc277f
    int* stackadjvisited;
    int* dfsstack;
    int* dfsnodes;
@@ -4378,19 +4280,6 @@
    int i;
    int j;
    int k;
-<<<<<<< HEAD
-   int idx;
-
-   assert(digraph != NULL);
-   assert(components != NULL);
-   assert(componentstart != NULL);
-   assert(ncomponents != NULL);
-   assert(digraph->nnodes > 0);
-
-   SCIP_ALLOC( BMSallocMemoryArray(&ndirectedadjnodes, digraph->nnodes) );
-   SCIP_ALLOC( BMSallocMemoryArray(&comps, digraph->nnodes) );
-   SCIP_ALLOC( BMSallocMemoryArray(&compstart, digraph->nnodes + 1) );
-=======
    int endidx;
 
    assert(digraph != NULL);
@@ -4399,92 +4288,21 @@
    comps = digraph->components;
    compstarts = digraph->componentstarts;
 
->>>>>>> 70dc277f
    SCIP_ALLOC( BMSallocClearMemoryArray(&visited, digraph->nnodes) );
    SCIP_ALLOC( BMSallocMemoryArray(&dfsnodes, digraph->nnodes) );
    SCIP_ALLOC( BMSallocMemoryArray(&dfsstack, digraph->nnodes) );
    SCIP_ALLOC( BMSallocMemoryArray(&stackadjvisited, digraph->nnodes) );
 
-<<<<<<< HEAD
-   /* store the number of directed arcs per node */
-   BMScopyMemoryArray(ndirectedadjnodes, digraph->nadjnodes, digraph->nnodes);
-
-   /* add reverse edges to the graph */
-   for( i = digraph->nnodes - 1; i>= 0; --i )
-   {
-      for( j = 0; j < ndirectedadjnodes[i]; ++j )
-      {
-         SCIP_CALL( SCIPdigraphAddEdgeSafe(digraph, digraph->adjnodes[i][j], i) );
-      }
-   }
-
-   /* compute components in the undirected graph;
-    * this time, we store the node indices of the components, sorted by the components
-    */
-   ncomps = 0;
-   compstart[ncomps] = 0;
-   for( i = 0; i < digraph->nnodes; ++i )
-   {
-      if( visited[i] )
-         continue;
-
-      ndfsnodes = 0;
-      depthFirstSearch(digraph, i, visited, dfsstack, stackadjvisited, &(comps[compstart[ncomps]]), &ndfsnodes);
-
-      /* forget about this component if it is too small */
-      if( ndfsnodes >= minsize )
-      {
-         ncomps++;
-         compstart[ncomps] = compstart[ncomps-1] + ndfsnodes;
-      }
-   }
-   assert(compstart[ncomps] <= digraph->nnodes);
-
-   /* restore the number of directed arcs per node */
-   BMScopyMemoryArray(digraph->nadjnodes, ndirectedadjnodes, digraph->nnodes);
-   BMSclearMemoryArray(visited, digraph->nnodes);
-
-   /* now, sort the components (almost) topologically */
-   for( i = 0; i < ncomps; ++i )
-   {
-      idx = compstart[i+1] - 1;
-      for( j = compstart[i]; j < compstart[i+1]; ++j )
-=======
    /* sort the components (almost) topologically */
    for( i = 0; i < ncomps; ++i )
    {
       endidx = compstarts[i+1] - 1;
       ndfsnodes = 0;
       for( j = compstarts[i]; j < compstarts[i+1]; ++j )
->>>>>>> 70dc277f
       {
          if( visited[comps[j]] )
             continue;
 
-<<<<<<< HEAD
-         ndfsnodes = 0;
-         depthFirstSearch(digraph, comps[j], visited, dfsstack, stackadjvisited, dfsnodes, &ndfsnodes);
-
-         /* copy topologically sorted array of nodes reached by the dfs search (subset of the complete component),
-          * nodes are sorted in reverse dfs order, so we reverse their order; if variables of the component are left out,
-          * they will be added before these variables, which gives a valid topological sorting
-          */
-         for( k = 0; k < ndfsnodes; ++k )
-         {
-            components[idx - k] = dfsnodes[k];
-         }
-         idx -= ndfsnodes;
-      }
-      assert(idx == compstart[i] - 1);
-   }
-
-   /* copy start indices of components and number of components */
-   for( i = 0; i <= ncomps && i < componentstartsize; ++i )
-   {
-      componentstart[i] = compstart[i];
-   }
-   *ncomponents = ncomps;
-=======
          /* perform depth first search, nodes visited in this call are appended to the list dfsnodes in reverse
           * dfs order, after the nodes already contained;
           * so at every point in time, the nodes in dfsnode are in reverse (almost) topological order
@@ -4501,24 +4319,15 @@
          digraph->components[endidx - k] = dfsnodes[k];
       }
    }
->>>>>>> 70dc277f
 
    BMSfreeMemoryArray(&stackadjvisited);
    BMSfreeMemoryArray(&dfsstack);
    BMSfreeMemoryArray(&dfsnodes);
    BMSfreeMemoryArray(&visited);
-<<<<<<< HEAD
-   BMSfreeMemoryArray(&compstart);
-   BMSfreeMemoryArray(&comps);
-   BMSfreeMemoryArray(&ndirectedadjnodes);
-=======
->>>>>>> 70dc277f
 
    return SCIP_OKAY;
 }
 
-<<<<<<< HEAD
-=======
 /** returns the number of previously computed undirected components for the given directed graph */
 int SCIPdigraphGetNComponents(
    SCIP_DIGRAPH*         digraph             /**< directed graph */
@@ -4565,7 +4374,6 @@
    digraph->componentstartsize = 0;
 }
 
->>>>>>> 70dc277f
 
 /*
  * Numerical methods
@@ -5215,19 +5023,11 @@
 
    /* simple case m == 2 */
    if( m == 2 )
-<<<<<<< HEAD
-      return (n*(n-1)/2);
-
-   /* simple case m == 3 */
-   if( m == 3 )
-      return (n*(n-1)*(n-2)/6);
-=======
       return (n*(n-1)/2); /*lint !e647*/
 
    /* simple case m == 3 */
    if( m == 3 )
       return (n*(n-1)*(n-2)/6); /*lint !e647*/
->>>>>>> 70dc277f
    else
    {
       /* first half of Pascal's triangle numbers(without the symmetric part) backwards from (33,16) over (32,16),
@@ -5235,9 +5035,6 @@
        *
        * due to this order we can extract the right binomial coefficient by (16-m)^2+(16-m)+(33-n)
        */
-<<<<<<< HEAD
-      static const SCIP_Longint binoms[182] = {1166803110, 601080390, 1037158320, 565722720, 300540195, 155117520, 818809200, 471435600, 265182525, 145422675, 77558760, 40116600, 573166440, 347373600, 206253075, 119759850, 67863915, 37442160, 20058300, 10400600, 354817320, 225792840, 141120525, 86493225, 51895935, 30421755, 17383860, 9657700, 5200300, 2704156, 193536720, 129024480, 84672315, 54627300, 34597290, 21474180, 13037895, 7726160, 4457400, 2496144, 1352078, 705432, 92561040, 64512240, 44352165, 30045015, 20030010, 13123110, 8436285, 5311735, 3268760, 1961256, 1144066, 646646, 352716, 184756, 38567100, 28048800, 20160075, 14307150, 10015005, 6906900, 4686825, 3124550, 2042975, 1307504, 817190, 497420, 293930, 167960, 92378, 48620, 13884156, 10518300, 7888725, 5852925, 4292145, 3108105, 2220075, 1562275, 1081575, 735471, 490314, 319770, 203490, 125970, 75582, 43758, 24310, 12870, 4272048, 3365856, 2629575, 2035800, 1560780, 1184040, 888030, 657800, 480700, 346104, 245157, 170544, 116280, 77520, 50388, 31824, 19448, 11440, 6435, 3432, 1107568, 906192, 736281, 593775, 475020, 376740, 296010, 230230, 177100, 134596, 100947, 74613, 54264, 38760, 27132, 18564, 12376, 8008, 5005, 3003, 1716, 924, 237336, 201376, 169911, 142506, 118755, 98280, 80730, 65780, 53130, 42504, 33649, 26334, 20349, 15504, 11628, 8568, 6188, 4368, 3003, 2002, 1287, 792, 462, 252, 40920, 35960, 31465, 27405, 23751, 20475, 17550, 14950, 12650, 10626, 8855, 7315, 5985, 4845, 3876, 3060, 2380, 1820, 1365, 1001, 715, 495, 330, 210, 126, 70};
-=======
       static const SCIP_Longint binoms[182] = {
          1166803110, 601080390, 1037158320, 565722720, 300540195, 155117520, 818809200, 471435600, 265182525, 145422675,
          77558760, 40116600, 573166440, 347373600, 206253075, 119759850, 67863915, 37442160, 20058300, 10400600,
@@ -5253,7 +5050,6 @@
          118755, 98280, 80730, 65780, 53130, 42504, 33649, 26334, 20349, 15504, 11628, 8568, 6188, 4368, 3003, 2002,
          1287, 792, 462, 252, 40920, 35960, 31465, 27405, 23751, 20475, 17550, 14950, 12650, 10626, 8855, 7315, 5985,
          4845, 3876, 3060, 2380, 1820, 1365, 1001, 715, 495, 330, 210, 126, 70};
->>>>>>> 70dc277f
 
       /* m can at most be 16 */
       const int t = 16-m;
@@ -5263,11 +5059,7 @@
       /* binoms array hast exactly 182 elements */
       assert(t*(t+1)+(33-n) < 182);
 
-<<<<<<< HEAD
-      return binoms[t*(t+1)+(33-n)];
-=======
       return binoms[t*(t+1)+(33-n)]; /*lint !e662 !e661*/
->>>>>>> 70dc277f
    }
 }
 
