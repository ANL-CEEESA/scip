/* * * * * * * * * * * * * * * * * * * * * * * * * * * * * * * * * * * * * * */
/*                                                                           */
/*                  This file is part of the program and library             */
/*         SCIP --- Solving Constraint Integer Programs                      */
/*                                                                           */
/*    Copyright (C) 2002-2020 Konrad-Zuse-Zentrum                            */
/*                            fuer Informationstechnik Berlin                */
/*                                                                           */
/*  SCIP is distributed under the terms of the ZIB Academic License.         */
/*                                                                           */
/*  You should have received a copy of the ZIB Academic License              */
/*  along with SCIP; see the file COPYING. If not visit scipopt.org.         */
/*                                                                           */
/* * * * * * * * * * * * * * * * * * * * * * * * * * * * * * * * * * * * * * */

/**@file   misc.c
 * @ingroup OTHER_CFILES
 * @brief  miscellaneous methods
 * @author Tobias Achterberg
 * @author Gerald Gamrath
 * @author Stefan Heinz
 * @author Michael Winkler
 * @author Kati Wolter
 * @author Gregor Hendel
 */

/*---+----1----+----2----+----3----+----4----+----5----+----6----+----7----+----8----+----9----+----0----+----1----+----2*/

#include <assert.h>
#include <string.h>
#include <stdarg.h>
#include <stdio.h>
#include <stdlib.h>
#include <errno.h>
#include <ctype.h>

#include "scip/def.h"
#include "scip/pub_message.h"
#include "scip/misc.h"
#include "scip/intervalarith.h"
#include "scip/pub_misc.h"

#ifndef NDEBUG
#include "scip/struct_misc.h"
#endif

/*
 * methods for statistical tests
 */

#define SQRTOFTWO                  1.4142136 /**< the square root of 2 with sufficient precision */

/**< contains all critical values for a one-sided two sample t-test up to 15 degrees of freedom
 *   a critical value represents a threshold for rejecting the null-hypothesis in hypothesis testing at
 *   a certain confidence level;
 *
 *   access through method SCIPstudentTGetCriticalValue()
 *
 *  source: German Wikipedia
 *
 *  for confidence levels
 *  c =
 *  0.75    0.875     0.90      0.95      0.975 (one-sided)
 *  0.50    0.750     0.80      0.90      0.950 (two-sided)
 *
 */
static const SCIP_Real studentt_quartiles[] = {      /* df:*/
   1.000,    2.414,    3.078,    6.314,    12.706,   /*  1 */
   0.816,    1.604,    1.886,    2.920,    4.303,    /*  2 */
   0.765,    1.423,    1.638,    2.353,    3.182,    /*  3 */
   0.741,    1.344,    1.533,    2.132,    2.776,    /*  4 */
   0.727,    1.301,    1.476,    2.015,    2.571,    /*  5 */
   0.718,    1.273,    1.440,    1.943,    2.447,    /*  6 */
   0.711,    1.254,    1.415,    1.895,    2.365,    /*  7 */
   0.706,    1.240,    1.397,    1.860,    2.306,    /*  8 */
   0.703,    1.230,    1.383,    1.833,    2.262,    /*  9 */
   0.700,    1.221,    1.372,    1.812,    2.228,    /* 10 */
   0.697,    1.214,    1.363,    1.796,    2.201,    /* 11 */
   0.695,    1.209,    1.356,    1.782,    2.179,    /* 12 */
   0.694,    1.204,    1.350,    1.771,    2.160,    /* 13 */
   0.692,    1.200,    1.345,    1.761,    2.145,    /* 14 */
   0.691,    1.197,    1.341,    1.753,    2.131     /* 15 */
};

/**< critical values for higher degrees of freedom of Student-T distribution for the same error probabilities; infact,
 *   these are critical values of the standard normal distribution with mean 0 and variance 1
 */
static const SCIP_Real studentt_quartilesabove[] = {
   0.674,    1.150,    1.282,    1.645,    1.960
};

/** the maximum degrees of freedom represented before switching to normal approximation */
static const int studentt_maxdf = sizeof(studentt_quartiles)/(5 * sizeof(SCIP_Real));

/** get critical value of a Student-T distribution for a given number of degrees of freedom at a confidence level */
SCIP_Real SCIPstudentTGetCriticalValue(
   SCIP_CONFIDENCELEVEL  clevel,             /**< (one-sided) confidence level */
   int                   df                  /**< degrees of freedom */
   )
{
   if( df > studentt_maxdf )
      return studentt_quartilesabove[(int)clevel];
   else
      return studentt_quartiles[(int)clevel + 5 * (df - 1)];
}

/** compute a t-value for the hypothesis that x and y are from the same population; Assuming that
 *  x and y represent normally distributed random samples with equal variance, the returned value
 *  comes from a Student-T distribution with countx + county - 2 degrees of freedom; this
 *  value can be compared with a critical value (see also SCIPstudentTGetCriticalValue()) at
 *  a predefined confidence level for checking if x and y significantly differ in location
 */
SCIP_Real SCIPcomputeTwoSampleTTestValue(
   SCIP_Real             meanx,              /**< the mean of the first distribution */
   SCIP_Real             meany,              /**< the mean of the second distribution */
   SCIP_Real             variancex,          /**< the variance of the x-distribution */
   SCIP_Real             variancey,          /**< the variance of the y-distribution */
   SCIP_Real             countx,             /**< number of samples of x */
   SCIP_Real             county              /**< number of samples of y */
   )
{
   SCIP_Real pooledvariance;
   SCIP_Real tresult;

   /* too few samples */
   if( countx < 1.9 || county < 1.9 )
      return SCIP_INVALID;

   /* pooled variance is the weighted average of the two variances */
   pooledvariance = (countx - 1) * variancex + (county - 1) * variancey;
   pooledvariance /= (countx + county - 2);

   /* a variance close to zero means the distributions are basically constant */
   pooledvariance = MAX(pooledvariance, 1e-9);

   /* tresult can be understood as realization of a Student-T distributed variable with
    * countx + county - 2 degrees of freedom
    */
   tresult = (meanx - meany) / pooledvariance;
   tresult *= SQRT(countx * county / (countx + county));

   return tresult;
}

/** returns the value of the Gauss error function evaluated at a given point */
SCIP_Real SCIPerf(
   SCIP_Real             x                   /**< value to evaluate */
   )
{
#if defined(_WIN32) || defined(_WIN64)
   SCIP_Real a1, a2, a3, a4, a5, p, t, y;
   int sign;

   a1 =  0.254829592;
   a2 = -0.284496736;
   a3 =  1.421413741;
   a4 = -1.453152027;
   a5 =  1.061405429;
   p  =  0.3275911;

   sign = (x >= 0) ? 1 : -1;
   x = REALABS(x);

   t = 1.0/(1.0 + p*x);
   y = 1.0 - (((((a5*t + a4)*t) + a3)*t + a2)*t + a1)*t*exp(-x*x);
   return sign * y;
#else
   return erf(x);
#endif
}

/** get critical value of a standard normal distribution  at a given confidence level */
SCIP_Real SCIPnormalGetCriticalValue(
   SCIP_CONFIDENCELEVEL  clevel              /**< (one-sided) confidence level */
   )
{
   return studentt_quartilesabove[(int)clevel];
}

/** calculates the cumulative distribution P(-infinity <= x <= value) that a normally distributed
 *  random variable x takes a value between -infinity and parameter \p value.
 *
 *  The distribution is given by the respective mean and deviation. This implementation
 *  uses the error function SCIPerf().
 */
SCIP_Real SCIPnormalCDF(
   SCIP_Real             mean,               /**< the mean value of the distribution */
   SCIP_Real             variance,           /**< the square of the deviation of the distribution */
   SCIP_Real             value               /**< the upper limit of the calculated distribution integral */
   )
{
   SCIP_Real normvalue;
   SCIP_Real std;

   /* we need to calculate the standard deviation from the variance */
   assert(variance >= -1e-9);
   if( variance < 1e-9 )
      std = 0.0;
   else
      std = sqrt(variance);

   /* special treatment for zero variance */
   if( std < 1e-9 )
   {
      if( value < mean + 1e-9 )
         return 1.0;
      else
         return 0.0;
   }
   assert( std != 0.0 ); /* for lint */

   /* scale and translate to standard normal distribution. Factor sqrt(2) is needed for SCIPerf() function */
   normvalue = (value - mean)/(std * SQRTOFTWO);

   SCIPdebugMessage(" Normalized value %g = ( %g - %g ) / (%g * 1.4142136)\n", normvalue, value, mean, std);

   /* calculate the cumulative distribution function for normvalue. For negative normvalues, we negate the normvalue and
    * use the oddness of the SCIPerf()-function; special treatment for values close to zero.
    */
   if( normvalue < 1e-9 && normvalue > -1e-9 )
      return .5;
   else if( normvalue > 0 )
   {
      SCIP_Real erfresult;

      erfresult = SCIPerf(normvalue);
      return  erfresult / 2.0 + 0.5;
   }
   else
   {
      SCIP_Real erfresult;

      erfresult = SCIPerf(-normvalue);

      return 0.5 - erfresult / 2.0;
   }
}

/*
 * SCIP regression methods
 */

/** returns the number of observations of this regression */
int SCIPregressionGetNObservations(
   SCIP_REGRESSION*      regression          /**< regression data structure */
   )
{
   assert(regression != NULL);

   return regression->nobservations;
}

/** return the current slope of the regression */
SCIP_Real SCIPregressionGetSlope(
   SCIP_REGRESSION*      regression          /**< regression data structure */
   )
{
   assert(regression != NULL);

   return regression->slope;
}

/** get the current y-intercept of the regression */
SCIP_Real SCIPregressionGetIntercept(
   SCIP_REGRESSION*      regression          /**< regression data structure */
   )
{
   assert(regression != NULL);

   return regression->intercept;
}

/** recomputes regression coefficients from available observation data */
static
void regressionRecompute(
   SCIP_REGRESSION*      regression          /**< regression data structure */
   )
{
   /* regression coefficients require two or more observations and variance in x */
   if( regression->nobservations <= 1 || EPSZ(regression->variancesumx, 1e-9) )
   {
      regression->slope = SCIP_INVALID;
      regression->intercept = SCIP_INVALID;
      regression->corrcoef = SCIP_INVALID;
   }
   else if( EPSZ(regression->variancesumy, 1e-9) )
   {
      /* if there is no variance in the y's (but in the x's), the regression line is horizontal with y-intercept through the mean y */
      regression->slope = 0.0;
      regression->corrcoef = 0.0;
      regression->intercept = regression->meany;
   }
   else
   {
      /* we ruled this case out already, but to please some compilers... */
      assert(regression->variancesumx > 0.0);
      assert(regression->variancesumy > 0.0);

      /* compute slope */
      regression->slope = (regression->sumxy  - regression->nobservations * regression->meanx * regression->meany) / regression->variancesumx;

      /* compute y-intercept */
      regression->intercept = regression->meany - regression->slope * regression->meanx;

      /* compute empirical correlation coefficient */
      regression->corrcoef = (regression->sumxy - regression->nobservations * regression->meanx * regression->meany) /
         sqrt(regression->variancesumx * regression->variancesumy);
   }
}

/* incremental update of statistics describing mean and variance */
static
void incrementalStatsUpdate(
   SCIP_Real             value,              /**< current value to be added to incremental statistics */
   SCIP_Real*            meanptr,            /**< pointer to value of current mean */
   SCIP_Real*            sumvarptr,          /**< pointer to the value of the current variance sum term */
   int                   nobservations,      /**< total number of observations */
   SCIP_Bool             add                 /**< TRUE if the value should be added, FALSE for removing it */
   )
{
   SCIP_Real oldmean;
   SCIP_Real addfactor;
   assert(meanptr != NULL);
   assert(sumvarptr != NULL);
   assert(nobservations > 0 || add);

   addfactor = add ? 1.0 : -1.0;

   oldmean = *meanptr;
   *meanptr = oldmean + addfactor * (value - oldmean)/(SCIP_Real)nobservations;
   *sumvarptr += addfactor * (value - oldmean) * (value - (*meanptr));

   /* it may happen that *sumvarptr is slightly negative, especially after a series of add/removal operations */
   assert(*sumvarptr >= -1e-4);
   *sumvarptr = MAX(0.0, *sumvarptr);
}

/** removes an observation (x,y) from the regression */
void SCIPregressionRemoveObservation(
   SCIP_REGRESSION*      regression,         /**< regression data structure */
   SCIP_Real             x,                  /**< X of observation */
   SCIP_Real             y                   /**< Y of the observation */
   )
{
   assert(regression != NULL);
   assert(regression->nobservations > 0);

   /* simply call the reset function in the case of a single remaining observation to avoid numerical troubles */
   if( regression->nobservations == 1 )
   {
      SCIPregressionReset(regression);
   }
   else
   {
      SCIP_Bool add = FALSE;
      --regression->nobservations;

      /* decrement individual means and variances */
      incrementalStatsUpdate(x, &regression->meanx, &regression->variancesumx, regression->nobservations, add);
      incrementalStatsUpdate(y, &regression->meany, &regression->variancesumy, regression->nobservations, add);

      /* decrement product sum */
      regression->sumxy -= (x * y);
   }

   /* recompute regression parameters */
   regressionRecompute(regression);
}

/** update regression by a new observation (x,y) */
void SCIPregressionAddObservation(
   SCIP_REGRESSION*      regression,         /**< regression data structure */
   SCIP_Real             x,                  /**< X of observation */
   SCIP_Real             y                   /**< Y of the observation */
   )
{
   SCIP_Bool add = TRUE;
   assert(regression != NULL);

   ++(regression->nobservations);
   incrementalStatsUpdate(x, &regression->meanx, &regression->variancesumx, regression->nobservations, add);
   incrementalStatsUpdate(y, &regression->meany, &regression->variancesumy, regression->nobservations, add);

   regression->sumxy += x * y;

   regressionRecompute(regression);
}

/** reset regression data structure */
void SCIPregressionReset(
   SCIP_REGRESSION*      regression          /**< regression data structure */
   )
{
   regression->intercept = SCIP_INVALID;
   regression->slope = SCIP_INVALID;
   regression->corrcoef = SCIP_INVALID;
   regression->meanx = 0;
   regression->variancesumx = 0;
   regression->sumxy = 0;
   regression->meany = 0;
   regression->variancesumy = 0;
   regression->nobservations = 0;
}

/** creates and resets a regression */
SCIP_RETCODE SCIPregressionCreate(
   SCIP_REGRESSION**     regression          /**< regression data structure */
   )
{
   assert(regression != NULL);

   /* allocate necessary memory */
   SCIP_ALLOC (BMSallocMemory(regression) );

   /* reset the regression */
   SCIPregressionReset(*regression);

   return SCIP_OKAY;
}

/** creates and resets a regression */
void SCIPregressionFree(
   SCIP_REGRESSION**     regression          /**< regression data structure */
   )
{
   BMSfreeMemory(regression);
}

/** calculate memory size for dynamically allocated arrays (copied from scip/set.c) */
static
int calcGrowSize(
   int                   initsize,           /**< initial size of array */
   SCIP_Real             growfac,            /**< growing factor of array */
   int                   num                 /**< minimum number of entries to store */
   )
{
   int size;

   assert(initsize >= 0);
   assert(growfac >= 1.0);
   assert(num >= 0);

   if( growfac == 1.0 )
      size = MAX(initsize, num);
   else
   {
      int oldsize;

      /* calculate the size with this loop, such that the resulting numbers are always the same (-> block memory) */
      initsize = MAX(initsize, 4);
      size = initsize;
      oldsize = size - 1;

      /* second condition checks against overflow */
      while( size < num && size > oldsize )
      {
         oldsize = size;
         size = (int)(growfac * size + initsize);
      }

      /* if an overflow happened, set the correct value */
      if( size <= oldsize )
         size = num;
   }

   assert(size >= initsize);
   assert(size >= num);

   return size;
}

/*
 * GML graphical printing methods
 * For a detailed format decription see http://docs.yworks.com/yfiles/doc/developers-guide/gml.html
 */

#define GMLNODEWIDTH 120.0
#define GMLNODEHEIGTH 30.0
#define GMLFONTSIZE 13
#define GMLNODETYPE "rectangle"
#define GMLNODEFILLCOLOR "#ff0000"
#define GMLEDGECOLOR "black"
#define GMLNODEBORDERCOLOR "#000000"


/** writes a node section to the given graph file */
void SCIPgmlWriteNode(
   FILE*                 file,               /**< file to write to */
   unsigned int          id,                 /**< id of the node */
   const char*           label,              /**< label of the node */
   const char*           nodetype,           /**< type of the node, or NULL */
   const char*           fillcolor,          /**< color of the node's interior, or NULL */
   const char*           bordercolor         /**< color of the node's border, or NULL */
   )
{
   assert(file != NULL);
   assert(label != NULL);

   fprintf(file, "  node\n");
   fprintf(file, "  [\n");
   fprintf(file, "    id      %u\n", id);
   fprintf(file, "    label   \"%s\"\n", label);
   fprintf(file, "    graphics\n");
   fprintf(file, "    [\n");
   fprintf(file, "      w       %g\n", GMLNODEWIDTH);
   fprintf(file, "      h       %g\n", GMLNODEHEIGTH);

   if( nodetype != NULL )
      fprintf(file, "      type    \"%s\"\n", nodetype);
   else
      fprintf(file, "      type    \"%s\"\n", GMLNODETYPE);

   if( fillcolor != NULL )
      fprintf(file, "      fill    \"%s\"\n", fillcolor);
   else
      fprintf(file, "      fill    \"%s\"\n", GMLNODEFILLCOLOR);

   if( bordercolor != NULL )
      fprintf(file, "      outline \"%s\"\n", bordercolor);
   else
      fprintf(file, "      outline \"%s\"\n", GMLNODEBORDERCOLOR);

   fprintf(file, "    ]\n");
   fprintf(file, "    LabelGraphics\n");
   fprintf(file, "    [\n");
   fprintf(file, "      text      \"%s\"\n", label);
   fprintf(file, "      fontSize  %d\n", GMLFONTSIZE);
   fprintf(file, "      fontName  \"Dialog\"\n");
   fprintf(file, "      anchor    \"c\"\n");
   fprintf(file, "    ]\n");
   fprintf(file, "  ]\n");
}

/** writes a node section including weight to the given graph file */
void SCIPgmlWriteNodeWeight(
   FILE*                 file,               /**< file to write to */
   unsigned int          id,                 /**< id of the node */
   const char*           label,              /**< label of the node */
   const char*           nodetype,           /**< type of the node, or NULL */
   const char*           fillcolor,          /**< color of the node's interior, or NULL */
   const char*           bordercolor,        /**< color of the node's border, or NULL */
   SCIP_Real             weight              /**< weight of node */
   )
{
   assert(file != NULL);
   assert(label != NULL);

   fprintf(file, "  node\n");
   fprintf(file, "  [\n");
   fprintf(file, "    id      %u\n", id);
   fprintf(file, "    label   \"%s\"\n", label);
   fprintf(file, "    weight  %g\n", weight);
   fprintf(file, "    graphics\n");
   fprintf(file, "    [\n");
   fprintf(file, "      w       %g\n", GMLNODEWIDTH);
   fprintf(file, "      h       %g\n", GMLNODEHEIGTH);

   if( nodetype != NULL )
      fprintf(file, "      type    \"%s\"\n", nodetype);
   else
      fprintf(file, "      type    \"%s\"\n", GMLNODETYPE);

   if( fillcolor != NULL )
      fprintf(file, "      fill    \"%s\"\n", fillcolor);
   else
      fprintf(file, "      fill    \"%s\"\n", GMLNODEFILLCOLOR);

   if( bordercolor != NULL )
      fprintf(file, "      outline \"%s\"\n", bordercolor);
   else
      fprintf(file, "      outline \"%s\"\n", GMLNODEBORDERCOLOR);

   fprintf(file, "    ]\n");
   fprintf(file, "    LabelGraphics\n");
   fprintf(file, "    [\n");
   fprintf(file, "      text      \"%s\"\n", label);
   fprintf(file, "      fontSize  %d\n", GMLFONTSIZE);
   fprintf(file, "      fontName  \"Dialog\"\n");
   fprintf(file, "      anchor    \"c\"\n");
   fprintf(file, "    ]\n");
   fprintf(file, "  ]\n");
}

/** writes an edge section to the given graph file */
void SCIPgmlWriteEdge(
   FILE*                 file,               /**< file to write to */
   unsigned int          source,             /**< source node id of the node */
   unsigned int          target,             /**< target node id of the edge */
   const char*           label,              /**< label of the edge, or NULL */
   const char*           color               /**< color of the edge, or NULL */
   )
{
   assert(file != NULL);

   fprintf(file, "  edge\n");
   fprintf(file, "  [\n");
   fprintf(file, "    source  %u\n", source);
   fprintf(file, "    target  %u\n", target);

   if( label != NULL)
      fprintf(file, "    label   \"%s\"\n", label);

   fprintf(file, "    graphics\n");
   fprintf(file, "    [\n");

   if( color != NULL )
      fprintf(file, "      fill    \"%s\"\n", color);
   else
      fprintf(file, "      fill    \"%s\"\n", GMLEDGECOLOR);

   /* fprintf(file, "      arrow     \"both\"\n"); */
   fprintf(file, "    ]\n");

   if( label != NULL)
   {
      fprintf(file, "    LabelGraphics\n");
      fprintf(file, "    [\n");
      fprintf(file, "      text      \"%s\"\n", label);
      fprintf(file, "      fontSize  %d\n", GMLFONTSIZE);
      fprintf(file, "      fontName  \"Dialog\"\n");
      fprintf(file, "      anchor    \"c\"\n");
      fprintf(file, "    ]\n");
   }

   fprintf(file, "  ]\n");
}

/** writes an arc section to the given graph file */
void SCIPgmlWriteArc(
   FILE*                 file,               /**< file to write to */
   unsigned int          source,             /**< source node id of the node */
   unsigned int          target,             /**< target node id of the edge */
   const char*           label,              /**< label of the edge, or NULL */
   const char*           color               /**< color of the edge, or NULL */
   )
{
   assert(file != NULL);

   fprintf(file, "  edge\n");
   fprintf(file, "  [\n");
   fprintf(file, "    source  %u\n", source);
   fprintf(file, "    target  %u\n", target);

   if( label != NULL)
      fprintf(file, "    label   \"%s\"\n", label);

   fprintf(file, "    graphics\n");
   fprintf(file, "    [\n");

   if( color != NULL )
      fprintf(file, "      fill    \"%s\"\n", color);
   else
      fprintf(file, "      fill    \"%s\"\n", GMLEDGECOLOR);

   fprintf(file, "      targetArrow     \"standard\"\n");
   fprintf(file, "    ]\n");

   if( label != NULL)
   {
      fprintf(file, "    LabelGraphics\n");
      fprintf(file, "    [\n");
      fprintf(file, "      text      \"%s\"\n", label);
      fprintf(file, "      fontSize  %d\n", GMLFONTSIZE);
      fprintf(file, "      fontName  \"Dialog\"\n");
      fprintf(file, "      anchor    \"c\"\n");
      fprintf(file, "    ]\n");
   }

   fprintf(file, "  ]\n");
}

/** writes the starting line to a GML graph file, does not open a file */
void SCIPgmlWriteOpening(
   FILE*                 file,               /**< file to write to */
   SCIP_Bool             directed            /**< is the graph directed */
   )
{
   assert(file != NULL);

   fprintf(file, "graph\n");
   fprintf(file, "[\n");
   fprintf(file, "  hierarchic      1\n");

   if( directed )
      fprintf(file, "  directed        1\n");
}

/** writes the ending lines to a GML graph file, does not close a file */
void SCIPgmlWriteClosing(
   FILE*                 file                /**< file to close */
   )
{
   assert(file != NULL);

   fprintf(file, "]\n");
}


/*
 * Sparse solution
 */

/** creates a sparse solution */
SCIP_RETCODE SCIPsparseSolCreate(
   SCIP_SPARSESOL**      sparsesol,          /**< pointer to store the created sparse solution */
   SCIP_VAR**            vars,               /**< variables in the sparse solution, must not contain continuous
					      *   variables
					      */
   int                   nvars,              /**< number of variables to store, size of the lower and upper bound
					      *   arrays
					      */
   SCIP_Bool             cleared             /**< should the lower and upper bound arrays be cleared (entries set to
					      *	  0)
					      */
   )
{
   assert(sparsesol != NULL);
   assert(vars != NULL);
   assert(nvars >= 0);

   SCIP_ALLOC( BMSallocMemory(sparsesol) );

#ifndef NDEBUG
   {
      int v;

      for( v = nvars - 1; v >= 0; --v )
      {
	 assert(vars[v] != NULL);
	 /* assert(SCIPvarGetType(vars[v]) != SCIP_VARTYPE_CONTINUOUS); */
      }
   }
#endif

   /* copy variables */
   SCIP_ALLOC( BMSduplicateMemoryArray(&((*sparsesol)->vars), vars, nvars) );

   /* create bound arrays */
   if( cleared )
   {
      SCIP_ALLOC( BMSallocClearMemoryArray(&((*sparsesol)->lbvalues), nvars) );
      SCIP_ALLOC( BMSallocClearMemoryArray(&((*sparsesol)->ubvalues), nvars) );
   }
   else
   {
      SCIP_ALLOC( BMSallocMemoryArray(&((*sparsesol)->lbvalues), nvars) );
      SCIP_ALLOC( BMSallocMemoryArray(&((*sparsesol)->ubvalues), nvars) );
   }

   (*sparsesol)->nvars = nvars;

   return SCIP_OKAY;
}

/** frees sparse solution */
void SCIPsparseSolFree(
   SCIP_SPARSESOL**      sparsesol           /**< pointer to a sparse solution */
   )
{
   assert(sparsesol != NULL);
   assert(*sparsesol != NULL);

   BMSfreeMemoryArray(&((*sparsesol)->vars));
   BMSfreeMemoryArray(&((*sparsesol)->ubvalues));
   BMSfreeMemoryArray(&((*sparsesol)->lbvalues));
   BMSfreeMemory(sparsesol);
}

/** returns the variables stored in the given sparse solution */
SCIP_VAR** SCIPsparseSolGetVars(
   SCIP_SPARSESOL*       sparsesol           /**< a sparse solution */
   )
{
   assert(sparsesol != NULL);

   return sparsesol->vars;
}

/** returns the number of variables stored in the given sparse solution */
int SCIPsparseSolGetNVars(
   SCIP_SPARSESOL*       sparsesol           /**< a sparse solution */
   )
{
   assert(sparsesol != NULL);

   return sparsesol->nvars;
}

/** returns the lower bound array for all variables for a given sparse solution */
SCIP_Longint* SCIPsparseSolGetLbs(
   SCIP_SPARSESOL*       sparsesol           /**< a sparse solution */
   )
{
   assert(sparsesol != NULL);

   return sparsesol->lbvalues;
}

/** returns the upper bound array for all variables for a given sparse solution */
SCIP_Longint* SCIPsparseSolGetUbs(
   SCIP_SPARSESOL*       sparsesol           /**< a sparse solution */
   )
{
   assert(sparsesol != NULL);

   return sparsesol->ubvalues;
}

/** constructs the first solution of sparse solution (all variables are set to their lower bound value */
void SCIPsparseSolGetFirstSol(
   SCIP_SPARSESOL*       sparsesol,          /**< sparse solutions */
   SCIP_Longint*         sol,                /**< array to store the first solution */
   int                   nvars               /**< number of variables */
   )
{
   SCIP_Longint* lbvalues;
   int v;

   assert(sparsesol != NULL);
   assert(sol != NULL);
   assert(nvars == SCIPsparseSolGetNVars(sparsesol));

   lbvalues = SCIPsparseSolGetLbs(sparsesol);
   assert(lbvalues != NULL);

   /* copy the lower bounds */
   for( v = 0; v < nvars; ++v )
      sol[v] = lbvalues[v];
}


/** constructs the next solution of the sparse solution and return whether there was one more or not */
SCIP_Bool SCIPsparseSolGetNextSol(
   SCIP_SPARSESOL*       sparsesol,          /**< sparse solutions */
   SCIP_Longint*         sol,                /**< current solution array which get changed to the next solution */
   int                   nvars               /**< number of variables */
   )
{
   SCIP_Longint* lbvalues;
   SCIP_Longint* ubvalues;
   SCIP_Longint lbvalue;
   SCIP_Longint ubvalue;
   SCIP_Bool singular;
   SCIP_Bool carryflag;
   int v;

   assert(sparsesol != NULL);
   assert(sol != NULL);

   if( nvars == 0 )
      return FALSE;

   assert(nvars > 0);
   assert(nvars == SCIPsparseSolGetNVars(sparsesol));

   lbvalues = SCIPsparseSolGetLbs(sparsesol);
   ubvalues = SCIPsparseSolGetUbs(sparsesol);
   assert(lbvalues != NULL);
   assert(ubvalues != NULL);

   singular = TRUE;
   carryflag = FALSE;

   for( v = 0; v < nvars; ++v )
   {
      lbvalue = lbvalues[v];
      ubvalue = ubvalues[v];

      if( lbvalue < ubvalue )
      {
         singular = FALSE;

         if( carryflag == FALSE )
         {
            if( sol[v] < ubvalue )
            {
               sol[v]++;
               break;
            }
            else
            {
               /* in the last solution the variables v was set to its upper bound value */
               assert(sol[v] == ubvalue);
               sol[v] = lbvalue;
               carryflag = TRUE;
            }
         }
         else
         {
            if( sol[v] < ubvalue )
            {
               sol[v]++;
               carryflag = FALSE;
               break;
            }
            else
            {
               assert(sol[v] == ubvalue);
               sol[v] = lbvalue;
            }
         }
      }
   }

   return (!carryflag && !singular);
}


/*
 * Queue
 */

/** resizes element memory to hold at least the given number of elements */
static
SCIP_RETCODE queueResize(
   SCIP_QUEUE*           queue,              /**< pointer to a queue */
   int                   minsize             /**< minimal number of storable elements */
   )
{
   assert(queue != NULL);
   assert(minsize > 0);

   if( minsize <= queue->size )
      return SCIP_OKAY;

   queue->size = MAX(minsize, (int)(queue->size * queue->sizefac));
   SCIP_ALLOC( BMSreallocMemoryArray(&queue->slots, queue->size) );

   return SCIP_OKAY;
}


/** creates a (circular) queue, best used if the size will be fixed or will not be increased that much */
SCIP_RETCODE SCIPqueueCreate(
   SCIP_QUEUE**          queue,              /**< pointer to the new queue */
   int                   initsize,           /**< initial number of available element slots */
   SCIP_Real             sizefac             /**< memory growing factor applied, if more element slots are needed */
   )
{
   assert(queue != NULL);

   initsize = MAX(1, initsize);
   sizefac = MAX(1.0, sizefac);

   SCIP_ALLOC( BMSallocMemory(queue) );
   (*queue)->firstfree = 0;
   (*queue)->firstused = -1;
   (*queue)->size = 0;
   (*queue)->sizefac = sizefac;
   (*queue)->slots = NULL;

   SCIP_CALL( queueResize(*queue, initsize) );

   return SCIP_OKAY;
}

/** frees queue, but not the data elements themselves */
void SCIPqueueFree(
   SCIP_QUEUE**          queue               /**< pointer to a queue */
   )
{
   assert(queue != NULL);

   BMSfreeMemoryArray(&(*queue)->slots);
   BMSfreeMemory(queue);
}

/** clears the queue, but doesn't free the data elements themselves */
void SCIPqueueClear(
   SCIP_QUEUE*           queue               /**< queue */
   )
{
   assert(queue != NULL);

   queue->firstfree = 0;
   queue->firstused = -1;
}

/** reallocates slots if queue is necessary */
static
SCIP_RETCODE queueCheckSize(
   SCIP_QUEUE*           queue               /**< queue */
   )
{
   if( queue->firstfree == queue->firstused )
   {
      int sizediff;
      int oldsize = queue->size;

      SCIP_CALL( queueResize(queue, queue->size+1) );
      assert(oldsize < queue->size);

      sizediff = queue->size - oldsize;

      /* move the used memory at the slots to the end */
      BMSmoveMemoryArray(&(queue->slots[queue->firstused + sizediff]), &(queue->slots[queue->firstused]), oldsize - queue->firstused); /*lint !e866*/
      queue->firstused += sizediff;
   }
   assert(queue->firstfree != queue->firstused);

   return SCIP_OKAY;
}

/** checks and adjusts marker of first free and first used slot */
static
void queueCheckMarker(
   SCIP_QUEUE*           queue               /**< queue */
   )
{
   /* if we saved the value at the last position we need to reset the firstfree position */
   if( queue->firstfree == queue->size )
      queue->firstfree = 0;

   /* if a first element was added, we need to update the firstused counter */
   if( queue->firstused == -1 )
      queue->firstused = 0;
}

/** inserts pointer element at the end of the queue */
SCIP_RETCODE SCIPqueueInsert(
   SCIP_QUEUE*           queue,              /**< queue */
   void*                 elem                /**< element to be inserted */
   )
{
   assert(queue != NULL);
   assert(queue->slots != NULL);
   assert(queue->firstused >= -1 && queue->firstused < queue->size);
   assert(queue->firstfree >= 0 && queue->firstused < queue->size);
   assert(queue->firstused > -1 || queue->firstfree == 0);
   assert(elem != NULL);

   /* check allocated memory */
   SCIP_CALL( queueCheckSize(queue) );

   /* insert element at the first free slot */
   queue->slots[queue->firstfree].ptr = elem;
   ++(queue->firstfree);

   /* check and adjust marker */
   queueCheckMarker(queue);

   return SCIP_OKAY;
}

/** inserts unsigned integer element at the end of the queue */
SCIP_RETCODE SCIPqueueInsertUInt(
   SCIP_QUEUE*           queue,              /**< queue */
   unsigned int          elem                /**< element to be inserted */
   )
{
   assert(queue != NULL);
   assert(queue->slots != NULL);
   assert(queue->firstused >= -1 && queue->firstused < queue->size);
   assert(queue->firstfree >= 0 && queue->firstused < queue->size);
   assert(queue->firstused > -1 || queue->firstfree == 0);

   /* check allocated memory */
   SCIP_CALL( queueCheckSize(queue) );

   /* insert element at the first free slot */
   queue->slots[queue->firstfree].uinteger = elem;
   ++(queue->firstfree);

   /* check and adjust marker */
   queueCheckMarker(queue);

   return SCIP_OKAY;
}

/** removes and returns the first pointer element of the queue, or NULL if no element exists */
void* SCIPqueueRemove(
   SCIP_QUEUE*           queue               /**< queue */
   )
{
   int pos;

   assert(queue != NULL);
   assert(queue->firstused >= -1 && queue->firstused < queue->size);
   assert(queue->firstfree >= 0 && queue->firstused < queue->size);
   assert(queue->firstused > -1 || queue->firstfree == 0);

   if( queue->firstused == -1 )
      return NULL;

   assert(queue->slots != NULL);

   pos = queue->firstused;
   ++(queue->firstused);

   /* if we removed the value at the last position we need to reset the firstused position */
   if( queue->firstused == queue->size )
      queue->firstused = 0;

   /* if we reached the first free position we can reset both, firstused and firstused, positions */
   if( queue->firstused == queue->firstfree )
   {
      queue->firstused = -1;
      queue->firstfree = 0; /* this is not necessary but looks better if we have an empty list to reset this value */
   }

   return (queue->slots[pos].ptr);
}

/** removes and returns the first unsigned integer element of the queue, or UINT_MAX if no element exists */
unsigned int SCIPqueueRemoveUInt(
   SCIP_QUEUE*           queue               /**< queue */
   )
{
   int pos;

   assert(queue != NULL);
   assert(queue->firstused >= -1 && queue->firstused < queue->size);
   assert(queue->firstfree >= 0 && queue->firstused < queue->size);
   assert(queue->firstused > -1 || queue->firstfree == 0);

   if( queue->firstused == -1 )
      return UINT_MAX;

   assert(queue->slots != NULL);

   pos = queue->firstused;
   ++(queue->firstused);

   /* if we removed the value at the last position we need to reset the firstused position */
   if( queue->firstused == queue->size )
      queue->firstused = 0;

   /* if we reached the first free position we can reset both, firstused and firstused, positions */
   if( queue->firstused == queue->firstfree )
   {
      queue->firstused = -1;
      queue->firstfree = 0; /* this is not necessary but looks better if we have an empty list to reset this value */
   }

   return (queue->slots[pos].uinteger);
}

/** returns the first element of the queue without removing it, or NULL if no element exists */
void* SCIPqueueFirst(
   SCIP_QUEUE*           queue               /**< queue */
   )
{
   assert(queue != NULL);
   assert(queue->firstused >= -1 && queue->firstused < queue->size);
   assert(queue->firstfree >= 0 && queue->firstused < queue->size);
   assert(queue->firstused > -1 || queue->firstfree == 0);

   if( queue->firstused == -1 )
      return NULL;

   assert(queue->slots != NULL);

   return queue->slots[queue->firstused].ptr;
}

/** returns the first unsigned integer element of the queue without removing it, or UINT_MAX if no element exists */
unsigned int SCIPqueueFirstUInt(
   SCIP_QUEUE*           queue               /**< queue */
   )
{
   assert(queue != NULL);
   assert(queue->firstused >= -1 && queue->firstused < queue->size);
   assert(queue->firstfree >= 0 && queue->firstused < queue->size);
   assert(queue->firstused > -1 || queue->firstfree == 0);

   if( queue->firstused == -1 )
      return UINT_MAX;

   assert(queue->slots != NULL);

   return queue->slots[queue->firstused].uinteger;
}

/** returns whether the queue is empty */
SCIP_Bool SCIPqueueIsEmpty(
   SCIP_QUEUE*           queue               /**< queue */
   )
{
   assert(queue != NULL);
   assert(queue->firstused >= -1 && queue->firstused < queue->size);
   assert(queue->firstfree >= 0 && queue->firstused < queue->size);
   assert(queue->firstused > -1 || queue->firstfree == 0);

   return (queue->firstused == -1);
}

/** returns the number of elements in the queue */
int SCIPqueueNElems(
   SCIP_QUEUE*           queue               /**< queue */
   )
{
   assert(queue != NULL);
   assert(queue->firstused >= -1 && queue->firstused < queue->size);
   assert(queue->firstfree >= 0 && queue->firstused < queue->size);
   assert(queue->firstused > -1 || queue->firstfree == 0);

   if( queue->firstused == -1 )
      return 0;
   else if( queue->firstused < queue->firstfree )
      return queue->firstfree - queue->firstused;
   else if( queue->firstused == queue->firstfree )
      return queue->size;
   else
      return queue->firstfree + (queue->size - queue->firstused);
}


/*
 * Priority Queue
 */

#define PQ_PARENT(q) (((q)+1)/2-1)
#define PQ_LEFTCHILD(p) (2*(p)+1)
#define PQ_RIGHTCHILD(p) (2*(p)+2)


/** resizes element memory to hold at least the given number of elements */
static
SCIP_RETCODE pqueueResize(
   SCIP_PQUEUE*          pqueue,             /**< pointer to a priority queue */
   int                   minsize             /**< minimal number of storable elements */
   )
{
   assert(pqueue != NULL);

   if( minsize <= pqueue->size )
      return SCIP_OKAY;

   pqueue->size = MAX(minsize, (int)(pqueue->size * pqueue->sizefac));
   SCIP_ALLOC( BMSreallocMemoryArray(&pqueue->slots, pqueue->size) );

   return SCIP_OKAY;
}

/** creates priority queue */
SCIP_RETCODE SCIPpqueueCreate(
   SCIP_PQUEUE**         pqueue,             /**< pointer to a priority queue */
   int                   initsize,           /**< initial number of available element slots */
   SCIP_Real             sizefac,            /**< memory growing factor applied, if more element slots are needed */
   SCIP_DECL_SORTPTRCOMP((*ptrcomp)),        /**< data element comparator */
   SCIP_DECL_PQUEUEELEMCHGPOS((*elemchgpos)) /**< callback to act on position change of elem in priority queue, or NULL */
   )
{
   assert(pqueue != NULL);
   assert(ptrcomp != NULL);

   initsize = MAX(1, initsize);
   sizefac = MAX(1.0, sizefac);

   SCIP_ALLOC( BMSallocMemory(pqueue) );
   (*pqueue)->len = 0;
   (*pqueue)->size = 0;
   (*pqueue)->sizefac = sizefac;
   (*pqueue)->slots = NULL;
   (*pqueue)->ptrcomp = ptrcomp;
   (*pqueue)->elemchgpos = elemchgpos;
   SCIP_CALL( pqueueResize(*pqueue, initsize) );

   return SCIP_OKAY;
}

/** frees priority queue, but not the data elements themselves */
void SCIPpqueueFree(
   SCIP_PQUEUE**         pqueue              /**< pointer to a priority queue */
   )
{
   assert(pqueue != NULL);

   BMSfreeMemoryArray(&(*pqueue)->slots);
   BMSfreeMemory(pqueue);
}

/** clears the priority queue, but doesn't free the data elements themselves */
void SCIPpqueueClear(
   SCIP_PQUEUE*          pqueue              /**< priority queue */
   )
{
   assert(pqueue != NULL);

   pqueue->len = 0;
}

/** assign element to new slot in priority queue */
static
void pqueueElemChgPos(
   SCIP_PQUEUE*          pqueue,             /**< priority queue */
   void*                 elem,               /**< element whose position changes */
   int                   oldpos,             /**< old position or -1 if elem is newly inserted */
   int                   newpos              /**< new position */
   )
{
   pqueue->slots[newpos] = elem;

   /* act on position change */
   if( pqueue->elemchgpos != NULL )
   {
      pqueue->elemchgpos(elem, oldpos, newpos);
   }
}

#ifdef SCIP_MORE_DEBUG
/** ensure that the priority queue still has the heap property */
static
SCIP_Bool pqueueHasHeapProperty(
   SCIP_PQUEUE*          pqueue              /**< priority queue */
   )
{
   int i;

   if( SCIPpqueueNElems(pqueue) == 0 )
      return TRUE;

   /* check local heap property between parents and children */
   for( i = 0; i < SCIPpqueueNElems(pqueue); ++i )
   {
      if( i > 0 && pqueue->ptrcomp(pqueue->slots[i], pqueue->slots[PQ_PARENT(i)]) < 0 )
         return FALSE;
      if( i < PQ_PARENT(SCIPpqueueNElems(pqueue)) )
      {
         int leftchild = PQ_LEFTCHILD(i);
         int rightchild = PQ_RIGHTCHILD(i);
         assert(leftchild < SCIPpqueueNElems(pqueue));
         assert(rightchild <= SCIPpqueueNElems(pqueue));
         if( pqueue->ptrcomp(pqueue->slots[i], pqueue->slots[leftchild]) > 0 )
            return FALSE;
         if( rightchild < SCIPpqueueNElems(pqueue) && pqueue->ptrcomp(pqueue->slots[i], pqueue->slots[rightchild]) > 0)
            return FALSE;
      }
   }
   return TRUE;
}
#endif

/** inserts element into priority queue */
SCIP_RETCODE SCIPpqueueInsert(
   SCIP_PQUEUE*          pqueue,             /**< priority queue */
   void*                 elem                /**< element to be inserted */
   )
{
   int pos;
   int parentpos;

   assert(pqueue != NULL);
   assert(pqueue->len >= 0);
   assert(elem != NULL);

   SCIP_CALL( pqueueResize(pqueue, pqueue->len+1) );

   /* insert element as leaf in the tree, move it towards the root as long it is better than its parent */
   pos = pqueue->len;
   pqueue->len++;
   parentpos = PQ_PARENT(pos);
   while( pos > 0 && (*pqueue->ptrcomp)(elem, pqueue->slots[parentpos]) < 0 )
   {
      assert((*pqueue->ptrcomp)(pqueue->slots[parentpos], elem) >= 0);
      pqueueElemChgPos(pqueue, pqueue->slots[parentpos], parentpos, pos);

      pos = parentpos;
      parentpos = PQ_PARENT(pos);
   }

   /* insert element at the found position */
   pqueueElemChgPos(pqueue, elem, -1, pos);

#ifdef SCIP_MORE_DEBUG
   assert(pqueueHasHeapProperty(pqueue));
#endif

   return SCIP_OKAY;
}


/** delete element at specified position, maintaining the heap property */
void SCIPpqueueDelPos(
   SCIP_PQUEUE*          pqueue,             /**< priority queue */
   int                   pos                 /**< position of element that should be deleted */
   )
{
   void* last;

   assert(pqueue != NULL);
   assert(pos >= 0);
   assert(pos < SCIPpqueueNElems(pqueue));

   /* remove element at specified position of the tree, move the better child to its parents position until the last element
    * of the queue could be placed in the empty slot
    */
   pqueue->len--;

   /* everything in place */
   if( pos == pqueue->len )
      return;

   last = pqueue->slots[pqueue->len];

   /* last element is brought to pos. it may now violate the heap property compared to its parent, or to its children.
    * In the first case, move it up, otherwise, move it down.
    */
   while( pos > 0 && (*pqueue->ptrcomp)(last, pqueue->slots[PQ_PARENT(pos)]) < 0 )
   {
      pqueueElemChgPos(pqueue, pqueue->slots[PQ_PARENT(pos)], PQ_PARENT(pos), pos);
      pos = PQ_PARENT(pos);
   }

   while( pos <= PQ_PARENT(pqueue->len-1) )
   {
      int childpos = PQ_LEFTCHILD(pos);
      int brotherpos = PQ_RIGHTCHILD(pos);

      /* determine better of the two children */
      if( brotherpos < pqueue->len && (*pqueue->ptrcomp)(pqueue->slots[brotherpos], pqueue->slots[childpos]) < 0 )
         childpos = brotherpos;

      if( (*pqueue->ptrcomp)(last, pqueue->slots[childpos]) <= 0 )
         break;

      /* move better element from childpos to pos */
      pqueueElemChgPos(pqueue, pqueue->slots[childpos], childpos, pos);

      pos = childpos;
   }

   /* pos must point into a valid position */
   assert(pos <= pqueue->len - 1);

   pqueueElemChgPos(pqueue, last, pqueue->len, pos);

#ifdef SCIP_MORE_DEBUG
   assert(pqueueHasHeapProperty(pqueue));
#endif
}

/** removes and returns best element from the priority queue */
void* SCIPpqueueRemove(
   SCIP_PQUEUE*          pqueue              /**< priority queue */
   )
{
   void* root;

   assert(pqueue != NULL);
   assert(pqueue->len >= 0);

   if( pqueue->len == 0 )
      return NULL;

   root = pqueue->slots[0];

   SCIPpqueueDelPos(pqueue, 0);

   return root;
}

/** returns the best element of the queue without removing it */
void* SCIPpqueueFirst(
   SCIP_PQUEUE*          pqueue              /**< priority queue */
   )
{
   assert(pqueue != NULL);
   assert(pqueue->len >= 0);

   if( pqueue->len == 0 )
      return NULL;

   return pqueue->slots[0];
}

/** returns the number of elements in the queue */
int SCIPpqueueNElems(
   SCIP_PQUEUE*          pqueue              /**< priority queue */
   )
{
   assert(pqueue != NULL);
   assert(pqueue->len >= 0);

   return pqueue->len;
}

/** returns the elements of the queue; changing the returned array may destroy the queue's ordering! */
void** SCIPpqueueElems(
   SCIP_PQUEUE*          pqueue              /**< priority queue */
   )
{
   assert(pqueue != NULL);
   assert(pqueue->len >= 0);

   return pqueue->slots;
}

/** return the position of @p elem in the priority queue, or -1 if element is not found */
int SCIPpqueueFind(
   SCIP_PQUEUE*          pqueue,             /**< priority queue */
   void*                 elem                /**< element to be inserted */
   )
{
   int pos = -1;

   while( ++pos < SCIPpqueueNElems(pqueue) )
   {
      if( pqueue->slots[pos] == elem )
         return pos;
   }

   return -1;
}




/*
 * Hash Table
 */

/** table of some prime numbers */
static int primetable[] = {
   2,
   7,
   19,
   31,
   59,
   227,
   617,
   1523,
   3547,
   8011,
   17707,
   38723,
   83833,
   180317,
   385897,
   821411,
   1742369,
   3680893,
   5693959,
   7753849,
   9849703,
   11973277,
   14121853,
   17643961,
   24273817,
   32452843,
   49979687,
   67867967,
   86028121,
   104395301,
   122949823,
   141650939,
   160481183,
   179424673,
   198491317,
   217645177,
   256203161,
   314606869,
   373587883,
   433024223,
   492876847,
   553105243,
   613651349,
   694847533,
   756065159,
   817504243,
   879190747,
   941083981,
   982451653,
   INT_MAX
};
static const int primetablesize = sizeof(primetable)/sizeof(int);

/** simple and fast 2-universal hash function using multiply and shift */
static
uint32_t hashvalue(
   uint64_t              input               /**< key value */
   )
{
   return ( (uint32_t) ((UINT64_C(0x9e3779b97f4a7c15) * input)>>32) ) | 1u;
}

/** returns a reasonable hash table size (a prime number) that is at least as large as the specified value */
int SCIPcalcMultihashSize(
   int                   minsize             /**< minimal size of the hash table */
   )
{
   int pos;

   (void) SCIPsortedvecFindInt(primetable, minsize, primetablesize, &pos);
   assert(0 <= pos && pos < primetablesize);

   return primetable[pos];
}

/** appends element to the multihash list */
static
SCIP_RETCODE multihashlistAppend(
   SCIP_MULTIHASHLIST**  multihashlist,      /**< pointer to hash list */
   BMS_BLKMEM*           blkmem,             /**< block memory */
   void*                 element             /**< element to append to the list */
   )
{
   SCIP_MULTIHASHLIST* newlist;

   assert(multihashlist != NULL);
   assert(blkmem != NULL);
   assert(element != NULL);

   SCIP_ALLOC( BMSallocBlockMemory(blkmem, &newlist) );
   newlist->element = element;
   newlist->next = *multihashlist;
   *multihashlist = newlist;

   return SCIP_OKAY;
}

/** frees a multihash list entry and all its successors */
static
void multihashlistFree(
   SCIP_MULTIHASHLIST**  multihashlist,      /**< pointer to multihash list to free */
   BMS_BLKMEM*           blkmem              /**< block memory */
   )
{
   SCIP_MULTIHASHLIST* list;
   SCIP_MULTIHASHLIST* nextlist;

   assert(multihashlist != NULL);
   assert(blkmem != NULL);

   list = *multihashlist;
   while( list != NULL )
   {
      nextlist = list->next;
      BMSfreeBlockMemory(blkmem, &list);
      list = nextlist;
   }

   *multihashlist = NULL;
}

/** finds multihash list entry pointing to element with given key in the multihash list, returns NULL if not found */
static
SCIP_MULTIHASHLIST* multihashlistFind(
   SCIP_MULTIHASHLIST*   multihashlist,      /**< multihash list */
   SCIP_DECL_HASHGETKEY((*hashgetkey)),      /**< gets the key of the given element */
   SCIP_DECL_HASHKEYEQ ((*hashkeyeq)),       /**< returns TRUE iff both keys are equal */
   SCIP_DECL_HASHKEYVAL((*hashkeyval)),      /**< returns the hash value of the key */
   void*                 userptr,            /**< user pointer */
   uint64_t              keyval,             /**< hash value of key */
   void*                 key                 /**< key to retrieve */
   )
{
   uint64_t currentkeyval;
   void* currentkey;

   assert(hashkeyeq != NULL);
   assert(key != NULL);

   while( multihashlist != NULL )
   {
      currentkey = hashgetkey(userptr, multihashlist->element);
      currentkeyval = hashkeyval(userptr, currentkey);
      if( currentkeyval == keyval && hashkeyeq(userptr, currentkey, key) )
         return multihashlist;

      multihashlist = multihashlist->next;
   }

   return NULL;
}

/** retrieves element with given key from the multihash list, or NULL */
static
void* multihashlistRetrieve(
   SCIP_MULTIHASHLIST*   multihashlist,      /**< hash list */
   SCIP_DECL_HASHGETKEY((*hashgetkey)),      /**< gets the key of the given element */
   SCIP_DECL_HASHKEYEQ ((*hashkeyeq)),       /**< returns TRUE iff both keys are equal */
   SCIP_DECL_HASHKEYVAL((*hashkeyval)),      /**< returns the hash value of the key */
   void*                 userptr,            /**< user pointer */
   uint64_t              keyval,             /**< hash value of key */
   void*                 key                 /**< key to retrieve */
   )
{
   SCIP_MULTIHASHLIST* h;

   /* find hash list entry */
   h = multihashlistFind(multihashlist, hashgetkey, hashkeyeq, hashkeyval, userptr, keyval, key);

   /* return element */
   if( h != NULL )
   {
#ifndef NDEBUG
      SCIP_MULTIHASHLIST* h2;

      h2 = multihashlistFind(h->next, hashgetkey, hashkeyeq, hashkeyval, userptr, keyval, key);

      if( h2 != NULL )
      {
         void* key1;
         void* key2;

         key1 = hashgetkey(userptr, h->element);
         key2 = hashgetkey(userptr, h2->element);
         assert(hashkeyval(userptr, key1) == hashkeyval(userptr, key2));

         if( hashkeyeq(userptr, key1, key2) )
         {
            SCIPerrorMessage("WARNING: hashkey with same value exists multiple times (e.g. duplicate constraint/variable names), so the return value is maybe not correct\n");
         }
      }
#endif

      return h->element;
   }
   else
      return NULL;
}


/** retrieves element with given key from the multihash list, or NULL
 *  returns pointer to multihash table list entry
 */
static
void* multihashlistRetrieveNext(
   SCIP_MULTIHASHLIST**  multihashlist,      /**< on input: hash list to search; on exit: hash list entry corresponding
                                              *   to element after retrieved one, or NULL */
   SCIP_DECL_HASHGETKEY((*hashgetkey)),      /**< gets the key of the given element */
   SCIP_DECL_HASHKEYEQ ((*hashkeyeq)),       /**< returns TRUE iff both keys are equal */
   SCIP_DECL_HASHKEYVAL((*hashkeyval)),      /**< returns the hash value of the key */
   void*                 userptr,            /**< user pointer */
   uint64_t              keyval,             /**< hash value of key */
   void*                 key                 /**< key to retrieve */
   )
{
   SCIP_MULTIHASHLIST* h;

   assert(multihashlist != NULL);

   /* find hash list entry */
   h = multihashlistFind(*multihashlist, hashgetkey, hashkeyeq, hashkeyval, userptr, keyval, key);

   /* return element */
   if( h != NULL )
   {
      *multihashlist = h->next;

      return h->element;
   }

   *multihashlist = NULL;

   return NULL;
}

/** removes element from the multihash list */
static
SCIP_Bool multihashlistRemove(
   SCIP_MULTIHASHLIST**  multihashlist,      /**< pointer to hash list */
   BMS_BLKMEM*           blkmem,             /**< block memory */
   void*                 element             /**< element to remove from the list */
   )
{
   SCIP_MULTIHASHLIST* nextlist;

   assert(multihashlist != NULL);
   assert(blkmem != NULL);
   assert(element != NULL);

   while( *multihashlist != NULL && (*multihashlist)->element != element )
      multihashlist = &(*multihashlist)->next;

   if( *multihashlist != NULL )
   {
      nextlist = (*multihashlist)->next;
      BMSfreeBlockMemory(blkmem, multihashlist);
      *multihashlist = nextlist;

      return TRUE;
   }

   return FALSE;
}

#define SCIP_MULTIHASH_MAXSIZE 33554431 /* 2^25 - 1*/
#define SCIP_MULTIHASH_RESIZE_PERCENTAGE 65
#define SCIP_MULTIHASH_GROW_FACTOR 1.31

/** resizing(increasing) the given multihash */
static
SCIP_RETCODE multihashResize(
   SCIP_MULTIHASH*       multihash           /**< hash table */
   )
{
   SCIP_MULTIHASHLIST** newlists;
   SCIP_MULTIHASHLIST* multihashlist;
   SCIP_Longint nelements;
   int nnewlists;
   int l;

   assert(multihash != NULL);
   assert(multihash->lists != NULL);
   assert(multihash->nlists > 0);
   assert(multihash->hashgetkey != NULL);
   assert(multihash->hashkeyeq != NULL);
   assert(multihash->hashkeyval != NULL);

   /* get new memeory for hash table lists */
   nnewlists = (int) MIN((unsigned int)(multihash->nlists * SCIP_MULTIHASH_GROW_FACTOR), SCIP_MULTIHASH_MAXSIZE);
   nnewlists = MAX(nnewlists, multihash->nlists);

   SCIPdebugMessage("load = %g, nelements = %" SCIP_LONGINT_FORMAT ", nlists = %d, nnewlist = %d\n", SCIPmultihashGetLoad(multihash), multihash->nelements, multihash->nlists, nnewlists);

   if( nnewlists > multihash->nlists )
   {
      SCIP_Bool onlyone;
      void* key;
      uint64_t keyval;
      unsigned int hashval;

      SCIP_ALLOC( BMSallocClearBlockMemoryArray(multihash->blkmem, &newlists, nnewlists) );

      /* move all lists */
      for( l = multihash->nlists - 1; l >= 0; --l )
      {
         multihashlist = multihash->lists[l];
         onlyone = TRUE;

         /* move all elements frmm the old lists into the new lists */
         while( multihashlist != NULL )
         {
            /* get the hash key and its hash value */
            key = multihash->hashgetkey(multihash->userptr, multihashlist->element);
            keyval = multihash->hashkeyval(multihash->userptr, key);
            hashval = (unsigned int) (keyval % (unsigned) nnewlists); /*lint !e573*/

            /* if the old hash table list consists of only one entry, we still can use this old memory block instead
             * of creating a new one
             */
            if( multihashlist->next == NULL && onlyone )
            {
               /* the new list is also empty, we can directly copy the entry */
               if( newlists[hashval] == NULL )
                  newlists[hashval] = multihashlist;
               /* the new list is not empty, so we need to find the first empty spot */
               else
               {
                  SCIP_MULTIHASHLIST* lastnext = newlists[hashval];
                  SCIP_MULTIHASHLIST* next = lastnext->next;

                  while( next != NULL )
                  {
                     lastnext = next;
                     next = next->next;
                  }

                  lastnext->next = multihashlist;
               }

               multihash->lists[l] = NULL;
            }
            else
            {
               /* append old element to the list at the hash position */
               SCIP_CALL( multihashlistAppend(&(newlists[hashval]), multihash->blkmem, multihashlist->element) );
            }

            onlyone = FALSE;
            multihashlist = multihashlist->next;
         }
      }

      /* remember number of elements */
      nelements = multihash->nelements;
      /* clear old lists */
      SCIPmultihashRemoveAll(multihash);
      /* free old lists */
      BMSfreeBlockMemoryArray(multihash->blkmem, &(multihash->lists), multihash->nlists);

      /* set new data */
      multihash->lists = newlists;
      multihash->nlists = nnewlists;
      multihash->nelements = nelements;

#ifdef SCIP_MORE_DEBUG
      {
         SCIP_Longint sumslotsize = 0;

         for( l = 0; l < multihash->nlists; ++l )
         {
            multihashlist = multihash->lists[l];
            while( multihashlist != NULL )
            {
               sumslotsize++;
               multihashlist = multihashlist->next;
            }
         }
         assert(sumslotsize == multihash->nelements);
      }
#endif
   }

   return SCIP_OKAY;
}

/** creates a multihash table */
SCIP_RETCODE SCIPmultihashCreate(
   SCIP_MULTIHASH**      multihash,          /**< pointer to store the created multihash table */
   BMS_BLKMEM*           blkmem,             /**< block memory used to store multihash table entries */
   int                   tablesize,          /**< size of the hash table */
   SCIP_DECL_HASHGETKEY((*hashgetkey)),      /**< gets the key of the given element */
   SCIP_DECL_HASHKEYEQ ((*hashkeyeq)),       /**< returns TRUE iff both keys are equal */
   SCIP_DECL_HASHKEYVAL((*hashkeyval)),      /**< returns the hash value of the key */
   void*                 userptr             /**< user pointer */
   )
{
   /* only assert non negative to catch overflow errors
    * but not zeros due to integer divison
    */
   assert(tablesize >= 0);
   assert(multihash != NULL);
   assert(hashgetkey != NULL);
   assert(hashkeyeq != NULL);
   assert(hashkeyval != NULL);

   SCIP_ALLOC( BMSallocBlockMemory(blkmem, multihash) );
   SCIP_ALLOC( BMSallocClearBlockMemoryArray(blkmem, &(*multihash)->lists, tablesize) );
   (*multihash)->blkmem = blkmem;
   (*multihash)->nlists = tablesize;
   (*multihash)->hashgetkey = hashgetkey;
   (*multihash)->hashkeyeq = hashkeyeq;
   (*multihash)->hashkeyval = hashkeyval;
   (*multihash)->userptr = userptr;
   (*multihash)->nelements = 0;

   return SCIP_OKAY;
}

/** frees the multihash table */
void SCIPmultihashFree(
   SCIP_MULTIHASH**      multihash           /**< pointer to the multihash table */
   )
{
   int i;
   SCIP_MULTIHASH* table;
   BMS_BLKMEM* blkmem;
   SCIP_MULTIHASHLIST** lists;

   assert(multihash != NULL);
   assert(*multihash != NULL);

   table = (*multihash);
   blkmem = table->blkmem;
   lists = table->lists;

   /* free hash lists */
   for( i = table->nlists - 1; i >= 0; --i )
      multihashlistFree(&lists[i], blkmem);

   /* free main hash table data structure */
   BMSfreeBlockMemoryArray(blkmem, &table->lists, table->nlists);
   BMSfreeBlockMemory(blkmem, multihash);
}


/** inserts element in multihash table (multiple inserts of same element possible)
 *
 *  @note A pointer to a multihashlist returned by SCIPmultihashRetrieveNext() might get invalid when adding an element
 *        to the hash table, due to dynamic resizing.
 */
SCIP_RETCODE SCIPmultihashInsert(
   SCIP_MULTIHASH*       multihash,          /**< multihash table */
   void*                 element             /**< element to insert into the table */
   )
{
   void* key;
   uint64_t keyval;
   unsigned int hashval;

   assert(multihash != NULL);
   assert(multihash->lists != NULL);
   assert(multihash->nlists > 0);
   assert(multihash->hashgetkey != NULL);
   assert(multihash->hashkeyeq != NULL);
   assert(multihash->hashkeyval != NULL);
   assert(element != NULL);

   /* dynamically resizing the hashtables */
   if( SCIPmultihashGetLoad(multihash) > SCIP_MULTIHASH_RESIZE_PERCENTAGE )
   {
      SCIP_CALL( multihashResize(multihash) );
   }

   /* get the hash key and its hash value */
   key = multihash->hashgetkey(multihash->userptr, element);
   keyval = multihash->hashkeyval(multihash->userptr, key);
   hashval = (unsigned int) (keyval % (unsigned) multihash->nlists); /*lint !e573*/

   /* append element to the list at the hash position */
   SCIP_CALL( multihashlistAppend(&multihash->lists[hashval], multihash->blkmem, element) );

   ++(multihash->nelements);

   return SCIP_OKAY;
}

/** inserts element in multihash table (multiple insertion of same element is checked and results in an error)
 *
 *  @note A pointer to a multihashlist returned by SCIPmultihashRetrieveNext() might get invalid when adding a new
 *        element to the multihash table, due to dynamic resizing.
 */
SCIP_RETCODE SCIPmultihashSafeInsert(
   SCIP_MULTIHASH*       multihash,          /**< multihash table */
   void*                 element             /**< element to insert into the table */
   )
{
   assert(multihash != NULL);
   assert(multihash->hashgetkey != NULL);

   /* check, if key is already existing */
   if( SCIPmultihashRetrieve(multihash, multihash->hashgetkey(multihash->userptr, element)) != NULL )
      return SCIP_KEYALREADYEXISTING;

   /* insert element in hash table */
   SCIP_CALL( SCIPmultihashInsert(multihash, element) );

   return SCIP_OKAY;
}

/** retrieve element with key from multihash table, returns NULL if not existing */
void* SCIPmultihashRetrieve(
   SCIP_MULTIHASH*       multihash,          /**< multihash table */
   void*                 key                 /**< key to retrieve */
   )
{
   uint64_t keyval;
   unsigned int hashval;

   assert(multihash != NULL);
   assert(multihash->lists != NULL);
   assert(multihash->nlists > 0);
   assert(multihash->hashgetkey != NULL);
   assert(multihash->hashkeyeq != NULL);
   assert(multihash->hashkeyval != NULL);
   assert(key != NULL);

   /* get the hash value of the key */
   keyval = multihash->hashkeyval(multihash->userptr, key);
   hashval = (unsigned int) (keyval % (unsigned) multihash->nlists); /*lint !e573*/

   return multihashlistRetrieve(multihash->lists[hashval], multihash->hashgetkey, multihash->hashkeyeq,
      multihash->hashkeyval, multihash->userptr, keyval, key);
}

/** retrieve element with key from multihash table, returns NULL if not existing
 *  can be used to retrieve all entries with the same key (one-by-one)
 *
 *  @note The returned multimultihashlist pointer might get invalid when adding a new element to the multihash table.
 */
void* SCIPmultihashRetrieveNext(
   SCIP_MULTIHASH*       multihash,          /**< multihash table */
   SCIP_MULTIHASHLIST**  multihashlist,      /**< input: entry in hash table list from which to start searching, or NULL
                                              *   output: entry in hash table list corresponding to element after
                                              *           retrieved one, or NULL */
   void*                 key                 /**< key to retrieve */
   )
{
   uint64_t keyval;

   assert(multihash != NULL);
   assert(multihash->lists != NULL);
   assert(multihash->nlists > 0);
   assert(multihash->hashgetkey != NULL);
   assert(multihash->hashkeyeq != NULL);
   assert(multihash->hashkeyval != NULL);
   assert(multihashlist != NULL);
   assert(key != NULL);

   keyval = multihash->hashkeyval(multihash->userptr, key);

   if( *multihashlist == NULL )
   {
      unsigned int hashval;

      /* get the hash value of the key */
      hashval = (unsigned int) (keyval % (unsigned) multihash->nlists); /*lint !e573*/

      *multihashlist = multihash->lists[hashval];
   }

   return multihashlistRetrieveNext(multihashlist, multihash->hashgetkey, multihash->hashkeyeq,
      multihash->hashkeyval, multihash->userptr, keyval, key);
}

/** returns whether the given element exists in the multihash table */
SCIP_Bool SCIPmultihashExists(
   SCIP_MULTIHASH*       multihash,          /**< multihash table */
   void*                 element             /**< element to search in the table */
   )
{
   void* key;
   uint64_t keyval;
   unsigned int hashval;

   assert(multihash != NULL);
   assert(multihash->lists != NULL);
   assert(multihash->nlists > 0);
   assert(multihash->hashgetkey != NULL);
   assert(multihash->hashkeyeq != NULL);
   assert(multihash->hashkeyval != NULL);
   assert(element != NULL);

   /* get the hash key and its hash value */
   key = multihash->hashgetkey(multihash->userptr, element);
   keyval = multihash->hashkeyval(multihash->userptr, key);
   hashval = (unsigned int) (keyval % (unsigned) multihash->nlists); /*lint !e573*/

   return (multihashlistFind(multihash->lists[hashval], multihash->hashgetkey, multihash->hashkeyeq,
         multihash->hashkeyval, multihash->userptr, keyval, key) != NULL);
}

/** removes element from the multihash table, if it exists */
SCIP_RETCODE SCIPmultihashRemove(
   SCIP_MULTIHASH*       multihash,          /**< multihash table */
   void*                 element             /**< element to remove from the table */
   )
{
   void* key;
   uint64_t keyval;
   unsigned int hashval;

   assert(multihash != NULL);
   assert(multihash->lists != NULL);
   assert(multihash->nlists > 0);
   assert(multihash->hashgetkey != NULL);
   assert(multihash->hashkeyeq != NULL);
   assert(multihash->hashkeyval != NULL);
   assert(element != NULL);

   /* get the hash key and its hash value */
   key = multihash->hashgetkey(multihash->userptr, element);
   keyval = multihash->hashkeyval(multihash->userptr, key);
   hashval = (unsigned int) (keyval % (unsigned) multihash->nlists); /*lint !e573*/

   /* remove element from the list at the hash position */
   if( multihashlistRemove(&multihash->lists[hashval], multihash->blkmem, element) )
      --(multihash->nelements);

   return SCIP_OKAY;
}

/** removes all elements of the multihash table
 *
 *  @note From a performance point of view you should not fill and clear a hash table too often since the clearing can
 *        be expensive. Clearing is done by looping over all buckets and removing the hash table lists one-by-one.
 */
void SCIPmultihashRemoveAll(
   SCIP_MULTIHASH*       multihash           /**< multihash table */
   )
{
   BMS_BLKMEM* blkmem;
   SCIP_MULTIHASHLIST** lists;
   int i;

   assert(multihash != NULL);

   blkmem = multihash->blkmem;
   lists = multihash->lists;

   /* free hash lists */
   for( i = multihash->nlists - 1; i >= 0; --i )
      multihashlistFree(&lists[i], blkmem);

   multihash->nelements = 0;
}

/** returns number of multihash table elements */
SCIP_Longint SCIPmultihashGetNElements(
   SCIP_MULTIHASH*       multihash           /**< multihash table */
   )
{
   assert(multihash != NULL);

   return multihash->nelements;
}

/** returns the load of the given multihash table in percentage */
SCIP_Real SCIPmultihashGetLoad(
   SCIP_MULTIHASH*       multihash           /**< multihash table */
   )
{
   assert(multihash != NULL);

   return ((SCIP_Real)(multihash->nelements) / (multihash->nlists) * 100.0);
}

/** prints statistics about multihash table usage */
void SCIPmultihashPrintStatistics(
   SCIP_MULTIHASH*       multihash,          /**< multihash table */
   SCIP_MESSAGEHDLR*     messagehdlr         /**< message handler */
   )
{
   SCIP_MULTIHASHLIST* multihashlist;
   int usedslots;
   int maxslotsize;
   int sumslotsize;
   int slotsize;
   int i;

   assert(multihash != NULL);

   usedslots = 0;
   maxslotsize = 0;
   sumslotsize = 0;
   for( i = 0; i < multihash->nlists; ++i )
   {
      multihashlist = multihash->lists[i];
      if( multihashlist != NULL )
      {
         usedslots++;
         slotsize = 0;
         while( multihashlist != NULL )
         {
            slotsize++;
            multihashlist = multihashlist->next;
         }
         maxslotsize = MAX(maxslotsize, slotsize);
         sumslotsize += slotsize;
      }
   }
   assert(sumslotsize == multihash->nelements);

   SCIPmessagePrintInfo(messagehdlr, "%" SCIP_LONGINT_FORMAT " multihash entries, used %d/%d slots (%.1f%%)",
      multihash->nelements, usedslots, multihash->nlists, 100.0*(SCIP_Real)usedslots/(SCIP_Real)(multihash->nlists));
   if( usedslots > 0 )
      SCIPmessagePrintInfo(messagehdlr, ", avg. %.1f entries/used slot, max. %d entries in slot",
         (SCIP_Real)(multihash->nelements)/(SCIP_Real)usedslots, maxslotsize);
   SCIPmessagePrintInfo(messagehdlr, "\n");
}

/** creates a hash table */
SCIP_RETCODE SCIPhashtableCreate(
   SCIP_HASHTABLE**      hashtable,          /**< pointer to store the created hash table */
   BMS_BLKMEM*           blkmem,             /**< block memory used to store hash table entries */
   int                   tablesize,          /**< size of the hash table */
   SCIP_DECL_HASHGETKEY((*hashgetkey)),      /**< gets the key of the given element */
   SCIP_DECL_HASHKEYEQ ((*hashkeyeq)),       /**< returns TRUE iff both keys are equal */
   SCIP_DECL_HASHKEYVAL((*hashkeyval)),      /**< returns the hash value of the key */
   void*                 userptr             /**< user pointer */
   )
{
   unsigned int nslots;

   /* only assert non negative to catch overflow errors
    * but not zeros due to integer divison
    */
   assert(tablesize >= 0);
   assert(hashtable != NULL);
   assert(hashgetkey != NULL);
   assert(hashkeyeq != NULL);
   assert(hashkeyval != NULL);
   assert(blkmem != NULL);

   SCIP_ALLOC( BMSallocBlockMemory(blkmem, hashtable) );

   /* dont create too small hashtables, i.e. at least size 32, and increase
    * the given size by divinding it by 0.9, since then no rebuilding will
    * be necessary if the given number of elements are inserted. Finally round
    * to the next power of two.
    */
   (*hashtable)->shift = 32;
   (*hashtable)->shift -= (unsigned int)ceil(LOG2(MAX(32.0, tablesize / 0.9)));

   /* compute size from shift */
   nslots = 1u << (32 - (*hashtable)->shift);

   /* compute mask to do a fast modulo by nslots using bitwise and */
   (*hashtable)->mask = nslots - 1;
   SCIP_ALLOC( BMSallocBlockMemoryArray(blkmem, &(*hashtable)->slots, nslots) );
   SCIP_ALLOC( BMSallocClearBlockMemoryArray(blkmem, &(*hashtable)->hashes, nslots) );
   (*hashtable)->blkmem = blkmem;
   (*hashtable)->hashgetkey = hashgetkey;
   (*hashtable)->hashkeyeq = hashkeyeq;
   (*hashtable)->hashkeyval = hashkeyval;
   (*hashtable)->userptr = userptr;
   (*hashtable)->nelements = 0;

   return SCIP_OKAY;
}

/** frees the hash table */
void SCIPhashtableFree(
   SCIP_HASHTABLE**      hashtable           /**< pointer to the hash table */
   )
{
   uint32_t nslots;
   SCIP_HASHTABLE* table;

   assert(hashtable != NULL);
   assert(*hashtable != NULL);
   table = *hashtable;
   nslots = (*hashtable)->mask + 1;
#ifdef SCIP_DEBUG
   {
      uint32_t maxprobelen = 0;
      uint64_t probelensum = 0;
      uint32_t i;

      assert(table != NULL);

      for( i = 0; i < nslots; ++i )
      {
         if( table->hashes[i] != 0 )
         {
            uint32_t probelen = ((i + table->mask + 1 - (table->hashes[i]>>(table->shift))) & table->mask) + 1;
            probelensum += probelen;
            maxprobelen = MAX(probelen, maxprobelen);
         }
      }

      SCIPdebugMessage("%u hash table entries, used %u/%u slots (%.1f%%)",
                       (unsigned int)table->nelements, (unsigned int)table->nelements, (unsigned int)nslots,
                       100.0*(SCIP_Real)table->nelements/(SCIP_Real)(nslots));
      if( table->nelements > 0 )
         SCIPdebugMessage(", avg. probe length is %.1f, max. probe length is %u",
                              (SCIP_Real)(probelensum)/(SCIP_Real)table->nelements, (unsigned int)maxprobelen);
      SCIPdebugMessage("\n");
   }
#endif

   /* free main hash table data structure */
   BMSfreeBlockMemoryArray((*hashtable)->blkmem, &table->hashes, nslots);
   BMSfreeBlockMemoryArray((*hashtable)->blkmem, &table->slots, nslots);
   BMSfreeBlockMemory((*hashtable)->blkmem, hashtable);
}

/** removes all elements of the hash table
 *
 *  @note From a performance point of view you should not fill and clear a hash table too often since the clearing can
 *        be expensive. Clearing is done by looping over all buckets and removing the hash table lists one-by-one.
 *
 *  @deprecated Please use SCIPhashtableRemoveAll()
 */
void SCIPhashtableClear(
   SCIP_HASHTABLE*       hashtable           /**< hash table */
   )
{
   SCIPhashtableRemoveAll(hashtable);
}

/* computes the distance from it's desired position for the element stored at pos */
#define ELEM_DISTANCE(pos) (((pos) + hashtable->mask + 1 - (hashtable->hashes[(pos)]>>(hashtable->shift))) & hashtable->mask)

/** inserts element in hash table (multiple inserts of same element overrides previous one) */
static
SCIP_RETCODE hashtableInsert(
   SCIP_HASHTABLE*       hashtable,          /**< hash table */
   void*                 element,            /**< element to insert into the table */
   void*                 key,                /**< key of element */
   uint32_t              hashval,            /**< hash value of element */
   SCIP_Bool             override            /**< should element be overridden or an error be returned if already existing */
   )
{
   uint32_t elemdistance;
   uint32_t pos;
#ifndef NDEBUG
   SCIP_Bool swapped = FALSE;
#endif

   assert(hashtable != NULL);
   assert(hashtable->slots != NULL);
   assert(hashtable->hashes != NULL);
   assert(hashtable->mask > 0);
   assert(hashtable->hashgetkey != NULL);
   assert(hashtable->hashkeyeq != NULL);
   assert(hashtable->hashkeyval != NULL);
   assert(element != NULL);

   pos = hashval>>(hashtable->shift);
   elemdistance = 0;
   while( TRUE ) /*lint !e716*/
   {
      uint32_t distance;

      /* if position is empty or key equal insert element */
      if( hashtable->hashes[pos] == 0 )
      {
         hashtable->slots[pos] = element;
         hashtable->hashes[pos] = hashval;
         ++hashtable->nelements;
         return SCIP_OKAY;
      }

      if( hashtable->hashes[pos] == hashval && hashtable->hashkeyeq(hashtable->userptr,
             hashtable->hashgetkey(hashtable->userptr, hashtable->slots[pos]), key) )
      {
         if( override )
         {
#ifndef NDEBUG
            assert(! swapped);
#endif
            hashtable->slots[pos] = element;
            hashtable->hashes[pos] = hashval;
            return SCIP_OKAY;
         }
         else
         {
            return SCIP_KEYALREADYEXISTING;
         }
      }

      /* otherwise check if the current element at this position is closer to its hashvalue */
      distance = ELEM_DISTANCE(pos);
      if( distance < elemdistance )
      {
         uint32_t tmp;

         /* if this is the case we insert the new element here and find a new position for the old one */
         elemdistance = distance;
         SCIPswapPointers(&hashtable->slots[pos], &element);
         tmp = hashval;
         hashval = hashtable->hashes[pos];
         hashtable->hashes[pos] = tmp;
         key = hashtable->hashgetkey(hashtable->userptr, element);

         /* after doing a swap the case that other elements are replaced must not happen anymore */
#ifndef NDEBUG
         swapped = TRUE;
#endif
      }

      /* continue until we have found an empty position */
      pos = (pos + 1) & hashtable->mask;
      ++elemdistance;
   }
}

/** check if the load factor of the hashtable is too high and rebuild if necessary */
static
SCIP_RETCODE hashtableCheckLoad(
   SCIP_HASHTABLE*       hashtable           /**< hash table */
   )
{
   assert(hashtable != NULL);
   assert(hashtable->shift < 32);

   /* use integer arithmetic to approximately check if load factor is above 90% */
   if( ((((uint64_t)hashtable->nelements)<<10)>>(32-hashtable->shift) > 921) )
   {
      void** slots;
      uint32_t* hashes;
      uint32_t nslots;
      uint32_t newnslots;
      uint32_t i;

      /* calculate new size (always power of two) */
      nslots = hashtable->mask + 1;
      newnslots = 2*nslots;
      hashtable->mask = newnslots-1;
      --hashtable->shift;

      /* reallocate array */
      SCIP_ALLOC( BMSallocBlockMemoryArray(hashtable->blkmem, &slots, newnslots) );
      SCIP_ALLOC( BMSallocClearBlockMemoryArray(hashtable->blkmem, &hashes, newnslots) );

      SCIPswapPointers((void**) &slots, (void**) &hashtable->slots);
      SCIPswapPointers((void**) &hashes, (void**) &hashtable->hashes);
      hashtable->nelements = 0;

      /* reinsert all elements */
      for( i = 0; i < nslots; ++i )
      {
         /* using SCIP_CALL_ABORT since there are no allocations or duplicates
          * and thus no bad return codes when inserting the elements
          */
         if( hashes[i] != 0 )
         {
            SCIP_CALL_ABORT( hashtableInsert(hashtable, slots[i], hashtable->hashgetkey(hashtable->userptr, slots[i]), hashes[i], FALSE) );
         }
      }
      BMSfreeBlockMemoryArray(hashtable->blkmem, &hashes, nslots);
      BMSfreeBlockMemoryArray(hashtable->blkmem, &slots, nslots);
   }

   return SCIP_OKAY;
}


/** inserts element in hash table
 *
 *  @note multiple inserts of same element overrides previous one
 */
SCIP_RETCODE SCIPhashtableInsert(
   SCIP_HASHTABLE*       hashtable,          /**< hash table */
   void*                 element             /**< element to insert into the table */
   )
{
   void* key;
   uint64_t keyval;
   uint32_t hashval;

   assert(hashtable != NULL);
   assert(hashtable->slots != NULL);
   assert(hashtable->hashes != NULL);
   assert(hashtable->mask > 0);
   assert(hashtable->hashgetkey != NULL);
   assert(hashtable->hashkeyeq != NULL);
   assert(hashtable->hashkeyval != NULL);
   assert(element != NULL);

   SCIP_CALL( hashtableCheckLoad(hashtable) );

   /* get the hash key and its hash value */
   key = hashtable->hashgetkey(hashtable->userptr, element);
   keyval = hashtable->hashkeyval(hashtable->userptr, key);
   hashval = hashvalue(keyval);

   return hashtableInsert(hashtable, element, key, hashval, TRUE);
}

/** inserts element in hash table
 *
 *  @note multiple insertion of same element is checked and results in an error
 */
SCIP_RETCODE SCIPhashtableSafeInsert(
   SCIP_HASHTABLE*       hashtable,          /**< hash table */
   void*                 element             /**< element to insert into the table */
   )
{
   void* key;
   uint64_t keyval;
   uint32_t hashval;

   assert(hashtable != NULL);
   assert(hashtable->slots != NULL);
   assert(hashtable->hashes != NULL);
   assert(hashtable->mask > 0);
   assert(hashtable->hashgetkey != NULL);
   assert(hashtable->hashkeyeq != NULL);
   assert(hashtable->hashkeyval != NULL);
   assert(element != NULL);

   SCIP_CALL( hashtableCheckLoad(hashtable) );

   /* get the hash key and its hash value */
   key = hashtable->hashgetkey(hashtable->userptr, element);
   keyval = hashtable->hashkeyval(hashtable->userptr, key);
   hashval = hashvalue(keyval);

   return hashtableInsert(hashtable, element, key, hashval, FALSE);
}

/** retrieve element with key from hash table, returns NULL if not existing */
void* SCIPhashtableRetrieve(
   SCIP_HASHTABLE*       hashtable,          /**< hash table */
   void*                 key                 /**< key to retrieve */
   )
{
   uint64_t keyval;
   uint32_t hashval;
   uint32_t pos;
   uint32_t elemdistance;

   assert(hashtable != NULL);
   assert(hashtable->slots != NULL);
   assert(hashtable->hashes != NULL);
   assert(hashtable->mask > 0);
   assert(hashtable->hashgetkey != NULL);
   assert(hashtable->hashkeyeq != NULL);
   assert(hashtable->hashkeyval != NULL);
   assert(key != NULL);

   /* get the hash value of the key */
   keyval = hashtable->hashkeyval(hashtable->userptr, key);
   hashval = hashvalue(keyval);

   pos = hashval>>(hashtable->shift);
   elemdistance = 0;

   while( TRUE ) /*lint !e716*/
   {
      uint32_t distance;

      /* slots is empty so element cannot be contained */
      if( hashtable->hashes[pos] == 0 )
         return NULL;

      distance = ELEM_DISTANCE(pos);

      /* element cannot be contained since otherwise we would have swapped it with this one during insert */
      if( elemdistance > distance )
         return NULL;

      /* found element */
      if( hashtable->hashes[pos] == hashval && hashtable->hashkeyeq(hashtable->userptr,
             hashtable->hashgetkey(hashtable->userptr, hashtable->slots[pos]), key) )
         return hashtable->slots[pos];

      pos = (pos + 1) & hashtable->mask;
      ++elemdistance;
   }
}

/** returns whether the given element exists in the table */
SCIP_Bool SCIPhashtableExists(
   SCIP_HASHTABLE*       hashtable,          /**< hash table */
   void*                 element             /**< element to search in the table */
   )
{
   assert(hashtable != NULL);
   assert(hashtable->slots != NULL);
   assert(hashtable->hashes != NULL);
   assert(hashtable->mask > 0);
   assert(hashtable->hashgetkey != NULL);
   assert(hashtable->hashkeyeq != NULL);
   assert(hashtable->hashkeyval != NULL);
   assert(element != NULL);

   return (SCIPhashtableRetrieve(hashtable, hashtable->hashgetkey(hashtable->userptr, element)) != NULL);
}

/** removes element from the hash table, if it exists */
SCIP_RETCODE SCIPhashtableRemove(
   SCIP_HASHTABLE*       hashtable,          /**< hash table */
   void*                 element             /**< element to remove from the table */
   )
{
   void* key;
   uint64_t keyval;
   uint32_t hashval;
   uint32_t elemdistance;
   uint32_t distance;
   uint32_t pos;

   assert(hashtable != NULL);
   assert(hashtable->slots != NULL);
   assert(hashtable->hashes != NULL);
   assert(hashtable->mask > 0);
   assert(hashtable->hashgetkey != NULL);
   assert(hashtable->hashkeyeq != NULL);
   assert(hashtable->hashkeyval != NULL);
   assert(element != NULL);

   /* get the hash key and its hash value */
   key = hashtable->hashgetkey(hashtable->userptr, element);
   keyval = hashtable->hashkeyval(hashtable->userptr, key);
   hashval = hashvalue(keyval);

   elemdistance = 0;
   pos = hashval>>(hashtable->shift);
   while( TRUE ) /*lint !e716*/
   {
      /* slots empty so element not contained */
      if( hashtable->hashes[pos] == 0 )
         return SCIP_OKAY;

      distance = ELEM_DISTANCE(pos);

      /* element can not be contained since otherwise we would have swapped it with this one */
      if( elemdistance > distance )
         return SCIP_OKAY;

      if( hashtable->hashes[pos] == hashval && hashtable->hashkeyeq(hashtable->userptr,
             hashtable->hashgetkey(hashtable->userptr, hashtable->slots[pos]), key) )
      {
         /* element exists at pos so break out of loop */
         break;
      }

      pos = (pos + 1) & hashtable->mask;
      ++elemdistance;
   }

   /* remove element */
   hashtable->hashes[pos] = 0;
   --hashtable->nelements;
   while( TRUE ) /*lint !e716*/
   {
      uint32_t nextpos = (pos + 1) & hashtable->mask;

      /* nothing to do since there is no chain that needs to be moved */
      if( hashtable->hashes[nextpos] == 0 )
         break;

      /* check if the element is the start of a new chain and return if that is the case */
      if( (hashtable->hashes[nextpos]>>(hashtable->shift)) == nextpos )
         break;

      /* element should be moved to the left and next element needs to be checked */
      hashtable->slots[pos] = hashtable->slots[nextpos];
      hashtable->hashes[pos] = hashtable->hashes[nextpos];
      hashtable->hashes[nextpos] = 0;

      pos = nextpos;
   }

   return SCIP_OKAY;
}

/** removes all elements of the hash table */
void SCIPhashtableRemoveAll(
   SCIP_HASHTABLE*       hashtable           /**< hash table */
   )
{
   assert(hashtable != NULL);

   BMSclearMemoryArray(hashtable->hashes, hashtable->mask + 1);

   hashtable->nelements = 0;
}

/** returns number of hash table elements */
SCIP_Longint SCIPhashtableGetNElements(
   SCIP_HASHTABLE*       hashtable           /**< hash table */
   )
{
   assert(hashtable != NULL);

   return hashtable->nelements;
}

/** gives the number of entries in the internal arrays of a hash table */
int SCIPhashtableGetNEntries(
   SCIP_HASHTABLE*       hashtable           /**< hash table */
   )
{
   return (int) hashtable->mask + 1;
}

/** gives the element at the given index or NULL if entry at that index has no element */
void* SCIPhashtableGetEntry(
   SCIP_HASHTABLE*       hashtable,          /**< hash table */
   int                   entryidx            /**< index of hash table entry */
   )
{
   return hashtable->hashes[entryidx] == 0 ? NULL : hashtable->slots[entryidx];
}

/** returns the load of the given hash table in percentage */
SCIP_Real SCIPhashtableGetLoad(
   SCIP_HASHTABLE*       hashtable           /**< hash table */
   )
{
   assert(hashtable != NULL);

   return ((SCIP_Real)(hashtable->nelements) / (hashtable->mask + 1) * 100.0);
}

/** prints statistics about hash table usage */
void SCIPhashtablePrintStatistics(
   SCIP_HASHTABLE*       hashtable,          /**< hash table */
   SCIP_MESSAGEHDLR*     messagehdlr         /**< message handler */
   )
{
   uint32_t maxprobelen = 0;
   uint64_t probelensum = 0;
   uint32_t nslots;
   uint32_t i;

   assert(hashtable != NULL);

   nslots = hashtable->mask + 1;

   /* compute the maximum and average probe length */
   for( i = 0; i < nslots; ++i )
   {
      if( hashtable->hashes[i] != 0 )
      {
         uint32_t probelen = ELEM_DISTANCE(i) + 1;
         probelensum += probelen;
         maxprobelen = MAX(probelen, maxprobelen);
      }
   }

   /* print general hash table statistics */
   SCIPmessagePrintInfo(messagehdlr, "%u hash entries, used %u/%u slots (%.1f%%)",
                        (unsigned int)hashtable->nelements, (unsigned int)hashtable->nelements,
                        (unsigned int)nslots, 100.0*(SCIP_Real)hashtable->nelements/(SCIP_Real)(nslots));

   /* if not empty print average and maximum probe length */
   if( hashtable->nelements > 0 )
      SCIPmessagePrintInfo(messagehdlr, ", avg. probe length is %.1f, max. probe length is %u",
         (SCIP_Real)(probelensum)/(SCIP_Real)hashtable->nelements, (unsigned int)maxprobelen);
   SCIPmessagePrintInfo(messagehdlr, "\n");
}

/** returns TRUE iff both keys (i.e. strings) are equal */
SCIP_DECL_HASHKEYEQ(SCIPhashKeyEqString)
{  /*lint --e{715}*/
   const char* string1 = (const char*)key1;
   const char* string2 = (const char*)key2;

   return (strcmp(string1, string2) == 0);
}

/** returns the hash value of the key (i.e. string) */
SCIP_DECL_HASHKEYVAL(SCIPhashKeyValString)
{  /*lint --e{715}*/
   const char* str;
   uint64_t hash;

   str = (const char*)key;
   hash = 37;
   while( *str != '\0' )
   {
      hash *= 11;
      hash += (unsigned int)(*str); /*lint !e571*/
      str++;
   }

   return hash;
}


/** gets the element as the key */
SCIP_DECL_HASHGETKEY(SCIPhashGetKeyStandard)
{  /*lint --e{715}*/
   /* the key is the element itself */
   return elem;
}

/** returns TRUE iff both keys(pointer) are equal */
SCIP_DECL_HASHKEYEQ(SCIPhashKeyEqPtr)
{  /*lint --e{715}*/
   return (key1 == key2);
}

/** returns the hash value of the key */
SCIP_DECL_HASHKEYVAL(SCIPhashKeyValPtr)
{  /*lint --e{715}*/
   /* the key is used as the keyvalue too */
   return (uint64_t) (uintptr_t) key;
}



/*
 * Hash Map
 */

/* redefine ELEM_DISTANCE macro for hashmap */
#undef ELEM_DISTANCE
/* computes the distance from it's desired position for the element stored at pos */
#define ELEM_DISTANCE(pos) (((pos) + hashmap->mask + 1 - (hashmap->hashes[(pos)]>>(hashmap->shift))) & hashmap->mask)

/** inserts element in hash table */
static
SCIP_RETCODE hashmapInsert(
   SCIP_HASHMAP*         hashmap,            /**< hash map */
   void*                 origin,             /**< element to insert into the table */
   SCIP_HASHMAPIMAGE     image,              /**< key of element */
   uint32_t              hashval,            /**< hash value of element */
   SCIP_Bool             override            /**< should element be overridden or error be returned if already existing */
   )
{
   uint32_t elemdistance;
   uint32_t pos;

   assert(hashmap != NULL);
   assert(hashmap->slots != NULL);
   assert(hashmap->hashes != NULL);
   assert(hashmap->mask > 0);
   assert(hashval != 0);

   pos = hashval>>(hashmap->shift);
   elemdistance = 0;
   while( TRUE ) /*lint !e716*/
   {
      uint32_t distance;

      /* if position is empty or key equal insert element */
      if( hashmap->hashes[pos] == 0 )
      {
         hashmap->slots[pos].origin = origin;
         hashmap->slots[pos].image = image;
         hashmap->hashes[pos] = hashval;
         ++hashmap->nelements;
         return SCIP_OKAY;
      }

      if( hashval == hashmap->hashes[pos] && origin == hashmap->slots[pos].origin )
      {
         if( override )
         {
            hashmap->slots[pos].origin = origin;
            hashmap->slots[pos].image = image;
            hashmap->hashes[pos] = hashval;
            return SCIP_OKAY;
         }
         else
         {
            return SCIP_KEYALREADYEXISTING;
         }
      }

      /* otherwise check if the current element at this position is closer to its hashvalue */
      distance = ELEM_DISTANCE(pos);
      if( distance < elemdistance )
      {
         SCIP_HASHMAPIMAGE tmp;
         uint32_t tmphash;

         /* if this is the case we insert the new element here and find a new position for the old one */
         elemdistance = distance;
         tmphash = hashval;
         hashval = hashmap->hashes[pos];
         hashmap->hashes[pos] = tmphash;
         SCIPswapPointers(&hashmap->slots[pos].origin, &origin);
         tmp = image;
         image = hashmap->slots[pos].image;
         hashmap->slots[pos].image = tmp;
      }

      /* continue until we have found an empty position */
      pos = (pos + 1) & hashmap->mask;
      ++elemdistance;
   }
}

/** lookup origin in the hashmap. If element is found returns true and the position of the element,
 *  otherwise returns FALSE.
 */
static
SCIP_Bool hashmapLookup(
   SCIP_HASHMAP*         hashmap,            /**< hash table */
   void*                 origin,             /**< origin to lookup */
   uint32_t*             pos                 /**< pointer to store position of element, if exists */
   )
{
   uint32_t hashval;
   uint32_t elemdistance;

   assert(hashmap != NULL);
   assert(hashmap->slots != NULL);
   assert(hashmap->hashes != NULL);
   assert(hashmap->mask > 0);

   /* get the hash value */
   hashval = hashvalue((size_t)origin);
   assert(hashval != 0);

   *pos = hashval>>(hashmap->shift);
   elemdistance = 0;

   while( TRUE ) /*lint !e716*/
   {
      uint32_t distance;

      /* slots is empty so element cannot be contained */
      if( hashmap->hashes[*pos] == 0 )
         return FALSE;

      distance = ELEM_DISTANCE(*pos);
      /* element can not be contained since otherwise we would have swapped it with this one during insert */
      if( elemdistance > distance )
         return FALSE;

      /* found element */
      if( hashmap->hashes[*pos] == hashval && hashmap->slots[*pos].origin == origin )
         return TRUE;

      *pos = (*pos + 1) & hashmap->mask;
      ++elemdistance;
   }
}

/** check if the load factor of the hashmap is too high and rebuild if necessary */
static
SCIP_RETCODE hashmapCheckLoad(
   SCIP_HASHMAP*         hashmap             /**< hash table */
   )
{
   assert(hashmap != NULL);
   assert(hashmap->shift < 32);

   /* use integer arithmetic to approximately check if load factor is above 90% */
   if( ((((uint64_t)hashmap->nelements)<<10)>>(32-hashmap->shift) > 921) )
   {
      SCIP_HASHMAPENTRY* slots;
      uint32_t* hashes;
      uint32_t nslots;
      uint32_t newnslots;
      uint32_t i;

      /* calculate new size (always power of two) */
      nslots = hashmap->mask + 1;
      --hashmap->shift;
      newnslots = 2*nslots;
      hashmap->mask = newnslots-1;

      /* reallocate array */
      SCIP_ALLOC( BMSallocBlockMemoryArray(hashmap->blkmem, &slots, newnslots) );
      SCIP_ALLOC( BMSallocClearBlockMemoryArray(hashmap->blkmem, &hashes, newnslots) );

      SCIPswapPointers((void**) &slots, (void**) &hashmap->slots);
      SCIPswapPointers((void**) &hashes, (void**) &hashmap->hashes);
      hashmap->nelements = 0;

      /* reinsert all elements */
      for( i = 0; i < nslots; ++i )
      {
         /* using SCIP_CALL_ABORT since there are no allocations or duplicates
          * and thus no bad return codes when inserting the elements
          */
         if( hashes[i] != 0 )
         {
            SCIP_CALL_ABORT( hashmapInsert(hashmap, slots[i].origin, slots[i].image, hashes[i], FALSE) );
         }
      }

      /* free old arrays */
      BMSfreeBlockMemoryArray(hashmap->blkmem, &hashes, nslots);
      BMSfreeBlockMemoryArray(hashmap->blkmem, &slots, nslots);
   }

   return SCIP_OKAY;
}

/** creates a hash map mapping pointers to pointers */
SCIP_RETCODE SCIPhashmapCreate(
   SCIP_HASHMAP**        hashmap,            /**< pointer to store the created hash map */
   BMS_BLKMEM*           blkmem,             /**< block memory used to store hash map entries */
   int                   mapsize             /**< size of the hash map */
   )
{
   uint32_t nslots;

   assert(hashmap != NULL);
   assert(mapsize >= 0);
   assert(blkmem != NULL);

   SCIP_ALLOC( BMSallocBlockMemory(blkmem, hashmap) );

   /* dont create too small hashtables, i.e. at least size 32, and increase
    * the given size by divinding it by 0.9, since then no rebuilding will
    * be necessary if the given number of elements are inserted. Finally round
    * to the next power of two.
    */
   (*hashmap)->shift = 32;
   (*hashmap)->shift -= (unsigned int)ceil(log(MAX(32, mapsize / 0.9)) / log(2.0));
   nslots = 1u << (32 - (*hashmap)->shift);
   (*hashmap)->mask = nslots - 1;
   (*hashmap)->blkmem = blkmem;
   (*hashmap)->nelements = 0;
   (*hashmap)->hashmaptype = SCIP_HASHMAPTYPE_UNKNOWN;

   SCIP_ALLOC( BMSallocBlockMemoryArray((*hashmap)->blkmem, &(*hashmap)->slots, nslots) );
   SCIP_ALLOC( BMSallocClearBlockMemoryArray((*hashmap)->blkmem, &(*hashmap)->hashes, nslots) );

   return SCIP_OKAY;
}

/** frees the hash map */
void SCIPhashmapFree(
   SCIP_HASHMAP**        hashmap             /**< pointer to the hash map */
   )
{
   uint32_t nslots;

   assert(hashmap != NULL);
   assert(*hashmap != NULL);

   nslots = (*hashmap)->mask + 1;
#ifdef SCIP_DEBUG
   {
      uint32_t maxprobelen = 0;
      uint64_t probelensum = 0;
      uint32_t i;

      assert(hashmap != NULL);

      for( i = 0; i < nslots; ++i )
      {
         if( (*hashmap)->hashes[i] != 0 )
         {
            uint32_t probelen = ((i + (*hashmap)->mask + 1 - ((*hashmap)->hashes[i]>>((*hashmap)->shift))) & (*hashmap)->mask) + 1;
            probelensum += probelen;
            maxprobelen = MAX(probelen, maxprobelen);
         }
      }

      SCIPdebugMessage("%u hash map entries, used %u/%u slots (%.1f%%)",
                       (unsigned int)(*hashmap)->nelements, (unsigned int)(*hashmap)->nelements, (unsigned int)nslots,
                       100.0*(SCIP_Real)(*hashmap)->nelements/(SCIP_Real)(nslots));
      if( (*hashmap)->nelements > 0 )
         SCIPdebugPrintf(", avg. probe length is %.1f, max. probe length is %u",
                          (SCIP_Real)(probelensum)/(SCIP_Real)(*hashmap)->nelements, (unsigned int)maxprobelen);
      SCIPdebugPrintf("\n");
   }
#endif

   /* free main hash map data structure */
   BMSfreeBlockMemoryArray((*hashmap)->blkmem, &(*hashmap)->hashes, nslots);
   BMSfreeBlockMemoryArray((*hashmap)->blkmem, &(*hashmap)->slots, nslots);
   BMSfreeBlockMemory((*hashmap)->blkmem, hashmap);
}

/** inserts new origin->image pair in hash map
 *
 *  @note multiple insertion of same element is checked and results in an error
 */
SCIP_RETCODE SCIPhashmapInsert(
   SCIP_HASHMAP*         hashmap,            /**< hash map */
   void*                 origin,             /**< origin to set image for */
   void*                 image               /**< new image for origin */
   )
{
   uint32_t hashval;
   SCIP_HASHMAPIMAGE img;

   assert(hashmap != NULL);
   assert(hashmap->slots != NULL);
   assert(hashmap->hashes != NULL);
   assert(hashmap->mask > 0);
   assert(hashmap->hashmaptype == SCIP_HASHMAPTYPE_UNKNOWN || hashmap->hashmaptype == SCIP_HASHMAPTYPE_POINTER);

#ifndef NDEBUG
   if( hashmap->hashmaptype == SCIP_HASHMAPTYPE_UNKNOWN )
      hashmap->hashmaptype = SCIP_HASHMAPTYPE_POINTER;
#endif

   SCIP_CALL( hashmapCheckLoad(hashmap) );

   /* get the hash value */
   hashval = hashvalue((size_t)origin);

   /* append origin->image pair to hash map */
   img.ptr = image;
   SCIP_CALL( hashmapInsert(hashmap, origin, img, hashval, FALSE) );

   return SCIP_OKAY;
}

/** inserts new origin->image pair in hash map
 *
 *  @note multiple insertion of same element is checked and results in an error
 */
SCIP_RETCODE SCIPhashmapInsertInt(
   SCIP_HASHMAP*         hashmap,            /**< hash map */
   void*                 origin,             /**< origin to set image for */
   int                   image               /**< new image for origin */
   )
{
   uint32_t hashval;
   SCIP_HASHMAPIMAGE img;

   assert(hashmap != NULL);
   assert(hashmap->slots != NULL);
   assert(hashmap->hashes != NULL);
   assert(hashmap->mask > 0);
   assert(hashmap->hashmaptype == SCIP_HASHMAPTYPE_UNKNOWN || hashmap->hashmaptype == SCIP_HASHMAPTYPE_INT);

#ifndef NDEBUG
   if( hashmap->hashmaptype == SCIP_HASHMAPTYPE_UNKNOWN )
      hashmap->hashmaptype = SCIP_HASHMAPTYPE_INT;
#endif

   SCIP_CALL( hashmapCheckLoad(hashmap) );

   /* get the hash value */
   hashval = hashvalue((size_t)origin);

   /* append origin->image pair to hash map */
   img.integer = image;
   SCIP_CALL( hashmapInsert(hashmap, origin, img, hashval, FALSE) );

   return SCIP_OKAY;
}

/** inserts new origin->image pair in hash map
 *
 *  @note multiple insertion of same element is checked and results in an error
 */
SCIP_RETCODE SCIPhashmapInsertReal(
   SCIP_HASHMAP*         hashmap,            /**< hash map */
   void*                 origin,             /**< origin to set image for */
   SCIP_Real             image               /**< new image for origin */
   )
{
   uint32_t hashval;
   SCIP_HASHMAPIMAGE img;

   assert(hashmap != NULL);
   assert(hashmap->slots != NULL);
   assert(hashmap->hashes != NULL);
   assert(hashmap->mask > 0);
   assert(hashmap->hashmaptype == SCIP_HASHMAPTYPE_UNKNOWN || hashmap->hashmaptype == SCIP_HASHMAPTYPE_REAL);

#ifndef NDEBUG
   if( hashmap->hashmaptype == SCIP_HASHMAPTYPE_UNKNOWN )
      hashmap->hashmaptype = SCIP_HASHMAPTYPE_REAL;
#endif

   SCIP_CALL( hashmapCheckLoad(hashmap) );

   /* get the hash value */
   hashval = hashvalue((size_t)origin);

   /* append origin->image pair to hash map */
   img.real = image;
   SCIP_CALL( hashmapInsert(hashmap, origin, img, hashval, FALSE) );

   return SCIP_OKAY;
}

/** retrieves image of given origin from the hash map, or NULL if no image exists */
void* SCIPhashmapGetImage(
   SCIP_HASHMAP*         hashmap,            /**< hash map */
   void*                 origin              /**< origin to retrieve image for */
   )
{
   uint32_t pos;

   assert(hashmap != NULL);
   assert(hashmap->slots != NULL);
   assert(hashmap->hashes != NULL);
   assert(hashmap->mask > 0);
   assert(hashmap->hashmaptype == SCIP_HASHMAPTYPE_UNKNOWN || hashmap->hashmaptype == SCIP_HASHMAPTYPE_POINTER);

   if( hashmapLookup(hashmap, origin, &pos) )
      return hashmap->slots[pos].image.ptr;

   return NULL;
}

/** retrieves image of given origin from the hash map, or INT_MAX if no image exists */
int SCIPhashmapGetImageInt(
   SCIP_HASHMAP*         hashmap,            /**< hash map */
   void*                 origin              /**< origin to retrieve image for */
   )
{
   uint32_t pos;

   assert(hashmap != NULL);
   assert(hashmap->slots != NULL);
   assert(hashmap->hashes != NULL);
   assert(hashmap->mask > 0);
   assert(hashmap->hashmaptype == SCIP_HASHMAPTYPE_UNKNOWN || hashmap->hashmaptype == SCIP_HASHMAPTYPE_INT);

   if( hashmapLookup(hashmap, origin, &pos) )
      return hashmap->slots[pos].image.integer;

   return INT_MAX;
}

/** retrieves image of given origin from the hash map, or SCIP_INVALID if no image exists */
SCIP_Real SCIPhashmapGetImageReal(
   SCIP_HASHMAP*         hashmap,            /**< hash map */
   void*                 origin              /**< origin to retrieve image for */
   )
{
   uint32_t pos;

   assert(hashmap != NULL);
   assert(hashmap->slots != NULL);
   assert(hashmap->hashes != NULL);
   assert(hashmap->mask > 0);
   assert(hashmap->hashmaptype == SCIP_HASHMAPTYPE_UNKNOWN || hashmap->hashmaptype == SCIP_HASHMAPTYPE_REAL);

   if( hashmapLookup(hashmap, origin, &pos) )
      return hashmap->slots[pos].image.real;

   return SCIP_INVALID;
}

/** sets image for given origin in the hash map, either by modifying existing origin->image pair
 *  or by appending a new origin->image pair
 */
SCIP_RETCODE SCIPhashmapSetImage(
   SCIP_HASHMAP*         hashmap,            /**< hash map */
   void*                 origin,             /**< origin to set image for */
   void*                 image               /**< new image for origin */
   )
{
   uint32_t hashval;
   SCIP_HASHMAPIMAGE img;

   assert(hashmap != NULL);
   assert(hashmap->slots != NULL);
   assert(hashmap->mask > 0);
   assert(hashmap->hashmaptype == SCIP_HASHMAPTYPE_UNKNOWN || hashmap->hashmaptype == SCIP_HASHMAPTYPE_POINTER);

#ifndef NDEBUG
   if( hashmap->hashmaptype == SCIP_HASHMAPTYPE_UNKNOWN )
      hashmap->hashmaptype = SCIP_HASHMAPTYPE_POINTER;
#endif

   SCIP_CALL( hashmapCheckLoad(hashmap) );

   /* get the hash value */
   hashval = hashvalue((size_t)origin);

   /* append origin->image pair to hash map */
   img.ptr = image;
   SCIP_CALL( hashmapInsert(hashmap, origin, img, hashval, TRUE) );

   return SCIP_OKAY;
}

/** sets image for given origin in the hash map, either by modifying existing origin->image pair
 *  or by appending a new origin->image pair
 */
SCIP_RETCODE SCIPhashmapSetImageInt(
   SCIP_HASHMAP*         hashmap,            /**< hash map */
   void*                 origin,             /**< origin to set image for */
   int                   image               /**< new image for origin */
   )
{
   uint32_t hashval;
   SCIP_HASHMAPIMAGE img;

   assert(hashmap != NULL);
   assert(hashmap->slots != NULL);
   assert(hashmap->mask > 0);
   assert(hashmap->hashmaptype == SCIP_HASHMAPTYPE_UNKNOWN || hashmap->hashmaptype == SCIP_HASHMAPTYPE_INT);

#ifndef NDEBUG
   if( hashmap->hashmaptype == SCIP_HASHMAPTYPE_UNKNOWN )
      hashmap->hashmaptype = SCIP_HASHMAPTYPE_INT;
#endif

   SCIP_CALL( hashmapCheckLoad(hashmap) );

   /* get the hash value */
   hashval = hashvalue((size_t)origin);

   /* append origin->image pair to hash map */
   img.integer = image;
   SCIP_CALL( hashmapInsert(hashmap, origin, img, hashval, TRUE) );

   return SCIP_OKAY;
}

/** sets image for given origin in the hash map, either by modifying existing origin->image pair
 *  or by appending a new origin->image pair
 */
SCIP_RETCODE SCIPhashmapSetImageReal(
   SCIP_HASHMAP*         hashmap,            /**< hash map */
   void*                 origin,             /**< origin to set image for */
   SCIP_Real             image               /**< new image for origin */
   )
{
   uint32_t hashval;
   SCIP_HASHMAPIMAGE img;

   assert(hashmap != NULL);
   assert(hashmap->slots != NULL);
   assert(hashmap->mask > 0);
   assert(hashmap->hashmaptype == SCIP_HASHMAPTYPE_UNKNOWN || hashmap->hashmaptype == SCIP_HASHMAPTYPE_REAL);

#ifndef NDEBUG
   if( hashmap->hashmaptype == SCIP_HASHMAPTYPE_UNKNOWN )
      hashmap->hashmaptype = SCIP_HASHMAPTYPE_REAL;
#endif

   SCIP_CALL( hashmapCheckLoad(hashmap) );

   /* get the hash value */
   hashval = hashvalue((size_t)origin);

   /* append origin->image pair to hash map */
   img.real = image;
   SCIP_CALL( hashmapInsert(hashmap, origin, img, hashval, TRUE) );

   return SCIP_OKAY;
}

/** checks whether an image to the given origin exists in the hash map */
SCIP_Bool SCIPhashmapExists(
   SCIP_HASHMAP*         hashmap,            /**< hash map */
   void*                 origin              /**< origin to search for */
   )
{
   uint32_t pos;

   assert(hashmap != NULL);
   assert(hashmap->slots != NULL);
   assert(hashmap->hashes != NULL);
   assert(hashmap->mask > 0);

   return hashmapLookup(hashmap, origin, &pos);
}

/** removes origin->image pair from the hash map, if it exists */
SCIP_RETCODE SCIPhashmapRemove(
   SCIP_HASHMAP*         hashmap,            /**< hash map */
   void*                 origin              /**< origin to remove from the list */
   )
{
   uint32_t pos;

   assert(hashmap != NULL);
   assert(hashmap->slots != NULL);
   assert(hashmap->mask > 0);

   assert(origin != NULL);

   if( hashmapLookup(hashmap, origin, &pos) )
   {
      /* remove element */
      hashmap->hashes[pos] = 0;
      --hashmap->nelements;

      /* move other elements if necessary */
      while( TRUE ) /*lint !e716*/
      {
         uint32_t nextpos = (pos + 1) & hashmap->mask;

         /* nothing to do since there is no chain that needs to be moved */
         if( hashmap->hashes[nextpos] == 0 )
            return SCIP_OKAY;

         /* check if the element is the start of a new chain and return if that is the case */
         if( (hashmap->hashes[nextpos]>>(hashmap->shift)) == nextpos )
            return SCIP_OKAY;

         /* element should be moved to the left and next element needs to be checked */
         hashmap->slots[pos].origin = hashmap->slots[nextpos].origin;
         hashmap->slots[pos].image = hashmap->slots[nextpos].image;
         hashmap->hashes[pos] = hashmap->hashes[nextpos];
         hashmap->hashes[nextpos] = 0;

         pos = nextpos;
      }
   }

   return SCIP_OKAY;
}

/** prints statistics about hash map usage */
void SCIPhashmapPrintStatistics(
   SCIP_HASHMAP*         hashmap,            /**< hash map */
   SCIP_MESSAGEHDLR*     messagehdlr         /**< message handler */
   )
{
   uint32_t maxprobelen = 0;
   uint64_t probelensum = 0;
   uint32_t nslots;
   uint32_t i;

   assert(hashmap != NULL);

   nslots = hashmap->mask + 1;

   /* compute the maximum and average probe length */
   for( i = 0; i < nslots; ++i )
   {
      if( hashmap->hashes[i] != 0 )
      {
         uint32_t probelen = ELEM_DISTANCE(i) + 1;
         probelensum += probelen;
         maxprobelen = MAX(probelen, maxprobelen);
      }
   }

   /* print general hash map statistics */
   SCIPmessagePrintInfo(messagehdlr, "%u hash entries, used %u/%u slots (%.1f%%)",
                        (unsigned int)hashmap->nelements, (unsigned int)hashmap->nelements,
                        (unsigned int)nslots, 100.0*(SCIP_Real)hashmap->nelements/(SCIP_Real)(nslots));

   /* if not empty print average and maximum probe length */
   if( hashmap->nelements > 0 )
      SCIPmessagePrintInfo(messagehdlr, ", avg. probe length is %.1f, max. probe length is %u",
         (SCIP_Real)(probelensum)/(SCIP_Real)hashmap->nelements, (unsigned int)maxprobelen);
   SCIPmessagePrintInfo(messagehdlr, "\n");
}

/** indicates whether a hash map has no entries */
SCIP_Bool SCIPhashmapIsEmpty(
   SCIP_HASHMAP*         hashmap             /**< hash map */
   )
{
   assert(hashmap != NULL);

   return hashmap->nelements == 0;
}

/** gives the number of elements in a hash map */
int SCIPhashmapGetNElements(
   SCIP_HASHMAP*         hashmap             /**< hash map */
   )
{
   return (int) hashmap->nelements;
}

/** gives the number of entries in the internal arrays of a hash map */
int SCIPhashmapGetNEntries(
   SCIP_HASHMAP*         hashmap             /**< hash map */
   )
{
   return (int) hashmap->mask + 1;
}

/** gives the hashmap entry at the given index or NULL if entry is empty */
SCIP_HASHMAPENTRY* SCIPhashmapGetEntry(
   SCIP_HASHMAP*         hashmap,            /**< hash map */
   int                   entryidx            /**< index of hash map entry */
   )
{
   assert(hashmap != NULL);

   return hashmap->hashes[entryidx] == 0 ? NULL : &hashmap->slots[entryidx];
}

/** gives the origin of the hashmap entry */
void* SCIPhashmapEntryGetOrigin(
   SCIP_HASHMAPENTRY*    entry               /**< hash map entry */
   )
{
   assert(entry != NULL);

   return entry->origin;
}

/** gives the image of the hashmap entry */
void* SCIPhashmapEntryGetImage(
   SCIP_HASHMAPENTRY*    entry               /**< hash map entry */
   )
{
   assert(entry != NULL);

   return entry->image.ptr;
}

/** gives the image of the hashmap entry */
int SCIPhashmapEntryGetImageInt(
   SCIP_HASHMAPENTRY*    entry               /**< hash map entry */
   )
{
   assert(entry != NULL);

   return entry->image.integer;
}

/** gives the image of the hashmap entry */
SCIP_Real SCIPhashmapEntryGetImageReal(
   SCIP_HASHMAPENTRY*    entry               /**< hash map entry */
   )
{
   assert(entry != NULL);

   return entry->image.real;
}

/** sets pointer image of a hashmap entry */
void SCIPhashmapEntrySetImage(
   SCIP_HASHMAPENTRY*    entry,              /**< hash map entry */
   void*                 image               /**< new image */
   )
{
   assert(entry != NULL);

   entry->image.ptr = image;
}

/** sets integer image of a hashmap entry */
void SCIPhashmapEntrySetImageInt(
   SCIP_HASHMAPENTRY*    entry,              /**< hash map entry */
   int                   image               /**< new image */
   )
{
   assert(entry != NULL);

   entry->image.integer = image;
}

/** sets real image of a hashmap entry */
void SCIPhashmapEntrySetImageReal(
   SCIP_HASHMAPENTRY*    entry,              /**< hash map entry */
   SCIP_Real             image               /**< new image */
   )
{
   assert(entry != NULL);

   entry->image.real = image;
}

/** removes all entries in a hash map. */
SCIP_RETCODE SCIPhashmapRemoveAll(
   SCIP_HASHMAP*         hashmap             /**< hash map */
   )
{
   assert(hashmap != NULL);

   BMSclearMemoryArray(hashmap->hashes, hashmap->mask + 1);

   hashmap->nelements = 0;

   return SCIP_OKAY;
}


/*
 * Hash Set
 */

/* redefine ELEM_DISTANCE macro for hashset */
#undef ELEM_DISTANCE
/* computes the distance from it's desired position for the element stored at pos */
#define ELEM_DISTANCE(pos) (((pos) + nslots - hashSetDesiredPos(hashset, hashset->slots[(pos)])) & mask)

/* calculate desired position of element in hash set */
static
uint32_t hashSetDesiredPos(
   SCIP_HASHSET*         hashset,            /**< the hash set */
   void*                 element             /**< element to calculate position for */
   )
{
   return (uint32_t)((UINT64_C(0x9e3779b97f4a7c15) * (uintptr_t)element)>>(hashset->shift));
}

static
void hashsetInsert(
   SCIP_HASHSET*         hashset,            /**< hash set */
   void*                 element             /**< element to insert */
   )
{
   uint32_t elemdistance;
   uint32_t pos;
   uint32_t nslots;
   uint32_t mask;

   assert(hashset != NULL);
   assert(hashset->slots != NULL);
   assert(element != NULL);

   pos = hashSetDesiredPos(hashset, element);
   nslots = (uint32_t)SCIPhashsetGetNSlots(hashset);
   mask = nslots - 1;

   elemdistance = 0;
   while( TRUE ) /*lint !e716*/
   {
      uint32_t distance;

      /* if position is empty or key equal insert element */
      if( hashset->slots[pos] == NULL )
      {
         hashset->slots[pos] = element;
         ++hashset->nelements;
         return;
      }

      if( hashset->slots[pos] == element )
         return;

      /* otherwise check if the current element at this position is closer to its hashvalue */
      distance = ELEM_DISTANCE(pos);
      if( distance < elemdistance )
      {
         /* if this is the case we insert the new element here and find a new position for the old one */
         elemdistance = distance;
         SCIPswapPointers(&hashset->slots[pos], &element);
      }

      /* continue until we have found an empty position */
      pos = (pos + 1) & mask;
      ++elemdistance;
   }
}

/** check if the load factor of the hash set is too high and rebuild if necessary */
static
SCIP_RETCODE hashsetCheckLoad(
   SCIP_HASHSET*         hashset,            /**< hash set */
   BMS_BLKMEM*           blkmem              /**< block memory used to store hash set entries */
   )
{
   assert(hashset != NULL);
   assert(hashset->shift < 64);

   /* use integer arithmetic to approximately check if load factor is above 90% */
   if( ((((uint64_t)hashset->nelements)<<10)>>(64-hashset->shift) > 921) )
   {
      void** slots;
      uint32_t nslots;
      uint32_t newnslots;
      uint32_t i;

      /* calculate new size (always power of two) */
      nslots = (uint32_t)SCIPhashsetGetNSlots(hashset);
      newnslots = 2*nslots;
      --hashset->shift;

      /* reallocate array */
      SCIP_ALLOC( BMSallocClearBlockMemoryArray(blkmem, &slots, newnslots) );

      SCIPswapPointers((void**) &slots, (void**) &hashset->slots);
      hashset->nelements = 0;

      /* reinsert all elements */
      for( i = 0; i < nslots; ++i )
      {
         if( slots[i] != NULL )
            hashsetInsert(hashset, slots[i]);
      }

      BMSfreeBlockMemoryArray(blkmem, &slots, nslots);
   }

   return SCIP_OKAY;
}

/** creates a hash set of pointers */
SCIP_RETCODE SCIPhashsetCreate(
   SCIP_HASHSET**        hashset,            /**< pointer to store the created hash set */
   BMS_BLKMEM*           blkmem,             /**< block memory used to store hash set entries */
   int                   size                /**< initial size of the hash set; it is guaranteed that the set is not
                                              *   resized if at most that many elements are inserted */
   )
{
   uint32_t nslots;

   assert(hashset != NULL);
   assert(size >= 0);
   assert(blkmem != NULL);

   SCIP_ALLOC( BMSallocBlockMemory(blkmem, hashset) );

   /* do not create too small hashtables, i.e. at least size 32, and increase
    * the given size by dividing it by 0.9, since then no rebuilding will
    * be necessary if the given number of elements are inserted. Finally round
    * to the next power of two.
    */
   (*hashset)->shift = 64;
   (*hashset)->shift -= (unsigned int)ceil(log(MAX(8.0, size / 0.9)) / log(2.0));
   nslots = (uint32_t)SCIPhashsetGetNSlots(*hashset);
   (*hashset)->nelements = 0;

   SCIP_ALLOC( BMSallocClearBlockMemoryArray(blkmem, &(*hashset)->slots, nslots) );

   return SCIP_OKAY;
}

/** frees the hash set */
void SCIPhashsetFree(
   SCIP_HASHSET**        hashset,            /**< pointer to the hash set */
   BMS_BLKMEM*           blkmem              /**< block memory used to store hash set entries */
   )
{
   BMSfreeBlockMemoryArray(blkmem, &(*hashset)->slots, SCIPhashsetGetNSlots(*hashset));
   BMSfreeBlockMemory(blkmem, hashset);
}

/** inserts new element into the hash set */
SCIP_RETCODE SCIPhashsetInsert(
   SCIP_HASHSET*         hashset,            /**< hash set */
   BMS_BLKMEM*           blkmem,             /**< block memory used to store hash set entries */
   void*                 element             /**< element to insert */
   )
{
   assert(hashset != NULL);
   assert(hashset->slots != NULL);

   SCIP_CALL( hashsetCheckLoad(hashset, blkmem) );

   hashsetInsert(hashset, element);

   return SCIP_OKAY;
}

/** checks whether an element exists in the hash set */
SCIP_Bool SCIPhashsetExists(
   SCIP_HASHSET*         hashset,            /**< hash set */
   void*                 element             /**< element to search for */
   )
{
   uint32_t pos;
   uint32_t nslots;
   uint32_t mask;
   uint32_t elemdistance;

   assert(hashset != NULL);
   assert(hashset->slots != NULL);

   pos = hashSetDesiredPos(hashset, element);
   nslots = (uint32_t)SCIPhashsetGetNSlots(hashset);
   mask = nslots - 1;
   elemdistance = 0;

   while( TRUE ) /*lint !e716*/
   {
      uint32_t distance;

      /* found element */
      if( hashset->slots[pos] == element )
         return TRUE;

      /* slots is empty so element cannot be contained */
      if( hashset->slots[pos] == NULL )
         return FALSE;

      distance = ELEM_DISTANCE(pos);
      /* element can not be contained since otherwise we would have swapped it with this one during insert */
      if( elemdistance > distance )
         return FALSE;

      pos = (pos + 1) & mask;
      ++elemdistance;
   }
}

/** removes an element from the hash set, if it exists */
SCIP_RETCODE SCIPhashsetRemove(
   SCIP_HASHSET*         hashset,            /**< hash set */
   void*                 element             /**< origin to remove from the list */
   )
{
   uint32_t pos;
   uint32_t nslots;
   uint32_t mask;
   uint32_t elemdistance;

   assert(hashset != NULL);
   assert(hashset->slots != NULL);
   assert(element != NULL);

   pos = hashSetDesiredPos(hashset, element);
   nslots = (uint32_t)SCIPhashsetGetNSlots(hashset);
   mask = nslots - 1;
   elemdistance = 0;

   while( TRUE ) /*lint !e716*/
   {
      uint32_t distance;

      /* found element */
      if( hashset->slots[pos] == element )
         break;

      /* slots is empty so element cannot be contained */
      if( hashset->slots[pos] == NULL )
         return SCIP_OKAY;

      distance = ELEM_DISTANCE(pos);
      /* element can not be contained since otherwise we would have swapped it with this one during insert */
      if( elemdistance > distance )
         return SCIP_OKAY;

      pos = (pos + 1) & mask;
      ++elemdistance;
   }

   assert(hashset->slots[pos] == element);
   assert(SCIPhashsetExists(hashset, element));

   /* remove element */
   --hashset->nelements;

   /* move other elements if necessary */
   while( TRUE ) /*lint !e716*/
   {
      uint32_t nextpos = (pos + 1) & mask;

      /* nothing to do since there is no chain that needs to be moved */
      if( hashset->slots[nextpos] == NULL )
      {
         hashset->slots[pos] = NULL;
         assert(!SCIPhashsetExists(hashset, element));
         return SCIP_OKAY;
      }

      /* check if the element is the start of a new chain and return if that is the case */
      if( hashSetDesiredPos(hashset, hashset->slots[nextpos]) == nextpos )
      {
         hashset->slots[pos] = NULL;
         assert(!SCIPhashsetExists(hashset, element));
         return SCIP_OKAY;
      }

      /* element should be moved to the left and next element needs to be checked */
      hashset->slots[pos] = hashset->slots[nextpos];

      pos = nextpos;
   }
}

/** prints statistics about hash set usage */
void SCIPhashsetPrintStatistics(
   SCIP_HASHSET*         hashset,            /**< hash set */
   SCIP_MESSAGEHDLR*     messagehdlr         /**< message handler */
   )
{
   uint32_t maxprobelen = 0;
   uint64_t probelensum = 0;
   uint32_t nslots;
   uint32_t mask;
   uint32_t i;

   assert(hashset != NULL);

   nslots = (uint32_t)SCIPhashsetGetNSlots(hashset);
   mask = nslots - 1;

   /* compute the maximum and average probe length */
   for( i = 0; i < nslots; ++i )
   {
      if( hashset->slots[i] != NULL )
      {
         uint32_t probelen = ((hashSetDesiredPos(hashset, hashset->slots[i]) + nslots - i) & mask) + 1;
         probelensum += probelen;
         maxprobelen = MAX(probelen, maxprobelen);
      }
   }

   /* print general hash set statistics */
   SCIPmessagePrintInfo(messagehdlr, "%u hash entries, used %u/%u slots (%.1f%%)",
                        (unsigned int)hashset->nelements, (unsigned int)hashset->nelements,
                        (unsigned int)nslots, 100.0*(SCIP_Real)hashset->nelements/(SCIP_Real)(nslots));

   /* if not empty print average and maximum probe length */
   if( hashset->nelements > 0 )
      SCIPmessagePrintInfo(messagehdlr, ", avg. probe length is %.1f, max. probe length is %u",
         (SCIP_Real)(probelensum)/(SCIP_Real)hashset->nelements, (unsigned int)maxprobelen);
   SCIPmessagePrintInfo(messagehdlr, "\n");
}

/* In debug mode, the following methods are implemented as function calls to ensure
 * type validity.
 * In optimized mode, the methods are implemented as defines to improve performance.
 * However, we want to have them in the library anyways, so we have to undef the defines.
 */

#undef SCIPhashsetIsEmpty
#undef SCIPhashsetGetNElements
#undef SCIPhashsetGetNSlots
#undef SCIPhashsetGetSlots

/** indicates whether a hash set has no entries */
SCIP_Bool SCIPhashsetIsEmpty(
   SCIP_HASHSET*         hashset             /**< hash set */
   )
{
   return hashset->nelements == 0;
}

/** gives the number of elements in a hash set */
int SCIPhashsetGetNElements(
   SCIP_HASHSET*         hashset             /**< hash set */
   )
{
   return (int)hashset->nelements;
}

/** gives the number of slots of a hash set */
int SCIPhashsetGetNSlots(
   SCIP_HASHSET*         hashset             /**< hash set */
   )
{
   return (int) (1u << (64 - hashset->shift));
}

/** gives the array of hash set slots; contains all elements in indetermined order and may contain NULL values */
void** SCIPhashsetGetSlots(
   SCIP_HASHSET*         hashset             /**< hash set */
   )
{
   return hashset->slots;
}

/** removes all entries in a hash set. */
void SCIPhashsetRemoveAll(
   SCIP_HASHSET*         hashset             /**< hash set */
   )
{
   BMSclearMemoryArray(hashset->slots, SCIPhashsetGetNSlots(hashset));

   hashset->nelements = 0;
}

/*
 * Dynamic Arrays
 */

/** creates a dynamic array of real values */
SCIP_RETCODE SCIPrealarrayCreate(
   SCIP_REALARRAY**      realarray,          /**< pointer to store the real array */
   BMS_BLKMEM*           blkmem              /**< block memory */
   )
{
   assert(realarray != NULL);
   assert(blkmem != NULL);

   SCIP_ALLOC( BMSallocBlockMemory(blkmem, realarray) );
   (*realarray)->blkmem = blkmem;
   (*realarray)->vals = NULL;
   (*realarray)->valssize = 0;
   (*realarray)->firstidx = -1;
   (*realarray)->minusedidx = INT_MAX;
   (*realarray)->maxusedidx = INT_MIN;

   return SCIP_OKAY;
}

/** creates a copy of a dynamic array of real values */
SCIP_RETCODE SCIPrealarrayCopy(
   SCIP_REALARRAY**      realarray,          /**< pointer to store the copied real array */
   BMS_BLKMEM*           blkmem,             /**< block memory */
   SCIP_REALARRAY*       sourcerealarray     /**< dynamic real array to copy */
   )
{
   assert(realarray != NULL);
   assert(sourcerealarray != NULL);

   SCIP_CALL( SCIPrealarrayCreate(realarray, blkmem) );
   if( sourcerealarray->valssize > 0 )
   {
      SCIP_ALLOC( BMSduplicateBlockMemoryArray(blkmem, &(*realarray)->vals, sourcerealarray->vals, \
                     sourcerealarray->valssize) );
   }
   (*realarray)->valssize = sourcerealarray->valssize;
   (*realarray)->firstidx = sourcerealarray->firstidx;
   (*realarray)->minusedidx = sourcerealarray->minusedidx;
   (*realarray)->maxusedidx = sourcerealarray->maxusedidx;

   return SCIP_OKAY;
}

/** frees a dynamic array of real values */
SCIP_RETCODE SCIPrealarrayFree(
   SCIP_REALARRAY**      realarray           /**< pointer to the real array */
   )
{
   assert(realarray != NULL);
   assert(*realarray != NULL);

   BMSfreeBlockMemoryArrayNull((*realarray)->blkmem, &(*realarray)->vals, (*realarray)->valssize);
   BMSfreeBlockMemory((*realarray)->blkmem, realarray);

   return SCIP_OKAY;
}

/** extends dynamic array to be able to store indices from minidx to maxidx */
SCIP_RETCODE SCIPrealarrayExtend(
   SCIP_REALARRAY*       realarray,          /**< dynamic real array */
   int                   arraygrowinit,      /**< initial size of array */
   SCIP_Real             arraygrowfac,       /**< growing factor of array */
   int                   minidx,             /**< smallest index to allocate storage for */
   int                   maxidx              /**< largest index to allocate storage for */
   )
{
   int nused;
   int nfree;
   int newfirstidx;
   int i;

   assert(realarray != NULL);
   assert(realarray->minusedidx == INT_MAX || realarray->firstidx >= 0);
   assert(realarray->maxusedidx == INT_MIN || realarray->firstidx >= 0);
   assert(realarray->minusedidx == INT_MAX || realarray->minusedidx >= realarray->firstidx);
   assert(realarray->maxusedidx == INT_MIN || realarray->maxusedidx < realarray->firstidx + realarray->valssize);
   assert(0 <= minidx);
   assert(minidx <= maxidx);

   minidx = MIN(minidx, realarray->minusedidx);
   maxidx = MAX(maxidx, realarray->maxusedidx);
   assert(0 <= minidx);
   assert(minidx <= maxidx);

   SCIPdebugMessage("extending realarray %p (firstidx=%d, size=%d, range=[%d,%d]) to range [%d,%d]\n",
      (void*)realarray, realarray->firstidx, realarray->valssize, realarray->minusedidx, realarray->maxusedidx, minidx, maxidx);

   /* check, whether we have to allocate additional memory, or shift the array */
   nused = maxidx - minidx + 1;
   if( nused > realarray->valssize )
   {
      SCIP_Real* newvals;
      int newvalssize;

      /* allocate new memory storage */
      newvalssize = calcGrowSize(arraygrowinit, arraygrowfac, nused);
      SCIP_ALLOC( BMSallocBlockMemoryArray(realarray->blkmem, &newvals, newvalssize) );
      nfree = newvalssize - nused;
      newfirstidx = minidx - nfree/2;
      newfirstidx = MAX(newfirstidx, 0);
      assert(newfirstidx <= minidx);
      assert(maxidx < newfirstidx + newvalssize);

      /* initialize memory array by copying old values and setting new values to zero */
      if( realarray->firstidx != -1 )
      {
         for( i = 0; i < realarray->minusedidx - newfirstidx; ++i )
            newvals[i] = 0.0;

         /* check for possible overflow or negative value */
         assert(realarray->maxusedidx - realarray->minusedidx + 1 > 0);

         BMScopyMemoryArray(&newvals[realarray->minusedidx - newfirstidx],
            &(realarray->vals[realarray->minusedidx - realarray->firstidx]),
            realarray->maxusedidx - realarray->minusedidx + 1); /*lint !e866 !e776*/
         for( i = realarray->maxusedidx - newfirstidx + 1; i < newvalssize; ++i )
            newvals[i] = 0.0;
      }
      else
      {
         for( i = 0; i < newvalssize; ++i )
            newvals[i] = 0.0;
      }

      /* free old memory storage, and set the new array parameters */
      BMSfreeBlockMemoryArrayNull(realarray->blkmem, &realarray->vals, realarray->valssize);
      realarray->vals = newvals;
      realarray->valssize = newvalssize;
      realarray->firstidx = newfirstidx;
   }
   else if( realarray->firstidx == -1 )
   {
      /* a sufficiently large memory storage exists, but it was cleared */
      nfree = realarray->valssize - nused;
      assert(nfree >= 0);
      realarray->firstidx = minidx - nfree/2;
      assert(realarray->firstidx <= minidx);
      assert(maxidx < realarray->firstidx + realarray->valssize);
#ifndef NDEBUG
      for( i = 0; i < realarray->valssize; ++i )
         assert(realarray->vals[i] == 0.0);
#endif
   }
   else if( minidx < realarray->firstidx )
   {
      /* a sufficiently large memory storage exists, but it has to be shifted to the right */
      nfree = realarray->valssize - nused;
      assert(nfree >= 0);
      newfirstidx = minidx - nfree/2;
      newfirstidx = MAX(newfirstidx, 0);
      assert(newfirstidx <= minidx);
      assert(maxidx < newfirstidx + realarray->valssize);

      if( realarray->minusedidx <= realarray->maxusedidx )
      {
         int shift;

         assert(realarray->firstidx <= realarray->minusedidx);
         assert(realarray->maxusedidx < realarray->firstidx + realarray->valssize);

         /* shift used part of array to the right */
         shift = realarray->firstidx - newfirstidx;
         assert(shift > 0);
         for( i = realarray->maxusedidx - realarray->firstidx; i >= realarray->minusedidx - realarray->firstidx; --i )
         {
            assert(0 <= i + shift && i + shift < realarray->valssize);
            realarray->vals[i + shift] = realarray->vals[i];
         }
         /* clear the formerly used head of the array */
         for( i = 0; i < shift; ++i )
            realarray->vals[realarray->minusedidx - realarray->firstidx + i] = 0.0;
      }
      realarray->firstidx = newfirstidx;
   }
   else if( maxidx >= realarray->firstidx + realarray->valssize )
   {
      /* a sufficiently large memory storage exists, but it has to be shifted to the left */
      nfree = realarray->valssize - nused;
      assert(nfree >= 0);
      newfirstidx = minidx - nfree/2;
      newfirstidx = MAX(newfirstidx, 0);
      assert(newfirstidx <= minidx);
      assert(maxidx < newfirstidx + realarray->valssize);

      if( realarray->minusedidx <= realarray->maxusedidx )
      {
         int shift;

         assert(realarray->firstidx <= realarray->minusedidx);
         assert(realarray->maxusedidx < realarray->firstidx + realarray->valssize);

         /* shift used part of array to the left */
         shift = newfirstidx - realarray->firstidx;
         assert(shift > 0);
         for( i = realarray->minusedidx - realarray->firstidx; i <= realarray->maxusedidx - realarray->firstidx; ++i )
         {
            assert(0 <= i - shift && i - shift < realarray->valssize);
            realarray->vals[i - shift] = realarray->vals[i];
         }
         /* clear the formerly used tail of the array */
         for( i = 0; i < shift; ++i )
            realarray->vals[realarray->maxusedidx - realarray->firstidx - i] = 0.0;
      }
      realarray->firstidx = newfirstidx;
   }

   assert(minidx >= realarray->firstidx);
   assert(maxidx < realarray->firstidx + realarray->valssize);

   return SCIP_OKAY;
}

/** clears a dynamic real array */
SCIP_RETCODE SCIPrealarrayClear(
   SCIP_REALARRAY*       realarray           /**< dynamic real array */
   )
{
   assert(realarray != NULL);

   SCIPdebugMessage("clearing realarray %p (firstidx=%d, size=%d, range=[%d,%d])\n",
      (void*)realarray, realarray->firstidx, realarray->valssize, realarray->minusedidx, realarray->maxusedidx);

   if( realarray->minusedidx <= realarray->maxusedidx )
   {
      assert(realarray->firstidx <= realarray->minusedidx);
      assert(realarray->maxusedidx < realarray->firstidx + realarray->valssize);
      assert(realarray->firstidx != -1);
      assert(realarray->valssize > 0);

      /* clear the used part of array */
      BMSclearMemoryArray(&realarray->vals[realarray->minusedidx - realarray->firstidx],
         realarray->maxusedidx - realarray->minusedidx + 1); /*lint !e866*/

      /* mark the array cleared */
      realarray->minusedidx = INT_MAX;
      realarray->maxusedidx = INT_MIN;
   }
   assert(realarray->minusedidx == INT_MAX);
   assert(realarray->maxusedidx == INT_MIN);

   return SCIP_OKAY;
}

/** gets value of entry in dynamic array */
SCIP_Real SCIPrealarrayGetVal(
   SCIP_REALARRAY*       realarray,          /**< dynamic real array */
   int                   idx                 /**< array index to get value for */
   )
{
   assert(realarray != NULL);
   assert(idx >= 0);

   if( idx < realarray->minusedidx || idx > realarray->maxusedidx )
      return 0.0;
   else
   {
      assert(realarray->vals != NULL);
      assert(idx - realarray->firstidx >= 0);
      assert(idx - realarray->firstidx < realarray->valssize);

      return realarray->vals[idx - realarray->firstidx];
   }
}

/** sets value of entry in dynamic array */
SCIP_RETCODE SCIPrealarraySetVal(
   SCIP_REALARRAY*       realarray,          /**< dynamic real array */
   int                   arraygrowinit,      /**< initial size of array */
   SCIP_Real             arraygrowfac,       /**< growing factor of array */
   int                   idx,                /**< array index to set value for */
   SCIP_Real             val                 /**< value to set array index to */
   )
{
   assert(realarray != NULL);
   assert(idx >= 0);

   SCIPdebugMessage("setting realarray %p (firstidx=%d, size=%d, range=[%d,%d]) index %d to %g\n",
      (void*)realarray, realarray->firstidx, realarray->valssize, realarray->minusedidx, realarray->maxusedidx, idx, val);

   if( val != 0.0 )
   {
      /* extend array to be able to store the index */
      SCIP_CALL( SCIPrealarrayExtend(realarray, arraygrowinit, arraygrowfac, idx, idx) );
      assert(idx >= realarray->firstidx);
      assert(idx < realarray->firstidx + realarray->valssize);

      /* set the array value of the index */
      realarray->vals[idx - realarray->firstidx] = val;

      /* update min/maxusedidx */
      realarray->minusedidx = MIN(realarray->minusedidx, idx);
      realarray->maxusedidx = MAX(realarray->maxusedidx, idx);
   }
   else if( idx >= realarray->firstidx && idx < realarray->firstidx + realarray->valssize )
   {
      /* set the array value of the index to zero */
      realarray->vals[idx - realarray->firstidx] = 0.0;

      /* check, if we can tighten the min/maxusedidx */
      if( idx == realarray->minusedidx )
      {
         assert(realarray->maxusedidx >= 0);
         assert(realarray->maxusedidx < realarray->firstidx + realarray->valssize);
         do
         {
            realarray->minusedidx++;
         }
         while( realarray->minusedidx <= realarray->maxusedidx
            && realarray->vals[realarray->minusedidx - realarray->firstidx] == 0.0 );

         if( realarray->minusedidx > realarray->maxusedidx )
         {
            realarray->minusedidx = INT_MAX;
            realarray->maxusedidx = INT_MIN;
         }
      }
      else if( idx == realarray->maxusedidx )
      {
         assert(realarray->minusedidx >= 0);
         assert(realarray->minusedidx < realarray->maxusedidx);
         assert(realarray->maxusedidx < realarray->firstidx + realarray->valssize);
         do
         {
            realarray->maxusedidx--;
            assert(realarray->minusedidx <= realarray->maxusedidx);
         }
         while( realarray->vals[realarray->maxusedidx - realarray->firstidx] == 0.0 );
      }
   }

   return SCIP_OKAY;
}

/** increases value of entry in dynamic array */
SCIP_RETCODE SCIPrealarrayIncVal(
   SCIP_REALARRAY*       realarray,          /**< dynamic real array */
   int                   arraygrowinit,      /**< initial size of array */
   SCIP_Real             arraygrowfac,       /**< growing factor of array */
   int                   idx,                /**< array index to increase value for */
   SCIP_Real             incval              /**< value to increase array index */
   )
{
   SCIP_Real oldval;

   oldval = SCIPrealarrayGetVal(realarray, idx);
   if( oldval != SCIP_INVALID ) /*lint !e777*/
      return SCIPrealarraySetVal(realarray, arraygrowinit, arraygrowfac, idx, oldval + incval);
   else
      return SCIP_OKAY;
}

/** returns the minimal index of all stored non-zero elements */
int SCIPrealarrayGetMinIdx(
   SCIP_REALARRAY*       realarray           /**< dynamic real array */
   )
{
   assert(realarray != NULL);

   return realarray->minusedidx;
}

/** returns the maximal index of all stored non-zero elements */
int SCIPrealarrayGetMaxIdx(
   SCIP_REALARRAY*       realarray           /**< dynamic real array */
   )
{
   assert(realarray != NULL);

   return realarray->maxusedidx;
}

/** creates a dynamic array of int values */
SCIP_RETCODE SCIPintarrayCreate(
   SCIP_INTARRAY**       intarray,           /**< pointer to store the int array */
   BMS_BLKMEM*           blkmem              /**< block memory */
   )
{
   assert(intarray != NULL);
   assert(blkmem != NULL);

   SCIP_ALLOC( BMSallocBlockMemory(blkmem, intarray) );
   (*intarray)->blkmem = blkmem;
   (*intarray)->vals = NULL;
   (*intarray)->valssize = 0;
   (*intarray)->firstidx = -1;
   (*intarray)->minusedidx = INT_MAX;
   (*intarray)->maxusedidx = INT_MIN;

   return SCIP_OKAY;
}

/** creates a copy of a dynamic array of int values */
SCIP_RETCODE SCIPintarrayCopy(
   SCIP_INTARRAY**       intarray,           /**< pointer to store the copied int array */
   BMS_BLKMEM*           blkmem,             /**< block memory */
   SCIP_INTARRAY*        sourceintarray      /**< dynamic int array to copy */
   )
{
   assert(intarray != NULL);
   assert(sourceintarray != NULL);

   SCIP_CALL( SCIPintarrayCreate(intarray, blkmem) );
   if( sourceintarray->valssize > 0 )
   {
      SCIP_ALLOC( BMSduplicateBlockMemoryArray(blkmem, &(*intarray)->vals, sourceintarray->vals, sourceintarray->valssize) );
   }
   (*intarray)->valssize = sourceintarray->valssize;
   (*intarray)->firstidx = sourceintarray->firstidx;
   (*intarray)->minusedidx = sourceintarray->minusedidx;
   (*intarray)->maxusedidx = sourceintarray->maxusedidx;

   return SCIP_OKAY;
}

/** frees a dynamic array of int values */
SCIP_RETCODE SCIPintarrayFree(
   SCIP_INTARRAY**       intarray            /**< pointer to the int array */
   )
{
   assert(intarray != NULL);
   assert(*intarray != NULL);

   BMSfreeBlockMemoryArrayNull((*intarray)->blkmem, &(*intarray)->vals, (*intarray)->valssize);
   BMSfreeBlockMemory((*intarray)->blkmem, intarray);

   return SCIP_OKAY;
}

/** extends dynamic array to be able to store indices from minidx to maxidx */
SCIP_RETCODE SCIPintarrayExtend(
   SCIP_INTARRAY*        intarray,           /**< dynamic int array */
   int                   arraygrowinit,      /**< initial size of array */
   SCIP_Real             arraygrowfac,       /**< growing factor of array */
   int                   minidx,             /**< smallest index to allocate storage for */
   int                   maxidx              /**< largest index to allocate storage for */
   )
{
   int nused;
   int nfree;
   int newfirstidx;
   int i;

   assert(intarray != NULL);
   assert(intarray->minusedidx == INT_MAX || intarray->firstidx >= 0);
   assert(intarray->maxusedidx == INT_MIN || intarray->firstidx >= 0);
   assert(intarray->minusedidx == INT_MAX || intarray->minusedidx >= intarray->firstidx);
   assert(intarray->maxusedidx == INT_MIN || intarray->maxusedidx < intarray->firstidx + intarray->valssize);
   assert(0 <= minidx);
   assert(minidx <= maxidx);

   minidx = MIN(minidx, intarray->minusedidx);
   maxidx = MAX(maxidx, intarray->maxusedidx);
   assert(0 <= minidx);
   assert(minidx <= maxidx);

   SCIPdebugMessage("extending intarray %p (firstidx=%d, size=%d, range=[%d,%d]) to range [%d,%d]\n",
      (void*)intarray, intarray->firstidx, intarray->valssize, intarray->minusedidx, intarray->maxusedidx, minidx, maxidx);

   /* check, whether we have to allocate additional memory, or shift the array */
   nused = maxidx - minidx + 1;
   if( nused > intarray->valssize )
   {
      int* newvals;
      int newvalssize;

      /* allocate new memory storage */
      newvalssize = calcGrowSize(arraygrowinit, arraygrowfac, nused);
      SCIP_ALLOC( BMSallocBlockMemoryArray(intarray->blkmem, &newvals, newvalssize) );
      nfree = newvalssize - nused;
      newfirstidx = minidx - nfree/2;
      newfirstidx = MAX(newfirstidx, 0);
      assert(newfirstidx <= minidx);
      assert(maxidx < newfirstidx + newvalssize);

      /* initialize memory array by copying old values and setting new values to zero */
      if( intarray->firstidx != -1 )
      {
         for( i = 0; i < intarray->minusedidx - newfirstidx; ++i )
            newvals[i] = 0;

         /* check for possible overflow or negative value */
         assert(intarray->maxusedidx - intarray->minusedidx + 1 > 0);

         BMScopyMemoryArray(&newvals[intarray->minusedidx - newfirstidx],
            &intarray->vals[intarray->minusedidx - intarray->firstidx],
            intarray->maxusedidx - intarray->minusedidx + 1); /*lint !e866 !e776*/
         for( i = intarray->maxusedidx - newfirstidx + 1; i < newvalssize; ++i )
            newvals[i] = 0;
      }
      else
      {
         for( i = 0; i < newvalssize; ++i )
            newvals[i] = 0;
      }

      /* free old memory storage, and set the new array parameters */
      BMSfreeBlockMemoryArrayNull(intarray->blkmem, &intarray->vals, intarray->valssize);
      intarray->vals = newvals;
      intarray->valssize = newvalssize;
      intarray->firstidx = newfirstidx;
   }
   else if( intarray->firstidx == -1 )
   {
      /* a sufficiently large memory storage exists, but it was cleared */
      nfree = intarray->valssize - nused;
      assert(nfree >= 0);
      intarray->firstidx = minidx - nfree/2;
      assert(intarray->firstidx <= minidx);
      assert(maxidx < intarray->firstidx + intarray->valssize);
#ifndef NDEBUG
      for( i = 0; i < intarray->valssize; ++i )
         assert(intarray->vals[i] == 0);
#endif
   }
   else if( minidx < intarray->firstidx )
   {
      /* a sufficiently large memory storage exists, but it has to be shifted to the right */
      nfree = intarray->valssize - nused;
      assert(nfree >= 0);
      newfirstidx = minidx - nfree/2;
      newfirstidx = MAX(newfirstidx, 0);
      assert(newfirstidx <= minidx);
      assert(maxidx < newfirstidx + intarray->valssize);

      if( intarray->minusedidx <= intarray->maxusedidx )
      {
         int shift;

         assert(intarray->firstidx <= intarray->minusedidx);
         assert(intarray->maxusedidx < intarray->firstidx + intarray->valssize);

         /* shift used part of array to the right */
         shift = intarray->firstidx - newfirstidx;
         assert(shift > 0);
         for( i = intarray->maxusedidx - intarray->firstidx; i >= intarray->minusedidx - intarray->firstidx; --i )
         {
            assert(0 <= i + shift && i + shift < intarray->valssize);
            intarray->vals[i + shift] = intarray->vals[i];
         }
         /* clear the formerly used head of the array */
         for( i = 0; i < shift; ++i )
            intarray->vals[intarray->minusedidx - intarray->firstidx + i] = 0;
      }
      intarray->firstidx = newfirstidx;
   }
   else if( maxidx >= intarray->firstidx + intarray->valssize )
   {
      /* a sufficiently large memory storage exists, but it has to be shifted to the left */
      nfree = intarray->valssize - nused;
      assert(nfree >= 0);
      newfirstidx = minidx - nfree/2;
      newfirstidx = MAX(newfirstidx, 0);
      assert(newfirstidx <= minidx);
      assert(maxidx < newfirstidx + intarray->valssize);

      if( intarray->minusedidx <= intarray->maxusedidx )
      {
         int shift;

         assert(intarray->firstidx <= intarray->minusedidx);
         assert(intarray->maxusedidx < intarray->firstidx + intarray->valssize);

         /* shift used part of array to the left */
         shift = newfirstidx - intarray->firstidx;
         assert(shift > 0);
         for( i = intarray->minusedidx - intarray->firstidx; i <= intarray->maxusedidx - intarray->firstidx; ++i )
         {
            assert(0 <= i - shift && i - shift < intarray->valssize);
            intarray->vals[i - shift] = intarray->vals[i];
         }
         /* clear the formerly used tail of the array */
         for( i = 0; i < shift; ++i )
            intarray->vals[intarray->maxusedidx - intarray->firstidx - i] = 0;
      }
      intarray->firstidx = newfirstidx;
   }

   assert(minidx >= intarray->firstidx);
   assert(maxidx < intarray->firstidx + intarray->valssize);

   return SCIP_OKAY;
}

/** clears a dynamic int array */
SCIP_RETCODE SCIPintarrayClear(
   SCIP_INTARRAY*        intarray            /**< dynamic int array */
   )
{
   assert(intarray != NULL);

   SCIPdebugMessage("clearing intarray %p (firstidx=%d, size=%d, range=[%d,%d])\n",
      (void*)intarray, intarray->firstidx, intarray->valssize, intarray->minusedidx, intarray->maxusedidx);

   if( intarray->minusedidx <= intarray->maxusedidx )
   {
      assert(intarray->firstidx <= intarray->minusedidx);
      assert(intarray->maxusedidx < intarray->firstidx + intarray->valssize);
      assert(intarray->firstidx != -1);
      assert(intarray->valssize > 0);

      /* clear the used part of array */
      BMSclearMemoryArray(&intarray->vals[intarray->minusedidx - intarray->firstidx],
         intarray->maxusedidx - intarray->minusedidx + 1); /*lint !e866*/

      /* mark the array cleared */
      intarray->minusedidx = INT_MAX;
      intarray->maxusedidx = INT_MIN;
   }
   assert(intarray->minusedidx == INT_MAX);
   assert(intarray->maxusedidx == INT_MIN);

   return SCIP_OKAY;
}

/** gets value of entry in dynamic array */
int SCIPintarrayGetVal(
   SCIP_INTARRAY*        intarray,           /**< dynamic int array */
   int                   idx                 /**< array index to get value for */
   )
{
   assert(intarray != NULL);
   assert(idx >= 0);

   if( idx < intarray->minusedidx || idx > intarray->maxusedidx )
      return 0;
   else
   {
      assert(intarray->vals != NULL);
      assert(idx - intarray->firstidx >= 0);
      assert(idx - intarray->firstidx < intarray->valssize);

      return intarray->vals[idx - intarray->firstidx];
   }
}

/** sets value of entry in dynamic array */
SCIP_RETCODE SCIPintarraySetVal(
   SCIP_INTARRAY*        intarray,           /**< dynamic int array */
   int                   arraygrowinit,      /**< initial size of array */
   SCIP_Real             arraygrowfac,       /**< growing factor of array */
   int                   idx,                /**< array index to set value for */
   int                   val                 /**< value to set array index to */
   )
{
   assert(intarray != NULL);
   assert(idx >= 0);

   SCIPdebugMessage("setting intarray %p (firstidx=%d, size=%d, range=[%d,%d]) index %d to %d\n",
      (void*)intarray, intarray->firstidx, intarray->valssize, intarray->minusedidx, intarray->maxusedidx, idx, val);

   if( val != 0 )
   {
      /* extend array to be able to store the index */
      SCIP_CALL( SCIPintarrayExtend(intarray, arraygrowinit, arraygrowfac, idx, idx) );
      assert(idx >= intarray->firstidx);
      assert(idx < intarray->firstidx + intarray->valssize);

      /* set the array value of the index */
      intarray->vals[idx - intarray->firstidx] = val;

      /* update min/maxusedidx */
      intarray->minusedidx = MIN(intarray->minusedidx, idx);
      intarray->maxusedidx = MAX(intarray->maxusedidx, idx);
   }
   else if( idx >= intarray->firstidx && idx < intarray->firstidx + intarray->valssize )
   {
      /* set the array value of the index to zero */
      intarray->vals[idx - intarray->firstidx] = 0;

      /* check, if we can tighten the min/maxusedidx */
      if( idx == intarray->minusedidx )
      {
         assert(intarray->maxusedidx >= 0);
         assert(intarray->maxusedidx < intarray->firstidx + intarray->valssize);
         do
         {
            intarray->minusedidx++;
         }
         while( intarray->minusedidx <= intarray->maxusedidx
            && intarray->vals[intarray->minusedidx - intarray->firstidx] == 0 );
         if( intarray->minusedidx > intarray->maxusedidx )
         {
            intarray->minusedidx = INT_MAX;
            intarray->maxusedidx = INT_MIN;
         }
      }
      else if( idx == intarray->maxusedidx )
      {
         assert(intarray->minusedidx >= 0);
         assert(intarray->minusedidx < intarray->maxusedidx);
         assert(intarray->maxusedidx < intarray->firstidx + intarray->valssize);
         do
         {
            intarray->maxusedidx--;
            assert(intarray->minusedidx <= intarray->maxusedidx);
         }
         while( intarray->vals[intarray->maxusedidx - intarray->firstidx] == 0 );
      }
   }

   return SCIP_OKAY;
}

/** increases value of entry in dynamic array */
SCIP_RETCODE SCIPintarrayIncVal(
   SCIP_INTARRAY*        intarray,           /**< dynamic int array */
   int                   arraygrowinit,      /**< initial size of array */
   SCIP_Real             arraygrowfac,       /**< growing factor of array */
   int                   idx,                /**< array index to increase value for */
   int                   incval              /**< value to increase array index */
   )
{
   return SCIPintarraySetVal(intarray, arraygrowinit, arraygrowfac, idx, SCIPintarrayGetVal(intarray, idx) + incval);
}

/** returns the minimal index of all stored non-zero elements */
int SCIPintarrayGetMinIdx(
   SCIP_INTARRAY*        intarray            /**< dynamic int array */
   )
{
   assert(intarray != NULL);

   return intarray->minusedidx;
}

/** returns the maximal index of all stored non-zero elements */
int SCIPintarrayGetMaxIdx(
   SCIP_INTARRAY*        intarray            /**< dynamic int array */
   )
{
   assert(intarray != NULL);

   return intarray->maxusedidx;
}


/** creates a dynamic array of bool values */
SCIP_RETCODE SCIPboolarrayCreate(
   SCIP_BOOLARRAY**      boolarray,          /**< pointer to store the bool array */
   BMS_BLKMEM*           blkmem              /**< block memory */
   )
{
   assert(boolarray != NULL);
   assert(blkmem != NULL);

   SCIP_ALLOC( BMSallocBlockMemory(blkmem, boolarray) );
   (*boolarray)->blkmem = blkmem;
   (*boolarray)->vals = NULL;
   (*boolarray)->valssize = 0;
   (*boolarray)->firstidx = -1;
   (*boolarray)->minusedidx = INT_MAX;
   (*boolarray)->maxusedidx = INT_MIN;

   return SCIP_OKAY;
}

/** creates a copy of a dynamic array of bool values */
SCIP_RETCODE SCIPboolarrayCopy(
   SCIP_BOOLARRAY**      boolarray,          /**< pointer to store the copied bool array */
   BMS_BLKMEM*           blkmem,             /**< block memory */
   SCIP_BOOLARRAY*       sourceboolarray     /**< dynamic bool array to copy */
   )
{
   assert(boolarray != NULL);
   assert(sourceboolarray != NULL);

   SCIP_CALL( SCIPboolarrayCreate(boolarray, blkmem) );
   if( sourceboolarray->valssize > 0 )
   {
      SCIP_ALLOC( BMSduplicateBlockMemoryArray(blkmem, &(*boolarray)->vals, sourceboolarray->vals, \
                     sourceboolarray->valssize) );
   }
   (*boolarray)->valssize = sourceboolarray->valssize;
   (*boolarray)->firstidx = sourceboolarray->firstidx;
   (*boolarray)->minusedidx = sourceboolarray->minusedidx;
   (*boolarray)->maxusedidx = sourceboolarray->maxusedidx;

   return SCIP_OKAY;
}

/** frees a dynamic array of bool values */
SCIP_RETCODE SCIPboolarrayFree(
   SCIP_BOOLARRAY**      boolarray           /**< pointer to the bool array */
   )
{
   assert(boolarray != NULL);
   assert(*boolarray != NULL);

   BMSfreeBlockMemoryArrayNull((*boolarray)->blkmem, &(*boolarray)->vals, (*boolarray)->valssize);
   BMSfreeBlockMemory((*boolarray)->blkmem, boolarray);

   return SCIP_OKAY;
}

/** extends dynamic array to be able to store indices from minidx to maxidx */
SCIP_RETCODE SCIPboolarrayExtend(
   SCIP_BOOLARRAY*       boolarray,          /**< dynamic bool array */
   int                   arraygrowinit,      /**< initial size of array */
   SCIP_Real             arraygrowfac,       /**< growing factor of array */
   int                   minidx,             /**< smallest index to allocate storage for */
   int                   maxidx              /**< largest index to allocate storage for */
   )
{
   int nused;
   int nfree;
   int newfirstidx;
   int i;

   assert(boolarray != NULL);
   assert(boolarray->minusedidx == INT_MAX || boolarray->firstidx >= 0);
   assert(boolarray->maxusedidx == INT_MIN || boolarray->firstidx >= 0);
   assert(boolarray->minusedidx == INT_MAX || boolarray->minusedidx >= boolarray->firstidx);
   assert(boolarray->maxusedidx == INT_MIN || boolarray->maxusedidx < boolarray->firstidx + boolarray->valssize);
   assert(0 <= minidx);
   assert(minidx <= maxidx);

   minidx = MIN(minidx, boolarray->minusedidx);
   maxidx = MAX(maxidx, boolarray->maxusedidx);
   assert(0 <= minidx);
   assert(minidx <= maxidx);

   SCIPdebugMessage("extending boolarray %p (firstidx=%d, size=%d, range=[%d,%d]) to range [%d,%d]\n",
      (void*)boolarray, boolarray->firstidx, boolarray->valssize, boolarray->minusedidx, boolarray->maxusedidx, minidx, maxidx);

   /* check, whether we have to allocate additional memory, or shift the array */
   nused = maxidx - minidx + 1;
   if( nused > boolarray->valssize )
   {
      SCIP_Bool* newvals;
      int newvalssize;

      /* allocate new memory storage */
      newvalssize = calcGrowSize(arraygrowinit, arraygrowfac, nused);
      SCIP_ALLOC( BMSallocBlockMemoryArray(boolarray->blkmem, &newvals, newvalssize) );
      nfree = newvalssize - nused;
      newfirstidx = minidx - nfree/2;
      newfirstidx = MAX(newfirstidx, 0);
      assert(newfirstidx <= minidx);
      assert(maxidx < newfirstidx + newvalssize);

      /* initialize memory array by copying old values and setting new values to zero */
      if( boolarray->firstidx != -1 )
      {
         for( i = 0; i < boolarray->minusedidx - newfirstidx; ++i )
            newvals[i] = FALSE;

         /* check for possible overflow or negative value */
         assert(boolarray->maxusedidx - boolarray->minusedidx + 1 > 0);

         BMScopyMemoryArray(&newvals[boolarray->minusedidx - newfirstidx],
            &boolarray->vals[boolarray->minusedidx - boolarray->firstidx],
            boolarray->maxusedidx - boolarray->minusedidx + 1); /*lint !e866 !e776*/
         for( i = boolarray->maxusedidx - newfirstidx + 1; i < newvalssize; ++i )
            newvals[i] = FALSE;
      }
      else
      {
         for( i = 0; i < newvalssize; ++i )
            newvals[i] = FALSE;
      }

      /* free old memory storage, and set the new array parameters */
      BMSfreeBlockMemoryArrayNull(boolarray->blkmem, &boolarray->vals, boolarray->valssize);
      boolarray->vals = newvals;
      boolarray->valssize = newvalssize;
      boolarray->firstidx = newfirstidx;
   }
   else if( boolarray->firstidx == -1 )
   {
      /* a sufficiently large memory storage exists, but it was cleared */
      nfree = boolarray->valssize - nused;
      assert(nfree >= 0);
      boolarray->firstidx = minidx - nfree/2;
      assert(boolarray->firstidx <= minidx);
      assert(maxidx < boolarray->firstidx + boolarray->valssize);
#ifndef NDEBUG
      for( i = 0; i < boolarray->valssize; ++i )
         assert(boolarray->vals[i] == FALSE);
#endif
   }
   else if( minidx < boolarray->firstidx )
   {
      /* a sufficiently large memory storage exists, but it has to be shifted to the right */
      nfree = boolarray->valssize - nused;
      assert(nfree >= 0);
      newfirstidx = minidx - nfree/2;
      newfirstidx = MAX(newfirstidx, 0);
      assert(newfirstidx <= minidx);
      assert(maxidx < newfirstidx + boolarray->valssize);

      if( boolarray->minusedidx <= boolarray->maxusedidx )
      {
         int shift;

         assert(boolarray->firstidx <= boolarray->minusedidx);
         assert(boolarray->maxusedidx < boolarray->firstidx + boolarray->valssize);

         /* shift used part of array to the right */
         shift = boolarray->firstidx - newfirstidx;
         assert(shift > 0);
         for( i = boolarray->maxusedidx - boolarray->firstidx; i >= boolarray->minusedidx - boolarray->firstidx; --i )
         {
            assert(0 <= i + shift && i + shift < boolarray->valssize);
            boolarray->vals[i + shift] = boolarray->vals[i];
         }
         /* clear the formerly used head of the array */
         for( i = 0; i < shift; ++i )
            boolarray->vals[boolarray->minusedidx - boolarray->firstidx + i] = FALSE;
      }
      boolarray->firstidx = newfirstidx;
   }
   else if( maxidx >= boolarray->firstidx + boolarray->valssize )
   {
      /* a sufficiently large memory storage exists, but it has to be shifted to the left */
      nfree = boolarray->valssize - nused;
      assert(nfree >= 0);
      newfirstidx = minidx - nfree/2;
      newfirstidx = MAX(newfirstidx, 0);
      assert(newfirstidx <= minidx);
      assert(maxidx < newfirstidx + boolarray->valssize);

      if( boolarray->minusedidx <= boolarray->maxusedidx )
      {
         int shift;

         assert(boolarray->firstidx <= boolarray->minusedidx);
         assert(boolarray->maxusedidx < boolarray->firstidx + boolarray->valssize);

         /* shift used part of array to the left */
         shift = newfirstidx - boolarray->firstidx;
         assert(shift > 0);

	 assert(0 <= boolarray->minusedidx - boolarray->firstidx - shift);
         assert(boolarray->maxusedidx - boolarray->firstidx - shift < boolarray->valssize);
	 BMSmoveMemoryArray(&(boolarray->vals[boolarray->minusedidx - boolarray->firstidx - shift]),
            &(boolarray->vals[boolarray->minusedidx - boolarray->firstidx]),
            boolarray->maxusedidx - boolarray->minusedidx + 1); /*lint !e866*/

         /* clear the formerly used tail of the array */
         for( i = 0; i < shift; ++i )
            boolarray->vals[boolarray->maxusedidx - boolarray->firstidx - i] = FALSE;
      }
      boolarray->firstidx = newfirstidx;
   }

   assert(minidx >= boolarray->firstidx);
   assert(maxidx < boolarray->firstidx + boolarray->valssize);

   return SCIP_OKAY;
}

/** clears a dynamic bool array */
SCIP_RETCODE SCIPboolarrayClear(
   SCIP_BOOLARRAY*       boolarray           /**< dynamic bool array */
   )
{
   assert(boolarray != NULL);

   SCIPdebugMessage("clearing boolarray %p (firstidx=%d, size=%d, range=[%d,%d])\n",
      (void*)boolarray, boolarray->firstidx, boolarray->valssize, boolarray->minusedidx, boolarray->maxusedidx);

   if( boolarray->minusedidx <= boolarray->maxusedidx )
   {
      assert(boolarray->firstidx <= boolarray->minusedidx);
      assert(boolarray->maxusedidx < boolarray->firstidx + boolarray->valssize);
      assert(boolarray->firstidx != -1);
      assert(boolarray->valssize > 0);

      /* clear the used part of array */
      BMSclearMemoryArray(&boolarray->vals[boolarray->minusedidx - boolarray->firstidx],
         boolarray->maxusedidx - boolarray->minusedidx + 1); /*lint !e866*/

      /* mark the array cleared */
      boolarray->minusedidx = INT_MAX;
      boolarray->maxusedidx = INT_MIN;
   }
   assert(boolarray->minusedidx == INT_MAX);
   assert(boolarray->maxusedidx == INT_MIN);

   return SCIP_OKAY;
}

/** gets value of entry in dynamic array */
SCIP_Bool SCIPboolarrayGetVal(
   SCIP_BOOLARRAY*       boolarray,          /**< dynamic bool array */
   int                   idx                 /**< array index to get value for */
   )
{
   assert(boolarray != NULL);
   assert(idx >= 0);

   if( idx < boolarray->minusedidx || idx > boolarray->maxusedidx )
      return FALSE;
   else
   {
      assert(boolarray->vals != NULL);
      assert(idx - boolarray->firstidx >= 0);
      assert(idx - boolarray->firstidx < boolarray->valssize);

      return boolarray->vals[idx - boolarray->firstidx];
   }
}

/** sets value of entry in dynamic array */
SCIP_RETCODE SCIPboolarraySetVal(
   SCIP_BOOLARRAY*       boolarray,          /**< dynamic bool array */
   int                   arraygrowinit,      /**< initial size of array */
   SCIP_Real             arraygrowfac,       /**< growing factor of array */
   int                   idx,                /**< array index to set value for */
   SCIP_Bool             val                 /**< value to set array index to */
   )
{
   assert(boolarray != NULL);
   assert(idx >= 0);

   SCIPdebugMessage("setting boolarray %p (firstidx=%d, size=%d, range=[%d,%d]) index %d to %u\n",
      (void*)boolarray, boolarray->firstidx, boolarray->valssize, boolarray->minusedidx, boolarray->maxusedidx, idx, val);

   if( val != FALSE )
   {
      /* extend array to be able to store the index */
      SCIP_CALL( SCIPboolarrayExtend(boolarray, arraygrowinit, arraygrowfac, idx, idx) );
      assert(idx >= boolarray->firstidx);
      assert(idx < boolarray->firstidx + boolarray->valssize);

      /* set the array value of the index */
      boolarray->vals[idx - boolarray->firstidx] = val;

      /* update min/maxusedidx */
      boolarray->minusedidx = MIN(boolarray->minusedidx, idx);
      boolarray->maxusedidx = MAX(boolarray->maxusedidx, idx);
   }
   else if( idx >= boolarray->firstidx && idx < boolarray->firstidx + boolarray->valssize )
   {
      /* set the array value of the index to zero */
      boolarray->vals[idx - boolarray->firstidx] = FALSE;

      /* check, if we can tighten the min/maxusedidx */
      if( idx == boolarray->minusedidx )
      {
         assert(boolarray->maxusedidx >= 0);
         assert(boolarray->maxusedidx < boolarray->firstidx + boolarray->valssize);
         do
         {
            boolarray->minusedidx++;
         }
         while( boolarray->minusedidx <= boolarray->maxusedidx
            && boolarray->vals[boolarray->minusedidx - boolarray->firstidx] == FALSE );
         if( boolarray->minusedidx > boolarray->maxusedidx )
         {
            boolarray->minusedidx = INT_MAX;
            boolarray->maxusedidx = INT_MIN;
         }
      }
      else if( idx == boolarray->maxusedidx )
      {
         assert(boolarray->minusedidx >= 0);
         assert(boolarray->minusedidx < boolarray->maxusedidx);
         assert(boolarray->maxusedidx < boolarray->firstidx + boolarray->valssize);
         do
         {
            boolarray->maxusedidx--;
            assert(boolarray->minusedidx <= boolarray->maxusedidx);
         }
         while( boolarray->vals[boolarray->maxusedidx - boolarray->firstidx] == FALSE );
      }
   }

   return SCIP_OKAY;
}

/** returns the minimal index of all stored non-zero elements */
int SCIPboolarrayGetMinIdx(
   SCIP_BOOLARRAY*       boolarray           /**< dynamic bool array */
   )
{
   assert(boolarray != NULL);

   return boolarray->minusedidx;
}

/** returns the maximal index of all stored non-zero elements */
int SCIPboolarrayGetMaxIdx(
   SCIP_BOOLARRAY*       boolarray           /**< dynamic bool array */
   )
{
   assert(boolarray != NULL);

   return boolarray->maxusedidx;
}


/** creates a dynamic array of pointer values */
SCIP_RETCODE SCIPptrarrayCreate(
   SCIP_PTRARRAY**       ptrarray,           /**< pointer to store the ptr array */
   BMS_BLKMEM*           blkmem              /**< block memory */
   )
{
   assert(ptrarray != NULL);
   assert(blkmem != NULL);

   SCIP_ALLOC( BMSallocBlockMemory(blkmem, ptrarray) );
   (*ptrarray)->blkmem = blkmem;
   (*ptrarray)->vals = NULL;
   (*ptrarray)->valssize = 0;
   (*ptrarray)->firstidx = -1;
   (*ptrarray)->minusedidx = INT_MAX;
   (*ptrarray)->maxusedidx = INT_MIN;

   return SCIP_OKAY;
}

/** creates a copy of a dynamic array of pointer values */
SCIP_RETCODE SCIPptrarrayCopy(
   SCIP_PTRARRAY**       ptrarray,           /**< pointer to store the copied ptr array */
   BMS_BLKMEM*           blkmem,             /**< block memory */
   SCIP_PTRARRAY*        sourceptrarray      /**< dynamic ptr array to copy */
   )
{
   assert(ptrarray != NULL);
   assert(sourceptrarray != NULL);

   SCIP_CALL( SCIPptrarrayCreate(ptrarray, blkmem) );
   if( sourceptrarray->valssize > 0 )
   {
      SCIP_ALLOC( BMSduplicateBlockMemoryArray(blkmem, &(*ptrarray)->vals, sourceptrarray->vals, sourceptrarray->valssize) );
   }
   (*ptrarray)->valssize = sourceptrarray->valssize;
   (*ptrarray)->firstidx = sourceptrarray->firstidx;
   (*ptrarray)->minusedidx = sourceptrarray->minusedidx;
   (*ptrarray)->maxusedidx = sourceptrarray->maxusedidx;

   return SCIP_OKAY;
}

/** frees a dynamic array of pointer values */
SCIP_RETCODE SCIPptrarrayFree(
   SCIP_PTRARRAY**       ptrarray            /**< pointer to the ptr array */
   )
{
   assert(ptrarray != NULL);
   assert(*ptrarray != NULL);

   BMSfreeBlockMemoryArrayNull((*ptrarray)->blkmem, &(*ptrarray)->vals, (*ptrarray)->valssize);
   BMSfreeBlockMemory((*ptrarray)->blkmem, ptrarray);

   return SCIP_OKAY;
}

/** extends dynamic array to be able to store indices from minidx to maxidx */
SCIP_RETCODE SCIPptrarrayExtend(
   SCIP_PTRARRAY*        ptrarray,           /**< dynamic ptr array */
   int                   arraygrowinit,      /**< initial size of array */
   SCIP_Real             arraygrowfac,       /**< growing factor of array */
   int                   minidx,             /**< smallest index to allocate storage for */
   int                   maxidx              /**< largest index to allocate storage for */
   )
{
   int nused;
   int nfree;
   int newfirstidx;
   int i;

   assert(ptrarray != NULL);
   assert(ptrarray->minusedidx == INT_MAX || ptrarray->firstidx >= 0);
   assert(ptrarray->maxusedidx == INT_MIN || ptrarray->firstidx >= 0);
   assert(ptrarray->minusedidx == INT_MAX || ptrarray->minusedidx >= ptrarray->firstidx);
   assert(ptrarray->maxusedidx == INT_MIN || ptrarray->maxusedidx < ptrarray->firstidx + ptrarray->valssize);
   assert(0 <= minidx);
   assert(minidx <= maxidx);

   minidx = MIN(minidx, ptrarray->minusedidx);
   maxidx = MAX(maxidx, ptrarray->maxusedidx);
   assert(0 <= minidx);
   assert(minidx <= maxidx);

   SCIPdebugMessage("extending ptrarray %p (firstidx=%d, size=%d, range=[%d,%d]) to range [%d,%d]\n",
      (void*)ptrarray, ptrarray->firstidx, ptrarray->valssize, ptrarray->minusedidx, ptrarray->maxusedidx, minidx, maxidx);

   /* check, whether we have to allocate additional memory, or shift the array */
   nused = maxidx - minidx + 1;
   if( nused > ptrarray->valssize )
   {
      void** newvals;
      int newvalssize;

      /* allocate new memory storage */
      newvalssize = calcGrowSize(arraygrowinit, arraygrowfac, nused);
      SCIP_ALLOC( BMSallocBlockMemoryArray(ptrarray->blkmem, &newvals, newvalssize) );
      nfree = newvalssize - nused;
      newfirstidx = minidx - nfree/2;
      newfirstidx = MAX(newfirstidx, 0);
      assert(newfirstidx <= minidx);
      assert(maxidx < newfirstidx + newvalssize);

      /* initialize memory array by copying old values and setting new values to zero */
      if( ptrarray->firstidx != -1 )
      {
         for( i = 0; i < ptrarray->minusedidx - newfirstidx; ++i )
            newvals[i] = NULL;

         /* check for possible overflow or negative value */
         assert(ptrarray->maxusedidx - ptrarray->minusedidx + 1 > 0);

         BMScopyMemoryArray(&newvals[ptrarray->minusedidx - newfirstidx],
            &(ptrarray->vals[ptrarray->minusedidx - ptrarray->firstidx]),
            ptrarray->maxusedidx - ptrarray->minusedidx + 1); /*lint !e866 !e776*/
         for( i = ptrarray->maxusedidx - newfirstidx + 1; i < newvalssize; ++i )
            newvals[i] = NULL;
      }
      else
      {
         for( i = 0; i < newvalssize; ++i )
            newvals[i] = NULL;
      }

      /* free old memory storage, and set the new array parameters */
      BMSfreeBlockMemoryArrayNull(ptrarray->blkmem, &ptrarray->vals, ptrarray->valssize);
      ptrarray->vals = newvals;
      ptrarray->valssize = newvalssize;
      ptrarray->firstidx = newfirstidx;
   }
   else if( ptrarray->firstidx == -1 )
   {
      /* a sufficiently large memory storage exists, but it was cleared */
      nfree = ptrarray->valssize - nused;
      assert(nfree >= 0);
      ptrarray->firstidx = minidx - nfree/2;
      assert(ptrarray->firstidx <= minidx);
      assert(maxidx < ptrarray->firstidx + ptrarray->valssize);
#ifndef NDEBUG
      for( i = 0; i < ptrarray->valssize; ++i )
         assert(ptrarray->vals[i] == NULL);
#endif
   }
   else if( minidx < ptrarray->firstidx )
   {
      /* a sufficiently large memory storage exists, but it has to be shifted to the right */
      nfree = ptrarray->valssize - nused;
      assert(nfree >= 0);
      newfirstidx = minidx - nfree/2;
      newfirstidx = MAX(newfirstidx, 0);
      assert(newfirstidx <= minidx);
      assert(maxidx < newfirstidx + ptrarray->valssize);

      if( ptrarray->minusedidx <= ptrarray->maxusedidx )
      {
         int shift;

         assert(ptrarray->firstidx <= ptrarray->minusedidx);
         assert(ptrarray->maxusedidx < ptrarray->firstidx + ptrarray->valssize);

         /* shift used part of array to the right */
         shift = ptrarray->firstidx - newfirstidx;
         assert(shift > 0);
         for( i = ptrarray->maxusedidx - ptrarray->firstidx; i >= ptrarray->minusedidx - ptrarray->firstidx; --i )
         {
            assert(0 <= i + shift && i + shift < ptrarray->valssize);
            ptrarray->vals[i + shift] = ptrarray->vals[i];
         }
         /* clear the formerly used head of the array */
         for( i = 0; i < shift; ++i )
            ptrarray->vals[ptrarray->minusedidx - ptrarray->firstidx + i] = NULL;
      }
      ptrarray->firstidx = newfirstidx;
   }
   else if( maxidx >= ptrarray->firstidx + ptrarray->valssize )
   {
      /* a sufficiently large memory storage exists, but it has to be shifted to the left */
      nfree = ptrarray->valssize - nused;
      assert(nfree >= 0);
      newfirstidx = minidx - nfree/2;
      newfirstidx = MAX(newfirstidx, 0);
      assert(newfirstidx <= minidx);
      assert(maxidx < newfirstidx + ptrarray->valssize);

      if( ptrarray->minusedidx <= ptrarray->maxusedidx )
      {
         int shift;

         assert(ptrarray->firstidx <= ptrarray->minusedidx);
         assert(ptrarray->maxusedidx < ptrarray->firstidx + ptrarray->valssize);

         /* shift used part of array to the left */
         shift = newfirstidx - ptrarray->firstidx;
         assert(shift > 0);
         for( i = ptrarray->minusedidx - ptrarray->firstidx; i <= ptrarray->maxusedidx - ptrarray->firstidx; ++i )
         {
            assert(0 <= i - shift && i - shift < ptrarray->valssize);
            ptrarray->vals[i - shift] = ptrarray->vals[i];
         }
         /* clear the formerly used tail of the array */
         for( i = 0; i < shift; ++i )
            ptrarray->vals[ptrarray->maxusedidx - ptrarray->firstidx - i] = NULL;
      }
      ptrarray->firstidx = newfirstidx;
   }

   assert(minidx >= ptrarray->firstidx);
   assert(maxidx < ptrarray->firstidx + ptrarray->valssize);

   return SCIP_OKAY;
}

/** clears a dynamic pointer array */
SCIP_RETCODE SCIPptrarrayClear(
   SCIP_PTRARRAY*        ptrarray            /**< dynamic ptr array */
   )
{
   assert(ptrarray != NULL);

   SCIPdebugMessage("clearing ptrarray %p (firstidx=%d, size=%d, range=[%d,%d])\n",
      (void*)ptrarray, ptrarray->firstidx, ptrarray->valssize, ptrarray->minusedidx, ptrarray->maxusedidx);

   if( ptrarray->minusedidx <= ptrarray->maxusedidx )
   {
      assert(ptrarray->firstidx <= ptrarray->minusedidx);
      assert(ptrarray->maxusedidx < ptrarray->firstidx + ptrarray->valssize);
      assert(ptrarray->firstidx != -1);
      assert(ptrarray->valssize > 0);

      /* clear the used part of array */
      BMSclearMemoryArray(&ptrarray->vals[ptrarray->minusedidx - ptrarray->firstidx],
         ptrarray->maxusedidx - ptrarray->minusedidx + 1); /*lint !e866*/

      /* mark the array cleared */
      ptrarray->minusedidx = INT_MAX;
      ptrarray->maxusedidx = INT_MIN;
   }
   assert(ptrarray->minusedidx == INT_MAX);
   assert(ptrarray->maxusedidx == INT_MIN);

   return SCIP_OKAY;
}

/** gets value of entry in dynamic array */
void* SCIPptrarrayGetVal(
   SCIP_PTRARRAY*        ptrarray,           /**< dynamic ptr array */
   int                   idx                 /**< array index to get value for */
   )
{
   assert(ptrarray != NULL);
   assert(idx >= 0);

   if( idx < ptrarray->minusedidx || idx > ptrarray->maxusedidx )
      return NULL;
   else
   {
      assert(ptrarray->vals != NULL);
      assert(idx - ptrarray->firstidx >= 0);
      assert(idx - ptrarray->firstidx < ptrarray->valssize);

      return ptrarray->vals[idx - ptrarray->firstidx];
   }
}

/** sets value of entry in dynamic array */
SCIP_RETCODE SCIPptrarraySetVal(
   SCIP_PTRARRAY*        ptrarray,           /**< dynamic ptr array */
   int                   arraygrowinit,      /**< initial size of array */
   SCIP_Real             arraygrowfac,       /**< growing factor of array */
   int                   idx,                /**< array index to set value for */
   void*                 val                 /**< value to set array index to */
   )
{
   assert(ptrarray != NULL);
   assert(idx >= 0);

   SCIPdebugMessage("setting ptrarray %p (firstidx=%d, size=%d, range=[%d,%d]) index %d to %p\n",
      (void*)ptrarray, ptrarray->firstidx, ptrarray->valssize, ptrarray->minusedidx, ptrarray->maxusedidx, idx, val);

   if( val != NULL )
   {
      /* extend array to be able to store the index */
      SCIP_CALL( SCIPptrarrayExtend(ptrarray, arraygrowinit, arraygrowfac, idx, idx) );
      assert(idx >= ptrarray->firstidx);
      assert(idx < ptrarray->firstidx + ptrarray->valssize);

      /* set the array value of the index */
      ptrarray->vals[idx - ptrarray->firstidx] = val;

      /* update min/maxusedidx */
      ptrarray->minusedidx = MIN(ptrarray->minusedidx, idx);
      ptrarray->maxusedidx = MAX(ptrarray->maxusedidx, idx);
   }
   else if( idx >= ptrarray->firstidx && idx < ptrarray->firstidx + ptrarray->valssize )
   {
      /* set the array value of the index to zero */
      ptrarray->vals[idx - ptrarray->firstidx] = NULL;

      /* check, if we can tighten the min/maxusedidx */
      if( idx == ptrarray->minusedidx )
      {
         assert(ptrarray->maxusedidx >= 0);
         assert(ptrarray->maxusedidx < ptrarray->firstidx + ptrarray->valssize);
         do
         {
            ptrarray->minusedidx++;
         }
         while( ptrarray->minusedidx <= ptrarray->maxusedidx
            && ptrarray->vals[ptrarray->minusedidx - ptrarray->firstidx] == NULL );
         if( ptrarray->minusedidx > ptrarray->maxusedidx )
         {
            ptrarray->minusedidx = INT_MAX;
            ptrarray->maxusedidx = INT_MIN;
         }
      }
      else if( idx == ptrarray->maxusedidx )
      {
         assert(ptrarray->minusedidx >= 0);
         assert(ptrarray->minusedidx < ptrarray->maxusedidx);
         assert(ptrarray->maxusedidx < ptrarray->firstidx + ptrarray->valssize);
         do
         {
            ptrarray->maxusedidx--;
            assert(ptrarray->minusedidx <= ptrarray->maxusedidx);
         }
         while( ptrarray->vals[ptrarray->maxusedidx - ptrarray->firstidx] == NULL );
      }
   }

   return SCIP_OKAY;
}

/** returns the minimal index of all stored non-zero elements */
int SCIPptrarrayGetMinIdx(
   SCIP_PTRARRAY*        ptrarray            /**< dynamic ptr array */
   )
{
   assert(ptrarray != NULL);

   return ptrarray->minusedidx;
}

/** returns the maximal index of all stored non-zero elements */
int SCIPptrarrayGetMaxIdx(
   SCIP_PTRARRAY*        ptrarray            /**< dynamic ptr array */
   )
{
   assert(ptrarray != NULL);

   return ptrarray->maxusedidx;
}


/*
 * Sorting algorithms
 */

/** default comparer for integers */
SCIP_DECL_SORTPTRCOMP(SCIPsortCompInt)
{
   int value1;
   int value2;

   value1 = (int)(size_t)elem1;
   value2 = (int)(size_t)elem2;

   if( value1 < value2 )
      return -1;

   if( value2 < value1 )
      return 1;

   return 0;
}

/* first all upwards-sorting methods */

/** sort an indexed element set in non-decreasing order, resulting in a permutation index array */
void SCIPsort(
   int*                  perm,               /**< pointer to store the resulting permutation */
   SCIP_DECL_SORTINDCOMP((*indcomp)),        /**< data element comparator */
   void*                 dataptr,            /**< pointer to data field that is given to the external compare method */
   int                   len                 /**< number of elements to be sorted (valid index range) */
   )
{
   int pos;

   assert(indcomp != NULL);
   assert(len == 0 || perm != NULL);

   /* create identity permutation */
   for( pos = 0; pos < len; ++pos )
      perm[pos] = pos;

   SCIPsortInd(perm, indcomp, dataptr, len);
}

/* SCIPsortInd(), SCIPsortedvecInsert...(), SCIPsortedvecDelPos...(), SCIPsortedvecFind...() via sort template */
#define SORTTPL_NAMEEXT     Ind
#define SORTTPL_KEYTYPE     int
#define SORTTPL_INDCOMP
#include "scip/sorttpl.c" /*lint !e451*/


/* SCIPsortPtr(), SCIPsortedvecInsert...(), SCIPsortedvecDelPos...(), SCIPsortedvecFind...() via sort template */
#define SORTTPL_NAMEEXT     Ptr
#define SORTTPL_KEYTYPE     void*
#define SORTTPL_PTRCOMP
#include "scip/sorttpl.c" /*lint !e451*/


/* SCIPsortPtrPtr(), SCIPsortedvecInsert...(), SCIPsortedvecDelPos...(), SCIPsortedvecFind...() via sort template */
#define SORTTPL_NAMEEXT     PtrPtr
#define SORTTPL_KEYTYPE     void*
#define SORTTPL_FIELD1TYPE  void*
#define SORTTPL_PTRCOMP
#include "scip/sorttpl.c" /*lint !e451*/


/* SCIPsortPtrReal(), SCIPsortedvecInsert...(), SCIPsortedvecDelPos...(), SCIPsortedvecFind...() via sort template */
#define SORTTPL_NAMEEXT     PtrReal
#define SORTTPL_KEYTYPE     void*
#define SORTTPL_FIELD1TYPE  SCIP_Real
#define SORTTPL_PTRCOMP
#include "scip/sorttpl.c" /*lint !e451*/


/* SCIPsortPtrInt(), SCIPsortedvecInsert...(), SCIPsortedvecDelPos...(), SCIPsortedvecFind...() via sort template */
#define SORTTPL_NAMEEXT     PtrInt
#define SORTTPL_KEYTYPE     void*
#define SORTTPL_FIELD1TYPE  int
#define SORTTPL_PTRCOMP
#include "scip/sorttpl.c" /*lint !e451*/


/* SCIPsortPtrBool(), SCIPsortedvecInsert...(), SCIPsortedvecDelPos...(), SCIPsortedvecFind...() via sort template */
#define SORTTPL_NAMEEXT     PtrBool
#define SORTTPL_KEYTYPE     void*
#define SORTTPL_FIELD1TYPE  SCIP_Bool
#define SORTTPL_PTRCOMP
#include "scip/sorttpl.c" /*lint !e451*/


/* SCIPsortPtrIntInt(), SCIPsortedvecInsert...(), SCIPsortedvecDelPos...(), SCIPsortedvecFind...() via sort template */
#define SORTTPL_NAMEEXT     PtrIntInt
#define SORTTPL_KEYTYPE     void*
#define SORTTPL_FIELD1TYPE  int
#define SORTTPL_FIELD2TYPE  int
#define SORTTPL_PTRCOMP
#include "scip/sorttpl.c" /*lint !e451*/


/* SCIPsortPtrRealInt(), SCIPsortedvecInsert...(), SCIPsortedvecDelPos...(), SCIPsortedvecFind...() via sort template */
#define SORTTPL_NAMEEXT     PtrRealInt
#define SORTTPL_KEYTYPE     void*
#define SORTTPL_FIELD1TYPE  SCIP_Real
#define SORTTPL_FIELD2TYPE  int
#define SORTTPL_PTRCOMP
#include "scip/sorttpl.c" /*lint !e451*/

/* SCIPsortPtrRealRealInt(), SCIPsortedvecInsert...(), SCIPsortedvecDelPos...(), SCIPsortedvecFind...() via sort template */
#define SORTTPL_NAMEEXT     PtrRealRealInt
#define SORTTPL_KEYTYPE     void*
#define SORTTPL_FIELD1TYPE  SCIP_Real
#define SORTTPL_FIELD2TYPE  SCIP_Real
#define SORTTPL_FIELD3TYPE  int
#define SORTTPL_PTRCOMP
#include "scip/sorttpl.c" /*lint !e451*/

/* SCIPsortPtrRealRealIntBool(), SCIPsortedvecInsert...(), SCIPsortedvecDelPos...(), SCIPsortedvecFind...() via sort template */
#define SORTTPL_NAMEEXT     PtrRealRealIntBool
#define SORTTPL_KEYTYPE     void*
#define SORTTPL_FIELD1TYPE  SCIP_Real
#define SORTTPL_FIELD2TYPE  SCIP_Real
#define SORTTPL_FIELD3TYPE  int
#define SORTTPL_FIELD4TYPE  SCIP_Bool
#define SORTTPL_PTRCOMP
#include "scip/sorttpl.c" /*lint !e451*/

/* SCIPsortPtrRealBool(), SCIPsortedvecInsert...(), SCIPsortedvecDelPos...(), SCIPsortedvecFind...() via sort template */
#define SORTTPL_NAMEEXT     PtrRealBool
#define SORTTPL_KEYTYPE     void*
#define SORTTPL_FIELD1TYPE  SCIP_Real
#define SORTTPL_FIELD2TYPE  SCIP_Bool
#define SORTTPL_PTRCOMP
#include "scip/sorttpl.c" /*lint !e451*/


/* SCIPsortPtrPtrInt(), SCIPsortedvecInsert...(), SCIPsortedvecDelPos...(), SCIPsortedvecFind...() via sort template */
#define SORTTPL_NAMEEXT     PtrPtrInt
#define SORTTPL_KEYTYPE     void*
#define SORTTPL_FIELD1TYPE  void*
#define SORTTPL_FIELD2TYPE  int
#define SORTTPL_PTRCOMP
#include "scip/sorttpl.c" /*lint !e451*/


/* SCIPsortPtrPtrReal(), SCIPsortedvecInsert...(), SCIPsortedvecDelPos...(), SCIPsortedvecFind...() via sort template */
#define SORTTPL_NAMEEXT     PtrPtrReal
#define SORTTPL_KEYTYPE     void*
#define SORTTPL_FIELD1TYPE  void*
#define SORTTPL_FIELD2TYPE  SCIP_Real
#define SORTTPL_PTRCOMP
#include "scip/sorttpl.c" /*lint !e451*/


/* SCIPsortPtrRealIntInt(), SCIPsortedvecInsert...(), SCIPsortedvecDelPos...(), SCIPsortedvecFind...() via sort template */
#define SORTTPL_NAMEEXT     PtrRealIntInt
#define SORTTPL_KEYTYPE     void*
#define SORTTPL_FIELD1TYPE  SCIP_Real
#define SORTTPL_FIELD2TYPE  int
#define SORTTPL_FIELD3TYPE  int
#define SORTTPL_PTRCOMP
#include "scip/sorttpl.c" /*lint !e451*/


/* SCIPsortPtrPtrIntInt(), SCIPsortedvecInsert...(), SCIPsortedvecDelPos...(), SCIPsortedvecFind...() via sort template */
#define SORTTPL_NAMEEXT     PtrPtrIntInt
#define SORTTPL_KEYTYPE     void*
#define SORTTPL_FIELD1TYPE  void*
#define SORTTPL_FIELD2TYPE  int
#define SORTTPL_FIELD3TYPE  int
#define SORTTPL_PTRCOMP
#include "scip/sorttpl.c" /*lint !e451*/


/* SCIPsortPtrPtrRealInt(), SCIPsortedvecInsert...(), SCIPsortedvecDelPos...(), SCIPsortedvecFind...() via sort template */
#define SORTTPL_NAMEEXT     PtrPtrRealInt
#define SORTTPL_KEYTYPE     void*
#define SORTTPL_FIELD1TYPE  void*
#define SORTTPL_FIELD2TYPE  SCIP_Real
#define SORTTPL_FIELD3TYPE  int
#define SORTTPL_PTRCOMP
#include "scip/sorttpl.c" /*lint !e451*/


/* SCIPsortPtrPtrRealBool(), SCIPsortedvecInsert...(), SCIPsortedvecDelPos...(), SCIPsortedvecFind...() via sort template */
#define SORTTPL_NAMEEXT     PtrPtrRealBool
#define SORTTPL_KEYTYPE     void*
#define SORTTPL_FIELD1TYPE  void*
#define SORTTPL_FIELD2TYPE  SCIP_Real
#define SORTTPL_FIELD3TYPE  SCIP_Bool
#define SORTTPL_PTRCOMP
#include "scip/sorttpl.c" /*lint !e451*/


/* SCIPsortPtrPtrLongInt(), SCIPsortedvecInsert...(), SCIPsortedvecDelPos...(), SCIPsortedvecFind...() via sort template */
#define SORTTPL_NAMEEXT     PtrPtrLongInt
#define SORTTPL_KEYTYPE     void*
#define SORTTPL_FIELD1TYPE  void*
#define SORTTPL_FIELD2TYPE  SCIP_Longint
#define SORTTPL_FIELD3TYPE  int
#define SORTTPL_PTRCOMP
#include "scip/sorttpl.c" /*lint !e451*/


/* SCIPsortPtrPtrLongIntInt(), SCIPsortedvecInsert...(), SCIPsortedvecDelPos...(), SCIPsortedvecFind...() via sort template */
#define SORTTPL_NAMEEXT     PtrPtrLongIntInt
#define SORTTPL_KEYTYPE     void*
#define SORTTPL_FIELD1TYPE  void*
#define SORTTPL_FIELD2TYPE  SCIP_Longint
#define SORTTPL_FIELD3TYPE  int
#define SORTTPL_FIELD4TYPE  int
#define SORTTPL_PTRCOMP
#include "scip/sorttpl.c" /*lint !e451*/


/* SCIPsortReal(), SCIPsortedvecInsert...(), SCIPsortedvecDelPos...(), SCIPsortedvecFind...() via sort template */
#define SORTTPL_NAMEEXT     Real
#define SORTTPL_KEYTYPE     SCIP_Real
#include "scip/sorttpl.c" /*lint !e451*/


/* SCIPsortRealBoolPtr(), SCIPsortedvecInsert...(), SCIPsortedvecDelPos...(), SCIPsortedvecFind...() via sort template */
#define SORTTPL_NAMEEXT     RealBoolPtr
#define SORTTPL_KEYTYPE     SCIP_Real
#define SORTTPL_FIELD1TYPE  SCIP_Bool
#define SORTTPL_FIELD2TYPE  void*
#include "scip/sorttpl.c" /*lint !e451*/


/* SCIPsortRealPtr(), SCIPsortedvecInsert...(), SCIPsortedvecDelPos...(), SCIPsortedvecFind...() via sort template */
#define SORTTPL_NAMEEXT     RealPtr
#define SORTTPL_KEYTYPE     SCIP_Real
#define SORTTPL_FIELD1TYPE  void*
#include "scip/sorttpl.c" /*lint !e451*/


/* SCIPsortRealInt(), SCIPsortedvecInsert...(), SCIPsortedvecDelPos...(), SCIPsortedvecFind...() via sort template */
#define SORTTPL_NAMEEXT     RealInt
#define SORTTPL_KEYTYPE     SCIP_Real
#define SORTTPL_FIELD1TYPE  int
#include "scip/sorttpl.c" /*lint !e451*/


/* SCIPsortRealIntInt(), SCIPsortedvecInsert...(), SCIPsortedvecDelPos...(), SCIPsortedvecFind...() via sort template */
#define SORTTPL_NAMEEXT     RealIntInt
#define SORTTPL_KEYTYPE     SCIP_Real
#define SORTTPL_FIELD1TYPE  int
#define SORTTPL_FIELD2TYPE  int
#include "scip/sorttpl.c" /*lint !e451*/


/* SCIPsortRealIntLong(), SCIPsortedvecInsert...(), SCIPsortedvecDelPos...(), SCIPsortedvecFind...() via sort template */
#define SORTTPL_NAMEEXT     RealIntLong
#define SORTTPL_KEYTYPE     SCIP_Real
#define SORTTPL_FIELD1TYPE  int
#define SORTTPL_FIELD2TYPE  SCIP_Longint
#include "scip/sorttpl.c" /*lint !e451*/


/* SCIPsortRealIntPtr(), SCIPsortedvecInsert...(), SCIPsortedvecDelPos...(), SCIPsortedvecFind...() via sort template */
#define SORTTPL_NAMEEXT     RealIntPtr
#define SORTTPL_KEYTYPE     SCIP_Real
#define SORTTPL_FIELD1TYPE  int
#define SORTTPL_FIELD2TYPE  void*
#include "scip/sorttpl.c" /*lint !e451*/


/* SCIPsortRealRealPtr(), SCIPsortedvecInsert...(), SCIPsortedvecDelPos...(), SCIPsortedvecFind...() via sort template */
#define SORTTPL_NAMEEXT     RealRealPtr
#define SORTTPL_KEYTYPE     SCIP_Real
#define SORTTPL_FIELD1TYPE  SCIP_Real
#define SORTTPL_FIELD2TYPE  void*
#include "scip/sorttpl.c" /*lint !e451*/


/* SCIPsortRealLongRealInt(), SCIPsortedvecInsert...(), SCIPsortedvecDelPos...(), SCIPsortedvecFind...() via sort template */
#define SORTTPL_NAMEEXT     RealLongRealInt
#define SORTTPL_KEYTYPE     SCIP_Real
#define SORTTPL_FIELD1TYPE  SCIP_Longint
#define SORTTPL_FIELD2TYPE  SCIP_Real
#define SORTTPL_FIELD3TYPE  int
#include "scip/sorttpl.c" /*lint !e451*/

/* SCIPsortRealRealIntInt(), SCIPsortedvecInsert...(), SCIPsortedvecDelPos...(), SCIPsortedvecFind...() via sort template */
#define SORTTPL_NAMEEXT     RealRealIntInt
#define SORTTPL_KEYTYPE     SCIP_Real
#define SORTTPL_FIELD1TYPE  SCIP_Real
#define SORTTPL_FIELD2TYPE  int
#define SORTTPL_FIELD3TYPE  int
#include "scip/sorttpl.c" /*lint !e451*/


/* SCIPsortRealRealRealInt(), SCIPsortedvecInsert...(), SCIPsortedvecDelPos...(), SCIPsortedvecFind...() via sort template */
#define SORTTPL_NAMEEXT     RealRealRealInt
#define SORTTPL_KEYTYPE     SCIP_Real
#define SORTTPL_FIELD1TYPE  SCIP_Real
#define SORTTPL_FIELD2TYPE  SCIP_Real
#define SORTTPL_FIELD3TYPE  int
#include "scip/sorttpl.c" /*lint !e451*/


/* SCIPsortRealRealRealPtr(), SCIPsortedvecInsert...(), SCIPsortedvecDelPos...(), SCIPsortedvecFind...() via sort template */
#define SORTTPL_NAMEEXT     RealRealRealPtr
#define SORTTPL_KEYTYPE     SCIP_Real
#define SORTTPL_FIELD1TYPE  SCIP_Real
#define SORTTPL_FIELD2TYPE  SCIP_Real
#define SORTTPL_FIELD3TYPE  void*
#include "scip/sorttpl.c" /*lint !e451*/


/* SCIPsortRealPtrPtrInt(), SCIPsortedvecInsert...(), SCIPsortedvecDelPos...(), SCIPsortedvecFind...() via sort template */
#define SORTTPL_NAMEEXT     RealPtrPtrInt
#define SORTTPL_KEYTYPE     SCIP_Real
#define SORTTPL_FIELD1TYPE  void*
#define SORTTPL_FIELD2TYPE  void*
#define SORTTPL_FIELD3TYPE  int
#include "scip/sorttpl.c" /*lint !e451*/


/* SCIPsortRealPtrPtrIntInt(), SCIPsortedvecInsert...(), SCIPsortedvecDelPos...(), SCIPsortedvecFind...() via sort template */
#define SORTTPL_NAMEEXT     RealPtrPtrIntInt
#define SORTTPL_KEYTYPE     SCIP_Real
#define SORTTPL_FIELD1TYPE  void*
#define SORTTPL_FIELD2TYPE  void*
#define SORTTPL_FIELD3TYPE  int
#define SORTTPL_FIELD4TYPE  int
#include "scip/sorttpl.c" /*lint !e451*/


/* SCIPsortRealRealRealBoolPtr(), SCIPsortedvecInsert...(), SCIPsortedvecDelPos...(), SCIPsortedvecFind...() via sort template */
#define SORTTPL_NAMEEXT     RealRealRealBoolPtr
#define SORTTPL_KEYTYPE     SCIP_Real
#define SORTTPL_FIELD1TYPE  SCIP_Real
#define SORTTPL_FIELD2TYPE  SCIP_Real
#define SORTTPL_FIELD3TYPE  SCIP_Bool
#define SORTTPL_FIELD4TYPE  void*
#include "scip/sorttpl.c" /*lint !e451*/


/* SCIPsortRealRealRealBoolBoolPtr(), SCIPsortedvecInsert...(), SCIPsortedvecDelPos...(), SCIPsortedvecFind...() via sort template */
#define SORTTPL_NAMEEXT     RealRealRealBoolBoolPtr
#define SORTTPL_KEYTYPE     SCIP_Real
#define SORTTPL_FIELD1TYPE  SCIP_Real
#define SORTTPL_FIELD2TYPE  SCIP_Real
#define SORTTPL_FIELD3TYPE  SCIP_Bool
#define SORTTPL_FIELD4TYPE  SCIP_Bool
#define SORTTPL_FIELD5TYPE  void*
#include "scip/sorttpl.c" /*lint !e451*/


/* SCIPsortInt(), SCIPsortedvecInsert...(), SCIPsortedvecDelPos...(), SCIPsortedvecFind...() via sort template */
#define SORTTPL_NAMEEXT     Int
#define SORTTPL_KEYTYPE     int
#include "scip/sorttpl.c" /*lint !e451*/


/* SCIPsortIntInt(), SCIPsortedvecInsert...(), SCIPsortedvecDelPos...(), SCIPsortedvecFind...() via sort template */
#define SORTTPL_NAMEEXT     IntInt
#define SORTTPL_KEYTYPE     int
#define SORTTPL_FIELD1TYPE  int
#include "scip/sorttpl.c" /*lint !e451*/


/* SCIPsortIntReal(), SCIPsortedvecInsert...(), SCIPsortedvecDelPos...(), SCIPsortedvecFind...() via sort template */
#define SORTTPL_NAMEEXT     IntReal
#define SORTTPL_KEYTYPE     int
#define SORTTPL_FIELD1TYPE  SCIP_Real
#include "scip/sorttpl.c" /*lint !e451*/


/* SCIPsortIntPtr(), SCIPsortedvecInsert...(), SCIPsortedvecDelPos...(), SCIPsortedvecFind...() via sort template */
#define SORTTPL_NAMEEXT     IntPtr
#define SORTTPL_KEYTYPE     int
#define SORTTPL_FIELD1TYPE  void*
#include "scip/sorttpl.c" /*lint !e451*/


/* SCIPsortIntIntInt(), SCIPsortedvecInsert...(), SCIPsortedvecDelPos...(), SCIPsortedvecFind...() via sort template */
#define SORTTPL_NAMEEXT     IntIntInt
#define SORTTPL_KEYTYPE     int
#define SORTTPL_FIELD1TYPE  int
#define SORTTPL_FIELD2TYPE  int
#include "scip/sorttpl.c" /*lint !e451*/


/* SCIPsortIntIntLong(), SCIPsortedvecInsert...(), SCIPsortedvecDelPos...(), SCIPsortedvecFind...() via sort template */
#define SORTTPL_NAMEEXT     IntIntLong
#define SORTTPL_KEYTYPE     int
#define SORTTPL_FIELD1TYPE  int
#define SORTTPL_FIELD2TYPE  SCIP_Longint
#include "scip/sorttpl.c" /*lint !e451*/

/* SCIPsortIntRealLong(), SCIPsortedvecInsert...(), SCIPsortedvecDelPos...(), SCIPsortedvecFind...() via sort template */
#define SORTTPL_NAMEEXT     IntRealLong
#define SORTTPL_KEYTYPE     int
#define SORTTPL_FIELD1TYPE  SCIP_Real
#define SORTTPL_FIELD2TYPE  SCIP_Longint
#include "scip/sorttpl.c" /*lint !e451*/


/* SCIPsortIntIntPtr(), SCIPsortedvecInsert...(), SCIPsortedvecDelPos...(), SCIPsortedvecFind...() via sort template */
#define SORTTPL_NAMEEXT     IntIntPtr
#define SORTTPL_KEYTYPE     int
#define SORTTPL_FIELD1TYPE  int
#define SORTTPL_FIELD2TYPE  void*
#include "scip/sorttpl.c" /*lint !e451*/


/* SCIPsortIntIntReal(), SCIPsortedvecInsert...(), SCIPsortedvecDelPos...(), SCIPsortedvecFind...() via sort template */
#define SORTTPL_NAMEEXT     IntIntReal
#define SORTTPL_KEYTYPE     int
#define SORTTPL_FIELD1TYPE  int
#define SORTTPL_FIELD2TYPE  SCIP_Real
#include "scip/sorttpl.c" /*lint !e451*/


/* SCIPsortIntPtrReal(), SCIPsortedvecInsert...(), SCIPsortedvecDelPos...(), SCIPsortedvecFind...() via sort template */
#define SORTTPL_NAMEEXT     IntPtrReal
#define SORTTPL_KEYTYPE     int
#define SORTTPL_FIELD1TYPE  void*
#define SORTTPL_FIELD2TYPE  SCIP_Real
#include "scip/sorttpl.c" /*lint !e451*/


/* SCIPsortIntIntIntPtr(), SCIPsortedvecInsert...(), SCIPsortedvecDelPos...(), SCIPsortedvecFind...() via sort template */
#define SORTTPL_NAMEEXT     IntIntIntPtr
#define SORTTPL_KEYTYPE     int
#define SORTTPL_FIELD1TYPE  int
#define SORTTPL_FIELD2TYPE  int
#define SORTTPL_FIELD3TYPE  void*
#include "scip/sorttpl.c" /*lint !e451*/

/* SCIPsortIntIntIntReal(), SCIPsortedvecInsert...(), SCIPsortedvecDelPos...(), SCIPsortedvecFind...() via sort template */
#define SORTTPL_NAMEEXT     IntIntIntReal
#define SORTTPL_KEYTYPE     int
#define SORTTPL_FIELD1TYPE  int
#define SORTTPL_FIELD2TYPE  int
#define SORTTPL_FIELD3TYPE  SCIP_Real
#include "scip/sorttpl.c" /*lint !e451*/

/* SCIPsortIntPtrIntReal(), SCIPsortedvecInsert...(), SCIPsortedvecDelPos...(), SCIPsortedvecFind...() via sort template */
#define SORTTPL_NAMEEXT     IntPtrIntReal
#define SORTTPL_KEYTYPE     int
#define SORTTPL_FIELD1TYPE  void*
#define SORTTPL_FIELD2TYPE  int
#define SORTTPL_FIELD3TYPE  SCIP_Real
#include "scip/sorttpl.c" /*lint !e451*/


/* SCIPsortLong(), SCIPsortedvecInsert...(), SCIPsortedvecDelPos...(), SCIPsortedvecFind...() via sort template */
#define SORTTPL_NAMEEXT     Long
#define SORTTPL_KEYTYPE     SCIP_Longint
#include "scip/sorttpl.c" /*lint !e451*/


/* SCIPsortLongPtr(), SCIPsortedvecInsert...(), SCIPsortedvecDelPos...(), SCIPsortedvecFind...() via sort template */
#define SORTTPL_NAMEEXT     LongPtr
#define SORTTPL_KEYTYPE     SCIP_Longint
#define SORTTPL_FIELD1TYPE  void*
#include "scip/sorttpl.c" /*lint !e451*/


/* SCIPsortLongPtrInt(), SCIPsortedvecInsert...(), SCIPsortedvecDelPos...(), SCIPsortedvecFind...() via sort template */
#define SORTTPL_NAMEEXT     LongPtrInt
#define SORTTPL_KEYTYPE     SCIP_Longint
#define SORTTPL_FIELD1TYPE  void*
#define SORTTPL_FIELD2TYPE  int
#include "scip/sorttpl.c" /*lint !e451*/


/* SCIPsortLongPtrRealBool(), SCIPsortedvecInsert...(), SCIPsortedvecDelPos...(), SCIPsortedvecFind...() via sort template */
#define SORTTPL_NAMEEXT     LongPtrRealBool
#define SORTTPL_KEYTYPE     SCIP_Longint
#define SORTTPL_FIELD1TYPE  void*
#define SORTTPL_FIELD2TYPE  SCIP_Real
#define SORTTPL_FIELD3TYPE  SCIP_Bool
#include "scip/sorttpl.c" /*lint !e451*/


/* SCIPsortLongPtrRealRealBool(), SCIPsortedvecInsert...(), SCIPsortedvecDelPos...(), SCIPsortedvecFind...() via sort template */
#define SORTTPL_NAMEEXT     LongPtrRealRealBool
#define SORTTPL_KEYTYPE     SCIP_Longint
#define SORTTPL_FIELD1TYPE  void*
#define SORTTPL_FIELD2TYPE  SCIP_Real
#define SORTTPL_FIELD3TYPE  SCIP_Real
#define SORTTPL_FIELD4TYPE  SCIP_Bool
#include "scip/sorttpl.c" /*lint !e451*/


/* SCIPsortLongPtrRealRealIntBool(), SCIPsortedvecInsert...(), SCIPsortedvecDelPos...(), SCIPsortedvecFind...() via sort template */
#define SORTTPL_NAMEEXT     LongPtrRealRealIntBool
#define SORTTPL_KEYTYPE     SCIP_Longint
#define SORTTPL_FIELD1TYPE  void*
#define SORTTPL_FIELD2TYPE  SCIP_Real
#define SORTTPL_FIELD3TYPE  SCIP_Real
#define SORTTPL_FIELD4TYPE  int
#define SORTTPL_FIELD5TYPE  SCIP_Bool
#include "scip/sorttpl.c" /*lint !e451*/


/* SCIPsortLongPtrPtrInt(), SCIPsortedvecInsert...(), SCIPsortedvecDelPos...(), SCIPsortedvecFind...() via sort template */
#define SORTTPL_NAMEEXT     LongPtrPtrInt
#define SORTTPL_KEYTYPE     SCIP_Longint
#define SORTTPL_FIELD1TYPE  void*
#define SORTTPL_FIELD2TYPE  void*
#define SORTTPL_FIELD3TYPE  int
#include "scip/sorttpl.c" /*lint !e451*/


/* SCIPsortLongPtrPtrIntInt(), SCIPsortedvecInsert...(), SCIPsortedvecDelPos...(), SCIPsortedvecFind...() via sort template */
#define SORTTPL_NAMEEXT     LongPtrPtrIntInt
#define SORTTPL_KEYTYPE     SCIP_Longint
#define SORTTPL_FIELD1TYPE  void*
#define SORTTPL_FIELD2TYPE  void*
#define SORTTPL_FIELD3TYPE  int
#define SORTTPL_FIELD4TYPE  int
#include "scip/sorttpl.c" /*lint !e451*/


/* SCIPsortLongPtrPtrBoolInt(), SCIPsortedvecInsert...(), SCIPsortedvecDelPos...(), SCIPsortedvecFind...() via sort template */
#define SORTTPL_NAMEEXT     LongPtrPtrBoolInt
#define SORTTPL_KEYTYPE     SCIP_Longint
#define SORTTPL_FIELD1TYPE  void*
#define SORTTPL_FIELD2TYPE  void*
#define SORTTPL_FIELD3TYPE  SCIP_Bool
#define SORTTPL_FIELD4TYPE  int
#include "scip/sorttpl.c" /*lint !e451*/


/* SCIPsortPtrIntIntBoolBool(), SCIPsortedvecInsert...(), SCIPsortedvecDelPos...(), SCIPsortedvecFind...() via sort template */
#define SORTTPL_NAMEEXT     PtrIntIntBoolBool
#define SORTTPL_KEYTYPE     void*
#define SORTTPL_FIELD1TYPE  int
#define SORTTPL_FIELD2TYPE  int
#define SORTTPL_FIELD3TYPE  SCIP_Bool
#define SORTTPL_FIELD4TYPE  SCIP_Bool
#define SORTTPL_PTRCOMP
#include "scip/sorttpl.c" /*lint !e451*/


/* SCIPsortIntPtrIntIntBoolBool(), SCIPsortedvecInsert...(), SCIPsortedvecDelPos...(), SCIPsortedvecFind...() via sort template */
#define SORTTPL_NAMEEXT     IntPtrIntIntBoolBool
#define SORTTPL_KEYTYPE     int
#define SORTTPL_FIELD1TYPE  void*
#define SORTTPL_FIELD2TYPE  int
#define SORTTPL_FIELD3TYPE  int
#define SORTTPL_FIELD4TYPE  SCIP_Bool
#define SORTTPL_FIELD5TYPE  SCIP_Bool
#include "scip/sorttpl.c" /*lint !e451*/


/* now all downwards-sorting methods */


/** sort an indexed element set in non-increasing order, resulting in a permutation index array */
void SCIPsortDown(
   int*                  perm,               /**< pointer to store the resulting permutation */
   SCIP_DECL_SORTINDCOMP((*indcomp)),        /**< data element comparator */
   void*                 dataptr,            /**< pointer to data field that is given to the external compare method */
   int                   len                 /**< number of elements to be sorted (valid index range) */
   )
{
   int pos;

   assert(indcomp != NULL);
   assert(len == 0 || perm != NULL);

   /* create identity permutation */
   for( pos = 0; pos < len; ++pos )
      perm[pos] = pos;

   SCIPsortDownInd(perm, indcomp, dataptr, len);
}


/* SCIPsortDownInd(), SCIPsortedvecInsert...(), SCIPsortedvecDelPos...(), SCIPsortedvecFind...() via sort template */
#define SORTTPL_NAMEEXT     DownInd
#define SORTTPL_KEYTYPE     int
#define SORTTPL_INDCOMP
#define SORTTPL_BACKWARDS
#include "scip/sorttpl.c" /*lint !e451*/


/* SCIPsortDownPtr(), SCIPsortedvecInsert...(), SCIPsortedvecDelPos...(), SCIPsortedvecFind...() via sort template */
#define SORTTPL_NAMEEXT     DownPtr
#define SORTTPL_KEYTYPE     void*
#define SORTTPL_PTRCOMP
#define SORTTPL_BACKWARDS
#include "scip/sorttpl.c" /*lint !e451*/


/* SCIPsortDownPtrPtr(), SCIPsortedvecInsert...(), SCIPsortedvecDelPos...(), SCIPsortedvecFind...() via sort template */
#define SORTTPL_NAMEEXT     DownPtrPtr
#define SORTTPL_KEYTYPE     void*
#define SORTTPL_FIELD1TYPE  void*
#define SORTTPL_PTRCOMP
#define SORTTPL_BACKWARDS
#include "scip/sorttpl.c" /*lint !e451*/


/* SCIPsortDownPtrReal(), SCIPsortedvecInsert...(), SCIPsortedvecDelPos...(), SCIPsortedvecFind...() via sort template */
#define SORTTPL_NAMEEXT     DownPtrReal
#define SORTTPL_KEYTYPE     void*
#define SORTTPL_FIELD1TYPE  SCIP_Real
#define SORTTPL_PTRCOMP
#define SORTTPL_BACKWARDS
#include "scip/sorttpl.c" /*lint !e451*/


/* SCIPsortDownPtrInt(), SCIPsortedvecInsert...(), SCIPsortedvecDelPos...(), SCIPsortedvecFind...() via sort template */
#define SORTTPL_NAMEEXT     DownPtrInt
#define SORTTPL_KEYTYPE     void*
#define SORTTPL_FIELD1TYPE  int
#define SORTTPL_PTRCOMP
#define SORTTPL_BACKWARDS
#include "scip/sorttpl.c" /*lint !e451*/

/* SCIPsortDownPtrBool(), SCIPsortedvecInsert...(), SCIPsortedvecDelPos...(), SCIPsortedvecFind...() via sort template */
#define SORTTPL_NAMEEXT     DownPtrBool
#define SORTTPL_KEYTYPE     void*
#define SORTTPL_FIELD1TYPE  SCIP_Bool
#define SORTTPL_PTRCOMP
#define SORTTPL_BACKWARDS
#include "scip/sorttpl.c" /*lint !e451*/

/* SCIPsortDownPtrIntInt(), SCIPsortedvecInsert...(), SCIPsortedvecDelPos...(), SCIPsortedvecFind...() via sort template */
#define SORTTPL_NAMEEXT     DownPtrIntInt
#define SORTTPL_KEYTYPE     void*
#define SORTTPL_FIELD1TYPE  int
#define SORTTPL_FIELD2TYPE  int
#define SORTTPL_PTRCOMP
#define SORTTPL_BACKWARDS
#include "scip/sorttpl.c" /*lint !e451*/


/* SCIPsortDownPtrRealInt(), SCIPsortedvecInsert...(), SCIPsortedvecDelPos...(), SCIPsortedvecFind...() via sort template */
#define SORTTPL_NAMEEXT     DownPtrRealInt
#define SORTTPL_KEYTYPE     void*
#define SORTTPL_FIELD1TYPE  SCIP_Real
#define SORTTPL_FIELD2TYPE  int
#define SORTTPL_PTRCOMP
#define SORTTPL_BACKWARDS
#include "scip/sorttpl.c" /*lint !e451*/


/* SCIPsortDownPtrRealBool(), SCIPsortedvecInsert...(), SCIPsortedvecDelPos...(), SCIPsortedvecFind...() via sort template */
#define SORTTPL_NAMEEXT     DownPtrRealBool
#define SORTTPL_KEYTYPE     void*
#define SORTTPL_FIELD1TYPE  SCIP_Real
#define SORTTPL_FIELD2TYPE  SCIP_Bool
#define SORTTPL_PTRCOMP
#define SORTTPL_BACKWARDS
#include "scip/sorttpl.c" /*lint !e451*/


/* SCIPsortDownPtrPtrInt(), SCIPsortedvecInsert...(), SCIPsortedvecDelPos...(), SCIPsortedvecFind...() via sort template */
#define SORTTPL_NAMEEXT     DownPtrPtrInt
#define SORTTPL_KEYTYPE     void*
#define SORTTPL_FIELD1TYPE  void*
#define SORTTPL_FIELD2TYPE  int
#define SORTTPL_PTRCOMP
#define SORTTPL_BACKWARDS
#include "scip/sorttpl.c" /*lint !e451*/


/* SCIPsortDownPtrPtrReal(), SCIPsortedvecInsert...(), SCIPsortedvecDelPos...(), SCIPsortedvecFind...() via sort template */
#define SORTTPL_NAMEEXT     DownPtrPtrReal
#define SORTTPL_KEYTYPE     void*
#define SORTTPL_FIELD1TYPE  void*
#define SORTTPL_FIELD2TYPE  SCIP_Real
#define SORTTPL_PTRCOMP
#define SORTTPL_BACKWARDS
#include "scip/sorttpl.c" /*lint !e451*/


/* SCIPsortDownPtrRealIntInt(), SCIPsortedvecInsert...(), SCIPsortedvecDelPos...(), SCIPsortedvecFind...() via sort template */
#define SORTTPL_NAMEEXT     DownPtrRealIntInt
#define SORTTPL_KEYTYPE     void*
#define SORTTPL_FIELD1TYPE  SCIP_Real
#define SORTTPL_FIELD2TYPE  int
#define SORTTPL_FIELD3TYPE  int
#define SORTTPL_PTRCOMP
#define SORTTPL_BACKWARDS
#include "scip/sorttpl.c" /*lint !e451*/


/* SCIPsortDownPtrPtrIntInt(), SCIPsortedvecInsert...(), SCIPsortedvecDelPos...(), SCIPsortedvecFind...() via sort template */
#define SORTTPL_NAMEEXT     DownPtrPtrIntInt
#define SORTTPL_KEYTYPE     void*
#define SORTTPL_FIELD1TYPE  void*
#define SORTTPL_FIELD2TYPE  int
#define SORTTPL_FIELD3TYPE  int
#define SORTTPL_PTRCOMP
#define SORTTPL_BACKWARDS
#include "scip/sorttpl.c" /*lint !e451*/


/* SCIPsortDownPtrPtrRealInt(), SCIPsortedvecInsert...(), SCIPsortedvecDelPos...(), SCIPsortedvecFind...() via sort template */
#define SORTTPL_NAMEEXT     DownPtrPtrRealInt
#define SORTTPL_KEYTYPE     void*
#define SORTTPL_FIELD1TYPE  void*
#define SORTTPL_FIELD2TYPE  SCIP_Real
#define SORTTPL_FIELD3TYPE  int
#define SORTTPL_PTRCOMP
#define SORTTPL_BACKWARDS
#include "scip/sorttpl.c" /*lint !e451*/


/* SCIPsortDownPtrPtrRealBool(), SCIPsortedvecInsert...(), SCIPsortedvecDelPos...(), SCIPsortedvecFind...() via sort template */
#define SORTTPL_NAMEEXT     DownPtrPtrRealBool
#define SORTTPL_KEYTYPE     void*
#define SORTTPL_FIELD1TYPE  void*
#define SORTTPL_FIELD2TYPE  SCIP_Real
#define SORTTPL_FIELD3TYPE  SCIP_Bool
#define SORTTPL_PTRCOMP
#define SORTTPL_BACKWARDS
#include "scip/sorttpl.c" /*lint !e451*/


/* SCIPsortDownPtrPtrLongInt(), SCIPsortedvecInsert...(), SCIPsortedvecDelPos...(), SCIPsortedvecFind...() via sort template */
#define SORTTPL_NAMEEXT     DownPtrPtrLongInt
#define SORTTPL_KEYTYPE     void*
#define SORTTPL_FIELD1TYPE  void*
#define SORTTPL_FIELD2TYPE  SCIP_Longint
#define SORTTPL_FIELD3TYPE  int
#define SORTTPL_PTRCOMP
#define SORTTPL_BACKWARDS
#include "scip/sorttpl.c" /*lint !e451*/


/* SCIPsortDownPtrPtrLongIntInt(), SCIPsortedvecInsert...(), SCIPsortedvecDelPos...(), SCIPsortedvecFind...() via sort template */
#define SORTTPL_NAMEEXT     DownPtrPtrLongIntInt
#define SORTTPL_KEYTYPE     void*
#define SORTTPL_FIELD1TYPE  void*
#define SORTTPL_FIELD2TYPE  SCIP_Longint
#define SORTTPL_FIELD3TYPE  int
#define SORTTPL_FIELD4TYPE  int
#define SORTTPL_PTRCOMP
#define SORTTPL_BACKWARDS
#include "scip/sorttpl.c" /*lint !e451*/


/* SCIPsortDownReal(), SCIPsortedvecInsert...(), SCIPsortedvecDelPos...(), SCIPsortedvecFind...() via sort template */
#define SORTTPL_NAMEEXT     DownReal
#define SORTTPL_KEYTYPE     SCIP_Real
#define SORTTPL_BACKWARDS
#include "scip/sorttpl.c" /*lint !e451*/


/* SCIPsortDownRealBoolPtr(), SCIPsortedvecInsert...(), SCIPsortedvecDelPos...(), SCIPsortedvecFind...() via sort template */
#define SORTTPL_NAMEEXT     DownRealBoolPtr
#define SORTTPL_KEYTYPE     SCIP_Real
#define SORTTPL_FIELD1TYPE  SCIP_Bool
#define SORTTPL_FIELD2TYPE  void*
#define SORTTPL_BACKWARDS
#include "scip/sorttpl.c" /*lint !e451*/


/* SCIPsortDownRealPtr(), SCIPsortedvecInsert...(), SCIPsortedvecDelPos...(), SCIPsortedvecFind...() via sort template */
#define SORTTPL_NAMEEXT     DownRealPtr
#define SORTTPL_KEYTYPE     SCIP_Real
#define SORTTPL_FIELD1TYPE  void*
#define SORTTPL_BACKWARDS
#include "scip/sorttpl.c" /*lint !e451*/


/* SCIPsortDownRealInt(), SCIPsortedvecInsert...(), SCIPsortedvecDelPos...(), SCIPsortedvecFind...() via sort template */
#define SORTTPL_NAMEEXT     DownRealInt
#define SORTTPL_KEYTYPE     SCIP_Real
#define SORTTPL_FIELD1TYPE  int
#define SORTTPL_BACKWARDS
#include "scip/sorttpl.c" /*lint !e451*/

/* SCIPsortDownRealIntInt(), SCIPsortedvecInsert...(), SCIPsortedvecDelPos...(), SCIPsortedvecFind...() via sort template */
#define SORTTPL_NAMEEXT     DownRealIntInt
#define SORTTPL_KEYTYPE     SCIP_Real
#define SORTTPL_FIELD1TYPE  int
#define SORTTPL_FIELD2TYPE  int
#define SORTTPL_BACKWARDS
#include "scip/sorttpl.c" /*lint !e451*/

/* SCIPsortDownRealIntLong(), SCIPsortedvecInsert...(), SCIPsortedvecDelPos...(), SCIPsortedvecFind...() via sort template */
#define SORTTPL_NAMEEXT     DownRealIntLong
#define SORTTPL_KEYTYPE     SCIP_Real
#define SORTTPL_FIELD1TYPE  int
#define SORTTPL_FIELD2TYPE  SCIP_Longint
#define SORTTPL_BACKWARDS
#include "scip/sorttpl.c" /*lint !e451*/


/* SCIPsortDownRealIntPtr(), SCIPsortedvecInsert...(), SCIPsortedvecDelPos...(), SCIPsortedvecFind...() via sort template */
#define SORTTPL_NAMEEXT     DownRealIntPtr
#define SORTTPL_KEYTYPE     SCIP_Real
#define SORTTPL_FIELD1TYPE  int
#define SORTTPL_FIELD2TYPE  void*
#define SORTTPL_BACKWARDS
#include "scip/sorttpl.c" /*lint !e451*/


/* SCIPsortDownRealPtrPtr(), SCIPsortedvecInsert...(), SCIPsortedvecDelPos...(), SCIPsortedvecFind...() via sort template */
#define SORTTPL_NAMEEXT     DownRealPtrPtr
#define SORTTPL_KEYTYPE     SCIP_Real
#define SORTTPL_FIELD1TYPE  void*
#define SORTTPL_FIELD2TYPE  void*
#define SORTTPL_BACKWARDS
#include "scip/sorttpl.c" /*lint !e451*/

/* SCIPsortDownRealRealInt(), SCIPsortedvecInsert...(), SCIPsortedvecDelPos...(), SCIPsortedvecFind...() via sort template */
#define SORTTPL_NAMEEXT     DownRealRealInt
#define SORTTPL_KEYTYPE     SCIP_Real
#define SORTTPL_FIELD1TYPE  SCIP_Real
#define SORTTPL_FIELD2TYPE  int
#define SORTTPL_BACKWARDS
#include "scip/sorttpl.c" /*lint !e451*/

/* SCIPsortDownRealRealPtr(), SCIPsortedvecInsert...(), SCIPsortedvecDelPos...(), SCIPsortedvecFind...() via sort template */
#define SORTTPL_NAMEEXT     DownRealRealPtr
#define SORTTPL_KEYTYPE     SCIP_Real
#define SORTTPL_FIELD1TYPE  SCIP_Real
#define SORTTPL_FIELD2TYPE  void*
#define SORTTPL_BACKWARDS
#include "scip/sorttpl.c" /*lint !e451*/

/* SCIPsortDownRealRealPtrPtr(), SCIPsortedvecInsert...(), SCIPsortedvecDelPos...(), SCIPsortedvecFind...() via sort template */
#define SORTTPL_NAMEEXT     DownRealRealPtrPtr
#define SORTTPL_KEYTYPE     SCIP_Real
#define SORTTPL_FIELD1TYPE  SCIP_Real
#define SORTTPL_FIELD2TYPE  void*
#define SORTTPL_FIELD3TYPE  void*
#define SORTTPL_BACKWARDS
#include "scip/sorttpl.c" /*lint !e451*/


/* SCIPsortDownRealLongRealInt(), SCIPsortedvecInsert...(), SCIPsortedvecDelPos...(), SCIPsortedvecFind...() via sort template */
#define SORTTPL_NAMEEXT     DownRealLongRealInt
#define SORTTPL_KEYTYPE     SCIP_Real
#define SORTTPL_FIELD1TYPE  SCIP_Longint
#define SORTTPL_FIELD2TYPE  SCIP_Real
#define SORTTPL_FIELD3TYPE  int
#define SORTTPL_BACKWARDS
#include "scip/sorttpl.c" /*lint !e451*/


/* SCIPsortDownRealRealIntInt(), SCIPsortedvecInsert...(), SCIPsortedvecDelPos...(), SCIPsortedvecFind...() via sort template */
#define SORTTPL_NAMEEXT     DownRealRealIntInt
#define SORTTPL_KEYTYPE     SCIP_Real
#define SORTTPL_FIELD1TYPE  SCIP_Real
#define SORTTPL_FIELD2TYPE  int
#define SORTTPL_FIELD3TYPE  int
#define SORTTPL_BACKWARDS
#include "scip/sorttpl.c" /*lint !e451*/


/* SCIPsortDownRealRealRealInt(), SCIPsortedvecInsert...(), SCIPsortedvecDelPos...(), SCIPsortedvecFind...() via sort template */
#define SORTTPL_NAMEEXT     DownRealRealRealInt
#define SORTTPL_KEYTYPE     SCIP_Real
#define SORTTPL_FIELD1TYPE  SCIP_Real
#define SORTTPL_FIELD2TYPE  SCIP_Real
#define SORTTPL_FIELD3TYPE  int
#define SORTTPL_BACKWARDS
#include "scip/sorttpl.c" /*lint !e451*/


/* SCIPsortDownRealRealRealPtr(), SCIPsortedvecInsert...(), SCIPsortedvecDelPos...(), SCIPsortedvecFind...() via sort template */
#define SORTTPL_NAMEEXT     DownRealRealRealPtr
#define SORTTPL_KEYTYPE     SCIP_Real
#define SORTTPL_FIELD1TYPE  SCIP_Real
#define SORTTPL_FIELD2TYPE  SCIP_Real
#define SORTTPL_FIELD3TYPE  void*
#define SORTTPL_BACKWARDS
#include "scip/sorttpl.c" /*lint !e451*/


/* SCIPsortDownRealPtrPtrInt(), SCIPsortedvecInsert...(), SCIPsortedvecDelPos...(), SCIPsortedvecFind...() via sort template */
#define SORTTPL_NAMEEXT     DownRealPtrPtrInt
#define SORTTPL_KEYTYPE     SCIP_Real
#define SORTTPL_FIELD1TYPE  void*
#define SORTTPL_FIELD2TYPE  void*
#define SORTTPL_FIELD3TYPE  int
#define SORTTPL_BACKWARDS
#include "scip/sorttpl.c" /*lint !e451*/

/* SCIPsortDownRealPtrPtrIntInt(), SCIPsortedvecInsert...(), SCIPsortedvecDelPos...(), SCIPsortedvecFind...() via sort template */
#define SORTTPL_NAMEEXT     DownRealPtrPtrIntInt
#define SORTTPL_KEYTYPE     SCIP_Real
#define SORTTPL_FIELD1TYPE  void*
#define SORTTPL_FIELD2TYPE  void*
#define SORTTPL_FIELD3TYPE  int
#define SORTTPL_FIELD4TYPE  int
#define SORTTPL_BACKWARDS
#include "scip/sorttpl.c" /*lint !e451*/


/* SCIPsortDownRealRealRealBoolPtr(), SCIPsortedvecInsert...(), SCIPsortedvecDelPos...(), SCIPsortedvecFind...() via sort template */
#define SORTTPL_NAMEEXT     DownRealRealRealBoolPtr
#define SORTTPL_KEYTYPE     SCIP_Real
#define SORTTPL_FIELD1TYPE  SCIP_Real
#define SORTTPL_FIELD2TYPE  SCIP_Real
#define SORTTPL_FIELD3TYPE  SCIP_Bool
#define SORTTPL_FIELD4TYPE  void*
#define SORTTPL_BACKWARDS
#include "scip/sorttpl.c" /*lint !e451*/


/* SCIPsortDownRealRealRealBoolBoolPtr(), SCIPsortedvecInsert...(), SCIPsortedvecDelPos...(), SCIPsortedvecFind...() via sort template */
#define SORTTPL_NAMEEXT     DownRealRealRealBoolBoolPtr
#define SORTTPL_KEYTYPE     SCIP_Real
#define SORTTPL_FIELD1TYPE  SCIP_Real
#define SORTTPL_FIELD2TYPE  SCIP_Real
#define SORTTPL_FIELD3TYPE  SCIP_Bool
#define SORTTPL_FIELD4TYPE  SCIP_Bool
#define SORTTPL_FIELD5TYPE  void*
#include "scip/sorttpl.c" /*lint !e451*/


/* SCIPsortDownInt(), SCIPsortedvecInsert...(), SCIPsortedvecDelPos...(), SCIPsortedvecFind...() via sort template */
#define SORTTPL_NAMEEXT     DownInt
#define SORTTPL_KEYTYPE     int
#define SORTTPL_BACKWARDS
#include "scip/sorttpl.c" /*lint !e451*/


/* SCIPsortDownIntInt(), SCIPsortedvecInsert...(), SCIPsortedvecDelPos...(), SCIPsortedvecFind...() via sort template */
#define SORTTPL_NAMEEXT     DownIntInt
#define SORTTPL_KEYTYPE     int
#define SORTTPL_FIELD1TYPE  int
#define SORTTPL_BACKWARDS
#include "scip/sorttpl.c" /*lint !e451*/


/* SCIPsortDownIntIntReal(), SCIPsortedvecInsert...(), SCIPsortedvecDelPos...(), SCIPsortedvecFind...() via sort template */
#define SORTTPL_NAMEEXT     DownIntIntReal
#define SORTTPL_KEYTYPE     int
#define SORTTPL_FIELD1TYPE  int
#define SORTTPL_FIELD2TYPE  SCIP_Real
#define SORTTPL_BACKWARDS
#include "scip/sorttpl.c" /*lint !e451*/


/* SCIPsortDownIntReal(), SCIPsortedvecInsert...(), SCIPsortedvecDelPos...(), SCIPsortedvecFind...() via sort template */
#define SORTTPL_NAMEEXT     DownIntReal
#define SORTTPL_KEYTYPE     int
#define SORTTPL_FIELD1TYPE  SCIP_Real
#define SORTTPL_BACKWARDS
#include "scip/sorttpl.c" /*lint !e451*/


/* SCIPsortDownIntPtr(), SCIPsortedvecInsert...(), SCIPsortedvecDelPos...(), SCIPsortedvecFind...() via sort template */
#define SORTTPL_NAMEEXT     DownIntPtr
#define SORTTPL_KEYTYPE     int
#define SORTTPL_FIELD1TYPE  void*
#define SORTTPL_BACKWARDS
#include "scip/sorttpl.c" /*lint !e451*/


/* SCIPsortDownIntIntInt(), SCIPsortedvecInsert...(), SCIPsortedvecDelPos...(), SCIPsortedvecFind...() via sort template */
#define SORTTPL_NAMEEXT     DownIntIntInt
#define SORTTPL_KEYTYPE     int
#define SORTTPL_FIELD1TYPE  int
#define SORTTPL_FIELD2TYPE  int
#define SORTTPL_BACKWARDS
#include "scip/sorttpl.c" /*lint !e451*/


/* SCIPsortDownIntIntLong(), SCIPsortedvecInsert...(), SCIPsortedvecDelPos...(), SCIPsortedvecFind...() via sort template */
#define SORTTPL_NAMEEXT     DownIntIntLong
#define SORTTPL_KEYTYPE     int
#define SORTTPL_FIELD1TYPE  int
#define SORTTPL_FIELD2TYPE  SCIP_Longint
#define SORTTPL_BACKWARDS
#include "scip/sorttpl.c" /*lint !e451*/


/* SCIPsortDownIntIntPtr(), SCIPsortedvecInsert...(), SCIPsortedvecDelPos...(), SCIPsortedvecFind...() via sort template */
#define SORTTPL_NAMEEXT     DownIntIntPtr
#define SORTTPL_KEYTYPE     int
#define SORTTPL_FIELD1TYPE  int
#define SORTTPL_FIELD2TYPE  void*
#define SORTTPL_BACKWARDS
#include "scip/sorttpl.c" /*lint !e451*/


/* SCIPsortDownIntIntIntPtr(), SCIPsortedvecInsert...(), SCIPsortedvecDelPos...(), SCIPsortedvecFind...() via sort template */
#define SORTTPL_NAMEEXT     DownIntIntIntPtr
#define SORTTPL_KEYTYPE     int
#define SORTTPL_FIELD1TYPE  int
#define SORTTPL_FIELD2TYPE  int
#define SORTTPL_FIELD3TYPE  void*
#define SORTTPL_BACKWARDS
#include "scip/sorttpl.c" /*lint !e451*/


/* SCIPsortDownIntPtrIntReal(), SCIPsortedvecInsert...(), SCIPsortedvecDelPos...(), SCIPsortedvecFind...() via sort template */
#define SORTTPL_NAMEEXT     DownIntPtrIntReal
#define SORTTPL_KEYTYPE     int
#define SORTTPL_FIELD1TYPE  void*
#define SORTTPL_FIELD2TYPE  int
#define SORTTPL_FIELD3TYPE  SCIP_Real
#define SORTTPL_BACKWARDS
#include "scip/sorttpl.c" /*lint !e451*/


/* SCIPsortDownLong(), SCIPsortedvecInsert...(), SCIPsortedvecDelPos...(), SCIPsortedvecFind...() via sort template */
#define SORTTPL_NAMEEXT     DownLong
#define SORTTPL_KEYTYPE     SCIP_Longint
#define SORTTPL_BACKWARDS
#include "scip/sorttpl.c" /*lint !e451*/


/* SCIPsortDownLongPtr(), SCIPsortedvecInsert...(), SCIPsortedvecDelPos...(), SCIPsortedvecFind...() via sort template */
#define SORTTPL_NAMEEXT     DownLongPtr
#define SORTTPL_KEYTYPE     SCIP_Longint
#define SORTTPL_FIELD1TYPE  void*
#define SORTTPL_BACKWARDS
#include "scip/sorttpl.c" /*lint !e451*/


/* SCIPsortDownLongPtrInt(), SCIPsortedvecInsert...(), SCIPsortedvecDelPos...(), SCIPsortedvecFind...() via sort template */
#define SORTTPL_NAMEEXT     DownLongPtrInt
#define SORTTPL_KEYTYPE     SCIP_Longint
#define SORTTPL_FIELD1TYPE  void*
#define SORTTPL_FIELD2TYPE  int
#define SORTTPL_BACKWARDS
#include "scip/sorttpl.c" /*lint !e451*/


/* SCIPsortDownLongPtrRealBool(), SCIPsortedvecInsert...(), SCIPsortedvecDelPos...(), SCIPsortedvecFind...() via sort template */
#define SORTTPL_NAMEEXT     DownLongPtrRealBool
#define SORTTPL_KEYTYPE     SCIP_Longint
#define SORTTPL_FIELD1TYPE  void*
#define SORTTPL_FIELD2TYPE  SCIP_Real
#define SORTTPL_FIELD3TYPE  SCIP_Bool
#define SORTTPL_BACKWARDS
#include "scip/sorttpl.c" /*lint !e451*/


/* SCIPsortDownLongPtrRealRealBool(), SCIPsortedvecInsert...(), SCIPsortedvecDelPos...(), SCIPsortedvecFind...() via sort template */
#define SORTTPL_NAMEEXT     DownLongPtrRealRealBool
#define SORTTPL_KEYTYPE     SCIP_Longint
#define SORTTPL_FIELD1TYPE  void*
#define SORTTPL_FIELD2TYPE  SCIP_Real
#define SORTTPL_FIELD3TYPE  SCIP_Real
#define SORTTPL_FIELD4TYPE  SCIP_Bool
#define SORTTPL_BACKWARDS
#include "scip/sorttpl.c" /*lint !e451*/


/* SCIPsortLongPtrRealRealIntBool(), SCIPsortedvecInsert...(), SCIPsortedvecDelPos...(), SCIPsortedvecFind...() via sort template */
#define SORTTPL_NAMEEXT     DownLongPtrRealRealIntBool
#define SORTTPL_KEYTYPE     SCIP_Longint
#define SORTTPL_FIELD1TYPE  void*
#define SORTTPL_FIELD2TYPE  SCIP_Real
#define SORTTPL_FIELD3TYPE  SCIP_Real
#define SORTTPL_FIELD4TYPE  int
#define SORTTPL_FIELD5TYPE  SCIP_Bool
#define SORTTPL_BACKWARDS
#include "scip/sorttpl.c" /*lint !e451*/


/* SCIPsortDownLongPtrPtrInt(), SCIPsortedvecInsert...(), SCIPsortedvecDelPos...(), SCIPsortedvecFind...() via sort template */
#define SORTTPL_NAMEEXT     DownLongPtrPtrInt
#define SORTTPL_KEYTYPE     SCIP_Longint
#define SORTTPL_FIELD1TYPE  void*
#define SORTTPL_FIELD2TYPE  void*
#define SORTTPL_FIELD3TYPE  int
#define SORTTPL_BACKWARDS
#include "scip/sorttpl.c" /*lint !e451*/


/* SCIPsortDownLongPtrPtrIntInt(), SCIPsortedvecInsert...(), SCIPsortedvecDelPos...(), SCIPsortedvecFind...() via sort template */
#define SORTTPL_NAMEEXT     DownLongPtrPtrIntInt
#define SORTTPL_KEYTYPE     SCIP_Longint
#define SORTTPL_FIELD1TYPE  void*
#define SORTTPL_FIELD2TYPE  void*
#define SORTTPL_FIELD3TYPE  int
#define SORTTPL_FIELD4TYPE  int
#define SORTTPL_BACKWARDS
#include "scip/sorttpl.c" /*lint !e451*/


/* SCIPsortDownLongPtrPtrBoolInt(), SCIPsortedvecInsert...(), SCIPsortedvecDelPos...(), SCIPsortedvecFind...() via sort template */
#define SORTTPL_NAMEEXT     DownLongPtrPtrBoolInt
#define SORTTPL_KEYTYPE     SCIP_Longint
#define SORTTPL_FIELD1TYPE  void*
#define SORTTPL_FIELD2TYPE  void*
#define SORTTPL_FIELD3TYPE  SCIP_Bool
#define SORTTPL_FIELD4TYPE  int
#define SORTTPL_BACKWARDS
#include "scip/sorttpl.c" /*lint !e451*/


/* SCIPsortDownPtrIntIntBoolBool(), SCIPsortedvecInsert...(), SCIPsortedvecDelPos...(), SCIPsortedvecFind...() via sort template */
#define SORTTPL_NAMEEXT     DownPtrIntIntBoolBool
#define SORTTPL_KEYTYPE     void*
#define SORTTPL_FIELD1TYPE  int
#define SORTTPL_FIELD2TYPE  int
#define SORTTPL_FIELD3TYPE  SCIP_Bool
#define SORTTPL_FIELD4TYPE  SCIP_Bool
#define SORTTPL_PTRCOMP
#define SORTTPL_BACKWARDS
#include "scip/sorttpl.c" /*lint !e451*/


/* SCIPsortDownIntPtrIntIntBoolBool(), SCIPsortedvecInsert...(), SCIPsortedvecDelPos...(), SCIPsortedvecFind...() via sort template */
#define SORTTPL_NAMEEXT     DownIntPtrIntIntBoolBool
#define SORTTPL_KEYTYPE     int
#define SORTTPL_FIELD1TYPE  void*
#define SORTTPL_FIELD2TYPE  int
#define SORTTPL_FIELD3TYPE  int
#define SORTTPL_FIELD4TYPE  SCIP_Bool
#define SORTTPL_FIELD5TYPE  SCIP_Bool
#define SORTTPL_BACKWARDS
#include "scip/sorttpl.c" /*lint !e451*/

/*
 * Resulting activity
 */

/** create a resource activity */
SCIP_RETCODE SCIPactivityCreate(
   SCIP_RESOURCEACTIVITY** activity,         /**< pointer to store the resource activity */
   SCIP_VAR*             var,                /**< start time variable of the activity */
   int                   duration,           /**< duration of the activity */
   int                   demand              /**< demand of the activity */
   )
{
   assert(activity != NULL);

   SCIP_ALLOC( BMSallocMemory(activity) );

   (*activity)->var = var;
   (*activity)->duration = duration;
   (*activity)->demand = demand;

   return SCIP_OKAY;
}

/** frees a resource activity */
void SCIPactivityFree(
   SCIP_RESOURCEACTIVITY** activity          /**< pointer to the resource activity */
   )
{
   assert(activity != NULL);
   assert(*activity != NULL);

   BMSfreeMemory(activity);
}

/* some simple variable functions implemented as defines */

#ifndef NDEBUG

/* In debug mode, the following methods are implemented as function calls to ensure
 * type validity.
 * In optimized mode, the methods are implemented as defines to improve performance.
 * However, we want to have them in the library anyways, so we have to undef the defines.
 */

#undef SCIPactivityGetVar
#undef SCIPactivityGetDuration
#undef SCIPactivityGetDemand
#undef SCIPactivityGetEnergy

/** returns the start time variable of the resource activity */
SCIP_VAR* SCIPactivityGetVar(
   SCIP_RESOURCEACTIVITY* activity           /**< resource activity */
   )
{
   assert(activity != NULL);

   return activity->var;
}

/** returns the duration of the resource activity */
int SCIPactivityGetDuration(
   SCIP_RESOURCEACTIVITY* activity           /**< resource activity */
   )
{
   assert(activity != NULL);

   return activity->duration;
}

/** returns the demand of the resource activity */
int SCIPactivityGetDemand(
   SCIP_RESOURCEACTIVITY* activity           /**< resource activity */
   )
{
   assert(activity != NULL);

   return activity->demand;
}

/** returns the energy of the resource activity */
int SCIPactivityGetEnergy(
   SCIP_RESOURCEACTIVITY* activity           /**< resource activity */
   )
{
   assert(activity != NULL);

   return activity->duration * activity->demand ;
}

#endif

/*
 * Resource Profile
 */

/** helper method to create a profile */
static
SCIP_RETCODE doProfileCreate(
   SCIP_PROFILE**        profile,            /**< pointer to store the resource profile */
   int                   capacity            /**< resource capacity */
   )
{
   SCIP_ALLOC( BMSallocMemory(profile) );
   BMSclearMemory(*profile);

   (*profile)->arraysize = 10;
   SCIP_ALLOC( BMSallocMemoryArray(&(*profile)->timepoints, (*profile)->arraysize) );
   SCIP_ALLOC( BMSallocMemoryArray(&(*profile)->loads, (*profile)->arraysize) );

   /* setup resource profile for use */
   (*profile)->ntimepoints = 1;
   (*profile)->timepoints[0] = 0;
   (*profile)->loads[0] = 0;
   (*profile)->capacity = capacity;

   return SCIP_OKAY;
}

/** creates resource profile */
SCIP_RETCODE SCIPprofileCreate(
   SCIP_PROFILE**        profile,            /**< pointer to store the resource profile */
   int                   capacity            /**< resource capacity */
   )
{
   assert(profile != NULL);
   assert(capacity > 0);

   SCIP_CALL_FINALLY( doProfileCreate(profile, capacity), SCIPprofileFree(profile) );

   return SCIP_OKAY;
}

/** frees given resource profile */
void SCIPprofileFree(
   SCIP_PROFILE**        profile             /**< pointer to the resource profile */
   )
{
   assert(profile != NULL);

   /* free resource profile */
   if( *profile != NULL )
   {
      BMSfreeMemoryArrayNull(&(*profile)->loads);
      BMSfreeMemoryArrayNull(&(*profile)->timepoints);
      BMSfreeMemory(profile);
   }
}

/** output of the given resource profile */
void SCIPprofilePrint(
   SCIP_PROFILE*         profile,            /**< resource profile to output */
   SCIP_MESSAGEHDLR*     messagehdlr,        /**< message handler */
   FILE*                 file                /**< output file (or NULL for standard output) */
   )
{
   int t;

   SCIPmessageFPrintInfo(messagehdlr, file, "Profile <%p> (capacity %d) --> ", profile, profile->capacity);

   for( t = 0; t < profile->ntimepoints; ++t )
   {
      if( t == 0 )
         SCIPmessageFPrintInfo(messagehdlr, file, "%d:(%d,%d)", t, profile->timepoints[t], profile->loads[t]);
      else
         SCIPmessageFPrintInfo(messagehdlr, file, ", %d:(%d,%d)", t, profile->timepoints[t], profile->loads[t]);
   }

   SCIPmessageFPrintInfo(messagehdlr, file,"\n");
}

/** returns the capacity of the resource profile */
int SCIPprofileGetCapacity(
   SCIP_PROFILE*         profile             /**< resource profile to use */
   )
{
   assert(profile != NULL);

   return profile->capacity;
}

/** returns the number time points of the resource profile */
int SCIPprofileGetNTimepoints(
   SCIP_PROFILE*         profile             /**< resource profile to use */
   )
{
   assert(profile != NULL);

   return profile->ntimepoints;
}

/** returns the time points of the resource profile */
int* SCIPprofileGetTimepoints(
   SCIP_PROFILE*         profile             /**< resource profile to use */
   )
{
   assert(profile != NULL);

   return profile->timepoints;
}

/** returns the loads of the resource profile */
int* SCIPprofileGetLoads(
   SCIP_PROFILE*         profile             /**< resource profile to use */
   )
{
   assert(profile != NULL);

   return profile->loads;
}

/** returns the time point for given position of the resource profile */
int SCIPprofileGetTime(
   SCIP_PROFILE*         profile,            /**< resource profile to use */
   int                   pos                 /**< position */
   )
{
   assert(profile != NULL);
   assert(pos >= 0 && pos < profile->ntimepoints);

   return profile->timepoints[pos];
}

/** returns the loads of the resource profile at the given position */
int SCIPprofileGetLoad(
   SCIP_PROFILE*         profile,            /**< resource profile */
   int                   pos                 /**< position */
   )
{
   assert(profile != NULL);
   assert(pos >= 0 && pos < profile->ntimepoints);

   return profile->loads[pos];
}

/** returns if the given time point exists in the resource profile and stores the position of the given time point if it
 *  exists; otherwise the position of the next smaller existing time point is stored
 */
SCIP_Bool SCIPprofileFindLeft(
   SCIP_PROFILE*         profile,            /**< resource profile to search */
   int                   timepoint,          /**< time point to search for */
   int*                  pos                 /**< pointer to store the position */
   )
{
   assert(profile != NULL);
   assert(timepoint >= 0);
   assert(profile->ntimepoints > 0);
   assert(profile->timepoints[0] == 0);

   /* find the position of time point in the time points array via binary search */
   if( SCIPsortedvecFindInt(profile->timepoints, timepoint, profile->ntimepoints, pos) )
      return TRUE;

   assert(*pos > 0);
   (*pos)--;

   return FALSE;
}

/* ensures that resource profile arrays is big enough */
static
SCIP_RETCODE ensureProfileSize(
   SCIP_PROFILE*         profile,            /**< resource profile to insert the time point */
   int                   neededsize          /**< needed size */
   )
{
   assert(profile->arraysize > 0);

   /* check whether the arrays are big enough */
   if( neededsize <= profile->arraysize )
      return SCIP_OKAY;

   profile->arraysize *= 2;

   SCIP_ALLOC( BMSreallocMemoryArray(&profile->timepoints, profile->arraysize) );
   SCIP_ALLOC( BMSreallocMemoryArray(&profile->loads, profile->arraysize) );

   return SCIP_OKAY;
}

/** inserts the given time point into the resource profile if it this time point does not exists yet; returns its
 *  position in the time point array
 */
static
SCIP_RETCODE profileInsertTimepoint(
   SCIP_PROFILE*         profile,            /**< resource profile to insert the time point */
   int                   timepoint,          /**< time point to insert */
   int*                  pos                 /**< pointer to store the insert position */
   )
{
   assert(profile != NULL);
   assert(timepoint >= 0);
   assert(profile->arraysize >= profile->ntimepoints);

   /* get the position of the given time point in the resource profile array if it exists; otherwise the position of the
    * next smaller existing time point
    */
   if( !SCIPprofileFindLeft(profile, timepoint, pos) )
   {
      assert(*pos >= 0 && *pos < profile->ntimepoints);
      assert(timepoint >= profile->timepoints[*pos]);

      /* ensure that the arrays are big enough */
      SCIP_CALL( ensureProfileSize(profile, profile->ntimepoints + 1) );
      assert(profile->arraysize > profile->ntimepoints);

      /* insert new time point into the (sorted) resource profile */
      SCIPsortedvecInsertIntInt(profile->timepoints, profile->loads, timepoint, profile->loads[*pos],
         &profile->ntimepoints, pos);
   }

#ifndef NDEBUG
   /* check if the time points are sorted */
   {
      int i;
      for( i = 1; i < profile->ntimepoints; ++i )
         assert(profile->timepoints[i-1] < profile->timepoints[i]);
   }
#endif

   return SCIP_OKAY;
}

/** updates the resource profile due to inserting of a core */
static
SCIP_RETCODE profileUpdate(
   SCIP_PROFILE*         profile,            /**< resource profile to update */
   int                   left,               /**< left side of core interval */
   int                   right,              /**< right side of core interval */
   int                   demand,             /**< demand of the core */
   int*                  pos,                /**< pointer to store the first position were it gets infeasible */
   SCIP_Bool*            infeasible          /**< pointer to store if the update is infeasible */
   )
{
   int startpos;
   int endpos;
   int i;

   assert(profile != NULL);
   assert(profile->arraysize >= profile->ntimepoints);
   assert(left >= 0);
   assert(left < right);
   assert(infeasible != NULL);

   (*infeasible) = FALSE;
   (*pos) = -1;

   /* get position of the starttime in profile */
   SCIP_CALL( profileInsertTimepoint(profile, left, &startpos) );
   assert(profile->timepoints[startpos] == left);

   /* get position of the endtime in profile */
   SCIP_CALL( profileInsertTimepoint(profile, right, &endpos) );
   assert(profile->timepoints[endpos] == right);

   assert(startpos < endpos);
   assert(profile->arraysize >= profile->ntimepoints);

   /* remove/add the given demand from the core */
   for( i = startpos; i < endpos; ++i )
   {
      profile->loads[i] += demand;

      /* check if the core fits */
      if( profile->loads[i] > profile->capacity )
      {
         SCIPdebugMessage("core insertion detected infeasibility (pos %d)\n", i);

         (*infeasible) = TRUE;
         (*pos) = i;

         /* remove the partly inserted core since it does fit completely */
         for( ; i >= startpos; --i ) /*lint !e445*/
            profile->loads[i] -= demand;

         break;
      }
   }

   return SCIP_OKAY;
}

/** insert a core into resource profile; if the core is non-empty the resource profile will be updated otherwise nothing
 *  happens
 */
SCIP_RETCODE SCIPprofileInsertCore(
   SCIP_PROFILE*         profile,            /**< resource profile */
   int                   left,               /**< left side of the core  */
   int                   right,              /**< right side of the core */
   int                   demand,             /**< demand of the core */
   int*                  pos,                /**< pointer to store the first position were it gets infeasible */
   SCIP_Bool*            infeasible          /**< pointer to store if the core does not fit due to capacity */
   )
{
   assert(profile != NULL);
   assert(left < right);
   assert(demand >= 0);
   assert(infeasible != NULL);

   (*infeasible) = FALSE;
   (*pos) = -1;

   /* insert core into the resource profile */
   SCIPdebugMessage("insert core [%d,%d] with demand %d\n", left, right, demand);

   if( demand > 0 )
   {
      /* try to insert core into the resource profile */
      SCIP_CALL( profileUpdate(profile, left, right, demand, pos, infeasible) );
   }

   return SCIP_OKAY;
}

/** subtracts the demand from the resource profile during core time */
SCIP_RETCODE SCIPprofileDeleteCore(
   SCIP_PROFILE*         profile,            /**< resource profile to use */
   int                   left,               /**< left side of the core  */
   int                   right,              /**< right side of the core */
   int                   demand              /**< demand of the core */
   )
{
   SCIP_Bool infeasible;
   int pos;

   assert(left < right);
#ifndef NDEBUG
   {
      /* check if the left and right time points of the core correspond to a time point in the resource profile; this
       * should be the case since we added the core before to the resource profile
       */
      assert(SCIPprofileFindLeft(profile, left, &pos));
      assert(SCIPprofileFindLeft(profile, right, &pos));
   }
#endif

   /* remove the core from the resource profile */
   SCIPdebugMessage("delete core [%d,%d] with demand %d\n", left, right, demand);

   SCIP_CALL( profileUpdate(profile, left, right, -demand, &pos, &infeasible) );
   assert(!infeasible);

   return SCIP_OKAY; /*lint !e438*/
}

/** returns TRUE if the core (given by its demand and during) can be inserted at the given time point; otherwise FALSE */
static
int profileFindFeasibleStart(
   SCIP_PROFILE*         profile,            /**< resource profile to use */
   int                   pos,                /**< pointer to store the position in the profile to start the serch */
   int                   lst,                /**< latest start time */
   int                   duration,           /**< duration of the core */
   int                   demand,             /**< demand of the core */
   SCIP_Bool*            infeasible          /**< pointer store if the corer cannot be inserted */
   )
{
   int remainingduration;
   int startpos;

   assert(profile != NULL);
   assert(pos >= 0);
   assert(pos < profile->ntimepoints);
   assert(duration > 0);
   assert(demand > 0);
   assert(profile->loads[profile->ntimepoints-1] == 0);

   remainingduration = duration;
   startpos = pos;
   (*infeasible) = FALSE;

   if( profile->timepoints[startpos] > lst )
   {
      (*infeasible) = TRUE;
      return pos;
   }

   while( pos < profile->ntimepoints - 1 )
   {
      if( profile->loads[pos] + demand > profile->capacity )
      {
         SCIPdebugMessage("profile <%p>: core does not fit at time point %d (pos %d)\n", (void*)profile, profile->timepoints[pos], pos);
         startpos = pos + 1;
         remainingduration = duration;

         if( profile->timepoints[startpos] > lst )
         {
            (*infeasible) = TRUE;
            return pos;
         }
      }
      else
         remainingduration -= profile->timepoints[pos+1] - profile->timepoints[pos];

      if( remainingduration <= 0 )
         break;

      pos++;
   }

   return startpos;
}

/** return the earliest possible starting point within the time interval [lb,ub] for a given core (given by its demand
 *  and duration)
 */
int SCIPprofileGetEarliestFeasibleStart(
   SCIP_PROFILE*         profile,            /**< resource profile to use */
   int                   est,                /**< earliest starting time of the given core */
   int                   lst,                /**< latest starting time of the given core */
   int                   duration,           /**< duration of the core */
   int                   demand,             /**< demand of the core */
   SCIP_Bool*            infeasible          /**< pointer store if the corer cannot be inserted */
   )
{
   SCIP_Bool found;
   int pos;

   assert(profile != NULL);
   assert(est >= 0);
   assert(est <= lst);
   assert(duration >= 0);
   assert(demand >= 0);
   assert(infeasible != NULL);
   assert(profile->ntimepoints > 0);
   assert(profile->loads[profile->ntimepoints-1] == 0);

   SCIPdebugMessage("profile <%p>: find earliest start time (demad %d, duration %d) [%d,%d]\n", (void*)profile, demand, duration, est, lst);

   if( duration == 0 || demand == 0 )
   {
      *infeasible = FALSE;
      return est;
   }

   found = SCIPprofileFindLeft(profile, est, &pos);
   SCIPdebugMessage("profile <%p>: earliest start time does %s exist as time point (pos %d)\n", (void*)profile, found ? "" : "not", pos);

   /* if the position is the last time point in the profile, the core can be inserted at its earliest start time */
   if( pos == profile->ntimepoints - 1 )
   {
      (*infeasible) = FALSE;
      return est;
   }

   if( found )
   {
      /* if the start time matches a time point in the profile we can just search */
      assert(profile->timepoints[pos] == est);
      pos = profileFindFeasibleStart(profile, pos, lst, duration, demand, infeasible);

      assert(pos < profile->ntimepoints);
      est = profile->timepoints[pos];
   }
   else if( profile->loads[pos] + demand > profile->capacity )
   {
      /* if the the time point left to the start time has not enough free capacity we can just search the profile
       * starting from the next time point
       */
      assert(profile->timepoints[pos] <= est);
      pos = profileFindFeasibleStart(profile, pos+1, lst, duration, demand, infeasible);

      assert(pos < profile->ntimepoints);
      est = profile->timepoints[pos];
   }
   else
   {
      int remainingduration;

      /* check if the core can be placed at its earliest start time */

      assert(pos < profile->ntimepoints - 1);

      remainingduration = duration - (profile->timepoints[pos+1] - est);
      SCIPdebugMessage("remaining duration %d\n", remainingduration);

      if( remainingduration <= 0 )
         (*infeasible) = FALSE;
      else
      {
         pos = profileFindFeasibleStart(profile, pos+1, profile->timepoints[pos+1], remainingduration, demand, infeasible);
         SCIPdebugMessage("remaining duration can%s be processed\n", *infeasible ? "not" : "");

         if( *infeasible )
         {
            pos = profileFindFeasibleStart(profile, pos+1, lst, duration, demand, infeasible);

            assert(pos < profile->ntimepoints);
            est = profile->timepoints[pos];
         }
      }
   }

   return est;
}

/** returns TRUE if the core (given by its demand and during) can be inserted at the given time point; otherwise FALSE */
static
int profileFindDownFeasibleStart(
   SCIP_PROFILE*         profile,            /**< resource profile to use */
   int                   pos,                /**< pointer to store the position in the profile to start the search */
   int                   ect,                /**< earliest completion time */
   int                   duration,           /**< duration of the core */
   int                   demand,             /**< demand of the core */
   SCIP_Bool*            infeasible          /**< pointer store if the corer cannot be inserted */
   )
{
   int remainingduration;
   int endpos;

   assert(profile != NULL);
   assert(pos >= 0);
   assert(pos < profile->ntimepoints);
   assert(duration > 0);
   assert(demand > 0);
   assert(profile->ntimepoints > 0);
   assert(profile->loads[profile->ntimepoints-1] == 0);

   remainingduration = duration;
   endpos = pos;
   (*infeasible) = TRUE;

   if( profile->timepoints[endpos] < ect - duration )
      return pos;

   while( pos > 0 )
   {
      if( profile->loads[pos-1] + demand > profile->capacity )
      {
         SCIPdebugMessage("profile <%p>: core does not fit at time point %d (pos %d)\n", (void*)profile, profile->timepoints[pos-1], pos-1);

         endpos = pos - 1;
         remainingduration = duration;

         if( profile->timepoints[endpos] < ect - duration )
            return pos;
      }
      else
         remainingduration -= profile->timepoints[pos] - profile->timepoints[pos-1];

      if( remainingduration <= 0 )
      {
         *infeasible = FALSE;
         break;
      }

      pos--;
   }

   return endpos;
}

/** return the latest possible starting point within the time interval [lb,ub] for a given core (given by its demand and
 *  duration)
 */
int SCIPprofileGetLatestFeasibleStart(
   SCIP_PROFILE*         profile,            /**< resource profile to use */
   int                   est,                /**< earliest possible start point */
   int                   lst,                /**< latest possible start point */
   int                   duration,           /**< duration of the core */
   int                   demand,             /**< demand of the core */
   SCIP_Bool*            infeasible          /**< pointer store if the core cannot be inserted */
   )
{
   SCIP_Bool found;
   int ect;
   int lct;
   int pos;

   assert(profile != NULL);
   assert(est >= 0);
   assert(est <= lst);
   assert(duration >= 0);
   assert(demand >= 0);
   assert(infeasible != NULL);
   assert(profile->ntimepoints > 0);
   assert(profile->loads[profile->ntimepoints-1] == 0);

   if( duration == 0 || demand == 0 )
   {
      *infeasible = FALSE;
      return lst;
   }

   ect = est + duration;
   lct = lst + duration;

   found = SCIPprofileFindLeft(profile, lct, &pos);
   SCIPdebugMessage("profile <%p>: latest completion time %d does %s exist as time point (pos %d)\n", (void*)profile, lct, found ? "" : "not", pos);

   if( found )
   {
      /* if the start time matches a time point in the profile we can just search */
      assert(profile->timepoints[pos] == lct);
      pos = profileFindDownFeasibleStart(profile, pos, ect, duration, demand, infeasible);

      assert(pos < profile->ntimepoints && pos >= 0);
      lct = profile->timepoints[pos];
   }
   else if( profile->loads[pos] + demand > profile->capacity )
   {
      /* if the time point left to the start time has not enough free capacity we can just search the profile starting
       * from the next time point
       */
      assert(profile->timepoints[pos] < lct);
      pos = profileFindDownFeasibleStart(profile, pos, ect, duration, demand, infeasible);

      assert(pos < profile->ntimepoints && pos >= 0);
      lct = profile->timepoints[pos];
   }
   else
   {
      int remainingduration;

      /* check if the core can be placed at its latest start time */
      assert(profile->timepoints[pos] < lct);

      remainingduration = duration - (lct - profile->timepoints[pos]);

      if( remainingduration <= 0 )
         (*infeasible) = FALSE;
      else
      {
         pos = profileFindDownFeasibleStart(profile, pos, profile->timepoints[pos], remainingduration, demand, infeasible);

         if( *infeasible )
         {
            pos = profileFindDownFeasibleStart(profile, pos, ect, duration, demand, infeasible);

            assert(pos < profile->ntimepoints && pos >= 0);
            lct = profile->timepoints[pos];
         }
      }
   }

   return lct - duration;
}

/*
 * Directed graph
 */

/** creates directed graph structure */
SCIP_RETCODE SCIPdigraphCreate(
   SCIP_DIGRAPH**        digraph,            /**< pointer to store the created directed graph */
   BMS_BLKMEM*           blkmem,             /**< block memory to store the data */
   int                   nnodes              /**< number of nodes */
   )
{
   assert(digraph != NULL);
   assert(blkmem != NULL);
   assert(nnodes > 0);

   /* allocate memory for the graph and the arrays storing arcs and data */
   SCIP_ALLOC( BMSallocBlockMemory(blkmem, digraph) );
   SCIP_ALLOC( BMSallocClearBlockMemoryArray(blkmem, &(*digraph)->successors, nnodes) );
   SCIP_ALLOC( BMSallocClearBlockMemoryArray(blkmem, &(*digraph)->arcdata, nnodes) );
   SCIP_ALLOC( BMSallocClearBlockMemoryArray(blkmem, &(*digraph)->successorssize, nnodes) );
   SCIP_ALLOC( BMSallocClearBlockMemoryArray(blkmem, &(*digraph)->nsuccessors, nnodes) );
   SCIP_ALLOC( BMSallocClearBlockMemoryArray(blkmem, &(*digraph)->nodedata, nnodes) );

   /* store number of nodes */
   (*digraph)->nnodes = nnodes;

   /* at the beginning, no components are stored */
   (*digraph)->blkmem = blkmem;
   (*digraph)->ncomponents = 0;
   (*digraph)->componentstartsize = 0;
   (*digraph)->components = NULL;
   (*digraph)->componentstarts = NULL;

   /* all nodes are initially considered as non-articulation points */
   (*digraph)->narticulations = -1;
   (*digraph)->articulations = NULL;
   (*digraph)->articulationscheck = FALSE;

   return SCIP_OKAY;
}

/** resize directed graph structure */
SCIP_RETCODE SCIPdigraphResize(
   SCIP_DIGRAPH*         digraph,            /**< directed graph */
   int                   nnodes              /**< new number of nodes */
   )
{
   int n;
   assert(digraph != NULL);
   assert(digraph->blkmem != NULL);

   /* check if the digraph has already a proper size */
   if( nnodes <= digraph->nnodes )
      return SCIP_OKAY;

   /* reallocate memory for increasing the arrays storing arcs and data */
   SCIP_ALLOC( BMSreallocBlockMemoryArray(digraph->blkmem, &digraph->successors, digraph->nnodes, nnodes) );
   SCIP_ALLOC( BMSreallocBlockMemoryArray(digraph->blkmem, &digraph->arcdata, digraph->nnodes, nnodes) );
   SCIP_ALLOC( BMSreallocBlockMemoryArray(digraph->blkmem, &digraph->successorssize, digraph->nnodes, nnodes) );
   SCIP_ALLOC( BMSreallocBlockMemoryArray(digraph->blkmem, &digraph->nsuccessors, digraph->nnodes, nnodes) );
   SCIP_ALLOC( BMSreallocBlockMemoryArray(digraph->blkmem, &digraph->nodedata, digraph->nnodes, nnodes) );

   /* initialize the new node data structures */
   for( n = digraph->nnodes; n < nnodes; ++n )
   {
      digraph->nodedata[n] = NULL;
      digraph->arcdata[n] = NULL;
      digraph->successors[n] = NULL;
      digraph->successorssize[n] = 0;
      digraph->nsuccessors[n] = 0;
   }

   /* store the new number of nodes */
   digraph->nnodes = nnodes;

   return SCIP_OKAY;
}

/** copies directed graph structure
 *
 *  @note The data in nodedata is copied verbatim. This possibly has to be adapted by the user.
 */
SCIP_RETCODE SCIPdigraphCopy(
   SCIP_DIGRAPH**        targetdigraph,      /**< pointer to store the copied directed graph */
   SCIP_DIGRAPH*         sourcedigraph,      /**< source directed graph */
   BMS_BLKMEM*           targetblkmem        /**< block memory to store the target block memory, or NULL to use the same
                                              *   the same block memory as used for the \p sourcedigraph */
   )
{
   int ncomponents;
   int nnodes;
   int i;
   SCIP_Bool articulationscheck;

   assert(sourcedigraph != NULL);
   assert(targetdigraph != NULL);

   /* use the source digraph block memory if not specified otherwise */
   if( targetblkmem == NULL )
      targetblkmem = sourcedigraph->blkmem;

   assert(targetblkmem != NULL);

   SCIP_ALLOC( BMSallocBlockMemory(targetblkmem, targetdigraph) );

   nnodes = sourcedigraph->nnodes;
   ncomponents = sourcedigraph->ncomponents;
   articulationscheck = sourcedigraph->articulationscheck;
   (*targetdigraph)->nnodes = nnodes;
   (*targetdigraph)->ncomponents = ncomponents;
   (*targetdigraph)->blkmem = targetblkmem;

   /* copy arcs and data */
   SCIP_ALLOC( BMSallocClearBlockMemoryArray(targetblkmem, &(*targetdigraph)->successors, nnodes) );
   SCIP_ALLOC( BMSallocClearBlockMemoryArray(targetblkmem, &(*targetdigraph)->arcdata, nnodes) );
   SCIP_ALLOC( BMSallocClearBlockMemoryArray(targetblkmem, &(*targetdigraph)->nodedata, nnodes) );

   /* copy lists of successors and arc data */
   for( i = 0; i < nnodes; ++i )
   {
      if( sourcedigraph->nsuccessors[i] > 0 )
      {
         assert(sourcedigraph->successors[i] != NULL);
         assert(sourcedigraph->arcdata[i] != NULL);

         SCIP_ALLOC( BMSduplicateBlockMemoryArray(targetblkmem, &((*targetdigraph)->successors[i]),
               sourcedigraph->successors[i], sourcedigraph->nsuccessors[i]) ); /*lint !e866*/
         SCIP_ALLOC( BMSduplicateBlockMemoryArray(targetblkmem, &((*targetdigraph)->arcdata[i]),
               sourcedigraph->arcdata[i], sourcedigraph->nsuccessors[i]) ); /*lint !e866*/
      }
      /* copy node data - careful if these are pointers to some information -> need to be copied by hand */
      (*targetdigraph)->nodedata[i] = sourcedigraph->nodedata[i];
   }

   /* use nsuccessors as size to save memory */
   SCIP_ALLOC( BMSduplicateBlockMemoryArray(targetblkmem, &(*targetdigraph)->successorssize, sourcedigraph->nsuccessors, nnodes) );
   SCIP_ALLOC( BMSduplicateBlockMemoryArray(targetblkmem, &(*targetdigraph)->nsuccessors, sourcedigraph->nsuccessors, nnodes) );

   /* copy component data */
   if( ncomponents > 0 )
   {
      SCIP_ALLOC( BMSduplicateBlockMemoryArray(targetblkmem, &(*targetdigraph)->components, sourcedigraph->components,
            sourcedigraph->componentstarts[ncomponents]) );
      SCIP_ALLOC( BMSduplicateBlockMemoryArray(targetblkmem, &(*targetdigraph)->componentstarts,
            sourcedigraph->componentstarts,ncomponents + 1) ); /*lint !e776*/
      (*targetdigraph)->componentstartsize = ncomponents + 1;
   }
   else
   {
      (*targetdigraph)->components = NULL;
      (*targetdigraph)->componentstarts = NULL;
      (*targetdigraph)->componentstartsize = 0;
   }

   /* copy the articulation point information if it has been computed and is up-to-date */
   if( articulationscheck )
   {
      SCIP_ALLOC( BMSduplicateBlockMemoryArray(targetblkmem, &(*targetdigraph)->articulations, sourcedigraph->articulations, sourcedigraph->narticulations) );
      (*targetdigraph)->narticulations = sourcedigraph->narticulations;
      (*targetdigraph)->articulationscheck = TRUE;
   }
   else
   {
      (*targetdigraph)->narticulations = -1;
      (*targetdigraph)->articulations = NULL;
      (*targetdigraph)->articulationscheck = FALSE;
   }

   return SCIP_OKAY;
}

/** sets the sizes of the successor lists for the nodes in a directed graph and allocates memory for the lists */
SCIP_RETCODE SCIPdigraphSetSizes(
   SCIP_DIGRAPH*         digraph,            /**< directed graph */
   int*                  sizes               /**< sizes of the successor lists */
   )
{
   int i;
   BMS_BLKMEM* blkmem;

   assert(digraph != NULL);
   assert(digraph->nnodes > 0);
   blkmem = digraph->blkmem;

   for( i = 0; i < digraph->nnodes; ++i )
   {
      SCIP_ALLOC( BMSallocBlockMemoryArray(blkmem, &digraph->successors[i], sizes[i]) ); /*lint !e866*/
      SCIP_ALLOC( BMSallocBlockMemoryArray(blkmem, &digraph->arcdata[i], sizes[i]) ); /*lint !e866*/
      digraph->successorssize[i] = sizes[i];
      digraph->nsuccessors[i] = 0;
   }

   return SCIP_OKAY;
}

/** frees given directed graph structure */
void SCIPdigraphFree(
   SCIP_DIGRAPH**        digraph             /**< pointer to the directed graph */
   )
{
   int i;
   BMS_BLKMEM* blkmem;
   SCIP_DIGRAPH* digraphptr;

   assert(digraph != NULL);
   assert(*digraph != NULL);
   assert((*digraph)->blkmem != NULL);

   blkmem = (*digraph)->blkmem;
   digraphptr = *digraph;

   /* free arrays storing the successor nodes and arc data */
   for( i = digraphptr->nnodes - 1; i >= 0; --i )
   {
      BMSfreeBlockMemoryArrayNull(blkmem, &digraphptr->successors[i], digraphptr->successorssize[i]);
      BMSfreeBlockMemoryArrayNull(blkmem, &digraphptr->arcdata[i], digraphptr->successorssize[i]);
   }

   /* free components structure */
   SCIPdigraphFreeComponents(digraphptr);
   assert(digraphptr->ncomponents == 0);
   assert(digraphptr->componentstartsize == 0);
   assert(digraphptr->components == NULL);
   assert(digraphptr->componentstarts == NULL);

   /* free the articulation points structure if it has been computed*/
   if( digraphptr->articulationscheck )
      BMSfreeBlockMemoryArray(blkmem, &digraphptr->articulations, digraphptr->narticulations);

   /* free directed graph data structure */
   BMSfreeBlockMemoryArray(blkmem, &digraphptr->nodedata, digraphptr->nnodes);
   BMSfreeBlockMemoryArray(blkmem, &digraphptr->successorssize, digraphptr->nnodes);
   BMSfreeBlockMemoryArray(blkmem, &digraphptr->nsuccessors, digraphptr->nnodes);
   BMSfreeBlockMemoryArray(blkmem, &digraphptr->successors, digraphptr->nnodes);
   BMSfreeBlockMemoryArray(blkmem, &digraphptr->arcdata, digraphptr->nnodes);

   BMSfreeBlockMemory(blkmem, digraph);
}

#define STARTSUCCESSORSSIZE 5

/** ensures that successors array of one node in a directed graph is big enough */
static
SCIP_RETCODE ensureSuccessorsSize(
   SCIP_DIGRAPH*         digraph,            /**< directed graph */
   int                   idx,                /**< index for which the size is ensured */
   int                   newsize             /**< needed size */
   )
{
   BMS_BLKMEM* blkmem;

   assert(digraph != NULL);
   assert(digraph->blkmem != NULL);
   assert(idx >= 0);
   assert(idx < digraph->nnodes);
   assert(newsize > 0);
   assert(digraph->successorssize[idx] == 0 || digraph->successors[idx] != NULL);
   assert(digraph->successorssize[idx] == 0 || digraph->arcdata[idx] != NULL);

   blkmem = digraph->blkmem;

   /* check whether array is big enough, and realloc, if needed */
   if( newsize > digraph->successorssize[idx] )
   {
      if( digraph->successors[idx] == NULL )
      {
         assert(digraph->arcdata[idx] == NULL);
         digraph->successorssize[idx] = STARTSUCCESSORSSIZE;
         SCIP_ALLOC( BMSallocBlockMemoryArray(blkmem, &digraph->successors[idx], digraph->successorssize[idx]) ); /*lint !e866*/
         SCIP_ALLOC( BMSallocBlockMemoryArray(blkmem, &digraph->arcdata[idx], digraph->successorssize[idx]) ); /*lint !e866*/
      }
      else
      {
         newsize = MAX(newsize, 2 * digraph->successorssize[idx]);
         assert(digraph->arcdata[idx] != NULL);
         SCIP_ALLOC( BMSreallocBlockMemoryArray(blkmem, &digraph->successors[idx], digraph->successorssize[idx], newsize) ); /*lint !e866*/
         SCIP_ALLOC( BMSreallocBlockMemoryArray(blkmem, &digraph->arcdata[idx], digraph->successorssize[idx], newsize) ); /*lint !e866*/
         digraph->successorssize[idx] = newsize;
      }
   }

   assert(newsize <= digraph->successorssize[idx]);

   return SCIP_OKAY;
}

/** add (directed) arc and a related data to the directed graph structure
 *
 *  @note if the arc is already contained, it is added a second time
 */
SCIP_RETCODE SCIPdigraphAddArc(
   SCIP_DIGRAPH*         digraph,            /**< directed graph */
   int                   startnode,          /**< start node of the arc */
   int                   endnode,            /**< start node of the arc */
   void*                 data                /**< data that should be stored for the arc; or NULL */
   )
{
   assert(digraph != NULL);
   assert(startnode >= 0);
   assert(endnode >= 0);
   assert(startnode < digraph->nnodes);
   assert(endnode < digraph->nnodes);

   SCIP_CALL( ensureSuccessorsSize(digraph, startnode, digraph->nsuccessors[startnode] + 1) );

   /* add arc */
   digraph->successors[startnode][digraph->nsuccessors[startnode]] = endnode;
   digraph->arcdata[startnode][digraph->nsuccessors[startnode]] = data;
   digraph->nsuccessors[startnode]++;

   /* the articulation points are not up-to-date */
   digraph->articulationscheck = FALSE;

   return SCIP_OKAY;
}

/** add (directed) arc to the directed graph structure, if it is not contained, yet
 *
 * @note if there already exists an arc from startnode to endnode, the new arc is not added,
 *       even if its data is different
 */
SCIP_RETCODE SCIPdigraphAddArcSafe(
   SCIP_DIGRAPH*         digraph,            /**< directed graph */
   int                   startnode,          /**< start node of the arc */
   int                   endnode,            /**< start node of the arc */
   void*                 data                /**< data that should be stored for the arc; or NULL */
   )
{
   int nsuccessors;
   int i;

   assert(digraph != NULL);
   assert(startnode >= 0);
   assert(endnode >= 0);
   assert(startnode < digraph->nnodes);
   assert(endnode < digraph->nnodes);

   nsuccessors = digraph->nsuccessors[startnode];

   /* search for the arc in existing arcs */
   for( i = 0; i < nsuccessors; ++i )
      if( digraph->successors[startnode][i] == endnode )
         return SCIP_OKAY;

   SCIP_CALL( ensureSuccessorsSize(digraph, startnode, nsuccessors + 1) );

   /* add arc */
   digraph->successors[startnode][nsuccessors] = endnode;
   digraph->arcdata[startnode][nsuccessors] = data;
   ++(digraph->nsuccessors[startnode]);

   /* the articulation points are not up-to-date */
   digraph->articulationscheck = FALSE;

   return SCIP_OKAY;
}

/** sets the number of successors to a given value */
SCIP_RETCODE SCIPdigraphSetNSuccessors(
   SCIP_DIGRAPH*         digraph,            /**< directed graph */
   int                   node,               /**< node for which the number of successors has to be changed */
   int                   nsuccessors         /**< new number of successors */
   )
{
   assert(digraph != NULL);
   assert(node >= 0);
   assert(node < digraph->nnodes);

   digraph->nsuccessors[node] = nsuccessors;

   return SCIP_OKAY;
}

/** returns the number of nodes of the given digraph */
int SCIPdigraphGetNNodes(
   SCIP_DIGRAPH*         digraph             /**< directed graph */
   )
{
   assert(digraph != NULL);

   return digraph->nnodes;
}

/** returns the node data, or NULL if no data exist */
void* SCIPdigraphGetNodeData(
   SCIP_DIGRAPH*         digraph,            /**< directed graph */
   int                   node                /**< node for which the node data is returned */
   )
{
   assert(digraph != NULL);
   assert(node >= 0);
   assert(node < digraph->nnodes);

   return digraph->nodedata[node];
}

/** sets the node data
 *
 *  @note The old user pointer is not freed. This has to be done by the user
 */
void SCIPdigraphSetNodeData(
   SCIP_DIGRAPH*         digraph,            /**< directed graph */
   void*                 dataptr,            /**< user node data pointer, or NULL */
   int                   node                /**< node for which the node data is returned */
   )
{
   assert(digraph != NULL);
   assert(node >= 0);
   assert(node < digraph->nnodes);

   digraph->nodedata[node] = dataptr;
}

/** returns the total number of arcs in the given digraph */
int SCIPdigraphGetNArcs(
   SCIP_DIGRAPH*         digraph             /**< directed graph */
   )
{
   int i;
   int narcs;

   assert(digraph != NULL);

   /* count number of arcs */
   narcs = 0;
   for( i = 0; i < digraph->nnodes; ++i )
      narcs += digraph->nsuccessors[i];

   return narcs;
}

/** returns the number of successor nodes of the given node */
int SCIPdigraphGetNSuccessors(
   SCIP_DIGRAPH*         digraph,            /**< directed graph */
   int                   node                /**< node for which the number of outgoing arcs is returned */
   )
{
   assert(digraph != NULL);
   assert(node >= 0);
   assert(node < digraph->nnodes);
   assert(digraph->nsuccessors[node] >= 0);
   assert(digraph->nsuccessors[node] <= digraph->successorssize[node]);

   return digraph->nsuccessors[node];
}

/** returns the array of indices of the successor nodes; this array must not be changed from outside */
int* SCIPdigraphGetSuccessors(
   SCIP_DIGRAPH*         digraph,            /**< directed graph */
   int                   node                /**< node for which the array of outgoing arcs is returned */
   )
{
   assert(digraph != NULL);
   assert(node >= 0);
   assert(node < digraph->nnodes);
   assert(digraph->nsuccessors[node] >= 0);
   assert(digraph->nsuccessors[node] <= digraph->successorssize[node]);
   assert((digraph->nsuccessors[node] == 0) || (digraph->successors[node] != NULL));

   return digraph->successors[node];
}

/** returns the array of data corresponding to the arcs originating at the given node, or NULL if no data exist; this
 *  array must not be changed from outside
 */
void** SCIPdigraphGetSuccessorsData(
   SCIP_DIGRAPH*         digraph,            /**< directed graph */
   int                   node                /**< node for which the data corresponding to the outgoing arcs is returned */
   )
{
   assert(digraph != NULL);
   assert(node >= 0);
   assert(node < digraph->nnodes);
   assert(digraph->nsuccessors[node] >= 0);
   assert(digraph->nsuccessors[node] <= digraph->successorssize[node]);
   assert(digraph->arcdata != NULL);

   return digraph->arcdata[node];
}

/** performs depth-first-search in the given directed graph from the given start node */
static
void depthFirstSearch(
   SCIP_DIGRAPH*         digraph,            /**< directed graph */
   int                   startnode,          /**< node to start the depth-first-search */
   SCIP_Bool*            visited,            /**< array to store for each node, whether it was already visited */
   int*                  dfsstack,           /**< array of size number of nodes to store the stack;
                                              *   only needed for performance reasons */
   int*                  stackadjvisited,    /**< array of size number of nodes to store the number of adjacent nodes already visited
                                              *   for each node on the stack; only needed for performance reasons */
   int*                  dfsnodes,           /**< array of nodes that can be reached starting at startnode, in reverse dfs order */
   int*                  ndfsnodes           /**< pointer to store number of nodes that can be reached starting at startnode */
   )
{
   int stackidx;

   assert(digraph != NULL);
   assert(startnode >= 0);
   assert(startnode < digraph->nnodes);
   assert(visited != NULL);
   assert(visited[startnode] == FALSE);
   assert(dfsstack != NULL);
   assert(dfsnodes != NULL);
   assert(ndfsnodes != NULL);

   /* put start node on the stack */
   dfsstack[0] = startnode;
   stackadjvisited[0] = 0;
   stackidx = 0;

   while( stackidx >= 0 )
   {
      int currnode;
      int sadv;

      /* get next node from stack */
      currnode = dfsstack[stackidx];

      sadv = stackadjvisited[stackidx];
      assert( 0 <= sadv && sadv <= digraph->nsuccessors[currnode] );

      /* mark current node as visited */
      assert( visited[currnode] == (sadv > 0) );
      visited[currnode] = TRUE;

      /* iterate through the successor list until we reach unhandled node */
      while( sadv < digraph->nsuccessors[currnode] && visited[digraph->successors[currnode][sadv]] )
         ++sadv;

      /* the current node was completely handled, remove it from stack */
      if( sadv == digraph->nsuccessors[currnode] )
      {
         --stackidx;

         /* store node in the sorted nodes array */
         dfsnodes[(*ndfsnodes)++] = currnode;
      }
      /* handle next unhandled successor node */
      else
      {
         assert( ! visited[digraph->successors[currnode][sadv]] );

         /* store current stackadjvisted index */
         stackadjvisited[stackidx] = sadv + 1;

         /* put the successor node onto the stack */
         ++stackidx;
         dfsstack[stackidx] = digraph->successors[currnode][sadv];
         stackadjvisited[stackidx] = 0;
         assert( stackidx < digraph->nnodes );
      }
   }
}

/** checks for articulation points in a given directed graph through a recursive depth-first-search.
 *  starts from a given start node and keeps track of the nodes' discovery time in search for back edges.
 *
 *  @note an articulation point is a node whose removal disconnects a connected graph or increases
 *  the number of connected components in a disconnected graph
 */
static
void findArticulationPointsUtil(
   SCIP_DIGRAPH*         digraph,            /**< directed graph */
   int                   startnode,          /**< node to start the depth-first-search */
   SCIP_Bool*            visited,            /**< array to store for each node, whether it was already visited */
   int*                  tdisc,              /**< array of size number of nodes to store each node's discovery time */
   int*                  mindisc,            /**< array of size number of nodes to store the discovery time of the earliest discovered vertex
                                              *   to which startnode (or any node in the subtree rooted at it) is having a back edge */
   int*                  parent,             /**< array to store the parent of each node in the DFS tree */
   SCIP_Bool*            articulationflag,   /**< array to mark whether a node is identified as an articulation point */
   int                   time                /**< current discovery time in the DFS */
   )
{
   int n;
   int nchildren = 0;
   int nsucc;
   int* succnodes;

   assert(digraph != NULL);
   assert(startnode >= 0);
   assert(startnode < digraph->nnodes);
   assert(visited != NULL);
   assert(visited[startnode] == FALSE);
   assert(tdisc != NULL);
   assert(mindisc != NULL);
   assert(parent != NULL);
   assert(articulationflag != NULL);
   assert(time >= 0);

   nsucc = (int) SCIPdigraphGetNSuccessors(digraph, startnode);
   succnodes = (int*) SCIPdigraphGetSuccessors(digraph, startnode);
   visited[startnode] = TRUE;
   tdisc[startnode] = time + 1;
   mindisc[startnode] = time + 1;

   /* process all the adjacent nodes to startnode */
   for( n = 0; n < nsucc; ++n)
   {
      if( !visited[succnodes[n]] )
      {
         parent[succnodes[n]] = startnode;
         ++nchildren;
         findArticulationPointsUtil(digraph, succnodes[n], visited, tdisc, mindisc, parent, articulationflag, time + 1);
         /* updated the mindisc of startnode when the DFS concludes for node n*/
         mindisc[startnode] = MIN(mindisc[startnode], mindisc[succnodes[n]]);

         /* the root is an articulation point if it has more than 2 children*/
         if( parent[startnode] == -1 && nchildren > 1 )
            articulationflag[startnode] = TRUE;
         /* a vertex startnode is an articulation point if it is not the root and
          * there is no back edge from the subtree rooted at child n to any of the ancestors of startnode */
         if( parent[startnode] > -1 && mindisc[succnodes[n]] >= tdisc[startnode] )
            articulationflag[startnode] = TRUE;
      }
      else
      {
         if( parent[startnode] != succnodes[n] )
            mindisc[startnode] = MIN(mindisc[startnode], tdisc[succnodes[n]]);
      }
   }

   if( articulationflag[startnode] )
      ++digraph->narticulations;
}

/** identifies the articulation points in a given directed graph
 *  uses the helper recursive function findArticulationPointsUtil
 */
SCIP_RETCODE SCIPdigraphGetArticulationPoints(
   SCIP_DIGRAPH*         digraph,            /**< directed graph */
   int**                 articulations,      /**< array to store the sorted node indices of the computed articulation points, or NULL */
   int*                  narticulations      /**< number of the computed articulation points, or NULL */
   )
{
   SCIP_RETCODE retcode = SCIP_OKAY;
   BMS_BLKMEM* blkmem;
   SCIP_Bool* visited = NULL;
   SCIP_Bool* articulationflag = NULL;
   int* tdisc = NULL;
   int* mindisc = NULL;
   int* parent = NULL;
   int n;
   int articulationidx = 0;
   int time = 0;

   assert(digraph != NULL);
   assert(digraph->nnodes > 0);

   /* Only perform the computation if the articulation points are NOT up-to-date */
   if( !digraph->articulationscheck )
   {
      SCIP_ALLOC_TERMINATE( retcode, BMSallocMemoryArray(&visited, digraph->nnodes), TERMINATE );
      SCIP_ALLOC_TERMINATE( retcode, BMSallocMemoryArray(&tdisc, digraph->nnodes), TERMINATE );
      SCIP_ALLOC_TERMINATE( retcode, BMSallocMemoryArray(&mindisc, digraph->nnodes), TERMINATE );
      SCIP_ALLOC_TERMINATE( retcode, BMSallocMemoryArray(&parent, digraph->nnodes), TERMINATE );
      SCIP_ALLOC_TERMINATE( retcode, BMSallocMemoryArray(&articulationflag, digraph->nnodes), TERMINATE );

      assert(digraph->blkmem != NULL);
      blkmem = digraph->blkmem;

      if( digraph->narticulations >= 0 ) /* case: articulations have already been computed but not up-to-date */
         BMSfreeBlockMemoryArray(blkmem, &digraph->articulations, digraph->narticulations);

      /* Initialize the no. of articulation points ahead of the recursive computation */
      digraph->narticulations = 0;

      for( n = 0; n < digraph->nnodes; ++n )
      {
         visited[n] = FALSE;
         parent[n] = -1;
         articulationflag[n] = FALSE;
      }

      /* the function is called on every unvisited node in the graph to cover the disconnected graph case */
      for( n = 0; n < digraph->nnodes; ++n )
      {
         if( !visited[n] )
            findArticulationPointsUtil(digraph, n, visited, tdisc, mindisc, parent, articulationflag, time);
      }

      /* allocation of the block memory for the node indices of the articulation points*/
      SCIP_ALLOC_TERMINATE( retcode, BMSallocBlockMemoryArray(blkmem, &digraph->articulations, digraph->narticulations), TERMINATE );

      for( n = 0; n < digraph->nnodes; ++n )
      {
         if( articulationflag[n] )
         {
            digraph->articulations[articulationidx] = n;
            ++articulationidx;
         }
      }
   }

   if( articulations != NULL )
      (*articulations) = digraph->articulations;
   if( narticulations != NULL )
      (*narticulations) = digraph->narticulations;

   /* the articulation points are now up-to-date */
   digraph->articulationscheck = TRUE;

/* cppcheck-suppress unusedLabel */
TERMINATE:
   BMSfreeMemoryArrayNull(&articulationflag);
   BMSfreeMemoryArrayNull(&parent);
   BMSfreeMemoryArrayNull(&mindisc);
   BMSfreeMemoryArrayNull(&tdisc);
   BMSfreeMemoryArrayNull(&visited);

   return retcode;
}

/** Compute undirected connected components on the given graph.
 *
 *  @note For each arc, its reverse is added, so the graph does not need to be the directed representation of an
 *        undirected graph.
 */
SCIP_RETCODE SCIPdigraphComputeUndirectedComponents(
   SCIP_DIGRAPH*         digraph,            /**< directed graph */
   int                   minsize,            /**< all components with less nodes are ignored */
   int*                  components,         /**< array with as many slots as there are nodes in the directed graph
                                              *   to store for each node the component to which it belongs
                                              *   (components are numbered 0 to ncomponents - 1); or NULL, if components
                                              *   are accessed one-by-one using SCIPdigraphGetComponent() */
   int*                  ncomponents         /**< pointer to store the number of components; or NULL, if the
                                              *   number of components is accessed by SCIPdigraphGetNComponents() */
   )
{
   BMS_BLKMEM* blkmem;
   SCIP_Bool* visited;
   int* ndirectedsuccessors;
   int* stackadjvisited;
   int* dfsstack;
   int ndfsnodes;
   int compstart;
   int v;
   int i;
   int j;

   SCIP_RETCODE retcode = SCIP_OKAY;

   assert(digraph != NULL);
   assert(digraph->nnodes > 0);
   assert(digraph->blkmem != NULL);

   blkmem = digraph->blkmem;

   /* first free the old components */
   if( digraph->ncomponents > 0 )
   {
      SCIPdigraphFreeComponents(digraph);
   }

   digraph->ncomponents = 0;
   digraph->componentstartsize = 10;

   /* storage to hold components is stored in block memory */
   SCIP_ALLOC( BMSallocBlockMemoryArray(blkmem, &digraph->components, digraph->nnodes) );
   SCIP_ALLOC( BMSallocBlockMemoryArray(blkmem, &digraph->componentstarts, digraph->componentstartsize) );

   /* allocate temporary arrays */
   SCIP_ALLOC_TERMINATE( retcode, BMSallocClearMemoryArray(&visited, digraph->nnodes), TERMINATE );
   SCIP_ALLOC_TERMINATE( retcode, BMSallocMemoryArray(&dfsstack, digraph->nnodes), TERMINATE );
   SCIP_ALLOC_TERMINATE( retcode, BMSallocMemoryArray(&stackadjvisited, digraph->nnodes), TERMINATE );
   SCIP_ALLOC_TERMINATE( retcode, BMSallocMemoryArray(&ndirectedsuccessors, digraph->nnodes), TERMINATE );

   digraph->componentstarts[0] = 0;

   /* store the number of directed arcs per node */
   BMScopyMemoryArray(ndirectedsuccessors, digraph->nsuccessors, digraph->nnodes);

   /* add reverse arcs to the graph */
   for( i = digraph->nnodes - 1; i >= 0; --i )
   {
      for( j = 0; j < ndirectedsuccessors[i]; ++j )
      {
         SCIP_CALL_TERMINATE( retcode, SCIPdigraphAddArc(digraph, digraph->successors[i][j], i, NULL), TERMINATE );
      }
   }

   for( v = 0; v < digraph->nnodes; ++v )
   {
      if( visited[v] )
         continue;

      compstart = digraph->componentstarts[digraph->ncomponents];
      ndfsnodes = 0;
      depthFirstSearch(digraph, v, visited, dfsstack, stackadjvisited,
         &digraph->components[compstart], &ndfsnodes);

      /* forget about this component if it is too small */
      if( ndfsnodes >= minsize )
      {
         digraph->ncomponents++;

         /* enlarge componentstartsize array, if needed */
         if( digraph->ncomponents >= digraph->componentstartsize )
         {
            int newsize;

            newsize = 2 * digraph->componentstartsize;
            assert(digraph->ncomponents < newsize);

            SCIP_ALLOC_TERMINATE( retcode, BMSreallocBlockMemoryArray(blkmem, &digraph->componentstarts, digraph->componentstartsize, newsize), TERMINATE );
            digraph->componentstartsize = newsize;
         }
         digraph->componentstarts[digraph->ncomponents] = compstart + ndfsnodes;

         /* store component number for contained nodes if array was given */
         if( components != NULL )
         {
            for( i = digraph->componentstarts[digraph->ncomponents] - 1; i >= compstart; --i )
            {
               components[digraph->components[i]] = digraph->ncomponents - 1;
            }
         }
      }
   }

   /* restore the number of directed arcs per node */
   BMScopyMemoryArray(digraph->nsuccessors, ndirectedsuccessors, digraph->nnodes);
   BMSclearMemoryArray(visited, digraph->nnodes);

   /* return number of components, if the pointer was given */
   if( ncomponents != NULL )
      (*ncomponents) = digraph->ncomponents;

TERMINATE:
   if( retcode != SCIP_OKAY )
   {
      SCIPdigraphFreeComponents(digraph);
   }
   BMSfreeMemoryArrayNull(&ndirectedsuccessors);
   BMSfreeMemoryArrayNull(&stackadjvisited);
   BMSfreeMemoryArrayNull(&dfsstack);
   BMSfreeMemoryArrayNull(&visited);

   return retcode;
}

/** Performs an (almost) topological sort on the undirected components of the given directed graph. The undirected
 *  components should be computed before using SCIPdigraphComputeUndirectedComponents().
 *
 *  @note In general a topological sort is not unique.  Note, that there might be directed cycles, that are randomly
 *        broken, which is the reason for having only almost topologically sorted arrays.
 */
SCIP_RETCODE SCIPdigraphTopoSortComponents(
   SCIP_DIGRAPH*         digraph             /**< directed graph */
   )
{
   SCIP_Bool* visited = NULL;
   int* comps;
   int* compstarts;
   int* stackadjvisited = NULL;
   int* dfsstack = NULL;
   int* dfsnodes = NULL;
   int ndfsnodes;
   int ncomps;
   int i;
   int j;
   int k;
   int endidx;
   SCIP_RETCODE retcode = SCIP_OKAY;

   assert(digraph != NULL);

   ncomps = digraph->ncomponents;
   comps = digraph->components;
   compstarts = digraph->componentstarts;

   SCIP_ALLOC_TERMINATE( retcode, BMSallocClearMemoryArray(&visited, digraph->nnodes), TERMINATE );
   SCIP_ALLOC_TERMINATE( retcode, BMSallocMemoryArray(&dfsnodes, digraph->nnodes), TERMINATE );
   SCIP_ALLOC_TERMINATE( retcode, BMSallocMemoryArray(&dfsstack, digraph->nnodes), TERMINATE );
   SCIP_ALLOC_TERMINATE( retcode, BMSallocMemoryArray(&stackadjvisited, digraph->nnodes), TERMINATE );

   /* sort the components (almost) topologically */
   for( i = 0; i < ncomps; ++i )
   {
      endidx = compstarts[i+1] - 1;
      ndfsnodes = 0;
      for( j = compstarts[i]; j < compstarts[i+1]; ++j )
      {
         if( visited[comps[j]] )
            continue;

         /* perform depth first search, nodes visited in this call are appended to the list dfsnodes in reverse
          * dfs order, after the nodes already contained;
          * so at every point in time, the nodes in dfsnode are in reverse (almost) topological order
          */
         depthFirstSearch(digraph, comps[j], visited, dfsstack, stackadjvisited, dfsnodes, &ndfsnodes);
      }
      assert(endidx - ndfsnodes == compstarts[i] - 1);

      /* copy reverse (almost) topologically sorted array of nodes reached by the dfs searches;
       * reverse their order to get an (almost) topologically sort
       */
      for( k = 0; k < ndfsnodes; ++k )
      {
         digraph->components[endidx - k] = dfsnodes[k];
      }
   }

TERMINATE:
   BMSfreeMemoryArrayNull(&stackadjvisited);
   BMSfreeMemoryArrayNull(&dfsstack);
   BMSfreeMemoryArrayNull(&dfsnodes);
   BMSfreeMemoryArrayNull(&visited);

   return retcode;
}

/** returns the number of previously computed undirected components for the given directed graph */
int SCIPdigraphGetNComponents(
   SCIP_DIGRAPH*         digraph             /**< directed graph */
   )
{
   assert(digraph != NULL);
   assert(digraph->componentstartsize > 0); /* components should have been computed */

   return digraph->ncomponents;
}

/** Returns the previously computed undirected component of the given number for the given directed graph.
 *  If the components were sorted using SCIPdigraphTopoSortComponents(), the component is (almost) topologically sorted.
 */
void SCIPdigraphGetComponent(
   SCIP_DIGRAPH*         digraph,            /**< directed graph */
   int                   compidx,            /**< number of the component to return */
   int**                 nodes,              /**< pointer to store the nodes in the component; or NULL, if not needed */
   int*                  nnodes              /**< pointer to store the number of nodes in the component;
                                              *   or NULL, if not needed */
   )
{
   assert(digraph != NULL);
   assert(compidx >= 0);
   assert(compidx < digraph->ncomponents);
   assert(nodes != NULL || nnodes != NULL);

   if( nodes != NULL )
      (*nodes) = &(digraph->components[digraph->componentstarts[compidx]]);
   if( nnodes != NULL )
      (*nnodes) = digraph->componentstarts[compidx + 1] - digraph->componentstarts[compidx];
}

/* Performs Tarjan's algorithm for a given directed graph to obtain the strongly connected components
 * which are reachable from a given node.
 */
static
void tarjan(
   SCIP_DIGRAPH*         digraph,            /**< directed graph */
   int                   v,                  /**< node to start the algorithm */
   int*                  lowlink,            /**< array to store lowlink values */
   int*                  dfsidx,             /**< array to store dfs indices */
   int*                  stack,              /**< array to store a stack */
   int*                  stacksize,          /**< pointer to store the size of the stack */
   SCIP_Bool*            unprocessed,        /**< array to store which node is unprocessed yet */
   SCIP_Bool*            nodeinstack,        /**< array to store which nodes are in the stack */
   int*                  maxdfs,             /**< pointer to store index for DFS */
   int*                  strongcomponents,   /**< array to store for each node the strongly connected
                                              *   component to which it belongs (components are
                                              *   numbered 0 to nstrongcomponents - 1); */
   int*                  nstrongcomponents,  /**< pointer to store the number of computed components so far */
   int*                  strongcompstartidx, /**< array to store the start index of the computed components */
   int*                  nstorednodes        /**< pointer to store the number of already stored nodes */
   )
{
   int i;

   assert(digraph != NULL);
   assert(v >= 0);
   assert(v < digraph->nnodes);
   assert(lowlink != NULL);
   assert(dfsidx != NULL);
   assert(stack != NULL);
   assert(stacksize != NULL);
   assert(*stacksize >= 0);
   assert(*stacksize < digraph->nnodes);
   assert(unprocessed != NULL);
   assert(nodeinstack != NULL);
   assert(maxdfs != NULL);
   assert(strongcomponents != NULL);
   assert(nstrongcomponents != NULL);
   assert(strongcompstartidx != NULL);
   assert(nstorednodes != NULL);
   assert(*nstorednodes >= 0 && *nstorednodes < digraph->nnodes);

   dfsidx[v] = *maxdfs;
   lowlink[v] = *maxdfs;
   *maxdfs += 1;

   /* add v to the stack */
   stack[*stacksize] = v;
   *stacksize += 1;
   nodeinstack[v] = TRUE;

   /* mark v as processed */
   unprocessed[v] = FALSE;

   for( i = 0; i < digraph->nsuccessors[v]; ++i )
   {
      int w;

      /* edge (v,w) */
      w = digraph->successors[v][i];

      if( unprocessed[w] )
      {
         tarjan(digraph, w, lowlink, dfsidx, stack, stacksize, unprocessed, nodeinstack, maxdfs, strongcomponents,
               nstrongcomponents, strongcompstartidx, nstorednodes);

         assert(lowlink[v] >= 0 && lowlink[v] < digraph->nnodes);
         assert(lowlink[w] >= 0 && lowlink[w] < digraph->nnodes);

         /* update lowlink */
         lowlink[v] = MIN(lowlink[v], lowlink[w]);
      }
      else if( nodeinstack[w] )
      {
         assert(lowlink[v] >= 0 && lowlink[v] < digraph->nnodes);
         assert(dfsidx[w] >= 0 && dfsidx[w] < digraph->nnodes);

         /* update lowlink */
         lowlink[v] = MIN(lowlink[v], dfsidx[w]);
      }
   }

   /* found a root of a strong component */
   if( lowlink[v] == dfsidx[v] )
   {
      int w;

      strongcompstartidx[*nstrongcomponents] = *nstorednodes;
      *nstrongcomponents += 1;

      do
      {
         assert(*stacksize > 0);

         /* stack.pop() */
         w = stack[*stacksize - 1];
         *stacksize -= 1;
         nodeinstack[w] = FALSE;

         /* store the node in the corresponding component */
         strongcomponents[*nstorednodes] = w;
         *nstorednodes += 1;
      }
      while( v != w );
   }
}

/** Computes all strongly connected components of an undirected connected component with Tarjan's Algorithm.
 *  The resulting strongly connected components are sorted topologically (starting from the end of the
 *  strongcomponents array).
 *
 *  @note In general a topological sort of the strongly connected components is not unique.
 */
SCIP_RETCODE SCIPdigraphComputeDirectedComponents(
   SCIP_DIGRAPH*         digraph,            /**< directed graph */
   int                   compidx,            /**< number of the undirected connected component */
   int*                  strongcomponents,   /**< array to store the strongly connected components
                                              *   (length >= size of the component) */
   int*                  strongcompstartidx, /**< array to store the start indices of the strongly connected
                                              *   components (length >= size of the component) */
   int*                  nstrongcomponents   /**< pointer to store the number of strongly connected
                                              *   components */
   )
{
   int* lowlink;
   int* dfsidx;
   int* stack;
   int stacksize;
   SCIP_Bool* unprocessed;
   SCIP_Bool* nodeinstack;
   int maxdfs;
   int nstorednodes;
   int i;
   SCIP_RETCODE retcode;

   assert(digraph != NULL);
   assert(compidx >= 0);
   assert(compidx < digraph->ncomponents);
   assert(strongcomponents != NULL);
   assert(strongcompstartidx != NULL);
   assert(nstrongcomponents != NULL);

   retcode = SCIP_OKAY;

   SCIP_ALLOC_TERMINATE( retcode, BMSallocMemoryArray(&lowlink, digraph->nnodes), TERMINATE );
   SCIP_ALLOC_TERMINATE( retcode, BMSallocMemoryArray(&dfsidx, digraph->nnodes), TERMINATE );
   SCIP_ALLOC_TERMINATE( retcode, BMSallocMemoryArray(&stack, digraph->nnodes), TERMINATE );
   SCIP_ALLOC_TERMINATE( retcode, BMSallocMemoryArray(&unprocessed, digraph->nnodes), TERMINATE );
   SCIP_ALLOC_TERMINATE( retcode, BMSallocMemoryArray(&nodeinstack, digraph->nnodes), TERMINATE );

   for( i = 0; i < digraph->nnodes; ++i )
   {
      lowlink[i] = -1;
      dfsidx[i] = -1;
      stack[i] = -1;
      unprocessed[i] = TRUE;
      nodeinstack[i] = FALSE;
   }

   nstorednodes = 0;
   stacksize = 0;
   maxdfs = 0;
   *nstrongcomponents = 0;

   /* iterate over all nodes in the undirected connected component */
   for( i = digraph->componentstarts[compidx]; i < digraph->componentstarts[compidx + 1]; ++i )
   {
      int v;

      v = digraph->components[i];
      assert(v >= 0 && v < digraph->nnodes);

      /* call Tarjan's algorithm for unprocessed nodes */
      if( unprocessed[v] )
      {
         SCIPdebugMessage("apply Tarjan's algorithm for node %d\n", v);
         tarjan(digraph, v, lowlink, dfsidx, stack, &stacksize, unprocessed, nodeinstack, &maxdfs,
               strongcomponents, nstrongcomponents, strongcompstartidx, &nstorednodes);
      }
   }

   /* we should have stored as many nodes as in the undirected connected component */
   assert(nstorednodes == digraph->componentstarts[compidx + 1] - digraph->componentstarts[compidx]);

   /* to simplify the iteration over all strongly connected components */
   assert(*nstrongcomponents < digraph->nnodes + 1);
   strongcompstartidx[*nstrongcomponents] = nstorednodes;

   assert(retcode == SCIP_OKAY);

TERMINATE:
   BMSfreeMemoryArrayNull(&lowlink);
   BMSfreeMemoryArrayNull(&dfsidx);
   BMSfreeMemoryArrayNull(&stack);
   BMSfreeMemoryArrayNull(&unprocessed);
   BMSfreeMemoryArrayNull(&nodeinstack);

   return retcode;
}

/** frees the component information for the given directed graph */
void SCIPdigraphFreeComponents(
   SCIP_DIGRAPH*         digraph             /**< directed graph */
   )
{
   BMS_BLKMEM* blkmem;

   assert(digraph != NULL);
   assert(digraph->blkmem != NULL);

   blkmem = digraph->blkmem;

   /* free components structure */
   if( digraph->componentstartsize > 0 )
   {
      BMSfreeBlockMemoryArray(blkmem, &digraph->componentstarts, digraph->componentstartsize);
      BMSfreeBlockMemoryArray(blkmem, &digraph->components, digraph->nnodes);
      digraph->components = NULL;
      digraph->componentstarts = NULL;
      digraph->ncomponents = 0;
      digraph->componentstartsize = 0;
   }
#ifndef NDEBUG
   else
   {
      assert(digraph->components == NULL);
      assert(digraph->componentstarts == NULL);
      assert(digraph->ncomponents == 0);
   }
#endif
}

/** output of the given directed graph via the given message handler */
void SCIPdigraphPrint(
   SCIP_DIGRAPH*         digraph,            /**< directed graph */
   SCIP_MESSAGEHDLR*     messagehdlr,        /**< message handler */
   FILE*                 file                /**< output file (or NULL for standard output) */
   )
{
   int n;

   for( n = 0; n < digraph->nnodes; ++n )
   {
      int* successors;
      int nsuccessors;
      int m;

      nsuccessors = digraph->nsuccessors[n];
      successors = digraph->successors[n];

      SCIPmessageFPrintInfo(messagehdlr, file, "node %d --> ", n);

      for( m = 0; m < nsuccessors ; ++m )
      {
         if( m == 0 )
         {
            SCIPmessageFPrintInfo(messagehdlr, file, "%d", successors[m]);
         }
         else
         {
            SCIPmessageFPrintInfo(messagehdlr, file, ", %d", successors[m]);
         }
      }
      SCIPmessageFPrintInfo(messagehdlr, file, "\n");
   }
}

/** prints the given directed graph structure in GML format into the given file */
void SCIPdigraphPrintGml(
   SCIP_DIGRAPH*         digraph,            /**< directed graph */
   FILE*                 file                /**< file to write to */
   )
{
   int n;

   /* write GML format opening */
   SCIPgmlWriteOpening(file, TRUE);

   /* write all nodes of the graph */
   for( n = 0; n < digraph->nnodes; ++n )
   {
      char label[SCIP_MAXSTRLEN];

      (void)SCIPsnprintf(label, SCIP_MAXSTRLEN, "%d", n);
      SCIPgmlWriteNode(file, (unsigned int)n, label, "circle", NULL, NULL);
   }

   /* write all edges */
   for( n = 0; n < digraph->nnodes; ++n )
   {
      int* successors;
      int nsuccessors;
      int m;

      nsuccessors = digraph->nsuccessors[n];
      successors = digraph->successors[n];

      for( m = 0; m < nsuccessors; ++m )
      {
         SCIPgmlWriteArc(file, (unsigned int)n, (unsigned int)successors[m], NULL, NULL);
      }
   }
   /* write GML format closing */
   SCIPgmlWriteClosing(file);
}

/** output of the given directed graph via the given message handler */
void SCIPdigraphPrintComponents(
   SCIP_DIGRAPH*         digraph,            /**< directed graph */
   SCIP_MESSAGEHDLR*     messagehdlr,        /**< message handler */
   FILE*                 file                /**< output file (or NULL for standard output) */
   )
{
   int c;
   int i;

   for( c = 0; c < digraph->ncomponents; ++c )
   {
      int start = digraph->componentstarts[c];
      int end =  digraph->componentstarts[c+1];

      SCIPmessageFPrintInfo(messagehdlr, file, "Components %d --> ", c);

      for( i = start; i < end; ++i )
      {
         if( i == start )
         {
            SCIPmessageFPrintInfo(messagehdlr, file, "%d", digraph->components[i]);
         }
         else
         {
            SCIPmessageFPrintInfo(messagehdlr, file, ", %d", digraph->components[i]);
         }
      }
      SCIPmessageFPrintInfo(messagehdlr, file, "\n");
   }
}

/*
 * Binary tree
 */

/** creates a node for a binary tree */
static
SCIP_RETCODE btnodeCreateEmpty(
   SCIP_BT*              tree,               /**< binary tree */
   SCIP_BTNODE**         node                /**< pointer to store the created node */
   )
{
   SCIP_ALLOC( BMSallocBlockMemory(tree->blkmem, node) );

   (*node)->parent = NULL;
   (*node)->left = NULL;
   (*node)->right = NULL;
   (*node)->dataptr = NULL;

   return SCIP_OKAY;
}

/** creates a tree node with (optinal) user data */
SCIP_RETCODE SCIPbtnodeCreate(
   SCIP_BT*              tree,               /**< binary tree */
   SCIP_BTNODE**         node,               /**< pointer to store the created node */
   void*                 dataptr             /**< user node data pointer, or NULL */
   )
{
   assert(tree != NULL);
   assert(node != NULL);

   SCIP_CALL( btnodeCreateEmpty(tree, node) );

   assert((*node)->parent == NULL);
   assert((*node)->left == NULL);
   assert((*node)->right == NULL);

   /* initialize user data */
   (*node)->dataptr = dataptr;

   return SCIP_OKAY;
}

/** frees a tree leaf */
static
void btnodeFreeLeaf(
   SCIP_BT*              tree,               /**< binary tree */
   SCIP_BTNODE**         node                /**< pointer to node which has to be freed */
   )
{
   assert(tree != NULL);
   assert(node != NULL);
   assert(*node != NULL);

   assert((*node)->left == NULL);
   assert((*node)->right == NULL);

#if 0
   /* remove reference from parent node */
   if( (*node)->parent != NULL )
   {
      assert(*node != NULL);

      assert((*node)->parent->left == *node || ((*node)->parent->right == *node));

      if( (*node)->parent->left == *node )
      {
         (*node)->parent->left = NULL;
      }
      else
      {
         assert((*node)->parent->right == *node);
         (*node)->parent->right = NULL;
      }
   }
#endif

   assert(*node != NULL);
   BMSfreeBlockMemory(tree->blkmem, node);
   assert(*node == NULL);
}

/** frees the node including the rooted subtree
 *
 *  @note The user pointer (object) is not freed. If needed, it has to be done by the user.
 */
void SCIPbtnodeFree(
   SCIP_BT*              tree,               /**< binary tree */
   SCIP_BTNODE**         node                /**< node to be freed */
   )
{
   assert(tree != NULL);
   assert(node != NULL);
   assert(*node != NULL);

   if( (*node)->left != NULL )
   {
      SCIPbtnodeFree(tree, &(*node)->left);
      assert((*node)->left == NULL);
   }

   if( (*node)->right != NULL )
   {
      SCIPbtnodeFree(tree, &(*node)->right);
      assert((*node)->right == NULL);
   }

   btnodeFreeLeaf(tree, node);
   assert(*node == NULL);
}

/* some simple variable functions implemented as defines */

/* In debug mode, the following methods are implemented as function calls to ensure
 * type validity.
 * In optimized mode, the methods are implemented as defines to improve performance.
 * However, we want to have them in the library anyways, so we have to undef the defines.
 */

#undef SCIPbtnodeGetData
#undef SCIPbtnodeGetKey
#undef SCIPbtnodeGetParent
#undef SCIPbtnodeGetLeftchild
#undef SCIPbtnodeGetRightchild
#undef SCIPbtnodeGetSibling
#undef SCIPbtnodeIsRoot
#undef SCIPbtnodeIsLeaf
#undef SCIPbtnodeIsLeftchild
#undef SCIPbtnodeIsRightchild

/** returns the user data pointer stored in that node */
void* SCIPbtnodeGetData(
   SCIP_BTNODE*          node                /**< node */
   )
{
   assert(node != NULL);

   return node->dataptr;
}

/** returns the parent which can be NULL if the given node is the root */
SCIP_BTNODE* SCIPbtnodeGetParent(
   SCIP_BTNODE*          node                /**< node */
   )
{
   assert(node != NULL);

   return node->parent;
}

/** returns left child which can be NULL if the given node is a leaf */
SCIP_BTNODE* SCIPbtnodeGetLeftchild(
   SCIP_BTNODE*          node                /**< node */
   )
{
   assert(node != NULL);

   return node->left;
}

/** returns right child which can be NULL if the given node is a leaf */
SCIP_BTNODE* SCIPbtnodeGetRightchild(
   SCIP_BTNODE*          node                /**< node */
   )
{
   assert(node != NULL);

   return node->right;
}

/** returns the sibling of the node or NULL if does not exist */
SCIP_BTNODE* SCIPbtnodeGetSibling(
   SCIP_BTNODE*          node                /**< node */
   )
{
   SCIP_BTNODE* parent;

   parent = SCIPbtnodeGetParent(node);

   if( parent == NULL )
      return NULL;

   if( SCIPbtnodeGetLeftchild(parent) == node )
      return SCIPbtnodeGetRightchild(parent);

   assert(SCIPbtnodeGetRightchild(parent) == node);

   return SCIPbtnodeGetLeftchild(parent);
}

/** returns whether the node is a root node */
SCIP_Bool SCIPbtnodeIsRoot(
   SCIP_BTNODE*          node                /**< node */
   )
{
   assert(node != NULL);

   return (node->parent == NULL);
}

/** returns whether the node is a leaf */
SCIP_Bool SCIPbtnodeIsLeaf(
   SCIP_BTNODE*          node                /**< node */
   )
{
   assert(node != NULL);

   return (node->left == NULL && node->right == NULL);
}

/** returns TRUE if the given node is left child */
SCIP_Bool SCIPbtnodeIsLeftchild(
   SCIP_BTNODE*          node                /**< node */
   )
{
   SCIP_BTNODE* parent;

   if( SCIPbtnodeIsRoot(node) )
      return FALSE;

   parent = SCIPbtnodeGetParent(node);

   if( SCIPbtnodeGetLeftchild(parent) == node )
      return TRUE;

   return FALSE;
}

/** returns TRUE if the given node is right child */
SCIP_Bool SCIPbtnodeIsRightchild(
   SCIP_BTNODE*          node                /**< node */
   )
{
   SCIP_BTNODE* parent;

   if( SCIPbtnodeIsRoot(node) )
      return FALSE;

   parent = SCIPbtnodeGetParent(node);

   if( SCIPbtnodeGetRightchild(parent) == node )
      return TRUE;

   return FALSE;
}

/** sets the give node data
 *
 *  @note The old user pointer is not freed.
 */
void SCIPbtnodeSetData(
   SCIP_BTNODE*          node,               /**< node */
   void*                 dataptr             /**< node user data pointer */
   )
{
   assert(node != NULL);

   node->dataptr = dataptr;
}

/** sets parent node
 *
 *  @note The old parent including the rooted subtree is not delete.
 */
void SCIPbtnodeSetParent(
   SCIP_BTNODE*          node,               /**< node */
   SCIP_BTNODE*          parent              /**< new parent node, or NULL */
   )
{
   assert(node != NULL);

   node->parent = parent;
}

/** sets left child
 *
 *  @note The old left child including the rooted subtree is not delete.
 */
void SCIPbtnodeSetLeftchild(
   SCIP_BTNODE*          node,               /**< node */
   SCIP_BTNODE*          left                /**< new left child, or NULL */
   )
{
   assert(node != NULL);

   node->left = left;
}

/** sets right child
 *
 *  @note The old right child including the rooted subtree is not delete.
 */
void SCIPbtnodeSetRightchild(
   SCIP_BTNODE*          node,               /**< node */
   SCIP_BTNODE*          right               /**< new right child, or NULL */
   )
{
   assert(node != NULL);

   node->right = right;
}

/** creates an binary tree */
SCIP_RETCODE SCIPbtCreate(
   SCIP_BT**             tree,               /**< pointer to store the created binary tree */
   BMS_BLKMEM*           blkmem              /**< block memory used to createnode */
   )
{
   assert(tree != NULL);
   assert(blkmem != NULL);

   SCIP_ALLOC( BMSallocBlockMemory(blkmem, tree) );
   (*tree)->blkmem = blkmem;
   (*tree)->root = NULL;

   return SCIP_OKAY;
}

/** frees binary tree
 *
 *  @note The user pointers (object) of the nodes are not freed. If needed, it has to be done by the user.
 */
void SCIPbtFree(
   SCIP_BT**             tree                /**< pointer to binary tree */
   )
{
   assert(tree != NULL);

   if( (*tree)->root != NULL )
   {
      SCIPbtnodeFree(*tree, &((*tree)->root));
   }

   BMSfreeBlockMemory((*tree)->blkmem, tree);
}

/** prints the rooted subtree of the given binary tree node in GML format into the given file */
static
void btPrintSubtree(
   SCIP_BTNODE*          node,               /**< binary tree node */
   FILE*                 file,               /**< file to write to */
   int*                  nnodes              /**< pointer to count the number of nodes */
   )
{
   SCIP_BTNODE* left;
   SCIP_BTNODE* right;
   char label[SCIP_MAXSTRLEN];

   assert(node != NULL);

   (*nnodes)++;
   (void)SCIPsnprintf(label, SCIP_MAXSTRLEN, "%d", *nnodes);

   SCIPgmlWriteNode(file, (unsigned int)(size_t)node, label, "circle", NULL, NULL);

   left = SCIPbtnodeGetLeftchild(node);
   right = SCIPbtnodeGetRightchild(node);

   if( left != NULL )
   {
      btPrintSubtree(left, file, nnodes);

      SCIPgmlWriteArc(file, (unsigned int)(size_t)node, (unsigned int)(size_t)left, NULL, NULL);
   }

   if( right != NULL )
   {
      btPrintSubtree(right, file, nnodes);

      SCIPgmlWriteArc(file, (unsigned int)(size_t)node, (unsigned int)(size_t)right, NULL, NULL);
   }
}

/** prints the binary tree in GML format into the given file */
void SCIPbtPrintGml(
   SCIP_BT*              tree,               /**< binary tree */
   FILE*                 file                /**< file to write to */
   )
{
   /* write GML opening */
   SCIPgmlWriteOpening(file, TRUE);

   if( !SCIPbtIsEmpty(tree) )
   {
      SCIP_BTNODE* root;
      int nnodes;

      root = SCIPbtGetRoot(tree);
      assert(root != NULL);

      nnodes = 0;

      btPrintSubtree(root, file, &nnodes);
   }

   /* write GML closing */
   SCIPgmlWriteClosing(file);
}

/* some simple variable functions implemented as defines */
#undef SCIPbtIsEmpty
#undef SCIPbtGetRoot

/** returns whether the binary tree is empty (has no nodes) */
SCIP_Bool SCIPbtIsEmpty(
   SCIP_BT*              tree                /**< binary tree */
   )
{
   assert(tree != NULL);

   return (tree->root == NULL);
}

/** returns the the root node of the binary or NULL if the binary tree is empty */
SCIP_BTNODE* SCIPbtGetRoot(
   SCIP_BT*              tree                /**< tree to be evaluated */
   )
{
   assert(tree != NULL);

   return tree->root;
}

/** sets root node
 *
 *  @note The old root including the rooted subtree is not delete.
 */
void SCIPbtSetRoot(
   SCIP_BT*              tree,               /**< tree to be evaluated */
   SCIP_BTNODE*          root                /**< new root, or NULL */
   )
{
   assert(tree != NULL);

   tree->root = root;
}


/*
 * Numerical methods
 */

/** returns the machine epsilon: the smallest number eps > 0, for which 1.0 + eps > 1.0 */
SCIP_Real SCIPcalcMachineEpsilon(
   void
   )
{
   SCIP_Real eps;
   SCIP_Real lasteps;
   SCIP_Real one;
   SCIP_Real onepluseps;

   one = 1.0;
   eps = 1.0;
   do
   {
      lasteps = eps;
      eps /= 2.0;
      onepluseps = one + eps;
   }
   while( onepluseps > one );

   return lasteps;
}

/** calculates the greatest common divisor of the two given values */
SCIP_Longint SCIPcalcGreComDiv(
   SCIP_Longint          val1,               /**< first value of greatest common devisor calculation */
   SCIP_Longint          val2                /**< second value of greatest common devisor calculation */
   )
{
   int t;

   assert(val1 > 0);
   assert(val2 > 0);

   t = 0;
   /* if val1 is even, divide it by 2 */
   while( !(val1 & 1) )
   {
      val1 >>= 1; /*lint !e704*/

      /* if val2 is even too, divide it by 2 and increase t(=number of e) */
      if( !(val2 & 1) )
      {
         val2 >>= 1; /*lint !e704*/
         ++t;
      }
      /* only val1 can be odd */
      else
      {
         /* while val1 is even, divide it by 2 */
         while( !(val1 & 1) )
            val1 >>= 1; /*lint !e704*/

         break;
      }
   }

   /* while val2 is even, divide it by 2 */
   while( !(val2 & 1) )
      val2 >>= 1; /*lint !e704*/

   /* the following if/else condition is only to make sure that we do not overflow when adding up both values before
    * dividing them by 4 in the following while loop
    */
   if( t == 0 )
   {
      if( val1 > val2 )
      {
         val1 -= val2;

         /* divide val1 by 2 as long as possible  */
         while( !(val1 & 1) )
            val1 >>= 1;   /*lint !e704*/
      }
      else if( val1 < val2 )
      {
         val2 -= val1;

         /* divide val2 by 2 as long as possible  */
         while( !(val2 & 1) )
            val2 >>= 1;   /*lint !e704*/
      }
   }

   /* val1 and val2 are odd */
   while( val1 != val2 )
   {
      if( val1 > val2 )
      {
         /* we can stop if one value reached one */
         if( val2 == 1 )
            return (val2 << t);  /*lint !e647 !e703*/

         /* if ((val1 xor val2) and 2) = 2, then gcd(val1, val2) = gcd((val1 + val2)/4, val2),
          * and otherwise                        gcd(val1, val2) = gcd((val1 − val2)/4, val2)
          */
         if( ((val1 ^ val2) & 2) == 2 )
            val1 += val2;
         else
            val1 -= val2;

         assert((val1 & 3) == 0);
         val1 >>= 2;   /*lint !e704*/

         /* if val1 is still even, divide it by 2  */
         while( !(val1 & 1) )
            val1 >>= 1;   /*lint !e704*/
      }
      else
      {
         /* we can stop if one value reached one */
         if( val1 == 1 )
            return (val1 << t);  /*lint !e647 !e703*/

         /* if ((val2 xor val1) and 2) = 2, then gcd(val2, val1) = gcd((val2 + val1)/4, val1),
          * and otherwise                        gcd(val2, val1) = gcd((val2 − val1)/4, val1)
          */
         if( ((val2 ^ val1) & 2) == 2 )
            val2 += val1;
         else
            val2 -= val1;

         assert((val2 & 3) == 0);
         val2 >>= 2;   /*lint !e704*/

         /* if val2 is still even, divide it by 2  */
         while( !(val2 & 1) )
            val2 >>= 1;   /*lint !e704*/
      }
   }

   return (val1 << t);  /*lint !e703*/
}


/* for the MS compiler, the function nextafter is named _nextafter */
#if defined(_MSC_VER) && !defined(NO_NEXTAFTER)
#define nextafter(x,y) _nextafter(x,y)
#endif

/* on systems where the function nextafter is not defined, we provide an implementation from Sun */
#ifdef NO_NEXTAFTER
/* The following implementation of the routine nextafter() comes with the following license:
 *
 * ====================================================
 * Copyright (C) 1993 by Sun Microsystems, Inc. All rights reserved.
 *
 * Developed at SunSoft, a Sun Microsystems, Inc. business.
 * Permission to use, copy, modify, and distribute this
 * software is freely granted, provided that this notice
 * is preserved.
 * ====================================================
 */

#define __HI(x) *(1+(int*)&x)
#define __LO(x) *(int*)&x
#define __HIp(x) *(1+(int*)x)
#define __LOp(x) *(int*)x

static
double nextafter(double x, double y)
{
   int hx;
   int hy;
   int ix;
   int iy;
   unsigned lx;
   unsigned ly;

   /* cppcheck-suppress invalidPointerCast */
   hx = __HI(x);     /* high word of x */
   /* cppcheck-suppress invalidPointerCast */
   lx = __LO(x);     /* low  word of x */
   /* cppcheck-suppress invalidPointerCast */
   hy = __HI(y);     /* high word of y */
   /* cppcheck-suppress invalidPointerCast */
   ly = __LO(y);     /* low  word of y */
   ix = hx&0x7fffffff;     /* |x| */
   iy = hy&0x7fffffff;     /* |y| */

   if( ((ix>=0x7ff00000) && ((ix-0x7ff00000)|lx) != 0 ) ||   /* x is nan */
      ( (iy>=0x7ff00000) && ((iy-0x7ff00000)|ly) != 0 ))     /* y is nan */
      return x + y;

   /* x == y, return x */
   if( x == y )
      return x;

   /* x == 0 */
   if( (ix|lx) == 0 )
   {
      /* return +-minsubnormal */
      /* cppcheck-suppress invalidPointerCast */
      __HI(x) = hy&0x80000000;
      /* cppcheck-suppress invalidPointerCast */
      __LO(x) = 1;
      y = x * x;
      if ( y == x )
         return y;
      else
         return x;  /* raise underflow flag */
   }
   /* x > 0 */
   if( hx >= 0 )
   {
      /* x > y, x -= ulp */
      if( hx > hy || ((hx == hy) && (lx > ly)) )
      {
         if ( lx == 0 )
            hx -= 1;
         lx -= 1;
      }
      else
      {
         /* x < y, x += ulp */
         lx += 1;
         if ( lx == 0 )
            hx += 1;
      }
   }
   else
   {
      /* x < 0 */
      if( hy >= 0 || hx > hy || ((hx == hy) && (lx > ly)) )
      {
         /* x < y, x -= ulp */
         if ( lx == 0 )
            hx -= 1;
         lx -= 1;
      }
      else
      {
         /* x > y, x += ulp */
         lx += 1;
         if( lx == 0 )
            hx += 1;
      }
   }
   hy = hx&0x7ff00000;
   /* overflow  */
   if( hy >= 0x7ff00000 )
      return x + x;
   if( hy < 0x00100000 )
   {
      /* underflow */
      y = x*x;
      if( y != x )
      {
         /* raise underflow flag */
         /* cppcheck-suppress invalidPointerCast */
         __HI(y) = hx;
         /* cppcheck-suppress invalidPointerCast */
         __LO(y) = lx;
         return y;
      }
   }

   /* cppcheck-suppress invalidPointerCast */
   __HI(x) = hx;
   /* cppcheck-suppress invalidPointerCast */
   __LO(x) = lx;
   return x;
}
#endif


/** returns the next representable value of from in the direction of to */
SCIP_Real SCIPnextafter(
   SCIP_Real             from,               /**< value from which the next representable value should be returned */
   SCIP_Real             to                  /**< direction in which the next representable value should be returned */
   )
{
   return nextafter(from, to);
}

/** calculates the smallest common multiple of the two given values */
SCIP_Longint SCIPcalcSmaComMul(
   SCIP_Longint          val1,               /**< first value of smallest common multiple calculation */
   SCIP_Longint          val2                /**< second value of smallest common multiple calculation */
   )
{
   SCIP_Longint gcd;

   assert(val1 > 0);
   assert(val2 > 0);

   gcd = SCIPcalcGreComDiv(val1, val2);

   return val1/gcd * val2;
}

static const SCIP_Real simplednoms[] = {1.0, 2.0, 3.0, 4.0, 5.0, 6.0, 7.0, 8.0, 9.0, 11.0, 12.0, 13.0, 14.0, 15.0, 16.0,
                                   17.0, 18.0, 19.0, 25.0, -1.0};

/** converts a real number into a (approximate) rational representation, and returns TRUE iff the conversion was
 *  successful
 */
SCIP_Bool SCIPrealToRational(
   SCIP_Real             val,                /**< real value r to convert into rational number */
   SCIP_Real             mindelta,           /**< minimal allowed difference r - q of real r and rational q = n/d */
   SCIP_Real             maxdelta,           /**< maximal allowed difference r - q of real r and rational q = n/d */
   SCIP_Longint          maxdnom,            /**< maximal denominator allowed */
   SCIP_Longint*         nominator,          /**< pointer to store the nominator n of the rational number */
   SCIP_Longint*         denominator         /**< pointer to store the denominator d of the rational number */
   )
{
   SCIP_Real a;
   SCIP_Real b;
   SCIP_Real g0;
   SCIP_Real g1;
   SCIP_Real gx;
   SCIP_Real h0;
   SCIP_Real h1;
   SCIP_Real hx;
   SCIP_Real delta0;
   SCIP_Real delta1;
   SCIP_Real epsilon;
   int i;

   assert(mindelta < 0.0);
   assert(maxdelta > 0.0);
   assert(nominator != NULL);
   assert(denominator != NULL);

   if( REALABS(val) >= ((SCIP_Real)SCIP_LONGINT_MAX) / maxdnom )
      return FALSE;

   /* try the simple denominators first: each value of the simpledenoms table multiplied by powers of 10
    * is tried as denominator
    */
   for( i = 0; simplednoms[i] > 0.0; ++i )
   {
      SCIP_Real nom;
      SCIP_Real dnom;
      SCIP_Real ratval0;
      SCIP_Real ratval1;

      /* try powers of 10 (including 10^0) */
      dnom = simplednoms[i];
      while( dnom <= maxdnom )
      {
         nom = floor(val * dnom);
         ratval0 = nom/dnom;
         ratval1 = (nom+1.0)/dnom;
         if( mindelta <= val - ratval0 && val - ratval1 <= maxdelta )
         {
            if( val - ratval0 <= maxdelta )
            {
               *nominator = (SCIP_Longint)nom;
               *denominator = (SCIP_Longint)dnom;
               return TRUE;
            }
            if( mindelta <= val - ratval1 )
            {
               *nominator = (SCIP_Longint)(nom+1.0);
               *denominator = (SCIP_Longint)dnom;
               return TRUE;
            }
         }
         dnom *= 10.0;
      }
   }

   /* the simple denominators didn't work: calculate rational representation with arbitrary denominator */
   epsilon = MIN(-mindelta, maxdelta)/2.0;

   b = val;
   a = EPSFLOOR(b, epsilon);
   g0 = a;
   h0 = 1.0;
   g1 = 1.0;
   h1 = 0.0;
   delta0 = val - g0/h0;
   delta1 = (delta0 < 0.0 ? val - (g0-1.0)/h0 : val - (g0+1.0)/h0);

   while( (delta0 < mindelta || delta0 > maxdelta) && (delta1 < mindelta || delta1 > maxdelta) )
   {
      assert(EPSGT(b, a, epsilon));
      assert(h0 >= 0.0);
      assert(h1 >= 0.0);

      b = 1.0 / (b - a);
      a = EPSFLOOR(b, epsilon);

      assert(a >= 0.0);
      gx = g0;
      hx = h0;

      g0 = a * g0 + g1;
      h0 = a * h0 + h1;

      g1 = gx;
      h1 = hx;

      if( h0 > maxdnom )
         return FALSE;

      delta0 = val - g0/h0;
      delta1 = (delta0 < 0.0 ? val - (g0-1.0)/h0 : val - (g0+1.0)/h0);
   }

   if( REALABS(g0) > (SCIP_Real)(SCIP_LONGINT_MAX >> 4) || h0 > (SCIP_Real)(SCIP_LONGINT_MAX >> 4) )
      return FALSE;

   assert(h0 > 0.5);

   if( delta0 < mindelta )
   {
      assert(mindelta <= delta1 && delta1 <= maxdelta);
      *nominator = (SCIP_Longint)(g0 - 1.0);
      *denominator = (SCIP_Longint)h0;
   }
   else if( delta0 > maxdelta )
   {
      assert(mindelta <= delta1 && delta1 <= maxdelta);
      *nominator = (SCIP_Longint)(g0 + 1.0);
      *denominator = (SCIP_Longint)h0;
   }
   else
   {
      *nominator = (SCIP_Longint)g0;
      *denominator = (SCIP_Longint)h0;
   }
   assert(*denominator >= 1);
   assert(val - (SCIP_Real)(*nominator)/(SCIP_Real)(*denominator) >= mindelta);
   assert(val - (SCIP_Real)(*nominator)/(SCIP_Real)(*denominator) <= maxdelta);

   return TRUE;
}

/** checks, whether the given scalar scales the given value to an integral number with error in the given bounds */
static
SCIP_Bool isIntegralScalar(
   SCIP_Real             val,                /**< value that should be scaled to an integral value */
   SCIP_Real             scalar,             /**< scalar that should be tried */
   SCIP_Real             mindelta,           /**< minimal relative allowed difference of scaled coefficient s*c and integral i */
   SCIP_Real             maxdelta            /**< maximal relative allowed difference of scaled coefficient s*c and integral i */
   )
{
   SCIP_Real sval;
   SCIP_Real downval;
   SCIP_Real upval;

   assert(mindelta <= 0.0);
   assert(maxdelta >= 0.0);

   sval = val * scalar;
   downval = floor(sval);
   upval = ceil(sval);

   return (SCIPrelDiff(sval, downval) <= maxdelta || SCIPrelDiff(sval, upval) >= mindelta);
}

/** additional scalars that are tried in integrality scaling */
static const SCIP_Real scalars[] = {3.0, 5.0, 7.0, 9.0, 11.0, 13.0, 15.0, 17.0, 19.0};
static const int nscalars = 9;

/** tries to find a value, such that all given values, if scaled with this value become integral in relative allowed
 *  difference in between mindelta and maxdelta
 */
SCIP_RETCODE SCIPcalcIntegralScalar(
   SCIP_Real*            vals,               /**< values to scale */
   int                   nvals,              /**< number of values to scale */
   SCIP_Real             mindelta,           /**< minimal relative allowed difference of scaled coefficient s*c and integral i */
   SCIP_Real             maxdelta,           /**< maximal relative allowed difference of scaled coefficient s*c and integral i */
   SCIP_Longint          maxdnom,            /**< maximal denominator allowed in rational numbers */
   SCIP_Real             maxscale,           /**< maximal allowed scalar */
   SCIP_Real*            intscalar,          /**< pointer to store scalar that would make the coefficients integral, or NULL */
   SCIP_Bool*            success             /**< stores whether returned value is valid */
   )
{
   SCIP_Real bestscalar;
   SCIP_Longint gcd;
   SCIP_Longint scm;
   SCIP_Longint nominator;
   SCIP_Longint denominator;
   SCIP_Real val;
   SCIP_Real minval;
   SCIP_Real absval;
   SCIP_Real scaleval;
   SCIP_Bool scalable;
   SCIP_Bool rational;
   int c;
   int s;
   int i;

   assert(vals != NULL);
   assert(nvals >= 0);
   assert(maxdnom >= 1);
   assert(mindelta < 0.0);
   assert(maxdelta > 0.0);
   assert(success != NULL);

   SCIPdebugMessage("trying to find rational representation for given values\n");

   if( intscalar != NULL )
      *intscalar = SCIP_INVALID;
   *success = FALSE;

   /* get minimal absolute non-zero value */
   minval = SCIP_REAL_MAX;
   for( c = 0; c < nvals; ++c )
   {
      val = vals[c];
      if( val < mindelta || val > maxdelta )
      {
         absval = REALABS(val);
         minval = MIN(minval, absval);
      }
   }

   if( minval == SCIP_REAL_MAX ) /*lint !e777*/
   {
      /* all coefficients are zero (inside tolerances) */
      if( intscalar != NULL )
         *intscalar = 1.0;
      *success = TRUE;
      SCIPdebugMessage(" -> all values are zero (inside tolerances)\n");

      return SCIP_OKAY;
   }
   assert(minval > MIN(-mindelta, maxdelta));

   bestscalar = SCIP_INVALID;

   for( i = 0; i < 2; ++i )
   {
      scalable = TRUE;

      /* try, if values can be made integral multiplying them with the reciprocal of the smallest value and a power of 2 */
      if( i == 0 )
	 scaleval = 1.0/minval;
      /* try, if values can be made integral by multiplying them by a power of 2 */
      else
	 scaleval = 1.0;

      for( c = 0; c < nvals && scalable; ++c )
      {
	 /* check, if the value can be scaled with a simple scalar */
	 val = vals[c];
	 if( val == 0.0 ) /* zeros are allowed in the vals array */
	    continue;

	 absval = REALABS(val);
	 while( scaleval <= maxscale
	    && (absval * scaleval < 0.5 || !isIntegralScalar(val, scaleval, mindelta, maxdelta)) )
	 {
	    for( s = 0; s < nscalars; ++s )
	    {
	       if( isIntegralScalar(val, scaleval * scalars[s], mindelta, maxdelta) )
	       {
		  scaleval *= scalars[s];
		  break;
	       }
	    }
	    if( s >= nscalars )
	       scaleval *= 2.0;
	 }
	 scalable = (scaleval <= maxscale);
	 SCIPdebugMessage(" -> val=%g, scaleval=%g, val*scaleval=%g, scalable=%u\n",
	    val, scaleval, val*scaleval, scalable);
      }
      if( scalable )
      {
	 /* make values integral by dividing them by the smallest value (and multiplying them with a power of 2) */
	 assert(scaleval <= maxscale);

	 /* check if we found a better scaling value */
	 if( scaleval < bestscalar )
	    bestscalar = scaleval;

	 SCIPdebugMessage(" -> integrality could be achieved by scaling with %g\n", scaleval);

	 /* if the scalar is still the reciprocal of the minimal value, all coeffcients are the same and we do not get a better scalar */
	 if( i == 0 && EPSEQ(scaleval, 1.0/minval, SCIP_DEFAULT_EPSILON) )
	 {
	    if( intscalar != NULL )
	       *intscalar = bestscalar;
	    *success = TRUE;

	    return SCIP_OKAY;
	 }
      }
   }

   /* convert each value into a rational number, calculate the greatest common divisor of the nominators
    * and the smallest common multiple of the denominators
    */
   gcd = 1;
   scm = 1;
   rational = TRUE;

   /* first value (to initialize gcd) */
   for( c = 0; c < nvals && rational; ++c )
   {
      val = vals[c];
      if( val == 0.0 ) /* zeros are allowed in the vals array */
         continue;

      rational = SCIPrealToRational(val, mindelta, maxdelta, maxdnom, &nominator, &denominator);
      if( rational && nominator != 0 )
      {
         assert(denominator > 0);
         gcd = ABS(nominator);
         scm = denominator;
         rational = ((SCIP_Real)scm/(SCIP_Real)gcd <= maxscale);
         SCIPdebugMessage(" -> c=%d first rational: val: %g == %" SCIP_LONGINT_FORMAT "/%" SCIP_LONGINT_FORMAT ", gcd=%" SCIP_LONGINT_FORMAT ", scm=%" SCIP_LONGINT_FORMAT ", rational=%u\n",
            c, val, nominator, denominator, gcd, scm, rational);
         break;
      }
   }

   /* remaining values */
   for( ++c; c < nvals && rational; ++c )
   {
      val = vals[c];
      if( val == 0.0 ) /* zeros are allowed in the vals array */
         continue;

      rational = SCIPrealToRational(val, mindelta, maxdelta, maxdnom, &nominator, &denominator);
      if( rational && nominator != 0 )
      {
         assert(denominator > 0);
         gcd = SCIPcalcGreComDiv(gcd, ABS(nominator));
         scm *= denominator / SCIPcalcGreComDiv(scm, denominator);
         rational = ((SCIP_Real)scm/(SCIP_Real)gcd <= maxscale);
         SCIPdebugMessage(" -> c=%d next rational : val: %g == %" SCIP_LONGINT_FORMAT "/%" SCIP_LONGINT_FORMAT ", gcd=%" SCIP_LONGINT_FORMAT ", scm=%" SCIP_LONGINT_FORMAT ", rational=%u\n",
            c, val, nominator, denominator, gcd, scm, rational);
      }
      else
      {
         SCIPdebugMessage(" -> failed to convert %g into a rational representation\n", val);
      }
   }

   if( rational )
   {
      /* make values integral by multiplying them with the smallest common multiple of the denominators */
      assert((SCIP_Real)scm/(SCIP_Real)gcd <= maxscale);

      /* check if we found a better scaling value */
      if( (SCIP_Real)scm/(SCIP_Real)gcd < bestscalar )
	 bestscalar = (SCIP_Real)scm/(SCIP_Real)gcd;

      SCIPdebugMessage(" -> integrality could be achieved by scaling with %g (rational:%" SCIP_LONGINT_FORMAT "/%" SCIP_LONGINT_FORMAT ")\n",
         (SCIP_Real)scm/(SCIP_Real)gcd, scm, gcd);
   }

   if( bestscalar < SCIP_INVALID )
   {
      if( intscalar != NULL )
         *intscalar = bestscalar;
      *success = TRUE;

      SCIPdebugMessage(" -> smallest value to achieve integrality is %g \n", bestscalar);
   }

   return SCIP_OKAY;
}

/* Inform compiler that this code accesses the floating-point environment, so that
 * certain optimizations should be omitted (http://www.cplusplus.com/reference/cfenv/FENV_ACCESS/).
 * Not supported by Clang (gives warning) and GCC (silently), at the moment.
 */
#if defined(__INTEL_COMPILER) || defined(_MSC_VER)
#pragma fenv_access (on)
#elif defined __GNUC__
#pragma STDC FENV_ACCESS ON
#endif

/** given a (usually very small) interval, tries to find a rational number with simple denominator (i.e. a small
 *  number, probably multiplied with powers of 10) out of this interval; returns TRUE iff a valid rational
 *  number inside the interval was found
 */
SCIP_Bool SCIPfindSimpleRational(
   SCIP_Real             lb,                 /**< lower bound of the interval */
   SCIP_Real             ub,                 /**< upper bound of the interval */
   SCIP_Longint          maxdnom,            /**< maximal denominator allowed for resulting rational number */
   SCIP_Longint*         nominator,          /**< pointer to store the nominator n of the rational number */
   SCIP_Longint*         denominator         /**< pointer to store the denominator d of the rational number */
   )
{
   SCIP_Real center;
   SCIP_Real delta;

   assert(lb <= ub);

   center = 0.5*(lb+ub);

   /* in order to compute a rational number that is exactly within the bounds (as the user expects),
    * we computed the allowed delta with downward rounding, if available
    */
   if( SCIPintervalHasRoundingControl() )
   {
      SCIP_ROUNDMODE roundmode;

      roundmode = SCIPintervalGetRoundingMode();
      SCIPintervalSetRoundingModeDownwards();

      delta = 0.5*(ub-lb);

      SCIPintervalSetRoundingMode(roundmode);
   }
   else
   {
      delta = 0.5*(ub-lb);
   }

   return SCIPrealToRational(center, -delta, +delta, maxdnom, nominator, denominator);
}

#if defined(__INTEL_COMPILER) || defined(_MSC_VER)
#pragma fenv_access (off)
#elif defined __GNUC__
#pragma STDC FENV_ACCESS OFF
#endif

/** given a (usually very small) interval, selects a value inside this interval; it is tried to select a rational number
 *  with simple denominator (i.e. a small number, probably multiplied with powers of 10);
 *  if no valid rational number inside the interval was found, selects the central value of the interval
 */
SCIP_Real SCIPselectSimpleValue(
   SCIP_Real             lb,                 /**< lower bound of the interval */
   SCIP_Real             ub,                 /**< upper bound of the interval */
   SCIP_Longint          maxdnom             /**< maximal denominator allowed for resulting rational number */
   )
{
   SCIP_Real val;

   val = 0.5*(lb+ub);
   if( lb < ub )
   {
      SCIP_Longint nominator;
      SCIP_Longint denominator;
      SCIP_Bool success;

      /* try to find a "simple" rational number inside the interval */
      SCIPdebugMessage("simple rational in [%.9f,%.9f]:", lb, ub);
      success = SCIPfindSimpleRational(lb, ub, maxdnom, &nominator, &denominator);
      if( success )
      {
         val = (SCIP_Real)nominator/(SCIP_Real)denominator;
         SCIPdebugPrintf(" %" SCIP_LONGINT_FORMAT "/%" SCIP_LONGINT_FORMAT " == %.9f\n", nominator, denominator, val);

         if( val - lb < 0.0 || val - ub > 0.0 )
         {
            SCIPdebugPrintf(" value is out of interval bounds by %g -> failed\n", MAX(lb-val, val-ub));
            val = 0.5*(lb+ub);
         }
      }
      else
      {
         SCIPdebugPrintf(" failed\n");
      }
   }

   return val;
}

/** given a (usually very small) interval, tries to find a rational number with simple denominator (i.e. a small
 *  number, probably multiplied with powers of 10) out of this interval; returns TRUE iff a valid rational
 *  number inside the interval was found
 */
SCIP_Real SCIPcomputeRootNewton(
   SCIP_DECL_NEWTONEVAL((*function)),       /**< pointer to function for which roots are computed */
   SCIP_DECL_NEWTONEVAL((*derivative)),     /**< pointer to derivative of above function */
   SCIP_Real*            params,            /**< parameters needed for function (can be NULL) */
   int                   nparams,           /**< number of parameters (can be 0) */
   SCIP_Real             x,                 /**< starting point */
   SCIP_Real             eps,               /**< tolerance */
   int                   k                  /**< iteration limit */
)
{
   SCIP_Real result = x;
   int iteration = 0;

   assert(function != NULL);
   assert(derivative != NULL);
   assert(params != NULL || nparams == 0);
   assert(eps > 0.0);
   assert(k >= 0);
   assert(x != SCIP_INVALID); /*lint !e777*/

   while( iteration < k )
   {
      SCIP_Real deriv = derivative(result, params, nparams);

      /* if we arrive at a stationary point, the procedure is aborted */
      if( REALABS(deriv) <= eps || deriv == SCIP_INVALID ) /*lint !e777*/
         return SCIP_INVALID;

      result = result - function(result, params, nparams) / deriv;

      /* if new point is within eps-range of 0, we are done */
      if( REALABS(function(result, params, nparams)) <= eps )
         break;

      ++iteration;
   }

   if( k == iteration )
      return SCIP_INVALID;
   else
      return result;
}



/*
 * Random Numbers
 */

#if defined(NO_RAND_R) || defined(_WIN32) || defined(_WIN64)

#define SCIP_RAND_MAX 32767
/** returns a random number between 0 and SCIP_RAND_MAX */
static
int getRand(
   unsigned int*         seedp               /**< pointer to seed value */
   )
{
   SCIP_Longint nextseed;

   assert(seedp != NULL);

   nextseed = (*seedp) * (SCIP_Longint)1103515245 + 12345;
   *seedp = (unsigned int)nextseed;

   return (int)((unsigned int)(nextseed/(2*(SCIP_RAND_MAX+1))) % (SCIP_RAND_MAX+1));
}

#else

#define SCIP_RAND_MAX RAND_MAX

/** returns a random number between 0 and SCIP_RAND_MAX */
static
int getRand(
   unsigned int*         seedp               /**< pointer to seed value */
   )
{
   return rand_r(seedp);
}

#endif

/** returns a random integer between minrandval and maxrandval */
static
int getRandomInt(
   int                   minrandval,         /**< minimal value to return */
   int                   maxrandval,         /**< maximal value to return */
   unsigned int*         seedp               /**< pointer to seed value */
   )
{
   SCIP_Real randnumber;

   randnumber = (SCIP_Real)getRand(seedp)/(SCIP_RAND_MAX+1.0);
   assert(randnumber >= 0.0);
   assert(randnumber < 1.0);

   /* we multiply minrandval and maxrandval separately by randnumber in order to avoid overflow if they are more than INT_MAX
    * apart
    */
   return (int) (minrandval*(1.0 - randnumber) + maxrandval*randnumber + randnumber);
}

/** returns a random real between minrandval and maxrandval */
static
SCIP_Real getRandomReal(
   SCIP_Real             minrandval,         /**< minimal value to return */
   SCIP_Real             maxrandval,         /**< maximal value to return */
   unsigned int*         seedp               /**< pointer to seed value */
   )
{
   SCIP_Real randnumber;

   randnumber = (SCIP_Real)getRand(seedp)/(SCIP_Real)SCIP_RAND_MAX;
   assert(randnumber >= 0.0);
   assert(randnumber <= 1.0);

   /* we multiply minrandval and maxrandval separately by randnumber in order to avoid overflow if they are more than
    * SCIP_REAL_MAX apart
    */
   return minrandval*(1.0 - randnumber) + maxrandval*randnumber;
}

/** returns a random integer between minrandval and maxrandval
 *
 *  @deprecated Please use SCIPrandomGetInt() to request a random integer.
 */
int SCIPgetRandomInt(
   int                   minrandval,         /**< minimal value to return */
   int                   maxrandval,         /**< maximal value to return */
   unsigned int*         seedp               /**< pointer to seed value */
   )
{
   return getRandomInt(minrandval, maxrandval, seedp);
}

/** returns a random real between minrandval and maxrandval
 *
 *  @deprecated Please use SCIPrandomGetReal() to request a random real.
 */
SCIP_Real SCIPgetRandomReal(
   SCIP_Real             minrandval,         /**< minimal value to return */
   SCIP_Real             maxrandval,         /**< maximal value to return */
   unsigned int*         seedp               /**< pointer to seed value */
   )
{
   return getRandomReal(minrandval, maxrandval, seedp);
}


/* initial seeds for KISS random number generator */
#define DEFAULT_SEED UINT32_C(123456789)
#define DEFAULT_XOR  UINT32_C(362436000)
#define DEFAULT_MWC  UINT32_C(521288629)
#define DEFAULT_CST  UINT32_C(7654321)


/** initializes a random number generator with a given start seed */
void SCIPrandomSetSeed(
   SCIP_RANDNUMGEN*      randnumgen,         /**< random number generator */
   unsigned int          initseed            /**< initial random seed */
   )
{
   assert(randnumgen != NULL);

   /* use MAX() to avoid zero after over flowing */
   randnumgen->seed = MAX(SCIPhashTwo(DEFAULT_SEED, initseed), 1u);
   randnumgen->xor_seed = MAX(SCIPhashTwo(DEFAULT_XOR, initseed), 1u);
   randnumgen->mwc_seed = MAX(SCIPhashTwo(DEFAULT_MWC, initseed), 1u);
   randnumgen->cst_seed = SCIPhashTwo(DEFAULT_CST, initseed);

   assert(randnumgen->seed > 0);
   assert(randnumgen->xor_seed > 0);
   assert(randnumgen->mwc_seed > 0);
}

/** returns a random number between 0 and UINT32_MAX
 *
 *  implementation of KISS random number generator developed by George Marsaglia.
 *  KISS is combination of three different random number generators:
 *   - Linear congruential generator
 *   - Xorshift
 *   - Lag-1 Multiply-with-carry
 *
 *  KISS has a period of 2^123 and passes all statistical test part of BigCrush-Test of TestU01 [1].
 *
 *  [1] http://dl.acm.org/citation.cfm?doid=1268776.1268777
 */
static
uint32_t randomGetRand(
   SCIP_RANDNUMGEN*      randnumgen          /**< random number generator */
   )
{
   uint64_t t;

   /* linear congruential */
   randnumgen->seed = (uint32_t) (randnumgen->seed * UINT64_C(1103515245) + UINT64_C(12345));

   /* Xorshift */
   randnumgen->xor_seed ^= (randnumgen->xor_seed << 13);
   randnumgen->xor_seed ^= (randnumgen->xor_seed >> 17);
   randnumgen->xor_seed ^= (randnumgen->xor_seed << 5);

   /* Multiply-with-carry */
   t = UINT64_C(698769069) * randnumgen->mwc_seed + randnumgen->cst_seed;
   randnumgen->cst_seed = (uint32_t) (t >> 32);
   randnumgen->mwc_seed = (uint32_t) t;

   return randnumgen->seed + randnumgen->xor_seed + randnumgen->mwc_seed;
}

/** creates and initializes a random number generator */
SCIP_RETCODE SCIPrandomCreate(
   SCIP_RANDNUMGEN**     randnumgen,         /**< random number generator */
   BMS_BLKMEM*           blkmem,             /**< block memory */
   unsigned int          initialseed         /**< initial random seed */
   )
{
   assert(randnumgen != NULL);

   SCIP_ALLOC( BMSallocBlockMemory(blkmem, randnumgen) );

   SCIPrandomSetSeed((*randnumgen), initialseed);

   return SCIP_OKAY;
}

/** frees a random number generator */
void SCIPrandomFree(
   SCIP_RANDNUMGEN**     randnumgen,         /**< random number generator */
   BMS_BLKMEM*           blkmem              /**< block memory */
   )
{
   assert(randnumgen != NULL);
   assert((*randnumgen) != NULL);

   BMSfreeBlockMemory(blkmem, randnumgen);

   return;
}



/** returns a random integer between minrandval and maxrandval */
int SCIPrandomGetInt(
   SCIP_RANDNUMGEN*      randnumgen,         /**< random number generator */
   int                   minrandval,         /**< minimal value to return */
   int                   maxrandval          /**< maximal value to return */
   )
{
   SCIP_Real randnumber;
   SCIP_Longint zeromax;

   randnumber = (SCIP_Real)randomGetRand(randnumgen)/(UINT32_MAX+1.0);
   assert(randnumber >= 0.0);
   assert(randnumber < 1.0);

   /* we need to shift the range to the non-negative integers to handle negative integer values correctly.
    * we use a long integer to avoid overflows.
    */
   zeromax = (SCIP_Longint)maxrandval - (SCIP_Longint)minrandval + 1;

   return (int) ((SCIP_Longint)(zeromax * randnumber) + (SCIP_Longint)minrandval);
}

/** returns a random real between minrandval and maxrandval */
SCIP_Real SCIPrandomGetReal(
   SCIP_RANDNUMGEN*      randnumgen,         /**< random number generator */
   SCIP_Real             minrandval,         /**< minimal value to return */
   SCIP_Real             maxrandval          /**< maximal value to return */
   )
{
   SCIP_Real randnumber;

   randnumber = (SCIP_Real)randomGetRand(randnumgen)/(SCIP_Real)UINT32_MAX;
   assert(randnumber >= 0.0);
   assert(randnumber <= 1.0);

   /* we multiply minrandval and maxrandval separately by randnumber in order to avoid overflow if they are more than
    * SCIP_REAL_MAX apart
    */
   return minrandval*(1.0 - randnumber) + maxrandval*randnumber;
}

/** randomly shuffles parts of an integer array using the Fisher-Yates algorithm */
void SCIPrandomPermuteIntArray(
   SCIP_RANDNUMGEN*      randnumgen,         /**< random number generator */
   int*                  array,              /**< array to be shuffled */
   int                   begin,              /**< first included index that should be subject to shuffling
                                              *   (0 for first array entry)
                                              */
   int                   end                 /**< first excluded index that should not be subject to shuffling
                                              *   (array size for last array entry)
                                              */
   )
{
   int tmp;
   int i;

   /* loop backwards through all elements and always swap the current last element to a random position */
   while( end > begin+1 )
   {
      --end;

      /* get a random position into which the last entry should be shuffled */
      i = SCIPrandomGetInt(randnumgen, begin, end);

      /* swap the last element and the random element */
      tmp = array[i];
      array[i] = array[end];
      array[end] = tmp;
   }
}

/** randomly shuffles parts of an array using the Fisher-Yates algorithm */
void SCIPrandomPermuteArray(
   SCIP_RANDNUMGEN*      randnumgen,         /**< random number generator */
   void**                array,              /**< array to be shuffled */
   int                   begin,              /**< first included index that should be subject to shuffling
                                              *   (0 for first array entry)
                                              */
   int                   end                 /**< first excluded index that should not be subject to shuffling
                                              *   (array size for last array entry)
                                              */
   )
{
   void* tmp;
   int i;

   /* loop backwards through all elements and always swap the current last element to a random position */
   while( end > begin+1 )
   {
      end--;

      /* get a random position into which the last entry should be shuffled */
      i = SCIPrandomGetInt(randnumgen, begin, end);

      /* swap the last element and the random element */
      tmp = array[i];
      array[i] = array[end];
      array[end] = tmp;
   }
}

/** draws a random subset of disjoint elements from a given set of disjoint elements;
 *  this implementation is suited for the case that nsubelems is considerably smaller then nelems
 */
SCIP_RETCODE SCIPrandomGetSubset(
   SCIP_RANDNUMGEN*      randnumgen,         /**< random number generator */
   void**                set,                /**< original set, from which elements should be drawn */
   int                   nelems,             /**< number of elements in original set */
   void**                subset,             /**< subset in which drawn elements should be stored */
   int                   nsubelems           /**< number of elements that should be drawn and stored */
   )
{
   int i;
   int j;

   /* if both sets are of equal size, we just copy the array */
   if( nelems == nsubelems)
   {
      BMScopyMemoryArray(subset,set,nelems);
      return SCIP_OKAY;
   }

   /* abort, if size of subset is too big */
   if( nsubelems > nelems )
   {
      SCIPerrorMessage("Cannot create %d-elementary subset of %d-elementary set.\n", nsubelems, nelems);
      return SCIP_INVALIDDATA;
   }
#ifndef NDEBUG
   for( i = 0; i < nsubelems; i++ )
      for( j = 0; j < i; j++ )
         assert(set[i] != set[j]);
#endif

   /* draw each element individually */
   i = 0;
   while( i < nsubelems )
   {
      int r;

      r = SCIPrandomGetInt(randnumgen, 0, nelems-1);
      subset[i] = set[r];

      /* if we get an element that we already had, we will draw again */
      for( j = 0; j < i; j++ )
      {
         if( subset[i] == subset[j] )
         {
            --i;
            break;
         }
      }
      ++i;
   }
   return SCIP_OKAY;
}

/*
 * Additional math functions
 */

/** calculates a binomial coefficient n over m, choose m elements out of n, maximal value will be 33 over 16 (because
 *  the n=33 is the last line in the Pascal's triangle where each entry fits in a 4 byte value), an error occurs due to
 *  big numbers or an negative value m (and m < n) and -1 will be returned
 */
SCIP_Longint SCIPcalcBinomCoef(
   int                   n,                  /**< number of different elements */
   int                   m                   /**< number to choose out of the above */
   )
{
   if( m == 0 || m >= n )
      return 1;

   if( m < 0 )
      return -1;

   /* symmetry of the binomial coefficient, choose smaller m */
   if( m > n/2 )
      m = n - m;

   /* trivial case m == 1 */
   if( m == 1 )
      return n;

   /* simple case m == 2 */
   if( m == 2 )
   {
      if( ((SCIP_Real)SCIP_LONGINT_MAX) / n >= (n-1) * 2 ) /*lint !e790*/
         return ((SCIP_Longint)n*(n-1)/2); /*lint !e647*/
      else
         return -1;
   }

   /* abort on to big numbers */
   if( m > 16 || n > 33 )
      return -1;

   /* simple case m == 3 */
   if( m == 3 )
      return (n*(n-1)*(n-2)/6); /*lint !e647*/
   else
   {
      /* first half of Pascal's triangle numbers(without the symmetric part) backwards from (33,16) over (32,16),
       * (33,15), (32,15),(31,15, (30,15), (33,14) to (8,4) (rest is calculated directly)
       *
       * due to this order we can extract the right binomial coefficient by (16-m)^2+(16-m)+(33-n)
       */
      static const SCIP_Longint binoms[182] = {
         1166803110, 601080390, 1037158320, 565722720, 300540195, 155117520, 818809200, 471435600, 265182525, 145422675,
         77558760, 40116600, 573166440, 347373600, 206253075, 119759850, 67863915, 37442160, 20058300, 10400600,
         354817320, 225792840, 141120525, 86493225, 51895935, 30421755, 17383860, 9657700, 5200300, 2704156, 193536720,
         129024480, 84672315, 54627300, 34597290, 21474180, 13037895, 7726160, 4457400, 2496144, 1352078, 705432,
         92561040, 64512240, 44352165, 30045015, 20030010, 13123110, 8436285, 5311735, 3268760, 1961256, 1144066,
         646646, 352716, 184756, 38567100, 28048800, 20160075, 14307150, 10015005, 6906900, 4686825, 3124550, 2042975,
         1307504, 817190, 497420, 293930, 167960, 92378, 48620, 13884156, 10518300, 7888725, 5852925, 4292145, 3108105,
         2220075, 1562275, 1081575, 735471, 490314, 319770, 203490, 125970, 75582, 43758, 24310, 12870, 4272048, 3365856,
         2629575, 2035800, 1560780, 1184040, 888030, 657800, 480700, 346104, 245157, 170544, 116280, 77520, 50388, 31824,
         19448, 11440, 6435, 3432, 1107568, 906192, 736281, 593775, 475020, 376740, 296010, 230230, 177100, 134596,
         100947, 74613, 54264, 38760, 27132, 18564, 12376, 8008, 5005, 3003, 1716, 924, 237336, 201376, 169911, 142506,
         118755, 98280, 80730, 65780, 53130, 42504, 33649, 26334, 20349, 15504, 11628, 8568, 6188, 4368, 3003, 2002,
         1287, 792, 462, 252, 40920, 35960, 31465, 27405, 23751, 20475, 17550, 14950, 12650, 10626, 8855, 7315, 5985,
         4845, 3876, 3060, 2380, 1820, 1365, 1001, 715, 495, 330, 210, 126, 70};

      /* m can at most be 16 */
      const int t = 16-m;
      assert(t >= 0);
      assert(n <= 33);

      /* binoms array hast exactly 182 elements */
      assert(t*(t+1)+(33-n) < 182);

      return binoms[t*(t+1)+(33-n)]; /*lint !e662 !e661*/
   }
}

#ifndef NDEBUG
<<<<<<< HEAD
/** returns a non-negative integer hash key for a given real number by using Fibonacci hashing */
=======
/** calculates hash for floating-point number by using Fibonacci hashing */
>>>>>>> e38d8833
#if defined(__GNUC__) && __GNUC__ * 100 + __GNUC_MINOR__ * 10 >= 490 && !defined(__INTEL_COMPILER)
__attribute__((no_sanitize_undefined))
#endif
unsigned int SCIPcalcFibHash(
<<<<<<< HEAD
   SCIP_Real             v                   /**< value to be hashed */
=======
   SCIP_Real             v                   /**< number to hash */
>>>>>>> e38d8833
   )
{
   if( v >= 0 )
      return ((unsigned long long)(v * 2654435769)) % UINT_MAX;
   return ((unsigned long long)(-v * 683565275)) % UINT_MAX;
}
#endif

/** negates a number */
SCIP_Real SCIPnegateReal(
   SCIP_Real             x                   /**< value to negate */
   )
{
   return -x;
}

/*
 * Permutations / Shuffling
 */

/** swaps two ints */
void SCIPswapInts(
   int*                  value1,             /**< pointer to first integer */
   int*                  value2              /**< pointer to second integer */
   )
{
   int tmp;

   tmp = *value1;
   *value1 = *value2;
   *value2 = tmp;
}

/** swaps two real values */
void SCIPswapReals(
   SCIP_Real*            value1,             /**< pointer to first real value */
   SCIP_Real*            value2              /**< pointer to second real value */
   )
{
   SCIP_Real tmp;

   tmp = *value1;
   *value1 = *value2;
   *value2 = tmp;
}

/** swaps the addresses of two pointers */
void SCIPswapPointers(
   void**                pointer1,           /**< first pointer */
   void**                pointer2            /**< second pointer */
   )
{
   void* tmp;

   tmp = *pointer1;
   *pointer1 = *pointer2;
   *pointer2 = tmp;
}

/** randomly shuffles parts of an integer array using the Fisher-Yates algorithm
 *
 *  @deprecated Please use SCIPrandomPermuteIntArray()
 */
void SCIPpermuteIntArray(
   int*                  array,              /**< array to be shuffled */
   int                   begin,              /**< first included index that should be subject to shuffling
                                              *   (0 for first array entry)
                                              */
   int                   end,                /**< first excluded index that should not be subject to shuffling
                                              *   (array size for last array entry)
                                              */
   unsigned int*         randseed            /**< seed value for the random generator */
   )
{
   int tmp;
   int i;

   /* loop backwards through all elements and always swap the current last element to a random position */
   while( end > begin+1 )
   {
      --end;

      /* get a random position into which the last entry should be shuffled */
      i = getRandomInt(begin, end, randseed);

      /* swap the last element and the random element */
      tmp = array[i];
      array[i] = array[end];
      array[end] = tmp;
   }
}


/** randomly shuffles parts of an array using the Fisher-Yates algorithm
 *
 *  @deprecated Please use SCIPrandomPermuteArray()
 */
void SCIPpermuteArray(
   void**                array,              /**< array to be shuffled */
   int                   begin,              /**< first included index that should be subject to shuffling
                                              *   (0 for first array entry)
                                              */
   int                   end,                /**< first excluded index that should not be subject to shuffling
                                              *   (array size for last array entry)
                                              */
   unsigned int*         randseed            /**< seed value for the random generator */
   )
{
   void* tmp;
   int i;

   /* loop backwards through all elements and always swap the current last element to a random position */
   while( end > begin+1 )
   {
      end--;

      /* get a random position into which the last entry should be shuffled */
      i = getRandomInt(begin, end, randseed);

      /* swap the last element and the random element */
      tmp = array[i];
      array[i] = array[end];
      array[end] = tmp;
   }
}

/** draws a random subset of disjoint elements from a given set of disjoint elements;
 *  this implementation is suited for the case that nsubelems is considerably smaller then nelems
 *
 *  @deprecated Please use SCIPrandomGetSubset()
 */
SCIP_RETCODE SCIPgetRandomSubset(
   void**                set,                /**< original set, from which elements should be drawn */
   int                   nelems,             /**< number of elements in original set */
   void**                subset,             /**< subset in which drawn elements should be stored */
   int                   nsubelems,          /**< number of elements that should be drawn and stored */
   unsigned int          randseed            /**< seed value for random generator */
   )
{
   int i;
   int j;

   /* if both sets are of equal size, we just copy the array */
   if( nelems == nsubelems)
   {
      BMScopyMemoryArray(subset,set,nelems);
      return SCIP_OKAY;
   }

   /* abort, if size of subset is too big */
   if( nsubelems > nelems )
   {
      SCIPerrorMessage("Cannot create %d-elementary subset of %d-elementary set.\n", nsubelems, nelems);
      return SCIP_INVALIDDATA;
   }
#ifndef NDEBUG
   for( i = 0; i < nsubelems; i++ )
      for( j = 0; j < i; j++ )
         assert(set[i] != set[j]);
#endif

   /* draw each element individually */
   i = 0;
   while( i < nsubelems )
   {
      int r;

      r = getRandomInt(0, nelems-1, &randseed);
      subset[i] = set[r];

      /* if we get an element that we already had, we will draw again */
      for( j = 0; j < i; j++ )
      {
         if( subset[i] == subset[j] )
         {
            --i;
            break;
         }
      }
      ++i;
   }
   return SCIP_OKAY;
}


/*
 * Arrays
 */

/** computes set intersection (duplicates removed) of two integer arrays that are ordered ascendingly
 *
 * @deprecated Switch to SCIPcomputeArraysIntersectionInt().
 */
SCIP_RETCODE SCIPcomputeArraysIntersection(
   int*                  array1,             /**< first array (in ascending order) */
   int                   narray1,            /**< number of entries of first array */
   int*                  array2,             /**< second array (in ascending order) */
   int                   narray2,            /**< number of entries of second array */
   int*                  intersectarray,     /**< intersection of array1 and array2
                                              *   (note: it is possible to use array1 for this input argument) */
   int*                  nintersectarray     /**< pointer to store number of entries of intersection array
                                              *   (note: it is possible to use narray1 for this input argument) */
   )
{
   SCIPcomputeArraysIntersectionInt(array1, narray1, array2, narray2, intersectarray, nintersectarray);

   return SCIP_OKAY;
}

/** computes set intersection (duplicates removed) of two integer arrays that are ordered ascendingly */
void SCIPcomputeArraysIntersectionInt(
   int*                  array1,             /**< first array (in ascending order) */
   int                   narray1,            /**< number of entries of first array */
   int*                  array2,             /**< second array (in ascending order) */
   int                   narray2,            /**< number of entries of second array */
   int*                  intersectarray,     /**< intersection of array1 and array2
                                              *   (note: it is possible to use array1 for this input argument) */
   int*                  nintersectarray     /**< pointer to store number of entries of intersection array
                                              *   (note: it is possible to use narray1 for this input argument) */
   )
{
   int cnt = 0;
   int k = 0;
   int v1;
   int v2;

   assert( array1 != NULL );
   assert( array2 != NULL );
   assert( intersectarray != NULL );
   assert( nintersectarray != NULL );

   /* determine intersection of array1 and array2 */
   for (v1 = 0; v1 < narray1; ++v1)
   {
      assert( v1 == 0 || array1[v1] >= array1[v1-1] );

      /* skip duplicate entries */
      if ( v1+1 < narray1 && array1[v1] == array1[v1+1])
         continue;

      for (v2 = k; v2 < narray2; ++v2)
      {
         assert( v2 == 0 || array2[v2] >= array2[v2-1] );

         if ( array2[v2] > array1[v1] )
         {
            k = v2;
            break;
         }
         else if ( array2[v2] == array1[v1] )
         {
            intersectarray[cnt++] = array2[v2];
            k = v2 + 1;
            break;
         }
      }
   }

   /* store size of intersection array */
   *nintersectarray = cnt;
}

/** computes set intersection (duplicates removed) of two void-pointer arrays that are ordered ascendingly */
void SCIPcomputeArraysIntersectionPtr(
   void**                array1,                   /**< pointer to first data array */
   int                   narray1,                  /**< number of entries of first array */
   void**                array2,                   /**< pointer to second data array */
   int                   narray2,                  /**< number of entries of second array */
   SCIP_DECL_SORTPTRCOMP((*ptrcomp)),              /**< data element comparator */
   void**                intersectarray,           /**< intersection of array1 and array2
                                                    *   (note: it is possible to use array1 for this input argument) */
   int*                  nintersectarray           /**<  pointer to store number of entries of intersection array
                                                    *   (note: it is possible to use narray1 for this input argument) */
)
{
   int cnt = 0;
   int k = 0;
   int v1;
   int v2;

   assert( array1 != NULL );
   assert( array2 != NULL );
   assert( ptrcomp != NULL );
   assert( intersectarray != NULL );
   assert( nintersectarray != NULL );

   /* determine intersection of array1 and array2 */
   for( v1 = 0; v1 < narray1; ++v1 )
   {
      assert( v1 == 0 || (*ptrcomp)(array1[v1], array1[v1-1]) >= 0 );

      /* skip duplicate entries */
      if( v1+1 < narray1 && array1[v1] == array1[v1+1] )
         continue;

      for( v2 = k; v2 < narray2; ++v2 )
      {
         assert( v2 == 0 || (*ptrcomp)(array2[v2], array2[v2-1]) > 0 || array2[v2] == array2[v2-1] );

         if( (*ptrcomp)(array2[v2], array1[v1]) > 0 )
         {
            k = v2;
            break;
         }

         if( array2[v2] == array1[v1] )
         {
            intersectarray[cnt++] = array2[v2];
            k = v2 + 1;
            break;
         }
      }
   }

   /* store size of intersection array */
   *nintersectarray = cnt;
}

/** computes set intersection (duplicates removed) of two pointer arrays that are ordered ascendingly */
void SCIPcomputeArraysIntersectionPtr
   (
      void**                array1,                   /**< pointer to first data array */
      int                   narray1,                  /**< number of entries of first array */
      void**                array2,                   /**< pointer to second data array */
      int                   narray2,                  /**< number of entries of second array */
      SCIP_DECL_SORTPTRCOMP((*ptrcomp)),              /**< data element comparator */
      void**                intersectarray,           /**< intersection of array1 and array2
                                                       *   (note: it is possible to use array1 for this input argument) */
      int*                  nintersectarray           /**<  pointer to store number of entries of intersection array
                                                       *   (note: it is possible to use narray1 for this input argument)*/
   )
{
   int cnt = 0;
   int k = 0;
   int v1;
   int v2;

   assert( array1 != NULL );
   assert( array2 != NULL );
   assert( intersectarray != NULL );
   assert( nintersectarray != NULL );

   /* determine intersection of array1 and array2 */
   for (v1 = 0; v1 < narray1; ++v1)
   {
      assert( v1 == 0 || (*ptrcomp)(array1[v1], array1[v1-1]) >= 0 );

      /* skip duplicate entries */
      if ( v1+1 < narray1 && array1[v1] == array1[v1+1])
         continue;

      for (v2 = k; v2 < narray2; ++v2)
      {
         assert( v2 == 0 || (*ptrcomp)(array2[v2], array2[v2-1]) > 0 || array2[v2] == array2[v2-1] );

         if ( (*ptrcomp)(array2[v2], array1[v1]) > 0 )
         {
            k = v2;
            break;
         }
         else if ( array2[v2] == array1[v1] )
         {
            intersectarray[cnt++] = array2[v2];
            k = v2 + 1;
            break;
         }
      }
   }

   /* store size of intersection array */
   *nintersectarray = cnt;
}


/** computes set difference (duplicates removed) of two integer arrays that are ordered ascendingly
 *
 * @deprecated Switch to SCIPcomputeArraysSetminusInt().
 */
SCIP_RETCODE SCIPcomputeArraysSetminus(
   int*                  array1,             /**< first array (in ascending order) */
   int                   narray1,            /**< number of entries of first array */
   int*                  array2,             /**< second array (in ascending order) */
   int                   narray2,            /**< number of entries of second array */
   int*                  setminusarray,      /**< array to store entries of array1 that are not an entry of array2
                                              *   (note: it is possible to use array1 for this input argument) */
   int*                  nsetminusarray      /**< pointer to store number of entries of setminus array
                                              *   (note: it is possible to use narray1 for this input argument) */
   )
{
   SCIPcomputeArraysSetminusInt(array1, narray1, array2, narray2, setminusarray, nsetminusarray);

   return SCIP_OKAY;
}

/** computes set difference (duplicates removed) of two integer arrays that are ordered ascendingly */
void SCIPcomputeArraysSetminusInt(
   int*                  array1,             /**< first array (in ascending order) */
   int                   narray1,            /**< number of entries of first array */
   int*                  array2,             /**< second array (in ascending order) */
   int                   narray2,            /**< number of entries of second array */
   int*                  setminusarray,      /**< array to store entries of array1 that are not an entry of array2
                                              *   (note: it is possible to use array1 for this input argument) */
   int*                  nsetminusarray      /**< pointer to store number of entries of setminus array
                                              *   (note: it is possible to use narray1 for this input argument) */
   )
{
   int cnt = 0;
   int v1 = 0;
   int v2 = 0;

   assert( array1 != NULL );
   assert( array2 != NULL );
   assert( setminusarray != NULL );
   assert( nsetminusarray != NULL );

   while ( v1 < narray1 )
   {
      int entry1;

      assert( v1 == 0 || array1[v1] >= array1[v1-1] );

      /* skip duplicate entries */
      while ( v1 + 1 < narray1 && array1[v1] == array1[v1 + 1] )
         ++v1;

      entry1 = array1[v1];

      while ( v2 < narray2 && array2[v2] < entry1 )
         ++v2;

      if ( v2 >= narray2 || entry1 < array2[v2] )
         setminusarray[cnt++] = entry1;
      ++v1;
   }

   /* store size of setminus array */
   *nsetminusarray = cnt;
}


/*
 * Strings
 */


/** copies characters from 'src' to 'dest', copying is stopped when either the 'stop' character is reached or after
 *  'cnt' characters have been copied, whichever comes first.
 *
 *  @note undefined behavior on overlapping arrays
 */
int SCIPmemccpy(
   char*                 dest,               /**< destination pointer to copy to */
   const char*           src,                /**< source pointer to copy from */
   char                  stop,               /**< character when found stop copying */
   unsigned int          cnt                 /**< maximal number of characters to copy */
   )
{
   if( dest == NULL || src == NULL || cnt == 0 )
      return -1;
   else
   {
      char* destination = dest;

      while( cnt-- && (*destination++ = *src++) != stop ); /*lint !e722*/

      return (int)(destination - dest);
   }
}

/** prints an error message containing of the given string followed by a string describing the current system error
 *
 *  Prefers to use the strerror_r method, which is threadsafe. On systems where this method does not exist,
 *  NO_STRERROR_R should be defined (see INSTALL). In this case, strerror is used which is not guaranteed to be
 *  threadsafe (on SUN-systems, it actually is).
 */
void SCIPprintSysError(
   const char*           message             /**< first part of the error message, e.g. the filename */
   )
{
#ifdef NO_STRERROR_R
   SCIPmessagePrintError("%s: %s\n", message, strerror(errno));
#else
   char buf[SCIP_MAXSTRLEN];

#if defined(_WIN32) || defined(_WIN64)
   /* strerror_s returns 0 on success; the string is \0 terminated. */
   if ( strerror_s(buf, SCIP_MAXSTRLEN, errno) != 0 )
      SCIPmessagePrintError("Unknown error number %d or error message too long.\n", errno);
   SCIPmessagePrintError("%s: %s\n", message, buf);
#elif (_POSIX_C_SOURCE >= 200112L || __DARWIN_C_LEVEL > 200112L || _XOPEN_SOURCE >= 600) && ! defined(_GNU_SOURCE)
   /* We are in the POSIX/XSI case, where strerror_r returns 0 on success; \0 termination is unclear. */
   if ( strerror_r(errno, buf, SCIP_MAXSTRLEN) != 0 )
      SCIPmessagePrintError("Unknown error number %d.\n", errno);
   buf[SCIP_MAXSTRLEN - 1] = '\0';
   SCIPmessagePrintError("%s: %s\n", message, buf);
#else
   /* We are in the GNU case, where strerror_r returns a pointer to the error string. This string is possibly stored
    * in buf and is always \0 terminated.
    * However, if compiling on one system and executing on another system, we might actually call a different
    * variant of the strerror_r function than we had at compile time.
    */
   char* errordescr;
   *buf = '\0';
   errordescr = strerror_r(errno, buf, SCIP_MAXSTRLEN);
   if( *buf != '\0' )
   {
      /* strerror_r wrote into buf */
      SCIPmessagePrintError("%s: %s\n", message, buf);
   }
   else if( errordescr != NULL )
   {
      /* strerror_r returned something non-NULL */
      SCIPmessagePrintError("%s: %s\n", message, errordescr);
   }
   else
   {
      /* strerror_r did return NULL and did not write into buf */
      SCIPmessagePrintError("Could not obtain description for error %d.\n", errno);
   }
#endif
#endif
}

/** extracts tokens from strings - wrapper method for strtok_r() */
char* SCIPstrtok(
   char*                 s,                  /**< string to parse */
   const char*           delim,              /**< delimiters for parsing */
   char**                ptrptr              /**< pointer to working char pointer - must stay the same while parsing */
   )
{
#ifdef SCIP_NO_STRTOK_R
   return strtok(s, delim);
#else
   return strtok_r(s, delim, ptrptr);
#endif
}

/** translates the given string into a string where symbols ", ', and spaces are escaped with a \ prefix */
void SCIPescapeString(
   char*                 t,                  /**< target buffer to store escaped string */
   int                   bufsize,            /**< size of buffer t */
   const char*           s                   /**< string to transform into escaped string */
   )
{
   int len;
   int i;
   int p;

   assert(t != NULL);
   assert(bufsize > 0);

   len = (int)strlen(s);
   for( p = 0, i = 0; i <= len && p < bufsize; ++i, ++p )
   {
      if( s[i] == ' ' || s[i] == '"' || s[i] == '\'' )
      {
         t[p] = '\\';
         p++;
      }
      if( p < bufsize )
         t[p] = s[i];
   }
   t[bufsize-1] = '\0';
}

/* safe version of snprintf */
int SCIPsnprintf(
   char*                 t,                  /**< target string */
   int                   len,                /**< length of the string to copy */
   const char*           s,                  /**< source string */
   ...                                       /**< further parameters */
   )
{
   va_list ap;
   int n;

   assert(t != NULL);
   assert(len > 0);

   va_start(ap, s); /*lint !e826*/

#if defined(_WIN32) || defined(_WIN64)
   n = _vsnprintf(t, (size_t) len, s, ap);
#else
   n = vsnprintf(t, (size_t) len, s, ap); /*lint !e571*/
#endif
   va_end(ap);

   if( n < 0 || n >= len )
   {
#ifndef NDEBUG
      if( n < 0 )
      {
         SCIPerrorMessage("vsnprintf returned %d\n",n);
      }
#endif
      t[len-1] = '\0';
      n = len-1;
   }
   return n;
}

/** safe version of strncpy
 *
 *  Copies string in s to t using at most @a size-1 nonzero characters (strncpy copies size characters). It always adds
 *  a terminating zero char. Does not pad the remaining string with zero characters (unlike strncpy). Returns the number
 *  of copied nonzero characters, if the length of s is at most size - 1, and returns size otherwise. Thus, the original
 *  string was truncated if the return value is size.
 */
int SCIPstrncpy(
   char*                 t,                  /**< target string */
   const char*           s,                  /**< source string */
   int                   size                /**< maximal size of t */
   )
{
   int n;

   if( size <= 0 )
      return 0;

   /* decrease size by 1 to create space for terminating zero char */
   --size;
   for( n = 0; n < size && *s != '\0'; n++ )
      *(t++) = *(s++);
   *t = '\0';

   if( *s != '\0' )
      ++n;

   return n;
}

/** extract the next token as a integer value if it is one; in case no value is parsed the endptr is set to @p str
 *
 *  @return Returns TRUE if a value could be extracted, otherwise FALSE
 */
SCIP_Bool SCIPstrToIntValue(
   const char*           str,                /**< string to search */
   int*                  value,              /**< pointer to store the parsed value */
   char**                endptr              /**< pointer to store the final string position if successfully parsed, otherwise @p str */
   )
{
   assert(str != NULL);
   assert(value != NULL);
   assert(endptr != NULL);

   /* init errno to detect possible errors */
   errno = 0;

   *value = (int) strtol(str, endptr, 10);

   if( *endptr != str && *endptr != NULL )
   {
      SCIPdebugMessage("parsed integer value <%d>\n", *value);
      return TRUE;
   }
   *endptr = (char*)str;

   SCIPdebugMessage("failed parsing integer value <%s>\n", str);

   return FALSE;
}

/** extract the next token as a double value if it is one; in case no value is parsed the endptr is set to @p str
 *
 *  @return Returns TRUE if a value could be extracted, otherwise FALSE
 */
SCIP_Bool SCIPstrToRealValue(
   const char*           str,                /**< string to search */
   SCIP_Real*            value,              /**< pointer to store the parsed value */
   char**                endptr              /**< pointer to store the final string position if successfully parsed, otherwise @p str */
   )
{
   assert(str != NULL);
   assert(value != NULL);
   assert(endptr != NULL);

   /* init errno to detect possible errors */
   errno = 0;

   *value = strtod(str, endptr);

   if( *endptr != str && *endptr != NULL )
   {
      SCIPdebugMessage("parsed real value <%g>\n", *value);
      return TRUE;
   }
   *endptr = (char*)str;

   SCIPdebugMessage("failed parsing real value <%s>\n", str);

   return FALSE;
}

/** copies the first size characters between a start and end character of str into token, if no error occurred endptr
 *  will point to the position after the read part, otherwise it will point to @p str
 */
void SCIPstrCopySection(
   const char*           str,                /**< string to search */
   char                  startchar,          /**< character which defines the beginning */
   char                  endchar,            /**< character which defines the ending */
   char*                 token,              /**< string to store the copy */
   int                   size,               /**< size of the token char array */
   char**                endptr              /**< pointer to store the final string position if successfully parsed, otherwise @p str */
   )
{
   const char* copystr;
   int nchars;

   assert(str != NULL);
   assert(token != NULL);
   assert(size > 0);
   assert(endptr != NULL);

   nchars = 0;

   copystr = str;

   /* find starting character */
   while( *str != '\0' && *str != startchar )
      ++str;

   /* did not find start character */
   if( *str == '\0' )
   {
      *endptr = (char*)copystr;
      return;
   }

   /* skip start character */
   ++str;

   /* copy string */
   while( *str != '\0' && *str != endchar && nchars < size-1 )
   {
      assert(nchars < SCIP_MAXSTRLEN);
      token[nchars] = *str;
      nchars++;
      ++str;
   }

   /* add end to token */
   token[nchars] = '\0';

   /* if section was longer than size, we want to reach the end of the parsing section anyway */
   if( nchars == (size-1) )
      while( *str != '\0' && *str != endchar )
         ++str;

   /* did not find end character */
   if( *str == '\0' )
   {
      *endptr = (char*)copystr;
      return;
   }

   /* skip end character */
   ++str;

   SCIPdebugMessage("parsed section <%s>\n", token);

   *endptr = (char*) str;
}

/*
 * File methods
 */

/** returns, whether the given file exists */
SCIP_Bool SCIPfileExists(
   const char*           filename            /**< file name */
   )
{
   FILE* f;

   f = fopen(filename, "r");
   if( f == NULL )
      return FALSE;

   fclose(f);

   return TRUE;
}

/** splits filename into path, name, and extension */
void SCIPsplitFilename(
   char*                 filename,           /**< filename to split; is destroyed (but not freed) during process */
   char**                path,               /**< pointer to store path, or NULL if not needed */
   char**                name,               /**< pointer to store name, or NULL if not needed */
   char**                extension,          /**< pointer to store extension, or NULL if not needed */
   char**                compression         /**< pointer to store compression extension, or NULL if not needed */
   )
{
   char* lastslash;
   char* lastbackslash;
   char* lastdot;

   assert(filename != NULL);

   if( path != NULL )
      *path = NULL;
   if( name != NULL )
      *name = NULL;
   if( extension != NULL )
      *extension = NULL;
   if( compression != NULL )
      *compression = NULL;

   /* treat both slashes '/' and '\' as directory delimiters */
   lastslash = strrchr(filename, '/');
   lastbackslash = strrchr(filename, '\\');
   lastslash = MAX(lastslash, lastbackslash); /*lint !e613*/
   lastdot = strrchr(filename, '.');
   if( lastslash != NULL && lastdot != NULL && lastdot < lastslash ) /* is the last dot belonging to the path? */
      lastdot = NULL;

   /* detect known compression extensions */
#ifdef SCIP_WITH_ZLIB
   if( lastdot != NULL )
   {
      char* compext;

      compext = lastdot+1;
      if( strcmp(compext, "gz") == 0
        || strcmp(compext, "z") == 0
        || strcmp(compext, "Z") == 0 )
      {
         if( compression != NULL )
            *compression = compext;
         *lastdot = '\0';
      }

      /* find again the last dot in the filename without compression extension */
      lastdot = strrchr(filename, '.');
      if( lastslash != NULL && lastdot != NULL && lastdot < lastslash ) /* is the last dot belonging to the path? */
         lastdot = NULL;
   }
#endif

   if( lastslash == NULL )
   {
      if( name != NULL )
         *name = filename;
   }
   else
   {
      if( path != NULL )
         *path = filename;
      if( name != NULL )
         *name = lastslash+1;
      *lastslash = '\0';
   }

   if( lastdot != NULL )
   {
      if( extension != NULL )
         *extension = lastdot+1;
      *lastdot = '\0';
   }
}

/*
 * simple functions implemented as defines
 */

/* In debug mode, the following methods are implemented as function calls to ensure
 * type validity.
 * In optimized mode, the methods are implemented as defines to improve performance.
 * However, we want to have them in the library anyways, so we have to undef the defines.
 */

#undef SCIPrelDiff

/** returns the relative difference: (val1-val2)/max(|val1|,|val2|,1.0) */
SCIP_Real SCIPrelDiff(
   SCIP_Real             val1,               /**< first value to be compared */
   SCIP_Real             val2                /**< second value to be compared */
   )
{
   SCIP_Real absval1;
   SCIP_Real absval2;
   SCIP_Real quot;

   absval1 = REALABS(val1);
   absval2 = REALABS(val2);
   quot = MAX3(1.0, absval1, absval2);

   return (val1-val2)/quot;
}


/** computes the gap from the primal and the dual bound */
SCIP_Real SCIPcomputeGap(
   SCIP_Real             eps,                /**< the value treated as zero */
   SCIP_Real             inf,                /**< the value treated as infinity */
   SCIP_Real             primalbound,        /**< the primal bound */
   SCIP_Real             dualbound           /**< the dual bound */
   )
{
   if( EPSEQ(primalbound, dualbound, eps) )
      return 0.0;
   else
   {
      SCIP_Real absdual = REALABS(dualbound);
      SCIP_Real absprimal = REALABS(primalbound);

      if( EPSZ(dualbound, eps) || EPSZ(primalbound, eps) || absprimal >= inf || absdual >= inf ||
         primalbound * dualbound < 0.0 )
         return inf;
      else
         return REALABS((primalbound - dualbound)/MIN(absdual, absprimal));
   }
}

/*
 * disjoint set (union-find) data structure
 */

/** creates a disjoint set (union find) structure \p djset for \p ncomponents many components (of size one) */
SCIP_RETCODE SCIPdisjointsetCreate(
   SCIP_DISJOINTSET**    djset,              /**< disjoint set (union find) data structure */
   BMS_BLKMEM*           blkmem,             /**< block memory */
   int                   ncomponents         /**< number of components */
   )
{
   assert(djset != NULL);
   assert(blkmem != NULL);

   /* allocate the necessary memory */
   assert(ncomponents > 0);
   SCIP_ALLOC( BMSallocBlockMemory(blkmem, djset) );
   SCIP_ALLOC( BMSallocBlockMemoryArray(blkmem, &((*djset)->parents), ncomponents) );
   SCIP_ALLOC( BMSallocBlockMemoryArray(blkmem, &((*djset)->sizes), ncomponents) );
   (*djset)->size = ncomponents;

   /* clear the data structure */
   SCIPdisjointsetClear(*djset);

   return SCIP_OKAY;
}

/** clears the disjoint set (union find) structure \p djset */
void SCIPdisjointsetClear(
   SCIP_DISJOINTSET*     djset               /**< disjoint set (union find) data structure */
   )
{
   int i;

   djset->componentcount = djset->size;

   /* reset all components to be unconnected */
   for( i = 0; i < djset->componentcount; i++ )
   {
      djset->parents[i] = i;
      djset->sizes[i] = 1;
   }
}

/** finds and returns the component identifier of this \p element */
int SCIPdisjointsetFind(
   SCIP_DISJOINTSET*     djset,              /**< disjoint set (union find) data structure */
   int                   element             /**< element to be found */
   )
{
   int newelement;
   int root = element;
   int* parents = djset->parents;

   /* find root of this element */
   while( root != parents[root] )
   {
      root = parents[root];
   }

   /* compress the path to make future queries faster */
   while( element != root )
   {
      newelement = parents[element];
      parents[element] = root;
      element = newelement;
   }

   return root;
}

/** merges the components containing the elements \p p and \p q */
void SCIPdisjointsetUnion(
   SCIP_DISJOINTSET*     djset,              /**< disjoint set (union find) data structure */
   int                   p,                  /**< first element */
   int                   q,                  /**< second element */
   SCIP_Bool             forcerepofp         /**< force representative of p to be new representative */
   )
{
   int idp;
   int idq;
   int* sizes;
   int* parents;

   assert(djset != NULL);
   assert(0 <= p);
   assert(0 <= q);
   assert(djset->size > p);
   assert(djset->size > q);

   idp = SCIPdisjointsetFind(djset, p);
   idq = SCIPdisjointsetFind(djset, q);

   /* if p and q lie in the same component, there is nothing to be done */
   if( idp == idq )
      return;

   sizes = djset->sizes;
   parents = djset->parents;

   if( forcerepofp )
   {
      parents[idq] = idp;
      sizes[idp] += sizes[idq];
   }
   else
   {
      if( sizes[idp] < sizes[idq] )
      {
         parents[idp] = idq;
         sizes[idq] += sizes[idp];
      }
      else
      {
         parents[idq] = idp;
         sizes[idp] += sizes[idq];
      }
   }
   /* one less component */
   djset->componentcount--;
}

/** frees the disjoint set (union find) data structure */
void SCIPdisjointsetFree(
   SCIP_DISJOINTSET**    djset,              /**< pointer to disjoint set (union find) data structure */
   BMS_BLKMEM*           blkmem              /**< block memory */
   )
{
   SCIP_DISJOINTSET* dsptr;

   assert(djset != NULL);
   assert(*djset != NULL);

   dsptr = *djset;

   BMSfreeBlockMemoryArray(blkmem, &dsptr->sizes, dsptr->size);
   BMSfreeBlockMemoryArray(blkmem, &dsptr->parents, dsptr->size);

   BMSfreeBlockMemory(blkmem, djset);
}

/** returns the number of independent components in this disjoint set (union find) data structure */
int SCIPdisjointsetGetComponentCount(
   SCIP_DISJOINTSET*     djset               /**< disjoint set (union find) data structure */
   )
{
   assert(djset != NULL);

   return djset->componentcount;
}

/** returns the size (number of nodes) of this disjoint set (union find) data structure */
int SCIPdisjointsetGetSize(
   SCIP_DISJOINTSET*     djset               /**< disjoint set (union find) data structure */
   )
{
   assert(djset != NULL);

   return djset->size;
}

/** checks whether a given string t appears at the beginning of the string s (up to spaces at beginning) */
SCIP_Bool SCIPstrAtStart(
        const char*           s,                  /**< string to search in */
        const char*           t,                  /**< string to search for */
        size_t                tlen                /**< length of t */
)
{
   int idxctr = 0;

   assert(s != NULL);
   assert(t != NULL);

   /* skip whitespace at beginning */
   while( idxctr < SCIP_MAXSTRLEN && isspace((unsigned char)s[idxctr]) )
      ++idxctr;
   if( strncmp(&s[idxctr], t, tlen) == 0 )
      return TRUE;
   return FALSE;
}<|MERGE_RESOLUTION|>--- conflicted
+++ resolved
@@ -10227,20 +10227,12 @@
 }
 
 #ifndef NDEBUG
-<<<<<<< HEAD
-/** returns a non-negative integer hash key for a given real number by using Fibonacci hashing */
-=======
 /** calculates hash for floating-point number by using Fibonacci hashing */
->>>>>>> e38d8833
 #if defined(__GNUC__) && __GNUC__ * 100 + __GNUC_MINOR__ * 10 >= 490 && !defined(__INTEL_COMPILER)
 __attribute__((no_sanitize_undefined))
 #endif
 unsigned int SCIPcalcFibHash(
-<<<<<<< HEAD
-   SCIP_Real             v                   /**< value to be hashed */
-=======
    SCIP_Real             v                   /**< number to hash */
->>>>>>> e38d8833
    )
 {
    if( v >= 0 )
@@ -10547,61 +10539,6 @@
          }
 
          if( array2[v2] == array1[v1] )
-         {
-            intersectarray[cnt++] = array2[v2];
-            k = v2 + 1;
-            break;
-         }
-      }
-   }
-
-   /* store size of intersection array */
-   *nintersectarray = cnt;
-}
-
-/** computes set intersection (duplicates removed) of two pointer arrays that are ordered ascendingly */
-void SCIPcomputeArraysIntersectionPtr
-   (
-      void**                array1,                   /**< pointer to first data array */
-      int                   narray1,                  /**< number of entries of first array */
-      void**                array2,                   /**< pointer to second data array */
-      int                   narray2,                  /**< number of entries of second array */
-      SCIP_DECL_SORTPTRCOMP((*ptrcomp)),              /**< data element comparator */
-      void**                intersectarray,           /**< intersection of array1 and array2
-                                                       *   (note: it is possible to use array1 for this input argument) */
-      int*                  nintersectarray           /**<  pointer to store number of entries of intersection array
-                                                       *   (note: it is possible to use narray1 for this input argument)*/
-   )
-{
-   int cnt = 0;
-   int k = 0;
-   int v1;
-   int v2;
-
-   assert( array1 != NULL );
-   assert( array2 != NULL );
-   assert( intersectarray != NULL );
-   assert( nintersectarray != NULL );
-
-   /* determine intersection of array1 and array2 */
-   for (v1 = 0; v1 < narray1; ++v1)
-   {
-      assert( v1 == 0 || (*ptrcomp)(array1[v1], array1[v1-1]) >= 0 );
-
-      /* skip duplicate entries */
-      if ( v1+1 < narray1 && array1[v1] == array1[v1+1])
-         continue;
-
-      for (v2 = k; v2 < narray2; ++v2)
-      {
-         assert( v2 == 0 || (*ptrcomp)(array2[v2], array2[v2-1]) > 0 || array2[v2] == array2[v2-1] );
-
-         if ( (*ptrcomp)(array2[v2], array1[v1]) > 0 )
-         {
-            k = v2;
-            break;
-         }
-         else if ( array2[v2] == array1[v1] )
          {
             intersectarray[cnt++] = array2[v2];
             k = v2 + 1;
