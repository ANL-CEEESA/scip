--- conflicted
+++ resolved
@@ -6551,16 +6551,10 @@
       {
          assert(sourcedigraph->successors[i] != NULL);
          assert(sourcedigraph->arcdata[i] != NULL);
-<<<<<<< HEAD
-         SCIP_ALLOC( BMSduplicateBlockMemoryArray(targetblkmem, &((*targetdigraph)->successors[i]),
+
+         SCIP_ALLOC( BMSduplicateBlockMemoryArray(targetblkmem, &((*targetdigraph)->successors[i]), \
                sourcedigraph->successors[i], sourcedigraph->nsuccessors[i]) ); /*lint !e866*/
-         SCIP_ALLOC( BMSduplicateBlockMemoryArray(targetblkmem, &((*targetdigraph)->arcdata[i]),
-=======
-
-         SCIP_ALLOC( BMSduplicateMemoryArray(&((*targetdigraph)->successors[i]), \
-               sourcedigraph->successors[i], sourcedigraph->nsuccessors[i]) ); /*lint !e866*/
-         SCIP_ALLOC( BMSduplicateMemoryArray(&((*targetdigraph)->arcdata[i]), \
->>>>>>> 3a7b1bc0
+         SCIP_ALLOC( BMSduplicateBlockMemoryArray(targetblkmem, &((*targetdigraph)->arcdata[i]), \
                sourcedigraph->arcdata[i], sourcedigraph->nsuccessors[i]) ); /*lint !e866*/
       }
       /* copy node data - careful if these are pointers to some information -> need to be copied by hand */
@@ -6574,15 +6568,9 @@
    /* copy component data */
    if( ncomponents > 0 )
    {
-<<<<<<< HEAD
-      SCIP_ALLOC( BMSduplicateBlockMemoryArray(targetblkmem, &(*targetdigraph)->components, sourcedigraph->components,
+      SCIP_ALLOC( BMSduplicateBlockMemoryArray(targetblkmem, &(*targetdigraph)->components, sourcedigraph->components, \
             sourcedigraph->componentstarts[ncomponents]) );
-      SCIP_ALLOC( BMSduplicateBlockMemoryArray(targetblkmem, &(*targetdigraph)->componentstarts,
-=======
-      SCIP_ALLOC( BMSduplicateMemoryArray(&(*targetdigraph)->components, sourcedigraph->components, \
-            sourcedigraph->componentstarts[ncomponents]) );
-      SCIP_ALLOC( BMSduplicateMemoryArray(&(*targetdigraph)->componentstarts, \
->>>>>>> 3a7b1bc0
+      SCIP_ALLOC( BMSduplicateBlockMemoryArray(targetblkmem, &(*targetdigraph)->componentstarts, \
             sourcedigraph->componentstarts,ncomponents + 1) ); /*lint !e776*/
       (*targetdigraph)->componentstartsize = ncomponents + 1;
    }
