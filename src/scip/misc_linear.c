/* * * * * * * * * * * * * * * * * * * * * * * * * * * * * * * * * * * * * * */
/*                                                                           */
/*                  This file is part of the program and library             */
/*         SCIP --- Solving Constraint Integer Programs                      */
/*                                                                           */
/*  Copyright (c) 2002-2025 Zuse Institute Berlin (ZIB)                      */
/*                                                                           */
/*  Licensed under the Apache License, Version 2.0 (the "License");          */
/*  you may not use this file except in compliance with the License.         */
/*  You may obtain a copy of the License at                                  */
/*                                                                           */
/*      http://www.apache.org/licenses/LICENSE-2.0                           */
/*                                                                           */
/*  Unless required by applicable law or agreed to in writing, software      */
/*  distributed under the License is distributed on an "AS IS" BASIS,        */
/*  WITHOUT WARRANTIES OR CONDITIONS OF ANY KIND, either express or implied. */
/*  See the License for the specific language governing permissions and      */
/*  limitations under the License.                                           */
/*                                                                           */
/*  You should have received a copy of the Apache-2.0 license                */
/*  along with SCIP; see the file LICENSE. If not visit scipopt.org.         */
/*                                                                           */
/* * * * * * * * * * * * * * * * * * * * * * * * * * * * * * * * * * * * * * */

/**@file   misc_linear.c
 * @ingroup OTHER_CFILES
 * @brief  miscellaneous methods for linear constraints
 * @author Jakob Witzig
 * @author Ambros Gleixner
 */

/*---+----1----+----2----+----3----+----4----+----5----+----6----+----7----+----8----+----9----+----0----+----1----+----2*/

#include <assert.h>
#include <string.h>

#include "scip/def.h"
#include "scip/scip.h"
#include "scip/pub_misc_linear.h"
#include "scip/cons_setppc.h"
#include "scip/scipdefplugins.h"


/** returns the right-hand side of an arbitrary SCIP constraint that can be represented as a single linear constraint
 *
 *  @note The success pointer indicates if the individual contraint handler was able to return the involved values
 */
SCIP_Real SCIPconsGetRhs(
   SCIP*                 scip,               /**< SCIP data structure */
   SCIP_CONS*            cons,               /**< constraint for which right-hand side is queried */
   SCIP_Bool*            success             /**< pointer to store whether a valid right-hand side was returned */
   )
{
   SCIP_CONSHDLR* conshdlr;
   const char* conshdlrname;
   SCIP_Real rhs;

   assert(scip != NULL);
   assert(cons != NULL);
   assert(success != NULL);

   conshdlr = SCIPconsGetHdlr(cons);
   assert(conshdlr != NULL);
   conshdlrname = SCIPconshdlrGetName(conshdlr);

   *success = TRUE;
   rhs = SCIP_INVALID;

   if( strcmp(conshdlrname, "linear") == 0 )
   {
      rhs = SCIPgetRhsLinear(scip, cons);
   }
   else if( strcmp(conshdlrname, "setppc") == 0 )
   {
      switch( SCIPgetTypeSetppc(scip, cons) )
      {
      case SCIP_SETPPCTYPE_PARTITIONING: /* fall through intended */
      case SCIP_SETPPCTYPE_PACKING:
         rhs = 1.0;
         break;

      case SCIP_SETPPCTYPE_COVERING:
         rhs = SCIPinfinity(scip);
         break;
      }
   }
   else if( strcmp(conshdlrname, "logicor") == 0 )
   {
      rhs = SCIPinfinity(scip);
   }
   else if( strcmp(conshdlrname, "knapsack") == 0 )
   {
      rhs = SCIPgetCapacityKnapsack(scip, cons);
   }
   else if( strcmp(conshdlrname, "varbound") == 0 )
   {
      rhs = SCIPgetRhsVarbound(scip, cons);
   }
<<<<<<< HEAD
   else if( strcmp(conshdlrname, "exactlinear") == 0 )
   {
      rhs = SCIPrationalApproxReal(SCIPgetRhsExactLinear(scip, cons));
   }
=======
>>>>>>> 56590172
   else
   {
      SCIPwarningMessage(scip, "Cannot return rhs for constraint of type <%s>\n", conshdlrname);
      *success = FALSE;
   }

   return rhs;
}

/** returns the left-hand side of an arbitrary SCIP constraint that can be represented as a single linear constraint
 *
 *  @note The success pointer indicates if the individual contraint handler was able to return the involved values
 */
SCIP_Real SCIPconsGetLhs(
   SCIP*                 scip,               /**< SCIP data structure */
   SCIP_CONS*            cons,               /**< constraint to get left-hand side for */
   SCIP_Bool*            success             /**< pointer to store whether a valid left-hand side was returned */
   )
{
   SCIP_CONSHDLR* conshdlr;
   const char* conshdlrname;
   SCIP_Real lhs;

   assert(scip != NULL);
   assert(cons != NULL);
   assert(success != NULL);

   conshdlr = SCIPconsGetHdlr(cons);
   assert(conshdlr != NULL);
   conshdlrname = SCIPconshdlrGetName(conshdlr);

   *success = TRUE;
   lhs = SCIP_INVALID;

   if( strcmp(conshdlrname, "linear") == 0 )
   {
      lhs = SCIPgetLhsLinear(scip, cons);
   }
   else if( strcmp(conshdlrname, "setppc") == 0 )
   {
      switch( SCIPgetTypeSetppc(scip, cons) )
      {
      case SCIP_SETPPCTYPE_PARTITIONING: /* fall through intended */
      case SCIP_SETPPCTYPE_COVERING:
         lhs = 1.0;
         break;

      case SCIP_SETPPCTYPE_PACKING:
         lhs = -SCIPinfinity(scip);
         break;
      }
   }
   else if( strcmp(conshdlrname, "logicor") == 0 )
   {
      lhs = 1.0;
   }
   else if( strcmp(conshdlrname, "knapsack") == 0 )
   {
      lhs = -SCIPinfinity(scip);
   }
   else if( strcmp(conshdlrname, "varbound") == 0 )
   {
      lhs = SCIPgetLhsVarbound(scip, cons);
   }
<<<<<<< HEAD
   else if( strcmp(conshdlrname, "exactlinear") == 0 )
   {
      lhs = SCIPrationalApproxReal(SCIPgetLhsExactLinear(scip, cons));
   }
=======
>>>>>>> 56590172
   else
   {
      SCIPwarningMessage(scip, "Cannot return lhs for constraint of type <%s>\n", conshdlrname);
      *success = FALSE;
   }

   return lhs;
}

/** returns the exact right-hand side of an arbitrary SCIP constraint that can be represented as a single linear constraint
 *
 *  @note The success pointer indicates if the individual contraint handler was able to return the involved values
 */
SCIP_Rational* SCIPconsGetRhsExact(
   SCIP*                 scip,               /**< SCIP data structure */
   SCIP_CONS*            cons,               /**< constraint for which right-hand side is queried */
   SCIP_Bool*            success             /**< pointer to store whether a valid right-hand side was returned */
   )
{
   SCIP_CONSHDLR* conshdlr;
   const char* conshdlrname;
   SCIP_Rational* rhs = NULL;

   assert(scip != NULL);
   assert(cons != NULL);
   assert(success != NULL);

   conshdlr = SCIPconsGetHdlr(cons);
   assert(conshdlr != NULL);
   conshdlrname = SCIPconshdlrGetName(conshdlr);

   *success = TRUE;

   if( strcmp(conshdlrname, "exactlinear") == 0 )
   {
      rhs = SCIPgetRhsExactLinear(scip, cons);
   }
   else
   {
      SCIPwarningMessage(scip, "Cannot return exact rhs for constraint of type <%s>\n", conshdlrname);
      *success = FALSE;
   }

   return rhs;
}

/** returns the exact left-hand side of an arbitrary SCIP constraint that can be represented as a single linear constraint
 *
 *  @note The success pointer indicates if the individual contraint handler was able to return the involved values
 */
SCIP_Rational* SCIPconsGetLhsExact(
   SCIP*                 scip,               /**< SCIP data structure */
   SCIP_CONS*            cons,               /**< constraint to get left-hand side for */
   SCIP_Bool*            success             /**< pointer to store whether a valid left-hand side was returned */
   )
{
   SCIP_CONSHDLR* conshdlr;
   const char* conshdlrname;
   SCIP_Rational* lhs = NULL;

   assert(scip != NULL);
   assert(cons != NULL);
   assert(success != NULL);

   conshdlr = SCIPconsGetHdlr(cons);
   assert(conshdlr != NULL);
   conshdlrname = SCIPconshdlrGetName(conshdlr);

   *success = TRUE;

   if( strcmp(conshdlrname, "exactlinear") == 0 )
   {
      lhs = SCIPgetLhsExactLinear(scip, cons);
   }
   else
   {
      SCIPwarningMessage(scip, "Cannot return exact lhs for constraint of type <%s>\n", conshdlrname);
      *success = FALSE;
   }

   return lhs;
}

/** returns the value array of an arbitrary SCIP constraint that can be represented as a single linear constraint
 *
 *  @return \ref SCIP_OKAY is returned if everything worked. Otherwise a suitable error code is passed. See \ref
 *          SCIP_Retcode "SCIP_RETCODE" for a complete list of error codes.
 *
 *  @note The success pointer indicates if the individual contraint handler was able to return the involved values
 */
SCIP_RETCODE SCIPgetConsVals(
   SCIP*                 scip,               /**< SCIP data structure */
   SCIP_CONS*            cons,               /**< constraint for which the coefficients are wanted */
   SCIP_Real*            vals,               /**< array to store the coefficients of the constraint */
   int                   varssize,           /**< available slots in vals array needed to check if the array is large enough */
   SCIP_Bool*            success             /**< pointer to store whether the coefficients are successfully copied */
   )
{
   SCIP_CONSHDLR* conshdlr;
   const char* conshdlrname;
   int nvars;
   int i;

   assert(scip != NULL);
   assert(cons != NULL);
   assert(vals != NULL);
   assert(success != NULL);

   conshdlr = SCIPconsGetHdlr(cons);
   assert(conshdlr != NULL);

   conshdlrname = SCIPconshdlrGetName(conshdlr);

   *success = TRUE;

   SCIP_CALL( SCIPgetConsNVars(scip, cons, &nvars, success) );

   if( !(*success) )
   {
      SCIPwarningMessage(scip, "Cannot return value array for constraint of type <%s>\n", conshdlrname);
      return SCIP_OKAY;
   }

   if( varssize < nvars )
   {
      SCIPwarningMessage(scip, "Cannot return value array for constraint of type <%s> (insufficient memory provided)\n", conshdlrname);
      *success = FALSE;
      return SCIP_OKAY;
   }

   if( strcmp(conshdlrname, "linear") == 0 )
   {
      SCIP_Real* linvals;

      linvals = SCIPgetValsLinear(scip, cons);
      assert(nvars == 0 || linvals != NULL);

      for( i = 0; i < nvars; i++ )
      {
         vals[i] = linvals[i];
      }
   }
   else if( strcmp(conshdlrname, "setppc") == 0 )
   {
      for( i = 0; i < nvars; i++ )
      {
         vals[i] = 1.0;
      }
   }
   else if( strcmp(conshdlrname, "logicor") == 0 )
   {
      for( i = 0; i < nvars; i++ )
      {
         vals[i] = 1.0;
      }
   }
   else if( strcmp(conshdlrname, "knapsack") == 0 )
   {
      SCIP_Longint* weights;

      weights = SCIPgetWeightsKnapsack(scip, cons);
      assert(nvars == 0 || weights != NULL);

      for( i = 0; i < nvars; i++ )
      {
         vals[i] = (SCIP_Real)weights[i];
      }
   }
   else if( strcmp(conshdlrname, "varbound") == 0 )
   {
      assert(nvars == 2);

      vals[0] = 1.0;
      vals[1] = SCIPgetVbdcoefVarbound(scip, cons);
   }
   else if( strcmp(conshdlrname, "SOS1") == 0 )
   {
      SCIP_Real* weights;

      weights = SCIPgetWeightsSOS1(scip, cons);
      assert(nvars == 0 || weights != NULL);

      for( i = 0; i < nvars; i++ )
      {
         vals[i] = weights[i];
      }
   }
   else if( strcmp(conshdlrname, "SOS2") == 0 )
   {
      SCIP_Real* weights;

      weights = SCIPgetWeightsSOS2(scip, cons);
      assert(nvars == 0 || weights != NULL);

      for( i = 0; i < nvars; i++ )
      {
         vals[i] = weights[i];
      }
   }
   else
   {
      SCIPwarningMessage(scip, "Cannot return value array for constraint of type <%s>\n", conshdlrname);
      *success = FALSE;
   }

   return SCIP_OKAY;
}

/** returns the value array of an arbitrary SCIP constraint that can be represented as a single linear constraint
 *
 *  @return \ref SCIP_OKAY is returned if everything worked. Otherwise a suitable error code is passed. See \ref
 *          SCIP_Retcode "SCIP_RETCODE" for a complete list of error codes.
 *
 *  @note The success pointer indicates if the individual contraint handler was able to return the involved values
 */
SCIP_RETCODE SCIPgetConsValsExact(
   SCIP*                 scip,               /**< SCIP data structure */
   SCIP_CONS*            cons,               /**< constraint for which the coefficients are wanted */
   SCIP_Rational**       vals,               /**< array to store the coefficients of the constraint */
   int                   varssize,           /**< available slots in vals array needed to check if the array is large enough */
   SCIP_Bool*            success             /**< pointer to store whether the coefficients are successfully copied */
   )
{
   SCIP_CONSHDLR* conshdlr;
   const char* conshdlrname;
   int nvars;
   int i;

   assert(scip != NULL);
   assert(cons != NULL);
   assert(vals != NULL);
   assert(success != NULL);

   conshdlr = SCIPconsGetHdlr(cons);
   assert(conshdlr != NULL);

   conshdlrname = SCIPconshdlrGetName(conshdlr);

   *success = TRUE;

   SCIP_CALL( SCIPgetConsNVars(scip, cons, &nvars, success) );

   if( !(*success) )
   {
      SCIPwarningMessage(scip, "Cannot return exact value array for constraint of type <%s>\n", conshdlrname);
      return SCIP_OKAY;
   }

   if( varssize < nvars )
   {
      SCIPwarningMessage(scip, "Cannot return exact value array for constraint of type <%s> (insufficient memory provided)\n", conshdlrname);
      *success = FALSE;
      return SCIP_OKAY;
   }

   if( strcmp(conshdlrname, "exactlinear") == 0 )
   {
      SCIP_Rational** weights;
      weights = SCIPgetValsExactLinear(scip, cons);
      for( i = 0; i < nvars; i++ )
         SCIPrationalSet(vals[i], weights[i]);
   }
   else
   {
      SCIPwarningMessage(scip, "Cannot return exact value array for constraint of type <%s>\n", conshdlrname);
      *success = FALSE;
   }

   return SCIP_OKAY;
}

/** returns the dual farkas sol of an arbitrary SCIP constraint that can be represented as a single linear constraint
 *
 *  @note The success pointer indicates if the individual contraint handler was able to return the dual farkas solution
 */
void SCIPconsGetDualfarkas(
   SCIP*                 scip,               /**< SCIP data structure */
   SCIP_CONS*            cons,               /**< constraint to get the dual farkas solution for */
   SCIP_Real*            dualfarkas,         /**< pointer to store the dual farkas solution */
   SCIP_Bool*            success             /**< pointer to store whether the dual farkas solution is successfully returned */
   )
{
   SCIP_CONSHDLR* conshdlr;
   const char* conshdlrname;

   assert(scip != NULL);
   assert(cons != NULL);

   conshdlr = SCIPconsGetHdlr(cons);
   assert(conshdlr != NULL);
   conshdlrname = SCIPconshdlrGetName(conshdlr);

   *success = TRUE;

   if( strcmp(conshdlrname, "linear") == 0 )
   {
      *dualfarkas = SCIPgetDualfarkasLinear(scip, cons);
   }
   else if( strcmp(conshdlrname, "setppc") == 0 )
   {
      *dualfarkas = SCIPgetDualfarkasSetppc(scip, cons);
   }
   else if( strcmp(conshdlrname, "logicor") == 0 )
   {
      *dualfarkas = SCIPgetDualfarkasLogicor(scip, cons);
   }
   else if( strcmp(conshdlrname, "knapsack") == 0 )
   {
      *dualfarkas = SCIPgetDualfarkasKnapsack(scip, cons);
   }
   else if( strcmp(conshdlrname, "varbound") == 0 )
   {
      *dualfarkas = SCIPgetDualfarkasVarbound(scip, cons);
   }
   /* these are Benders' specific constraint handlers */
   else if( strcmp(conshdlrname, "origbranch") == 0 || strcmp(conshdlrname, "masterbranch") == 0 )
   {
      *dualfarkas = 0.0;
   }
   else
   {
      SCIPwarningMessage(scip, "Cannot return dual farkas solution for constraint of type <%s>\n", conshdlrname);
      *dualfarkas = 0.0;
      *success = FALSE;
   }
}

/** returns the dual sol of an arbitrary SCIP constraint that can be represented as a single linear constraint
 *
 *  @note The success pointer indicates if the individual contraint handler was able to return the dual solution
 */
void SCIPconsGetDualsol(
   SCIP*                 scip,               /**< SCIP data structure */
   SCIP_CONS*            cons,               /**< constraint to get the dual solution for */
   SCIP_Real*            dualsol,            /**< pointer to store the dual solution */
   SCIP_Bool*            success             /**< pointer to store whether the dual solution is successfully returned */
   )
{
   SCIP_CONSHDLR* conshdlr;
   const char* conshdlrname;

   assert(scip != NULL);
   assert(cons != NULL);

   conshdlr = SCIPconsGetHdlr(cons);
   assert(conshdlr != NULL);
   conshdlrname = SCIPconshdlrGetName(conshdlr);

   *success = TRUE;

   if( strcmp(conshdlrname, "linear") == 0 )
   {
      *dualsol = SCIPgetDualsolLinear(scip, cons);
   }
   else if( strcmp(conshdlrname, "setppc") == 0 )
   {
      *dualsol = SCIPgetDualsolSetppc(scip, cons);
   }
   else if( strcmp(conshdlrname, "logicor") == 0 )
   {
      *dualsol = SCIPgetDualsolLogicor(scip, cons);
   }
   else if( strcmp(conshdlrname, "knapsack") == 0 )
   {
      *dualsol = SCIPgetDualsolKnapsack(scip, cons);
   }
   else if( strcmp(conshdlrname, "varbound") == 0 )
   {
      *dualsol = SCIPgetDualsolVarbound(scip, cons);
   }
   /* these are Benders' specific constraint handlers */
   else if( strcmp(conshdlrname, "origbranch") == 0 || strcmp(conshdlrname, "masterbranch") == 0 )
   {
      *dualsol = 0.0;
   }
   else
   {
      SCIPwarningMessage(scip, "Cannot return dual solution for constraint of type <%s>\n", conshdlrname);
      *dualsol = 0.0;
      *success = FALSE;
   }
}

/** returns the row of an arbitrary SCIP constraint that can be represented as a single linear constraint
 *  or NULL of no row is available
 */
SCIP_ROW* SCIPconsGetRow(
   SCIP*                 scip,               /**< SCIP data structure */
   SCIP_CONS*            cons                /**< constraint for which row is queried */
   )
{
   SCIP_CONSHDLR* conshdlr;
   const char* conshdlrname;

   assert(scip != NULL);
   assert(cons != NULL);

   conshdlr = SCIPconsGetHdlr(cons);
   assert(conshdlr != NULL);
   conshdlrname = SCIPconshdlrGetName(conshdlr);

   if( strcmp(conshdlrname, "linear") == 0 )
   {
      return SCIPgetRowLinear(scip, cons);
   }
   else if( strcmp(conshdlrname, "setppc") == 0 )
   {
      return SCIPgetRowSetppc(scip, cons);
   }
   else if( strcmp(conshdlrname, "logicor") == 0 )
   {
      return SCIPgetRowLogicor(scip, cons);
   }
   else if( strcmp(conshdlrname, "knapsack") == 0 )
   {
      return SCIPgetRowKnapsack(scip, cons);
   }
   else if( strcmp(conshdlrname, "varbound") == 0 )
   {
      return SCIPgetRowVarbound(scip, cons);
   }
   else if( strcmp(conshdlrname, "exactlinear") == 0 )
   {
      return SCIPgetRowExactLinear(scip, cons);
   }
   else
   {
      SCIPwarningMessage(scip, "Cannot return row for constraint of type <%s>\n", conshdlrname);
   }

   return NULL;
}

/** adds the given variable to the input constraint.
 *  If the constraint is setppc or logicor the value is ignored. If the constraint is knapsack, then the value is
 *  converted to an int. A warning is passed if the SCIP_Real is not an integer.
 *  TODO: Allow val to be a pointer.
 */
SCIP_RETCODE SCIPconsAddCoef(
   SCIP*                 scip,               /**< SCIP data structure */
   SCIP_CONS*            cons,               /**< constraint for which row is queried */
   SCIP_VAR*             var,                /**< variable of the constraint entry */
   SCIP_Real             val                 /**< the coefficient of the constraint entry */
   )
{
   SCIP_CONSHDLR* conshdlr;
   const char* conshdlrname;

   assert(scip != NULL);
   assert(cons != NULL);
   assert(var != NULL);

   conshdlr = SCIPconsGetHdlr(cons);
   assert(conshdlr != NULL);
   conshdlrname = SCIPconshdlrGetName(conshdlr);

   if( strcmp(conshdlrname, "linear") == 0 )
   {
      SCIP_CALL( SCIPaddCoefLinear(scip, cons, var, val) );
   }
   else if( strcmp(conshdlrname, "setppc") == 0 )
   {
      SCIP_CALL( SCIPaddCoefSetppc(scip, cons, var) );
   }
   else if( strcmp(conshdlrname, "logicor") == 0 )
   {
      SCIP_CALL( SCIPaddCoefLogicor(scip, cons, var) );
   }
   else if( strcmp(conshdlrname, "knapsack") == 0 )
   {
      if( !SCIPisIntegral(scip, val) )
      {
         SCIPerrorMessage("The coefficient value %g is not valid. "
            "The coefficient for a knapsack constraint must be integer.\n", val);
         return SCIP_ERROR;
      }

      SCIP_CALL( SCIPaddCoefKnapsack(scip, cons, var, (SCIP_Longint)val) );
   }
   else if( strcmp(conshdlrname, "varbound") == 0 )
   {
      SCIPerrorMessage("Sorry, can't add coefficient for constraint of type <%s>\n", conshdlrname);
      return SCIP_ERROR;
   }
   else
   {
      SCIPerrorMessage("Sorry, can't add coefficient for constraint of type <%s>\n", conshdlrname);
      return SCIP_ERROR;
   }

   return SCIP_OKAY;
}<|MERGE_RESOLUTION|>--- conflicted
+++ resolved
@@ -96,13 +96,6 @@
    {
       rhs = SCIPgetRhsVarbound(scip, cons);
    }
-<<<<<<< HEAD
-   else if( strcmp(conshdlrname, "exactlinear") == 0 )
-   {
-      rhs = SCIPrationalApproxReal(SCIPgetRhsExactLinear(scip, cons));
-   }
-=======
->>>>>>> 56590172
    else
    {
       SCIPwarningMessage(scip, "Cannot return rhs for constraint of type <%s>\n", conshdlrname);
@@ -167,18 +160,6 @@
    {
       lhs = SCIPgetLhsVarbound(scip, cons);
    }
-<<<<<<< HEAD
-   else if( strcmp(conshdlrname, "exactlinear") == 0 )
-   {
-      lhs = SCIPrationalApproxReal(SCIPgetLhsExactLinear(scip, cons));
-   }
-=======
->>>>>>> 56590172
-   else
-   {
-      SCIPwarningMessage(scip, "Cannot return lhs for constraint of type <%s>\n", conshdlrname);
-      *success = FALSE;
-   }
 
    return lhs;
 }
