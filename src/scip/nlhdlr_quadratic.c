--- conflicted
+++ resolved
@@ -4366,11 +4366,7 @@
       if( nlhdlrdata->useboundsasrays )
          nlhdlrdata->nboundcuts += 1;
 
-<<<<<<< HEAD
-      (void) SCIPsnprintf(SCIProwprepGetName(rowprep), SCIP_MAXSTRLEN, "intersection_quadratic_%s_%p_lp%d",
-=======
       (void) SCIPsnprintf(SCIProwprepGetName(rowprep), SCIP_MAXSTRLEN, "%s_intersection_quadratic%p_lp%" SCIP_LONGINT_FORMAT,
->>>>>>> 35ad2461
          overestimate ? "over" : "under",
          (void*)expr,
          SCIPgetNLPs(scip));
