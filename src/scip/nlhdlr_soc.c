/* * * * * * * * * * * * * * * * * * * * * * * * * * * * * * * * * * * * * * */
/*                                                                           */
/*                  This file is part of the program and library             */
/*         SCIP --- Solving Constraint Integer Programs                      */
/*                                                                           */
/*  Copyright (c) 2002-2024 Zuse Institute Berlin (ZIB)                      */
/*                                                                           */
/*  Licensed under the Apache License, Version 2.0 (the "License");          */
/*  you may not use this file except in compliance with the License.         */
/*  You may obtain a copy of the License at                                  */
/*                                                                           */
/*      http://www.apache.org/licenses/LICENSE-2.0                           */
/*                                                                           */
/*  Unless required by applicable law or agreed to in writing, software      */
/*  distributed under the License is distributed on an "AS IS" BASIS,        */
/*  WITHOUT WARRANTIES OR CONDITIONS OF ANY KIND, either express or implied. */
/*  See the License for the specific language governing permissions and      */
/*  limitations under the License.                                           */
/*                                                                           */
/*  You should have received a copy of the Apache-2.0 license                */
/*  along with SCIP; see the file LICENSE. If not visit scipopt.org.         */
/*                                                                           */
/* * * * * * * * * * * * * * * * * * * * * * * * * * * * * * * * * * * * * * */

/**@file   nlhdlr_soc.c
 * @ingroup DEFPLUGINS_NLHDLR
 * @brief  nonlinear handler for second order cone constraints

 * @author Benjamin Mueller
 * @author Felipe Serrano
 * @author Fabian Wegscheider
 *
 * This is a nonlinear handler for second order cone constraints of the form
 *
 * \f[\sqrt{\sum_{i=1}^{n} (v_i^T x + \beta_i)^2} \leq v_{n+1}^T x + \beta_{n+1}.\f]
 *
 * Note that \f$v_i\f$, for \f$i \leq n\f$, could be 0, thus allowing a positive constant term inside the root.
 *
 * @todo test if it makes sense to only disaggregate when nterms > some parameter
 *
 */

#include <string.h>

#include "scip/nlhdlr_soc.h"
#include "scip/cons_nonlinear.h"
#include "scip/expr_pow.h"
#include "scip/expr_sum.h"
#include "scip/expr_var.h"
#include "scip/debug.h"
#include "scip/pub_nlhdlr.h"
#include "scip/lapack_calls.h"


/* fundamental nonlinear handler properties */
#define NLHDLR_NAME               "soc"
#define NLHDLR_DESC               "nonlinear handler for second-order cone structures"
#define NLHDLR_DETECTPRIORITY       100 /**< priority of the nonlinear handler for detection */
#define NLHDLR_ENFOPRIORITY         100 /**< priority of the nonlinear handler for enforcement */
#define DEFAULT_MINCUTEFFICACY     1e-5 /**< default value for parameter mincutefficacy */
#define DEFAULT_COMPEIGENVALUES    TRUE /**< default value for parameter compeigenvalues */

/*
 * Data structures
 */

/** nonlinear handler expression data. The data is structured in the following way:
 *
 *  A 'term' is one of the arguments of the quadratic terms, i.e. \f$v_i^T x + beta_i\f$.
 *  The last term is always the one on the right-hand side. This means that nterms is
 *  equal to n+1 in the above description.
 *
 *  - vars contains a list of all expressions which are treated as variables (no duplicates)
 *  - offsets contains the constants beta_i of each term
 *  - transcoefs contains the non-zero values of the transformation vectors v_i of each term
 *  - transcoefsidx contains for each entry of transcoefs the position of the respective variable in vars
 *  - termbegins contains the index at which the transcoefs of each term start, with a sentinel value
 *  - nterms is the total number of terms appearing on both sides
 *  - nvars is the total number of unique variables appearing (length of vars)
 *
 *  Note that the numbers of nonzeroes in v_i is termbegins[i+1] - termbegins[i] and that
 *  the total number of entries in transcoefs and transcoefsidx is termbegins[nterms]
 *
 *  The disaggregation is implicitly stored in the variables disvars and disrow. An SOC as
 *  described above is replaced by n smaller SOCs
 *
 *              (v_i^T x + beta_i)^2 <= disvar_i     * (v_{n+1}^T x + beta_{n+1})
 *
 *  and the row       sum_i disvar_i <= v_{n+1}^T x + beta_{n+1}.
 *
 *  The disaggregation only happens if we have more than 3 terms.
 *
 *  Example: The constraint sqrt(5 + (3x - 4y + 2)^2 + y^2 + 7z^2) <= 5x - y - 1
 *           results in the following nlhdlrexprdata:
 *
 *           vars = {x, y, z}
 *           offsets = {2, 0, 0, sqrt(5), -1}
 *           transcoefs = {3, -4, 1, sqrt(7), 5, -1}
 *           transcoefsidx = {0, 1, 1, 2, 0, 1}
 *           termbegins = {0, 2, 3, 4, 4, 6}
 *           nvars = 3
 *           nterms = 5
 *
 * @note: due to the current implementation, the constant term is the second to last term, except when the SOC was a rotated
 * SOC, e.g., 1 + x^2 - y*z, i.e., when detected by detectSocQuadraticSimple. In that case, the constant is third to
 * last term.
 */
struct SCIP_NlhdlrExprData
{
   SCIP_EXPR**           vars;               /**< expressions which (aux)variables appear on both sides (x) */
   SCIP_Real*            offsets;            /**< offsets of both sides (beta_i) */
   SCIP_Real*            transcoefs;         /**< non-zeros of linear transformation vectors (v_i) */
   int*                  transcoefsidx;      /**< mapping of transformation coefficients to variable indices in vars */
   int*                  termbegins;         /**< starting indices of transcoefs for each term */
   int                   nvars;              /**< total number of variables appearing */
   int                   nterms;             /**< number of summands in the SQRT +1 for RHS (n+1) */

   /* variables for cone disaggregation */
   SCIP_VAR**            disvars;            /**< disaggregation variables for each term in lhs */
   SCIP_ROW*             disrow;             /**< disaggregation row */

   /* separation data */
   SCIP_Real*            varvals;            /**< current values for vars */
   SCIP_Real*            disvarvals;         /**< current values for disvars */
};

struct SCIP_NlhdlrData
{
   SCIP_Real             mincutefficacy;     /**< minimum efficacy a cut need to be added */
   SCIP_Bool             compeigenvalues;    /**< whether Eigenvalue computations should be done to detect complex cases */
};

/*
 * Local methods
 */

#ifdef SCIP_DEBUG
/** prints the nlhdlr expression data */
static
void printNlhdlrExprData(
   SCIP*                 scip,               /**< SCIP data structure */
   SCIP_NLHDLREXPRDATA*  nlhdlrexprdata      /**< pointer to store nonlinear handler expression data */
   )
{
   int nterms;
   int i;
   int j;

   nterms = nlhdlrexprdata->nterms;

   SCIPinfoMessage(scip, NULL, "SQRT( ");

   for( i = 0; i < nterms - 1; ++i )
   {
      int startidx;

      startidx = nlhdlrexprdata->termbegins[i];

      /* v_i is 0 */
      if( startidx == nlhdlrexprdata->termbegins[i + 1] )
      {
         assert(nlhdlrexprdata->offsets[i] != 0.0);

         SCIPinfoMessage(scip, NULL, "%g", SQR(nlhdlrexprdata->offsets[i]));
         continue;
      }

      /* v_i is not 0 */
      SCIPinfoMessage(scip, NULL, "(");

      for( j = startidx; j < nlhdlrexprdata->termbegins[i + 1]; ++j )
      {
         if( nlhdlrexprdata->transcoefs[j] != 1.0 )
            SCIPinfoMessage(scip, NULL, " %+g*", nlhdlrexprdata->transcoefs[j]);
         else
            SCIPinfoMessage(scip, NULL, " +");
         if( SCIPgetExprAuxVarNonlinear(nlhdlrexprdata->vars[nlhdlrexprdata->transcoefsidx[j]]) != NULL )
         {
            SCIPinfoMessage(scip, NULL, "%s", SCIPvarGetName(SCIPgetExprAuxVarNonlinear(nlhdlrexprdata->vars[nlhdlrexprdata->transcoefsidx[j]])));
            SCIPinfoMessage(scip, NULL, "(%p)", (void*)nlhdlrexprdata->vars[nlhdlrexprdata->transcoefsidx[j]]);
         }
         else
            SCIPinfoMessage(scip, NULL, "%p", (void*)nlhdlrexprdata->vars[nlhdlrexprdata->transcoefsidx[j]]);
      }
      if( nlhdlrexprdata->offsets[i] != 0.0 )
         SCIPinfoMessage(scip, NULL, " %+g", nlhdlrexprdata->offsets[i]);

      SCIPinfoMessage(scip, NULL, ")^2");

      if( i < nterms - 2 )
         SCIPinfoMessage(scip, NULL, " + ");
   }

   SCIPinfoMessage(scip, NULL, " ) <=");

   for( j = nlhdlrexprdata->termbegins[nterms-1]; j < nlhdlrexprdata->termbegins[nterms]; ++j )
   {
      if( nlhdlrexprdata->transcoefs[j] != 1.0 )
         SCIPinfoMessage(scip, NULL, " %+g*", nlhdlrexprdata->transcoefs[j]);
      else
         SCIPinfoMessage(scip, NULL, " +");
      if( SCIPgetExprAuxVarNonlinear(nlhdlrexprdata->vars[nlhdlrexprdata->transcoefsidx[j]]) != NULL )
         SCIPinfoMessage(scip, NULL, "%s", SCIPvarGetName(SCIPgetExprAuxVarNonlinear(nlhdlrexprdata->vars[nlhdlrexprdata->transcoefsidx[j]])));
      else
         SCIPinfoMessage(scip, NULL, "%p", (void*)nlhdlrexprdata->vars[nlhdlrexprdata->transcoefsidx[j]]);
   }
   if( nlhdlrexprdata->offsets[nterms-1] != 0.0 )
      SCIPinfoMessage(scip, NULL, " %+g", nlhdlrexprdata->offsets[nterms-1]);

   SCIPinfoMessage(scip, NULL, "\n");
}
#endif

/** helper method to create variables for the cone disaggregation */
static
SCIP_RETCODE createDisaggrVars(
   SCIP*                 scip,               /**< SCIP data structure */
   SCIP_EXPR*            expr,               /**< expression */
   SCIP_NLHDLREXPRDATA*  nlhdlrexprdata      /**< nonlinear handler expression data */
   )
{
   char name[SCIP_MAXSTRLEN];
   int ndisvars;
   int i;

   assert(nlhdlrexprdata != NULL);

   ndisvars = nlhdlrexprdata->nterms - 1;

   /* allocate memory */
   SCIP_CALL( SCIPallocBlockMemoryArray(scip, &nlhdlrexprdata->disvars, ndisvars) );
   SCIP_CALL( SCIPallocBlockMemoryArray(scip, &nlhdlrexprdata->disvarvals, ndisvars) );

   /* create disaggregation variables representing the epigraph of (v_i^T x + beta_i)^2 / (v_{n+1}^T x + beta_{n+1}) */
   for( i = 0; i < ndisvars; ++i )
   {
      (void) SCIPsnprintf(name, SCIP_MAXSTRLEN, "conedis_%p_%d", (void*) expr, i);
      SCIP_CALL( SCIPcreateVarBasic(scip, &nlhdlrexprdata->disvars[i], name, 0.0, SCIPinfinity(scip), 0.0,
               SCIP_VARTYPE_CONTINUOUS) );
      SCIPvarMarkRelaxationOnly(nlhdlrexprdata->disvars[i]);

      SCIP_CALL( SCIPaddVar(scip, nlhdlrexprdata->disvars[i]) );
      SCIP_CALL( SCIPaddVarLocksType(scip, nlhdlrexprdata->disvars[i], SCIP_LOCKTYPE_MODEL, 1, 1) );
   }

   return SCIP_OKAY;
}

/** helper method to free variables for the cone disaggregation */
static
SCIP_RETCODE freeDisaggrVars(
   SCIP*                 scip,               /**< SCIP data structure */
   SCIP_NLHDLREXPRDATA*  nlhdlrexprdata      /**< nonlinear handler expression data */
   )
{
   int ndisvars;
   int i;

   assert(nlhdlrexprdata != NULL);

   if( nlhdlrexprdata->disvars == NULL )
      return SCIP_OKAY;

   ndisvars = nlhdlrexprdata->nterms - 1;

   /* release variables */
   for( i = 0; i < ndisvars; ++i )
   {
      SCIP_CALL( SCIPaddVarLocksType(scip, nlhdlrexprdata->disvars[i], SCIP_LOCKTYPE_MODEL, -1, -1) );
      SCIP_CALL( SCIPreleaseVar(scip, &nlhdlrexprdata->disvars[i]) );
   }

   /* free memory */
   SCIPfreeBlockMemoryArray(scip, &nlhdlrexprdata->disvars, ndisvars);
   SCIPfreeBlockMemoryArrayNull(scip, &nlhdlrexprdata->disvarvals, ndisvars);

   return SCIP_OKAY;
}

/** helper method to create the disaggregation row \f$\text{disvars}_i \leq v_{n+1}^T x + \beta_{n+1}\f$ */
static
SCIP_RETCODE createDisaggrRow(
   SCIP*                 scip,               /**< SCIP data structure */
   SCIP_CONSHDLR*        conshdlr,           /**< nonlinear constraint handler */
   SCIP_EXPR*            expr,               /**< expression */
   SCIP_NLHDLREXPRDATA*  nlhdlrexprdata      /**< nonlinear handler expression data */
   )
{
   SCIP_Real beta;
   char name[SCIP_MAXSTRLEN];
   int ndisvars;
   int nterms;
   int i;

   assert(scip != NULL);
   assert(expr != NULL);
   assert(nlhdlrexprdata != NULL);
   assert(nlhdlrexprdata->disrow == NULL);

   nterms = nlhdlrexprdata->nterms;
   beta = nlhdlrexprdata->offsets[nterms - 1];

   ndisvars = nterms - 1;

   /* create row 0 <= beta_{n+1} */
   (void) SCIPsnprintf(name, SCIP_MAXSTRLEN, "conedis_%p_row", (void*) expr);
   SCIP_CALL( SCIPcreateEmptyRowConshdlr(scip, &nlhdlrexprdata->disrow, conshdlr, name,
         -SCIPinfinity(scip), beta, FALSE, FALSE, TRUE) );

   /* add disvars to row */
   for( i = 0; i < ndisvars; ++i )
   {
      SCIP_CALL( SCIPaddVarToRow(scip, nlhdlrexprdata->disrow, nlhdlrexprdata->disvars[i], 1.0) );
   }

   /* add rhs vars to row */
   for( i = nlhdlrexprdata->termbegins[nterms - 1]; i < nlhdlrexprdata->termbegins[nterms]; ++i )
   {
      SCIP_VAR* var;
      SCIP_Real coef;

      var = SCIPgetExprAuxVarNonlinear(nlhdlrexprdata->vars[nlhdlrexprdata->transcoefsidx[i]]);
      assert(var != NULL);

      coef = -nlhdlrexprdata->transcoefs[i];

      SCIP_CALL( SCIPaddVarToRow(scip, nlhdlrexprdata->disrow, var, coef) );
   }

   return SCIP_OKAY;
}

/** helper method to create nonlinear handler expression data */
static
SCIP_RETCODE createNlhdlrExprData(
   SCIP*                 scip,               /**< SCIP data structure */
   SCIP_EXPR**           vars,               /**< expressions which variables appear on both sides (\f$x\f$) */
   SCIP_Real*            offsets,            /**< offsets of bot sides (\f$beta_i\f$) */
   SCIP_Real*            transcoefs,         /**< non-zeroes of linear transformation vectors (\f$v_i\f$) */
   int*                  transcoefsidx,      /**< mapping of transformation coefficients to variable indices in vars */
   int*                  termbegins,         /**< starting indices of transcoefs for each term */
   int                   nvars,              /**< total number of variables appearing */
   int                   nterms,             /**< number of summands in the SQRT, +1 for RHS */
   SCIP_NLHDLREXPRDATA** nlhdlrexprdata      /**< pointer to store nonlinear handler expression data */
   )
{
   int ntranscoefs;

   assert(vars != NULL);
   assert(offsets != NULL);
   assert(transcoefs != NULL);
   assert(transcoefsidx != NULL);
   assert(termbegins != NULL);
   assert(nlhdlrexprdata != NULL);

   ntranscoefs = termbegins[nterms];

   SCIP_CALL( SCIPallocBlockMemory(scip, nlhdlrexprdata) );
   SCIP_CALL( SCIPduplicateBlockMemoryArray(scip, &(*nlhdlrexprdata)->vars, vars, nvars) );
   SCIP_CALL( SCIPduplicateBlockMemoryArray(scip, &(*nlhdlrexprdata)->offsets, offsets, nterms) );
   SCIP_CALL( SCIPduplicateBlockMemoryArray(scip, &(*nlhdlrexprdata)->transcoefs, transcoefs, ntranscoefs) );
   SCIP_CALL( SCIPduplicateBlockMemoryArray(scip, &(*nlhdlrexprdata)->transcoefsidx, transcoefsidx, ntranscoefs) );
   SCIP_CALL( SCIPduplicateBlockMemoryArray(scip, &(*nlhdlrexprdata)->termbegins, termbegins, nterms + 1) );
   (*nlhdlrexprdata)->nvars = nvars;
   (*nlhdlrexprdata)->nterms = nterms;

   (*nlhdlrexprdata)->disrow = NULL;
   (*nlhdlrexprdata)->disvars = NULL;

   (*nlhdlrexprdata)->varvals = NULL;
   (*nlhdlrexprdata)->disvarvals = NULL;

#ifdef SCIP_DEBUG
   SCIPdebugMsg(scip, "created nlhdlr data for the following soc expression:\n");
   printNlhdlrExprData(scip, *nlhdlrexprdata);
   /* SCIPdebugMsg(scip, "x is %p\n", (void *)vars[0]); */
#endif

   return SCIP_OKAY;
}

/** helper method to free nonlinear handler expression data */
static
SCIP_RETCODE freeNlhdlrExprData(
   SCIP*                 scip,               /**< SCIP data structure */
   SCIP_NLHDLREXPRDATA** nlhdlrexprdata      /**< pointer to free nonlinear handler expression data */
   )
{
   int ntranscoefs;

   assert(nlhdlrexprdata != NULL);
   assert(*nlhdlrexprdata != NULL);

   /* free variables and row for cone disaggregation */
   SCIP_CALL( freeDisaggrVars(scip, *nlhdlrexprdata) );

   ntranscoefs = (*nlhdlrexprdata)->termbegins[(*nlhdlrexprdata)->nterms];

   SCIPfreeBlockMemoryArrayNull(scip, &(*nlhdlrexprdata)->varvals, (*nlhdlrexprdata)->nvars);
   SCIPfreeBlockMemoryArray(scip, &(*nlhdlrexprdata)->termbegins, (*nlhdlrexprdata)->nterms + 1);
   SCIPfreeBlockMemoryArray(scip, &(*nlhdlrexprdata)->transcoefsidx, ntranscoefs);
   SCIPfreeBlockMemoryArray(scip, &(*nlhdlrexprdata)->transcoefs, ntranscoefs);
   SCIPfreeBlockMemoryArray(scip, &(*nlhdlrexprdata)->offsets, (*nlhdlrexprdata)->nterms);
   SCIPfreeBlockMemoryArray(scip, &(*nlhdlrexprdata)->vars, (*nlhdlrexprdata)->nvars);
   SCIPfreeBlockMemory(scip, nlhdlrexprdata);

   return SCIP_OKAY;
}

/** set varvalrs in nlhdlrexprdata to values from given SCIP solution */
static
void updateVarVals(
   SCIP*                 scip,               /**< SCIP data structure */
   SCIP_NLHDLREXPRDATA*  nlhdlrexprdata,     /**< nonlinear handler expression data */
   SCIP_SOL*             sol,                /**< SCIP solution */
   SCIP_Bool             roundtinyfrac       /**< whether values close to integers should be rounded */
   )
{
   int i;

   assert(nlhdlrexprdata != NULL);
   assert(nlhdlrexprdata->varvals != NULL);

   /* update varvals */
   for( i = 0; i < nlhdlrexprdata->nvars; ++i )
   {
      nlhdlrexprdata->varvals[i] = SCIPgetSolVal(scip, sol, SCIPgetExprAuxVarNonlinear(nlhdlrexprdata->vars[i]));
      if( roundtinyfrac && SCIPisIntegral(scip, nlhdlrexprdata->varvals[i]) )
         nlhdlrexprdata->varvals[i] = SCIPround(scip, nlhdlrexprdata->varvals[i]);
   }

   /* update disvarvals (in unittests, this may be NULL even though nterms > 1 */
   if( nlhdlrexprdata->disvarvals != NULL )
      for( i = 0; i < nlhdlrexprdata->nterms - 1; ++i )
      {
         nlhdlrexprdata->disvarvals[i] = SCIPgetSolVal(scip, sol, nlhdlrexprdata->disvars[i]);
         if( roundtinyfrac && SCIPisIntegral(scip, nlhdlrexprdata->disvarvals[i]) )
            nlhdlrexprdata->disvarvals[i] = SCIPround(scip, nlhdlrexprdata->disvarvals[i]);
      }
}

/** evaluate a single term of the form \f$v_i^T x + \beta_i\f$ */
static
SCIP_Real evalSingleTerm(
   SCIP*                 scip,               /**< SCIP data structure */
   SCIP_NLHDLREXPRDATA*  nlhdlrexprdata,     /**< nonlinear handler expression data */
   int                   k                   /**< term to be evaluated */
   )
{
   SCIP_Real result;
   int i;

   assert(scip != NULL);
   assert(nlhdlrexprdata != NULL);
   assert(0 <= k && k < nlhdlrexprdata->nterms);

   result = nlhdlrexprdata->offsets[k];

   for( i = nlhdlrexprdata->termbegins[k]; i < nlhdlrexprdata->termbegins[k + 1]; ++i )
      result += nlhdlrexprdata->transcoefs[i] * nlhdlrexprdata->varvals[nlhdlrexprdata->transcoefsidx[i]];

   return result;
}

/** computes gradient cut for a 2D or 3D SOC
 *
 *  A 3D SOC looks like
 *  \f[
 *    \sqrt{ (v_1^T x + \beta_1)^2 + (v_2^T x + \beta_2)^2 } \leq v_3^T x + \beta_3
 *  \f]
 *
 *  Let \f$f(x)\f$ be the left-hand-side. The partial derivatives of \f$f\f$ are given by
 *  \f[
 *    \frac{\delta f}{\delta x_j} = \frac{(v_1)_j(v_1^T x + \beta_1) + (v_2)_j (v_2^T x + \beta_2)}{f(x)}
 *  \f]
 *
 *  and the gradient cut is then \f$f(x^*) + \nabla f(x^*)(x - x^*) \leq v_3^T x + \beta_3\f$.
 *
 *  If \f$\beta_1 = \beta_2 = 0\f$, then the constant on the left-hand-side of the cut becomes zero:
 *  \f[
 *    f(x^*) - (\frac{(v_1)_j v_1^T x^* + (v_2)_j v_2^T x^*}{f(x^*)})_j^T x^*
 *    = f(x^*) - \frac{1}{f(x^*)} \sum_j ((v_1)_j x_j^* v_1^T x^* + (v_2)_j x_j^* v_2^T x^*)
 *    = f(x^*) - \frac{1}{f(x^*)} ((v_1^T x^*)^2 + (v_2^T x^*)^2)
 *    = f(x^*) - \frac{1}{f(x^*)} f(x^*)^2 = 0
 *  \f]
 *
 *  A 2D SOC is
 *  \f[
 *    |v_1^T x + \beta_1| \leq v_2^T x + \beta_2
 *  \f]
 *  but we build the cut using the same procedure as for 3D.
 */
static
SCIP_RETCODE generateCutSolSOC(
   SCIP*                 scip,               /**< SCIP data structure */
   SCIP_ROWPREP**        rowprep,            /**< buffer to store rowprep with cut data */
   SCIP_EXPR*            expr,               /**< expression */
   SCIP_CONS*            cons,               /**< the constraint that expr is part of */
   SCIP_NLHDLREXPRDATA*  nlhdlrexprdata,     /**< nonlinear handler expression data */
   SCIP_Real             mincutviolation,    /**< minimal required cut violation */
   SCIP_Real             rhsval              /**< value of last term at sol */
   )
{
   SCIP_Real* transcoefs;
   SCIP_Real cutcoef;
   SCIP_Real fvalue;
   SCIP_Real valterms[2] = {0.0, 0.0}; /* for lint */
   SCIP_Real cutrhs;
   SCIP_EXPR** vars;
   SCIP_VAR* cutvar;
   SCIP_Bool offsetzero;
   int* transcoefsidx;
   int* termbegins;
   int nterms;
   int i;
   int j;

   assert(rowprep != NULL);
   assert(expr != NULL);
   assert(cons != NULL);
   assert(nlhdlrexprdata != NULL);

   vars = nlhdlrexprdata->vars;
   transcoefs = nlhdlrexprdata->transcoefs;
   transcoefsidx = nlhdlrexprdata->transcoefsidx;
   termbegins = nlhdlrexprdata->termbegins;
   nterms = nlhdlrexprdata->nterms;

   *rowprep = NULL;

   /* evaluate lhs terms and compute f(x*), check whether both beta_1 and beta_2 are zero */
   fvalue = 0.0;
   offsetzero = TRUE;
   for( i = 0; i < nterms - 1; ++i )
   {
      valterms[i] = evalSingleTerm(scip, nlhdlrexprdata, i);
      fvalue += SQR( valterms[i] );
      if( nlhdlrexprdata->offsets[i] != 0.0 )
         offsetzero = FALSE;
   }
   fvalue = sqrt(fvalue);

   /* don't generate cut if we are not violated @todo: remove this once core detects better when a nlhdlr's cons is
    * violated
    */
   if( fvalue - rhsval <= mincutviolation )
   {
      SCIPdebugMsg(scip, "do not generate cut: rhsval %g, fvalue %g violation is %g\n", rhsval, fvalue, fvalue - rhsval);
      return SCIP_OKAY;
   }

   /* if f(x*) = 0 then we are at top of cone, where we cannot generate cut */
   if( SCIPisZero(scip, fvalue) )
   {
      SCIPdebugMsg(scip, "do not generate cut for lhs=%g, cannot linearize at top of cone\n", fvalue);
      return SCIP_OKAY;
   }

   /* create cut */
   SCIP_CALL( SCIPcreateRowprep(scip, rowprep, SCIP_SIDETYPE_RIGHT, FALSE) );
   SCIP_CALL( SCIPensureRowprepSize(scip, *rowprep, termbegins[nterms]) );

   /* cut is f(x*) + \nabla f(x*)^T (x - x*) \leq v_n^T x + \beta_n, i.e.,
    * \nabla f(x*)^T x - v_n^T x \leq \beta_n + \nabla f(x*)^T x* - f(x*)
    * thus cutrhs is \beta_n - f(x*) + \nabla f(x*)^T x*
    * if offsetzero, then we make sure that cutrhs is exactly \beta_n
    */
   cutrhs = nlhdlrexprdata->offsets[nterms - 1];
   if( !offsetzero )
      cutrhs -= fvalue;

   /* add cut coefficients from lhs terms and compute cut's rhs */
   for( j = 0; j < nterms - 1; ++j )
   {
      for( i = termbegins[j]; i < termbegins[j + 1]; ++i )
      {
         cutvar = SCIPgetExprAuxVarNonlinear(vars[transcoefsidx[i]]);

         /* cutcoef is (the first part of) the partial derivative w.r.t cutvar */
         cutcoef = transcoefs[i] * valterms[j] / fvalue;

         SCIP_CALL( SCIPaddRowprepTerm(scip, *rowprep, cutvar, cutcoef) );

         if( !offsetzero )
            cutrhs += cutcoef * nlhdlrexprdata->varvals[transcoefsidx[i]];
      }
   }

   /* add terms for v_n */
   for( i = termbegins[nterms - 1]; i < termbegins[nterms]; ++i )
   {
      cutvar = SCIPgetExprAuxVarNonlinear(vars[transcoefsidx[i]]);
      SCIP_CALL( SCIPaddRowprepTerm(scip, *rowprep, cutvar, -transcoefs[i]) );
   }

   /* add side */
   SCIProwprepAddSide(*rowprep, cutrhs);

   /* set name */
   (void) SCIPsnprintf(SCIProwprepGetName(*rowprep), SCIP_MAXSTRLEN, "soc%d_%p_%" SCIP_LONGINT_FORMAT, nterms, (void*) expr, SCIPgetNLPs(scip));

   return SCIP_OKAY;
}

/** helper method to compute and add a gradient cut for the k-th cone disaggregation
 *
 *  After the SOC constraint \f$\sqrt{\sum_{i = 0}^{n-1} (v_i^T x + \beta_i)^2} \leq v_n^T x + \beta_n\f$
 *  has been disaggregated into the row \f$\sum_{i = 0}^{n-1} y_i \leq v_n^T x + \beta_n\f$ and the smaller SOC constraints
 *  \f[
 *    (v_i^T x + \beta_i)^2 \leq (v_n^T x + \beta_n) y_i \text{ for } i \in \{0, \ldots, n -1\},
 *  \f]
 *  we want to separate one of the small rotated cones.
 *  We first transform it into standard form:
 *  \f[
 *    \sqrt{4(v_i^T x + \beta_i)^2 + (v_n^T x + \beta_n - y_i)^2} - v_n^T x - \beta_n - y_i \leq 0.
 *  \f]
 *  Let \f$f(x,y)\f$ be the left-hand-side. We now compute the gradient by
 *  \f{align*}{
 *    \frac{\delta f}{\delta x_j} &= \frac{(v_i)_j(4v_i^T x + 4\beta_i) + (v_n)_j(v_n^T x + \beta_n - y_i)}{\sqrt{4(v_i^T x + \beta_i)^2 + (v_n^T x + \beta_n - y_i)^2}} - (v_n)_j \\
 *    \frac{\delta f}{\delta y_i} &= \frac{y_i - v_n^T x -\beta_n}{\sqrt{4(v_i^T x + \beta_i)^2 + (v_n^T x + \beta_n - y_i)^2}} - 1
 *  \f}
 *  and the gradient cut is then \f$f(x^*, y^*) + \nabla f(x^*,y^*)((x,y) - (x^*, y^*)) \leq 0\f$.
 *
 *  As in \ref generateCutSolSOC(), the cut constant is zero if \f$\beta_i = \beta_n = 0\f$.
 */
static
SCIP_RETCODE generateCutSolDisagg(
   SCIP*                 scip,               /**< SCIP data structure */
   SCIP_ROWPREP**        rowprep,            /**< buffer to store rowprep with cut data */
   SCIP_EXPR*            expr,               /**< expression */
   SCIP_CONS*            cons,               /**< the constraint that expr is part of */
   SCIP_NLHDLREXPRDATA*  nlhdlrexprdata,     /**< nonlinear handler expression data */
   int                   disaggidx,          /**< index of disaggregation to separate */
   SCIP_Real             mincutviolation,    /**< minimal required cut violation */
   SCIP_Real             rhsval              /**< value of the rhs term */
   )
{
   SCIP_EXPR** vars;
   SCIP_VAR** disvars;
   SCIP_Real* transcoefs;
   int* transcoefsidx;
   int* termbegins;
   SCIP_VAR* cutvar;
   SCIP_Real cutcoef;
   SCIP_Real fvalue;
   SCIP_Real disvarval;
   SCIP_Real lhsval;
   SCIP_Real constant;
   SCIP_Real denominator;
   SCIP_Bool offsetzero;
   int ncutvars;
   int nterms;
   int i;

   assert(rowprep != NULL);
   assert(expr != NULL);
   assert(cons != NULL);
   assert(nlhdlrexprdata != NULL);
   assert(disaggidx < nlhdlrexprdata->nterms-1);

   vars = nlhdlrexprdata->vars;
   disvars = nlhdlrexprdata->disvars;
   transcoefs = nlhdlrexprdata->transcoefs;
   transcoefsidx = nlhdlrexprdata->transcoefsidx;
   termbegins = nlhdlrexprdata->termbegins;
   nterms = nlhdlrexprdata->nterms;

   /* nterms is equal to n in the description and disaggidx is in {0, ..., n - 1} */

   *rowprep = NULL;

   disvarval = nlhdlrexprdata->disvarvals[disaggidx];

   lhsval = evalSingleTerm(scip, nlhdlrexprdata, disaggidx);

   denominator = sqrt(4.0 * SQR(lhsval) + SQR(rhsval - disvarval));

   /* compute value of function to be separated (f(x*,y*)) */
   fvalue = denominator - rhsval - disvarval;

   /* if the disagg soc is not violated don't compute cut */
   if( fvalue <= mincutviolation )
   {
      SCIPdebugMsg(scip, "skip cut on disaggregation index %d as violation=%g below minviolation %g\n", disaggidx,
            fvalue, mincutviolation);
      return SCIP_OKAY;
   }

   /* if the denominator is 0 -> the constraint can't be violated, and the gradient is infinite */
   if( SCIPisZero(scip, denominator) )
   {
      SCIPdebugMsg(scip, "skip cut on disaggregation index %d as we are on top of cone (denom=%g)\n", disaggidx, denominator);
      return SCIP_OKAY;
   }

   /* compute upper bound on the number of variables in cut: vars in rhs + vars in term + disagg var */
   ncutvars = (termbegins[nterms] - termbegins[nterms-1]) + (termbegins[disaggidx + 1] - termbegins[disaggidx]) + 1;

   /* create cut */
   SCIP_CALL( SCIPcreateRowprep(scip, rowprep, SCIP_SIDETYPE_RIGHT, FALSE) );
   SCIP_CALL( SCIPensureRowprepSize(scip, *rowprep, ncutvars) );

   /* check whether offsets (beta) are zero, so we can know cut constant will be zero */
   offsetzero = nlhdlrexprdata->offsets[disaggidx] == 0.0 && nlhdlrexprdata->offsets[nterms-1] == 0.0;

   /* constant will be grad_f(x*,y*)^T  (x*, y*) */
   constant = 0.0;

   /* a variable could appear on the lhs and rhs, but we add the coefficients separately  */

   /* add terms for v_disaggidx */
   for( i = termbegins[disaggidx]; i < termbegins[disaggidx + 1]; ++i )
   {
      cutvar = SCIPgetExprAuxVarNonlinear(vars[transcoefsidx[i]]);
      assert(cutvar != NULL);

      /* cutcoef is (the first part of) the partial derivative w.r.t cutvar */
      cutcoef = 4.0 * lhsval * transcoefs[i] / denominator;

      SCIP_CALL( SCIPaddRowprepTerm(scip, *rowprep, cutvar, cutcoef) );

      if( !offsetzero )
         constant += cutcoef * nlhdlrexprdata->varvals[transcoefsidx[i]];
   }

   /* add terms for v_n */
   for( i = termbegins[nterms - 1]; i < termbegins[nterms]; ++i )
   {
      cutvar = SCIPgetExprAuxVarNonlinear(vars[transcoefsidx[i]]);
      assert(cutvar != NULL);

      /* cutcoef is the (second part of) the partial derivative w.r.t cutvar */
      cutcoef = (rhsval - disvarval) * transcoefs[i] / denominator - transcoefs[i];

      SCIP_CALL( SCIPaddRowprepTerm(scip, *rowprep, cutvar, cutcoef) );

      if( !offsetzero )
         constant += cutcoef * nlhdlrexprdata->varvals[transcoefsidx[i]];
   }

   /* add term for disvar: cutcoef is the the partial derivative w.r.t. the disaggregation variable */
   cutcoef = (disvarval - rhsval) / denominator - 1.0;
   cutvar = disvars[disaggidx];

   SCIP_CALL( SCIPaddRowprepTerm(scip, *rowprep, cutvar, cutcoef) );

   if( !offsetzero )
   {
      constant += cutcoef * nlhdlrexprdata->disvarvals[disaggidx];

      /* add side */
      SCIProwprepAddSide(*rowprep, constant - fvalue);
   }

   /* set name */
   (void) SCIPsnprintf(SCIProwprepGetName(*rowprep), SCIP_MAXSTRLEN, "soc_%p_%d_%" SCIP_LONGINT_FORMAT, (void*) expr, disaggidx, SCIPgetNLPs(scip));

   return SCIP_OKAY;
}

/** given a rowprep, does a number of cleanup and checks and, if successful, generate a cut to be added to the sepastorage */
static
SCIP_RETCODE addCut(
   SCIP*                 scip,               /**< SCIP data structure */
   SCIP_NLHDLRDATA*      nlhdlrdata,         /**< nonlinear handler data */
   SCIP_ROWPREP*         rowprep,            /**< rowprep from which to generate row and add as cut */
   SCIP_SOL*             sol,                /**< solution to be separated */
   SCIP_CONS*            cons,               /**< constraint for which cut is generated, or NULL */
   SCIP_Bool             allowweakcuts,      /**< whether weak cuts are allowed */
   SCIP_RESULT*          result              /**< result pointer to update (set to SCIP_CUTOFF or SCIP_SEPARATED if cut is added) */
   )
{
   SCIP_ROW* cut;
   SCIP_Real cutefficacy;
   SCIP_Bool success;

   assert(scip != NULL);
   assert(nlhdlrdata != NULL);
   assert(rowprep != NULL);
   assert(result != NULL);

   SCIP_CALL( SCIPcleanupRowprep2(scip, rowprep, sol, SCIPgetHugeValue(scip), &success) );

   if( !success )
   {
      SCIPdebugMsg(scip, "rowprep cleanup failed, skip cut\n");
      return SCIP_OKAY;
   }

   if( SCIPgetRowprepViolation(scip, rowprep, sol, NULL) <= SCIPgetLPFeastol(scip) )
   {
      SCIPdebugMsg(scip, "rowprep violation %g below LP feastol %g, skip cut\n",
         SCIPgetRowprepViolation(scip, rowprep, sol, NULL), SCIPgetLPFeastol(scip));
      return SCIP_OKAY;
   }

   SCIP_CALL( SCIPgetRowprepRowCons(scip, &cut, rowprep, cons) );

   cutefficacy = SCIPgetCutEfficacy(scip, sol, cut);

   SCIPdebugMsg(scip, "generated row for SOC, efficacy=%g, minefficacy=%g, allowweakcuts=%u\n",
      cutefficacy, nlhdlrdata->mincutefficacy, allowweakcuts);

   /* check whether cut is applicable */
   if( SCIPisCutApplicable(scip, cut) && (allowweakcuts || cutefficacy >= nlhdlrdata->mincutefficacy) )
   {
      SCIP_Bool infeasible;

      SCIP_CALL( SCIPaddRow(scip, cut, FALSE, &infeasible) );

#ifdef SCIP_CONSNONLINEAR_ROWNOTREMOVABLE
      /* mark row as not removable from LP for current node, if in enforcement (==addbranchscores) (this can prevent some cycling) */
      if( addbranchscores )
         SCIPmarkRowNotRemovableLocal(scip, row);
#endif

      if( infeasible )
         *result = SCIP_CUTOFF;
      else
         *result = SCIP_SEPARATED;
   }

   /* release row */
   SCIP_CALL( SCIPreleaseRow(scip, &cut) );

   return SCIP_OKAY;
}

/** given a rowprep, does a number of cleanup and checks and, if successful, generate a cut to be added to the cutpool */
static
SCIP_RETCODE addCutPool(
   SCIP*                 scip,               /**< SCIP data structure */
   SCIP_NLHDLRDATA*      nlhdlrdata,         /**< nonlinear handler data */
   SCIP_ROWPREP*         rowprep,            /**< rowprep from which to generate row and add as cut */
   SCIP_SOL*             sol,                /**< solution to be separated */
   SCIP_CONS*            cons                /**< constraint for which cut is generated, or NULL */
   )
{
   SCIP_ROW* cut;
   SCIP_Bool success;

   assert(scip != NULL);
   assert(nlhdlrdata != NULL);
   assert(rowprep != NULL);

   assert(!SCIProwprepIsLocal(rowprep));

   SCIP_CALL( SCIPcleanupRowprep2(scip, rowprep, sol, SCIPgetHugeValue(scip), &success) );
   /* if failed or cut is only locally valid now, then skip */
   if( !success || SCIProwprepIsLocal(rowprep) )
      return SCIP_OKAY;

   /* if row after cleanup is just a boundchange, then skip */
   if( SCIProwprepGetNVars(rowprep) <= 1 )
      return SCIP_OKAY;

   /* generate row and add to cutpool */
   SCIP_CALL( SCIPgetRowprepRowCons(scip, &cut, rowprep, cons) );

   SCIP_CALL( SCIPaddPoolCut(scip, cut) );

   SCIP_CALL( SCIPreleaseRow(scip, &cut) );

   return SCIP_OKAY;
}

/** checks if an expression is quadratic and collects all occurring expressions
 *
 * @pre `expr2idx` and `occurringexprs` need to be initialized with capacity 2 * nchildren
 *
 * @note We assume that a linear term always appears before its corresponding
 * quadratic term in quadexpr; this should be ensured by canonicalize
 */
static
SCIP_RETCODE checkAndCollectQuadratic(
   SCIP*                 scip,               /**< SCIP data structure */
   SCIP_EXPR*            quadexpr,           /**< candidate for a quadratic expression */
   SCIP_HASHMAP*         expr2idx,           /**< hashmap to store expressions */
   SCIP_EXPR**           occurringexprs,     /**< array to store expressions */
   int*                  nexprs,             /**< buffer to store number of expressions */
   SCIP_Bool*            success             /**< buffer to store whether the check was successful */
   )
{
   SCIP_EXPR** children;
   int nchildren;
   int i;

   assert(scip != NULL);
   assert(quadexpr != NULL);
   assert(expr2idx != NULL);
   assert(occurringexprs != NULL);
   assert(nexprs != NULL);
   assert(success != NULL);

   *nexprs = 0;
   *success = FALSE;
   children = SCIPexprGetChildren(quadexpr);
   nchildren = SCIPexprGetNChildren(quadexpr);

   /* iterate in reverse order to ensure that quadratic terms are found before linear terms */
   for( i = nchildren - 1; i >= 0; --i )
   {
      SCIP_EXPR* child;

      child = children[i];
      if( SCIPisExprPower(scip, child) )
      {
         SCIP_EXPR* childarg;

         if( SCIPgetExponentExprPow(child) != 2.0 )
            return SCIP_OKAY;

         childarg = SCIPexprGetChildren(child)[0];

         if( !SCIPhashmapExists(expr2idx, (void*) childarg) )
         {
            SCIP_CALL( SCIPhashmapInsertInt(expr2idx, (void*) childarg, *nexprs) );

            /* store the expression so we know it later */
            assert(*nexprs < 2 * nchildren);
            occurringexprs[*nexprs] = childarg;

            ++(*nexprs);
         }
      }
      else if( SCIPisExprVar(scip, child) && SCIPvarIsBinary(SCIPgetVarExprVar(child)) )
      {
         if( !SCIPhashmapExists(expr2idx, (void*) child) )
         {
            SCIP_CALL( SCIPhashmapInsertInt(expr2idx, (void*) child, *nexprs) );

            /* store the expression so we know it later */
            assert(*nexprs < 2 * nchildren);
            occurringexprs[*nexprs] = child;

            ++(*nexprs);
         }
      }
      else if( SCIPisExprProduct(scip, child) )
      {
         SCIP_EXPR* childarg1;
         SCIP_EXPR* childarg2;

         if( SCIPexprGetNChildren(child) != 2 )
            return SCIP_OKAY;

         childarg1 = SCIPexprGetChildren(child)[0];
         childarg2 = SCIPexprGetChildren(child)[1];

         if( !SCIPhashmapExists(expr2idx, (void*) childarg1) )
         {
            SCIP_CALL( SCIPhashmapInsertInt(expr2idx, (void*) childarg1, *nexprs) );

            /* store the expression so we know it later */
            assert(*nexprs < 2 * nchildren);
            occurringexprs[*nexprs] = childarg1;

            ++(*nexprs);
         }

         if( !SCIPhashmapExists(expr2idx, (void*) childarg2) )
         {
            SCIP_CALL( SCIPhashmapInsertInt(expr2idx, (void*) childarg2, *nexprs) );

            /* store the expression so we know it later */
            assert(*nexprs < 2 * nchildren);
            occurringexprs[*nexprs] = childarg2;

            ++(*nexprs);
         }
      }
      else
      {
         /* if there is a linear term without corresponding quadratic term, it is not a SOC */
         if( !SCIPhashmapExists(expr2idx, (void*) child) )
            return SCIP_OKAY;
      }
   }

   *success = TRUE;

   return SCIP_OKAY;
}

/* builds the constraint defining matrix and vector of a quadratic expression
 *
 * @pre `quadmatrix` and `linvector` need to be initialized with size `nexprs`^2 and `nexprs`, resp.
 */
static
void buildQuadExprMatrix(
   SCIP*                 scip,               /**< SCIP data structure */
   SCIP_EXPR*            quadexpr,           /**< the quadratic expression */
   SCIP_HASHMAP*         expr2idx,           /**< hashmap mapping the occurring expressions to their index */
   int                   nexprs,             /**< number of occurring expressions */
   SCIP_Real*            quadmatrix,         /**< pointer to store (the lower-left triangle of) the quadratic matrix */
   SCIP_Real*            linvector           /**< pointer to store the linear vector */
   )
{
   SCIP_EXPR** children;
   SCIP_Real* childcoefs;
   int nchildren;
   int i;

   assert(scip != NULL);
   assert(quadexpr != NULL);
   assert(expr2idx != NULL);
   assert(quadmatrix != NULL);
   assert(linvector != NULL);

   children = SCIPexprGetChildren(quadexpr);
   nchildren = SCIPexprGetNChildren(quadexpr);
   childcoefs = SCIPgetCoefsExprSum(quadexpr);

   /* iterate over children to build the constraint defining matrix and vector */
   for( i = 0; i < nchildren; ++i )
   {
      int varpos;

      if( SCIPisExprPower(scip, children[i]) )
      {
         assert(SCIPgetExponentExprPow(children[i]) == 2.0);
         assert(SCIPhashmapExists(expr2idx, (void*) SCIPexprGetChildren(children[i])[0]));

         varpos = SCIPhashmapGetImageInt(expr2idx, (void*) SCIPexprGetChildren(children[i])[0]);
         assert(0 <= varpos && varpos < nexprs);

         quadmatrix[varpos * nexprs + varpos] = childcoefs[i];
      }
      else if( SCIPisExprVar(scip, children[i]) && SCIPvarIsBinary(SCIPgetVarExprVar(children[i])) )
      {
         assert(SCIPhashmapExists(expr2idx, (void*) children[i]));

         varpos = SCIPhashmapGetImageInt(expr2idx, (void*) children[i]);
         assert(0 <= varpos && varpos < nexprs);

         quadmatrix[varpos * nexprs + varpos] = childcoefs[i];
      }
      else if( SCIPisExprProduct(scip, children[i]) )
      {
         int varpos2;

         assert(SCIPexprGetNChildren(children[i]) == 2);
         assert(SCIPhashmapExists(expr2idx, (void*) SCIPexprGetChildren(children[i])[0]));
         assert(SCIPhashmapExists(expr2idx, (void*) SCIPexprGetChildren(children[i])[1]));

         varpos = SCIPhashmapGetImageInt(expr2idx, (void*) SCIPexprGetChildren(children[i])[0]);
         assert(0 <= varpos && varpos < nexprs);

         varpos2 = SCIPhashmapGetImageInt(expr2idx, (void*) SCIPexprGetChildren(children[i])[1]);
         assert(0 <= varpos2 && varpos2 < nexprs);
         assert(varpos != varpos2);

         /* Lapack uses only the lower left triangle of the symmetric matrix */
         quadmatrix[MIN(varpos, varpos2) * nexprs + MAX(varpos, varpos2)] = childcoefs[i] / 2.0;
      }
      else
      {
         varpos = SCIPhashmapGetImageInt(expr2idx, (void*) children[i]);
         assert(0 <= varpos && varpos < nexprs);

         linvector[varpos] = childcoefs[i];
      }
   }
}

/** tries to fill the nlhdlrexprdata for a potential quadratic SOC expression
 *
 * We say "try" because the expression might still turn out not to be a SOC at this point.
 */
static
SCIP_RETCODE tryFillNlhdlrExprDataQuad(
   SCIP*                 scip,               /**< SCIP data structure */
   SCIP_EXPR**           occurringexprs,     /**< array of all occurring expressions (nvars many) */
   SCIP_Real*            eigvecmatrix,       /**< array containing the Eigenvectors */
   SCIP_Real*            eigvals,            /**< array containing the Eigenvalues */
   SCIP_Real*            bp,                 /**< product of linear vector b * P (eigvecmatrix^t) */
   int                   nvars,              /**< number of variables */
   int*                  termbegins,         /**< pointer to store the termbegins */
   SCIP_Real*            transcoefs,         /**< pointer to store the transcoefs */
   int*                  transcoefsidx,      /**< pointer to store the transcoefsidx */
   SCIP_Real*            offsets,            /**< pointer to store the offsets */
   SCIP_Real*            lhsconstant,        /**< pointer to store the lhsconstant */
   int*                  nterms,             /**< pointer to store the total number of terms */
   SCIP_Bool*            success             /**< whether the expression is indeed a SOC */
   )
{
   SCIP_Real sqrteigval;
   int nextterm = 0;
   int nexttranscoef = 0;
   int specialtermidx;
   int i;
   int j;

   assert(scip != NULL);
   assert(occurringexprs != NULL);
   assert(eigvecmatrix != NULL);
   assert(eigvals != NULL);
   assert(bp != NULL);
   assert(termbegins != NULL);
   assert(transcoefs != NULL);
   assert(transcoefsidx != NULL);
   assert(offsets != NULL);
   assert(lhsconstant != NULL);
   assert(success != NULL);

   *success = FALSE;
   *nterms = 0;

   /* we have lhsconstant + x^t A x + b x <= 0 and A has a single negative eigenvalue; try to build soc;
    * we now store all the v_i^T x + beta_i on the lhs, and compute the constant
    */
   specialtermidx = -1;
   for( i = 0; i < nvars; ++i )
   {
      if( SCIPisZero(scip, eigvals[i]) )
         continue;

      if( eigvals[i] < 0.0 )
      {
         assert(specialtermidx == -1); /* there should only be one negative eigenvalue */

         specialtermidx = i;

         *lhsconstant -= bp[i] * bp[i] / (4.0 * eigvals[i]);

         continue;
      }

      assert(eigvals[i] > 0.0);
      sqrteigval = sqrt(eigvals[i]);

      termbegins[nextterm] = nexttranscoef;
      offsets[nextterm] = bp[i] / (2.0 * sqrteigval);
      *lhsconstant -= bp[i] * bp[i] / (4.0 * eigvals[i]);

      /* set transcoefs */
      for( j = 0; j < nvars; ++j )
      {
         if( !SCIPisZero(scip, eigvecmatrix[i * nvars + j]) )
         {
            transcoefs[nexttranscoef] = sqrteigval * eigvecmatrix[i * nvars + j];
            transcoefsidx[nexttranscoef] = j;

            ++nexttranscoef;
         }
      }
      ++nextterm;
   }
   assert(specialtermidx > -1);

   /* process constant; if constant is negative -> no soc */
   if( SCIPisNegative(scip, *lhsconstant) )
      return SCIP_OKAY;

   /* we need lhsconstant to be >= 0 */
   if( *lhsconstant < 0.0 )
      *lhsconstant = 0.0;

   /* store constant term */
   if( *lhsconstant > 0.0 )
   {
      termbegins[nextterm] = nexttranscoef;
      offsets[nextterm] = sqrt(*lhsconstant);
      ++nextterm;
   }

   /* now process rhs */
   {
      SCIP_Real rhstermlb;
      SCIP_Real rhstermub;
      SCIP_Real signfactor;

      assert(-eigvals[specialtermidx] > 0.0);
      sqrteigval = sqrt(-eigvals[specialtermidx]);

      termbegins[nextterm] = nexttranscoef;
      offsets[nextterm] = -bp[specialtermidx] / (2.0 * sqrteigval);

      /* the expression can only be an soc if the resulting rhs term does not change sign;
       * the rhs term is a linear combination of variables, so estimate its bounds
       */
      rhstermlb = offsets[nextterm];
      for( j = 0; j < nvars; ++j )
      {
         SCIP_INTERVAL activity;
         SCIP_Real aux;

         if( SCIPisZero(scip, eigvecmatrix[specialtermidx * nvars + j]) )
            continue;

         SCIP_CALL( SCIPevalExprActivity(scip, occurringexprs[j]) );
         activity = SCIPexprGetActivity(occurringexprs[j]);

         if( eigvecmatrix[specialtermidx * nvars + j] > 0.0 )
         {
            aux = activity.inf;
            assert(!SCIPisInfinity(scip, aux));
         }
         else
         {
            aux = activity.sup;
            assert(!SCIPisInfinity(scip, -aux));
         }

         if( SCIPisInfinity(scip, aux) || SCIPisInfinity(scip, -aux) )
         {
            rhstermlb = -SCIPinfinity(scip);
            break;
         }
         else
            rhstermlb += sqrteigval * eigvecmatrix[specialtermidx * nvars + j] * aux;
      }

      rhstermub = offsets[nextterm];
      for( j = 0; j < nvars; ++j )
      {
         SCIP_INTERVAL activity;
         SCIP_Real aux;

         if( SCIPisZero(scip, eigvecmatrix[specialtermidx * nvars + j]) )
            continue;

         SCIP_CALL( SCIPevalExprActivity(scip, occurringexprs[j]) );
         activity = SCIPexprGetActivity(occurringexprs[j]);

         if( eigvecmatrix[specialtermidx * nvars + j] > 0.0 )
         {
            aux = activity.sup;
            assert(!SCIPisInfinity(scip, -aux));
         }
         else
         {
            aux = activity.inf;
            assert(!SCIPisInfinity(scip, aux));
         }

         if( SCIPisInfinity(scip, aux) || SCIPisInfinity(scip, -aux) )
         {
            rhstermub = SCIPinfinity(scip);
            break;
         }
         else
            rhstermub += sqrteigval * eigvecmatrix[specialtermidx * nvars + j] * aux;
      }

      /* since we are just interested in obtaining an interval that contains the real bounds
       * and is tight enough so that we can identify that the rhsvar does not change sign,
       * we swap the bounds in case of numerical troubles
       */
      if( rhstermub < rhstermlb )
      {
         assert(SCIPisEQ(scip, rhstermub, rhstermlb));
         SCIPswapReals(&rhstermub, &rhstermlb);
      }

      /* if rhs changes sign -> not a SOC */
      if( SCIPisLT(scip, rhstermlb, 0.0) && SCIPisGT(scip, rhstermub, 0.0) )
         return SCIP_OKAY;

      signfactor = SCIPisLE(scip, rhstermub, 0.0) ? -1.0 : 1.0;

      offsets[nextterm] *= signfactor;

      /* set transcoefs for rhs term */
      for( j = 0; j < nvars; ++j )
      {
         if( SCIPisZero(scip, eigvecmatrix[specialtermidx * nvars + j]) )
            continue;

         transcoefs[nexttranscoef] = signfactor * sqrteigval * eigvecmatrix[specialtermidx * nvars + j];
         transcoefsidx[nexttranscoef] = j;

         ++nexttranscoef;
      }

      /* if rhs is a constant this method shouldn't have been called */
      assert(nexttranscoef > termbegins[nextterm]);

      /* finish processing term */
      ++nextterm;
   }

   *nterms = nextterm;

   /* sentinel value */
   termbegins[nextterm] = nexttranscoef;

   *success = TRUE;

   return SCIP_OKAY;
}

/** detects if expr &le; auxvar is of the form sqrt(sum_i coef_i (expr_i + shift_i)^2 + const) &le; auxvar
 *
 * @note if a user inputs the above expression with `const` = -epsilon, then `const` is going to be set to 0.
 */
static
SCIP_RETCODE detectSocNorm(
   SCIP*                 scip,               /**< SCIP data structure */
   SCIP_EXPR*            expr,               /**< expression */
   SCIP_NLHDLREXPRDATA** nlhdlrexprdata,     /**< pointer to store nonlinear handler expression data */
   SCIP_Bool*            success             /**< pointer to store whether SOC structure has been detected */
   )
{
   SCIP_EXPR** children;
   SCIP_EXPR* child;
   SCIP_EXPR** vars;
   SCIP_HASHMAP* expr2idx;
   SCIP_HASHSET* linexprs;
   SCIP_Real* childcoefs;
   SCIP_Real* offsets;
   SCIP_Real* transcoefs;
   SCIP_Real constant;
   SCIP_Bool issoc;
   int* transcoefsidx;
   int* termbegins;
   int nchildren;
   int nterms;
   int nvars;
   int nextentry;
   int i;

   assert(expr != NULL);
   assert(success != NULL);

   *success = FALSE;
   issoc = TRUE;

   /* relation is not "<=" -> skip */
   if( SCIPgetExprNLocksPosNonlinear(expr) == 0 )
      return SCIP_OKAY;

   assert(SCIPexprGetNChildren(expr) > 0);

   child = SCIPexprGetChildren(expr)[0];
   assert(child != NULL);

   /* check whether expression is a sqrt and has a sum as child with at least 2 children and a non-negative constant */
   if( ! SCIPisExprPower(scip, expr)
      || SCIPgetExponentExprPow(expr) != 0.5
      || !SCIPisExprSum(scip, child)
      || SCIPexprGetNChildren(child) < 2
      || SCIPgetConstantExprSum(child) < 0.0)
   {
      return SCIP_OKAY;
   }

   /* assert(SCIPvarGetLbLocal(auxvar) >= 0.0); */

   /* get children of the sum */
   children = SCIPexprGetChildren(child);
   nchildren = SCIPexprGetNChildren(child);
   childcoefs = SCIPgetCoefsExprSum(child);

   /* TODO: should we initialize the hashmap with size SCIPgetNVars() so that it never has to be resized? */
   SCIP_CALL( SCIPhashmapCreate(&expr2idx, SCIPblkmem(scip), nchildren) );
   SCIP_CALL( SCIPhashsetCreate(&linexprs, SCIPblkmem(scip), nchildren) );

   /* we create coefs array here already, since we have to fill it in first loop in case of success
    * +1 for auxvar
    */
   SCIP_CALL( SCIPallocBufferArray(scip, &transcoefs, nchildren+1) );

   nterms = 0;

   /* check if all children are squares or linear terms with matching square term:
    * if the i-th child is (pow, expr, 2) we store the association <|expr -> i|> in expr2idx and if expr was in
    * linexprs, we remove it from there.
    * if the i-th child is expr' (different from (pow, expr, 2)) and expr' is not a key of expr2idx, we add it
    * to linexprs.
    * if at the end there is any expr in linexpr -> we do not have a separable quadratic function.
    */
   for( i = 0; i < nchildren; ++i )
   {
      /* handle quadratic expressions children */
      if( SCIPisExprPower(scip, children[i]) && SCIPgetExponentExprPow(children[i]) == 2.0 )
      {
         SCIP_EXPR* squarearg = SCIPexprGetChildren(children[i])[0];

         if( !SCIPhashmapExists(expr2idx, (void*) squarearg) )
         {
            SCIP_CALL( SCIPhashmapInsertInt(expr2idx, (void *) squarearg, nterms) );
         }

         if( childcoefs[i] < 0.0 )
         {
            issoc = FALSE;
            break;
         }
         transcoefs[nterms] = sqrt(childcoefs[i]);

         SCIP_CALL( SCIPhashsetRemove(linexprs, (void*) squarearg) );
         ++nterms;
      }
      /* handle binary variable children */
      else if( SCIPisExprVar(scip, children[i]) && SCIPvarIsBinary(SCIPgetVarExprVar(children[i])) )
      {
         assert(!SCIPhashmapExists(expr2idx, (void*) children[i]));
         assert(!SCIPhashsetExists(linexprs, (void*) children[i]));

         SCIP_CALL( SCIPhashmapInsertInt(expr2idx, (void *) children[i], nterms) );

         if( childcoefs[i] < 0.0 )
         {
            issoc = FALSE;
            break;
         }
         transcoefs[nterms] = sqrt(childcoefs[i]);

         ++nterms;
      }
      else
      {
         if( !SCIPhashmapExists(expr2idx, (void*) children[i]) )
         {
            SCIP_CALL( SCIPhashsetInsert(linexprs, SCIPblkmem(scip), (void*) children[i]) );
         }
      }
   }

   /* there are linear terms without corresponding quadratic terms or it was detected not to be soc */
   if( SCIPhashsetGetNElements(linexprs) > 0 || ! issoc )
   {
      SCIPfreeBufferArray(scip, &transcoefs);
      SCIPhashsetFree(&linexprs, SCIPblkmem(scip) );
      SCIPhashmapFree(&expr2idx);
      return SCIP_OKAY;
   }

   /* add one to terms counter for auxvar */
   ++nterms;

   constant = SCIPgetConstantExprSum(child);

   /* compute constant of possible soc expression to check its sign */
   for( i = 0; i < nchildren; ++i )
   {
      if( ! SCIPisExprPower(scip, children[i]) || SCIPgetExponentExprPow(children[i]) != 2.0 )
      {
         int auxvarpos;

         assert(SCIPhashmapExists(expr2idx, (void*) children[i]) );
         auxvarpos = SCIPhashmapGetImageInt(expr2idx, (void*) children[i]);

         constant -= SQR(0.5 * childcoefs[i] / transcoefs[auxvarpos]);
      }
   }

   /* if the constant is negative -> no SOC */
   if( SCIPisNegative(scip, constant) )
   {
      SCIPfreeBufferArray(scip, &transcoefs);
      SCIPhashsetFree(&linexprs, SCIPblkmem(scip) );
      SCIPhashmapFree(&expr2idx);
      return SCIP_OKAY;
   }
   else if( SCIPisZero(scip, constant) )
      constant = 0.0;
   assert(constant >= 0.0);

   /* at this point, we have found an SOC structure */
   *success = TRUE;

   nvars = nterms;

   /* add one to terms counter for constant term */
   if( constant > 0.0 )
      ++nterms;

   /* allocate temporary memory to collect data */
   SCIP_CALL( SCIPallocBufferArray(scip, &vars, nvars) );
   SCIP_CALL( SCIPallocBufferArray(scip, &offsets, nterms) );
   SCIP_CALL( SCIPallocBufferArray(scip, &transcoefsidx, nvars) );
   SCIP_CALL( SCIPallocBufferArray(scip, &termbegins, nterms + 1) );

   /* fill in data for non constant terms of lhs; initialize their offsets */
   for( i = 0; i < nvars - 1; ++i )
   {
      transcoefsidx[i] = i;
      termbegins[i] = i;
      offsets[i] = 0.0;
   }

   /* add constant term and rhs */
   vars[nvars - 1] = expr;
   if( constant > 0.0 )
   {
      /* constant term */
      termbegins[nterms - 2] = nterms - 2;
      offsets[nterms - 2] = sqrt(constant);

      /* rhs */
      termbegins[nterms - 1] = nterms - 2;
      offsets[nterms - 1] = 0.0;
      transcoefsidx[nterms - 2] = nvars - 1;
      transcoefs[nterms - 2] = 1.0;

      /* sentinel value */
      termbegins[nterms] = nterms - 1;
   }
   else
   {
      /* rhs */
      termbegins[nterms - 1] = nterms - 1;
      offsets[nterms - 1] = 0.0;
      transcoefsidx[nterms - 1] = nvars - 1;
      transcoefs[nterms - 1] = 1.0;

      /* sentinel value */
      termbegins[nterms] = nterms;
   }

   /* request required auxiliary variables and fill vars and offsets array */
   nextentry = 0;
   for( i = 0; i < nchildren; ++i )
   {
      if( SCIPisExprPower(scip, children[i]) && SCIPgetExponentExprPow(children[i]) == 2.0 )
      {
         SCIP_EXPR* squarearg;

         squarearg = SCIPexprGetChildren(children[i])[0];
         assert(SCIPhashmapGetImageInt(expr2idx, (void*) squarearg) == nextentry);

         SCIP_CALL( SCIPregisterExprUsageNonlinear(scip, squarearg, TRUE, FALSE, FALSE, FALSE) );

         vars[nextentry] = squarearg;
         ++nextentry;
      }
      else if( SCIPisExprVar(scip, children[i]) && SCIPvarIsBinary(SCIPgetVarExprVar(children[i])) )
      {
         /* handle binary variable children: no need to request auxvar */
         assert(SCIPhashmapGetImageInt(expr2idx, (void*) children[i]) == nextentry);
         vars[nextentry] = children[i];
         ++nextentry;
      }
      else
      {
         int auxvarpos;

         assert(SCIPhashmapExists(expr2idx, (void*) children[i]));
         auxvarpos = SCIPhashmapGetImageInt(expr2idx, (void*) children[i]);

         SCIP_CALL( SCIPregisterExprUsageNonlinear(scip, children[i], TRUE, FALSE, FALSE, FALSE) );

         offsets[auxvarpos] = 0.5 * childcoefs[i] / transcoefs[auxvarpos];
      }
   }
   assert(nextentry == nvars - 1);

#ifdef SCIP_DEBUG
   SCIPdebugMsg(scip, "found SOC structure for expression %p\n", (void*)expr);
   SCIPprintExpr(scip, expr, NULL);
   SCIPinfoMessage(scip, NULL, " <= auxvar\n");
#endif

   /* create and store nonlinear handler expression data */
   SCIP_CALL( createNlhdlrExprData(scip, vars, offsets, transcoefs, transcoefsidx, termbegins,
            nvars, nterms, nlhdlrexprdata) );
   assert(*nlhdlrexprdata != NULL);

   /* free memory */
   SCIPhashsetFree(&linexprs, SCIPblkmem(scip) );
   SCIPhashmapFree(&expr2idx);
   SCIPfreeBufferArray(scip, &termbegins);
   SCIPfreeBufferArray(scip, &transcoefsidx);
   SCIPfreeBufferArray(scip, &offsets);
   SCIPfreeBufferArray(scip, &vars);
   SCIPfreeBufferArray(scip, &transcoefs);

   return SCIP_OKAY;
}

/** helper method to detect c + sum_i coef_i expr_i^2 - coef_k expr_k^2 &le; 0
 *  and c + sum_i coef_i expr_i^2 - coef_k expr_k expr_l &le; 0
 *
 *  binary linear variables are interpreted as quadratic terms
 *
 *  @todo: extend this function to detect  c + sum_i coef_i (expr_i + const_i)^2 - ...
 *  this would probably share a lot of code with detectSocNorm
 */
static
SCIP_RETCODE detectSocQuadraticSimple(
   SCIP*                 scip,               /**< SCIP data structure */
   SCIP_EXPR*            expr,               /**< expression */
   SCIP_Real             conslhs,            /**< lhs of the constraint that the expression defines (or SCIP_INVALID) */
   SCIP_Real             consrhs,            /**< rhs of the constraint that the expression defines (or SCIP_INVALID) */
   SCIP_NLHDLREXPRDATA** nlhdlrexprdata,     /**< pointer to store nonlinear handler expression data */
   SCIP_Bool*            enforcebelow,       /**< pointer to store whether we enforce <= (TRUE) or >= (FALSE); only valid when success is TRUE */
   SCIP_Bool*            success             /**< pointer to store whether SOC structure has been detected */
   )
{
   SCIP_EXPR** children;
   SCIP_EXPR** vars = NULL;
   SCIP_Real* childcoefs;
   SCIP_Real* offsets = NULL;
   SCIP_Real* transcoefs = NULL;
   int* transcoefsidx = NULL;
   int* termbegins = NULL;
   SCIP_Real constant;
   SCIP_Real lhsconstant;
   SCIP_Real lhs;
   SCIP_Real rhs;
   SCIP_Real rhssign;
   SCIP_INTERVAL expractivity;
   int ntranscoefs;
   int nposquadterms;
   int nnegquadterms;
   int nposbilinterms;
   int nnegbilinterms;
   int rhsidx;
   int lhsidx;
   int specialtermidx;
   int nchildren;
   int nnzinterms;
   int nterms;
   int nvars;
   int nextentry;
   int i;
   SCIP_Bool ishyperbolic;

   assert(expr != NULL);
   assert(success != NULL);

   *success = FALSE;

   /* check whether expression is a sum with at least 2 children */
   if( ! SCIPisExprSum(scip, expr) || SCIPexprGetNChildren(expr) < 2 )
      return SCIP_OKAY;

   /* get children of the sum */
   children = SCIPexprGetChildren(expr);
   nchildren = SCIPexprGetNChildren(expr);
   constant = SCIPgetConstantExprSum(expr);

   /* we duplicate the child coefficients since we have to manipulate them */
   SCIP_CALL( SCIPduplicateBufferArray(scip, &childcoefs, SCIPgetCoefsExprSum(expr), nchildren) ); /*lint !e666*/

   /* initialize data */
   lhsidx = -1;
   rhsidx = -1;
   nposquadterms = 0;
   nnegquadterms = 0;
   nposbilinterms = 0;
   nnegbilinterms = 0;

   /* check if all children are quadratic or binary linear and count number of positive and negative terms */
   for( i = 0; i < nchildren; ++i )
   {
      if( SCIPisExprPower(scip, children[i]) && SCIPgetExponentExprPow(children[i]) == 2.0 )
      {
         if( childcoefs[i] > 0.0 )
         {
            ++nposquadterms;
            lhsidx = i;
         }
         else
         {
            ++nnegquadterms;
            rhsidx = i;
         }
      }
      else if( SCIPisExprVar(scip, children[i]) && SCIPvarIsBinary(SCIPgetVarExprVar(children[i])) )
      {
         if( childcoefs[i] > 0.0 )
         {
            ++nposquadterms;
            lhsidx = i;
         }
         else
         {
            ++nnegquadterms;
            rhsidx = i;
         }
      }
      else if( SCIPisExprProduct(scip, children[i]) && SCIPexprGetNChildren(children[i]) == 2 )
      {
         if( childcoefs[i] > 0.0 )
         {
            ++nposbilinterms;
            lhsidx = i;
         }
         else
         {
            ++nnegbilinterms;
            rhsidx = i;
         }
      }
      else
      {
         goto CLEANUP;
      }

      /* more than one positive eigenvalue and more than one negative eigenvalue -> can't be convex */
      if( nposquadterms > 1 && nnegquadterms > 1 )
         goto CLEANUP;

      /* more than one bilinear term -> can't be handled by this method */
      if( nposbilinterms + nnegbilinterms > 1 )
         goto CLEANUP;

      /* one positive bilinear term and also at least one positive quadratic term -> not a simple SOC */
      if( nposbilinterms > 0 && nposquadterms > 0 )
         goto CLEANUP;

      /* one negative bilinear term and also at least one negative quadratic term -> not a simple SOC */
      if( nnegbilinterms > 0 && nnegquadterms > 0 )
         goto CLEANUP;
   }

   if( nposquadterms == nchildren || nnegquadterms == nchildren )
      goto CLEANUP;

   assert(nposquadterms <= 1 || nnegquadterms <= 1);
   assert(nposbilinterms + nnegbilinterms <= 1);
   assert(nposbilinterms == 0 || nposquadterms == 0);
   assert(nnegbilinterms == 0 || nnegquadterms == 0);

   /* if a bilinear term is involved, it is a hyperbolic expression */
   ishyperbolic = (nposbilinterms + nnegbilinterms > 0);

   if( conslhs == SCIP_INVALID || consrhs == SCIP_INVALID )  /*lint !e777*/
   {
      SCIP_CALL( SCIPevalExprActivity(scip, expr) );
      expractivity = SCIPexprGetActivity(expr);

      lhs = (conslhs == SCIP_INVALID ? expractivity.inf : conslhs); /*lint !e777*/
      rhs = (consrhs == SCIP_INVALID ? expractivity.sup : consrhs); /*lint !e777*/
   }
   else
   {
      lhs = conslhs;
      rhs = consrhs;
   }

   /* detect case and store lhs/rhs information */
   if( (ishyperbolic && nnegbilinterms > 0) || (!ishyperbolic && nnegquadterms < 2) )
   {
      /* we have -x*y + z^2 ... -> we want to write  z^2 ... <= x*y;
       * or we have -x^2 + y^2  ... -> we want to write y^2 ... <= x^2;
       * in any case, we need a finite rhs
       */
      assert(nnegbilinterms == 1 || nnegquadterms == 1);
      assert(rhsidx != -1);

      /* if rhs is infinity, it can't be soc
       * TODO: if it can't be soc, then we should enforce the caller so that we do not try the more complex quadratic
       * method
       */
      if( SCIPisInfinity(scip, rhs) )
         goto CLEANUP;

      specialtermidx = rhsidx;
      lhsconstant = constant - rhs;
      *enforcebelow = TRUE; /* enforce expr <= rhs */
   }
   else
   {
      assert(lhsidx != -1);

      /* if lhs is infinity, it can't be soc */
      if( SCIPisInfinity(scip, -lhs) )
         goto CLEANUP;

      specialtermidx = lhsidx;
      lhsconstant = lhs - constant;

      /* negate all coefficients */
      for( i = 0; i < nchildren; ++i )
         childcoefs[i] = -childcoefs[i];
      *enforcebelow = FALSE; /* enforce lhs <= expr */
   }
   assert(childcoefs[specialtermidx] != 0.0);

   if( ishyperbolic )
   {
      SCIP_INTERVAL yactivity;
      SCIP_INTERVAL zactivity;

      assert(SCIPexprGetNChildren(children[specialtermidx]) == 2);

      SCIP_CALL( SCIPevalExprActivity(scip, SCIPexprGetChildren(children[specialtermidx])[0]) );
      yactivity = SCIPexprGetActivity(SCIPexprGetChildren(children[specialtermidx])[0]);

      SCIP_CALL( SCIPevalExprActivity(scip, SCIPexprGetChildren(children[specialtermidx])[1]) );
      zactivity = SCIPexprGetActivity(SCIPexprGetChildren(children[specialtermidx])[1]);

      if( SCIPisNegative(scip, yactivity.inf + zactivity.inf) )
      {
         /* the sum of the expressions in the bilinear term changes sign -> no SOC */
         if( SCIPisPositive(scip, yactivity.sup + zactivity.sup) )
            goto CLEANUP;

         rhssign = -1.0;
      }
      else
         rhssign = 1.0;

      lhsconstant *= 4.0 / -childcoefs[specialtermidx];
   }
   else if( SCIPisExprVar(scip, children[specialtermidx]) )
   {
      /* children[specialtermidx] can be a variable, in which case we treat it as if it is squared */
      rhssign = 1.0;
   }
   else
   {
      SCIP_INTERVAL rhsactivity;

      assert(SCIPexprGetNChildren(children[specialtermidx]) == 1);
      SCIP_CALL( SCIPevalExprActivity(scip, SCIPexprGetChildren(children[specialtermidx])[0]) );
      rhsactivity = SCIPexprGetActivity(SCIPexprGetChildren(children[specialtermidx])[0]);

      if( rhsactivity.inf < 0.0 )
      {
         /* rhs variable changes sign -> no SOC */
         if( rhsactivity.sup > 0.0 )
            goto CLEANUP;

         rhssign = -1.0;
      }
      else
         rhssign = 1.0;
   }

   if( SCIPisNegative(scip, lhsconstant) )
      goto CLEANUP;

   if( SCIPisZero(scip, lhsconstant) )
      lhsconstant = 0.0;

   /*
    * we have found an SOC-representable expression. Now build the nlhdlrexprdata
    *
    * in the non-hyperbolic case, c + sum_i coef_i expr_i^2 - coef_k expr_k^2 <= 0 is transformed to
    * sqrt( c + sum_i coef_i expr_i^2 ) <= coef_k expr_k
    * so there are nchildren many vars, nchildren (+ 1 if c != 0) many terms, nchildren many coefficients in the vs
    * in SOC representation
    *
    * in the hyperbolic case, c + sum_i coef_i expr_i^2 - coef_k expr_k expr_l <= 0 is transformed to
    * sqrt( 4(c + sum_i coef_i expr_i^2) + (expr_k - expr_l)^2 ) <= expr_k + expr_l
    * so there are nchildren + 1many vars, nchildren + 1(+ 1 if c != 0) many terms, nchildren + 3 many coefficients in
    * the vs in SOC representation
    */

   ntranscoefs = ishyperbolic ? nchildren + 3 : nchildren;
   nvars = ishyperbolic ? nchildren + 1 : nchildren;
   nterms = nvars;

   /* constant term */
   if( lhsconstant > 0.0 )
      nterms++;

   /* SOC was detected, allocate temporary memory for data to collect */
   SCIP_CALL( SCIPallocBufferArray(scip, &vars, nvars) );
   SCIP_CALL( SCIPallocBufferArray(scip, &offsets, nterms) );
   SCIP_CALL( SCIPallocBufferArray(scip, &transcoefs, ntranscoefs) );
   SCIP_CALL( SCIPallocBufferArray(scip, &transcoefsidx, ntranscoefs) );
   SCIP_CALL( SCIPallocBufferArray(scip, &termbegins, nterms + 1) );

   *success = TRUE;
   nextentry = 0;

   /* collect all the v_i and beta_i */
   nnzinterms = 0;
   for( i = 0; i < nchildren; ++i )
   {
      /* variable and coef for rhs have to be set to the last entry */
      if( i == specialtermidx )
         continue;

      /* extract (unique) variable appearing in term */
      if( SCIPisExprVar(scip, children[i]) )
      {
         vars[nextentry] = children[i];

         assert(SCIPvarIsBinary(SCIPgetVarExprVar(vars[nextentry])));
      }
      else
      {
         assert(SCIPisExprPower(scip, children[i]));

         /* notify that we will require auxiliary variable */
         SCIP_CALL( SCIPregisterExprUsageNonlinear(scip, SCIPexprGetChildren(children[i])[0], TRUE, FALSE, FALSE, FALSE) );
         vars[nextentry] = SCIPexprGetChildren(children[i])[0];
      }
      assert(vars[nextentry] != NULL);

      /* store v_i and beta_i */
      termbegins[nextentry] = nnzinterms;
      offsets[nextentry] = 0.0;

      transcoefsidx[nnzinterms] = nextentry;
      if( ishyperbolic )
      {
         /* we eliminate the coefficient of the bilinear term to arrive at standard form */
         assert(4.0 * childcoefs[i] / -childcoefs[specialtermidx] > 0.0);
         transcoefs[nnzinterms] = sqrt(4.0 * childcoefs[i] / -childcoefs[specialtermidx]);
      }
      else
      {
         assert(childcoefs[i] > 0.0);
         transcoefs[nnzinterms] = sqrt(childcoefs[i]);
      }

      /* finish adding nonzeros */
      ++nnzinterms;

      /* finish processing term */
      ++nextentry;
   }
   assert(nextentry == nchildren - 1);

   /* store term for constant (v_i = 0) */
   if( lhsconstant > 0.0 )
   {
      termbegins[nextentry] = nnzinterms;
      offsets[nextentry] = sqrt(lhsconstant);

      /* finish processing term; this term has 0 nonzero thus we do not increase nnzinterms */
      ++nextentry;
   }

   if( !ishyperbolic )
   {
      /* store rhs term */
      if( SCIPisExprVar(scip, children[specialtermidx]) )
      {
         /* this should be the "children[specialtermidx] can be a variable, in which case we treat it as if it is squared" case */
         SCIP_CALL( SCIPregisterExprUsageNonlinear(scip, children[specialtermidx], TRUE, FALSE, FALSE, FALSE) );
         vars[nvars - 1] = children[specialtermidx];
      }
      else
      {
         assert(SCIPisExprPower(scip, children[specialtermidx]));
         assert(SCIPexprGetChildren(children[specialtermidx]) != NULL);
         SCIP_CALL( SCIPregisterExprUsageNonlinear(scip, SCIPexprGetChildren(children[specialtermidx])[0], TRUE, FALSE, FALSE, FALSE) );
         vars[nvars - 1] = SCIPexprGetChildren(children[specialtermidx])[0];
      }

      assert(childcoefs[specialtermidx] < 0.0);

      termbegins[nextentry] = nnzinterms;
      offsets[nextentry] = 0.0;
      transcoefs[nnzinterms] = rhssign * sqrt(-childcoefs[specialtermidx]);
      transcoefsidx[nnzinterms] = nvars - 1;

      /* finish adding nonzeros */
      ++nnzinterms;

      /* finish processing term */
      ++nextentry;
   }
   else
   {
      /* store last lhs term and rhs term coming from the bilinear term */
      SCIP_CALL( SCIPregisterExprUsageNonlinear(scip, SCIPexprGetChildren(children[specialtermidx])[0], TRUE, FALSE, FALSE, FALSE) );
      vars[nvars - 2] = SCIPexprGetChildren(children[specialtermidx])[0];

      SCIP_CALL( SCIPregisterExprUsageNonlinear(scip, SCIPexprGetChildren(children[specialtermidx])[1], TRUE, FALSE, FALSE, FALSE) );
      vars[nvars - 1] = SCIPexprGetChildren(children[specialtermidx])[1];

      /* at this point, vars[nvars - 2] = expr_k and vars[nvars - 1] = expr_l;
       * on the lhs we have the term (expr_k - expr_l)^2
       */
      termbegins[nextentry] = nnzinterms;
      offsets[nextentry] = 0.0;

      /* expr_k */
      transcoefsidx[nnzinterms] = nvars - 2;
      transcoefs[nnzinterms] = 1.0;
      ++nnzinterms;

      /* - expr_l */
      transcoefsidx[nnzinterms] = nvars - 1;
      transcoefs[nnzinterms] = -1.0;
      ++nnzinterms;

      /* finish processing term */
      ++nextentry;

      /* on rhs we have +/-(expr_k + expr_l) */
      termbegins[nextentry] = nnzinterms;
      offsets[nextentry] = 0.0;

      /* rhssing * expr_k */
      transcoefsidx[nnzinterms] = nvars - 2;
      transcoefs[nnzinterms] = rhssign;
      ++nnzinterms;

      /* rhssing * expr_l */
      transcoefsidx[nnzinterms] = nvars - 1;
      transcoefs[nnzinterms] = rhssign;
      ++nnzinterms;

      /* finish processing term */
      ++nextentry;
   }
   assert(nextentry == nterms);
   assert(nnzinterms == ntranscoefs);

   /* sentinel value */
   termbegins[nextentry] = nnzinterms;

#ifdef SCIP_DEBUG
   SCIPdebugMsg(scip, "found SOC structure for expression %p\n  %g <= ", (void*)expr, lhs);
   SCIPprintExpr(scip, expr, NULL);
   SCIPinfoMessage(scip, NULL, " <= %g\n", rhs);
#endif

   /* create and store nonlinear handler expression data */
   SCIP_CALL( createNlhdlrExprData(scip, vars, offsets, transcoefs, transcoefsidx, termbegins, nvars, nterms,
            nlhdlrexprdata) );
   assert(*nlhdlrexprdata != NULL);

CLEANUP:
   SCIPfreeBufferArrayNull(scip, &termbegins);
   SCIPfreeBufferArrayNull(scip, &transcoefsidx);
   SCIPfreeBufferArrayNull(scip, &transcoefs);
   SCIPfreeBufferArrayNull(scip, &offsets);
   SCIPfreeBufferArrayNull(scip, &vars);
   SCIPfreeBufferArrayNull(scip, &childcoefs);

   return SCIP_OKAY;
}

/** detects complex quadratic expressions that can be represented as SOC constraints
 *
 *  These are quadratic expressions with either exactly one positive or exactly one negative eigenvalue,
 *  in addition to some extra conditions. One needs to write the quadratic as
 *  sum eigval_i (eigvec_i . x)^2 + c &le; -eigval_k (eigvec_k . x)^2, where eigval_k is the negative eigenvalue,
 *  and c must be positive and (eigvec_k . x) must not change sign.
 *  This is described in more details in
 *  Mahajan, Ashutosh & Munson, Todd, Exploiting Second-Order Cone Structure for Global Optimization, 2010.
 *
 *  The eigen-decomposition is computed using Lapack.
 *  Binary linear variables are interpreted as quadratic terms.
 *
 * @todo: In the case -b <= a + x^2 - y^2 <= b, it is possible to represent both sides by SOC. Currently, the
 * datastructure can only handle one SOC. If this should appear more often, it could be worth to extend it,
 * such that both sides can be handled (see e.g. instance chp_partload).
 * FS: this shouldn't be possible. For a <= b + x^2 - y^2 <= c to be SOC representable on both sides, we would need
 * that a - b >= 0 and b -c >= 0, but this implies that a >= c and assuming the constraint is not trivially infeasible,
 * a <= b. Thus, a = b = c and the constraint is x^2 == y^2.
 *
 * @todo: Since cons_nonlinear multiplies as many terms out as possible during presolving, some SOC-representable
 * structures cannot be detected, (see e.g. instances bearing or wager). There is currently no obvious way
 * to handle this.
 */
static
SCIP_RETCODE detectSocQuadraticComplex(
   SCIP*                 scip,               /**< SCIP data structure */
   SCIP_EXPR*            expr,               /**< expression */
   SCIP_Real             conslhs,            /**< lhs of the constraint that the expression defines (or SCIP_INVALID) */
   SCIP_Real             consrhs,            /**< rhs of the constraint that the expression defines (or SCIP_INVALID) */
   SCIP_NLHDLREXPRDATA** nlhdlrexprdata,     /**< pointer to store nonlinear handler expression data */
   SCIP_Bool*            enforcebelow,       /**< pointer to store whether we enforce <= (TRUE) or >= (FALSE); only
                                              *   valid when success is TRUE */
   SCIP_Bool*            success             /**< pointer to store whether SOC structure has been detected */
   )
{
   SCIP_EXPR** occurringexprs;
   SCIP_HASHMAP* expr2idx;
   SCIP_Real* offsets;
   SCIP_Real* transcoefs;
   SCIP_Real* eigvecmatrix;
   SCIP_Real* eigvals;
   SCIP_Real* lincoefs;
   SCIP_Real* bp;
   int* transcoefsidx;
   int* termbegins;
   SCIP_Real constant;
   SCIP_Real lhsconstant;
   SCIP_Real lhs;
   SCIP_Real rhs;
   SCIP_INTERVAL expractivity;
   int nvars;
   int nterms;
   int nchildren;
   int npos;
   int nneg;
   int ntranscoefs;
   int i;
   int j;
   SCIP_Bool rhsissoc;
   SCIP_Bool lhsissoc;
   SCIP_Bool isquadratic;

   assert(expr != NULL);
   assert(success != NULL);

   *success = FALSE;

   /* check whether expression is a sum with at least 2 children */
   if( ! SCIPisExprSum(scip, expr) || SCIPexprGetNChildren(expr) < 2 )
   {
      return SCIP_OKAY;
   }

   /* we need Lapack to compute eigenvalues/vectors below */
   if( ! SCIPlapackIsAvailable() )
      return SCIP_OKAY;

   /* get children of the sum */
   nchildren = SCIPexprGetNChildren(expr);
   constant = SCIPgetConstantExprSum(expr);

   /* initialize data */
   offsets = NULL;
   transcoefs = NULL;
   transcoefsidx = NULL;
   termbegins = NULL;
   bp = NULL;

   SCIP_CALL( SCIPhashmapCreate(&expr2idx, SCIPblkmem(scip), 2 * nchildren) );
   SCIP_CALL( SCIPallocBufferArray(scip, &occurringexprs, 2 * nchildren) );

   /* check if the expression is quadratic and collect all occurring expressions */
   SCIP_CALL( checkAndCollectQuadratic(scip, expr, expr2idx, occurringexprs, &nvars, &isquadratic) );

   if( !isquadratic )
   {
      SCIPfreeBufferArray(scip, &occurringexprs);
      SCIPhashmapFree(&expr2idx);
      return SCIP_OKAY;
   }

   /* check that nvars*nvars doesn't get too large, see also SCIPcomputeExprQuadraticCurvature() */
   if( nvars > 7000 )
   {
      SCIPverbMessage(scip, SCIP_VERBLEVEL_FULL, NULL, "nlhdlr_soc - number of quadratic variables is too large (%d) to check the curvature\n", nvars);
      SCIPfreeBufferArray(scip, &occurringexprs);
      SCIPhashmapFree(&expr2idx);
      return SCIP_OKAY;
   }

   assert(SCIPhashmapGetNElements(expr2idx) == nvars);

   /* create datastructures for constaint defining matrix and vector */
   SCIP_CALL( SCIPallocClearBufferArray(scip, &eigvecmatrix, nvars * nvars) ); /*lint !e647*/
   SCIP_CALL( SCIPallocClearBufferArray(scip, &lincoefs, nvars) );

   /* build constraint defining matrix (stored in eigvecmatrix) and vector (stored in lincoefs) */
   buildQuadExprMatrix(scip, expr, expr2idx, nvars, eigvecmatrix, lincoefs);

   SCIP_CALL( SCIPallocBufferArray(scip, &eigvals, nvars) );

   /* compute eigenvalues and vectors, A = PDP^t
    * note: eigvecmatrix stores P^t, i.e., P^t_{i,j} = eigvecmatrix[i*nvars+j]
    */
   if( SCIPlapackComputeEigenvalues(SCIPbuffer(scip), TRUE, nvars, eigvecmatrix, eigvals) != SCIP_OKAY )
   {
      SCIPdebugMsg(scip, "Failed to compute eigenvalues and eigenvectors for expression:\n");

#ifdef SCIP_DEBUG
      SCIPdismantleExpr(scip, NULL, expr);
#endif

      goto CLEANUP;
   }

   SCIP_CALL( SCIPallocClearBufferArray(scip, &bp, nvars) );

   nneg = 0;
   npos = 0;
   ntranscoefs = 0;

   /* set small eigenvalues to 0 and compute b*P */
   for( i = 0; i < nvars; ++i )
   {
      for( j = 0; j < nvars; ++j )
      {
         bp[i] += lincoefs[j] * eigvecmatrix[i * nvars + j];

         /* count the number of transcoefs to be used later */
         if( !SCIPisZero(scip, eigvals[i]) && !SCIPisZero(scip, eigvecmatrix[i * nvars + j]) )
            ++ntranscoefs;
      }

      if( SCIPisZero(scip, eigvals[i]) )
      {
         /* if there is a purely linear variable, the constraint can't be written as a SOC */
         if( !SCIPisZero(scip, bp[i]) )
            goto CLEANUP;

         bp[i] = 0.0;
         eigvals[i] = 0.0;
      }
      else if( eigvals[i] > 0.0 )
         npos++;
      else
         nneg++;
   }

   /* a proper SOC constraint needs at least 2 variables */
   if( npos + nneg < 2 )
      goto CLEANUP;

   /* determine whether rhs or lhs of cons is potentially SOC, if any */
   rhsissoc = (nneg == 1 && SCIPgetExprNLocksPosNonlinear(expr) > 0);
   lhsissoc = (npos == 1 && SCIPgetExprNLocksNegNonlinear(expr) > 0);

   if( rhsissoc || lhsissoc )
   {
      if( conslhs == SCIP_INVALID || consrhs == SCIP_INVALID ) /*lint !e777*/
      {
         SCIP_CALL( SCIPevalExprActivity(scip, expr) );
         expractivity = SCIPexprGetActivity(expr);
         lhs = (conslhs == SCIP_INVALID ? expractivity.inf : conslhs); /*lint !e777*/
         rhs = (consrhs == SCIP_INVALID ? expractivity.sup : consrhs); /*lint !e777*/
      }
      else
      {
         lhs = conslhs;
         rhs = consrhs;
      }
   }
   else
   {
      /* if none of the sides is potentially SOC, stop */
      goto CLEANUP;
   }

   /* @TODO: what do we do if both sides are possible? */
   if( !rhsissoc )
   {
      assert(lhsissoc);

      /* lhs is potentially SOC, change signs */
      lhsconstant = lhs - constant;  /*lint !e644*/

      for( i = 0; i < nvars; ++i )
      {
         eigvals[i] = -eigvals[i];
         bp[i] = -bp[i];
      }
      *enforcebelow = FALSE; /* enforce lhs <= expr */
   }
   else
   {
      lhsconstant = constant - rhs;  /*lint !e644*/
      *enforcebelow = TRUE; /* enforce expr <= rhs */
   }

   /* initialize remaining datastructures for nonlinear handler */
   SCIP_CALL( SCIPallocBufferArray(scip, &offsets, npos + nneg + 1) );
   SCIP_CALL( SCIPallocBufferArray(scip, &transcoefs, ntranscoefs) );
   SCIP_CALL( SCIPallocBufferArray(scip, &transcoefsidx, ntranscoefs) );
   SCIP_CALL( SCIPallocBufferArray(scip, &termbegins, npos + nneg + 2) );

   /* try to fill the nlhdlrexprdata (at this point, it can still fail) */
   SCIP_CALL( tryFillNlhdlrExprDataQuad(scip, occurringexprs, eigvecmatrix, eigvals, bp, nvars, termbegins, transcoefs,
         transcoefsidx, offsets, &lhsconstant, &nterms, success) );

   if( !(*success) )
      goto CLEANUP;

   assert(0 < nterms && nterms <= npos + nneg + 1);
   assert(ntranscoefs == termbegins[nterms]);

   /*
    * at this point, the expression passed all checks and is SOC-representable
    */

   /* register all requests for auxiliary variables */
   for( i = 0; i < nvars; ++i )
   {
      SCIP_CALL( SCIPregisterExprUsageNonlinear(scip, occurringexprs[i], TRUE, FALSE, FALSE, FALSE) );
   }

#ifdef SCIP_DEBUG
   SCIPdebugMsg(scip, "found SOC structure for expression %p\n%f <= ", (void*)expr, lhs);
   SCIPprintExpr(scip, expr, NULL);
   SCIPinfoMessage(scip, NULL, "<= %f\n", rhs);
#endif

   /* finally, create and store nonlinear handler expression data */
   SCIP_CALL( createNlhdlrExprData(scip, occurringexprs, offsets, transcoefs, transcoefsidx, termbegins, nvars, nterms,
            nlhdlrexprdata) );
   assert(*nlhdlrexprdata != NULL);

CLEANUP:
   SCIPfreeBufferArrayNull(scip, &termbegins);
   SCIPfreeBufferArrayNull(scip, &transcoefsidx);
   SCIPfreeBufferArrayNull(scip, &transcoefs);
   SCIPfreeBufferArrayNull(scip, &offsets);
   SCIPfreeBufferArrayNull(scip, &bp);
   SCIPfreeBufferArray(scip, &eigvals);
   SCIPfreeBufferArray(scip, &lincoefs);
   SCIPfreeBufferArray(scip, &eigvecmatrix);
   SCIPfreeBufferArray(scip, &occurringexprs);
   SCIPhashmapFree(&expr2idx);

   return SCIP_OKAY;
}

/** helper method to detect SOC structures
 *
 * The detection runs in 3 steps:
 *  1. check if expression is a norm of the form \f$\sqrt{\sum_i (\text{sqrcoef}_i\, \text{expr}_i^2 + \text{lincoef}_i\, \text{expr}_i) + c}\f$
 *  which can be transformed to the form \f$\sqrt{\sum_i (\text{coef}_i \text{expr}_i + \text{const}_i)^2 + c^*}\f$ with \f$c^* \geq 0\f$.\n
 *    -> this results in the SOC     expr &le; auxvar(expr)
 *
 *    TODO we should generalize and check for sqrt(positive-semidefinite-quadratic)
 *
 *  2. check if expression represents a quadratic function of one of the following forms (all coefs > 0)
 *     1. \f$(\sum_i   \text{coef}_i \text{expr}_i^2) - \text{coef}_k \text{expr}_k^2 \leq \text{RHS}\f$ or
 *     2. \f$(\sum_i - \text{coef}_i \text{expr}_i^2) + \text{coef}_k \text{expr}_k^2 \geq \text{LHS}\f$ or
 *     3. \f$(\sum_i   \text{coef}_i \text{expr}_i^2) - \text{coef}_k \text{expr}_k \text{expr}_l \leq \text{RHS}\f$ or
 *     4. \f$(\sum_i - \text{coef}_i \text{expr}_i^2) + \text{coef}_k \text{expr}_k \text{expr}_l \geq \text{LHS}\f$,
 *
 *     where RHS &ge; 0 or LHS &le; 0, respectively. For LHS and RHS we use the constraint sides if it is a root expr
 *     and the bounds of the auxiliary variable otherwise.
 *     The last two cases are called hyperbolic or rotated second order cone.\n
 *     -> this results in the SOC \f$\sqrt{(\sum_i \text{coef}_i \text{expr}_i^2) - \text{RHS}} \leq \sqrt{\text{coef}_k} \text{expr}_k\f$
 *                            or  \f$\sqrt{4(\sum_i \text{coef}_i \text{expr}_i^2) - 4\text{RHS} + (\text{expr}_k - \text{expr}_l)^2)} \leq \text{expr}_k + \text{expr}_l\f$.
 *                            (analogously for the LHS cases)
 *
 *  3. check if expression represents a quadratic inequality of the form \f$f(x) = x^TAx + b^Tx + c \leq 0\f$ such that \f$f(x)\f$
 *  has exactly one negative eigenvalue plus some extra conditions, see detectSocQuadraticComplex().
 *
 *  Note that step 3 is only performed if parameter `compeigenvalues` is set to TRUE.
 */
static
SCIP_RETCODE detectSOC(
   SCIP*                 scip,               /**< SCIP data structure */
   SCIP_NLHDLRDATA*      nlhdlrdata,         /**< nonlinear handler data */
   SCIP_EXPR*            expr,               /**< expression */
   SCIP_Real             conslhs,            /**< lhs of the constraint that the expression defines (or SCIP_INVALID) */
   SCIP_Real             consrhs,            /**< rhs of the constraint that the expression defines (or SCIP_INVALID) */
   SCIP_NLHDLREXPRDATA** nlhdlrexprdata,     /**< pointer to store nonlinear handler expression data */
   SCIP_Bool*            enforcebelow,       /**< pointer to store whether we enforce <= (TRUE) or >= (FALSE); only
                                              *   valid when success is TRUE */
   SCIP_Bool*            success             /**< pointer to store whether SOC structure has been detected */
   )
{
   assert(expr != NULL);
   assert(nlhdlrdata != NULL);
   assert(nlhdlrexprdata != NULL);
   assert(success != NULL);

   *success = FALSE;

   /* check whether expression is given as norm as described in case 1 above: if we have a constraint
    * sqrt(sum x_i^2) <= constant, then it might be better not to handle this here; thus, we only call detectSocNorm
    * when the expr is _not_ the root of a constraint
    */
   if( conslhs == SCIP_INVALID && consrhs == SCIP_INVALID ) /*lint !e777*/
   {
      SCIP_CALL( detectSocNorm(scip, expr, nlhdlrexprdata, success) );
      *enforcebelow = *success;
   }

   if( !(*success) )
   {
      /* check whether expression is a simple soc-respresentable quadratic expression as described in case 2 above */
      SCIP_CALL( detectSocQuadraticSimple(scip, expr, conslhs, consrhs, nlhdlrexprdata, enforcebelow, success) );
   }

   if( !(*success) && nlhdlrdata->compeigenvalues )
   {
      /* check whether expression is a more complex soc-respresentable quadratic expression as described in case 3 */
      SCIP_CALL( detectSocQuadraticComplex(scip, expr, conslhs, consrhs, nlhdlrexprdata, enforcebelow, success) );
   }

   return SCIP_OKAY;
}

/*
 * Callback methods of nonlinear handler
 */

/** nonlinear handler copy callback */
static
SCIP_DECL_NLHDLRCOPYHDLR(nlhdlrCopyhdlrSoc)
{ /*lint --e{715}*/
   assert(targetscip != NULL);
   assert(sourcenlhdlr != NULL);
   assert(strcmp(SCIPnlhdlrGetName(sourcenlhdlr), NLHDLR_NAME) == 0);

   SCIP_CALL( SCIPincludeNlhdlrSoc(targetscip) );

   return SCIP_OKAY;
}

/** callback to free data of handler */
static
SCIP_DECL_NLHDLRFREEHDLRDATA(nlhdlrFreehdlrdataSoc)
{ /*lint --e{715}*/
   assert(nlhdlrdata != NULL);

   SCIPfreeBlockMemory(scip, nlhdlrdata);

   return SCIP_OKAY;
}

/** callback to free expression specific data */
static
SCIP_DECL_NLHDLRFREEEXPRDATA(nlhdlrFreeExprDataSoc)
{  /*lint --e{715}*/
   assert(*nlhdlrexprdata != NULL);

   SCIP_CALL( freeNlhdlrExprData(scip, nlhdlrexprdata) );

   return SCIP_OKAY;
}

<<<<<<< HEAD

/** callback to be called in initialization */
#ifdef SCIP_DISABLED_CODE
static
SCIP_DECL_NLHDLRINIT(nlhdlrInitSoc)
{  /*lint --e{715}*/
   SCIPerrorMessage("method of soc nonlinear handler not implemented yet\n");
   SCIPABORT(); /*lint --e{527}*/

   return SCIP_OKAY;
}
#else
#define nlhdlrInitSoc NULL
#endif


/** callback to be called in deinitialization */
#ifdef SCIP_DISABLED_CODE
static
SCIP_DECL_NLHDLREXIT(nlhdlrExitSoc)
{  /*lint --e{715}*/
   SCIPerrorMessage("method of soc nonlinear handler not implemented yet\n");
   SCIPABORT(); /*lint --e{527}*/

   return SCIP_OKAY;
}
#else
#define nlhdlrExitSoc NULL
#endif


=======
>>>>>>> 467f15a9
/** callback to detect structure in expression tree */
static
SCIP_DECL_NLHDLRDETECT(nlhdlrDetectSoc)
{ /*lint --e{715}*/
   SCIP_Real conslhs;
   SCIP_Real consrhs;
   SCIP_Bool enforcebelow;
   SCIP_Bool success;
   SCIP_NLHDLRDATA* nlhdlrdata;

   assert(expr != NULL);

   /* don't try if no sepa is required
    * TODO implement some bound strengthening
    */
   if( (*enforcing & SCIP_NLHDLR_METHOD_SEPABOTH) == SCIP_NLHDLR_METHOD_SEPABOTH )
      return SCIP_OKAY;

   assert(SCIPgetExprNAuxvarUsesNonlinear(expr) > 0);  /* since some sepa is required, there should have been demand for it */

   nlhdlrdata = SCIPnlhdlrGetData(nlhdlr);
   assert(nlhdlrdata != NULL);

   conslhs = (cons == NULL ? SCIP_INVALID : SCIPgetLhsNonlinear(cons));
   consrhs = (cons == NULL ? SCIP_INVALID : SCIPgetRhsNonlinear(cons));

   SCIP_CALL( detectSOC(scip, nlhdlrdata, expr, conslhs, consrhs, nlhdlrexprdata, &enforcebelow, &success) );

   if( !success )
      return SCIP_OKAY;

   /* inform what we can do */
   *participating = enforcebelow ? SCIP_NLHDLR_METHOD_SEPABELOW : SCIP_NLHDLR_METHOD_SEPAABOVE;

   /* if we have been successful on sqrt(...) <= auxvar, then we enforce
    * otherwise, expr is quadratic and we separate for expr <= ub(auxvar) only
    * in that case, we enforce only if expr is the root of a constraint, since then replacing auxvar by up(auxvar) does not relax anything (auxvar <= ub(auxvar) is the only constraint on auxvar)
    */
   if( (SCIPisExprPower(scip, expr) && SCIPgetExponentExprPow(expr) == 0.5) || (cons != NULL) )
      *enforcing |= *participating;

   return SCIP_OKAY;
}


/** auxiliary evaluation callback of nonlinear handler
 * @todo: remember if we are in the original variables and avoid reevaluating
 */
static
SCIP_DECL_NLHDLREVALAUX(nlhdlrEvalauxSoc)
{ /*lint --e{715}*/
   int i;

   assert(nlhdlrexprdata != NULL);
   assert(nlhdlrexprdata->vars != NULL);
   assert(nlhdlrexprdata->transcoefs != NULL);
   assert(nlhdlrexprdata->transcoefsidx != NULL);
   assert(nlhdlrexprdata->nterms > 1);

   /* if the original expression is a norm, evaluate w.r.t. the auxiliary variables */
   if( SCIPisExprPower(scip, expr) )
   {
      assert(SCIPgetExponentExprPow(expr) == 0.5);

      updateVarVals(scip, nlhdlrexprdata, sol, FALSE);

      /* compute sum_i coef_i expr_i^2 */
      *auxvalue = 0.0;
      for( i = 0; i < nlhdlrexprdata->nterms - 1; ++i )
      {
         SCIP_Real termval;

         termval = evalSingleTerm(scip, nlhdlrexprdata, i);
         *auxvalue += SQR(termval);
      }

      assert(*auxvalue >= 0.0);

      /* compute sqrt(sum_i coef_i expr_i^2) */
      *auxvalue = sqrt(*auxvalue);
   }
   /* otherwise, evaluate the original quadratic expression w.r.t. the created auxvars of the children */
   else
   {
      SCIP_EXPR** children;
      SCIP_Real* childcoefs;
      int nchildren;

      assert(SCIPisExprSum(scip, expr));

      children = SCIPexprGetChildren(expr);
      childcoefs = SCIPgetCoefsExprSum(expr);
      nchildren = SCIPexprGetNChildren(expr);

      *auxvalue = SCIPgetConstantExprSum(expr);

      for( i = 0; i < nchildren; ++i )
      {
         if( SCIPisExprPower(scip, children[i]) )
         {
            SCIP_VAR* argauxvar;
            SCIP_Real solval;

            assert(SCIPgetExponentExprPow(children[i]) == 2.0);

            argauxvar = SCIPgetExprAuxVarNonlinear(SCIPexprGetChildren(children[i])[0]);
            assert(argauxvar != NULL);

            solval = SCIPgetSolVal(scip, sol, argauxvar);
            *auxvalue += childcoefs[i] * SQR( solval );
         }
         else if( SCIPisExprProduct(scip, children[i]) )
         {
            SCIP_VAR* argauxvar1;
            SCIP_VAR* argauxvar2;

            assert(SCIPexprGetNChildren(children[i]) == 2);

            argauxvar1 = SCIPgetExprAuxVarNonlinear(SCIPexprGetChildren(children[i])[0]);
            argauxvar2 = SCIPgetExprAuxVarNonlinear(SCIPexprGetChildren(children[i])[1]);
            assert(argauxvar1 != NULL);
            assert(argauxvar2 != NULL);

            *auxvalue += childcoefs[i] * SCIPgetSolVal(scip, sol, argauxvar1) * SCIPgetSolVal(scip, sol, argauxvar2);
         }
         else
         {
            SCIP_VAR* argauxvar;

            argauxvar = SCIPgetExprAuxVarNonlinear(children[i]);
            assert(argauxvar != NULL);

            *auxvalue += childcoefs[i] * SCIPgetSolVal(scip, sol, argauxvar);
         }
      }
   }

   return SCIP_OKAY;
}


/** separation deinitialization method of a nonlinear handler (called during CONSINITLP) */
static
SCIP_DECL_NLHDLRINITSEPA(nlhdlrInitSepaSoc)
{ /*lint --e{715}*/
   SCIP_ROWPREP* rowprep;

   assert(conshdlr != NULL);
   assert(expr != NULL);
   assert(nlhdlrexprdata != NULL);

   /* already needed for debug solution */
   SCIP_CALL( SCIPallocBlockMemoryArray(scip, &nlhdlrexprdata->varvals, nlhdlrexprdata->nvars) );

   /* if we have 3 or more terms in lhs create variable and row for disaggregation */
   if( nlhdlrexprdata->nterms > 3 )
   {
      /* create variables for cone disaggregation */
      SCIP_CALL( createDisaggrVars(scip, expr, nlhdlrexprdata) );

#ifdef WITH_DEBUG_SOLUTION
      if( SCIPdebugIsMainscip(scip) )
      {
         SCIP_Real lhsval;
         SCIP_Real rhsval;
         SCIP_Real disvarval;
         int ndisvars;
         int nterms;
         int i;

         for( i = 0; i < nlhdlrexprdata->nvars; ++i )
         {
            SCIP_CALL( SCIPdebugGetSolVal(scip, SCIPgetExprAuxVarNonlinear(nlhdlrexprdata->vars[i]), &nlhdlrexprdata->varvals[i]) );
         }

         /*  the debug solution value of the disaggregation variables is set to
          *      (v_i^T x + beta_i)^2 / (v_{n+1}^T x + beta_{n+1})
          *  if (v_{n+1}^T x + beta_{n+1}) is different from 0.
          *  Otherwise, the debug solution value is set to 0.
          */

         nterms = nlhdlrexprdata->nterms;

         /* find value of rhs */
         rhsval = evalSingleTerm(scip, nlhdlrexprdata, nterms - 1);

         /* set value of disaggregation vars */
         ndisvars = nlhdlrexprdata->nterms - 1;

         if( SCIPisZero(scip, rhsval) )
         {
            for( i = 0; i < ndisvars; ++i )
            {
               SCIP_CALL( SCIPdebugAddSolVal(scip, nlhdlrexprdata->disvars[i], 0.0) );
            }
         }
         else
         {
            /* set value for each disaggregation variable corresponding to quadratic term */
            for( i = 0; i < ndisvars; ++i )
            {
               lhsval = evalSingleTerm(scip, nlhdlrexprdata, i);

               disvarval = SQR(lhsval) / rhsval;

               SCIP_CALL( SCIPdebugAddSolVal(scip, nlhdlrexprdata->disvars[i], disvarval) );
            }
         }
      }
#endif

      /* create the disaggregation row and store it in nlhdlrexprdata */
      SCIP_CALL( createDisaggrRow(scip, conshdlr, expr, nlhdlrexprdata) );
   }

#ifdef SCIP_DEBUG
   SCIPdebugMsg(scip, "initlp for \n");
   printNlhdlrExprData(scip, nlhdlrexprdata);
#endif

   /* add some initial cuts on well-selected coordinates */
   if( nlhdlrexprdata->nterms == 2 )
   {
      /* we have |v_1^T x + \beta_1| \leq v_2^T x + \beta_2
       *
       * we should linearize at points where the first term is -1 or 1, so we can take
       *
       * x = v_1 / ||v_1||^2 (+/-1 - beta_1)
       */
      SCIP_Real plusminus1;
      SCIP_Real norm;
      int i;

      /* calculate ||v_1||^2 */
      norm = 0.0;
      for( i = nlhdlrexprdata->termbegins[0]; i < nlhdlrexprdata->termbegins[1]; ++i )
         norm += SQR(nlhdlrexprdata->transcoefs[i]);
      assert(norm > 0.0);

      BMSclearMemoryArray(nlhdlrexprdata->varvals, nlhdlrexprdata->nvars);

      for( plusminus1 = -1.0; plusminus1 <= 1.0; plusminus1 += 2.0 )
      {
         /* set x = v_1 / ||v_1||^2 (plusminus1 - beta_1) */
         for( i = nlhdlrexprdata->termbegins[0]; i < nlhdlrexprdata->termbegins[1]; ++i )
            nlhdlrexprdata->varvals[nlhdlrexprdata->transcoefsidx[i]] = nlhdlrexprdata->transcoefs[i] / norm * (plusminus1 - nlhdlrexprdata->offsets[0]);
         assert(SCIPisEQ(scip, evalSingleTerm(scip, nlhdlrexprdata, 0), plusminus1));

         /* compute gradient cut */
         SCIP_CALL( generateCutSolSOC(scip, &rowprep, expr, cons, nlhdlrexprdata, -SCIPinfinity(scip), evalSingleTerm(scip, nlhdlrexprdata, 1)) );

         if( rowprep != NULL )
         {
            SCIP_Bool success = FALSE;

            SCIP_CALL( SCIPcleanupRowprep2(scip, rowprep, NULL, SCIPgetHugeValue(scip), &success) );
            if( success )
            {
               SCIP_ROW* cut;
               SCIP_CALL( SCIPgetRowprepRowCons(scip, &cut, rowprep, cons) );
               SCIP_CALL( SCIPaddRow(scip, cut, FALSE, infeasible) );
               SCIP_CALL( SCIPreleaseRow(scip, &cut) );
            }

            SCIPfreeRowprep(scip, &rowprep);
         }

         if( *infeasible )
            return SCIP_OKAY;
      }
   }
   else if( nlhdlrexprdata->nterms == 3 && nlhdlrexprdata->termbegins[0] != nlhdlrexprdata->termbegins[1] )
   {
      /* we have \sqrt{ (v_1^T x + \beta_1)^2 + (v_2^T x + \beta_2)^2 } \leq v_3^T x + \beta_3
       * with v_1 != 0
       *
       * we should linearize at points where the first and second term are (-1,0), (1,1), (1,-1), i.e.,
       *
       * v_1^T x + \beta_1 = -1   1   1
       * v_2^T x + \beta_2 =  0   1  -1
       *
       * Let i be the index of the first nonzero element in v_1.
       * Let j != i be an index of v_2, to be determined.
       * Assume all other entries of x will be set to 0.
       * Then we have
       *   (v_1)_i x_i + (v_1)_j x_j = c   with  c = -1 - beta_1
       *   (v_2)_i x_i + (v_2)_j x_j = d   with  d =  0 - beta_2
       *
       * Since (v_1)_i != 0, this gives
       *   x_i = 1/(v_1)_i (c - (v_1)_j x_j)
       * Substituting in the 2nd equation, we get
       *    (v_2)_i/(v_1)_i (c - (v_1)_j x_j) + (v_2)_j x_j = d
       * -> ((v_2)_j - (v_2)_i (v_1)_j / (v_1)_i) x_j = d - (v_2)_i/(v_1)_i c
       * Now find j such that (v_2)_j - (v_2)_i (v_1)_j / (v_1)_i != 0.
       *
       * If v_2 = 0, then linearize only for first term being -1 or 1 and don't care about value of second term.
       * We then set j arbitrary, x_i = 1/(v_1)_i c, other coordinates of x = zero.
       */
      static const SCIP_Real refpoints[3][2] = { {-1.0, 0.0}, {1.0, 1.0}, {1.0, -1.0} };
      SCIP_Real v1i, v1j = 0.0;
      SCIP_Real v2i, v2j = 0.0;
      SCIP_Bool v2zero;
      int i;
      int j = -1;
      int k;
      int pos;

      i = nlhdlrexprdata->transcoefsidx[nlhdlrexprdata->termbegins[0]];
      v1i = nlhdlrexprdata->transcoefs[nlhdlrexprdata->termbegins[0]];
      assert(v1i != 0.0);

      v2zero = nlhdlrexprdata->termbegins[1] == nlhdlrexprdata->termbegins[2];

      /* get (v_2)_i; as it is a sparse vector, we need to search for i in transcoefsidx */
      v2i = 0.0;
      if( !v2zero && SCIPsortedvecFindInt(nlhdlrexprdata->transcoefsidx + nlhdlrexprdata->termbegins[1], i, nlhdlrexprdata->termbegins[2] - nlhdlrexprdata->termbegins[1], &pos) )
      {
         assert(nlhdlrexprdata->transcoefsidx[nlhdlrexprdata->termbegins[1] + pos] == i);
         v2i = nlhdlrexprdata->transcoefs[nlhdlrexprdata->termbegins[1] + pos];
      }

      /* find a j, for now look only into indices with (v_2)_j != 0 */
      for( k = nlhdlrexprdata->termbegins[1]; k < nlhdlrexprdata->termbegins[2]; ++k )
      {
         /* check whether transcoefsidx[k] could be a good j */

         if( nlhdlrexprdata->transcoefsidx[k] == i ) /* i == j is not good */
            continue;

         /* get (v_1)_j; as it is a sparse vector, we need to search for j in transcoefsidx */
         v1j = 0.0;
         if( SCIPsortedvecFindInt(nlhdlrexprdata->transcoefsidx + nlhdlrexprdata->termbegins[0], nlhdlrexprdata->transcoefsidx[k], nlhdlrexprdata->termbegins[1] - nlhdlrexprdata->termbegins[0], &pos) )
         {
            assert(nlhdlrexprdata->transcoefsidx[nlhdlrexprdata->termbegins[0] + pos] == nlhdlrexprdata->transcoefsidx[k]);
            v1j = nlhdlrexprdata->transcoefs[nlhdlrexprdata->termbegins[0] + pos];
         }

         v2j = nlhdlrexprdata->transcoefs[k];

         if( SCIPisZero(scip, v2j - v2i * v1j / v1i) )  /* (v_2)_j - (v_2)_i (v_1)_j / (v_1)_i = 0 is also not good */
            continue;

         j = nlhdlrexprdata->transcoefsidx[k];
         break;
      }

      if( v2zero )
      {
         j = 0;
         v1j = 0.0;
         v2j = 0.0;
      }

      if( j != -1 )
      {
         SCIP_Real c, d;
         int point;

         BMSclearMemoryArray(nlhdlrexprdata->varvals, nlhdlrexprdata->nvars);

         for( point = 0; point < (v2zero ? 2 : 3); ++point )
         {
            c = refpoints[point][0] - nlhdlrexprdata->offsets[0];

            if( !v2zero )
            {
               /* set x_j and x_i */
               d = refpoints[point][1] - nlhdlrexprdata->offsets[1];
               nlhdlrexprdata->varvals[j] = (d - v2i/v1i*c) / (v2j - v2i * v1j / v1i);
               nlhdlrexprdata->varvals[i] = (c - v1j * nlhdlrexprdata->varvals[j]) / v1i;

               SCIPdebugMsg(scip, "<%s>(%d) = %g, <%s>(%d) = %g\n",
                  SCIPvarGetName(SCIPgetExprAuxVarNonlinear(nlhdlrexprdata->vars[i])), i, nlhdlrexprdata->varvals[i],
                  SCIPvarGetName(SCIPgetExprAuxVarNonlinear(nlhdlrexprdata->vars[j])), j, nlhdlrexprdata->varvals[j]);
            }
            else
            {
               /* set x_i */
               nlhdlrexprdata->varvals[i] = c / v1i;

               SCIPdebugMsg(scip, "<%s>(%d) = %g\n",
                  SCIPvarGetName(SCIPgetExprAuxVarNonlinear(nlhdlrexprdata->vars[i])), i, nlhdlrexprdata->varvals[i]);
            }

            assert(SCIPisEQ(scip, evalSingleTerm(scip, nlhdlrexprdata, 0), refpoints[point][0]));
            assert(v2zero || SCIPisEQ(scip, evalSingleTerm(scip, nlhdlrexprdata, 1), refpoints[point][1]));

            /* compute gradient cut */
            SCIP_CALL( generateCutSolSOC(scip, &rowprep, expr, cons, nlhdlrexprdata, -SCIPinfinity(scip), evalSingleTerm(scip, nlhdlrexprdata, 2)) );

            if( rowprep != NULL )
            {
               SCIP_Bool success = FALSE;

               SCIP_CALL( SCIPcleanupRowprep2(scip, rowprep, NULL, SCIPgetHugeValue(scip), &success) );
               if( success )
               {
                  SCIP_ROW* cut;
                  SCIP_CALL( SCIPgetRowprepRowCons(scip, &cut, rowprep, cons) );
                  SCIP_CALL( SCIPaddRow(scip, cut, FALSE, infeasible) );
                  SCIP_CALL( SCIPreleaseRow(scip, &cut) );
               }

               SCIPfreeRowprep(scip, &rowprep);
            }

            if( *infeasible )
               return SCIP_OKAY;
         }
      }
   }
   else if( nlhdlrexprdata->nterms == 3 )
   {
      /* we have \sqrt{ \beta_1^2 + (v_2^T x + \beta_2)^2 } \leq v_3^T x + \beta_3
       * with v_2 != 0
       *
       * we should linearize at points where the second term is -1 or 1
       *
       * set x = v_2 / ||v_2||^2 (+/-1 - beta_2)
       */
      SCIP_Real plusminus1;
      SCIP_Real norm;
      int i;

      /* calculate ||v_2||^2 */
      norm = 0.0;
      for( i = nlhdlrexprdata->termbegins[1]; i < nlhdlrexprdata->termbegins[2]; ++i )
         norm += SQR(nlhdlrexprdata->transcoefs[i]);
      assert(norm > 0.0);

      BMSclearMemoryArray(nlhdlrexprdata->varvals, nlhdlrexprdata->nvars);

      for( plusminus1 = -1.0; plusminus1 <= 1.0; plusminus1 += 2.0 )
      {
         /* set x = v_2 / ||v_2||^2 (plusminus1 - beta_2) */
         for( i = nlhdlrexprdata->termbegins[1]; i < nlhdlrexprdata->termbegins[2]; ++i )
            nlhdlrexprdata->varvals[nlhdlrexprdata->transcoefsidx[i]] = nlhdlrexprdata->transcoefs[i] / norm * (plusminus1 - nlhdlrexprdata->offsets[1]);
         assert(SCIPisEQ(scip, evalSingleTerm(scip, nlhdlrexprdata, 1), plusminus1));

         /* compute gradient cut */
         SCIP_CALL( generateCutSolSOC(scip, &rowprep, expr, cons, nlhdlrexprdata, -SCIPinfinity(scip), evalSingleTerm(scip, nlhdlrexprdata, 2)) );

         if( rowprep != NULL )
         {
            SCIP_Bool success = FALSE;

            SCIP_CALL( SCIPcleanupRowprep2(scip, rowprep, NULL, SCIPgetHugeValue(scip), &success) );
            if( success )
            {
               SCIP_ROW* cut;
               SCIP_CALL( SCIPgetRowprepRowCons(scip, &cut, rowprep, cons) );
               SCIP_CALL( SCIPaddRow(scip, cut, FALSE, infeasible) );
               SCIP_CALL( SCIPreleaseRow(scip, &cut) );
            }

            SCIPfreeRowprep(scip, &rowprep);
         }

         if( *infeasible )
            return SCIP_OKAY;
      }
   }
   else
   {
      /* generate gradient cuts for the small rotated cones
       *  \f[
       *    \sqrt{4(v_k^T x + \beta_k)^2 + (v_n^T x + \beta_n - y_k)^2} - v_n^T x - \beta_n - y_k \leq 0.
       *  \f]
       *
       * we should linearize again at points where the first and second term (inside sqr) are (-1/2,0), (1/2,1), (1/2,-1).
       * Since we have y_k, we can achieve this more easily here via
       *   x = v_k/||v_k||^2 (+/-0.5 - beta_k)
       *   y_k = v_n^T x + beta_n + 0/1/-1
       *
       * If v_k = 0, then we use x = 0 and linearize for second term being 1 and -1 only
       */
      static const SCIP_Real refpoints[3][2] = { {-0.5, 0.0}, {0.5, 1.0}, {0.5, -1.0} };
      SCIP_Real rhsval;
      SCIP_Real norm;
      int point;
      int i;
      int k;
      SCIP_Bool vkzero;

      /* add disaggregation row to LP */
      SCIP_CALL( SCIPaddRow(scip, nlhdlrexprdata->disrow, FALSE, infeasible) );

      if( *infeasible )
         return SCIP_OKAY;

      for( k = 0; k < nlhdlrexprdata->nterms - 1; ++k )
      {
         vkzero = nlhdlrexprdata->termbegins[k+1] == nlhdlrexprdata->termbegins[k];
         assert(!vkzero || nlhdlrexprdata->offsets[k] != 0.0);

         /* calculate ||v_k||^2 */
         norm = 0.0;
         for( i = nlhdlrexprdata->termbegins[k]; i < nlhdlrexprdata->termbegins[k+1]; ++i )
            norm += SQR(nlhdlrexprdata->transcoefs[i]);
         assert(vkzero || norm > 0.0);

         BMSclearMemoryArray(nlhdlrexprdata->varvals, nlhdlrexprdata->nvars);

         for( point = vkzero ? 1 : 0; point < 3; ++point )
         {
            /* set x = v_k / ||v_k||^2 (refpoints[point][0] - beta_k) / 2 */
            for( i = nlhdlrexprdata->termbegins[k]; i < nlhdlrexprdata->termbegins[k+1]; ++i )
               nlhdlrexprdata->varvals[nlhdlrexprdata->transcoefsidx[i]] = nlhdlrexprdata->transcoefs[i] / norm * (refpoints[point][0] - nlhdlrexprdata->offsets[k]);  /*lint !e795*/
            assert(vkzero || SCIPisEQ(scip, evalSingleTerm(scip, nlhdlrexprdata, k), refpoints[point][0]));

            /* set y_k = v_n^T x + beta_n + 0/1/-1 */
            rhsval = evalSingleTerm(scip, nlhdlrexprdata, nlhdlrexprdata->nterms - 1);
            nlhdlrexprdata->disvarvals[k] = rhsval + refpoints[point][1];

            /* compute gradient cut */
            SCIP_CALL( generateCutSolDisagg(scip, &rowprep, expr, cons, nlhdlrexprdata, k, -SCIPinfinity(scip), rhsval) );

            if( rowprep != NULL )
            {
               SCIP_Bool success = FALSE;

               SCIP_CALL( SCIPcleanupRowprep2(scip, rowprep, NULL, SCIPgetHugeValue(scip), &success) );
               if( success )
               {
                  SCIP_ROW* cut;
                  SCIP_CALL( SCIPgetRowprepRowCons(scip, &cut, rowprep, cons) );
                  SCIP_CALL( SCIPaddRow(scip, cut, FALSE, infeasible) );
                  SCIP_CALL( SCIPreleaseRow(scip, &cut) );
               }

               SCIPfreeRowprep(scip, &rowprep);
            }

            if( *infeasible )
               return SCIP_OKAY;
         }
      }
   }

   return SCIP_OKAY;
}


/** separation deinitialization method of a nonlinear handler (called during CONSEXITSOL) */
static
SCIP_DECL_NLHDLREXITSEPA(nlhdlrExitSepaSoc)
{ /*lint --e{715}*/
   assert(nlhdlrexprdata != NULL);

   /* free disaggreagation row */
   if( nlhdlrexprdata->disrow != NULL )
   {
      SCIP_CALL( SCIPreleaseRow(scip, &nlhdlrexprdata->disrow) );
   }

   SCIPfreeBlockMemoryArray(scip, &nlhdlrexprdata->varvals, nlhdlrexprdata->nvars);

   return SCIP_OKAY;
}


/** nonlinear handler separation callback */
static
SCIP_DECL_NLHDLRENFO(nlhdlrEnfoSoc)
{ /*lint --e{715}*/
   SCIP_NLHDLRDATA* nlhdlrdata;
   SCIP_Real rhsval;
   int ndisaggrs;
   int k;
   SCIP_Bool infeasible;

   assert(nlhdlrexprdata != NULL);
   assert(nlhdlrexprdata->nterms < 4 || nlhdlrexprdata->disrow != NULL);
   assert(nlhdlrexprdata->nterms > 1);

   *result = SCIP_DIDNOTFIND;

   if( branchcandonly )
      return SCIP_OKAY;

   nlhdlrdata = SCIPnlhdlrGetData(nlhdlr);
   assert(nlhdlrdata != NULL);

   /* update varvals
    * set variables close to integer to integer, in particular when close to zero
    * for simple soc's (no large v_i, no offsets), variables close to zero would give coefficients close to zero in the cut,
    * which the cut cleanup may have problems to relax (and we end up with local or much relaxed cuts)
    * also when close to other integers, rounding now may prevent some relaxation in cut cleanup
    */
   updateVarVals(scip, nlhdlrexprdata, sol, TRUE);

   rhsval = evalSingleTerm(scip, nlhdlrexprdata, nlhdlrexprdata->nterms - 1);

   /* if there are three or two terms just compute gradient cut */
   if( nlhdlrexprdata->nterms < 4 )
   {
      SCIP_ROWPREP* rowprep;

      /* compute gradient cut */
      SCIP_CALL( generateCutSolSOC(scip, &rowprep, expr, cons, nlhdlrexprdata, SCIPgetLPFeastol(scip), rhsval) );

      if( rowprep != NULL )
      {
         SCIP_CALL( addCut(scip, nlhdlrdata, rowprep, sol, cons, allowweakcuts, result) );

         SCIPfreeRowprep(scip, &rowprep);
      }
      else
      {
         SCIPdebugMsg(scip, "failed to generate cut for SOC\n");
      }

      return SCIP_OKAY;
   }

   ndisaggrs = nlhdlrexprdata->nterms - 1;

   /* check whether the aggregation row is in the LP */
   if( !SCIProwIsInLP(nlhdlrexprdata->disrow) && -SCIPgetRowSolFeasibility(scip, nlhdlrexprdata->disrow, sol) > SCIPgetLPFeastol(scip) )
   {
      SCIP_CALL( SCIPaddRow(scip, nlhdlrexprdata->disrow, TRUE, &infeasible) );
      SCIPdebugMsg(scip, "added disaggregation row to LP, cutoff=%u\n", infeasible);

      if( infeasible )
      {
         *result = SCIP_CUTOFF;
         return SCIP_OKAY;
      }

      *result = SCIP_SEPARATED;
   }

   for( k = 0; k < ndisaggrs && *result != SCIP_CUTOFF; ++k )
   {
      SCIP_ROWPREP* rowprep;

      /* compute gradient cut */
      SCIP_CALL( generateCutSolDisagg(scip, &rowprep, expr, cons, nlhdlrexprdata, k, SCIPgetLPFeastol(scip), rhsval) );

      if( rowprep != NULL )
      {
         SCIP_CALL( addCut(scip, nlhdlrdata, rowprep, sol, cons, allowweakcuts, result) );

         SCIPfreeRowprep(scip, &rowprep);
      }
   }

   return SCIP_OKAY;
}

static
SCIP_DECL_NLHDLRSOLLINEARIZE(nlhdlrSollinearizeSoc)
{ /*lint --e{715}*/
   SCIP_NLHDLRDATA* nlhdlrdata;
   SCIP_Real rhsval;
   int k;

   assert(sol != NULL);
   assert(nlhdlrexprdata != NULL);
   assert(nlhdlrexprdata->nterms < 4 || nlhdlrexprdata->disrow != NULL);
   assert(nlhdlrexprdata->nterms > 1);

   nlhdlrdata = SCIPnlhdlrGetData(nlhdlr);
   assert(nlhdlrdata != NULL);

   /* update varvals */
   updateVarVals(scip, nlhdlrexprdata, sol, TRUE);

   rhsval = evalSingleTerm(scip, nlhdlrexprdata, nlhdlrexprdata->nterms - 1);

   /* if there are three or two terms just compute gradient cut */
   if( nlhdlrexprdata->nterms < 4 )
   {
      SCIP_ROWPREP* rowprep;

      /* compute gradient cut */
      SCIP_CALL( generateCutSolSOC(scip, &rowprep, expr, cons, nlhdlrexprdata, -SCIPinfinity(scip), rhsval) );

      if( rowprep != NULL )
      {
         SCIP_CALL( addCutPool(scip, nlhdlrdata, rowprep, sol, cons) );

         SCIPfreeRowprep(scip, &rowprep);
      }

      return SCIP_OKAY;
   }

   for( k = 0; k < nlhdlrexprdata->nterms - 1; ++k )
   {
      SCIP_ROWPREP* rowprep;

      /* compute gradient cut */
      SCIP_CALL( generateCutSolDisagg(scip, &rowprep, expr, cons, nlhdlrexprdata, k, -SCIPinfinity(scip), rhsval) );

      if( rowprep != NULL )
      {
         SCIP_CALL( addCutPool(scip, nlhdlrdata, rowprep, sol, cons) );

         SCIPfreeRowprep(scip, &rowprep);
      }
   }

   return SCIP_OKAY;
}

/*
 * nonlinear handler specific interface methods
 */

/** includes SOC nonlinear handler in nonlinear constraint handler */
SCIP_RETCODE SCIPincludeNlhdlrSoc(
   SCIP*                 scip                /**< SCIP data structure */
   )
{
   SCIP_NLHDLRDATA* nlhdlrdata;
   SCIP_NLHDLR* nlhdlr;

   assert(scip != NULL);

   /* create nonlinear handler data */
   SCIP_CALL( SCIPallocClearBlockMemory(scip, &nlhdlrdata) );

   SCIP_CALL( SCIPincludeNlhdlrNonlinear(scip, &nlhdlr, NLHDLR_NAME, NLHDLR_DESC, NLHDLR_DETECTPRIORITY, NLHDLR_ENFOPRIORITY, nlhdlrDetectSoc, nlhdlrEvalauxSoc, nlhdlrdata) );
   assert(nlhdlr != NULL);

   SCIPnlhdlrSetCopyHdlr(nlhdlr, nlhdlrCopyhdlrSoc);
   SCIPnlhdlrSetFreeHdlrData(nlhdlr, nlhdlrFreehdlrdataSoc);
   SCIPnlhdlrSetFreeExprData(nlhdlr, nlhdlrFreeExprDataSoc);
   SCIPnlhdlrSetSepa(nlhdlr, nlhdlrInitSepaSoc, nlhdlrEnfoSoc, NULL, nlhdlrExitSepaSoc);
   SCIPnlhdlrSetSollinearize(nlhdlr, nlhdlrSollinearizeSoc);

   /* add soc nlhdlr parameters */
   /* TODO should we get rid of this and use separating/mineffiacy(root) instead, which is 1e-4? */
   SCIP_CALL( SCIPaddRealParam(scip, "nlhdlr/" NLHDLR_NAME "/mincutefficacy",
         "Minimum efficacy which a cut needs in order to be added.",
         &nlhdlrdata->mincutefficacy, FALSE, DEFAULT_MINCUTEFFICACY, 0.0, SCIPinfinity(scip), NULL, NULL) );

   SCIP_CALL( SCIPaddBoolParam(scip, "nlhdlr/" NLHDLR_NAME "/compeigenvalues",
         "Should Eigenvalue computations be done to detect complex cases in quadratic constraints?",
         &nlhdlrdata->compeigenvalues, FALSE, DEFAULT_COMPEIGENVALUES, NULL, NULL) );

   return SCIP_OKAY;
}

/** checks whether constraint is SOC representable in original variables and returns the SOC representation
 *
 * The SOC representation has the form:
 * \f$\sqrt{\sum_{i=1}^{n} (v_i^T x + \beta_i)^2} - v_{n+1}^T x - \beta_{n+1} \lessgtr 0\f$,
 * where \f$n+1 = \text{nterms}\f$ and the inequality type is given by sidetype (`SCIP_SIDETYPE_RIGHT` if inequality
 * is \f$\leq\f$, `SCIP_SIDETYPE_LEFT` if \f$\geq\f$).
 *
 * For each term (i.e. for each \f$i\f$ in the above notation as well as \f$n+1\f$), the constant \f$\beta_i\f$ is given by the
 * corresponding element `offsets[i-1]` and `termbegins[i-1]` is the starting position of the term in arrays
 * `transcoefs` and `transcoefsidx`. The overall number of nonzeros is `termbegins[nterms]`.
 *
 * Arrays `transcoefs` and `transcoefsidx` have size `termbegins[nterms]` and define the linear expressions \f$v_i^T x\f$
 * for each term. For a term \f$i\f$ in the above notation, the nonzeroes are given by elements
 * `termbegins[i-1]...termbegins[i]` of `transcoefs` and `transcoefsidx`. There may be no nonzeroes for some term (i.e.,
 * constant terms are possible). `transcoefs` contains the coefficients \f$v_i\f$ and `transcoefsidx` contains positions of
 * variables in the `vars` array.
 *
 * The `vars` array has size `nvars` and contains \f$x\f$ variables; each variable is included at most once.
 *
 * The arrays should be freed by calling SCIPfreeSOCArraysNonlinear().
 *
 * This function uses the methods that are used in the detection algorithm of the SOC nonlinear handler.
 */
SCIP_RETCODE SCIPisSOCNonlinear(
   SCIP*                 scip,               /**< SCIP data structure */
   SCIP_CONS*            cons,               /**< nonlinear constraint */
   SCIP_Bool             compeigenvalues,    /**< whether eigenvalues should be computed to detect complex cases */
   SCIP_Bool*            success,            /**< pointer to store whether SOC structure has been detected */
   SCIP_SIDETYPE*        sidetype,           /**< pointer to store which side of cons is SOC representable; only
                                              *   valid when success is TRUE */
   SCIP_VAR***           vars,               /**< variables (x) that appear on both sides; no duplicates are allowed */
   SCIP_Real**           offsets,            /**< offsets of both sides (beta_i) */
   SCIP_Real**           transcoefs,         /**< non-zeros of linear transformation vectors (v_i) */
   int**                 transcoefsidx,      /**< mapping of transformation coefficients to variable indices in vars */
   int**                 termbegins,         /**< starting indices of transcoefs for each term */
   int*                  nvars,              /**< total number of variables appearing (i.e. size of vars) */
   int*                  nterms              /**< number of summands in the SQRT +1 for RHS (n+1) */
   )
{
   SCIP_NLHDLRDATA nlhdlrdata;
   SCIP_NLHDLREXPRDATA *nlhdlrexprdata;
   SCIP_Real conslhs;
   SCIP_Real consrhs;
   SCIP_EXPR* expr;
   SCIP_Bool enforcebelow;
   int i;

   assert(cons != NULL);

   expr = SCIPgetExprNonlinear(cons);
   assert(expr != NULL);

   nlhdlrdata.mincutefficacy = 0.0;
   nlhdlrdata.compeigenvalues = compeigenvalues;

   conslhs = SCIPgetLhsNonlinear(cons);
   consrhs = SCIPgetRhsNonlinear(cons);

   SCIP_CALL( detectSOC(scip, &nlhdlrdata, expr, conslhs, consrhs, &nlhdlrexprdata, &enforcebelow, success) );

   /* the constraint must be SOC representable in original variables */
   if( *success )
   {
      assert(nlhdlrexprdata != NULL);

      for( i = 0; i < nlhdlrexprdata->nvars; ++i )
      {
         if( !SCIPisExprVar(scip, nlhdlrexprdata->vars[i]) )
         {
            *success = FALSE;
            break;
         }
      }
   }

   if( *success )
   {
      *sidetype = enforcebelow ? SCIP_SIDETYPE_RIGHT : SCIP_SIDETYPE_LEFT;
      SCIP_CALL( SCIPallocBlockMemoryArray(scip, vars, nlhdlrexprdata->nvars) );

      for( i = 0; i < nlhdlrexprdata->nvars; ++i )
      {
         (*vars)[i] = SCIPgetVarExprVar(nlhdlrexprdata->vars[i]);
         assert((*vars)[i] != NULL);
      }
      SCIPfreeBlockMemoryArray(scip, &nlhdlrexprdata->vars, nlhdlrexprdata->nvars);
      *offsets = nlhdlrexprdata->offsets;
      *transcoefs = nlhdlrexprdata->transcoefs;
      *transcoefsidx = nlhdlrexprdata->transcoefsidx;
      *termbegins = nlhdlrexprdata->termbegins;
      *nvars = nlhdlrexprdata->nvars;
      *nterms = nlhdlrexprdata->nterms;
      SCIPfreeBlockMemory(scip, &nlhdlrexprdata);
   }
   else
   {
      if( nlhdlrexprdata != NULL )
      {
         SCIP_CALL( freeNlhdlrExprData(scip, &nlhdlrexprdata) );
      }
      *vars = NULL;
      *offsets = NULL;
      *transcoefs = NULL;
      *transcoefsidx = NULL;
      *termbegins = NULL;
      *nvars = 0;
      *nterms = 0;
   }

   return SCIP_OKAY;
}

/** frees arrays created by SCIPisSOCNonlinear() */
void SCIPfreeSOCArraysNonlinear(
   SCIP*                 scip,               /**< SCIP data structure */
   SCIP_VAR***           vars,               /**< variables that appear on both sides (x) */
   SCIP_Real**           offsets,            /**< offsets of both sides (beta_i) */
   SCIP_Real**           transcoefs,         /**< non-zeros of linear transformation vectors (v_i) */
   int**                 transcoefsidx,      /**< mapping of transformation coefficients to variable indices in vars */
   int**                 termbegins,         /**< starting indices of transcoefs for each term */
   int                   nvars,              /**< total number of variables appearing */
   int                   nterms              /**< number of summands in the SQRT +1 for RHS (n+1) */
   )
{
   int ntranscoefs;

   if( nvars == 0 )
      return;

   assert(vars != NULL);
   assert(offsets != NULL);
   assert(transcoefs != NULL);
   assert(transcoefsidx != NULL);
   assert(termbegins != NULL);

   ntranscoefs = (*termbegins)[nterms];

   SCIPfreeBlockMemoryArray(scip, termbegins, nterms + 1);
   SCIPfreeBlockMemoryArray(scip, transcoefsidx, ntranscoefs);
   SCIPfreeBlockMemoryArray(scip, transcoefs, ntranscoefs);
   SCIPfreeBlockMemoryArray(scip, offsets, nterms);
   SCIPfreeBlockMemoryArray(scip, vars, nvars);
}<|MERGE_RESOLUTION|>--- conflicted
+++ resolved
@@ -2404,40 +2404,6 @@
    return SCIP_OKAY;
 }
 
-<<<<<<< HEAD
-
-/** callback to be called in initialization */
-#ifdef SCIP_DISABLED_CODE
-static
-SCIP_DECL_NLHDLRINIT(nlhdlrInitSoc)
-{  /*lint --e{715}*/
-   SCIPerrorMessage("method of soc nonlinear handler not implemented yet\n");
-   SCIPABORT(); /*lint --e{527}*/
-
-   return SCIP_OKAY;
-}
-#else
-#define nlhdlrInitSoc NULL
-#endif
-
-
-/** callback to be called in deinitialization */
-#ifdef SCIP_DISABLED_CODE
-static
-SCIP_DECL_NLHDLREXIT(nlhdlrExitSoc)
-{  /*lint --e{715}*/
-   SCIPerrorMessage("method of soc nonlinear handler not implemented yet\n");
-   SCIPABORT(); /*lint --e{527}*/
-
-   return SCIP_OKAY;
-}
-#else
-#define nlhdlrExitSoc NULL
-#endif
-
-
-=======
->>>>>>> 467f15a9
 /** callback to detect structure in expression tree */
 static
 SCIP_DECL_NLHDLRDETECT(nlhdlrDetectSoc)
