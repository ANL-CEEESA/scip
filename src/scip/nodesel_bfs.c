--- conflicted
+++ resolved
@@ -285,7 +285,7 @@
    {
 #ifdef NODESEL_OUT
       SCIPdebugMessage("node1<%lld>: lb<%f> est<%f>, node2<%lld>: lb<%f> est<%f> --> choose node<%lld> by lb\n",
-         SCIPnodeGetNumber(node1), lowerbound1, SCIPnodeGetEstimate(node1), SCIPnodeGetNumber(node2), lowerbound2, 
+         SCIPnodeGetNumber(node1), lowerbound1, SCIPnodeGetEstimate(node1), SCIPnodeGetNumber(node2), lowerbound2,
          SCIPnodeGetEstimate(node2), SCIPnodeGetNumber(node1));
 #endif
       return -1;
@@ -293,8 +293,8 @@
    else if( SCIPisGT(scip, lowerbound1, lowerbound2) )
    {
 #ifdef NODESEL_OUT
-      SCIPdebugMessage("node1<%lld>: lb<%f> est<%f>, node2<%lld>: lb<%f> est<%f> --> choose node<%lld> by lb\n", 
-         SCIPnodeGetNumber(node1), lowerbound1, SCIPnodeGetEstimate(node1), SCIPnodeGetNumber(node2), lowerbound2, 
+      SCIPdebugMessage("node1<%lld>: lb<%f> est<%f>, node2<%lld>: lb<%f> est<%f> --> choose node<%lld> by lb\n",
+         SCIPnodeGetNumber(node1), lowerbound1, SCIPnodeGetEstimate(node1), SCIPnodeGetNumber(node2), lowerbound2,
          SCIPnodeGetEstimate(node2), SCIPnodeGetNumber(node2));
 #endif
       return +1;
@@ -306,32 +306,9 @@
 
       estimate1 = SCIPnodeGetEstimate(node1);
       estimate2 = SCIPnodeGetEstimate(node2);
-<<<<<<< HEAD
-
-      if( SCIPisLT(scip, estimate1, estimate2) )
-      {
-#ifdef NODESEL_OUT
-         SCIPdebugMessage("node1<%lld>: lb<%f> est<%f>, node2<%lld>: lb<%f> est<%f> --> choose node<%lld> by est\n", 
-            SCIPnodeGetNumber(node1), lowerbound1, SCIPnodeGetEstimate(node1), SCIPnodeGetNumber(node2), 
-            lowerbound2, SCIPnodeGetEstimate(node2), SCIPnodeGetNumber(node1));
-#endif
-         return -1;
-      }
-      else if( SCIPisGT(scip, estimate1, estimate2) )
-      {
-#ifdef NODESEL_OUT
-         SCIPdebugMessage("node1<%lld>: lb<%f> est<%f>, node2<%lld>: lb<%f> est<%f> --> choose node<%lld> by est\n", 
-            SCIPnodeGetNumber(node1), lowerbound1, SCIPnodeGetEstimate(node1), SCIPnodeGetNumber(node2), 
-            lowerbound2, SCIPnodeGetEstimate(node2), SCIPnodeGetNumber(node2));
-#endif
-         return +1;
-      }
-      else
-=======
       if( (SCIPisInfinity(scip,  estimate1) && SCIPisInfinity(scip,  estimate2)) ||
           (SCIPisInfinity(scip, -estimate1) && SCIPisInfinity(scip, -estimate2)) ||
           SCIPisEQ(scip, estimate1, estimate2) )
->>>>>>> 9948ed2b
       {
          SCIP_NODETYPE nodetype1;
          SCIP_NODETYPE nodetype2;
@@ -340,8 +317,8 @@
          nodetype2 = SCIPnodeGetType(node2);
 
 #ifdef NODESEL_OUT
-      SCIPdebugMessage("node1<%lld>: lb<%f> est<%f>, node2<%lld>: lb<%f> est<%f> --> choose node xxx by child/sibl\n", 
-         SCIPnodeGetNumber(node1), lowerbound1, SCIPnodeGetEstimate(node1), SCIPnodeGetNumber(node2), 
+      SCIPdebugMessage("node1<%lld>: lb<%f> est<%f>, node2<%lld>: lb<%f> est<%f> --> choose node xxx by child/sibl\n",
+         SCIPnodeGetNumber(node1), lowerbound1, SCIPnodeGetEstimate(node1), SCIPnodeGetNumber(node2),
          lowerbound2, SCIPnodeGetEstimate(node2));
 #endif
          if( nodetype1 == SCIP_NODETYPE_CHILD && nodetype2 != SCIP_NODETYPE_CHILD )
@@ -356,7 +333,7 @@
          {
             int depth1;
             int depth2;
-         
+
             depth1 = SCIPnodeGetDepth(node1);
             depth2 = SCIPnodeGetDepth(node2);
             if( depth1 < depth2 )
@@ -369,9 +346,21 @@
       }
 
       if( SCIPisLT(scip, estimate1, estimate2) )
+      {
+#ifdef NODESEL_OUT
+         SCIPdebugMessage("node1<%lld>: lb<%f> est<%f>, node2<%lld>: lb<%f> est<%f> --> choose node<%lld> by est\n",
+            SCIPnodeGetNumber(node1), lowerbound1, SCIPnodeGetEstimate(node1), SCIPnodeGetNumber(node2),
+            lowerbound2, SCIPnodeGetEstimate(node2), SCIPnodeGetNumber(node1));
+#endif
          return -1;
+      }
 
       assert(SCIPisGT(scip, estimate1, estimate2));
+#ifdef NODESEL_OUT
+      SCIPdebugMessage("node1<%lld>: lb<%f> est<%f>, node2<%lld>: lb<%f> est<%f> --> choose node<%lld> by est\n",
+         SCIPnodeGetNumber(node1), lowerbound1, SCIPnodeGetEstimate(node1), SCIPnodeGetNumber(node2),
+         lowerbound2, SCIPnodeGetEstimate(node2), SCIPnodeGetNumber(node2));
+#endif
       return +1;
    }
 }
