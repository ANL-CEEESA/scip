--- conflicted
+++ resolved
@@ -107,191 +107,6 @@
  */
 
 
-<<<<<<< HEAD
-=======
-/** compute components of symmetry group */
-static
-SCIP_RETCODE computeComponents(
-   SCIP*                 scip,               /**< SCIP instance */
-   SCIP_PRESOLDATA*      presoldata          /**< data of symmetry breaking presolver */
-   )
-{
-   SCIP_DISJOINTSET* componentstoperm = NULL;
-   SCIP_Bool startchanged;
-   int** perms;
-   int npermsincomponent;
-   int curcomponent;
-   int ncomponents;
-   int componentcnt;
-   int npermvars;
-   int nperms;
-   int newstart;
-   int start;
-   int i;
-   int j;
-   int k;
-
-   assert( scip != NULL );
-   assert( presoldata != NULL );
-
-   nperms = presoldata->nperms;
-
-   presoldata->ncomponents = -1;
-
-   if ( nperms <= 0 )
-      return SCIP_OKAY;
-
-   /* at this point, we have at least one non-trivial permutation */
-   npermvars = presoldata->npermvars;
-   perms = presoldata->perms;
-
-   /* if there exists only one orbit, we have exactly one component */
-   if ( presoldata->norbits == 1 )
-      ncomponents = 1;
-   else
-   {
-      /* init array that assigns to each permutation its component of the group */
-      SCIP_CALL( SCIPcreateDisjointset(scip, &componentstoperm, nperms) );
-      ncomponents = nperms;
-
-      /* check whether two permutations belong to the same component */
-      for (i = 0; i < nperms && ncomponents > 1; ++i)
-      {
-         for (j = i + 1; j < nperms && ncomponents > 1; ++j)
-         {
-            int componentI;
-            int componentJ;
-            int* permI;
-            int* permJ;
-
-            componentI = SCIPdisjointsetFind(componentstoperm, i);
-            componentJ = SCIPdisjointsetFind(componentstoperm, j);
-            if ( componentI == componentJ )
-               continue;
-
-            permI = perms[i];
-            permJ = perms[j];
-
-            /* Do perms[i] and perms[j] belong to the same component? */
-            for (k = 0; k < npermvars; ++k)
-            {
-               /* both permutations belong to the same component */
-               if ( permI[k] != k && permJ[k] != k )
-               {
-                  /* Keep the smallest identifier to keep track of where a new component starts.
-                   * Note that it is necessary to store the smaller identifier to be able to iterate
-                   * over all ordered pairs (i,j), i < j, of permutations, instead of all unordered
-                   * pairs {i,j}. */
-                  if ( componentI < componentJ )
-                     SCIPdisjointsetUnion(componentstoperm, i, j, TRUE);
-                  else
-                     SCIPdisjointsetUnion(componentstoperm, j, i, TRUE);
-
-                  --ncomponents;
-                  break;
-               }
-            }
-         }
-      }
-      assert( ncomponents > 0 );
-   }
-
-   /* store data */
-   presoldata->ncomponents = ncomponents;
-
-   SCIP_CALL( SCIPallocBlockMemoryArray(scip, &presoldata->npermsincomponent, ncomponents) );
-   SCIP_CALL( SCIPallocBlockMemoryArray(scip, &presoldata->components, ncomponents) );
-
-   /* copy componentstoperm adequatly to components and npermsincomponent */
-   if ( ncomponents == 1 )
-   {
-      presoldata->npermsincomponent[0] = nperms;
-
-      SCIP_CALL( SCIPallocBlockMemoryArray(scip, &(presoldata->components[0]), nperms) );
-      for (i = 0; i < nperms; ++i)
-         presoldata->components[0][i] = i;
-   }
-   else
-   {
-      componentcnt = 0;
-      start = 0;
-      newstart = 0;
-      startchanged = TRUE;
-      while ( startchanged )
-      {
-         startchanged = FALSE;
-         npermsincomponent = 0;
-         assert( componentstoperm != NULL );
-         curcomponent = SCIPdisjointsetFind(componentstoperm, start);
-
-         /* find number of permutations in current component and detect first perm in another permutation */
-         for (i = start; i < nperms; ++i)
-         {
-            if ( SCIPdisjointsetFind(componentstoperm, i) == curcomponent )
-               ++npermsincomponent;
-            /* only store other component if it has the same identifier as its node (mark that new component starts) */
-            else if ( ! startchanged && SCIPdisjointsetFind(componentstoperm, i) == i )
-            {
-               newstart = i;
-               startchanged = TRUE;
-            }
-         }
-
-         /* store number of permutations and permutation per component */
-         presoldata->npermsincomponent[componentcnt] = npermsincomponent;
-
-         SCIP_CALL( SCIPallocBlockMemoryArray(scip, &(presoldata->components[componentcnt]), npermsincomponent) );
-
-         j = 0;
-         for (i = start; i < nperms; ++i)
-         {
-            if ( SCIPdisjointsetFind(componentstoperm, i) == curcomponent )
-               presoldata->components[componentcnt][j++] = i;
-         }
-
-         ++componentcnt;
-         start = newstart;
-      }
-   }
-
-   if ( presoldata->norbits != 1 )
-      SCIPfreeDisjointset(scip, &componentstoperm);
-
-   SCIP_CALL( SCIPallocBlockMemoryArray(scip, &(presoldata->componentblocked), ncomponents) );
-   for (i = 0; i < ncomponents; ++i)
-      presoldata->componentblocked[i] = FALSE;
-
-#ifdef SCIP_OUTPUT
-   printf("\n\n\nTESTS\n\n");
-   printf("Number of components:\t\t%d\n", presoldata->ncomponents);
-   for (i = 0; i < presoldata->ncomponents; ++i)
-   {
-      printf("Component %d: Number of perms: %d\n", i, presoldata->npermsincomponent[i]);
-      for (j = 0; j < presoldata->npermsincomponent[i]; ++j)
-      {
-         printf("%d ", presoldata->components[i][j]);
-      }
-      printf("\n");
-   }
-
-   printf("GENERATORS:");
-   for (i = 0; i < presoldata->nperms; ++i)
-   {
-      printf("generator %d:\n", i);
-      for (j = 0; j < presoldata->npermvars; ++j)
-      {
-         if ( presoldata->perms[i][j] != j )
-            printf("%d ", presoldata->perms[i][j]);
-      }
-      printf("\n");
-   }
-#endif
-
-   return SCIP_OKAY;
-}
-
-
->>>>>>> 87494509
 /** check whether a permutation is a composition of 2-cycles of binary variables and in this case determines the number of 2-cycles */
 static
 SCIP_RETCODE getPermProperties(
