/* * * * * * * * * * * * * * * * * * * * * * * * * * * * * * * * * * * * * * */
/*                                                                           */
/*                  This file is part of the program and library             */
/*         SCIP --- Solving Constraint Integer Programs                      */
/*                                                                           */
/*    Copyright (C) 2002-2019 Konrad-Zuse-Zentrum                            */
/*                            fuer Informationstechnik Berlin                */
/*                                                                           */
/*  SCIP is distributed under the terms of the ZIB Academic License.         */
/*                                                                           */
/*  You should have received a copy of the ZIB Academic License              */
/*  along with SCIP; see the file COPYING. If not visit scip.zib.de.         */
/*                                                                           */
/* * * * * * * * * * * * * * * * * * * * * * * * * * * * * * * * * * * * * * */

/**@file   presol_symmetry.c
 * @ingroup DEFPLUGINS_PRESOL
 * @brief  presolver for storing symmetry information about current problem
 * @author Marc Pfetsch
 * @author Thomas Rehn
 * @author Fabian Wegscheider
 * @author Christopher Hojny
 *
 * This presolver computes symmetries of the problem and stores this information in adequate form. It does not
 * perform additional actions. The symmetry information can be accessed through external functions. However, the user
 * has to declare the type of symmetry that is needed before execution, see SYMsetSpecRequirement().
 *
 * @note We treat implict integer variables as if they were continuous/real variables. The reason is that there is
 * currently no distinction between implicit integer and implicit binary. Moreover, currently implicit integer variables
 * hurt our code more than continuous/real variables (we basically do not handle integral variables at all).
 *
 * @note We do not copy symmetry information, since it is not clear how this information transfers. Moreover, copying
 * symmetry might inhibit heuristics. But note that solving the a sub-SCIP might then happen without symmetry
 * information!
 */

/*---+----1----+----2----+----3----+----4----+----5----+----6----+----7----+----8----+----9----+----0----+----1----+----2*/

#include <scip/cons_linear.h>
#include <scip/cons_knapsack.h>
#include <scip/cons_varbound.h>
#include <scip/cons_setppc.h>
#include <scip/cons_and.h>
#include <scip/cons_logicor.h>
#include <scip/cons_or.h>
#include <scip/cons_xor.h>
#include <scip/cons_linking.h>
#include <scip/cons_expr.h>
#include <scip/misc.h>
#include <scip/cons_bounddisjunction.h>

#include <scip/presol_symmetry.h>
#include <symmetry/compute_symmetry.h>

#include <string.h>

/* presolver properties */
#define PRESOL_NAME            "symmetry"
#define PRESOL_DESC            "presolver for computing and storing symmetry information about current problem"
#define PRESOL_PRIORITY               0      /**< priority of the presolver (>= 0: before, < 0: after constraint handlers) */
#define PRESOL_MAXROUNDS             -1      /**< maximal number of presolving rounds the presolver participates in (-1: no limit) */
#define PRESOL_TIMING            SCIP_PRESOLTIMING_EXHAUSTIVE /* timing of the presolver (fast, medium, or exhaustive) */

/* default parameter values */
#define DEFAULT_MAXGENERATORS      1500      /**< limit on the number of generators that should be produced within symmetry detection (0 = no limit) */
#define DEFAULT_CHECKSYMMETRIES   FALSE      /**< Should all symmetries be checked after computation? */
#define DEFAULT_DISPLAYNORBITVARS FALSE      /**< Should the number of variables affected by some symmetry be displayed? */

/* event handler properties */
#define EVENTHDLR_SYMMETRY_NAME    "symmetry"
#define EVENTHDLR_SYMMETRY_DESC    "filter global variable fixing event handler for orbital fixing"

/* other defines */
#define MAXGENNUMERATOR        64000000      /**< determine maximal number of generators by dividing this number by the number of variables */
#define SCIP_SPECIALVAL 1.12345678912345e+19 /**< special floating point value for handling zeros in bound disjunctions */

#define SCIP_OUTPUT               FALSE
#define SCIP_OUTPUT_COMPONENT     FALSE

/* macros for getting activeness of symmetry handling methods */
#define ISSYMRETOPESACTIVE(x)      ((x & SYM_HANDLETYPE_SYMBREAK) != 0)
#define ISORBITALFIXINGACTIVE(x)   ((x & SYM_HANDLETYPE_ORBITALFIXING) != 0)


/** presolver data */
struct SCIP_PresolData
{
   int                   maxgenerators;      /**< limit on the number of generators that should be produced within symmetry detection (0 = no limit) */
   SCIP_Bool             checksymmetries;    /**< Should all symmetries be checked after computation? */
   SCIP_Bool             displaynorbitvars;  /**< Whether the number of variables in non-trivial orbits shall be computed */
   int                   npermvars;          /**< number of variables for permutations */
   SCIP_VAR**            permvars;           /**< variables on which permutations act */
   SCIP_Real*            permvarsobj;        /**< objective values of permuted variables (for debugging) */
   int                   nperms;             /**< number of permutations */
   int                   nmaxperms;          /**< maximal number of permutations (needed for freeing storage) */
   int**                 perms;              /**< pointer to store permutation generators as (nperms x npermvars) matrix */
   int**                 permstrans;         /**< pointer to store transposed permutation generators as (npermvars x nperms) matrix */
   SCIP_Real             log10groupsize;     /**< log10 of size of symmetry group */
   int                   norbitvars;         /**< number of vars that are contained in a non-trivial orbit */
   SCIP_Bool             binvaraffected;     /**< whether binary variables are affected by some symmetry */
   SCIP_Bool             computedsym;        /**< Have we already tried to compute symmetries? */
   SCIP_Bool             successful;         /**< Was the computation of symmetries successful? */
   int                   usesymmetry;        /**< encoding of active symmetry handling methods  */

   /* components of symmetry group */
   int                   ncomponents;        /**< number of components of symmetry group */
   int*                  components;         /**< array containing the indices of permutations sorted by components */
   int*                  componentbegins;    /**< array containing in i-th position the first position of
                                              *   component i in components array */
   int*                  vartocomponent;     /**< array containing for each permvar the index of the component it is
                                              *   contained in (-1 if not affected) */
   SCIP_Shortbool*       componentblocked;   /**< array to store whether a component is blocked to be considered by
                                              *   further symmetry handling techniques */

   /* data necessary for orbital fixing */
   SCIP_EVENTHDLR*       eventhdlr;          /**< event handler for handling global variable fixings */
   SCIP_Shortbool*       bg0;                /**< bitset to store variables globally fixed to 0 */
   int*                  bg0list;            /**< list of variables globally fixed to 0 */
   int                   nbg0;               /**< number of variables in bg0 and bg0list */
   SCIP_Shortbool*       bg1;                /**< bitset to store variables globally fixed or branched to 1 */
   int*                  bg1list;            /**< list of variables globally fixed or branched to 1 */
   int                   nbg1;               /**< number of variables in bg1 and bg1list */
   SCIP_HASHMAP*         permvarmap;         /**< map of variables to indices in permvars array */
   int*                  permvarsevents;     /**< stores events caught for permvars */
};


/*
 * local data structures
 */

/* ------------------- map for variable types ------------------- */

/** gets the key of the given element */
static
SCIP_DECL_HASHGETKEY(SYMhashGetKeyVartype)
{  /*lint --e{715}*/
   return elem;
}

/** returns TRUE iff both keys are equal
 *
 *  Compare the types of two variables according to objective, lower and upper bound, and variable type.
 */
static
SCIP_DECL_HASHKEYEQ(SYMhashKeyEQVartype)
{
   SCIP* scip;
   SYM_VARTYPE* k1;
   SYM_VARTYPE* k2;

   scip = (SCIP*) userptr;
   k1 = (SYM_VARTYPE*) key1;
   k2 = (SYM_VARTYPE*) key2;

   /* first check objective coefficients */
   if ( ! SCIPisEQ(scip, k1->obj, k2->obj) )
      return FALSE;

   /* if still undecided, take lower bound */
   if ( ! SCIPisEQ(scip, k1->lb, k2->lb) )
      return FALSE;

   /* if still undecided, take upper bound */
   if ( ! SCIPisEQ(scip, k1->ub, k2->ub) )
      return FALSE;

   /* if still undecided, take variable type */
   if ( k1->type != k2->type )
      return FALSE;

   return TRUE;
}

/** returns the hash value of the key */
static
SCIP_DECL_HASHKEYVAL(SYMhashKeyValVartype)
{  /*lint --e{715}*/
   SYM_VARTYPE* k;

   k = (SYM_VARTYPE*) key;

   return SCIPhashTwo(SCIPcombineTwoInt(SCIPrealHashCode(k->obj), SCIPrealHashCode(k->lb)), SCIPrealHashCode(k->ub));
}


/* ------------------- sorting function for rhs types ------------------- */

/** data struct to store arrays used for sorting rhs types */
struct SYM_Sortrhstype
{
   SCIP_Real*            vals;            /**< array of values */
   SYM_RHSSENSE*         senses;          /**< array of senses of rhs */
   int                   nrhscoef;        /**< size of arrays (for debugging) */
};
typedef struct SYM_Sortrhstype SYM_SORTRHSTYPE;

/** sort rhs types - first by sense, then by value
 *
 *  Due to numerical issues, we first sort by sense, then by value.
 *
 *  result:
 *    < 0: ind1 comes before (is better than) ind2
 *    = 0: both indices have the same value
 *    > 0: ind2 comes after (is worse than) ind2
 */
static
SCIP_DECL_SORTINDCOMP(SYMsortRhsTypes)
{
   SYM_SORTRHSTYPE* data;
   SCIP_Real diffvals;

   data = (SYM_SORTRHSTYPE*) dataptr;
   assert( 0 <= ind1 && ind1 < data->nrhscoef );
   assert( 0 <= ind2 && ind2 < data->nrhscoef );

   /* first sort by senses */
   if ( data->senses[ind1] < data->senses[ind2] )
      return -1;
   else if ( data->senses[ind1] > data->senses[ind2] )
      return 1;

   /* senses are equal, use values */
   diffvals = data->vals[ind1] - data->vals[ind2];

   if ( diffvals < 0.0 )
      return -1;
   else if ( diffvals > 0.0 )
      return 1;

   return 0;
}

/** sort matrix coefficients
 *
 *  result:
 *    < 0: ind1 comes before (is better than) ind2
 *    = 0: both indices have the same value
 *    > 0: ind2 comes after (is worse than) ind2
 */
static
SCIP_DECL_SORTINDCOMP(SYMsortMatCoef)
{
   SCIP_Real diffvals;
   SCIP_Real* vals;

   vals = (SCIP_Real*) dataptr;
   diffvals = vals[ind1] - vals[ind2];

   if ( diffvals < 0.0 )
      return -1;
   else if ( diffvals > 0.0 )
      return 1;

   return 0;
}

/*
 * Local methods
 */

/** determines whether variable should be fixed by permutations */
static
SCIP_Bool SymmetryFixVar(
   SYM_SPEC              fixedtype,          /**< bitset of variable types that should be fixed */
   SCIP_VAR*             var                 /**< variable to be considered */
   )
{
   if ( (fixedtype & SYM_SPEC_INTEGER) && SCIPvarGetType(var) == SCIP_VARTYPE_INTEGER )
      return TRUE;
   if ( (fixedtype & SYM_SPEC_BINARY) && SCIPvarGetType(var) == SCIP_VARTYPE_BINARY )
      return TRUE;
   if ( (fixedtype & SYM_SPEC_REAL) &&
      (SCIPvarGetType(var) == SCIP_VARTYPE_CONTINUOUS || SCIPvarGetType(var) == SCIP_VARTYPE_IMPLINT) )
      return TRUE;
   return FALSE;
}


/** Transforms given variables, scalars, and constant to the corresponding active variables, scalars, and constant.
 *
 *  @note @p constant needs to be initialized!
 */
static
SCIP_RETCODE getActiveVariables(
   SCIP*                 scip,               /**< SCIP data structure */
   SCIP_VAR***           vars,               /**< pointer to vars array to get active variables for */
   SCIP_Real**           scalars,            /**< pointer to scalars a_1, ..., a_n in linear sum a_1*x_1 + ... + a_n*x_n + c */
   int*                  nvars,              /**< pointer to number of variables and values in vars and vals array */
   SCIP_Real*            constant,           /**< pointer to constant c in linear sum a_1*x_1 + ... + a_n*x_n + c */
   SCIP_Bool             transformed         /**< transformed constraint? */
   )
{
   int requiredsize;
   int v;

   assert( scip != NULL );
   assert( vars != NULL );
   assert( scalars != NULL );
   assert( *vars != NULL );
   assert( *scalars != NULL );
   assert( nvars != NULL );
   assert( constant != NULL );

   if ( transformed )
   {
      SCIP_CALL( SCIPgetProbvarLinearSum(scip, *vars, *scalars, nvars, *nvars, constant, &requiredsize, TRUE) );

      if ( requiredsize > *nvars )
      {
         SCIP_CALL( SCIPreallocBufferArray(scip, vars, requiredsize) );
         SCIP_CALL( SCIPreallocBufferArray(scip, scalars, requiredsize) );

         SCIP_CALL( SCIPgetProbvarLinearSum(scip, *vars, *scalars, nvars, requiredsize, constant, &requiredsize, TRUE) );
         assert( requiredsize <= *nvars );
      }
   }
   else
   {
      for (v = 0; v < *nvars; ++v)
      {
         SCIP_CALL( SCIPvarGetOrigvarSum(&(*vars)[v], &(*scalars)[v], constant) );
      }
   }
   return SCIP_OKAY;
}


/** fill in matrix elements into coefficient arrays */
static
SCIP_RETCODE collectCoefficients(
   SCIP*                 scip,               /**< SCIP data structure */
   SCIP_VAR**            linvars,            /**< array of linear variables */
   SCIP_Real*            linvals,            /**< array of linear coefficients values (or NULL if all linear coefficient values are 1) */
   int                   nlinvars,           /**< number of linear variables */
   SCIP_Real             lhs,                /**< left hand side */
   SCIP_Real             rhs,                /**< right hand side */
   SCIP_Bool             istransformed,      /**< whether the constraint is transformed */
   SYM_RHSSENSE          rhssense,           /**< identifier of constraint type */
   SYM_MATRIXDATA*       matrixdata          /**< matrix data to be filled in */
   )
{
   SCIP_VAR** vars;
   SCIP_Real* vals;
   SCIP_Real constant = 0.0;
   int nrhscoef;
   int nmatcoef;
   int nvars;
   int j;

   assert( scip != NULL );
   assert( nlinvars == 0 || linvars != NULL );
   assert( lhs <= rhs );

   /* do nothing if constraint is empty */
   if ( nlinvars == 0 )
      return SCIP_OKAY;

   /* ignore redundant constraints */
   if ( SCIPisInfinity(scip, -lhs) && SCIPisInfinity(scip, rhs) )
      return SCIP_OKAY;

   /* duplicate variable and value array */
   nvars = nlinvars;
   SCIP_CALL( SCIPduplicateBufferArray(scip, &vars, linvars, nvars) );
   if ( linvals != NULL )
   {
      SCIP_CALL( SCIPduplicateBufferArray(scip, &vals, linvals, nvars) );
   }
   else
   {
      SCIP_CALL( SCIPallocBufferArray(scip, &vals, nvars) );
      for (j = 0; j < nvars; ++j)
         vals[j] = 1.0;
   }
   assert( vars != NULL );
   assert( vals != NULL );

   /* get active variables */
   SCIP_CALL( getActiveVariables(scip, &vars, &vals, &nvars, &constant, istransformed) );

   /* check whether constraint is empty after transformation to active variables */
   if ( nvars <= 0 )
   {
      SCIPfreeBufferArray(scip, &vals);
      SCIPfreeBufferArray(scip, &vars);
      return SCIP_OKAY;
   }

   /* handle constant */
   if ( ! SCIPisInfinity(scip, -lhs) )
      lhs -= constant;
   if ( ! SCIPisInfinity(scip, rhs) )
      rhs -= constant;

   /* check whether we have to resize; note that we have to add 2 * nvars since two inequalities may be added */
   if ( matrixdata->nmatcoef + 2 * nvars > matrixdata->nmaxmatcoef )
   {
      int newsize;

      newsize = SCIPcalcMemGrowSize(scip, matrixdata->nmatcoef + 2 * nvars);
      assert( newsize >= 0 );
      SCIP_CALL( SCIPreallocBlockMemoryArray(scip, &(matrixdata->matidx), matrixdata->nmaxmatcoef, newsize) );
      SCIP_CALL( SCIPreallocBlockMemoryArray(scip, &(matrixdata->matrhsidx), matrixdata->nmaxmatcoef, newsize) );
      SCIP_CALL( SCIPreallocBlockMemoryArray(scip, &(matrixdata->matvaridx), matrixdata->nmaxmatcoef, newsize) );
      SCIP_CALL( SCIPreallocBlockMemoryArray(scip, &(matrixdata->matcoef), matrixdata->nmaxmatcoef, newsize) );
      SCIPdebugMsg(scip, "Resized matrix coefficients from %u to %d.\n", matrixdata->nmaxmatcoef, newsize);
      matrixdata->nmaxmatcoef = newsize;
   }

   nrhscoef = matrixdata->nrhscoef;
   nmatcoef = matrixdata->nmatcoef;

   /* check lhs/rhs */
   if ( SCIPisEQ(scip, lhs, rhs) )
   {
      assert( ! SCIPisInfinity(scip, rhs) );

      /* equality constraint */
      matrixdata->rhscoef[nrhscoef] = rhs;

      /* if we deal with special constraints */
      if ( (int) rhssense >= (int) SYM_SENSE_XOR )
         matrixdata->rhssense[nrhscoef] = rhssense;
      else
         matrixdata->rhssense[nrhscoef] = SYM_SENSE_EQUATION;
      matrixdata->rhsidx[nrhscoef] = nrhscoef;

      for (j = 0; j < nvars; ++j)
      {
         assert( nmatcoef < matrixdata->nmaxmatcoef );

         matrixdata->matidx[nmatcoef] = nmatcoef;
         matrixdata->matrhsidx[nmatcoef] = nrhscoef;

         assert( 0 <= SCIPvarGetProbindex(vars[j]) && SCIPvarGetProbindex(vars[j]) < SCIPgetNVars(scip) );

         matrixdata->matvaridx[nmatcoef] = SCIPvarGetProbindex(vars[j]);
         matrixdata->matcoef[nmatcoef++] = vals[j];
      }
      nrhscoef++;
   }
   else
   {
#ifndef NDEBUG
      if ( rhssense == SYM_SENSE_BOUNDIS_TYPE_2 )
      {
         assert( ! SCIPisInfinity(scip, -lhs) );
         assert( ! SCIPisInfinity(scip, rhs) );
      }
#endif

      if ( ! SCIPisInfinity(scip, -lhs) )
      {
         matrixdata->rhscoef[nrhscoef] = -lhs;
         if ( rhssense >= SYM_SENSE_XOR )
         {
            assert( rhssense == SYM_SENSE_BOUNDIS_TYPE_2 );
            matrixdata->rhssense[nrhscoef] = rhssense;
         }
         else
            matrixdata->rhssense[nrhscoef] = SYM_SENSE_INEQUALITY;

         matrixdata->rhsidx[nrhscoef] = nrhscoef;

         for (j = 0; j < nvars; ++j)
         {
            assert( nmatcoef < matrixdata->nmaxmatcoef );
            matrixdata->matidx[nmatcoef] = nmatcoef;
            matrixdata->matrhsidx[nmatcoef] = nrhscoef;
            matrixdata->matvaridx[nmatcoef] = SCIPvarGetProbindex(vars[j]);

            assert( 0 <= SCIPvarGetProbindex(vars[j]) && SCIPvarGetProbindex(vars[j]) < SCIPgetNVars(scip) );

            matrixdata->matcoef[nmatcoef++] = -vals[j];
         }
         nrhscoef++;
      }

      if ( ! SCIPisInfinity(scip, rhs) )
      {
         matrixdata->rhscoef[nrhscoef] = rhs;
         if ( rhssense >= SYM_SENSE_XOR )
         {
            assert( rhssense == SYM_SENSE_BOUNDIS_TYPE_2 );
            matrixdata->rhssense[nrhscoef] = rhssense;
         }
         else
            matrixdata->rhssense[nrhscoef] = SYM_SENSE_INEQUALITY;

         matrixdata->rhsidx[nrhscoef] = nrhscoef;

         for (j = 0; j < nvars; ++j)
         {
            assert( nmatcoef < matrixdata->nmaxmatcoef );
            matrixdata->matidx[nmatcoef] = nmatcoef;
            matrixdata->matrhsidx[nmatcoef] = nrhscoef;

            assert( 0 <= SCIPvarGetProbindex(vars[j]) && SCIPvarGetProbindex(vars[j]) < SCIPgetNVars(scip) );

            matrixdata->matvaridx[nmatcoef] = SCIPvarGetProbindex(vars[j]);
            matrixdata->matcoef[nmatcoef++] = vals[j];
         }
         nrhscoef++;
      }
   }
   matrixdata->nrhscoef = nrhscoef;
   matrixdata->nmatcoef = nmatcoef;

   SCIPfreeBufferArray(scip, &vals);
   SCIPfreeBufferArray(scip, &vars);

   return SCIP_OKAY;
}


/** checks whether given permutations form a symmetry of a MIP or MINLP
 *
 *  We need the matrix and rhs in the original order in order to speed up the comparison process. The matrix is needed
 *  in the right order to easily check rows. The rhs is used because of cache effects.
 */
static
SCIP_RETCODE checkSymmetriesAreSymmetries(
   SCIP*                 scip,               /**< SCIP data structure */
   SYM_SPEC              fixedtype,          /**< variable types that must be fixed by symmetries */
   SYM_MATRIXDATA*       matrixdata,         /**< matrix data */
   int                   nperms,             /**< number of permutations */
   int**                 perms               /**< permutations */
   )
{
   SCIP_CONSHDLR* exprconshdlr;
   SCIP_HASHMAP* varmap;
   SCIP_VAR** occuringvars;
   SCIP_Real* permrow = 0;
   SCIP_Bool success;
   int* rhsmatbeg = 0;
   int nexprconss;
   int noccuringvars;
   int oldrhs;
   int i;
   int j;
   int p;

   SCIPdebugMsg(scip, "Checking whether symmetries are symmetries (generators: %u).\n", nperms);

   /* set up dense arrow for permuted row */
   SCIP_CALL( SCIPallocBlockMemoryArray(scip, &permrow, matrixdata->npermvars) );

   /* set up map between rows and first entry in matcoef array */
   SCIP_CALL( SCIPallocBlockMemoryArray(scip, &rhsmatbeg, matrixdata->nrhscoef) );
   for (j = 0; j < matrixdata->nrhscoef; ++j)
      rhsmatbeg[j] = -1;

   /* get info for non-linear part */
   exprconshdlr = SCIPfindConshdlr(scip, "expr");
   nexprconss = SCIPconshdlrGetNConss(exprconshdlr);

   /* create hashmaps for variable permutation and constraints in non-linear part array for occuring variables */
   SCIP_CALL( SCIPhashmapCreate(&varmap, SCIPblkmem(scip), matrixdata->npermvars) );
   SCIP_CALL( SCIPallocBufferArray(scip, &occuringvars, matrixdata->npermvars) );

   /* build map from rhs into matrix */
   oldrhs = -1;
   for (j = 0; j < matrixdata->nmatcoef; ++j)
   {
      int rhs;

      rhs = matrixdata->matrhsidx[j];
      if ( rhs != oldrhs )
      {
         assert( 0 <= rhs && rhs < matrixdata->nrhscoef );
         rhsmatbeg[rhs] = j;
         oldrhs = rhs;
      }
   }

   /* create row */
   for (j = 0; j < matrixdata->npermvars; ++j)
      permrow[j] = 0.0;

   /* check all generators */
   for (p = 0; p < nperms; ++p)
   {
      int* P;
      int r1;
      int r2;

      SCIPdebugMsg(scip, "Verifying automorphism group generator #%d for linear part ...\n", p);
      P = perms[p];
      assert( P != NULL );

      for (j = 0; j < matrixdata->npermvars; ++j)
      {
         if ( SymmetryFixVar(fixedtype, matrixdata->permvars[j]) && P[j] != j )
         {
            SCIPdebugMsg(scip, "Permutation does not fix types %u, moving variable %d.\n", fixedtype, j);
            return SCIP_ERROR;
         }
      }

      /*
       *  linear part
       */

      /* check all linear constraints == rhs */
      for (r1 = 0; r1 < matrixdata->nrhscoef; ++r1)
      {
         int npermuted = 0;

         /* fill row into permrow (dense) */
         j = rhsmatbeg[r1];
         assert( 0 <= j && j < matrixdata->nmatcoef );
         assert( matrixdata->matrhsidx[j] == r1 ); /* note: row cannot be empty by construction */

         /* loop through row */
         while ( j < matrixdata->nmatcoef && matrixdata->matrhsidx[j] == r1 )
         {
            int varidx;

            assert( matrixdata->matvaridx[j] < matrixdata->npermvars );
            varidx = P[matrixdata->matvaridx[j]];
            assert( 0 <= varidx && varidx < matrixdata->npermvars );
            if ( varidx != matrixdata->matvaridx[j] )
               ++npermuted;
            assert( SCIPisZero(scip, permrow[varidx]) );
            permrow[varidx] = matrixdata->matcoef[j];
            ++j;
         }

         /* if row is not affected by permutation, we do not have to check it */
         if ( npermuted > 0 )
         {
            /* check other rows (sparse) */
            SCIP_Bool found = FALSE;
            for (r2 = 0; r2 < matrixdata->nrhscoef; ++r2)
            {
               /* a permutation must map constraints of the same type and respect rhs coefficients */
               if ( matrixdata->rhssense[r1] == matrixdata->rhssense[r2] && SCIPisEQ(scip, matrixdata->rhscoef[r1], matrixdata->rhscoef[r2]) )
               {
                  j = rhsmatbeg[r2];
                  assert( 0 <= j && j < matrixdata->nmatcoef );
                  assert( matrixdata->matrhsidx[j] == r2 );
                  assert( matrixdata->matvaridx[j] < matrixdata->npermvars );

                  /* loop through row r2 and check whether it is equal to permuted row r */
                  while (j < matrixdata->nmatcoef && matrixdata->matrhsidx[j] == r2 && SCIPisEQ(scip, permrow[matrixdata->matvaridx[j]], matrixdata->matcoef[j]) )
                     ++j;

                  /* check whether rows are completely equal */
                  if ( j >= matrixdata->nmatcoef || matrixdata->matrhsidx[j] != r2 )
                  {
                     /* perm[p] is indeed a symmetry */
                     found = TRUE;
                     break;
                  }
               }
            }

            assert( found );
            if ( ! found ) /*lint !e774*/
            {
               SCIPerrorMessage("Found permutation that is not a symmetry.\n");
               return SCIP_ERROR;
            }
         }

         /* reset permrow */
         j = rhsmatbeg[r1];
         while ( j < matrixdata->nmatcoef && matrixdata->matrhsidx[j] == r1 )
         {
            int varidx;
            varidx = P[matrixdata->matvaridx[j]];
            permrow[varidx] = 0.0;
            ++j;
         }
      }

      /*
       *  non-linear part
       */

      SCIPdebugMsg(scip, "Verifying automorphism group generator #%d for non-linear part ...\n", p);

      /* fill hashmap according to permutation */
      for( j = 0; j < matrixdata->npermvars; ++j )
      {
         SCIP_CALL( SCIPhashmapInsert(varmap, matrixdata->permvars[j], matrixdata->permvars[P[j]]) );
      }

      /* check all non-linear constraints */
      for( i = 0; i < nexprconss; ++i )
      {
         SCIP_CONS* cons1;
         int npermuted = 0;

         cons1 = SCIPconshdlrGetConss(exprconshdlr)[i];

         SCIP_CALL( SCIPgetConsVars(scip, cons1, occuringvars, matrixdata->npermvars, &success) );
         assert(success);
         SCIP_CALL( SCIPgetConsNVars(scip, cons1, &noccuringvars, &success) );
         assert(success);

         /* count number of affected variables in this constraint */
         for( j = 0; j < noccuringvars; ++j )
         {
            int varidx = SCIPvarGetProbindex(occuringvars[j]);
            assert(varidx >= 0 && varidx < matrixdata->npermvars);
            if( P[varidx] != varidx )
               ++npermuted;
         }

         /* if constraint is not affected by permutation, we do not have to check it */
         if( npermuted > 0 )
         {
            SCIP_CONS* permutedcons = NULL;
            SCIP_CONSEXPR_EXPR* permutedexpr;
            SCIP_Bool found = FALSE;
            SCIP_Bool infeasible;

            /* copy contraints but exchange variables according to hashmap */
            SCIP_CALL( SCIPgetConsCopy(scip, scip, cons1, &permutedcons, exprconshdlr, varmap, NULL, NULL,
                  SCIPconsIsInitial(cons1), SCIPconsIsSeparated(cons1), SCIPconsIsEnforced(cons1),
                  SCIPconsIsChecked(cons1), SCIPconsIsPropagated(cons1), SCIPconsIsLocal(cons1),
                  SCIPconsIsModifiable(cons1), SCIPconsIsDynamic(cons1), SCIPconsIsRemovable(cons1),
                  SCIPconsIsStickingAtNode(cons1), FALSE, &success) );
            assert(success);
            assert(permutedcons != NULL);

            /* simplify permuted expr in order to guarantee sorted variables */
            permutedexpr = SCIPgetExprConsExpr(scip, permutedcons);
            SCIP_CALL( SCIPsimplifyConsExprExpr(scip, exprconshdlr, permutedexpr, &permutedexpr, &success, &infeasible) );
            assert(!infeasible);

            /* look for a constraint with same lhs, rhs and expression */
            for( j = 0; j < nexprconss; ++j )
            {
               SCIP_CONS* cons2;

               cons2 = SCIPconshdlrGetConss(exprconshdlr)[j];

               if( SCIPisEQ(scip, SCIPgetRhsConsExpr(scip, cons2), SCIPgetRhsConsExpr(scip, permutedcons))
                  && SCIPisEQ(scip, SCIPgetLhsConsExpr(scip, cons2), SCIPgetLhsConsExpr(scip, permutedcons))
                  && (SCIPcompareConsExprExprs(SCIPgetExprConsExpr(scip, cons2), permutedexpr) == 0) )
               {
                  found = TRUE;
                  break;
               }
            }

            /* release copied constraint and expression because simplify captures it */
            SCIP_CALL( SCIPreleaseConsExprExpr(scip, &permutedexpr) );
            SCIP_CALL( SCIPreleaseCons(scip, &permutedcons) );

            assert(found);
            if( !found ) /*lint !e774*/
            {
               SCIPerrorMessage("Found permutation that is not a symmetry.\n");
               return SCIP_ERROR;
            }
         }
      }

      /* reset varmap */
      SCIP_CALL( SCIPhashmapRemoveAll(varmap) );
   }

   SCIPhashmapFree(&varmap);
   SCIPfreeBufferArray(scip, &occuringvars);
   SCIPfreeBlockMemoryArray(scip, &rhsmatbeg, matrixdata->nrhscoef);
   SCIPfreeBlockMemoryArray(scip, &permrow, matrixdata->npermvars);

   return SCIP_OKAY;
}


/** returns the number of active constraints that can be handled by symmetry */
static
int getNSymhandableConss(
   SCIP*                 scip                /**< SCIP instance */
   )
{
   SCIP_CONSHDLR* conshdlr;
   int nhandleconss = 0;

   assert( scip != NULL );

   conshdlr = SCIPfindConshdlr(scip, "linear");
   nhandleconss += SCIPconshdlrGetNActiveConss(conshdlr);
   conshdlr = SCIPfindConshdlr(scip, "linking");
   nhandleconss += SCIPconshdlrGetNActiveConss(conshdlr);
   conshdlr = SCIPfindConshdlr(scip, "setppc");
   nhandleconss += SCIPconshdlrGetNActiveConss(conshdlr);
   conshdlr = SCIPfindConshdlr(scip, "xor");
   nhandleconss += SCIPconshdlrGetNActiveConss(conshdlr);
   conshdlr = SCIPfindConshdlr(scip, "and");
   nhandleconss += SCIPconshdlrGetNActiveConss(conshdlr);
   conshdlr = SCIPfindConshdlr(scip, "or");
   nhandleconss += SCIPconshdlrGetNActiveConss(conshdlr);
   conshdlr = SCIPfindConshdlr(scip, "logicor");
   nhandleconss += SCIPconshdlrGetNActiveConss(conshdlr);
   conshdlr = SCIPfindConshdlr(scip, "knapsack");
   nhandleconss += SCIPconshdlrGetNActiveConss(conshdlr);
   conshdlr = SCIPfindConshdlr(scip, "varbound");
   nhandleconss += SCIPconshdlrGetNActiveConss(conshdlr);
   conshdlr = SCIPfindConshdlr(scip, "bounddisjunction");
   nhandleconss += SCIPconshdlrGetNActiveConss(conshdlr);
   conshdlr = SCIPfindConshdlr(scip, "expr");
   nhandleconss += SCIPconshdlrGetNActiveConss(conshdlr);

   return nhandleconss;
}

<<<<<<< HEAD
/** compute symmetry group of MINLP */
=======

/** compute symmetry group of MIP */
>>>>>>> 7a5f1efd
static
SCIP_RETCODE computeSymmetryGroup(
   SCIP*                 scip,               /**< SCIP pointer */
   int                   maxgenerators,      /**< maximal number of generators constructed (= 0 if unlimited) */
   SYM_SPEC              fixedtype,          /**< variable types that must be fixed by symmetries */
   SCIP_Bool             local,              /**< Use local variable bounds? */
   SCIP_Bool             checksymmetries,    /**< Should all symmetries be checked after computation? */
   int*                  npermvars,          /**< pointer to store number of variables for permutations */
   SCIP_VAR***           permvars,           /**< pointer to store variables on which permutations act */
   SCIP_Real**           permvarsobj,        /**< objective values of permuted variables */
   int*                  nperms,             /**< pointer to store number of permutations */
   int*                  nmaxperms,          /**< pointer to store maximal number of permutations (needed for freeing storage) */
   int***                perms,              /**< pointer to store permutation generators as (nperms x npermvars) matrix */
   int***                permstrans,         /**< pointer to store permutation generators as (npermvars x nperms) matrix */
   SCIP_Real*            log10groupsize,     /**< pointer to store log10 of size of group */
   int                   usesymmetry,        /**< identifier of active symmetry handling routines */
   SCIP_Bool*            success             /**< pointer to store whether symmetry computation was successful */
   )
{
   SCIP_CONSHDLR* conshdlr;
   SYM_MATRIXDATA matrixdata;
   SCIP_HASHTABLE* vartypemap;
   SCIP_VAR** consvars;
   SCIP_Real* consvals;
   SCIP_CONS** conss;
   SCIP_VAR** vars;
   SYM_VARTYPE* uniquevararray;
   SYM_RHSSENSE oldsense = SYM_SENSE_UNKOWN;
   SYM_SORTRHSTYPE sortrhstype;
   SCIP_Real oldcoef = SCIP_INVALID;
   SCIP_Real val;
   int nuniquevararray = 0;
   int nhandleconss;
   int nactiveconss;
   int nlinconss;
   int nconss;
   int nvars;
   int nallvars;
   int c;
   int j;

   assert( scip != NULL );
   assert( npermvars != NULL );
   assert( permvars != NULL );
   assert( permvarsobj != NULL );
   assert( nperms != NULL );
   assert( nmaxperms != NULL );
   assert( perms != NULL );
   assert( log10groupsize != NULL );
   assert( success != NULL );

   /* init */
   *npermvars = 0;
   *permvars = NULL;
   *permvarsobj = NULL;
   *nperms = 0;
   *nmaxperms = 0;
   *perms = NULL;
   *permstrans = NULL;
   *log10groupsize = 0;
   *success = FALSE;

   /* skip if no symmetry can be computed */
   if ( ! SYMcanComputeSymmetry() )
      return SCIP_OKAY;

   nconss = SCIPgetNConss(scip);
   nvars = SCIPgetNVars(scip);

   /* exit if no constraints or no variables are available */
   if ( nconss == 0 || nvars == 0 )
   {
      *success = TRUE;
      return SCIP_OKAY;
   }

   conss = SCIPgetConss(scip);
   assert( conss != NULL );

   /* compute the number of active constraints */
   nactiveconss = SCIPgetNActiveConss(scip);
   nlinconss = nactiveconss - SCIPconshdlrGetNActiveConss(SCIPfindConshdlr(scip, "expr"));

   /* exit if no active constraints are available */
   if ( nactiveconss == 0 )
   {
      *success = TRUE;
      return SCIP_OKAY;
   }

   /* before we set up the matrix, check whether we can handle all constraints */
   nhandleconss = getNSymhandableConss(scip);
   assert( nhandleconss <= nactiveconss );
   if ( nhandleconss < nactiveconss )
   {
      /* In this case we found unkown constraints and we exit, since we cannot handle them. */
      *success = FALSE;
      return SCIP_OKAY;
   }

   SCIPdebugMsg(scip, "Detecting %ssymmetry on %d variables and %d constraints.\n", local ? "local " : "", nvars, nactiveconss);

   /* copy variables */
   SCIP_CALL( SCIPduplicateBlockMemoryArray(scip, &vars, SCIPgetVars(scip), nvars) ); /*lint !e666*/
   assert( vars != NULL );

   /* fill matrixdata */
   matrixdata.nmaxmatcoef = 100 * nvars;
   matrixdata.nmatcoef = 0;
   matrixdata.nrhscoef = 0;
   matrixdata.nuniquemat = 0;
   matrixdata.nuniquevars = 0;
   matrixdata.nuniquerhs = 0;
   matrixdata.npermvars = nvars;
   matrixdata.permvars = vars;
   matrixdata.permvarcolors = NULL;
   matrixdata.matcoefcolors = NULL;
   matrixdata.rhscoefcolors = NULL;

   /* prepare matrix data (use block memory, since this can become large) */
   SCIP_CALL( SCIPallocBlockMemoryArray(scip, &matrixdata.matcoef, matrixdata.nmaxmatcoef) );
   SCIP_CALL( SCIPallocBlockMemoryArray(scip, &matrixdata.matidx, matrixdata.nmaxmatcoef) );
   SCIP_CALL( SCIPallocBlockMemoryArray(scip, &matrixdata.matrhsidx, matrixdata.nmaxmatcoef) );
   SCIP_CALL( SCIPallocBlockMemoryArray(scip, &matrixdata.matvaridx, matrixdata.nmaxmatcoef) );
   SCIP_CALL( SCIPallocBlockMemoryArray(scip, &matrixdata.rhscoef, 2 * nlinconss) );
   SCIP_CALL( SCIPallocBlockMemoryArray(scip, &matrixdata.rhssense, 2 * nlinconss) );
   SCIP_CALL( SCIPallocBlockMemoryArray(scip, &matrixdata.rhsidx, 2 * nlinconss) );

   /* prepare temporary constraint data (use block memory, since this can become large);
    * also allocate memory for fixed vars since some vars might have been deactivated meanwhile */
   nallvars = nvars + SCIPgetNFixedVars(scip);
   SCIP_CALL( SCIPallocBlockMemoryArray(scip, &consvars, nallvars) );
   SCIP_CALL( SCIPallocBlockMemoryArray(scip, &consvals, nallvars) );

   /* loop through all constraints */
   for (c = 0; c < nconss; ++c)
   {
      const char* conshdlrname;
      SCIP_CONS* cons;
      SCIP_VAR** linvars;
      int nconsvars;

      /* get constraint */
      cons = conss[c];
      assert( cons != NULL );

      /* skip non-active constraints */
      if ( ! SCIPconsIsActive(cons) )
         continue;

      /* Skip conflict constraints if we are late in the solving process */
      if ( SCIPgetStage(scip) == SCIP_STAGE_SOLVING && SCIPconsIsConflict(cons) )
         continue;

      /* get constraint handler */
      conshdlr = SCIPconsGetHdlr(cons);
      assert( conshdlr != NULL );

      conshdlrname = SCIPconshdlrGetName(conshdlr);
      assert( conshdlrname != NULL );

      /* check type of constraint */
      if ( strcmp(conshdlrname, "linear") == 0 )
      {
         SCIP_CALL( collectCoefficients(scip, SCIPgetVarsLinear(scip, cons), SCIPgetValsLinear(scip, cons),
               SCIPgetNVarsLinear(scip, cons), SCIPgetLhsLinear(scip, cons), SCIPgetRhsLinear(scip, cons),
               SCIPconsIsTransformed(cons), SYM_SENSE_UNKOWN, &matrixdata) );
      }
      else if ( strcmp(conshdlrname, "linking") == 0 )
      {
         SCIP_VAR** curconsvars;
         int* curconsvals;
         int i;

         /* get constraint variables and their amount */
         curconsvals = SCIPgetValsLinking(scip, cons);
         SCIP_CALL( SCIPgetBinvarsLinking(scip, cons, &curconsvars, &nconsvars) );
         /* SCIPgetBinVarsLinking returns the number of binary variables, but we also need the integer variable */
         nconsvars++;

         /* copy vars and vals for binary variables */
         for( i = 0; i < nconsvars - 1; i++ )
         {
            consvars[i] = curconsvars[i];
            consvals[i] = (SCIP_Real) curconsvals[i];
         }

         /* set final entry of vars and vals to the linking variable and its coefficient, respectively */
         consvars[nconsvars - 1] = SCIPgetIntvarLinking(scip, cons);
         consvals[nconsvars - 1] = -1;

         SCIP_CALL( collectCoefficients(scip, consvars, consvals, nconsvars, 0.0, 0.0,
                        SCIPconsIsTransformed(cons), SYM_SENSE_UNKOWN, &matrixdata) );
         SCIP_CALL( collectCoefficients(scip, consvars, NULL, nconsvars - 1, 1.0, 1.0,
                        SCIPconsIsTransformed(cons), SYM_SENSE_UNKOWN, &matrixdata) );
      }
      else if ( strcmp(conshdlrname, "setppc") == 0 )
      {
         linvars = SCIPgetVarsSetppc(scip, cons);
         nconsvars = SCIPgetNVarsSetppc(scip, cons);

         switch ( SCIPgetTypeSetppc(scip, cons) )
         {
         case SCIP_SETPPCTYPE_PARTITIONING :
            SCIP_CALL( collectCoefficients(scip, linvars, 0, nconsvars, 1.0, 1.0, SCIPconsIsTransformed(cons), SYM_SENSE_EQUATION, &matrixdata) );
            break;
         case SCIP_SETPPCTYPE_PACKING :
            SCIP_CALL( collectCoefficients(scip, linvars, 0, nconsvars, -SCIPinfinity(scip), 1.0, SCIPconsIsTransformed(cons), SYM_SENSE_INEQUALITY, &matrixdata) );
            break;
         case SCIP_SETPPCTYPE_COVERING :
            SCIP_CALL( collectCoefficients(scip, linvars, 0, nconsvars, 1.0, SCIPinfinity(scip), SCIPconsIsTransformed(cons), SYM_SENSE_INEQUALITY, &matrixdata) );
            break;
         default:
            SCIPerrorMessage("Unknown setppc type %d.\n", SCIPgetTypeSetppc(scip, cons));
            return SCIP_ERROR;
         }
      }
      else if ( strcmp(conshdlrname, "xor") == 0 )
      {
         SCIP_VAR** curconsvars;
         SCIP_VAR* var;

         /* get number of variables of XOR constraint (without integer variable) */
         nconsvars = SCIPgetNVarsXor(scip, cons);

         /* get variables of XOR constraint */
         curconsvars = SCIPgetVarsXor(scip, cons);
         for (j = 0; j < nconsvars; ++j)
         {
            assert( curconsvars[j] != NULL );
            consvars[j] = curconsvars[j];
            consvals[j] = 1.0;
         }

         /* intVar of xor constraint might have been removed */
         var = SCIPgetIntVarXor(scip, cons);
         if ( var != NULL )
         {
            consvars[nconsvars] = var;
            consvals[nconsvars++] = 2.0;
         }
         assert( nconsvars <= nallvars );

         SCIP_CALL( collectCoefficients(scip, consvars, consvals, nconsvars, (SCIP_Real) SCIPgetRhsXor(scip, cons),
               (SCIP_Real) SCIPgetRhsXor(scip, cons), SCIPconsIsTransformed(cons), SYM_SENSE_XOR, &matrixdata) );
      }
      else if ( strcmp(conshdlrname, "and") == 0 )
      {
         SCIP_VAR** curconsvars;

         /* get number of variables of AND constraint (without resultant) */
         nconsvars = SCIPgetNVarsAnd(scip, cons);

         /* get variables of AND constraint */
         curconsvars = SCIPgetVarsAnd(scip, cons);

         for (j = 0; j < nconsvars; ++j)
         {
            assert( curconsvars[j] != NULL );
            consvars[j] = curconsvars[j];
            consvals[j] = 1.0;
         }

         assert( SCIPgetResultantAnd(scip, cons) != NULL );
         consvars[nconsvars] = SCIPgetResultantAnd(scip, cons);
         consvals[nconsvars++] = 2.0;
         assert( nconsvars <= nallvars );

         SCIP_CALL( collectCoefficients(scip, consvars, consvals, nconsvars, 0.0, 0.0,
               SCIPconsIsTransformed(cons), SYM_SENSE_AND, &matrixdata) );
      }
      else if ( strcmp(conshdlrname, "or") == 0 )
      {
         SCIP_VAR** curconsvars;

         /* get number of variables of OR constraint (without resultant) */
         nconsvars = SCIPgetNVarsOr(scip, cons);

         /* get variables of OR constraint */
         curconsvars = SCIPgetVarsOr(scip, cons);

         for (j = 0; j < nconsvars; ++j)
         {
            assert( curconsvars[j] != NULL );
            consvars[j] = curconsvars[j];
            consvals[j] = 1.0;
         }

         assert( SCIPgetResultantOr(scip, cons) != NULL );
         consvars[nconsvars] = SCIPgetResultantOr(scip, cons);
         consvals[nconsvars++] = 2.0;
         assert( nconsvars <= nallvars );

         SCIP_CALL( collectCoefficients(scip, consvars, consvals, nconsvars, 0.0, 0.0,
               SCIPconsIsTransformed(cons), SYM_SENSE_OR, &matrixdata) );
      }
      else if ( strcmp(conshdlrname, "logicor") == 0 )
      {
         SCIP_CALL( collectCoefficients(scip, SCIPgetVarsLogicor(scip, cons), 0, SCIPgetNVarsLogicor(scip, cons),
               1.0, SCIPinfinity(scip), SCIPconsIsTransformed(cons), SYM_SENSE_INEQUALITY, &matrixdata) );
      }
      else if ( strcmp(conshdlrname, "knapsack") == 0 )
      {
         SCIP_Longint* weights;

         nconsvars = SCIPgetNVarsKnapsack(scip, cons);

         /* copy Longint array to SCIP_Real array and get active variables of constraint */
         weights = SCIPgetWeightsKnapsack(scip, cons);
         for (j = 0; j < nconsvars; ++j)
            consvals[j] = (SCIP_Real) weights[j];
         assert( nconsvars <= nallvars );

         SCIP_CALL( collectCoefficients(scip, SCIPgetVarsKnapsack(scip, cons), consvals, nconsvars, -SCIPinfinity(scip),
               (SCIP_Real) SCIPgetCapacityKnapsack(scip, cons), SCIPconsIsTransformed(cons), SYM_SENSE_INEQUALITY, &matrixdata) );
      }
      else if ( strcmp(conshdlrname, "varbound") == 0 )
      {
         consvars[0] = SCIPgetVarVarbound(scip, cons);
         consvals[0] = 1.0;

         consvars[1] = SCIPgetVbdvarVarbound(scip, cons);
         consvals[1] = SCIPgetVbdcoefVarbound(scip, cons);

         SCIP_CALL( collectCoefficients(scip, consvars, consvals, 2, SCIPgetLhsVarbound(scip, cons),
               SCIPgetRhsVarbound(scip, cons), SCIPconsIsTransformed(cons), SYM_SENSE_INEQUALITY, &matrixdata) );
      }
      else if ( strcmp(conshdlrname, "bounddisjunction") == 0 )
      {
         /* To model bound disjunctions, we normalize each constraint
          * \f[
          *   (x_1 \{\leq,\geq\} b_1) \vee \ldots \vee (x_n \{\leq,\geq\} b_n)
          * \f]
          * to a constraint of type
          * \f[
          *   (x_1 \leq b'_1 \vee \ldots \vee (x_n \leq b'_n).
          * \f]
          *
          * If no variable appears twice in such a normalized constraint, we say this bound disjunction
          * is of type 1. If the bound disjunction has length two and both disjunctions contain the same variable,
          * we say the bound disjunction is of type 2. Further bound disjunctions are possible, but can currently
          * not be handled.
          *
          * Bound disjunctions of type 1 are modeled as the linear constraint
          * \f[
          *    b'_1 \cdot x_1 + \ldots +  b'_n \cdot x_n = 0
          * \f]
          * and bound disjunctions of type 2 are modeled as the linear constraint
          * \f[
          *    \min\{b'_1, b'_2\} \leq x_1 \leq \max\{b'_1, b'_2\}.
          * \f]
          * Note that problems arise if \fb'_i = 0\f for some variable \fx_i\f, because its coefficient in the
          * linear constraint is 0. To avoid this, we replace 0 by a special number.
          */
         SCIP_VAR** bounddisjvars;
         SCIP_BOUNDTYPE* boundtypes;
         SCIP_Real* bounds;
         SCIP_Bool repetition = FALSE;
         int nbounddisjvars;
         int k;

         /* collect coefficients for normalized constraint */
         nbounddisjvars = SCIPgetNVarsBounddisjunction(scip, cons);
         bounddisjvars = SCIPgetVarsBounddisjunction(scip, cons);
         boundtypes = SCIPgetBoundtypesBounddisjunction(scip, cons);
         bounds = SCIPgetBoundsBounddisjunction(scip, cons);

         /* copy data */
         for (j = 0; j < nbounddisjvars; ++j)
         {
            consvars[j] = bounddisjvars[j];

            /* normalize bounddisjunctions to SCIP_BOUNDTYPE_LOWER */
            if ( boundtypes[j] == SCIP_BOUNDTYPE_LOWER )
               consvals[j] = - bounds[j];
            else
               consvals[j] = bounds[j];

            /* special treatment of 0 values */
            if ( SCIPisZero(scip, consvals[j]) )
               consvals[j] = SCIP_SPECIALVAL;

            /* detect whether a variable appears in two literals */
            for (k = 0; k < j && ! repetition; ++k)
            {
               if ( consvars[j] == consvars[k] )
                  repetition = TRUE;
            }

            /* stop, we cannot handle bounddisjunctions with more than two variables that contain a variable twice */
            if ( repetition && nbounddisjvars > 2 )
            {
               *success = FALSE;

               SCIPverbMessage(scip, SCIP_VERBLEVEL_HIGH, NULL,
                  "   Deactivated symmetry handling methods, there exist constraints that cannot be handled by symmetry methods.\n");

               SCIPfreeBlockMemoryArrayNull(scip, &consvals, nallvars);
               SCIPfreeBlockMemoryArrayNull(scip, &consvars, nallvars);
               SCIPfreeBlockMemoryArrayNull(scip, &matrixdata.rhsidx, 2 * nactiveconss);
               SCIPfreeBlockMemoryArrayNull(scip, &matrixdata.rhssense, 2 * nactiveconss);
               SCIPfreeBlockMemoryArrayNull(scip, &matrixdata.rhscoef, 2 * nactiveconss);
               SCIPfreeBlockMemoryArrayNull(scip, &matrixdata.matvaridx, matrixdata.nmaxmatcoef);
               SCIPfreeBlockMemoryArrayNull(scip, &matrixdata.matrhsidx, matrixdata.nmaxmatcoef);
               SCIPfreeBlockMemoryArrayNull(scip, &matrixdata.matidx, matrixdata.nmaxmatcoef);
               SCIPfreeBlockMemoryArrayNull(scip, &matrixdata.matcoef, matrixdata.nmaxmatcoef);
               SCIPfreeBlockMemoryArrayNull(scip, &vars, nvars);

               return SCIP_OKAY;
            }
         }
         assert( ! repetition || nbounddisjvars == 2 );

         /* if no variable appears twice */
         if ( ! repetition )
         {
            /* add information for bounddisjunction of type 1 */
            SCIP_CALL( collectCoefficients(scip, consvars, consvals, nbounddisjvars, 0.0, 0.0,
                  SCIPconsIsTransformed(cons), SYM_SENSE_BOUNDIS_TYPE_1, &matrixdata) );
         }
         else
         {
            /* add information for bounddisjunction of type 2 */
            SCIP_Real lhs;
            SCIP_Real rhs;

            lhs = MIN(consvals[0], consvals[1]);
            rhs = MAX(consvals[0], consvals[1]);

            consvals[0] = 1.0;

            SCIP_CALL( collectCoefficients(scip, consvars, consvals, 1, lhs, rhs,
                  SCIPconsIsTransformed(cons), SYM_SENSE_BOUNDIS_TYPE_2, &matrixdata) );
         }
      }
      else if ( strcmp(conshdlrname, "expr") != 0 )
      {
         /* if the remaining constraints are not expression constraints, they cannot be handled */
         SCIPerrorMessage("Cannot determine symmetries for constraint <%s> of constraint handler <%s>.\n",
            SCIPconsGetName(cons), SCIPconshdlrGetName(conshdlr) );
         return SCIP_ERROR;
      }
   }
   assert( matrixdata.nrhscoef <= 2 * nlinconss );
   assert( matrixdata.nrhscoef >= 0 );

   SCIPfreeBlockMemoryArray(scip, &consvals, nallvars);
   SCIPfreeBlockMemoryArray(scip, &consvars, nallvars);

   /* if no active constraint contains active variables */
   if ( SCIPconshdlrGetNActiveConss(SCIPfindConshdlr(scip, "expr")) == 0 && matrixdata.nrhscoef == 0 )
   {
      *success = TRUE;

      /* free matrix data */
      SCIPfreeBlockMemoryArrayNull(scip, &matrixdata.rhsidx, 2 * nactiveconss);
      SCIPfreeBlockMemoryArrayNull(scip, &matrixdata.rhssense, 2 * nactiveconss);
      SCIPfreeBlockMemoryArrayNull(scip, &matrixdata.rhscoef, 2 * nactiveconss);
      SCIPfreeBlockMemoryArrayNull(scip, &matrixdata.matvaridx, matrixdata.nmaxmatcoef);
      SCIPfreeBlockMemoryArrayNull(scip, &matrixdata.matrhsidx, matrixdata.nmaxmatcoef);
      SCIPfreeBlockMemoryArrayNull(scip, &matrixdata.matidx, matrixdata.nmaxmatcoef);
      SCIPfreeBlockMemoryArrayNull(scip, &matrixdata.matcoef, matrixdata.nmaxmatcoef);

      SCIPfreeBlockMemoryArray(scip, &vars, nvars);

      return SCIP_OKAY;
   }

   /* sort matrix coefficients (leave matrix array intact) */
   SCIPsort(matrixdata.matidx, SYMsortMatCoef, (void*) matrixdata.matcoef, matrixdata.nmatcoef);

   /* sort rhs types (first by sense, then by value, leave rhscoef intact) */
   sortrhstype.vals = matrixdata.rhscoef;
   sortrhstype.senses = matrixdata.rhssense;
   sortrhstype.nrhscoef = matrixdata.nrhscoef;
   SCIPsort(matrixdata.rhsidx, SYMsortRhsTypes, (void*) &sortrhstype, matrixdata.nrhscoef);

   /* create map for variables to indices */
   SCIP_CALL( SCIPhashtableCreate(&vartypemap, SCIPblkmem(scip), 5 * nvars, SYMhashGetKeyVartype, SYMhashKeyEQVartype, SYMhashKeyValVartype, (void*) scip) );
   assert( vartypemap != NULL );

   /* allocate space for mappings to colors */
   SCIP_CALL( SCIPallocBlockMemoryArray(scip, &matrixdata.permvarcolors, nvars) );
   SCIP_CALL( SCIPallocBlockMemoryArray(scip, &matrixdata.matcoefcolors, matrixdata.nmatcoef) );
   SCIP_CALL( SCIPallocBlockMemoryArray(scip, &matrixdata.rhscoefcolors, matrixdata.nrhscoef) );
   SCIP_CALL( SCIPallocBlockMemoryArray(scip, &uniquevararray, nvars) );

   /* determine number of different coefficents */

   /* find non-equivalent variables: same objective, lower and upper bounds, and variable type */
   for (j = 0; j < nvars; ++j)
   {
      SCIP_VAR* var;

      var = vars[j];
      assert( var != NULL );

      /* if the variable type should be fixed just increase the color */
      if ( SymmetryFixVar(fixedtype, var) )
      {
         matrixdata.permvarcolors[j] = matrixdata.nuniquevars++;
#ifdef SCIP_OUTPUT
         SCIPdebugMsg(scip, "Detected variable <%s> of fixed type %d - color %d.\n", SCIPvarGetName(var), SCIPvarGetType(var), matrixdata.nuniquevars - 1);
#endif
      }
      else
      {
         SYM_VARTYPE* vt;

         vt = &uniquevararray[nuniquevararray];
         assert( nuniquevararray <= matrixdata.nuniquevars );

         vt->obj = SCIPvarGetObj(var);
         if ( local )
         {
            vt->lb = SCIPvarGetLbLocal(var);
            vt->ub = SCIPvarGetUbLocal(var);
         }
         else
         {
            vt->lb = SCIPvarGetLbGlobal(var);
            vt->ub = SCIPvarGetUbGlobal(var);
         }
         vt->type = SCIPvarGetType(var);

         if ( ! SCIPhashtableExists(vartypemap, (void*) vt) )
         {
            SCIP_CALL( SCIPhashtableInsert(vartypemap, (void*) vt) );
            vt->color = matrixdata.nuniquevars;
            matrixdata.permvarcolors[j] = matrixdata.nuniquevars++;
            ++nuniquevararray;
#ifdef SCIP_OUTPUT
            SCIPdebugMsg(scip, "Detected variable <%s> of new type (probindex: %d, obj: %g, lb: %g, ub: %g, type: %d) - color %d.\n",
               SCIPvarGetName(var), SCIPvarGetProbindex(var), vt->obj, vt->lb, vt->ub, vt->type, matrixdata.nuniquevars - 1);
#endif
         }
         else
         {
            SYM_VARTYPE* vtr;

            vtr = (SYM_VARTYPE*) SCIPhashtableRetrieve(vartypemap, (void*) vt);
            matrixdata.permvarcolors[j] = vtr->color;
         }
      }
   }

   /* find non-equivalent matrix entries (use sorting to avoid too many map calls) */
   for (j = 0; j < matrixdata.nmatcoef; ++j)
   {
      int idx;

      idx = matrixdata.matidx[j];
      assert( 0 <= idx && idx < matrixdata.nmatcoef );

      val = matrixdata.matcoef[idx];
      assert( oldcoef == SCIP_INVALID || oldcoef <= val ); /*lint !e777*/

      if ( ! SCIPisEQ(scip, val, oldcoef) )
      {
#ifdef SCIP_OUTPUT
         SCIPdebugMsg(scip, "Detected new matrix entry type %f - color: %d\n.", val, matrixdata.nuniquemat);
#endif
         matrixdata.matcoefcolors[idx] = matrixdata.nuniquemat++;
         oldcoef = val;
      }
      else
      {
         assert( matrixdata.nuniquemat > 0 );
         matrixdata.matcoefcolors[idx] = matrixdata.nuniquemat - 1;
      }
   }

   /* find non-equivalent rhs */
   oldcoef = SCIP_INVALID;
   for (j = 0; j < matrixdata.nrhscoef; ++j)
   {
      SYM_RHSSENSE sense;
      int idx;

      idx = matrixdata.rhsidx[j];
      assert( 0 <= idx && idx < matrixdata.nrhscoef );
      sense = matrixdata.rhssense[idx];
      val = matrixdata.rhscoef[idx];

      /* make sure that new senses are treated with new color */
      if ( sense != oldsense )
         oldcoef = SCIP_INVALID;
      oldsense = sense;
      assert( oldcoef == SCIP_INVALID || oldcoef <= val ); /*lint !e777*/

      /* assign new color to new type */
      if ( ! SCIPisEQ(scip, val, oldcoef) )
      {
#ifdef SCIP_OUTPUT
         SCIPdebugMsg(scip, "Detected new rhs type %f, type: %u - color: %d\n", val, sense, matrixdata.nuniquerhs);
#endif
         matrixdata.rhscoefcolors[idx] = matrixdata.nuniquerhs++;
         oldcoef = val;
      }
      else
      {
         assert( matrixdata.nuniquerhs > 0 );
         matrixdata.rhscoefcolors[idx] = matrixdata.nuniquerhs - 1;
      }
   }
   assert( 0 < matrixdata.nuniquevars && matrixdata.nuniquevars <= nvars );
   assert( 0 <= matrixdata.nuniquerhs && matrixdata.nuniquerhs <= matrixdata.nrhscoef );
   assert( 0 <= matrixdata.nuniquemat && matrixdata.nuniquemat <= matrixdata.nmatcoef );

   SCIPdebugMsg(scip, "Number of detected different variables: %d (total: %d).\n", matrixdata.nuniquevars, nvars);
   SCIPdebugMsg(scip, "Number of detected different rhs types: %d (total: %d).\n", matrixdata.nuniquerhs, matrixdata.nrhscoef);
   SCIPdebugMsg(scip, "Number of detected different matrix coefficients: %d (total: %d).\n", matrixdata.nuniquemat, matrixdata.nmatcoef);

   /* do not compute symmetry if all variables are non-equivalent (unique) or if all matrix coefficients are different */
   if ( matrixdata.nuniquevars < nvars && (matrixdata.nuniquemat == 0 || matrixdata.nuniquemat < matrixdata.nmatcoef) )
   {
      /* determine generators */
      SCIP_CALL( SYMcomputeSymmetryGenerators(scip, maxgenerators, &matrixdata, nperms, nmaxperms, perms, log10groupsize) );
      assert( *nperms <= *nmaxperms );

      /* SCIPisStopped() might call SCIPgetGap() which is only available after initpresolve */
      if ( checksymmetries && SCIPgetStage(scip) > SCIP_STAGE_INITPRESOLVE && ! SCIPisStopped(scip) )
      {
         SCIP_CALL( checkSymmetriesAreSymmetries(scip, fixedtype, &matrixdata, *nperms, *perms) );
      }

      /* updata data if nontrivial symmetry */
      if ( *nperms > 0 )
      {
         /* transpose symmetries matrix here if necessary */
         if ( ISORBITALFIXINGACTIVE(usesymmetry) )
         {
            int p;

            SCIP_CALL( SCIPallocBlockMemoryArray(scip, permstrans, nvars) );
            for (j = 0; j < nvars; ++j)
            {
               SCIP_CALL( SCIPallocBlockMemoryArray(scip, &(*permstrans)[j], *nmaxperms) );
               for (p = 0; p < *nperms; ++p)
                  (*permstrans)[j][p] = (*perms)[p][j];
            }

            if ( ! ISSYMRETOPESACTIVE(usesymmetry) )
            {
               /* free original perms matrix */
               for (p = 0; p < *nperms; ++p)
               {
                  SCIPfreeBlockMemoryArray(scip, &(*perms)[p], nvars);
               }
               SCIPfreeBlockMemoryArrayNull(scip, perms, *nmaxperms);
               *perms = NULL;
            }
         }

         /* symmetric variables are not allowed to be multi-aggregated */
         for (j = 0; j < nvars; ++j)
         {
            SCIP_CALL( SCIPmarkDoNotMultaggrVar(scip, vars[j]) );
         }

#ifndef NDEBUG
         SCIP_CALL( SCIPallocBlockMemoryArray(scip, permvarsobj, nvars) );
         for (j = 0; j < nvars; ++j)
            (*permvarsobj)[j] = SCIPvarGetObj(vars[j]);
#endif
      }
   }
   *success = TRUE;

   if ( *nperms > 0 )
   {
      /* copy variables */
      *permvars = vars;
      *npermvars = nvars;
   }
   else
   {
      SCIPfreeBlockMemoryArray(scip, &vars, nvars);
   }

   /* free matrix data */
   SCIPfreeBlockMemoryArray(scip, &uniquevararray, nvars);

   SCIPfreeBlockMemoryArrayNull(scip, &matrixdata.rhscoefcolors, matrixdata.nrhscoef);
   SCIPfreeBlockMemoryArrayNull(scip, &matrixdata.matcoefcolors, matrixdata.nmatcoef);
   SCIPfreeBlockMemoryArrayNull(scip, &matrixdata.permvarcolors, nvars);
   SCIPhashtableFree(&vartypemap);

   SCIPfreeBlockMemoryArrayNull(scip, &matrixdata.rhsidx, 2 * nlinconss);
   SCIPfreeBlockMemoryArrayNull(scip, &matrixdata.rhssense, 2 * nlinconss);
   SCIPfreeBlockMemoryArrayNull(scip, &matrixdata.rhscoef, 2 * nlinconss);
   SCIPfreeBlockMemoryArrayNull(scip, &matrixdata.matvaridx, matrixdata.nmaxmatcoef);
   SCIPfreeBlockMemoryArrayNull(scip, &matrixdata.matrhsidx, matrixdata.nmaxmatcoef);
   SCIPfreeBlockMemoryArrayNull(scip, &matrixdata.matidx, matrixdata.nmaxmatcoef);
   SCIPfreeBlockMemoryArrayNull(scip, &matrixdata.matcoef, matrixdata.nmaxmatcoef);

   return SCIP_OKAY;
}


/** compute components of symmetry group */
static
SCIP_RETCODE computeComponents(
   SCIP*                 scip,               /**< SCIP instance */
   SCIP_PRESOLDATA*      presoldata          /**< presolver data */
   )
{
   SCIP_DISJOINTSET* componentstovar = NULL;
   int** perms;
   int** permstrans;
   int* permtovarcomp;
   int* permtocomponent;
   int nperms;
   int npermvars;
   int ncomponents;
   int p;
   int i;
   int idx;

   assert( scip != NULL );
   assert( presoldata != NULL );

   assert( presoldata->ncomponents == -1 );
   assert( presoldata->components == NULL );
   assert( presoldata->componentbegins == NULL );
   assert( presoldata->vartocomponent == NULL );
   assert( presoldata->componentblocked == NULL );

#if SCIP_OUTPUT_COMPONENT
   SCIPverbMessage(scip, SCIP_VERBLEVEL_HIGH, NULL, "   (%.1fs) component computation started\n", SCIPgetSolvingTime(scip));
#endif

   /* get data */
   nperms = presoldata->nperms;

   if ( nperms <= 0 )
      return SCIP_OKAY;

   npermvars = presoldata->npermvars;
   perms = presoldata->perms;
   permstrans = presoldata->permstrans;
   assert( npermvars > 0 );
   assert( (! ISORBITALFIXINGACTIVE(presoldata->usesymmetry) && perms != NULL)
      || (ISORBITALFIXINGACTIVE(presoldata->usesymmetry) && permstrans != NULL) );

   SCIP_CALL( SCIPdisjointsetCreate(&componentstovar, SCIPblkmem(scip), npermvars) );
   ncomponents = npermvars;

   /* init array that stores for each permutation the representative of its affected variables */
   SCIP_CALL( SCIPallocBufferArray(scip, &permtovarcomp, nperms) );
   for (p = 0; p < nperms; ++p)
      permtovarcomp[p] = -1;

   /* find permutation components and store for each variable an affecting permutation (or -1)  */
   SCIP_CALL( SCIPallocBlockMemoryArray(scip, &presoldata->vartocomponent, npermvars) );
   for (i = 0; i < npermvars; ++i)
   {
      presoldata->vartocomponent[i] = -1;

      for (p = 0; p < nperms; ++p)
      {
         int img;

         img = ISORBITALFIXINGACTIVE(presoldata->usesymmetry) ? permstrans[i][p] : perms[p][i]; /*lint !e613*/

         /* perm p affects i -> possibly merge var components */
         if ( img != i )
         {
            int component1;
            int component2;
            int representative;

            component1 = SCIPdisjointsetFind(componentstovar, i);
            component2 = SCIPdisjointsetFind(componentstovar, img);
            presoldata->vartocomponent[i] = p;
            presoldata->vartocomponent[img] = p;

            /* ensure component1 <= component2 */
            if ( component2 < component1 )
            {
               int swap;

               swap = component1;
               component1 = component2;
               component2 = swap;
            }

            /* init permtovarcomp[p] to component of first moved variable or update the value */
            if ( permtovarcomp[p] == -1 )
            {
               permtovarcomp[p] = component1;
               representative = component1;
            }
            else
            {
               permtovarcomp[p] = SCIPdisjointsetFind(componentstovar, permtovarcomp[p]);
               representative = permtovarcomp[p];
            }

            /* merge both components if they differ */
            if ( component1 != component2 )
            {
               SCIPdisjointsetUnion(componentstovar, component1, component2, TRUE);
               --ncomponents;
            }

            /* possibly merge new component and permvartocom[p] and ensure the latter
             * to have the smallest value */
            if ( representative != component1 && representative != component2 )
            {
               if ( representative > component1 )
               {
                  SCIPdisjointsetUnion(componentstovar, component1, representative, TRUE);
                  permtovarcomp[p] = component1;
               }
               else
                  SCIPdisjointsetUnion(componentstovar, representative, component1, TRUE);
               --ncomponents;
            }
            else if ( representative > component1 )
            {
               assert( representative == component2 );
               permtovarcomp[p] = component1;
            }
         }
      }

      /* reduce number of components by singletons */
      if ( presoldata->vartocomponent[i] == -1 )
         --ncomponents;
      else if ( SCIPvarIsBinary(presoldata->permvars[i]) )
         presoldata->binvaraffected = TRUE;
   }
   assert( ncomponents > 0 );
   presoldata->ncomponents = ncomponents;

   /* update permvartocomp array to final variable representatives */
   for (p = 0; p < nperms; ++p)
      permtovarcomp[p] = SCIPdisjointsetFind(componentstovar, permtovarcomp[p]);

   /* init components array by trivial natural order of permutations */
   SCIP_CALL( SCIPallocBlockMemoryArray(scip, &presoldata->components, nperms) );
   for (p = 0; p < nperms; ++p)
      presoldata->components[p] = p;

   /* get correct order of components array */
   SCIPsortIntInt(permtovarcomp, presoldata->components, nperms);

   /* determine componentbegins and store components for each permutation */
   SCIP_CALL( SCIPallocBlockMemoryArray(scip, &presoldata->componentbegins, ncomponents + 1) );
   SCIP_CALL( SCIPallocBufferArray(scip, &permtocomponent, nperms) );

   presoldata->componentbegins[0] = 0;
   permtocomponent[presoldata->components[0]] = 0;
   idx = 0;

   for (p = 1; p < nperms; ++p)
   {
      if ( permtovarcomp[p] > permtovarcomp[p - 1] )
         presoldata->componentbegins[++idx] = p;

      assert( presoldata->components[p] >= 0 );
      assert( presoldata->components[p] < nperms );
      permtocomponent[presoldata->components[p]] = idx;
   }
   assert( ncomponents == idx + 1 );
   presoldata->componentbegins[++idx] = nperms;

   /* determine vartocomponent */
   for (i = 0; i < npermvars; ++i)
   {
      int permidx;
      permidx = presoldata->vartocomponent[i];
      assert( -1 <= permidx && permidx < nperms );

      if ( permidx != -1 )
      {
         assert( 0 <= permtocomponent[permidx] );
         assert( permtocomponent[permidx] < ncomponents );

         presoldata->vartocomponent[i] = permtocomponent[permidx];
      }
   }

   /* init componentblocked */
   SCIP_CALL( SCIPallocBlockMemoryArray(scip, &presoldata->componentblocked, ncomponents) );
   for (i = 0; i < ncomponents; ++i)
      presoldata->componentblocked[i] = FALSE;

   SCIPfreeBufferArray(scip, &permtocomponent);
   SCIPfreeBufferArray(scip, &permtovarcomp);
   SCIPdisjointsetFree(&componentstovar, SCIPblkmem(scip));

#if SCIP_OUTPUT_COMPONENT
   SCIPverbMessage(scip, SCIP_VERBLEVEL_HIGH, NULL, "   (%.1fs) component computation finished\n", SCIPgetSolvingTime(scip));
#endif

#if SCIP_OUTPUT
   printf("number of components: %d\n", presoldata->ncomponents);
   for (i = 0; i < ncomponents; ++i)
   {
      printf("Component %d contains the following permutations:\n\t", i);
      for (p = presoldata->componentbegins[i]; p < presoldata->componentbegins[i + 1]; ++p)
      {
         printf("%d, ", presoldata->components[p]);
      }
      printf("\n");
   }
#endif

   return SCIP_OKAY;
}


/** determine whether binary variable is effected (and potentially compute number of affected variables) */
static
SCIP_RETCODE determineBinvarAffected(
   SCIP*                 scip,               /**< SCIP instance */
   SCIP_PRESOLDATA*      presoldata,         /**< presolver data */
   SCIP_Bool             completestatistic   /**< whether number of affected vars should be computed */
   )
{
   int** perms;
   int nperms;
   int nvars;
   SCIP_Shortbool* affected;
   int i;
   int p;
   int naffected = 0;

   assert( scip != NULL );
   assert( presoldata != NULL );

   if ( presoldata->binvaraffected && !completestatistic )
      return SCIP_OKAY;

   assert( presoldata->perms != NULL );
   assert( presoldata->nperms > 0 );
   assert( presoldata->npermvars > 0 );

   perms = presoldata->perms;
   nperms = presoldata->nperms;
   nvars = presoldata->npermvars;

   SCIP_CALL( SCIPallocClearBufferArray(scip, &affected, nvars) );

   /* iterate over permutations and check which variables are affected by some symmetry */
   for (p = 0; p < nperms && (completestatistic || ! presoldata->binvaraffected); ++p)
   {
      for (i = 0; i < nvars; ++i)
      {
         if ( affected[i] )
            continue;

         if ( perms[p][i] != i )
         {
            if ( SCIPvarIsBinary(presoldata->permvars[i]) )
            {
               presoldata->binvaraffected = TRUE;

               if ( ! completestatistic )
                  break;
            }

            affected[i] = TRUE;
            ++naffected;
         }
      }
   }

   if ( completestatistic )
      presoldata->norbitvars = naffected;

   SCIPfreeBufferArray(scip, &affected);

   return SCIP_OKAY;
}


/** determine symmetry */
static
SCIP_RETCODE determineSymmetry(
   SCIP*                 scip,               /**< SCIP instance */
   SCIP_PRESOLDATA*      presoldata,         /**< presolver data */
   SYM_SPEC              symspecrequire,     /**< symmetry specification for which we need to compute symmetries */
   SYM_SPEC              symspecrequirefixed /**< symmetry specification of variables which must be fixed by symmetries */
   )
{
   int maxgenerators;
   int type = 0;
   int nvars;

   assert( scip != NULL );
   assert( presoldata != NULL );

   assert( ! presoldata->computedsym );
   assert( presoldata->npermvars == 0 );
   assert( presoldata->permvars == NULL );
   assert( presoldata->permvarsobj == NULL );
   assert( presoldata->nperms == 0 );
   assert( presoldata->nmaxperms == 0 );
   assert( presoldata->perms == NULL );

   presoldata->computedsym = TRUE;

#ifndef NDEBUG
   {
      int usesymmetry;
      SCIP_CALL( SCIPgetIntParam(scip, "misc/usesymmetry", &usesymmetry) );
      assert( usesymmetry );
   }
#endif

   /* do not compute symmetry if there are active pricers */
   if ( SCIPgetNActivePricers(scip) > 0 )
      return SCIP_OKAY;

   /* avoid trivial cases */
   nvars = SCIPgetNVars(scip);
   if ( nvars <= 0 )
      return SCIP_OKAY;

   /* determine symmetry specification */
   if ( SCIPgetNBinVars(scip) > 0 )
      type |= (int) SYM_SPEC_BINARY;
   if ( SCIPgetNIntVars(scip) > 0 )
      type |= (int) SYM_SPEC_INTEGER;
   /* count implicit integer variables as real variables, since we cannot currently handle integral variables well */
   if ( SCIPgetNContVars(scip) > 0 || SCIPgetNImplVars(scip) > 0 )
      type |= (int) SYM_SPEC_REAL;

   /* skip symmetry computation if no graph automorphism code was linked */
   if ( ! SYMcanComputeSymmetry() )
   {
      int nconss = SCIPgetNActiveConss(scip);
      int nhandleconss = getNSymhandableConss(scip);

      /* print verbMessage only if problem consists of symmetry handable constraints */
      assert( nhandleconss <=  nconss );
      if ( nhandleconss < nconss )
         return SCIP_OKAY;

      SCIPverbMessage(scip, SCIP_VERBLEVEL_HIGH, NULL,
         "   Deactivated symmetry handling methods, since SCIP was built without symmetry detector (SYM=none).\n");
      return SCIP_OKAY;
   }
   /* skip symmetry computation if required variables are not present */
   else if ( ! (type & symspecrequire) )
   {
      SCIPverbMessage(scip, SCIP_VERBLEVEL_HIGH, NULL,
         "   (%.1fs) symmetry computation skipped: type (bin %c, int %c, cont %c) does not match requirements (bin %c, int %c, cont %c)\n",
         SCIPgetSolvingTime(scip),
         SCIPgetNBinVars(scip) > 0 ? '+' : '-',
         SCIPgetNIntVars(scip) > 0  ? '+' : '-',
         SCIPgetNContVars(scip) + SCIPgetNImplVars(scip) > 0 ? '+' : '-',
         (symspecrequire & (int) SYM_SPEC_BINARY) != 0 ? '+' : '-',
         (symspecrequire & (int) SYM_SPEC_INTEGER) != 0 ? '+' : '-',
         (symspecrequire & (int) SYM_SPEC_REAL) != 0 ? '+' : '-');
      return SCIP_OKAY;
   }
   /* skip symmetry computation if there are constraints that cannot be handled by symmetry */
   else if ( getNSymhandableConss(scip) < SCIPgetNActiveConss(scip) )
   {
      SCIPverbMessage(scip, SCIP_VERBLEVEL_HIGH, NULL,
         "   (%.1fs) symmetry computation skipped: there exist constraints that cannot be handled by symmetry methods\n",
         SCIPgetSolvingTime(scip));
      return SCIP_OKAY;
   }

   SCIPverbMessage(scip, SCIP_VERBLEVEL_HIGH, NULL,
      "   (%.1fs) symmetry computation started: requiring (bin %c, int %c, cont %c), (fixed: bin %c, int %c, cont %c)\n",
      SCIPgetSolvingTime(scip),
      (symspecrequire & (int) SYM_SPEC_BINARY) != 0 ? '+' : '-',
      (symspecrequire & (int) SYM_SPEC_INTEGER) != 0 ? '+' : '-',
      (symspecrequire & (int) SYM_SPEC_REAL) != 0 ? '+' : '-',
      (symspecrequirefixed & (int) SYM_SPEC_BINARY) != 0 ? '+' : '-',
      (symspecrequirefixed & (int) SYM_SPEC_INTEGER) != 0 ? '+' : '-',
      (symspecrequirefixed & (int) SYM_SPEC_REAL) != 0 ? '+' : '-');

   if ( symspecrequire & symspecrequirefixed )
      SCIPwarningMessage(scip, "Warning: some required symmetries must be fixed.\n");

   /* actually compute (global) symmetry */
   /* determine maximal number of generators depending on the number of variables */
   maxgenerators = presoldata->maxgenerators;
   maxgenerators = MIN(maxgenerators, MAXGENNUMERATOR / nvars);

   SCIP_CALL( computeSymmetryGroup(scip, maxgenerators, symspecrequirefixed, FALSE, presoldata->checksymmetries,
         &presoldata->npermvars, &presoldata->permvars, &presoldata->permvarsobj, &presoldata->nperms,
         &presoldata->nmaxperms, &presoldata->perms, &presoldata->permstrans,
         &presoldata->log10groupsize, presoldata->usesymmetry, &presoldata->successful) );

   /* output statistics */
   if ( ! presoldata->successful )
      SCIPverbMessage(scip, SCIP_VERBLEVEL_HIGH, NULL, "   (%.1fs) could not compute symmetry\n", SCIPgetSolvingTime(scip));
   else if ( presoldata->nperms == 0 )
      SCIPverbMessage(scip, SCIP_VERBLEVEL_HIGH, NULL, "   (%.1fs) no symmetry present\n", SCIPgetSolvingTime(scip));
   else
   {
      assert( presoldata->nperms > 0 );

      if ( presoldata->displaynorbitvars )
      {
         SCIP_CALL( determineBinvarAffected(scip, presoldata, TRUE) );
      }
      else if ( ISSYMRETOPESACTIVE(presoldata->usesymmetry) )
      {
         SCIP_CALL( determineBinvarAffected(scip, presoldata, FALSE) );
      }

      /* display statistics: number of generators */
      SCIPverbMessage(scip, SCIP_VERBLEVEL_HIGH, NULL,
         "   (%.1fs) symmetry computation finished: %d generators found (max: ",
         SCIPgetSolvingTime(scip), presoldata->nperms);

      /* display statistics: maximum number of generators*/
      if ( maxgenerators == 0 )
         SCIPverbMessage(scip, SCIP_VERBLEVEL_HIGH, NULL, "-");
      else
         SCIPverbMessage(scip, SCIP_VERBLEVEL_HIGH, NULL, "%u", maxgenerators);

      /* display statistics: log10 group size, number of affected vars*/
      SCIPverbMessage(scip, SCIP_VERBLEVEL_HIGH, NULL, ", log10 of symmetry group size: %.1f", presoldata->log10groupsize);

      /* display statistics: number of affected vars*/
      if ( presoldata->displaynorbitvars )
         SCIPverbMessage(scip, SCIP_VERBLEVEL_HIGH, NULL, ", number of affected variables: %d)\n", presoldata->norbitvars);
      else
         SCIPverbMessage(scip, SCIP_VERBLEVEL_HIGH, NULL, ")\n");

      /* do not deactivate components if no binary variables are affected in the polyhedral setting */
      if ( ! presoldata->binvaraffected && presoldata->usesymmetry == 1 )
      {
         SCIPverbMessage(scip, SCIP_VERBLEVEL_HIGH, NULL, "   (%.1fs) no symmetry on binary variables present\n", SCIPgetSolvingTime(scip));

         return SCIP_OKAY;
      }
   }

   return SCIP_OKAY;
}


/*
 * Event handler callback methods
 */

/** exec the event handler for handling global variable lower bound changes (necessary for orbital fixing)
 *
 *  Global variable fixings during the solving process might arise because parts of the tree are pruned or if certain
 *  preprocessing steps are performed that do not correspond to strict setting algorithms. Since these fixings might be
 *  caused by or be in conflict with orbital fixing, they can be in conflict with the symmetry handling decisions of
 *  orbital fixing in the part of the tree that is not pruned. Thus, we have to take global fixings into account when
 *  filtering out symmetries.
 */
static
SCIP_DECL_EVENTEXEC(eventExecSymmetry)
{
   SCIP_PRESOLDATA* presoldata;
   SCIP_VAR* var;
   int varidx;

   assert( eventhdlr != NULL );
   assert( eventdata != NULL );
   assert( strcmp(SCIPeventhdlrGetName(eventhdlr), EVENTHDLR_SYMMETRY_NAME) == 0 );
   assert( event != NULL );

   presoldata = (SCIP_PRESOLDATA*) eventdata;
   assert( presoldata != NULL );
   assert( presoldata->permvarmap != NULL );
   assert( presoldata->permstrans != NULL );
   assert( presoldata->nperms > 0 );
   assert( presoldata->permvars != NULL );
   assert( presoldata->npermvars > 0 );

   /* get fixed variable */
   var = SCIPeventGetVar(event);
   assert( var != NULL );
   assert( SCIPvarGetType(var) == SCIP_VARTYPE_BINARY );

   if ( ! SCIPhashmapExists(presoldata->permvarmap, (void*) var) )
   {
      SCIPerrorMessage("Invalid variable.\n");
      SCIPABORT();
      return SCIP_INVALIDDATA; /*lint !e527*/
   }
   varidx = SCIPhashmapGetImageInt(presoldata->permvarmap, (void*) var);
   assert( 0 <= varidx && varidx < presoldata->npermvars );

   if ( SCIPeventGetType(event) == SCIP_EVENTTYPE_GUBCHANGED )
   {
      assert( SCIPisEQ(scip, SCIPeventGetNewbound(event), 0.0) );
      assert( SCIPisEQ(scip, SCIPeventGetOldbound(event), 1.0) );

      SCIPdebugMsg(scip, "Mark variable <%s> as globally fixed to 0.\n", SCIPvarGetName(var));
      assert( ! presoldata->bg0[varidx] );
      presoldata->bg0[varidx] = TRUE;
      presoldata->bg0list[presoldata->nbg0++] = varidx;
      assert( presoldata->nbg0 <= presoldata->npermvars );
   }

   if ( SCIPeventGetType(event) == SCIP_EVENTTYPE_GLBCHANGED )
   {
      assert( SCIPisEQ(scip, SCIPeventGetNewbound(event), 1.0) );
      assert( SCIPisEQ(scip, SCIPeventGetOldbound(event), 0.0) );

      SCIPdebugMsg(scip, "Mark variable <%s> as globally fixed to 1.\n", SCIPvarGetName(var));
      assert( ! presoldata->bg1[varidx] );
      presoldata->bg1[varidx] = TRUE;
      presoldata->bg1list[presoldata->nbg1++] = varidx;
      assert( presoldata->nbg1 <= presoldata->npermvars );
   }

   return SCIP_OKAY;
}


/*
 * Callback methods of presolver
 */

/** deinitialization method of presolver (called before transformed problem is freed) */
static
SCIP_DECL_PRESOLEXIT(presolExitSymmetry)
{
   SCIP_PRESOLDATA* presoldata;
   int i;

   assert( scip != NULL );
   assert( presol != NULL );
   assert( strcmp(SCIPpresolGetName(presol), PRESOL_NAME) == 0 );

   SCIPdebugMsg(scip, "Exiting symmetry presolver.\n");

   presoldata = SCIPpresolGetData(presol);
   assert( presoldata != NULL );

   if ( presoldata->ncomponents > 0 )
   {
      SCIPfreeBlockMemoryArrayNull(scip, &presoldata->componentblocked, presoldata->ncomponents);
      SCIPfreeBlockMemoryArrayNull(scip, &presoldata->vartocomponent, presoldata->npermvars);
      SCIPfreeBlockMemoryArrayNull(scip, &presoldata->componentbegins, presoldata->ncomponents + 1);
      SCIPfreeBlockMemoryArrayNull(scip, &presoldata->components, presoldata->nperms);
   }

   if ( ISORBITALFIXINGACTIVE(presoldata->usesymmetry) )
   {
      int v;

      if ( presoldata->permvarmap != NULL )
      {
         SCIPhashmapFree(&presoldata->permvarmap);
      }

      /* free variables */
      for (v = 0; v < presoldata->npermvars; ++v)
      {
         if ( SCIPvarGetType(presoldata->permvars[v]) == SCIP_VARTYPE_BINARY && presoldata->permvarsevents[v] >= 0 )
         {
            /* If symmetry is computed before presolving, it might happen that some variables are turned into binary
             * variables, for which no event has been catched. Since there currently is no way of checking whether a var
             * event has been caught for a particular variable, we use the stored eventfilter positions. */
            SCIP_CALL( SCIPdropVarEvent(scip, presoldata->permvars[v], SCIP_EVENTTYPE_GLBCHANGED | SCIP_EVENTTYPE_GUBCHANGED,
                  presoldata->eventhdlr, (SCIP_EVENTDATA*) presoldata, presoldata->permvarsevents[v]) );
         }
         SCIP_CALL( SCIPreleaseVar(scip, &presoldata->permvars[v]) );
      }
      SCIPfreeBlockMemoryArrayNull(scip, &presoldata->bg0list, presoldata->npermvars);
      SCIPfreeBlockMemoryArrayNull(scip, &presoldata->bg0, presoldata->npermvars);
      SCIPfreeBlockMemoryArrayNull(scip, &presoldata->bg1list, presoldata->npermvars);
      SCIPfreeBlockMemoryArrayNull(scip, &presoldata->bg1, presoldata->npermvars);
      SCIPfreeBlockMemoryArrayNull(scip, &presoldata->permvarsevents, presoldata->npermvars);

      /* free permstrans matrix*/
      assert( presoldata->permstrans != NULL || presoldata->nperms == 0 );
      for (i = 0; i < presoldata->npermvars; ++i)
      {
         SCIPfreeBlockMemoryArray(scip, &presoldata->permstrans[i], presoldata->nmaxperms);
      }
      SCIPfreeBlockMemoryArrayNull(scip, &presoldata->permstrans, presoldata->npermvars);
   }

   if ( ISSYMRETOPESACTIVE(presoldata->usesymmetry) )
   {
      assert( presoldata->perms != NULL || presoldata->nperms == 0 );
      for (i = 0; i < presoldata->nperms; ++i)
      {
         SCIPfreeBlockMemoryArray(scip, &presoldata->perms[i], presoldata->npermvars);
      }
      SCIPfreeBlockMemoryArrayNull(scip, &presoldata->perms, presoldata->nmaxperms);
   }

   SCIPfreeBlockMemoryArrayNull(scip, &presoldata->permvars, presoldata->npermvars);
   SCIPfreeBlockMemoryArrayNull(scip, &presoldata->permvarsobj, presoldata->npermvars);

   /* reset settings */
   presoldata->npermvars = 0;
   presoldata->nperms = 0;
   presoldata->nmaxperms = 0;
   presoldata->norbitvars = 0;
   presoldata->binvaraffected = FALSE;
   presoldata->computedsym = FALSE;
   presoldata->successful = FALSE;
   presoldata->ncomponents = -1;
   presoldata->nbg0 = 0;
   presoldata->nbg1 = 0;
   presoldata->permvarmap = NULL;
   presoldata->permvarsevents = NULL;

   return SCIP_OKAY;
}

/** presolving initialization method of presolver (called when presolving is about to begin) */
static
SCIP_DECL_PRESOLINITPRE(presolInitpreSymmetry)
{  /*lint --e{715}*/
   SCIP_PRESOLDATA* presoldata;

   assert( scip != NULL );
   assert( presol != NULL );

   presoldata = SCIPpresolGetData(presol);
   assert( presoldata != NULL );

   /* check whether we should run */
   SCIP_CALL( SCIPgetIntParam(scip, "misc/usesymmetry", &presoldata->usesymmetry) );

   return SCIP_OKAY;
}


/** destructor of presolver to free user data (called when SCIP is exiting) */
static
SCIP_DECL_PRESOLFREE(presolFreeSymmetry)
{  /*lint --e{715}*/
   SCIP_PRESOLDATA* presoldata;

   assert( scip != NULL );
   assert( presol != NULL );
   assert( strcmp(SCIPpresolGetName(presol), PRESOL_NAME) == 0 );

   SCIPdebugMsg(scip, "Freeing symmetry presolver.\n");

   presoldata = SCIPpresolGetData(presol);
   assert( presoldata != NULL );

   SCIPfreeBlockMemory(scip, &presoldata);

   return SCIP_OKAY;
}


/** execution method of presolver */
static
SCIP_DECL_PRESOLEXEC(presolExecSymmetry)
{  /*lint --e{715}*/
   assert( scip != NULL );
   assert( presol != NULL );
   assert( strcmp(SCIPpresolGetName(presol), PRESOL_NAME) == 0 );
   assert( result != NULL );

   /* do nothing */
   *result = SCIP_DIDNOTRUN;

   return SCIP_OKAY;
}


/*
 * External methods
 */

/** include symmetry constraint handler */
SCIP_RETCODE SCIPincludePresolSymmetry(
   SCIP*                 scip                /**< SCIP data structure */
   )
{
   SCIP_PRESOL* presol = NULL;
   SCIP_PRESOLDATA* presoldata = NULL;

   SCIP_CALL( SCIPallocBlockMemory(scip, &presoldata) );
   assert( presoldata != NULL );

   presoldata->npermvars = 0;
   presoldata->permvars = NULL;
   presoldata->permvarsobj = NULL;
   presoldata->perms = NULL;
   presoldata->permstrans = NULL;
   presoldata->nperms = 0;
   presoldata->nmaxperms = 0;
   presoldata->norbitvars = 0;
   presoldata->binvaraffected = FALSE;
   presoldata->computedsym = FALSE;
   presoldata->successful = FALSE;
   presoldata->ncomponents = -1;
   presoldata->components = NULL;
   presoldata->componentbegins = NULL;
   presoldata->vartocomponent = NULL;
   presoldata->componentblocked = NULL;
   presoldata->bg0 = NULL;
   presoldata->bg0list = NULL;
   presoldata->nbg0 = 0;
   presoldata->bg1 = NULL;
   presoldata->bg1list = NULL;
   presoldata->nbg1 = 0;
   presoldata->permvarmap = NULL;
   presoldata->permvarsevents = NULL;

   /* create event handler for orbital fixing */
   presoldata->eventhdlr = NULL;
   SCIP_CALL( SCIPincludeEventhdlrBasic(scip, &(presoldata->eventhdlr), EVENTHDLR_SYMMETRY_NAME, EVENTHDLR_SYMMETRY_DESC,
         eventExecSymmetry, NULL) );
   assert( presoldata->eventhdlr != NULL );

   /* include constraint handler */
   SCIP_CALL( SCIPincludePresolBasic(scip, &presol, PRESOL_NAME, PRESOL_DESC,
         PRESOL_PRIORITY, PRESOL_MAXROUNDS, PRESOL_TIMING, presolExecSymmetry, presoldata) );
   assert( presol != NULL );

   SCIP_CALL( SCIPsetPresolFree(scip, presol, presolFreeSymmetry) );
   SCIP_CALL( SCIPsetPresolExit(scip, presol, presolExitSymmetry) );
   SCIP_CALL( SCIPsetPresolInitpre(scip, presol, presolInitpreSymmetry) );

   /* add parameters */
   SCIP_CALL( SCIPaddIntParam(scip,
         "presolving/" PRESOL_NAME "/maxgenerators",
         "limit on the number of generators that should be produced within symmetry detection (0 = no limit)",
         &presoldata->maxgenerators, TRUE, DEFAULT_MAXGENERATORS, 0, INT_MAX, NULL, NULL) );

   SCIP_CALL( SCIPaddBoolParam(scip,
         "presolving/" PRESOL_NAME "/checksymmetries",
         "Should all symmetries be checked after computation?",
         &presoldata->checksymmetries, TRUE, DEFAULT_CHECKSYMMETRIES, NULL, NULL) );

   SCIP_CALL( SCIPaddBoolParam(scip,
         "presolving/" PRESOL_NAME "/displaynorbitvars",
         "Should the number of variables affected by some symmetry be displayed?",
         &presoldata->displaynorbitvars, TRUE, DEFAULT_DISPLAYNORBITVARS, NULL, NULL) );

   /* possibly add description */
   if ( SYMcanComputeSymmetry() )
   {
      SCIP_CALL( SCIPincludeExternalCodeInformation(scip, SYMsymmetryGetName(), SYMsymmetryGetDesc()) );
   }

   return SCIP_OKAY;
}


/** return symmetry group generators */
SCIP_RETCODE SCIPgetGeneratorsSymmetry(
   SCIP*                 scip,               /**< SCIP data structure */
   SYM_SPEC              symspecrequire,     /**< symmetry specification for which we need to compute symmetries */
   SYM_SPEC              symspecrequirefixed,/**< symmetry specification of variables which must be fixed by symmetries */
   SCIP_Bool             recompute,          /**< Have symmetries already been computed? */
   int*                  npermvars,          /**< pointer to store number of variables for permutations */
   SCIP_VAR***           permvars,           /**< pointer to store variables on which permutations act */
   int*                  nperms,             /**< pointer to store number of permutations */
   int***                perms,              /**< pointer to store permutation generators as (nperms x npermvars) matrix (or NULL)*/
   int***                permstrans,         /**< pointer to store permutation generators as (npermvars x nperms) matrix (or NULL)*/
   SCIP_Real*            log10groupsize,     /**< pointer to store log10 of group size (or NULL) */
   SCIP_Bool*            binvaraffected,     /**< pointer to store whether binary variables are affected */
   int**                 components,         /**< pointer to store components of symmetry group (or NULL) */
   int**                 componentbegins,    /**< pointer to store begin positions of components in components array (or NULL) */
   int**                 vartocomponent,     /**< pointer to store assignment from variable to its component (or NULL) */
   int*                  ncomponents         /**< pointer to store number of components (or NULL) */
   )
{
   SCIP_PRESOLDATA* presoldata;
   SCIP_PRESOL* presol;
   SCIP_Bool computedsym;

   assert( scip != NULL );
   assert( npermvars != NULL );
   assert( permvars != NULL );
   assert( nperms != NULL );
   assert( perms != NULL || permstrans != NULL );
   assert( ncomponents != NULL || (components == NULL && componentbegins == NULL && vartocomponent == NULL) );

   /* find symmetry presolver */
   presol = SCIPfindPresol(scip, "symmetry");
   if ( presol == NULL )
   {
      SCIPerrorMessage("Could not find symmetry presolver.\n");
      return SCIP_PLUGINNOTFOUND;
   }
   assert( presol != NULL );
   assert( strcmp(SCIPpresolGetName(presol), PRESOL_NAME) == 0 );

   presoldata = SCIPpresolGetData(presol);
   assert( presoldata != NULL );

   /* free symmetry information if we recompute symmetries */
   if ( recompute )
   {
      int i;

      if ( presoldata->ncomponents > 0 )
      {
         assert( presoldata->componentblocked != NULL );
         assert( presoldata->vartocomponent != NULL );
         assert( presoldata->componentbegins != NULL );
         assert( presoldata->components != NULL );
         SCIPfreeBlockMemoryArray(scip, &presoldata->componentblocked, presoldata->ncomponents);
         SCIPfreeBlockMemoryArray(scip, &presoldata->vartocomponent, presoldata->npermvars);
         SCIPfreeBlockMemoryArray(scip, &presoldata->componentbegins, presoldata->ncomponents + 1);
         SCIPfreeBlockMemoryArray(scip, &presoldata->components, presoldata->nperms);

         presoldata->ncomponents = -1;
      }

      /* free data needed for orbital fixing */
      if ( ISORBITALFIXINGACTIVE(presoldata->usesymmetry) )
      {
         int v;

         SCIPhashmapFree(&presoldata->permvarmap);

         /* free variables */
         for (v = 0; v < presoldata->npermvars; ++v)
         {
            if ( SCIPvarGetType(presoldata->permvars[v]) == SCIP_VARTYPE_BINARY && presoldata->permvarsevents[v] >= 0 )
            {
               /* If symmetry is computed before presolving, it might happen that some variables are turned into binary
                * variables, for which no event has been catched. Since there currently is no way of checking whether a var
                * event has been caught for a particular variable, we use the stored eventfilter positions. */
               SCIP_CALL( SCIPdropVarEvent(scip, presoldata->permvars[v], SCIP_EVENTTYPE_GLBCHANGED | SCIP_EVENTTYPE_GUBCHANGED,
                     presoldata->eventhdlr, (SCIP_EVENTDATA*) presoldata, presoldata->permvarsevents[v]) );
            }
            SCIP_CALL( SCIPreleaseVar(scip, &presoldata->permvars[v]) );
         }
         SCIPfreeBlockMemoryArrayNull(scip, &presoldata->bg0list, presoldata->npermvars);
         SCIPfreeBlockMemoryArrayNull(scip, &presoldata->bg0, presoldata->npermvars);
         SCIPfreeBlockMemoryArrayNull(scip, &presoldata->bg1list, presoldata->npermvars);
         SCIPfreeBlockMemoryArrayNull(scip, &presoldata->bg1, presoldata->npermvars);
         SCIPfreeBlockMemoryArrayNull(scip, &presoldata->permvarsevents, presoldata->npermvars);

         assert( presoldata->permstrans != NULL );
         for (i = 0; i < presoldata->npermvars; ++i)
         {
            SCIPfreeBlockMemoryArray(scip, &presoldata->permstrans[i], presoldata->nmaxperms);
         }
         SCIPfreeBlockMemoryArrayNull(scip, &presoldata->permstrans, presoldata->npermvars);
      }

      /* free data needed for symretopes */
      if ( ISSYMRETOPESACTIVE(presoldata->usesymmetry) )
      {
         assert( presoldata->perms != NULL );
         for (i = 0; i < presoldata->nperms; ++i)
         {
            SCIPfreeBlockMemoryArray(scip, &presoldata->perms[i], presoldata->npermvars);
         }
         SCIPfreeBlockMemoryArrayNull(scip, &presoldata->perms, presoldata->nmaxperms);
      }

      SCIPfreeBlockMemoryArrayNull(scip, &presoldata->permvars, presoldata->npermvars);
      SCIPfreeBlockMemoryArrayNull(scip, &presoldata->permvarsobj, presoldata->npermvars);

      /* reset settings */
      presoldata->npermvars = 0;
      presoldata->nperms = 0;
      presoldata->nmaxperms = 0;
      presoldata->norbitvars = 0;
      presoldata->binvaraffected = FALSE;
      presoldata->computedsym = FALSE;
      presoldata->successful = FALSE;
      presoldata->ncomponents = -1;
      presoldata->nbg0 = 0;
      presoldata->nbg1 = 0;
      presoldata->permvarmap = NULL;
      presoldata->permvarsevents = NULL;
   }

   /* if not already done before, compute symmetries; store old value (might get manipulated by determineSymmetry()) */
   computedsym = presoldata->computedsym;
   if ( ! computedsym )
   {
      if ( SCIPgetStage(scip) != SCIP_STAGE_INITPRESOLVE && SCIPgetStage(scip) != SCIP_STAGE_PRESOLVING &&
           SCIPgetStage(scip) != SCIP_STAGE_EXITPRESOLVE && SCIPgetStage(scip) != SCIP_STAGE_PRESOLVED &&
           SCIPgetStage(scip) != SCIP_STAGE_INITSOLVE && SCIPgetStage(scip) != SCIP_STAGE_SOLVING )
      {
         SCIPerrorMessage("Cannot call symmetry detection outside of presolving.\n");
         return SCIP_INVALIDCALL;
      }

      /* determine symmetry here */
      SCIP_CALL( determineSymmetry(scip, presoldata, symspecrequire, symspecrequirefixed) );
   }

   *npermvars = presoldata->npermvars;
   *permvars = presoldata->permvars;
   *nperms = presoldata->nperms;
   if ( perms != NULL )
   {
      *perms = presoldata->perms;
      assert( *perms != NULL || *nperms == 0 );
   }
   if ( permstrans != NULL )
   {
      *permstrans = presoldata->permstrans;
      assert( *permstrans != NULL || *nperms == 0 );
   }

   if ( log10groupsize != NULL )
      *log10groupsize = presoldata->log10groupsize;
   if ( binvaraffected != NULL )
      *binvaraffected = presoldata->binvaraffected;

   if ( ncomponents != NULL || components != NULL || componentbegins != NULL || vartocomponent != NULL )
   {
      /* components might have been already computed if orbitopes and orbital fixing are both used */
      if ( presoldata->ncomponents == -1 )
      {
         SCIP_CALL( computeComponents(scip, presoldata) );
      }

      if ( components != NULL )
         *components = presoldata->components;

      if ( componentbegins != NULL )
         *componentbegins = presoldata->componentbegins;

      if ( vartocomponent )
         *vartocomponent = presoldata->vartocomponent;

      if ( ncomponents )
         *ncomponents = presoldata->ncomponents;
   }

   /* if not already done before, set data for event handler if orbital fixing is active */
   if ( ! computedsym && ISORBITALFIXINGACTIVE(presoldata->usesymmetry) )
   {
      int v;

      /* create hashmap for storing the indices of variables */
      assert( presoldata->permvarmap == NULL );
      SCIP_CALL( SCIPhashmapCreate(&presoldata->permvarmap, SCIPblkmem(scip), presoldata->npermvars) );

      /* insert variables into hashmap and capture variables */
      SCIP_CALL( SCIPallocBlockMemoryArray(scip, &presoldata->permvarsevents, presoldata->npermvars) );
      SCIP_CALL( SCIPallocBlockMemoryArray(scip, &presoldata->bg0, presoldata->npermvars) );
      SCIP_CALL( SCIPallocBlockMemoryArray(scip, &presoldata->bg0list, presoldata->npermvars) );
      SCIP_CALL( SCIPallocBlockMemoryArray(scip, &presoldata->bg1, presoldata->npermvars) );
      SCIP_CALL( SCIPallocBlockMemoryArray(scip, &presoldata->bg1list, presoldata->npermvars) );

      for (v = 0; v < presoldata->npermvars; ++v)
      {
         SCIP_CALL( SCIPhashmapInsertInt(presoldata->permvarmap, (*permvars)[v], v) );
         SCIP_CALL( SCIPcaptureVar(scip, (*permvars)[v]) );

         presoldata->bg0[v] = FALSE;
         presoldata->bg1[v] = FALSE;
         presoldata->permvarsevents[v] = -1;

         /* only catch binary variables, since integer variables should be fixed pointwise;
          * implicit integer variables are not branched on
          */
         if ( SCIPvarGetType((*permvars)[v]) == SCIP_VARTYPE_BINARY )
         {
            /* catch whether binary variables are globally fixed;
             * also store filter position
             */
            SCIP_CALL( SCIPcatchVarEvent(scip, (*permvars)[v], SCIP_EVENTTYPE_GLBCHANGED | SCIP_EVENTTYPE_GUBCHANGED,
                  presoldata->eventhdlr, (SCIP_EVENTDATA*) presoldata, &presoldata->permvarsevents[v]) );
         }
      }
      assert( presoldata->nbg1 == 0 );
   }

   return SCIP_OKAY;
}


/** return objective coefficients of permuted variables at time of symmetry computation */
SCIP_RETCODE SCIPgetPermvarsObjSymmetry(
   SCIP*                 scip,               /**< SCIP data structure */
   SCIP_Real**           permvarsobj         /**< pointer to store objective coefficients of permuted variables (NULL if not available) */
   )
{
   SCIP_PRESOLDATA* presoldata;
   SCIP_PRESOL* presol;

   assert( scip != NULL );
   assert( permvarsobj != NULL );

   /* find symmetry presolver */
   presol = SCIPfindPresol(scip, "symmetry");
   if ( presol == NULL )
   {
      SCIPerrorMessage("Could not find symmetry presolver.\n");
      return SCIP_PLUGINNOTFOUND;
   }
   assert( presol != NULL );
   assert( strcmp(SCIPpresolGetName(presol), PRESOL_NAME) == 0 );

   presoldata = SCIPpresolGetData(presol);
   assert( presoldata != NULL );

   *permvarsobj = presoldata->permvarsobj;

   return SCIP_OKAY;
}


/** block component of symmetry group to be considered by symmetry handling routines */
SCIP_RETCODE SCIPsetSymmetryComponentblocked(
   SCIP*                 scip,               /**< SCIP data structure */
   int                   i                   /**< index of component to block */
   )
{
   SCIP_PRESOLDATA* presoldata;
   SCIP_PRESOL* presol;

   /* find symmetry presolver */
   presol = SCIPfindPresol(scip, "symmetry");
   if ( presol == NULL )
   {
      SCIPerrorMessage("Could not find symmetry presolver.\n");
      return SCIP_PLUGINNOTFOUND;
   }
   assert( presol != NULL );
   assert( strcmp(SCIPpresolGetName(presol), PRESOL_NAME) == 0 );

   presoldata = SCIPpresolGetData(presol);
   assert( presoldata != NULL );
   assert( 0 <= i && i < presoldata->ncomponents );
   assert( presoldata->componentblocked != NULL );

   presoldata->componentblocked[i] = TRUE;

   return SCIP_OKAY;
}


/** get blocked status component of symmetry group */
SCIP_Shortbool SCIPgetSymmetryComponentblocked(
   SCIP*                 scip,               /**< SCIP data structure */
   int                   i                   /**< index of component to check blocked status */
   )
{
   SCIP_PRESOLDATA* presoldata;
   SCIP_PRESOL* presol;

   /* find symmetry presolver */
   presol = SCIPfindPresol(scip, "symmetry");
   if ( presol == NULL )
   {
      SCIPerrorMessage("Could not find symmetry presolver.\n");
      return FALSE;
   }
   assert( presol != NULL );
   assert( strcmp(SCIPpresolGetName(presol), PRESOL_NAME) == 0 );

   presoldata = SCIPpresolGetData(presol);
   assert( presoldata != NULL );
   assert( 0 <= 0 && i < presoldata->ncomponents );
   assert( presoldata->componentblocked != NULL );

   return presoldata->componentblocked[i];
}


/** return symmetry information on globally fixed variables */
SCIP_RETCODE SCIPgetSyminfoGloballyFixedVars(
   SCIP*                 scip,               /**< SCIP data structure */
   SCIP_Shortbool**      bg0,                /**< pointer to store array indicating whether var is globally fixed to 0 */
   int**                 bg0list,            /**< pointer to store list of vars globally fixed to 0 */
   int**                 nbg0,               /**< pointer to store memory position of number of vars globally fixed to 0 */
   SCIP_Shortbool**      bg1,                /**< pointer to store array indicating whether var is globally fixed to 1 */
   int**                 bg1list,            /**< pointer to store list of vars globally fixed to 1 */
   int**                 nbg1,               /**< pointer to store memory position of number of vars globally fixed to 1 */
   SCIP_HASHMAP**        permvarmap          /**< pointer to store hash map of permvars */
   )
{
   SCIP_PRESOLDATA* presoldata;
   SCIP_PRESOL* presol;

   assert( scip != NULL );
   assert( permvarmap != NULL );
   assert( bg0 != NULL );
   assert( bg0list != NULL );
   assert( bg1 != NULL );
   assert( bg1list != NULL );

   /* find symmetry presolver */
   presol = SCIPfindPresol(scip, "symmetry");
   if ( presol == NULL )
   {
      SCIPerrorMessage("Could not find symmetry presolver.\n");
      return SCIP_PLUGINNOTFOUND;
   }
   assert( presol != NULL );
   assert( strcmp(SCIPpresolGetName(presol), PRESOL_NAME) == 0 );

   presoldata = SCIPpresolGetData(presol);
   assert( presoldata != NULL );

   *permvarmap = presoldata->permvarmap;
   *bg0 = presoldata->bg0;
   *bg0list = presoldata->bg0list;
   *nbg0 = &(presoldata->nbg0);
   *bg1 = presoldata->bg1;
   *bg1list = presoldata->bg1list;
   *nbg1 = &(presoldata->nbg1);

   return SCIP_OKAY;
}<|MERGE_RESOLUTION|>--- conflicted
+++ resolved
@@ -810,12 +810,7 @@
    return nhandleconss;
 }
 
-<<<<<<< HEAD
 /** compute symmetry group of MINLP */
-=======
-
-/** compute symmetry group of MIP */
->>>>>>> 7a5f1efd
 static
 SCIP_RETCODE computeSymmetryGroup(
    SCIP*                 scip,               /**< SCIP pointer */
