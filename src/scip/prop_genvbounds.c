/* * * * * * * * * * * * * * * * * * * * * * * * * * * * * * * * * * * * * * */
/*                                                                           */
/*                  This file is part of the program and library             */
/*         SCIP --- Solving Constraint Integer Programs                      */
/*                                                                           */
/*    Copyright (C) 2002-2017 Konrad-Zuse-Zentrum                            */
/*                            fuer Informationstechnik Berlin                */
/*                                                                           */
/*  SCIP is distributed under the terms of the ZIB Academic License.         */
/*                                                                           */
/*  You should have received a copy of the ZIB Academic License              */
/*  along with SCIP; see the file COPYING. If not email to scip@zib.de.      */
/*                                                                           */
/* * * * * * * * * * * * * * * * * * * * * * * * * * * * * * * * * * * * * * */

/**@file    prop_genvbounds.c
 * @ingroup PROPAGATORS
 * @brief   generalized variable bounds propagator
 * @author  Stefan Weltge
 * @author  Ambros Gleixner
 * @author  Benjamin Mueller
 */

/**@todo should we only discard events catched from nodes that are not the current node's ancestors? */
/**@todo improve computation of minactivity */
/**@todo for multaggr vars on left-hand side, create a linear constraint, probably in exitpre */

/*---+----1----+----2----+----3----+----4----+----5----+----6----+----7----+----8----+----9----+----0----+----1----+----2*/

#include <assert.h>
#include <string.h>

#include "scip/prop_genvbounds.h"
#include "scip/debug.h"
#include "scip/cons_linear.h"

#define PROP_NAME                            "genvbounds"
#define PROP_DESC                            "generalized variable bounds propagator"
#define PROP_TIMING   SCIP_PROPTIMING_ALWAYS
#define PROP_PRIORITY                3000000 /**< propagator priority */
#define PROP_FREQ                          1 /**< propagator frequency */
#define PROP_DELAY                     FALSE /**< should propagation method be delayed, if other propagators
                                              *   found reductions? */
#define PROP_PRESOL_PRIORITY        -2000000 /**< priority of the presolving method (>= 0: before, < 0: after
                                              *   constraint handlers); combined with presolvers */
#define PROP_PRESOLTIMING           SCIP_PRESOLTIMING_FAST /* timing of the presolving method (fast, medium, or exhaustive) */
#define PROP_PRESOL_MAXROUNDS             -1 /**< maximal number of presolving rounds the presolver participates
                                              *   in (-1: no limit) */
#define DEFAULT_GLOBAL_PROPAGATION      TRUE /**< apply global propagation? */
#define DEFAULT_PROPAGATE_IN_ROOT_NODE  TRUE /**< apply genvbounds in root node if no new incumbent was found? */
#define DEFAULT_SORT                    TRUE /**< sort genvbounds and wait for bound change events? (otherwise all
                                              *   genvbounds are applied in each node) */
#define DEFAULT_PROPASCONSS            FALSE /**< should genvbounds be transformed to (linear) constraints? */

#define EVENTHDLR_NAME                       "genvbounds"
#define EVENTHDLR_DESC                       "event handler for generalized variable bounds propagator"


/*
 * Data structures
 */

/** GenVBound data */
struct GenVBound
{
   SCIP_VAR**            vars;               /**< pointers to variables x_j occuring in this generalized variable
                                              *   bound */
   SCIP_VAR*             var;                /**< pointer to variable x_i */
   SCIP_Real*            coefs;              /**< coefficients a_j of the variables listed in vars */
   SCIP_Real             constant;           /**< constant term in generalized variable bound */
   SCIP_Real             cutoffcoef;         /**< cutoff bound's coefficient */
   int                   coefssize;          /**< size of coefs array */
   int                   index;              /**< index of this genvbound in genvboundstore array */
   int                   ncoefs;             /**< number of nonzero coefficients a_j */
   SCIP_BOUNDTYPE        boundtype;          /**< type of bound provided by the genvbound, SCIP_BOUNDTYPE_LOWER/UPPER
                                              *   if +/- x_i on left-hand side */
};
typedef struct GenVBound GENVBOUND;

/** starting indices data structure */
struct SCIP_EventData
{
   SCIP_PROP*            prop;               /**< pointer to genvbounds propagator */
   SCIP_VAR*             var;                /**< variable */
   int*                  startindices;       /**< array to store the first indices of genvbounds in components that are
                                              *   impacted by a change of this bound */
   int*                  startcomponents;    /**< array to store the components corresponding to startindices array */
   int                   nstarts;            /**< number of indices stored in startindices array */
   int                   startindicessize;   /**< size of the startindices and startcomponents arrays */
};

/** propagator data */
struct SCIP_PropData
{
   GENVBOUND**           genvboundstore;     /**< array to store genvbounds; fast access is provided by hashmaps
                                              *   lbgenvbounds and ubgenvbounds */
   SCIP_EVENTDATA**      lbevents;           /**< array of lower bound event data */
   SCIP_EVENTDATA**      ubevents;           /**< array of upper bound event data */
   SCIP_EVENTHDLR*       eventhdlr;          /**< genvbounds propagator event handler */
   SCIP_HASHMAP*         lbgenvbounds;       /**< hashmap to provide fast access to lower bound genvbounds in
                                              *   genvboundstore array */
   SCIP_HASHMAP*         ubgenvbounds;       /**< hashmap to provide fast access to upper bound genvbounds in
                                              *   genvboundstore array */
   SCIP_HASHMAP*         lbeventsmap;        /**< hashmap to provide fast access to lbevents array */
   SCIP_HASHMAP*         ubeventsmap;        /**< hashmap to provide fast access to ubevents array */
   SCIP_HASHMAP*         startmap;           /**< hashmap to provide fast access to startindices array */
   SCIP_PROP*            prop;               /**< pointer to genvbounds propagator */
   SCIP_NODE*            lastnodecaught;     /**< last node where events for starting indices were caught */
   SCIP_VAR*             cutoffboundvar;     /**< artificial variable representing primal cutoff bound */
   int*                  componentsstart;    /**< stores the components starting indices in genvboundstore array; the
                                              *   entry componentsstart[ncomponents] is equal to ngenvbounds, which
                                              *   makes it easier to iterate over all components */
   int                   componentsstartsize;/**< size of componentsstart array */
   int*                  startindices;       /**< storing indices of components where local propagation should start */
   int*                  startcomponents;    /**< components corresponding to indices stored in startindices array */
   int                   startindicessize;   /**< size of startindices and startcomponents arrays */
   int*                  gstartindices;      /**< storing indices of components where global propagation, i.e.,
                                              *   propagation of an improved primal bound, should start */
   int*                  gstartcomponents;   /**< components corresponding to indices stored in gstartindices array */
   int                   gstartindicessize;  /**< size of gstartindices and gstartcomponents arrays */
   SCIP_Real             lastcutoff;         /**< cutoff bound's value last time genvbounds propagator was called */
   int                   genvboundstoresize; /**< size of genvboundstore array */
   int                   ngenvbounds;        /**< number of genvbounds stored in genvboundstore array */
   int                   ncomponents;        /**< number of components in genvboundstore array */
   int                   nindices;           /**< number of indices stored in startindices array */
   int                   ngindices;          /**< number of indices stored in gstartindices array */
   int                   nlbevents;          /**< number of data entries in lbevents array */
   int                   nubevents;          /**< number of data entries in ubevents array */
   SCIP_Bool             issorted;           /**< stores wether array genvboundstore is topologically sorted */
   SCIP_Bool             global;             /**< apply global propagation? */
   SCIP_Bool             propinrootnode;     /**< apply genvbounds in root node if no new incumbent was found? */
   SCIP_Bool             sort;               /**< sort genvbounds and wait for bound change events? (otherwise all
                                              *   genvbounds are applied in each node) */
   SCIP_Bool             propasconss;        /**< should genvbounds be transformed to (linear) constraints? */
};


/*
 * Local methods
 */

/** returns correct cutoff bound value */
static
SCIP_Real getCutoffboundGenVBound(
   SCIP*                 scip                /**< SCIP data structure */
   )
{
   assert(scip != NULL);

   SCIPdebugMsg(scip, "cutoff = %.9g (%.9g + %.9g * %.9g)\n",
      (SCIPgetCutoffbound(scip) + SCIPgetTransObjoffset(scip)) * SCIPgetTransObjscale(scip),
      SCIPgetCutoffbound(scip), SCIPgetTransObjoffset(scip), SCIPgetTransObjscale(scip));

   /* the cutoff bound is valid w.r.t. the current objective function in the transformed problem; during presolving,
    * however, the objective function can change (e.g., when a variable is fixed, its contribution in the objective is
    * subtracted from the cutoff bound and added to the objective offset); we solve this by transforming the
    * contribution of the cutoff bound in the generalized variable bound to the original problem as described in
    * function SCIPgenVBoundAdd()
    */
   return (SCIPgetCutoffbound(scip) + SCIPgetTransObjoffset(scip)) * SCIPgetTransObjscale(scip);
}

/** returns corresponding genvbound in genvboundstore if there is one, NULL otherwise */
static
GENVBOUND* getGenVBound(
   SCIP*                 scip,               /**< SCIP data structure */
   SCIP_PROPDATA*        propdata,           /**< data of the genvbounds propagator */
   SCIP_VAR*             var,                /**< bounds variable */
   SCIP_BOUNDTYPE        boundtype           /**< bounds type */
   )
{
   SCIP_HASHMAP* hashmap;

   assert(scip != NULL);
   assert(propdata != NULL);
   assert(var != NULL);

   hashmap = boundtype == SCIP_BOUNDTYPE_LOWER ? propdata->lbgenvbounds : propdata->ubgenvbounds;

   return (GENVBOUND*) SCIPhashmapGetImage(hashmap, var);
}

#ifdef SCIP_DEBUG
/** prints a genvbound as debug message */
static
void printGenVBound(
   SCIP*                 scip,               /**< SCIP data structure */
   GENVBOUND*            genvbound           /**< genvbound to be printed */
   )
{
   SCIP_Bool first;
   int i;

   assert(genvbound != NULL);

   if( genvbound->boundtype == SCIP_BOUNDTYPE_UPPER )
   {
      SCIPdebugMsgPrint(scip, "- ");
   }

   SCIPdebugMsgPrint(scip, "<%s> >= ", SCIPvarGetName(genvbound->var));

   first = TRUE;
   for( i = 0; i < genvbound->ncoefs; i++ )
   {
      if( !first )
      {
         SCIPdebugMsgPrint(scip, " + ");
      }

      SCIPdebugMsgPrint(scip, "%g * <%s>", genvbound->coefs[i], SCIPvarGetName(genvbound->vars[i]));

      first = FALSE;
   }

   if( !SCIPisZero(scip, genvbound->cutoffcoef) )
   {
      SCIPdebugMsgPrint(scip, " + %g * cutoff_bound", genvbound->cutoffcoef);
   }

   if( !SCIPisZero(scip, genvbound->constant) )
   {
      SCIPdebugMsgPrint(scip, " + %g", genvbound->constant);
   }

   SCIPdebugMsgPrint(scip, "\n");
}
#endif

/** calculates the minactivity of a linear combination of variables stored in an array */
static
SCIP_Real getGenVBoundsMinActivity(
   SCIP*                 scip,               /**< SCIP data structure */
   SCIP_VAR**            vars,               /**< array of variables */
   SCIP_Real*            coefs,              /**< array of coefficients */
   int                   nvars,              /**< number of variables */
   SCIP_Bool             global              /**< use global variable bounds? */
   )
{
   SCIP_Real minval;
   int i;

   assert(scip != NULL);
   assert(vars != NULL);
   assert(coefs != NULL);
   assert(nvars >= 0);

   minval = 0.0;

   for( i = 0; i < nvars; i++ )
   {
      SCIP_Real bound;

      /* get global or local bound */
      if( global )
         bound = coefs[i] > 0.0 ? SCIPvarGetLbGlobal(vars[i]) : SCIPvarGetUbGlobal(vars[i]);
      else
         bound = coefs[i] > 0.0 ? SCIPvarGetLbLocal(vars[i]) : SCIPvarGetUbLocal(vars[i]);

      /* with infinite bounds we cannot compute a valid minactivity and return minus infinity */
      if( SCIPisInfinity(scip, bound) || SCIPisInfinity(scip, -bound) )
         return -SCIPinfinity(scip);

      /* add contribution to minactivity */
      minval += coefs[i] * bound;
   }

   return minval;
}

/** calculates the minactivity of a linear combination of variables stored in the current conflict set */
static
SCIP_Real getGenVBoundsMinActivityConflict(
   SCIP*                 scip,               /**< SCIP data structure */
   SCIP_VAR**            vars,               /**< array of variables */
   SCIP_Real*            coefs,              /**< array of coefficients */
   int                   nvars,              /**< number of variables */
   SCIP_BDCHGIDX*        bdchgidx            /**< bound change at which minactivity should be computed; if NULL use local bounds */
   )
{
   SCIP_Real minval;
   int i;

   assert(scip != NULL);
   assert(vars != NULL);
   assert(coefs != NULL);
   assert(nvars >= 0);

   minval = 0.0;

   for( i = 0; i < nvars; i++ )
   {
      SCIP_Real bound;

      if( coefs[i] > 0.0 )
      {
         /* get bound at current bound change */
         bound = SCIPgetVarLbAtIndex(scip, vars[i], bdchgidx, TRUE);

         /* if bdchgidx is NULL, assert that we use local bounds */
         assert(bdchgidx != NULL || SCIPisEQ(scip, bound, SCIPvarGetLbLocal(vars[i])));

         /* if bdchgidx is not NULL, use the possibly tighter bound already in the current conflict set */
         if( bdchgidx != NULL && SCIPgetConflictVarLb(scip, vars[i]) > bound )
            bound = SCIPgetConflictVarLb(scip, vars[i]);
      }
      else
      {
         /* get bound at current bound change */
         bound = SCIPgetVarUbAtIndex(scip, vars[i], bdchgidx, TRUE);

         /* if bdchgidx is NULL, assert that we use local bounds */
         assert(bdchgidx != NULL || SCIPisEQ(scip, bound, SCIPvarGetUbLocal(vars[i])));

         /* if bdchgidx is not NULL, use the possibly tighter bound already in the current conflict set */
         if( bdchgidx != NULL && SCIPgetConflictVarUb(scip, vars[i]) < bound )
            bound = SCIPgetConflictVarUb(scip, vars[i]);
      }

      /* with infinite bounds we cannot compute a valid minactivity and return minus infinity */
      if( SCIPisInfinity(scip, bound) || SCIPisInfinity(scip, -bound) )
         return -SCIPinfinity(scip);

      /* add contribution to minactivity */
      minval += coefs[i] * bound;
   }

   return minval;
}

/** returns a valid bound given by a generalized variable bound */
static
SCIP_Real getGenVBoundsBound(
   SCIP*                 scip,               /**< SCIP data structure */
   GENVBOUND*            genvbound,          /**< generalized variable bound */
   SCIP_Bool             global              /**< use global variable bounds? */
   )
{
   SCIP_Real boundval;

   assert(scip != NULL);
   assert(genvbound != NULL);

   boundval = getGenVBoundsMinActivity(scip, genvbound->vars, genvbound->coefs, genvbound->ncoefs, global);

   if( SCIPisInfinity(scip, -boundval) )
      return (genvbound->boundtype == SCIP_BOUNDTYPE_LOWER) ? -SCIPinfinity(scip) : SCIPinfinity(scip);

   if( genvbound->cutoffcoef != 0.0 )
      boundval += genvbound->cutoffcoef * getCutoffboundGenVBound(scip);

   boundval += genvbound->constant;

   if( genvbound->boundtype == SCIP_BOUNDTYPE_UPPER )
      boundval *= -1.0;

   return boundval;
}

#ifdef SCIP_DEBUG_SOLUTION
/** checks whether a generalized variable bound violates the debug solution */
static
SCIP_RETCODE checkDebugSolutionGenVBound(
   SCIP*                 scip,               /**< SCIP data structure */
   GENVBOUND*            genvbound           /**< generalized variable bound */
   )
{
   SCIP_SOL* debugsol;
   SCIP_Real activity;
   SCIP_Real solval;
   int i;

   assert(scip != NULL);
   assert(genvbound != NULL);

   if( !SCIPdebugIsMainscip(scip) )
      return SCIP_OKAY;

   activity = 0.0;
   for( i = 0; i < genvbound->ncoefs; i++ )
   {
      SCIP_CALL( SCIPdebugGetSolVal(scip, genvbound->vars[i], &solval) );
      if( solval != SCIP_UNKNOWN || solval != SCIP_INVALID )
         activity += genvbound->coefs[i] * solval;
      else
         printf("***** debug: ignoring variable with %s value in debug solution\n",
            solval == SCIP_UNKNOWN ? "unknown" : "invalid");
   }

   /* the genvbound must be valid for all cutoff bounds greater equal the objective value of the debug solution */
   SCIP_CALL( SCIPdebugGetSol(scip, &debugsol) );
   activity += genvbound->cutoffcoef *
      (SCIPgetSolTransObj(scip, debugsol) + SCIPgetTransObjoffset(scip)) * SCIPgetTransObjscale(scip);
   activity += genvbound->constant;

   SCIP_CALL( SCIPdebugGetSolVal(scip, genvbound->var, &solval) );
   if( solval != SCIP_UNKNOWN || solval != SCIP_INVALID )
   {
      if( genvbound->boundtype == SCIP_BOUNDTYPE_LOWER )
      {
         SCIP_CALL( SCIPdebugCheckLbGlobal(scip, genvbound->var, activity) );
      }
      else if( genvbound->boundtype == SCIP_BOUNDTYPE_UPPER )
      {
         SCIP_CALL( SCIPdebugCheckUbGlobal(scip, genvbound->var, -activity) );
      }
   }

   return SCIP_OKAY;
}
#endif

/** allocate local and global startindices, startcomponents and startmap */
static
SCIP_RETCODE createStartingData(
   SCIP*                 scip,               /**< SCIP data structure */
   SCIP_PROPDATA*        propdata            /**< data of the genvbounds propagator */
   )
{
   assert(scip != NULL);
   assert(propdata != NULL);

   assert(propdata->startcomponents == NULL);
   assert(propdata->startindices == NULL);
   assert(propdata->startmap == NULL);
   assert(propdata->nindices == -1);

   assert(propdata->gstartindices == NULL);
   assert(propdata->gstartcomponents == NULL);
   assert(propdata->ngindices == -1);

   assert(propdata->ngenvbounds >= 1);
   assert(propdata->ncomponents >= 1);

   SCIPdebugMsg(scip, "create starting data\n");

   /* allocate memory for arrays */
   SCIP_CALL( SCIPallocBlockMemoryArray(scip, &(propdata->startindices), propdata->ncomponents) );
   SCIP_CALL( SCIPallocBlockMemoryArray(scip, &(propdata->startcomponents), propdata->ncomponents) );
   SCIP_CALL( SCIPallocBlockMemoryArray(scip, &(propdata->gstartindices), propdata->ncomponents) );
   SCIP_CALL( SCIPallocBlockMemoryArray(scip, &(propdata->gstartcomponents), propdata->ncomponents) );
   propdata->startindicessize = propdata->ncomponents;
   propdata->gstartindicessize = propdata->ncomponents;

   /* create hashmap */
   SCIP_CALL( SCIPhashmapCreate(&(propdata->startmap), SCIPblkmem(scip), propdata->ncomponents) );

   propdata->nindices = 0;
   propdata->ngindices = 0;

   return SCIP_OKAY;
}

/** free local and global startindices, startcomponents and startmap */
static
SCIP_RETCODE freeStartingData(
   SCIP*                 scip,               /**< SCIP data structure */
   SCIP_PROPDATA*        propdata            /**< data of the genvbounds propagator */
   )
{
   assert(scip != NULL);
   assert(propdata != NULL);

   SCIPdebugMsg(scip, "free starting data\n");

   if( propdata->startcomponents != NULL )
   {
      assert(propdata->startindices != NULL);
      assert(propdata->startmap != NULL);
      assert(propdata->nindices >= 0);

      SCIPfreeBlockMemoryArray(scip, &(propdata->startindices), propdata->startindicessize);
      SCIPfreeBlockMemoryArray(scip, &(propdata->startcomponents), propdata->startindicessize);
      propdata->startindicessize = 0;
      SCIPhashmapFree(&(propdata->startmap));
      propdata->nindices = -1;

      assert(propdata->gstartindices != NULL);
      assert(propdata->gstartcomponents != NULL);
      assert(propdata->ngindices >= 0);

      SCIPfreeBlockMemoryArray(scip, &(propdata->gstartindices), propdata->gstartindicessize);
      SCIPfreeBlockMemoryArray(scip, &(propdata->gstartcomponents), propdata->gstartindicessize);
      propdata->gstartindicessize = 0;
      propdata->ngindices = -1;
   }

   assert(propdata->startcomponents == NULL);
   assert(propdata->startindices == NULL);
   assert(propdata->startmap == NULL);
   assert(propdata->nindices == -1);

   assert(propdata->gstartindices == NULL);
   assert(propdata->gstartcomponents == NULL);
   assert(propdata->ngindices == -1);

   return SCIP_OKAY;
}

static
SCIP_RETCODE fillGlobalStartingData(
   SCIP*                 scip,               /**< SCIP data structure */
   SCIP_PROPDATA*        propdata            /**< data of the genvbounds propagator */
   )
{
   int i;

   assert(scip != NULL);
   assert(propdata != NULL);

   assert(propdata->gstartindices != NULL);
   assert(propdata->gstartcomponents != NULL);
   assert(propdata->ngindices == 0);

   SCIPdebugMsg(scip, "fill global starting data\n");

   for( i = 0; i < propdata->ncomponents; i++ )
   {
      int j;

      for( j = propdata->componentsstart[i]; j < propdata->componentsstart[i+1]; j++ ) /*lint !e679*/
      {
         assert(j < propdata->ngenvbounds);

         if( !SCIPisZero(scip, propdata->genvboundstore[j]->cutoffcoef) )
         {
            assert(SCIPisNegative(scip, propdata->genvboundstore[j]->cutoffcoef));

            propdata->gstartcomponents[propdata->ngindices] = i;
            propdata->gstartindices[propdata->ngindices] = j;

            /* go to next component */
            propdata->ngindices++;
            break;
         }
      }
   }

   /* resize arrays */
   if( propdata->gstartindicessize != propdata->ngindices )
   {
      SCIP_CALL( SCIPreallocBlockMemoryArray(scip, &(propdata->gstartindices), propdata->gstartindicessize,
            propdata->ngindices) );
      SCIP_CALL( SCIPreallocBlockMemoryArray(scip, &(propdata->gstartcomponents), propdata->gstartindicessize,
            propdata->ngindices) );
      propdata->gstartindicessize = propdata->ngindices;
   }

   return SCIP_OKAY;
}


/** resets local starting data */
static
SCIP_RETCODE resetLocalStartingData(
   SCIP*                 scip,               /**< SCIP data structure */
   SCIP_PROPDATA*        propdata            /**< data of the genvbounds propagator */
   )
{
   assert(scip != NULL);
   assert(propdata != NULL);
   assert(propdata->startcomponents != NULL);
   assert(propdata->startindices != NULL);
   assert(propdata->startmap != NULL);
   assert(propdata->nindices >= 0);

   SCIP_CALL( SCIPhashmapRemoveAll(propdata->startmap) );
   propdata->nindices = 0;

   return SCIP_OKAY;
}

/** frees sorted components data */
static
SCIP_RETCODE freeComponentsData(
   SCIP*                 scip,               /**< SCIP data structure */
   SCIP_PROPDATA*        propdata            /**< data of the genvbounds propagator */
   )
{
   assert(scip != NULL);
   assert(propdata != NULL);

   SCIPdebugMsg(scip, "free components data\n");

   if( propdata->componentsstart != NULL )
   {
      assert(propdata->ncomponents > 0);

      SCIPfreeBlockMemoryArray(scip, &(propdata->componentsstart), propdata->componentsstartsize);
      propdata->componentsstartsize = 0;
      propdata->ncomponents = -1;
   }

   assert(propdata->componentsstart == NULL);
   assert(propdata->ncomponents == -1);

   return SCIP_OKAY;
}

/** frees memory allocated for a generalized variable bound */
static
SCIP_RETCODE freeGenVBound(
   SCIP*                 scip,
   GENVBOUND*            genvbound
   )
{
   int i;

   assert(scip != NULL);
   assert(genvbound != NULL);
   assert(genvbound->coefs != NULL);
   assert(genvbound->vars != NULL);
   assert(genvbound->var != NULL);

   /* release variables */
   for( i = 0; i < genvbound->ncoefs; ++i )
   {
      assert(genvbound->vars[i] != NULL);
      SCIP_CALL( SCIPreleaseVar(scip, &(genvbound->vars[i])) );
   }
   SCIP_CALL( SCIPreleaseVar(scip, &genvbound->var) );

   /* free memory */
   SCIPfreeBlockMemoryArray(scip, &(genvbound->coefs), genvbound->coefssize);
   SCIPfreeBlockMemoryArray(scip, &(genvbound->vars), genvbound->coefssize);
   SCIPfreeBlockMemory(scip, &genvbound);

   return SCIP_OKAY;
}

/** resolves propagation of lower bound on +/- left-hand side variable of a generalized variable bound */
static
SCIP_RETCODE resolveGenVBoundPropagation(
   SCIP*                 scip,               /**< SCIP data structure */
   GENVBOUND*            genvbound,          /**< genvbound data structure */
   SCIP_BDCHGIDX*        bdchgidx,           /**< the index of the bound change, representing the point of time where the change took place */
   SCIP_Real*            boundval,           /**< pointer to lower bound value on +/- left-hand side variable */
   SCIP_Bool*            success             /**< was the explanation succesful? */
   )
{
   SCIP_VAR* lhsvar;
   SCIP_VAR** vars;
   SCIP_Real minactivity;
   SCIP_Real tmpboundval;
   SCIP_Real slack;
   int nvars;
   int i;

   assert(scip != NULL);
   assert(genvbound != NULL);
   assert(boundval != NULL);
   assert(success != NULL);

   *success = FALSE;

   /* get left-hand side variable */
   lhsvar = genvbound->var;
   assert(lhsvar != NULL);

   /* get right-hand side variables */
   vars =  genvbound->vars;
   nvars = genvbound->ncoefs;
   assert(vars != NULL);

   /* if only the primal bound participates in the propagation, it is globally valid and should not be analyzed */
   assert(nvars > 0);

   /* when resolving a propagation, bdchgidx is not NULL and boundval should be the bound change performed for the
    * left-hand side variable
    */
   assert(bdchgidx == NULL || genvbound->boundtype != SCIP_BOUNDTYPE_LOWER || SCIPisEQ(scip,
         SCIPvarIsIntegral(genvbound->var) ? SCIPfeasCeil(scip, *boundval) : *boundval, SCIPgetVarLbAtIndex(scip, lhsvar, bdchgidx, TRUE)));
   assert(bdchgidx == NULL || genvbound->boundtype != SCIP_BOUNDTYPE_UPPER || SCIPisEQ(scip,
         SCIPvarIsIntegral(genvbound->var) ? SCIPfeasCeil(scip, *boundval) : *boundval, -SCIPgetVarUbAtIndex(scip, lhsvar, bdchgidx, TRUE)));

   /* when creating an initial conflict, bdchgidx is NULL and +/-boundval must exceed the upper/lower bound of the
    * left-hand side variable
    */
   assert(bdchgidx != NULL || genvbound->boundtype != SCIP_BOUNDTYPE_LOWER
      || SCIPisGT(scip, *boundval, SCIPvarGetUbLocal(lhsvar)));
   assert(bdchgidx != NULL || genvbound->boundtype != SCIP_BOUNDTYPE_UPPER
      || SCIPisGT(scip, *boundval, -SCIPvarGetLbLocal(lhsvar)));

   SCIPdebugMsg(scip, "resolving genvbound propagation: lhs=%s<%s> >= boundval=%.15g\n",
      genvbound->boundtype == SCIP_BOUNDTYPE_LOWER ? "+" : "-", SCIPvarGetName(lhsvar), *boundval);

   /* subtract constant terms from bound value */
   tmpboundval = *boundval;
   tmpboundval -= genvbound->cutoffcoef * getCutoffboundGenVBound(scip);
   tmpboundval -= genvbound->constant;

   SCIPdebugMsg(scip, "subtracting constant terms gives boundval=%.15g\n", tmpboundval);

   /* compute minimal activity; if bdchgidx is NULL, we create the initial conflict and use local bounds */
   minactivity = getGenVBoundsMinActivityConflict(scip, genvbound->vars, genvbound->coefs, genvbound->ncoefs, bdchgidx);

   SCIPdebugMsg(scip, "minactivity of right-hand side is minactivity=%.15g\n", minactivity);

   /* a genvbound might have been replaced since the propagation took place, hence we have to check that the current
    * genvbound can explain the propagation at the given bound change index; note that by now, with smaller cutoff
    * bound, we might even perform a stronger propagation
    */
   if( SCIPisLT(scip, minactivity, tmpboundval) )
   {
      SCIPdebugMsg(scip, "minactivity is too small to explain propagation; was genvbound replaced?\n");
      return SCIP_OKAY;
   }

   /* if bdchgidx is NULL, i.e., we create the initial conflict, we should be able to explain the bound change */
   assert(SCIPisGE(scip, minactivity, tmpboundval));

   slack = MAX(minactivity - tmpboundval, 0.0);

   SCIPdebugMsg(scip, "slack=%.15g\n", slack);

   /* add variables on the right-hand side as reasons for propagation */
   for( i = 0; i < nvars; i++ )
   {
      assert(vars[i] != NULL);
      assert(SCIPisEQ(scip, SCIPgetVarLbAtIndex(scip, vars[i], bdchgidx, TRUE), SCIPgetVarLbAtIndex(scip, vars[i], bdchgidx, FALSE)));
      assert(SCIPisEQ(scip, SCIPgetVarUbAtIndex(scip, vars[i], bdchgidx, TRUE), SCIPgetVarUbAtIndex(scip, vars[i], bdchgidx, FALSE)));

      /* coefficient is positive */
      if( genvbound->coefs[i] > 0.0 )
      {
         SCIP_Real lbatindex;
         SCIP_Real conflictlb;

         /* get bound at current bound change */
         lbatindex = SCIPgetVarLbAtIndex(scip, vars[i], bdchgidx, TRUE);

         /* get bound already enforced by conflict set */
         conflictlb = SCIPgetConflictVarLb(scip, genvbound->vars[i]);
         assert(SCIPisGE(scip, conflictlb, SCIPvarGetLbGlobal(genvbound->vars[i])));

         SCIPdebugMsg(scip, "lower bound of variable <%s> (genvbound->vars[%d]) in conflict set / at index is %.15g / %.15g\n",
            SCIPvarGetName(genvbound->vars[i]), i, conflictlb, lbatindex);

         /* if bound is already enforced by conflict set we do not need to add the bound change; since we used the
          * tighest bound already when computing the initial minactivity, the slack is already correct
          */
         if( SCIPisLE(scip, lbatindex, conflictlb) )
         {
            SCIPdebugMsg(scip, "skipping lower bound of variable <%s> (genvbound->vars[%d]) already enforced in conflict set\n",
               SCIPvarGetName(genvbound->vars[i]), i);
         }
         else
         {
            SCIP_Real relaxedlb;

            /* compute relaxed bound that would suffice to explain the bound change */
            relaxedlb = lbatindex - (slack / genvbound->coefs[i]);
            assert(relaxedlb <= lbatindex);

            /* add variable to conflict set */
            SCIP_CALL( SCIPaddConflictRelaxedLb(scip, genvbound->vars[i], bdchgidx, relaxedlb ) );

            /* get new bound of variable in conflict set; after possible bound widening in SCIPaddConflictLbRelaxed(),
             * it should be between conflictlb and lbatindex
             */
            relaxedlb = SCIPgetConflictVarLb(scip, genvbound->vars[i]);
            assert(SCIPisGE(scip, relaxedlb, conflictlb));
            assert(SCIPisLE(scip, relaxedlb, lbatindex));

            /* update slack and ensure that its nonegative */
            slack -= genvbound->coefs[i] * (lbatindex - relaxedlb);
            slack = MAX(slack, 0.0);

            SCIPdebugMsg(scip, "added lower bound of variable <%s> (genvbound->vars[%d]); new slack=%.15g\n",
               SCIPvarGetName(genvbound->vars[i]), i, slack);
         }
      }
      /* coefficient is negative */
      else
      {
         SCIP_Real ubatindex;
         SCIP_Real conflictub;

         /* get bound at current bound change */
         ubatindex = SCIPgetVarUbAtIndex(scip, vars[i], bdchgidx, TRUE);

         /* get bound already enforced by conflict set */
         conflictub = SCIPgetConflictVarUb(scip, genvbound->vars[i]);
         assert(SCIPisLE(scip, conflictub, SCIPvarGetUbGlobal(genvbound->vars[i])));

         SCIPdebugMsg(scip, "upper bound of variable <%s> (genvbound->vars[%d]) in conflict set / at index is %.15g / %.15g\n",
            SCIPvarGetName(genvbound->vars[i]), i, conflictub, ubatindex);

         /* if bound is already enforced by conflict set we do not need to add the bound change; since we used the
          * tighest bound already when computing the initial minactivity, the slack is already correct
          */
         if( SCIPisGE(scip, ubatindex, conflictub) )
         {
            SCIPdebugMsg(scip, "skipping upper bound of variable <%s> (genvbound->vars[%d]) already enforced in conflict set\n",
               SCIPvarGetName(genvbound->vars[i]), i);
         }
         else
         {
            SCIP_Real relaxedub;

            /* compute relaxed bound that would suffice to explain the bound change */
            relaxedub = ubatindex - (slack / genvbound->coefs[i]);
            assert(relaxedub >= ubatindex);

            /* add variable to conflict set */
            SCIP_CALL( SCIPaddConflictRelaxedUb(scip, genvbound->vars[i], bdchgidx, relaxedub ) );

            /* get new bound of variable in conflict set; after possible bound widening in SCIPaddConflictUbRelaxed(),
             * it should be between conflictub and ubatindex
             */
            relaxedub = SCIPgetConflictVarUb(scip, genvbound->vars[i]);
            assert(SCIPisLE(scip, relaxedub, conflictub));
            assert(SCIPisGE(scip, relaxedub, ubatindex));

            /* update slack and ensure that its nonegative */
            slack -= genvbound->coefs[i] * (ubatindex - relaxedub);
            slack = MAX(slack, 0.0);

            SCIPdebugMsg(scip, "added upper bound of variable <%s> (genvbound->vars[%d]); new slack=%.15g\n",
               SCIPvarGetName(genvbound->vars[i]), i, slack);
         }
      }
   }

   /* if slack is positive, return increased boundval */
   if( SCIPisPositive(scip, slack) )
      tmpboundval += slack;

   /* add constant terms again */
   tmpboundval += genvbound->cutoffcoef * getCutoffboundGenVBound(scip);
   tmpboundval += genvbound->constant;

   /* boundval should not have been decreased; if this happened nevertheless, maybe due to numerical errors, we quit
    * without success
    */
   if( SCIPisLT(scip, tmpboundval, *boundval) )
   {
      SCIPdebugMsg(scip, "boundval was reduced from %.15g to %.15g; propagation not resolved\n", *boundval, tmpboundval);
      return SCIP_OKAY;
   }

   /* return widened boundval */
   *boundval = tmpboundval;
   *success = TRUE;

   return SCIP_OKAY;
}

/** create initial conflict */
static
SCIP_RETCODE analyzeGenVBoundConflict(
   SCIP*                 scip,               /**< SCIP data structure */
   GENVBOUND*            genvbound           /**< genvbound data structure */
   )
{
   SCIP_Bool success;

   assert(scip != NULL);
   assert(genvbound != NULL);

   /* check if conflict analysis is applicable */
   if( !SCIPisConflictAnalysisApplicable(scip) )
      return SCIP_OKAY;

   /* initialize conflict analysis */
   SCIP_CALL( SCIPinitConflictAnalysis(scip, SCIP_CONFTYPE_PROPAGATION, !SCIPisInfinity(scip, REALABS(SCIPgetCutoffbound(scip)))) );

   /* left-hand side variable >= ... */
   if( genvbound->boundtype == SCIP_BOUNDTYPE_LOWER )
   {
      SCIP_Real infeasthreshold;
      SCIP_Real bound;

      /* get minimal right-hand side bound that leads to infeasibility; first try with a factor of 2 for robustness */
      bound = REALABS(SCIPvarGetUbLocal(genvbound->var));
      infeasthreshold = MAX(bound, 1.0) * 2 * SCIPfeastol(scip);
      bound = SCIPvarGetUbLocal(genvbound->var) + infeasthreshold;

      /* add right-hand side variables that force the lower bound of the left-hand side variable above its upper bound
       * to conflict set
       */
      SCIP_CALL( resolveGenVBoundPropagation(scip, genvbound, NULL, &bound, &success) );
      assert(!success || SCIPisFeasGT(scip, bound, SCIPvarGetUbLocal(genvbound->var)));

      /* if infeasibility cannot be proven with the tighter bound, try with actual bound */
      if( !success )
      {
         bound = REALABS(SCIPvarGetUbLocal(genvbound->var));
         infeasthreshold = MAX(bound, 1.0) * SCIPfeastol(scip);
         bound = SCIPvarGetUbLocal(genvbound->var) + infeasthreshold;

         SCIP_CALL( resolveGenVBoundPropagation(scip, genvbound, NULL, &bound, &success) );
         success = success && SCIPisFeasGT(scip, bound, SCIPvarGetUbLocal(genvbound->var));
      }

      /* compute upper bound on left-hand side variable that leads to infeasibility */
      bound -= infeasthreshold;
      success = success && SCIPisGE(scip, bound, SCIPvarGetUbLocal(genvbound->var));

      /* initial reason could not be constructed, maybe due to numerics; do not apply conflict analysis */
      if( !success )
      {
         SCIPdebugMsg(scip, "strange: could not create initial reason to start conflict analysis\n");
         return SCIP_OKAY;
      }

      /* if bound is already enforced by conflict set we do not have to add it */
      if( SCIPisGE(scip, bound, SCIPgetConflictVarUb(scip, genvbound->var)) )
      {
         SCIPdebugMsg(scip, "skipping upper bound of left-hand side variable <%s> already enforced in conflict set\n",
            SCIPvarGetName(genvbound->var));
      }
      else
      {
         SCIPdebugMsg(scip, "adding upper bound of left-hand side variable <%s>\n", SCIPvarGetName(genvbound->var));

         SCIP_CALL( SCIPaddConflictRelaxedUb(scip, genvbound->var, NULL, bound) );
      }
   }
   /* left-hand side variable <= ..., i.e., - left-hand side variable >= ... */
   else
   {
      SCIP_Real infeasthreshold;
      SCIP_Real bound;

      /* get minimal right-hand side bound that leads to infeasibility; try with a factor of 2 first for robustness */
      bound = REALABS(SCIPvarGetLbLocal(genvbound->var));
      infeasthreshold = MAX(bound, 1.0) * 2 * SCIPfeastol(scip);
      bound = -SCIPvarGetLbLocal(genvbound->var) + infeasthreshold;

      /* add right-hand side variables that force the upper bound of the left-hand side variable below its lower bound
       * to conflict set
       */
      SCIP_CALL( resolveGenVBoundPropagation(scip, genvbound, NULL, &bound, &success) );
      assert(!success || SCIPisFeasLT(scip, -bound, SCIPvarGetLbLocal(genvbound->var)));

      /* if infeasibility cannot be proven with the tighter bound, try with actual bound */
      if( !success )
      {
         bound = REALABS(SCIPvarGetLbLocal(genvbound->var));
         infeasthreshold = MAX(bound, 1.0) * SCIPfeastol(scip);
         bound = -SCIPvarGetLbLocal(genvbound->var) + infeasthreshold;

         SCIP_CALL( resolveGenVBoundPropagation(scip, genvbound, NULL, &bound, &success) );
         success = success && SCIPisFeasLT(scip, -bound, SCIPvarGetLbLocal(genvbound->var));
      }

      /* compute lower bound on left-hand side variable that leads to infeasibility */
      bound = -bound + infeasthreshold;
      success = success && SCIPisLE(scip, bound, SCIPvarGetLbLocal(genvbound->var));

      /* initial reason could not be constructed, maybe due to numerics; do not apply conflict analysis */
      if( !success )
      {
         SCIPdebugMsg(scip, "strange: could not create initial reason to start conflict analysis\n");
         return SCIP_OKAY;
      }

      /* if bound is already enforced by conflict set we do not have to add it */
      if( SCIPisLE(scip, bound, SCIPgetConflictVarLb(scip, genvbound->var)) )
      {
         SCIPdebugMsg(scip, "skipping lower bound of left-hand side variable <%s> already enforced in conflict set\n",
            SCIPvarGetName(genvbound->var));
      }
      else
      {
         SCIPdebugMsg(scip, "adding lower bound of left-hand side variable <%s>\n", SCIPvarGetName(genvbound->var));

         SCIP_CALL( SCIPaddConflictRelaxedLb(scip, genvbound->var, NULL, bound) );
      }
   }

   /* analyze the conflict */
   SCIP_CALL( SCIPanalyzeConflict(scip, 0, NULL) );

   return SCIP_OKAY;
}

/** apply propagation for one generalized variable bound; also if the left-hand side variable is locally fixed, we
 *  compute the right-hand side minactivity to possibly detect infeasibility
 */
static
SCIP_RETCODE applyGenVBound(
   SCIP*                 scip,               /**< SCIP data structure */
   SCIP_PROP*            prop,               /**< genvbounds propagator */
   GENVBOUND*            genvbound,          /**< genvbound data structure */
   SCIP_Bool             global,             /**< apply global bound changes? (global: true, local: false)*/
   SCIP_RESULT*          result,             /**< result pointer */
   int*                  nchgbds             /**< counter to increment if bound was tightened */
   )
{
   SCIP_Real boundval;
   SCIP_Bool infeas;
   SCIP_Bool tightened;

   assert(scip != NULL);
   assert(genvbound != NULL);
   assert(genvbound->var != NULL);
   assert(SCIPvarGetStatus(genvbound->var) != SCIP_VARSTATUS_MULTAGGR);
   assert(result != NULL);
   assert(*result != SCIP_DIDNOTRUN);

   /* get bound value provided by genvbound */
   boundval = getGenVBoundsBound(scip, genvbound, global);

   if( SCIPisInfinity(scip, REALABS(boundval)) )
      return SCIP_OKAY;

#ifdef SCIP_DEBUG
   {
      SCIP_Real lb;
      SCIP_Real ub;
      SCIP_Real new_lb;
      SCIP_Real new_ub;

      lb = global ? SCIPvarGetLbGlobal(genvbound->var) : SCIPvarGetLbLocal(genvbound->var);
      ub = global ? SCIPvarGetUbGlobal(genvbound->var) : SCIPvarGetUbLocal(genvbound->var);
      new_lb = genvbound->boundtype == SCIP_BOUNDTYPE_LOWER ? boundval : lb;
      new_ub = genvbound->boundtype == SCIP_BOUNDTYPE_UPPER ? boundval : ub;

      SCIPdebugMsg(scip, "  %s genvbound propagation for <%s>\n", global ?
         "global" : "local", SCIPvarGetName(genvbound->var));
      SCIPdebugMsg(scip, "  genvbound: ");
      printGenVBound(scip, genvbound);
      SCIPdebugMsg(scip, "    [%.15g,%.15g] -> [%.15g,%.15g]\n", lb, ub, new_lb, new_ub);
   }
#endif

   /* tighten bound globally */
   if( global || genvbound->ncoefs <= 0 )
   {
      if( genvbound->boundtype == SCIP_BOUNDTYPE_LOWER )
      {
         SCIP_CALL( SCIPtightenVarLbGlobal(scip, genvbound->var, boundval, FALSE, &infeas, &tightened) );
      }
      else
      {
         SCIP_CALL( SCIPtightenVarUbGlobal(scip, genvbound->var, boundval, FALSE, &infeas, &tightened) );
      }
   }
   /* tighten bound locally and start conflict analysis in case of infeasibility; as inferinfo we pass the index of the
    * genvbound that was used for propagation
    */
   else
   {
      if( genvbound->boundtype == SCIP_BOUNDTYPE_LOWER )
      {
         SCIP_CALL( SCIPinferVarLbProp(scip, genvbound->var, boundval, prop, genvbound->index, FALSE, &infeas, &tightened) );

         /* initialize conflict analysis if infeasible */
         if( infeas )
         {
            SCIPdebugMsg(scip, " -> lower bound tightening on variable <%s> led to infeasibility\n",
                  SCIPvarGetName(genvbound->var));

            SCIP_CALL( analyzeGenVBoundConflict(scip, genvbound) );
         }
      }
      else
      {
         SCIP_CALL( SCIPinferVarUbProp(scip, genvbound->var, boundval, prop, genvbound->index, FALSE, &infeas, &tightened) );

         /* initialize conflict analysis if infeasible */
         if( infeas )
         {
            SCIPdebugMsg(scip, " -> upper bound tightening on variable <%s> led to infeasibility\n",
                  SCIPvarGetName(genvbound->var));

            SCIP_CALL( analyzeGenVBoundConflict(scip, genvbound) );
         }
      }
   }

   /* handle result */
   if( infeas )
   {
      *result = SCIP_CUTOFF;
      SCIPdebugMsg(scip, "    cutoff!\n");
   }
   else if( tightened )
   {
      *result = SCIPgetStage(scip) == SCIP_STAGE_PRESOLVING ? SCIP_SUCCESS : SCIP_REDUCEDDOM;
      if( nchgbds != NULL )
         ++(*nchgbds);
      SCIPdebugMsg(scip, "    tightened!\n");
   }

   return SCIP_OKAY;
}

#ifdef SCIP_DEBUG
/** prints event data as debug message */
static
void printEventData(
   SCIP_EVENTDATA*       eventdata,
   SCIP_BOUNDTYPE        boundtype
   )
{
   int i;

   SCIPdebugMessage("event data: %s bound of <%s> tightened ==> start propagating at ",
      boundtype == SCIP_BOUNDTYPE_LOWER ? "lower" : "upper", SCIPvarGetName(eventdata->var));

   /* if there is eventdata it should contain at least one starting index */
   assert(eventdata->nstarts > 0);

   for( i = 0; i < eventdata->nstarts; i++ )
   {
      SCIPdebugPrintf("(component %d, index %d) ", eventdata->startcomponents[i], eventdata->startindices[i]);
   }
   SCIPdebugPrintf("\n");
}
#endif

/** frees event data */
static
SCIP_RETCODE freeEventData(
   SCIP*                 scip,               /**< SCIP data structure */
   SCIP_EVENTDATA**      eventdata           /**< event data to be freed */
   )
{
   assert(scip != NULL);
   assert(eventdata != NULL);
   assert(*eventdata != NULL);

   SCIPfreeBlockMemoryArray(scip, &((*eventdata)->startcomponents), (*eventdata)->startindicessize);
   SCIPfreeBlockMemoryArray(scip, &((*eventdata)->startindices), (*eventdata)->startindicessize);

   (*eventdata)->startindicessize = 0;
   (*eventdata)->nstarts = -1;
   (*eventdata)->var = NULL;
   (*eventdata)->prop = NULL;

   SCIPfreeBlockMemory(scip, eventdata);

   return SCIP_OKAY;
}

/** frees all eventdata stored */
static
SCIP_RETCODE freeAllEventData(
   SCIP*                 scip,               /**< SCIP data structure */
   SCIP_PROPDATA*        propdata            /**< data of the genvbounds propagator */
   )
{
   int i;

   assert(scip != NULL);
   assert(propdata != NULL);

   if( propdata->lbevents != NULL )
   {
      assert(propdata->ubevents != NULL);
      assert(propdata->lbeventsmap != NULL);
      assert(propdata->ubeventsmap != NULL);

      SCIPhashmapFree(&(propdata->lbeventsmap));
      SCIPhashmapFree(&(propdata->ubeventsmap));

      for( i = propdata->nlbevents - 1; i >= 0; i-- )
      {
         SCIP_CALL( freeEventData(scip, &(propdata->lbevents[i])) );
      }

      for( i = propdata->nubevents - 1; i >= 0; i-- )
      {
         SCIP_CALL( freeEventData(scip, &(propdata->ubevents[i])) );
      }

      SCIPfreeBlockMemoryArray(scip, &(propdata->ubevents), propdata->nubevents);
      SCIPfreeBlockMemoryArray(scip, &(propdata->lbevents), propdata->nlbevents);
      propdata->nlbevents = -1;
      propdata->nubevents = -1;
   }

   assert(propdata->lbevents == NULL);
   assert(propdata->ubevents == NULL);
   assert(propdata->lbeventsmap == NULL);
   assert(propdata->ubeventsmap == NULL);
   assert(propdata->nlbevents == -1);
   assert(propdata->nubevents == -1);

   return SCIP_OKAY;
}

/** drops all events caught by genvbounds propagator and frees their data */
static
SCIP_RETCODE dropAndFreeEvents(
   SCIP*                 scip,               /**< SCIP data structure */
   SCIP_PROPDATA*        propdata            /**< data of the genvbounds propagator */
   )
{
   int i;

   SCIPdebugMsg(scip, "drop and free events\n");

   assert(scip != NULL);
   assert(propdata != NULL);
   assert(propdata->eventhdlr != NULL);

   if( propdata->lbevents != NULL )
   {
      assert(propdata->ubevents != NULL);
      assert(propdata->nlbevents >= 0);
      assert(propdata->nubevents >= 0);

      for( i = propdata->nlbevents - 1; i >= 0; i-- )
      {
         /* drop event */
         SCIP_CALL( SCIPdropVarEvent(scip, propdata->lbevents[i]->var, SCIP_EVENTTYPE_LBTIGHTENED, propdata->eventhdlr,
               propdata->lbevents[i], -1) );
      }

      for( i = propdata->nubevents - 1; i >= 0; i-- )
      {
         /* drop event */
         SCIP_CALL( SCIPdropVarEvent(scip, propdata->ubevents[i]->var, SCIP_EVENTTYPE_UBTIGHTENED, propdata->eventhdlr,
               propdata->ubevents[i], -1) );
      }

      /* free event data */
      SCIP_CALL( freeAllEventData(scip, propdata) );
   }

   assert(propdata->lbevents == NULL);
   assert(propdata->ubevents == NULL);
   assert(propdata->nlbevents == -1);
   assert(propdata->nubevents == -1);

   return SCIP_OKAY;
}

/** returns the corresponding event data entry in the corresponding array, if there is one; if not: allocates a new
 *  event data entry, stores it in the array and returns its adress
 */
static
SCIP_RETCODE getEventData(
   SCIP*                 scip,               /**< SCIP data structure */
   SCIP_PROPDATA*        propdata,           /**< data of the genvbounds propagator */
   SCIP_VAR*             var,                /**< variable */
   SCIP_BOUNDTYPE        boundtype,          /**< type of bound */
   SCIP_EVENTDATA**      eventdata           /**< event data to return */
   )
{
   SCIP_HASHMAP* hashmap;

   assert(scip != NULL);
   assert(propdata != NULL);
   assert(var != NULL);

   hashmap = boundtype == SCIP_BOUNDTYPE_LOWER ? propdata->lbeventsmap : propdata->ubeventsmap;

   if( SCIPhashmapExists(hashmap, var) )
      *eventdata = (SCIP_EVENTDATA*) SCIPhashmapGetImage(hashmap, var);
   else
   {
      /* set up new eventdata entry */
      SCIP_CALL( SCIPallocBlockMemory(scip, eventdata) );
      SCIP_CALL( SCIPallocBlockMemoryArray(scip, &((*eventdata)->startcomponents), propdata->ncomponents) );
      SCIP_CALL( SCIPallocBlockMemoryArray(scip, &((*eventdata)->startindices), propdata->ncomponents) );
      (*eventdata)->startindicessize = propdata->ncomponents;
      (*eventdata)->nstarts = 0;
      (*eventdata)->var = var;
      (*eventdata)->prop = propdata->prop;

      /* store event data in eventarray */
      if( boundtype == SCIP_BOUNDTYPE_LOWER )
      {
         propdata->lbevents[propdata->nlbevents] = *eventdata;
         propdata->nlbevents++;
      }
      else
      {
         propdata->ubevents[propdata->nubevents] = *eventdata;
         propdata->nubevents++;
      }

      /* store hashmap entry */
      SCIP_CALL( SCIPhashmapInsert(hashmap, var, (*eventdata)) );
   }

   return SCIP_OKAY;
}

/** adds an event to the event array lbevents (if boundtype == SCIP_BOUNDTYPE_LOWER) or ubevents (if boundtype ==
 *  SCIP_BOUNDTYPE_UPPER)
 */
static
SCIP_RETCODE addEventData(
   SCIP*                 scip,               /**< SCIP data structure */
   SCIP_PROPDATA*        propdata,           /**< data of the genvbounds propagator */
   SCIP_VAR*             var,                /**< variable thats event to be added */
   int                   startindex,         /**< starting index */
   int                   startcomponent,     /**< starting components index */
   SCIP_BOUNDTYPE        boundtype           /**< type of bound */
   )
{
   SCIP_EVENTDATA* eventdata;

   assert(scip != NULL);
   assert(propdata != NULL);
   assert(var != NULL);
   assert(startindex >= 0);
   assert(startcomponent >= 0);

   /* get eventdata entry */
   SCIP_CALL( getEventData(scip, propdata, var, boundtype, &eventdata) );
   assert(eventdata != NULL);

   if( eventdata->nstarts > 0 && eventdata->startcomponents[eventdata->nstarts - 1] == startcomponent )
   {
      /* if there is already a starting index for startcomponent stored at the last entry of eventdata->startindices,
       * it should be smaller; this relies on the implementation of setUpEvents(), calling addEventData() in
       * topological order
       */
      assert(eventdata->startindices[eventdata->nstarts - 1] < startindex);
   }
   else
   {
      /* append starting information */
      eventdata->startcomponents[eventdata->nstarts] = startcomponent;
      eventdata->startindices[eventdata->nstarts] = startindex;

      /* increase counter */
      eventdata->nstarts++;
   }

   return SCIP_OKAY;
}

static
SCIP_RETCODE setUpEvents(
   SCIP*                 scip,               /**< SCIP data structure */
   SCIP_PROPDATA*        propdata            /**< data of the genvbounds propagator */
   )
{
   int nprobvars;
   int i;

   assert(scip != NULL);
   assert(propdata != NULL);
   assert(propdata->eventhdlr != NULL);
   assert(propdata->lbevents == NULL);
   assert(propdata->ubevents == NULL);
   assert(propdata->issorted);
   assert(propdata->nlbevents == -1);
   assert(propdata->nubevents == -1);

   SCIPdebugMsg(scip, "set up events\n");

   /* allocate lbevents, ubevents, and their hashmaps */
   nprobvars = SCIPgetNVars(scip) + SCIPgetNFixedVars(scip);
   SCIP_CALL( SCIPallocBlockMemoryArray(scip, &(propdata->lbevents), nprobvars) );
   SCIP_CALL( SCIPallocBlockMemoryArray(scip, &(propdata->ubevents), nprobvars) );
   SCIP_CALL( SCIPhashmapCreate(&(propdata->lbeventsmap), SCIPblkmem(scip), nprobvars) );
   SCIP_CALL( SCIPhashmapCreate(&(propdata->ubeventsmap), SCIPblkmem(scip), nprobvars) );
   propdata->nlbevents = 0;
   propdata->nubevents = 0;

   /* loop over all components of genvboundstore */
   for( i = 0; i < propdata->ncomponents; i++ )
   {
      int j;

      /* loop over all genvbounds in this component */
      for( j = propdata->componentsstart[i]; j < propdata->componentsstart[i+1]; j++ ) /*lint !e679*/
      {
         GENVBOUND* genvbound;
         int k;

         assert(j < propdata->ngenvbounds);

         genvbound = propdata->genvboundstore[j];
         assert(genvbound != NULL);

         /* loop over all coefficients in this genvbound */
         for( k = 0; k < genvbound->ncoefs; k++ )
         {
            if( SCIPisPositive(scip, genvbound->coefs[k]) )
            {
               SCIP_CALL( addEventData(scip, propdata, genvbound->vars[k], j, i, SCIP_BOUNDTYPE_LOWER) );
            }
            else
            {
               SCIP_CALL( addEventData(scip, propdata, genvbound->vars[k], j, i, SCIP_BOUNDTYPE_UPPER) );
            }
         }
      }
   }

   /* resize lbevents and ubevents array */
   assert(propdata->nlbevents <= nprobvars);
   assert(propdata->nubevents <= nprobvars);
   if( propdata->nlbevents < nprobvars )
   {
      SCIP_CALL( SCIPreallocBlockMemoryArray(scip, &(propdata->lbevents), nprobvars, propdata->nlbevents) );
   }
   if( propdata->nubevents < nprobvars )
   {
      SCIP_CALL( SCIPreallocBlockMemoryArray(scip, &(propdata->ubevents), nprobvars, propdata->nubevents) );
   }

   /* resize and register lower bound events */
   for( i = 0; i < propdata->nlbevents; i++ )
   {
      SCIP_EVENTDATA* eventdata = propdata->lbevents[i];

      assert(eventdata != NULL);
      assert(eventdata->nstarts > 0);
      assert(eventdata->startcomponents != NULL);
      assert(eventdata->startindices != NULL);

      /* resize arrays stored in eventdata */
      if( eventdata->startindicessize != eventdata->nstarts )
      {
         SCIP_CALL( SCIPreallocBlockMemoryArray(scip, &(eventdata->startcomponents), eventdata->startindicessize,
               eventdata->nstarts) );
         SCIP_CALL( SCIPreallocBlockMemoryArray(scip, &(eventdata->startindices), eventdata->startindicessize,
               eventdata->nstarts) );
         eventdata->startindicessize = eventdata->nstarts;
      }

      /* register event */
      SCIP_CALL( SCIPcatchVarEvent(scip, eventdata->var, SCIP_EVENTTYPE_LBTIGHTENED, propdata->eventhdlr, eventdata,
            NULL) );
   }

   /* resize and register upper bound events */
   for( i = 0; i < propdata->nubevents; i++ )
   {
      SCIP_EVENTDATA* eventdata = propdata->ubevents[i];

      assert(eventdata != NULL);
      assert(eventdata->nstarts > 0);
      assert(eventdata->startcomponents != NULL);
      assert(eventdata->startindices != NULL);

      /* resize arrays stored in eventdata */
      if( eventdata->startindicessize != eventdata->nstarts )
      {
         SCIP_CALL( SCIPreallocBlockMemoryArray(scip, &(eventdata->startcomponents), eventdata->startindicessize,
               eventdata->nstarts) );
         SCIP_CALL( SCIPreallocBlockMemoryArray(scip, &(eventdata->startindices), eventdata->startindicessize,
               eventdata->nstarts) );
         eventdata->startindicessize = eventdata->nstarts;
      }
      /* register event */
      SCIP_CALL( SCIPcatchVarEvent(scip, eventdata->var, SCIP_EVENTTYPE_UBTIGHTENED, propdata->eventhdlr, eventdata,
            NULL) );
   }

   return SCIP_OKAY;
}

/** performs a topological sort on genvboundstore array
 *
 *  The genvbounds graph is defined as follows: Given two genvbounds
 *
 *    (genvbound1)      c1 * x_i1 >= RHS1
 *
 *  and
 *
 *    (genvbound2)      c2 * x_i2 >= RHS2,
 *
 *  there is an arc from genvbound1 to genvbound2 iff c1 = +1 and x_i1 appears with positive coefficient in RHS2 or
 *  c1 = -1 and x_i1 appears with negative coefficient in RHS2; in this case, a bound change of x_i1 deduced from
 *  genvbound1 improves genvbound2's minactivity in RHS2.
 *
 *  The method computes the strongly connected components and sorts them topologically. The order of the nodes in an
 *  strongly connected component is arbitrary.
 */
static
SCIP_RETCODE sortGenVBounds(
   SCIP*                 scip,               /**< SCIP data structure */
   SCIP_PROPDATA*        propdata            /**< data of the genvbounds propagator */
   )
{
   GENVBOUND** genvboundssorted;            /* array to store the sorted genvbounds */
   SCIP_DIGRAPH* graph;
   int* strongcomponents;
   int* strongcompstartidx;
   int sortedindex;
   int i;

   assert(scip != NULL);
   assert(propdata != NULL);
   assert(propdata->componentsstart == NULL);

   SCIPdebugMsg(scip, "(re-)sort genvbounds topologically\n");

   /* create digraph */
<<<<<<< HEAD
   SCIP_CALL( SCIPdigraphCreate(&graph, SCIPblkmem(scip), propdata->ngenvbounds) );
=======
   SCIP_CALL( SCIPcreateDigraph(scip, &graph, propdata->ngenvbounds) );
>>>>>>> 8c84f18c

   /* add outgoing arcs for each genvbound */
   for( i = 0; i < propdata->ngenvbounds; i++ )
   {
      GENVBOUND* genvbound;
      int j;

      assert(i < propdata->ngenvbounds);

      genvbound = propdata->genvboundstore[i];

      for( j = 0; j < genvbound->ncoefs; j++ )
      {
         if( SCIPisPositive(scip, genvbound->coefs[j]) &&
            SCIPhashmapExists(propdata->lbgenvbounds, genvbound->vars[j]) )
         {
            int from = ((GENVBOUND*) SCIPhashmapGetImage(propdata->lbgenvbounds, genvbound->vars[j]))->index;
            SCIP_CALL( SCIPdigraphAddArc(graph, from, i, NULL) );
         }
         else if( SCIPisNegative(scip, genvbound->coefs[j]) &&
            SCIPhashmapExists(propdata->ubgenvbounds, genvbound->vars[j]) )
         {
            int from = ((GENVBOUND*) SCIPhashmapGetImage(propdata->ubgenvbounds, genvbound->vars[j]))->index;
            SCIP_CALL( SCIPdigraphAddArc(graph, from, i, NULL) );
         }
      }
   }

   /* perform the topological sort */
   SCIP_CALL( SCIPdigraphComputeUndirectedComponents(graph, 1, NULL, &(propdata->ncomponents)) );
   SCIP_CALL( SCIPdigraphTopoSortComponents(graph) );
   assert(SCIPdigraphGetNComponents(graph) == propdata->ncomponents);

   /* allocate memory for genvboundssorted and componentsstart array */
   SCIP_CALL( SCIPallocBufferArray(scip, &genvboundssorted, propdata->ngenvbounds) );
   SCIP_CALL( SCIPallocBlockMemoryArray(scip, &(propdata->componentsstart), propdata->ncomponents + 1) );
   propdata->componentsstartsize = propdata->ncomponents + 1;

   /* allocate memory for strong component arrays */
   SCIP_CALL( SCIPallocBufferArray(scip, &strongcomponents, SCIPdigraphGetNNodes(graph)) ); /*lint !e666*/
   SCIP_CALL( SCIPallocBufferArray(scip, &strongcompstartidx, SCIPdigraphGetNNodes(graph) + 1) ); /*lint !e666*/

   /* compute sorted genvbounds array, fill componentsstart array */
   sortedindex = 0;
   propdata->componentsstart[propdata->ncomponents] = propdata->ngenvbounds;
   for( i = 0; i < propdata->ncomponents; i++ )
   {
      int j;
      int *nodes;
      int nnodes;
      int nstrongcomponents;

      SCIPdigraphGetComponent(graph, i, &nodes, &nnodes);
      propdata->componentsstart[i] = sortedindex;

      /* compute the strong components of the i-th undirected component */
      if( nnodes > 2 )
      {
         SCIP_CALL( SCIPdigraphComputeDirectedComponents(graph, i, strongcomponents, strongcompstartidx,
               &nstrongcomponents) );

         for( j = 0; j < nnodes; ++j )
         {
            int node;

            /* take the nodes at the end of the strong components array first to respect the topological
             * order of the different strong components
             */
            node = strongcomponents[nnodes - j - 1];

            assert(node < propdata->ngenvbounds);
            genvboundssorted[sortedindex] = propdata->genvboundstore[node];
            sortedindex++;
         }
      }
      else
      {
         for( j = 0; j < nnodes; j++ )
         {
            assert(nodes[j] < propdata->ngenvbounds);
            genvboundssorted[sortedindex] = propdata->genvboundstore[nodes[j]];
            sortedindex++;
         }
      }
   }
   assert(sortedindex == propdata->ngenvbounds);

   /* copy sorted genvbounds into genvboundstore */
   for( i = 0; i < propdata->ngenvbounds; i++ )
   {
      assert(genvboundssorted[i] != NULL);

      propdata->genvboundstore[i] = genvboundssorted[i];
      propdata->genvboundstore[i]->index = i;
   }
   SCIPfreeBufferArray(scip, &(genvboundssorted));

   /* free strong component arrays */
   SCIPfreeBufferArray(scip, &strongcompstartidx);
   SCIPfreeBufferArray(scip, &strongcomponents);

   /* free digraph */
   SCIPdigraphFree(&graph);

   /* remember genvboundstore as sorted */
   propdata->issorted = TRUE;

#ifdef SCIP_DEBUG
   SCIPdebugMsg(scip, "genvbounds got: %d\n", propdata->ngenvbounds);
   for( i = 0; i < propdata->ncomponents; i++ )
   {
      int j;

      SCIPdebugMsg(scip, "{\n");

      for( j = propdata->componentsstart[i]; j < propdata->componentsstart[i+1]; j++ )
      {
         SCIPdebugMsg(scip, "  [%d] ", j);
         printGenVBound(scip, propdata->genvboundstore[j]);
      }

      SCIPdebugMsg(scip, "}\n");
   }
#endif

   return SCIP_OKAY;
}

/** apply propagation of generalized variable bounds */
static
SCIP_RETCODE applyGenVBounds(
   SCIP*                 scip,               /**< SCIP data structure */
   SCIP_PROP*            prop,               /**< genvbounds propagator */
   SCIP_Bool             global,             /**< use global variable bounds for propagation? */
   SCIP_RESULT*          result,             /**< result pointer */
   int*                  nchgbds             /**< counter to increase by the number of changed bounds */
   )
{
   SCIP_PROPDATA* propdata;
   int* startingcomponents;
   int* startingindices;
   int nindices;
   int i;

   SCIPdebugMsg(scip, "applying %s genvbound propagation in depth %d\n", global ?
      "global" : "local", SCIPgetDepth(scip));

   assert(scip != NULL);
   assert(prop != NULL);
   assert(result != NULL);

   propdata = SCIPpropGetData(prop);
   assert(propdata != NULL);
   assert(propdata->genvboundstore != NULL);

   if( *result == SCIP_DIDNOTRUN )
      *result = SCIP_DIDNOTFIND;

   /* if the genvbounds are not sorted, i.e. if root node processing has not been finished, yet, we just propagate in
    * the order in which they have been added to genvboundstore
    */
   if( !propdata->issorted )
   {
      int j;

      assert(!propdata->sort || SCIPinProbing(scip) || SCIPgetDepth(scip) == 0);

      for( j = 0; j < propdata->ngenvbounds && *result != SCIP_CUTOFF; j++ )
      {
         if( SCIPvarGetStatus(propdata->genvboundstore[j]->var) == SCIP_VARSTATUS_MULTAGGR )
         {
            /**@todo resolve multiaggregation in exitpre */
         }
         else
         {
            SCIPdebugMsg(scip, "applying genvbound with index %d (unsorted mode)\n", j);
            SCIP_CALL( applyGenVBound(scip, prop, propdata->genvboundstore[j], global, result, nchgbds) );
         }
      }

      return SCIP_OKAY;
   }

   /* otherwise, we propagate only components affected by the latest bound changes */
   startingcomponents = global ? propdata->gstartcomponents : propdata->startcomponents;
   startingindices = global ? propdata->gstartindices : propdata->startindices;
   nindices = global ? propdata->ngindices : propdata->nindices;

   for( i = 0; i < nindices && *result != SCIP_CUTOFF; i++ )
   {
      int j;

      SCIPdebugMsg(scip, "starting in component %d at index %d\n", startingcomponents[i], startingindices[i]);
      for( j = startingindices[i]; j < propdata->componentsstart[startingcomponents[i] + 1] &&
         *result != SCIP_CUTOFF; j++ ) /*lint !e679*/
      {
         assert(j < propdata->ngenvbounds);

         if( SCIPvarGetStatus(propdata->genvboundstore[j]->var) == SCIP_VARSTATUS_MULTAGGR )
         {
            /**@todo resolve multiaggregation in exitpre */
         }
         else
         {
            SCIPdebugMsg(scip, "applying genvbound with index %d, component %d\n", j, startingcomponents[i]);
            SCIP_CALL( applyGenVBound(scip, prop, propdata->genvboundstore[j], global, result, nchgbds) );
         }
      }
   }

   /* we dont want to run again caused by this starting data */
   if( !global )
   {
      SCIP_CALL( resetLocalStartingData(scip, propdata) );
   }

   return SCIP_OKAY;
}

/** initialize propagator data */
static
SCIP_RETCODE initPropdata(
   SCIP*                 scip,               /**< SCIP data structure */
   SCIP_PROPDATA*        propdata            /**< data of the genvbounds propagator */
   )
{
   int nprobvars;

   assert(scip != NULL);
   assert(propdata != NULL);
   assert(propdata->eventhdlr != NULL);

   SCIPdebugMsg(scip, "init propdata\n");

   nprobvars = SCIPgetNVars(scip);

   /* init genvboundstore */
   propdata->genvboundstoresize = 2 * nprobvars;
   SCIP_CALL( SCIPallocBlockMemoryArray(scip, &(propdata->genvboundstore), propdata->genvboundstoresize) );
   BMSclearMemoryArray(propdata->genvboundstore, propdata->genvboundstoresize);
   propdata->ngenvbounds = 0;

   /* init genvboundstore hashmaps */
   SCIP_CALL( SCIPhashmapCreate(&(propdata->lbgenvbounds), SCIPblkmem(scip), nprobvars) );
   SCIP_CALL( SCIPhashmapCreate(&(propdata->ubgenvbounds), SCIPblkmem(scip), nprobvars) );

   return SCIP_OKAY;
}

/** adds a new genvbound to genvboundstore array and sets a hashmap entry */
static
SCIP_RETCODE addNewGenVBound(
   SCIP*                 scip,               /**< SCIP data structure */
   SCIP_PROPDATA*        propdata,           /**< data of the genvbounds propagator */
   GENVBOUND*            genvbound           /**< genvbound to be added */
   )
{
   SCIP_HASHMAP* hashmap;

   assert(scip != NULL);
   assert(propdata != NULL);
   assert(genvbound != NULL);
   assert(getGenVBound(scip, propdata, genvbound->var, genvbound->boundtype) == NULL);

   hashmap = genvbound->boundtype == SCIP_BOUNDTYPE_LOWER ? propdata->lbgenvbounds : propdata->ubgenvbounds;

   /* e.g., during presolving after a restart, new variables might have been created; in this case, we need to extend
    * the genvboundstore; the new size may even exceed 2*SCIPgetNVars() if we have genvbounds with nonactive left-hand
    * side variables
    */
   assert(propdata->ngenvbounds <= propdata->genvboundstoresize);
   if( propdata->ngenvbounds == propdata->genvboundstoresize )
   {
      int oldsize = propdata->genvboundstoresize;
      propdata->genvboundstoresize = 2*propdata->genvboundstoresize + 1;
      SCIP_CALL( SCIPreallocBlockMemoryArray(scip, &(propdata->genvboundstore), oldsize, propdata->genvboundstoresize) );
   }

   /* new index is propdata->ngenvbounds */
   SCIP_CALL( SCIPhashmapInsert(hashmap, genvbound->var, genvbound) );
   propdata->genvboundstore[propdata->ngenvbounds] = genvbound;
   genvbound->index = propdata->ngenvbounds;
   propdata->ngenvbounds++;

   assert(propdata->ngenvbounds <= propdata->genvboundstoresize);

   return SCIP_OKAY;
}

/** runs propagation routine */
static
SCIP_RETCODE execGenVBounds(
   SCIP*                 scip,               /**< SCIP data structure */
   SCIP_PROPDATA*        propdata,           /**< data of the genvbounds propagator */
   SCIP_RESULT*          result,             /**< result pointer */
   SCIP_Bool             local,              /**< should local propagation be applied? */
   int*                  nchgbds             /**< counter to increase by the number of changed bounds */
   )
{
   assert(scip != NULL);
   assert(propdata != NULL);
   assert(propdata->prop != NULL);
   assert(result != NULL);

   /* we only sort after the root node is finished; this avoids having to sort again after adding more genvbounds; if
    * the genvbounds are not sorted, we will simply propagate all of them in the order given
    */
   if( propdata->sort && !SCIPinProbing(scip) && SCIPgetDepth(scip) > 0 )
   {
      if( !propdata->issorted )
      {
         *result = SCIP_DIDNOTFIND;

         SCIPdebugMsg(scip, "genvbounds are not sorted\n");

         /* drop and free old events */
         SCIP_CALL( dropAndFreeEvents(scip, propdata) );

         /* free old starting data */
         SCIP_CALL( freeStartingData(scip, propdata) );

         /* free sorted components data */
         SCIP_CALL( freeComponentsData(scip, propdata) );

         /* sort genvbounds */
         SCIP_CALL( sortGenVBounds(scip, propdata) );

         /* create starting data */
         SCIP_CALL( createStartingData(scip, propdata) );

         /* fill global starting data */
         SCIP_CALL( fillGlobalStartingData(scip, propdata) );
      }

      /* set up new events to catch (if not done so far) */
      if( propdata->lbevents == NULL )
      {
         SCIP_CALL( setUpEvents(scip, propdata) );
      }
   }

   /* apply global propagation if primal bound has improved */
   if( propdata->global && SCIPgetDepth(scip) > 0 && SCIPisFeasLT(scip, SCIPgetCutoffbound(scip), propdata->lastcutoff) )
   {
      if( propdata->ngindices > 0 )
      {
         SCIP_CALL( applyGenVBounds(scip, propdata->prop, TRUE, result, nchgbds) );
         assert(*result != SCIP_DIDNOTRUN);
      }

      /* within the tree, the objective function should not change anymore, hence the cutoff bound should be a stable
       * point of reference
       */
      propdata->lastcutoff = SCIPgetCutoffbound(scip);
   }

   /* apply local propagation if allowed */
   if( local && *result != SCIP_CUTOFF )
   {
      /* check if local propagation in root node is allowed */
      if( SCIPgetDepth(scip) > 0 || propdata->propinrootnode )
      {
         /* if genvbounds are already sorted, check if bound change events were caught; otherwise apply all genvbounds */
         if( !propdata->issorted || ( SCIPgetCurrentNode(scip) == propdata->lastnodecaught && propdata->nindices > 0 ) )
         {
            SCIP_CALL( applyGenVBounds(scip, propdata->prop, FALSE, result, nchgbds) );
            assert(*result != SCIP_DIDNOTRUN);
         }
      }
   }

   return SCIP_OKAY;
}

/* adds all genvbounds in the genvboundstore as constraints to the problem; afterwards clears the genvboundstore */
static
SCIP_RETCODE createConstraints(
   SCIP*                 scip,               /**< SCIP data structure */
   SCIP_PROPDATA*        propdata            /**< data of the genvbounds propagator */
   )
{
   int i;

   assert(scip != NULL);
   assert(propdata != NULL);
   assert(propdata->propasconss);

   /* ensure that the cutoffboundvar is available */
   if( propdata->cutoffboundvar == NULL )
   {
      SCIP_Real ub;
      char name[16];

      /* set the upper bound to the best primal value in the original problem */
      ub = getCutoffboundGenVBound(scip);

      SCIPdebugMsg(scip, "initialize cutoffboundvar with UB = %e\n", ub);

      (void) SCIPsnprintf(name, 16, "cutoffboundvar");
      SCIP_CALL( SCIPcreateVarBasic(scip, &propdata->cutoffboundvar, name, -SCIPinfinity(scip), ub, 0.0, SCIP_VARTYPE_CONTINUOUS) );
      SCIP_CALL( SCIPmarkDoNotMultaggrVar(scip, propdata->cutoffboundvar) );

      SCIP_CALL( SCIPaddVar(scip, propdata->cutoffboundvar) );

      /* lock the variable because it should not be subject to dual presolving reductions; because we create the
       * linear constraints as non-check constraints, the cutoffboundvar will not be locked by the linear constraint
       * handler
       */
      SCIP_CALL( SCIPaddVarLocks(scip, propdata->cutoffboundvar, 1, 1) );
   }

   assert(propdata->cutoffboundvar != NULL);

   /* now iterate over all genvbounds in the store and construct a linear constraint for each of them */
   for( i = 0; i < propdata->ngenvbounds; ++i )
   {
      GENVBOUND* genvbound;
      SCIP_CONS* cons;
      SCIP_VAR** vars;
      SCIP_Real* vals;
      char name[SCIP_MAXSTRLEN];
      int nvars;
      int j;

      genvbound = propdata->genvboundstore[i];
      assert(genvbound != NULL);

      nvars = genvbound->ncoefs + 2;
      SCIP_CALL( SCIPallocBufferArray(scip, &vars, nvars) );
      SCIP_CALL( SCIPallocBufferArray(scip, &vals, nvars) );

      SCIPdebugMsgPrint(scip, "add cons: ");

      /* copy the coefs/vars array */
      for( j = 0; j < genvbound->ncoefs; j++ )
      {
         vars[j] = genvbound->vars[j];
         vals[j] = genvbound->coefs[j];
         SCIPdebugMsgPrint(scip, "%e%s + ", vals[j], SCIPvarGetName(vars[j]));
      }

      /* add the variable and the coefficient of the genvbound */
      vars[genvbound->ncoefs] = genvbound->var;
      vals[genvbound->ncoefs] = (genvbound->boundtype == SCIP_BOUNDTYPE_LOWER) ? -1.0 : 1.0;

      SCIPdebugMsgPrint(scip, "%e%s + ", vals[genvbound->ncoefs], SCIPvarGetName(vars[genvbound->ncoefs]));

      /* add cutoffcoef * cutoffboundvar */
      vars[genvbound->ncoefs + 1] = propdata->cutoffboundvar;
      vals[genvbound->ncoefs + 1] = genvbound->cutoffcoef;

      SCIPdebugMsgPrint(scip, "%e%s <= %e\n", vals[genvbound->ncoefs + 1], SCIPvarGetName(vars[genvbound->ncoefs + 1]), -1.0*genvbound->constant);

      (void) SCIPsnprintf(name, SCIP_MAXSTRLEN, "genvbound_cons%d", genvbound->index);

      /* create linear constraint with only propagate flag as TRUE */
      SCIP_CALL( SCIPcreateConsLinear(scip, &cons, name, nvars, vars, vals, -SCIPinfinity(scip), -genvbound->constant,
            FALSE, FALSE, FALSE, FALSE, TRUE, FALSE, FALSE, FALSE, FALSE, FALSE) );

      SCIP_CALL( SCIPaddCons(scip, cons) );
      SCIP_CALL( SCIPreleaseCons(scip, &cons) );

      /* free memory */
      SCIPfreeBufferArray(scip, &vars);
      SCIPfreeBufferArray(scip, &vals);
   }

   /* now delete all genvbounds in the genvboundstore */
   if( propdata->ngenvbounds > 0 )
   {
      assert(propdata->genvboundstore != NULL);

      for( i = propdata->ngenvbounds - 1; i >= 0; i-- )
      {
         SCIP_CALL( freeGenVBound(scip, propdata->genvboundstore[i]) );
      }

      /* free genvboundstore hashmaps */
      SCIPhashmapFree(&(propdata->lbgenvbounds));
      SCIPhashmapFree(&(propdata->ubgenvbounds));

      /* drop and free all events */
      SCIP_CALL( dropAndFreeEvents(scip, propdata) );

      /* free componentsstart array */
      SCIP_CALL( freeComponentsData(scip, propdata) );

      /* free starting indices data */
      SCIP_CALL( freeStartingData(scip, propdata) );

      SCIPfreeBlockMemoryArray(scip, &(propdata->genvboundstore), propdata->genvboundstoresize);
      propdata->genvboundstore = NULL;
      propdata->genvboundstoresize = 0;
      propdata->ngenvbounds = 0;
   }

   return SCIP_OKAY;
}



/*
 * Public methods
 */

/** adds a generalized variable bound to the genvbounds propagator; if there is already a genvbound for the bound
 *  "boundtype" of variable "var", it will be replaced
 */
SCIP_RETCODE SCIPgenVBoundAdd(
   SCIP*                 scip,               /**< SCIP data structure */
   SCIP_PROP*            genvboundprop,      /**< genvbound propagator */
   SCIP_VAR**            vars,               /**< array of RHSs variables */
   SCIP_VAR*             var,                /**< LHSs variable */
   SCIP_Real*            coefs,              /**< array of coefficients for the RHSs variables */
   int                   ncoefs,             /**< size of coefs array */
   SCIP_Real             coefcutoffbound,    /**< nonpositive value of the cutoff bounds multiplier */
   SCIP_Real             constant,           /**< constant term */
   SCIP_BOUNDTYPE        boundtype           /**< type of bound provided by the genvbound */
   )
{
   /**@todo in debug mode: check if genvbound is nontrivial */

   SCIP_PROPDATA* propdata;
   GENVBOUND* genvbound;
   SCIP_Bool newgenvbound;
   int i;

   assert(scip != NULL);
   assert(genvboundprop != NULL);
   assert(strcmp(SCIPpropGetName(genvboundprop), PROP_NAME) == 0);
   assert(vars != NULL);
   assert(var != NULL);
   assert(coefs != NULL);
   assert(ncoefs >= 0);
   assert(coefcutoffbound <= 0.0);
   assert(!SCIPisInfinity(scip, -constant));

   if( ncoefs < 0 || coefcutoffbound > 0.0 || SCIPisInfinity(scip, -constant) )
   {
      SCIPerrorMessage("cannot create generalized variable bound from invalid data\n");
      return SCIP_INVALIDDATA;
   }

   propdata = SCIPpropGetData(genvboundprop);
   assert(propdata != NULL);

   /* initialize propdata if not done yet */
   if( propdata->genvboundstore == NULL )
   {
      SCIP_CALL( initPropdata(scip, propdata) );
   }

   genvbound = getGenVBound(scip, propdata, var, boundtype);
   newgenvbound = (genvbound == NULL);

   /* release previous variables */
   if( !newgenvbound )
   {
      for( i = 0; i < genvbound->ncoefs; ++i )
      {
         assert(genvbound->vars[i] != NULL);
         SCIP_CALL( SCIPreleaseVar(scip, &(genvbound->vars[i])) );
      }
   }

   /* check if there already is a genvbound corresponding to this bound, freeing its data and overwriting it */
   if( !newgenvbound && genvbound->ncoefs < ncoefs )
   {
      /* do not realloc since we do not want to keep and possibly copy the old entries */
      SCIPfreeBlockMemoryArray(scip, &(genvbound->coefs), genvbound->coefssize);
      SCIPfreeBlockMemoryArray(scip, &(genvbound->vars), genvbound->coefssize);

      /* allocate and copy arrays in genvbound */
      SCIP_CALL( SCIPduplicateBlockMemoryArray(scip, &(genvbound->coefs), coefs, ncoefs) );
      SCIP_CALL( SCIPduplicateBlockMemoryArray(scip, &(genvbound->vars), vars, ncoefs) );
      genvbound->coefssize = ncoefs;
   }
   else if( !newgenvbound && genvbound->ncoefs == ncoefs )
   {
      /* just update entries */
      for( i = 0; i < ncoefs; i++ )
      {
         genvbound->coefs[i] = coefs[i];
         genvbound->vars[i] = vars[i];
      }
   }
   else if( !newgenvbound && genvbound->ncoefs > ncoefs )
   {
      /* reallocate memory for arrays in genvbound to free unused memory */
      if( genvbound->coefssize < ncoefs )
      {
         SCIP_CALL( SCIPreallocBlockMemoryArray(scip, &(genvbound->coefs), genvbound->coefssize, ncoefs) );
         SCIP_CALL( SCIPreallocBlockMemoryArray(scip, &(genvbound->vars), genvbound->coefssize, ncoefs) );
         genvbound->coefssize = ncoefs;
      }

      /* update entries */
      for( i = 0; i < ncoefs; i++ )
      {
         genvbound->coefs[i] = coefs[i];
         genvbound->vars[i] = vars[i];
      }
   }
   else if( newgenvbound )
   {
      /* allocate memory for genvbound data */
      SCIP_CALL( SCIPallocBlockMemory(scip, &genvbound) );

      /* allocate and copy arrays in genvbound */
      SCIP_CALL( SCIPduplicateBlockMemoryArray(scip, &(genvbound->coefs), coefs, ncoefs) );
      SCIP_CALL( SCIPduplicateBlockMemoryArray(scip, &(genvbound->vars), vars, ncoefs) );
      genvbound->coefssize = ncoefs;
   }

   /* set up data for genvbound */
   genvbound->boundtype = boundtype;
   genvbound->var = var;
   genvbound->ncoefs = ncoefs;
   genvbound->constant = constant;

   /* capture variables */
   for( i = 0; i < genvbound->ncoefs; ++i )
   {
      assert(genvbound->vars[i] != NULL);
      SCIP_CALL( SCIPcaptureVar(scip, genvbound->vars[i]) );
   }
   if( newgenvbound )
   {
      assert(genvbound->var != NULL);
      SCIP_CALL( SCIPcaptureVar(scip, genvbound->var) );
   }

   /* the cutoff bound is valid w.r.t. the current objective function in the transformed problem; during presolving,
    * however, the objective function can change (e.g., when a variable is fixed, its contribution in the objective
    * is subtracted from the cutoff bound and added to the objective offset); we solve this by transforming the
    * contribution of the cutoff bound in the generalized variable bound to the original problem as follows:
    *
    *    +/- var >= ... + z * SCIPgetCutoffbound() + constant
    *
    * becomes
    *
    *    +/- var >= ... + (z / SCIPgetTransObjscale()) * origcutoffbound + (constant - z * SCIPgetTransObjoffset())
    *
    * with SCIPgetCutoffbound() = origcutoffbound / SCIPgetTransObjscale() - SCIPgetTransObjoffset(); in the
    * propagation later, we will use (SCIPgetCutoffbound() + SCIPgetTransObjoffset()) * SCIPgetTransObjscale(), see
    * function getCutoffboundGenVBound()
    */
   if( SCIPisNegative(scip, coefcutoffbound) )
   {
      assert(SCIPisPositive(scip, SCIPgetTransObjscale(scip)));
      genvbound->cutoffcoef = coefcutoffbound / SCIPgetTransObjscale(scip);
      genvbound->constant -= (coefcutoffbound * SCIPgetTransObjoffset(scip));
   }
   else
      genvbound->cutoffcoef = 0.0;

   /* if genvbound is not overwritten, create a new entry in genvboundstore */
   if( newgenvbound )
   {
      SCIP_CALL( addNewGenVBound(scip, propdata, genvbound) );
   }

   /* mark genvbounds array to be resorted */
   propdata->issorted = FALSE;

   /* debug message */
   SCIPdebugMsg(scip, "added genvbound ");
   SCIPdebug( printGenVBound(scip, genvbound) );
#ifdef SCIP_DEBUG_SOLUTION
   SCIP_CALL( checkDebugSolutionGenVBound(scip, genvbound) );
#endif

   return SCIP_OKAY;
}


/*
 * Callback methods of propagator
 */


/** initialization method of propagator (called after problem was transformed) */
static
SCIP_DECL_PROPINIT(propInitGenvbounds)
{  /*lint --e{715}*/
   SCIP_PROPDATA* propdata;

   assert(scip != NULL);
   assert(prop != NULL);
   assert(strcmp(SCIPpropGetName(prop), PROP_NAME) == 0);

   /* get propagator data */
   propdata = SCIPpropGetData(prop);
   assert(propdata != NULL);

   propdata->genvboundstore = NULL;
   propdata->genvboundstoresize = 0;
   propdata->lbevents = NULL;
   propdata->ubevents = NULL;
   propdata->lbgenvbounds = NULL;
   propdata->ubgenvbounds = NULL;
   propdata->lbeventsmap = NULL;
   propdata->ubeventsmap = NULL;
   propdata->startmap = NULL;
   propdata->componentsstart = NULL;
   propdata->startindices = NULL;
   propdata->startcomponents = NULL;
   propdata->gstartindices = NULL;
   propdata->gstartcomponents = NULL;
   propdata->lastcutoff = SCIPinfinity(scip);
   propdata->lastnodecaught = NULL;
   propdata->cutoffboundvar = NULL;
   propdata->ngenvbounds = -1;
   propdata->ncomponents = -1;
   propdata->nindices = -1;
   propdata->ngindices = -1;
   propdata->nlbevents = -1;
   propdata->nubevents = -1;
   propdata->issorted = FALSE;

   propdata->prop = prop;

   return SCIP_OKAY;
}


/** presolving method of propagator */
static
SCIP_DECL_PROPPRESOL(propPresolGenvbounds)
{  /*lint --e{715}*/
   SCIP_PROPDATA* propdata;

   assert(scip != NULL);
   assert(prop != NULL);
   assert(strcmp(SCIPpropGetName(prop), PROP_NAME) == 0);

   *result = SCIP_DIDNOTRUN;

   if( !SCIPallowDualReds(scip) )
      return SCIP_OKAY;

   /* get propagator data */
   propdata = SCIPpropGetData(prop);
   assert(propdata != NULL);

   SCIPdebugMsg(scip, "proppresol in problem <%s>\n", SCIPgetProbName(scip));

   /* do not run if no genvbounds were added yet */
   if( propdata->ngenvbounds < 1 )
   {
      SCIPdebugMsg(scip, "no bounds were added yet\n");
      return SCIP_OKAY;
   }

   /* propagate */
   SCIP_CALL( execGenVBounds(scip, propdata, result, TRUE, nchgbds) );

   return SCIP_OKAY;
}


/** presolving initialization method of propagator (called when presolving is about to begin) */
static
SCIP_DECL_PROPINITPRE(propInitpreGenvbounds)
{  /*lint --e{715}*/
   SCIP_PROPDATA* propdata;

   assert(scip != NULL);
   assert(prop != NULL);
   assert(strcmp(SCIPpropGetName(prop), PROP_NAME) == 0);

   /* get propagator data */
   propdata = SCIPpropGetData(prop);
   assert(propdata != NULL);

   /* lock the variable because it should not be deleted after a restart */
   if( propdata->cutoffboundvar != NULL )
   {
      SCIPdebugMsg(scip, "propinitpre in problem <%s>: locking cutoffboundvar (current downlocks=%d, uplocks=%d)\n",
         SCIPgetProbName(scip), SCIPvarGetNLocksDown(propdata->cutoffboundvar),
         SCIPvarGetNLocksUp(propdata->cutoffboundvar));

      SCIP_CALL( SCIPaddVarLocks(scip, propdata->cutoffboundvar, 1, 1) );
   }

   return SCIP_OKAY;
}


/** presolving deinitialization method of propagator (called after presolving has been finished) */
static
SCIP_DECL_PROPEXITPRE(propExitpreGenvbounds)
{  /*lint --e{715}*/
   SCIP_VAR** vars;
   SCIP_PROPDATA* propdata;
   int i;

   assert(scip != NULL);
   assert(prop != NULL);
   assert(strcmp(SCIPpropGetName(prop), PROP_NAME) == 0);

   SCIPdebugMsg(scip, "propexitpre in problem <%s>: removing fixed, aggregated, negated, and multi-aggregated variables from right-hand side\n",
      SCIPgetProbName(scip));

   SCIP_CALL( SCIPallocBufferArray(scip, &vars, SCIPgetNTotalVars(scip)) );

   /* get propagator data */
   propdata = SCIPpropGetData(prop);
   assert(propdata != NULL);

   /* there should be no events on the right-hand side variables */
   assert(propdata->lbevents == NULL);
   assert(propdata->ubevents == NULL);

   for( i = 0; i < propdata->ngenvbounds; )
   {
      GENVBOUND* genvbound;
      int requiredsize;
      int nvars;
      int j;

      genvbound = propdata->genvboundstore[i];
      assert(genvbound != NULL);

      /* store variables of the genvbound to release them properly */
      assert(genvbound->ncoefs <= SCIPgetNTotalVars(scip));
      BMScopyMemoryArray(vars, genvbound->vars, genvbound->ncoefs);
      nvars = genvbound->ncoefs;

      /* replace non-active by active variables and update constant; note that this may result in coefficients where
       * SCIPisZero() is true; this should not create any problems
       */
      SCIP_CALL( SCIPgetProbvarLinearSum(scip, genvbound->vars, genvbound->coefs, &genvbound->ncoefs, genvbound->ncoefs, &genvbound->constant, &requiredsize, TRUE) );

      /* if space was not enough we need to resize the buffers */
      if( requiredsize > genvbound->ncoefs )
      {
         /* reallocate memory for arrays in genvbound to free unused memory */
         if( genvbound->coefssize < requiredsize )
         {
            SCIP_CALL( SCIPreallocBlockMemoryArray(scip, &(genvbound->coefs), genvbound->coefssize, requiredsize) );
            SCIP_CALL( SCIPreallocBlockMemoryArray(scip, &(genvbound->vars), genvbound->coefssize, requiredsize) );
            genvbound->coefssize = requiredsize;
         }

         SCIP_CALL( SCIPgetProbvarLinearSum(scip, genvbound->vars, genvbound->coefs, &genvbound->ncoefs, requiredsize, &genvbound->constant, &requiredsize, TRUE) );
         assert(requiredsize <= genvbound->ncoefs);
      }

      /* capture new and release old variables */
      for( j = 0; j < genvbound->ncoefs; ++j )
      {
         assert(genvbound->vars[j] != NULL);
         SCIP_CALL( SCIPcaptureVar(scip, genvbound->vars[j]) );
      }
      for( j = 0; j < nvars; ++j )
      {
         assert(vars[j] != NULL);
         SCIP_CALL( SCIPreleaseVar(scip, &vars[j]) );
      }

      /* if the resulting genvbound is trivial, remove it */
      /* we remove all genvbounds with an aggregated or multi-aggregated genvbound->var; tightening aggregated variables
       * might lead to some asserts in tree.c if the active variable has been already tightened (see !398);
       *
       * @todo replace aggregated variable by their active part
       */
      if( (genvbound->ncoefs == 0 && SCIPisZero(scip, genvbound->cutoffcoef))
         || SCIPvarGetStatus(genvbound->var) == SCIP_VARSTATUS_MULTAGGR
         || SCIPvarGetStatus(genvbound->var) == SCIP_VARSTATUS_AGGREGATED )
      {
         SCIP_HASHMAP* hashmap;

         hashmap = genvbound->boundtype == SCIP_BOUNDTYPE_LOWER ? propdata->lbgenvbounds : propdata->ubgenvbounds;

         /* remove genvbound from hashmap */
         assert(SCIPhashmapExists(hashmap, genvbound->var));
         SCIP_CALL( SCIPhashmapRemove(hashmap, genvbound->var) );

         /* free genvbound and fill gap */
         SCIP_CALL( freeGenVBound(scip, propdata->genvboundstore[i]) );
         --(propdata->ngenvbounds);

         /* move the last genvbound to the i-th position */
         if( i < propdata->ngenvbounds )
         {
            propdata->genvboundstore[i] = propdata->genvboundstore[propdata->ngenvbounds];
            propdata->genvboundstore[i]->index = i;

            /* mark genvbounds array to be resorted */
            propdata->issorted = FALSE;
         }
      }
      else
         ++i;
   }

   SCIPfreeBufferArray(scip, &vars);

   return SCIP_OKAY;
}


/** execution method of propagator */
static
SCIP_DECL_PROPEXEC(propExecGenvbounds)
{  /*lint --e{715}*/
   SCIP_PROPDATA* propdata;

   assert(scip != NULL);
   assert(prop != NULL);
   assert(strcmp(SCIPpropGetName(prop), PROP_NAME) == 0);

   *result = SCIP_DIDNOTRUN;

   /* do not run if propagation w.r.t. current objective is not allowed */
   if( !SCIPallowObjProp(scip) )
      return SCIP_OKAY;

   /* get propagator data */
   propdata = SCIPpropGetData(prop);
   assert(propdata != NULL);

   /* update upper bound of the cutoffboundvar */
   if( propdata->cutoffboundvar != NULL )
   {
      SCIP_Real newub;
      SCIP_Real oldub;
      SCIP_Bool infeasible;
      SCIP_Bool tightened;

      assert(propdata->propasconss);

      /* compute the primal bound in the original problem */
      newub = getCutoffboundGenVBound(scip);
      oldub = SCIPvarGetUbLocal(propdata->cutoffboundvar);

      if( SCIPisInfinity(scip, newub) == FALSE && SCIPisFeasLT(scip, newub, oldub) )
      {
         SCIP_CALL( SCIPtightenVarUbGlobal(scip, propdata->cutoffboundvar, newub, FALSE, &infeasible, &tightened) );

         if( tightened )
         {
            SCIPdebugMsg(scip, "tightened UB of cutoffboundvar to %e (old: %e, infeas: %u, tightened: %u)\n",
               newub, oldub, infeasible, tightened);
         }

         assert(infeasible == FALSE);
      }
   }

   SCIPdebugMsg(scip, "propexec in problem <%s> at depth %d%s\n", SCIPgetProbName(scip), SCIPgetDepth(scip),
      SCIPinProbing(scip) ? " in probing" : "");

   /* do not run if no genvbounds were added yet */
   if( propdata->ngenvbounds < 1 )
   {
      /**@todo is it really no performance issue to be called each time when there are no genvbounds, e.g., for MIPs? */
      SCIPdebugMsg(scip, "no bounds were added yet\n");
      return SCIP_OKAY;
   }

   /* add the genvbounds in the genvboundstore as constraints to the problem; afterwards clear the genvboundstore */
   if( propdata->propasconss )
   {
      SCIP_CALL( createConstraints(scip, propdata) );
      return SCIP_OKAY;
   }

   /* propagate locally and globally */
   SCIP_CALL( execGenVBounds(scip, propdata, result, !SCIPinProbing(scip), NULL) );

   /* when called in presolving stage the result is set to SCIP_SUCCESS instead of SCIP_REDUCEDDOM, this is corrected
    * here
    */
   if( *result == SCIP_SUCCESS )
      *result = SCIP_REDUCEDDOM;

   SCIPdebugMsg(scip, "end of exec\n");

   return SCIP_OKAY;
}

/** propagation conflict resolving method of propagator */
static
SCIP_DECL_PROPRESPROP(propRespropGenvbounds)
{  /*lint --e{715}*/
   SCIP_PROPDATA* propdata;
   GENVBOUND* genvbound;
   SCIP_Real boundval;
   SCIP_Bool success;

   SCIPdebugMsg(scip, "explain %s bound change of variable <%s>\n",
      boundtype == SCIP_BOUNDTYPE_LOWER ? "lower" : "upper", SCIPvarGetName(infervar));

   /* get propagator data */
   propdata = SCIPpropGetData(prop);
   assert(propdata != NULL);
   assert(propdata->genvboundstore != NULL);

   /* as inferinfo we passed the index of the genvbound that was used for propagation; the genvbound might have been
    * replaced, but also the new genvbound at this position has the same variable on the left-hand side
    */
   assert(inferinfo >= 0);
   assert(inferinfo < propdata->ngenvbounds);

   *result = SCIP_DIDNOTFIND;

   /* check also in optimized mode that inferinfo is correct */
   if( inferinfo >= propdata->ngenvbounds)
   {
      SCIPerrorMessage("generalized variable bounds propagator received inferinfo out of range; propagation not resolved, safe to continue\n");
      return SCIP_OKAY;
   }

   /* get genvbound responsible for the bound change */
   genvbound = propdata->genvboundstore[inferinfo];
   assert(genvbound != NULL);
   assert(genvbound->var == infervar);

   /* check also in optimized mode that inferinfo is correct */
   if( genvbound->var != infervar )
   {
      SCIPerrorMessage("generalized variable bounds propagator received incorrect inferinfo; propagation not resolved, but it's safe to continue\n");
      return SCIP_OKAY;
   }

   /* get value of bound change on left-hand side */
   boundval = genvbound->boundtype == SCIP_BOUNDTYPE_LOWER
      ? SCIPgetVarLbAtIndex(scip, genvbound->var, bdchgidx, TRUE)
      : -SCIPgetVarUbAtIndex(scip, genvbound->var, bdchgidx, TRUE);

   /* if left-hand side variable is integral, it suffices to explain a bound change greater than boundval - 1 */
   if( SCIPvarIsIntegral(genvbound->var) )
   {
      SCIP_Real roundedboundval;

      assert(SCIPisIntegral(scip, boundval));

      roundedboundval = SCIPfeasCeil(scip, boundval - 1.0) + 2 * SCIPfeastol(scip);
      boundval = MIN(boundval, roundedboundval);
   }

   /* resolve propagation */
   SCIP_CALL( resolveGenVBoundPropagation(scip, genvbound, bdchgidx, &boundval, &success) );

   if( success )
      *result = SCIP_SUCCESS;

   return SCIP_OKAY;
}

/** solving process deinitialization method of propagator (called before branch and bound process data is freed) */
static
SCIP_DECL_PROPEXITSOL(propExitsolGenvbounds)
{  /*lint --e{715}*/
   SCIP_PROPDATA* propdata;
   int i;

   assert(scip != NULL);
   assert(prop != NULL);
   assert(strcmp(SCIPpropGetName(prop), PROP_NAME) == 0);

   SCIPdebugMsg(scip, "propexitsol in problem <%s>\n", SCIPgetProbName(scip));

   /* get propagator data */
   propdata = SCIPpropGetData(prop);
   assert(propdata != NULL);

   if( !SCIPisInRestart(scip) && propdata->genvboundstore != NULL )
   {
      /* free genvbounds */
      for( i = propdata->ngenvbounds - 1; i >= 0; i-- )
      {
         SCIP_CALL( freeGenVBound(scip, propdata->genvboundstore[i]) );
      }

      /* free genvboundstore hashmaps */
      SCIPhashmapFree(&(propdata->lbgenvbounds));
      SCIPhashmapFree(&(propdata->ubgenvbounds));

      /* free genvboundstore array */
      SCIPfreeBlockMemoryArray(scip, &(propdata->genvboundstore), propdata->genvboundstoresize);

      /* set the number of genvbounds to zero */
      propdata->ngenvbounds = 0;

      /* free componentsstart array */
      SCIP_CALL( freeComponentsData(scip, propdata) );

      /* free starting indices data */
      SCIP_CALL( freeStartingData(scip, propdata) );
   }

   /* release the cutoffboundvar and undo the locks */
   if( propdata->cutoffboundvar != NULL && SCIPisInRestart(scip) == FALSE )
   {
      SCIP_CALL( SCIPaddVarLocks(scip, propdata->cutoffboundvar, -1, -1) );
      SCIP_CALL( SCIPreleaseVar(scip, &(propdata->cutoffboundvar)) );
      propdata->cutoffboundvar = NULL;
      SCIPdebugMsg(scip, "release cutoffboundvar!\n");
   }

   /* drop and free all events */
   SCIP_CALL( dropAndFreeEvents(scip, propdata) );

   return SCIP_OKAY;
}

/** destructor of propagator to free user data (called when SCIP is exiting) */
static
SCIP_DECL_PROPFREE(propFreeGenvbounds)
{  /*lint --e{715}*/
   SCIP_PROPDATA* propdata;

   assert(strcmp(SCIPpropGetName(prop), PROP_NAME) == 0);

   /* free propagator data */
   propdata = SCIPpropGetData(prop);
   assert(propdata != NULL);

   SCIPfreeBlockMemory(scip, &propdata);

   SCIPpropSetData(prop, NULL);

   return SCIP_OKAY;
}


/*
 * Callback methods of event handler
 */

static
SCIP_DECL_EVENTEXEC(eventExecGenvbounds)
{  /*lint --e{715}*/
   SCIP_PROPDATA* propdata;
   int i;

   assert(scip != NULL);
   assert(eventdata != NULL);

   assert(SCIPeventGetType(event) == SCIP_EVENTTYPE_LBTIGHTENED || SCIPeventGetType(event) ==
      SCIP_EVENTTYPE_UBTIGHTENED);

   assert(eventdata->startcomponents != NULL);
   assert(eventdata->startindices != NULL);
   assert(eventdata->nstarts > 0);
   assert(eventdata->prop != NULL);

   propdata = SCIPpropGetData(eventdata->prop);
   assert(propdata != NULL);

   assert(propdata->startcomponents != NULL);
   assert(propdata->startmap != NULL);
   assert(propdata->startindices != NULL);

   SCIPdebugMsg(scip, "catching eventdata:\n");
   SCIPdebug( printEventData(eventdata, SCIPeventGetType(event) == SCIP_EVENTTYPE_LBTIGHTENED ?
         SCIP_BOUNDTYPE_LOWER : SCIP_BOUNDTYPE_UPPER) );

   /* check if we need to reset old local starting indices data */
   if( SCIPgetCurrentNode(scip) != propdata->lastnodecaught )
   {
      SCIP_CALL( resetLocalStartingData(scip, propdata) );
      propdata->lastnodecaught = SCIPgetCurrentNode(scip);
   }

   for( i = 0; i < eventdata->nstarts; i++ )
   {
      int component;
      int startidx;

      component = eventdata->startcomponents[i];
      assert(component >= 0);
      startidx = eventdata->startindices[i];

      /* there is already an entry for this component */
      if( SCIPhashmapExists(propdata->startmap, (void*)(size_t) (component + 1)) )
      {
         int componentidx;

         /* get its index */
         componentidx = ((int)(size_t) SCIPhashmapGetImage(propdata->startmap, (void*)(size_t) (component + 1))) - 1; /*lint !e776*/
         assert(componentidx >= 0);
         assert(propdata->startcomponents[componentidx] == component);

         if( propdata->startindices[componentidx] > startidx )
            propdata->startindices[componentidx] = startidx;
      }
      else
      {
         /* get a new entry */
         int componentidx;
         componentidx = propdata->nindices;

         /* store index */
         propdata->startcomponents[componentidx] = component;
         propdata->startindices[componentidx] = startidx;

         /* store component in hashmap */
         SCIP_CALL( SCIPhashmapInsert(propdata->startmap, (void*)(size_t) (component + 1),
               (void*)(size_t) (componentidx + 1)) );

         /* increase number of starting indices */
         propdata->nindices++;
      }
   }

   return SCIP_OKAY;
}

/*
 * propagator specific interface methods
 */

/** creates the genvbounds propagator and includes it in SCIP */
SCIP_RETCODE SCIPincludePropGenvbounds(
   SCIP*                 scip                /**< SCIP data structure */
   )
{
   SCIP_PROPDATA* propdata;
   SCIP_PROP* prop;

   /* create genvbounds propagator data */
   SCIP_CALL( SCIPallocBlockMemory(scip, &propdata) );

   /* include propagator */
   SCIP_CALL( SCIPincludePropBasic(scip, &prop, PROP_NAME, PROP_DESC, PROP_PRIORITY, PROP_FREQ, PROP_DELAY, PROP_TIMING,
         propExecGenvbounds, propdata) );

   SCIP_CALL( SCIPsetPropFree(scip, prop, propFreeGenvbounds) );
   SCIP_CALL( SCIPsetPropInit(scip, prop, propInitGenvbounds) );
   SCIP_CALL( SCIPsetPropInitpre(scip, prop, propInitpreGenvbounds) );
   SCIP_CALL( SCIPsetPropExitpre(scip, prop, propExitpreGenvbounds) );
   SCIP_CALL( SCIPsetPropExitsol(scip, prop, propExitsolGenvbounds) );
   SCIP_CALL( SCIPsetPropPresol(scip, prop, propPresolGenvbounds, PROP_PRESOL_PRIORITY,
         PROP_PRESOL_MAXROUNDS, PROP_PRESOLTIMING) );
   SCIP_CALL( SCIPsetPropResprop(scip, prop, propRespropGenvbounds) );

   SCIP_CALL( SCIPaddBoolParam(scip, "propagating/" PROP_NAME "/global",
         "apply global propagation?",
         &propdata->global, TRUE, DEFAULT_GLOBAL_PROPAGATION, NULL, NULL) );

   SCIP_CALL( SCIPaddBoolParam(scip, "propagating/" PROP_NAME "/propinrootnode",
         "apply genvbounds in root node if no new incumbent was found?",
         &propdata->propinrootnode, TRUE, DEFAULT_PROPAGATE_IN_ROOT_NODE, NULL, NULL) );

   SCIP_CALL( SCIPaddBoolParam(scip, "propagating/" PROP_NAME "/sort",
         "sort genvbounds and wait for bound change events?",
         &propdata->sort, TRUE, DEFAULT_SORT, NULL, NULL) );

   SCIP_CALL( SCIPaddBoolParam(scip, "propagating/" PROP_NAME "/propasconss",
         "should genvbounds be transformed to (linear) constraints?",
         &propdata->propasconss, TRUE, DEFAULT_PROPASCONSS, NULL, NULL) );

   /* include event handler */
   SCIP_CALL( SCIPincludeEventhdlrBasic(scip, &propdata->eventhdlr, EVENTHDLR_NAME, EVENTHDLR_DESC, eventExecGenvbounds, NULL) );

   return SCIP_OKAY;
}<|MERGE_RESOLUTION|>--- conflicted
+++ resolved
@@ -1489,11 +1489,7 @@
    SCIPdebugMsg(scip, "(re-)sort genvbounds topologically\n");
 
    /* create digraph */
-<<<<<<< HEAD
-   SCIP_CALL( SCIPdigraphCreate(&graph, SCIPblkmem(scip), propdata->ngenvbounds) );
-=======
    SCIP_CALL( SCIPcreateDigraph(scip, &graph, propdata->ngenvbounds) );
->>>>>>> 8c84f18c
 
    /* add outgoing arcs for each genvbound */
    for( i = 0; i < propdata->ngenvbounds; i++ )
