/* * * * * * * * * * * * * * * * * * * * * * * * * * * * * * * * * * * * * * */
/*                                                                           */
/*                  This file is part of the program and library             */
/*         SCIP --- Solving Constraint Integer Programs                      */
/*                                                                           */
/*    Copyright (C) 2002-2018 Konrad-Zuse-Zentrum                            */
/*                            fuer Informationstechnik Berlin                */
/*                                                                           */
/*  SCIP is distributed under the terms of the ZIB Academic License.         */
/*                                                                           */
/*  You should have received a copy of the ZIB Academic License              */
/*  along with SCIP; see the file COPYING. If not visit scip.zib.de.         */
/*                                                                           */
/* * * * * * * * * * * * * * * * * * * * * * * * * * * * * * * * * * * * * * */

/**@file   prop_orbitalfixing.c
 * @brief  propagator for orbital fixing
 * @author Marc Pfetsch
 *
 * This propagator implements orbital fixing as introduced by
 *
 * F. Margot: Exploiting orbits in symmetric ILP. Math. Program., 98(1-3):3–21, 2003.
 *
 * The method obtains symmetries from the symmetry presolver and then computes orbits of variables with respect to the
 * subgroup of the symmetry group that stabilizes the variables globally fixed or branched to 1. Then one can fix all
 * variables in an orbit to 0 or 1 if one of the other variables in the orbit is fixed to 0 or 1,
 * respectively. Different from Margot, the subgroup is obtained by filtering out generators that do not individually
 * stabilize the variables branched to 1.
 *
 * @pre All variable fixings applied by other components are required to be strict, i.e., if one variable is fixed to
 *      a certain value v, all other variables in the same variable orbit can be fixed to v as well, c.f.
 *
 * F. Margot: Symmetry in integer linear programming. 50 Years of Integer Programming, 647-686, Springer 2010.
 *
 * To illustrate this, consider the example \f$\max\{x_1 + x_2 : x_1 + x_2 \leq 1, Ay \leq b,
 * (x,y) \in \{0,1\}^{2 + n}\} \f$. Since \f$x_1\f$ and \f$x_2\f$ are independent from the remaining problem, the
 * setppc constraint handler may fix \f$(x_1,x_2) = (1,0)\f$. However, since both variables are symmetric, this setting
 * is not strict (if it was strict, both variables would have been set to the same value) and orbital fixing would
 * declare this subsolution as infeasible (there exists an orbit of non-branching variables that are fixed to different
 * values). To avoid this situation, we have to assume that all non-strict settings fix variables globally, i.e., we
 * can take care of it by taking variables into account that have been globally fixed to 1. In fact, it suffices to
 * consider one kind of global fixings since stabilizing one kind prevents an orbit to contain variables that have
 * been fixed globally to different values.
 *
 * @pre All non-strict settings are global settings, since otherwise, we cannot (efficiently) take care of them.
 *
 * @pre No non-strict setting algorithm is interrupted early (e.g., by a time or iteration limit), since this may lead to
 * wrong decisions by orbital fixing as well. For example, if cons_setppc in the above toy example starts by fixing
 * \f$x_2 = 0\f$ and is interrupted afterwards, orbital fixing detects that the orbit \f$\{x_1, x_2\}\f$ contains
 * one variable that is fixed to 0, and thus, it fixes \f$x_1\f$ to 0 as well. Thus, after these reductions, every
 * feasible solution has objective 0 which is not optimal. This situation would not occur if the non-strict setting is
 * complete, because then \f$x_1\f$ is globally fixed to 1, and thus, is stabilized in orbital fixing.
 *
 * Note that orbital fixing might lead to wrong results if it is called in repropagation of a node, because the path
 * from the node to the root might have been changed. Thus, the stabilizers of global 1-fixing and 1-branchings of the
 * initial propagation and repropagation might differ, which may cause conflicts. For this reason, orbital fixing cannot
 * be called in repropagation.
 *
 * @todo Possibly turn off propagator in subtrees.
 * @todo Check application of conflict resolution.
 */

/*---+----1----+----2----+----3----+----4----+----5----+----6----+----7----+----8----+----9----+----0----+----1----+----2*/

#include "prop_orbitalfixing.h"

#include <scip/pub_tree.h>
#include <scip/pub_table.h>

#include "presol_symmetry.h"

#include <string.h>

/* propagator properties */
#define PROP_NAME              "orbitalfixing"
#define PROP_DESC              "propagator for orbital fixing"
#define PROP_TIMING    SCIP_PROPTIMING_BEFORELP   /**< propagation timing mask */
#define PROP_PRIORITY          -1000000           /**< propagator priority */
#define PROP_FREQ                     1           /**< propagator frequency */
#define PROP_DELAY                FALSE           /**< should propagation method be delayed, if other propagators found reductions? */

#define PROP_PRESOL_PRIORITY    -1000000          /**< priority of the presolving method (>= 0: before, < 0: after constraint handlers) */
#define PROP_PRESOLTIMING   SCIP_PRESOLTIMING_EXHAUSTIVE /* timing of the presolving method (fast, medium, or exhaustive) */
#define PROP_PRESOL_MAXROUNDS        -1           /**< maximal number of presolving rounds the presolver participates in (-1: no limit) */

/* parameters */
#define DEFAULT_SYMCOMPTIMING         2           /**< timing of symmetry computation for orbital fixing
                                                   *   (0 = before presolving, 1 = during presolving, 2 = at first call) */
#define DEFAULT_PERFORMPRESOLVING     FALSE       /**< Run orbital fixing during presolving? */
#define DEFAULT_RECOMPUTERESTART      TRUE        /**< Recompute symmetries after a restart has occured? */

/* event handler properties */
#define EVENTHDLR_ORBITALFIXING_NAME    "orbitalfixing"
#define EVENTHDLR_ORBITALFIXING_DESC    "filter global variable fixing event handler for orbital fixing"

/* output table properties */
#define TABLE_NAME_ORBITALFIXING        "orbitalfixing"
#define TABLE_DESC_ORBITALFIXING        "orbital fixing statistics"
#define TABLE_POSITION_ORBITALFIXING    7001                    /**< the position of the statistics table */
#define TABLE_EARLIEST_ORBITALFIXING    SCIP_STAGE_SOLVING      /**< output of the statistics table is only printed from this stage onwards */


/*
 * Data structures
 */

/** propagator data for orbital branching */
struct SCIP_PropData
{
   int                   npermvars;          /**< pointer to store number of variables for permutations */
   SCIP_VAR**            permvars;           /**< pointer to store variables on which permutations act */
   int*                  permvarsevents;     /**< stores events caught for permvars */
   SCIP_HASHMAP*         permvarmap;         /**< map of variables to indices in permvars array */
   int                   nmovedpermvars;     /**< number of variables moved by any permutation */
   int*                  movedpermvars;      /**< indices of moved variables */
   int                   nperms;             /**< pointer to store number of permutations */
   int**                 permstrans;         /**< pointer to store transposed permutation generators as (npermvars x nperms) matrix */
   SCIP_Shortbool*       inactiveperms;      /**< array to store whether permutations are inactive */
   SCIP_Bool             enabled;            /**< run orbital branching? */
   SCIP_Bool             performpresolving;  /**< Run orbital fixing during presolving? */
   SCIP_Bool             recomputerestart;   /**< Recompute symmetries after a restart has occured? */
   int                   symcomptiming;      /**< timing of symmetry computation for orbital fixing
                                              *   (0 = before presolving, 1 = during presolving, 2 = at first call) */
   int                   lastrestart;        /**< last restart for which symmetries have been computed */
   int                   nfixedzero;         /**< number of variables fixed to 0 */
   int                   nfixedone;          /**< number of variables fixed to 1 */
   SCIP_Longint          nodenumber;         /**< number of node where propagation has been last applied */
   SCIP_EVENTHDLR*       eventhdlr;          /**< event handler for handling global variable fixings */
   SCIP_Shortbool*       bg0;                /**< bitset to store variables globally fixed to 0 */
   int*                  bg0list;            /**< list of variables globally fixed to 0 */
   int                   nbg0;               /**< number of variables in bg0 and bg0list */
   SCIP_Shortbool*       bg1;                /**< bitset to store variables globally fixed or branched to 1 */
   int*                  bg1list;            /**< list of variables globally fixed or branched to 1 */
   int                   nbg1;               /**< number of variables in bg1 and bg1list */
};



/*
 * Table callback methods
 */

/** table data */
struct SCIP_TableData
{
   SCIP_PROPDATA*        propdata;           /** pass data of propagator for table output function */
};


/** output method of orbital fixing propagator statistics table to output file stream 'file' */
static
SCIP_DECL_TABLEOUTPUT(tableOutputOrbitalfixing)
{
   SCIP_TABLEDATA* tabledata;

   assert( scip != NULL );
   assert( table != NULL );

   tabledata = SCIPtableGetData(table);
   assert( tabledata != NULL );
   assert( tabledata->propdata != NULL );

   if ( tabledata->propdata->nperms > 0 )
   {
      SCIPverbMessage(scip, SCIP_VERBLEVEL_MINIMAL, file, "Orbital fixing     :\n");
      SCIPverbMessage(scip, SCIP_VERBLEVEL_MINIMAL, file, "  vars fixed to 0  :%11d\n", tabledata->propdata->nfixedzero);
      SCIPverbMessage(scip, SCIP_VERBLEVEL_MINIMAL, file, "  vars fixed to 1  :%11d\n", tabledata->propdata->nfixedone);
   }

   return SCIP_OKAY;
}


/** destructor of statistics table to free user data (called when SCIP is exiting) */
static
SCIP_DECL_TABLEFREE(tableFreeOrbitalfixing)
{
   SCIP_TABLEDATA* tabledata;
   tabledata = SCIPtableGetData(table);
   assert( tabledata != NULL );

   SCIPfreeBlockMemory(scip, &tabledata);

   return SCIP_OKAY;
}


/*
 * Event handler callback methods
 */

/** exec the event handler for handling global variable lower bound changes
 *
 *  Global variable fixings during the solving process might arise because parts of the tree are pruned or if certain
 *  preprocessing steps are performed that do not correspond to strict setting algorithms. Since these fixings might be
 *  caused by or be in conflict with orbital fixing, they can be in conflict with the symmetry handling decisions of
 *  orbital fixing in the part of the tree that is not pruned. Thus, we have to take global fixings into account when
 *  filtering out symmetries.
 */
static
SCIP_DECL_EVENTEXEC(eventExecOrbitalFixing)
{
   SCIP_PROPDATA* propdata;
   SCIP_VAR* var;
   int varidx;

   assert( eventhdlr != NULL );
   assert( eventdata != NULL );
   assert( strcmp(SCIPeventhdlrGetName(eventhdlr), EVENTHDLR_ORBITALFIXING_NAME) == 0 );
   assert( event != NULL );

   propdata = (SCIP_PROPDATA*) eventdata;
   assert( propdata != NULL );
   assert( propdata->permvarmap != NULL );
   assert( propdata->inactiveperms != NULL );
   assert( propdata->permstrans != NULL );
   assert( propdata->nperms > 0 );
   assert( propdata->permvars != NULL );
   assert( propdata->npermvars > 0 );

   /* get fixed variable */
   var = SCIPeventGetVar(event);
   assert( var != NULL );
   assert( SCIPvarGetType(var) == SCIP_VARTYPE_BINARY );

   if ( ! SCIPhashmapExists(propdata->permvarmap, (void*) var) )
   {
      SCIPerrorMessage("Invalid variable.\n");
      SCIPABORT();
      return SCIP_INVALIDDATA; /*lint !e527*/
   }
   varidx = SCIPhashmapGetImageInt(propdata->permvarmap, (void*) var);
   assert( 0 <= varidx && varidx < propdata->npermvars );

   if ( SCIPeventGetType(event) == SCIP_EVENTTYPE_GUBCHANGED )
   {
      assert( SCIPisEQ(scip, SCIPeventGetNewbound(event), 0.0) );
      assert( SCIPisEQ(scip, SCIPeventGetOldbound(event), 1.0) );

      SCIPdebugMsg(scip, "Mark variable <%s> as globally fixed to 0.\n", SCIPvarGetName(var));
      assert( ! propdata->bg0[varidx] );
      propdata->bg0[varidx] = TRUE;
      propdata->bg0list[propdata->nbg0++] = varidx;
      assert( propdata->nbg0 <= propdata->npermvars );
   }

   if ( SCIPeventGetType(event) == SCIP_EVENTTYPE_GLBCHANGED )
   {
      assert( SCIPisEQ(scip, SCIPeventGetNewbound(event), 1.0) );
      assert( SCIPisEQ(scip, SCIPeventGetOldbound(event), 0.0) );

      SCIPdebugMsg(scip, "Mark variable <%s> as globally fixed to 1.\n", SCIPvarGetName(var));
      assert( ! propdata->bg1[varidx] );
      propdata->bg1[varidx] = TRUE;
      propdata->bg1list[propdata->nbg1++] = varidx;
      assert( propdata->nbg1 <= propdata->npermvars );
   }

   return SCIP_OKAY;
}


/*
 * Local methods
 */

/** compute non-trivial orbits of symmetry group using filtered generators
 *
 *  The non-tivial orbits of the group action are stored in the array orbits of length npermvars. This array contains
 *  the indices of variables from the permvars array such that variables that are contained in the same orbit appear
 *  consecutively in the orbits array. The variables of the i-th orbit have indices
 *  orbits[orbitbegins[i]], ... , orbits[orbitbegins[i + 1] - 1].
 *  Note that the description of the orbits ends at orbitbegins[norbits] - 1.
 */
static
SCIP_RETCODE computeGroupOrbitsFilterSymbreak(
   SCIP*                 scip,               /**< SCIP instance */
   int                   npermvars,          /**< length of a permutation array */
   int                   nmovedpermvars,     /**< number of variables moved by any permutation */
   int*                  movedpermvars,      /**< indices of moved variables */
   int**                 permstrans,         /**< transposed matrix containing in each column a permutation of the symmetry group */
   int                   nperms,             /**< number of permutations encoded in perms */
   SCIP_Shortbool*       inactiveperms,      /**< array to store whether permutations are inactive */
   int*                  orbits,             /**< array of non-trivial orbits */
   int*                  orbitbegins,        /**< array containing begin positions of new orbits in orbits array */
   int*                  norbits             /**< pointer to number of orbits currently stored in orbits */
   )
{
   SCIP_Shortbool* varadded;
   int nvaradded = 0;
   int orbitidx = 0;
   int i;
   int m;

   assert( scip != NULL );
   assert( movedpermvars != NULL );
   assert( permstrans != NULL );
   assert( nperms > 0 );
   assert( npermvars > 0 );
   assert( nmovedpermvars > 0 );
   assert( inactiveperms != NULL );
   assert( orbits != NULL );
   assert( norbits != NULL );

   /* init data structures */
   SCIP_CALL( SCIPallocBufferArray(scip, &varadded, npermvars) );

   /* initially, every variable is contained in no orbit */
   for (i = 0; i < npermvars; ++i)
      varadded[i] = FALSE;

   /* find variable orbits */
   *norbits = 0;
   for (m = 0; m < nmovedpermvars; ++m)
   {
      int beginorbitidx;
      int j;

      i = movedpermvars[m];
      assert( 0 <= m && m < npermvars );

      /* skip variable already contained in an orbit of a previous variable */
      if ( varadded[i] )
         continue;

      /* store first variable */
      beginorbitidx = orbitidx;
      orbits[orbitidx++] = i;
      varadded[i] = TRUE;
      ++nvaradded;

      /* iterate over variables in curorbit and compute their images */
      j = beginorbitidx;
      while ( j < orbitidx )
      {
         int* pt;
         int curelem;
         int image;
         int p;

         curelem = orbits[j];

         pt = permstrans[curelem];
         for (p = 0; p < nperms; ++p)
         {
            if ( ! inactiveperms[p] )
            {
               image = pt[p];

               /* found new element of the orbit of i */
               if ( ! varadded[image] )
               {
                  orbits[orbitidx++] = image;
                  assert( orbitidx <= npermvars );
                  varadded[image] = TRUE;
                  ++nvaradded;
               }
            }
         }
         ++j;
      }

      /* if the orbit is trivial, reset storage, otherwise store orbit */
      if ( orbitidx <= beginorbitidx + 1 )
         orbitidx = beginorbitidx;
      else
         orbitbegins[(*norbits)++] = beginorbitidx;

      /* stop if all variables are covered */
      if ( nvaradded >= nmovedpermvars )
         break;
   }

   /* store end in "last" orbitbegins entry */
   assert( *norbits < npermvars );
   orbitbegins[*norbits] = orbitidx;

#ifdef SCIP_OUTPUT
   printf("Orbits (total number: %d):\n", *norbits);
   for (i = 0; i < *norbits; ++i)
   {
      int j;

      printf("%d: ", i);
      for (j = orbitbegins[i]; j < orbitbegins[i+1]; ++j)
         printf("%d ", orbits[j]);
      printf("\n");
   }
#endif

   /* free memory */
   SCIPfreeBufferArray(scip, &varadded);

   return SCIP_OKAY;
}


/** possibly get symmetries */
static
SCIP_RETCODE getSymmetries(
   SCIP*                 scip,               /**< SCIP pointer */
   SCIP_PROPDATA*        propdata            /**< propagator data */
   )
{
   SCIP_Bool recompute = FALSE;
   SCIP_VAR** permvars;
   int v;

   assert( scip != NULL );
   assert( propdata != NULL );

   /* free symmetries after a restart to recompute them later */
   if ( propdata->recomputerestart && propdata->nperms > 0 && SCIPgetNRuns(scip) > propdata->lastrestart )
   {
      /* reset symmetry information */
      assert( propdata->npermvars > 0 );
      assert( propdata->permvarmap != NULL );
      assert( propdata->permvars != NULL );
      assert( propdata->permvarsevents != NULL );
      assert( propdata->bg0list != NULL );
      assert( propdata->bg0 != NULL );
      assert( propdata->bg1list != NULL );
      assert( propdata->bg1 != NULL );
      assert( propdata->inactiveperms != NULL );

      SCIPhashmapFree(&propdata->permvarmap);

      /* free variables */
      for (v = 0; v < propdata->npermvars; ++v)
      {
         if ( SCIPvarGetType(propdata->permvars[v]) == SCIP_VARTYPE_BINARY && propdata->permvarsevents[v] >= 0 )
         {
            /* If symmetry is computed before presolving, it might happen that some variables are turned into binary
             * variables, for which no event has been catched. Since there currently is no way of checking whether a var
             * event has been caught for a particular variable, we use the stored eventfilter positions. */
            SCIP_CALL( SCIPdropVarEvent(scip, propdata->permvars[v], SCIP_EVENTTYPE_GLBCHANGED | SCIP_EVENTTYPE_GUBCHANGED,
                  propdata->eventhdlr, (SCIP_EVENTDATA*) propdata, propdata->permvarsevents[v]) );
         }
         SCIP_CALL( SCIPreleaseVar(scip, &propdata->permvars[v]) );
      }
      SCIPfreeBlockMemoryArrayNull(scip, &propdata->bg0list, propdata->npermvars);
      SCIPfreeBlockMemoryArrayNull(scip, &propdata->bg0, propdata->npermvars);
      SCIPfreeBlockMemoryArrayNull(scip, &propdata->bg1list, propdata->npermvars);
      SCIPfreeBlockMemoryArrayNull(scip, &propdata->bg1, propdata->npermvars);
      SCIPfreeBlockMemoryArrayNull(scip, &propdata->permvarsevents, propdata->npermvars);
      SCIPfreeBlockMemoryArrayNull(scip, &propdata->permvars, propdata->npermvars);
      SCIPfreeBlockMemoryArrayNull(scip, &propdata->movedpermvars, propdata->nmovedpermvars);
      SCIPfreeBlockMemoryArrayNull(scip, &propdata->inactiveperms, propdata->nperms);

      propdata->nperms = -1;
      propdata->permstrans = NULL;
      propdata->permvars = NULL;
      propdata->permvarsevents = NULL;
      propdata->bg0 = NULL;
      propdata->bg0list = NULL;
      propdata->nbg0 = 0;
      propdata->bg1 = NULL;
      propdata->bg1list = NULL;
      propdata->nbg1 = 0;
      propdata->npermvars = -1;
      propdata->nmovedpermvars = -1;
      propdata->permvarmap = NULL;

      recompute = TRUE;
   }

   /* now possibly (re)compute symmetries */
   if ( propdata->nperms < 0 )
   {
      SCIP_Bool* moved;
      int* pt;
      int nmoved = 0;
      int p;

      SCIP_CALL( SCIPgetGeneratorsSymmetry(scip, SYM_SPEC_BINARY, SYM_SPEC_INTEGER, recompute, TRUE,
            &(propdata->npermvars), &permvars, &(propdata->nperms), &(propdata->permstrans), NULL, NULL) );

      /* store restart level */
      propdata->lastrestart = SCIPgetNRuns(scip);

      if ( propdata->nperms == 0 )
      {
         propdata->npermvars = -1;
         return SCIP_OKAY;
      }

      /* create hashmap for storing the indices of variables */
      assert( propdata->permvarmap == NULL );
      SCIP_CALL( SCIPhashmapCreate(&propdata->permvarmap, SCIPblkmem(scip), propdata->npermvars) );

      /* insert variables into hashmap and capture variables */
      SCIP_CALL( SCIPduplicateBlockMemoryArray(scip, &propdata->permvars, permvars, propdata->npermvars) );
      SCIP_CALL( SCIPallocBlockMemoryArray(scip, &propdata->permvarsevents, propdata->npermvars) );
      SCIP_CALL( SCIPallocBlockMemoryArray(scip, &propdata->bg0, propdata->npermvars) );
      SCIP_CALL( SCIPallocBlockMemoryArray(scip, &propdata->bg0list, propdata->npermvars) );
      SCIP_CALL( SCIPallocBlockMemoryArray(scip, &propdata->bg1, propdata->npermvars) );
      SCIP_CALL( SCIPallocBlockMemoryArray(scip, &propdata->bg1list, propdata->npermvars) );

      SCIP_CALL( SCIPallocBufferArray(scip, &moved, propdata->npermvars) );
      for (v = 0; v < propdata->npermvars; ++v)
      {
         SCIP_CALL( SCIPhashmapInsertInt(propdata->permvarmap, propdata->permvars[v], v) );
         SCIP_CALL( SCIPcaptureVar(scip, propdata->permvars[v]) );

         propdata->bg0[v] = FALSE;
         propdata->bg1[v] = FALSE;
         propdata->permvarsevents[v] = -1;

         /* only catch binary variables, since integer variables should be fixed pointwise; implicit integer variables are not branched on */
         if ( SCIPvarGetType(propdata->permvars[v]) == SCIP_VARTYPE_BINARY )
         {
            /* catch whether lower bounds are changed, i.e., binary variables are fixed to 1; also store filter position */
            SCIP_CALL( SCIPcatchVarEvent(scip, propdata->permvars[v], SCIP_EVENTTYPE_GLBCHANGED | SCIP_EVENTTYPE_GUBCHANGED,
                  propdata->eventhdlr, (SCIP_EVENTDATA*) propdata, &propdata->permvarsevents[v]) );
         }

         /* check whether variable is moved */
         pt = propdata->permstrans[v];
         moved[v] = FALSE;
         for (p = 0; p < propdata->nperms; ++p)
         {
            int image;

            image = pt[p];

            if ( v != image )
            {
               moved[v] = TRUE;
               ++nmoved;
               break;
            }
         }
      }
      assert( propdata->nbg1 == 0 );

      /* collect moved variables */
      propdata->nmovedpermvars = nmoved;
      SCIP_CALL( SCIPallocBlockMemoryArray(scip, &propdata->movedpermvars, nmoved) );
      nmoved = 0;
      for (v = 0; v < propdata->npermvars; ++v)
      {
         if ( moved[v] )
            propdata->movedpermvars[nmoved++] = v;
      }
      assert( nmoved == propdata->nmovedpermvars );
      SCIPfreeBufferArray(scip, &moved);

      /* prepare array for active permutations */
      SCIP_CALL( SCIPallocBlockMemoryArray(scip, &propdata->inactiveperms, propdata->nperms) );
      for (v = 0; v < propdata->nperms; ++v)
         propdata->inactiveperms[v] = FALSE;
   }

   return SCIP_OKAY;
}

/** perform orbital fixing
 *
 *  Note that we do not have to distinguish between variables that have been fixed or branched to 1, since the
 *  stabilizer is with respect to the variables that have been branched to 1. Thus, if an orbit contains a variable that
 *  has been branched to 1, the whole orbit only contains variables that have been branched to 1 - and nothing can be
 *  fixed.
 */
static
SCIP_RETCODE performOrbitalFixing(
   SCIP*                 scip,               /**< SCIP pointer */
   SCIP_VAR**            permvars,           /**< variables */
   int                   npermvars,          /**< number of variables */
   int*                  orbits,             /**< array of non-trivial orbits */
   int*                  orbitbegins,        /**< array containing begin positions of new orbits in orbits array */
   int                   norbits,            /**< number of orbits */
   SCIP_Bool*            infeasible,         /**< pointer to store whether problem is infeasible */
   int*                  nfixedzero,         /**< pointer to store number of variables fixed to 0 */
   int*                  nfixedone           /**< pointer to store number of variables fixed to 1 */
   )
{
   SCIP_Bool tightened;
   int i;

   assert( scip != NULL );
   assert( permvars != NULL );
   assert( orbits != NULL );
   assert( orbitbegins != NULL );
   assert( infeasible != NULL );
   assert( nfixedzero != NULL );
   assert( nfixedone != NULL );
   assert( norbits > 0 );
   assert( orbitbegins[0] == 0 );

   *infeasible = FALSE;
   *nfixedzero = 0;
   *nfixedone = 0;

   /* check all orbits */
   for (i = 0; i < norbits; ++i)
   {
      SCIP_Bool havefixedone = FALSE;
      SCIP_Bool havefixedzero = FALSE;
      SCIP_VAR* var;
      int j;

      /* we only have nontrivial orbits */
      assert( orbitbegins[i+1] - orbitbegins[i] >= 2 );

      /* check all variables in the orbit */
      for (j = orbitbegins[i]; j < orbitbegins[i+1]; ++j)
      {
         assert( 0 <= orbits[j] && orbits[j] < npermvars );
         var = permvars[orbits[j]];
         assert( var != NULL );

         /* check whether variable is not binary (and not implicit integer!) */
         if ( SCIPvarGetType(var) != SCIP_VARTYPE_BINARY )
         {
            /* skip orbit if there are non-binary variables */
            havefixedone = FALSE;
            havefixedzero = FALSE;
            break;
         }

         /* if variable is fixed to 1 -> can fix all variables in orbit to 1 */
         if ( SCIPvarGetLbLocal(var) > 0.5 )
            havefixedone = TRUE;

         /* check for zero-fixed variables */
         if ( SCIPvarGetUbLocal(var) < 0.5 )
            havefixedzero = TRUE;
      }

      /* check consistency */
      if ( havefixedone && havefixedzero )
      {
         *infeasible = TRUE;
         return SCIP_OKAY;
      }

      /* fix all variables to 0 if there is one variable fixed to 0 */
      if ( havefixedzero )
      {
         assert( ! havefixedone );

         for (j = orbitbegins[i]; j < orbitbegins[i+1]; ++j)
         {
            assert( 0 <= orbits[j] && orbits[j] < npermvars );
            var = permvars[orbits[j]];
            assert( var != NULL );

            /* only variables that are not yet fixed to 0 */
            if ( SCIPvarGetUbLocal(var) > 0.5 )
            {
               SCIPdebugMsg(scip, "can fix <%s> (index %d) to 0.\n", SCIPvarGetName(var), orbits[j]);
               assert( SCIPvarGetType(var) == SCIP_VARTYPE_BINARY );
               /* due to aggregation, var might already be fixed to 1, so do not put assert here */

               /* do not use SCIPinferBinvarProp(), since conflict analysis is not valid */
               SCIP_CALL( SCIPtightenVarUb(scip, var, 0.0, FALSE, infeasible, &tightened) );
               if ( *infeasible )
                  return SCIP_OKAY;
               if ( tightened )
                  ++(*nfixedzero);
            }
         }
      }

      /* fix all variables to 1 if there is one variable fixed to 1 */
      if ( havefixedone )
      {
         assert( ! havefixedzero );

         for (j = orbitbegins[i]; j < orbitbegins[i+1]; ++j)
         {
            assert( 0 <= orbits[j] && orbits[j] < npermvars );
            var = permvars[orbits[j]];
            assert( var != NULL );

            /* only variables that are not yet fixed to 1 */
            if ( SCIPvarGetLbLocal(var) < 0.5)
            {
               SCIPdebugMsg(scip, "can fix <%s> (index %d) to 1.\n", SCIPvarGetName(var), orbits[j]);
               assert( SCIPvarGetType(var) == SCIP_VARTYPE_BINARY );
               /* due to aggregation, var might already be fixed to 0, so do not put assert here */

               /* do not use SCIPinferBinvarProp(), since conflict analysis is not valid */
               SCIP_CALL( SCIPtightenVarLb(scip, var, 1.0, FALSE, infeasible, &tightened) );
               if ( *infeasible )
                  return SCIP_OKAY;
               if ( tightened )
                  ++(*nfixedone);
            }
         }
      }
   }

   return SCIP_OKAY;
}

/** Get branching variables on the path to root
 *
 *  The variables are added to bg1 and bg1list, which are prefilled with the variables globally fixed to 1.
 */
static
SCIP_RETCODE computeBranchingVariables(
   SCIP*                 scip,               /**< SCIP pointer */
   int                   nvars,              /**< number of variables */
   SCIP_HASHMAP*         varmap,             /**< map of variables to indices in vars array */
   SCIP_Shortbool*       bg1,                /**< bitset marking the variables globally fixed or branched to 1 */
   int*                  bg1list,            /**< array to store the variable indices globally fixed or branched to 1 */
   int*                  nbg1,               /**< pointer to store the number of variables in bg1 and bg1list */
   SCIP_Bool*            success             /**< pointer to store whether branching variables were computed successfully */
   )
{
   SCIP_NODE* node;

   assert( scip != NULL );
   assert( varmap != NULL );
   assert( bg1 != NULL );
   assert( bg1list != NULL );
   assert( nbg1 != NULL );
   assert( success != NULL );
   assert( *nbg1 >= 0 );

   *success = TRUE;

   /* get current node */
   node = SCIPgetCurrentNode(scip);

#ifdef SCIP_OUTPUT
   SCIP_CALL( SCIPprintNodeRootPath(scip, node, NULL) );
#endif

   /* follow path to the root (in the root no domains were changed due to branching) */
   while ( SCIPnodeGetDepth(node) != 0 )
   {
      SCIP_BOUNDCHG* boundchg;
      SCIP_DOMCHG* domchg;
      SCIP_VAR* branchvar;
      int nboundchgs;
      int i;

      /* get domain changes of current node */
      domchg = SCIPnodeGetDomchg(node);

      /* If we stopped due to a solving limit, it might happen that a non-root node has no domain changes, in all other
       * cases domchg should not be NULL. */
      if ( domchg != NULL )
      {
         /* loop through all bound changes */
         nboundchgs = SCIPdomchgGetNBoundchgs(domchg);
         for (i = 0; i < nboundchgs; ++i)
         {
            /* get bound change info */
            boundchg = SCIPdomchgGetBoundchg(domchg, i);
            assert( boundchg != NULL );

            /* branching decisions have to be in the beginning of the bound change array */
            if ( SCIPboundchgGetBoundchgtype(boundchg) != SCIP_BOUNDCHGTYPE_BRANCHING )
               break;

            /* get corresponding branching variable */
            branchvar = SCIPboundchgGetVar(boundchg);

            /* we only consider binary variables */
            if ( SCIPvarGetType(branchvar) == SCIP_VARTYPE_BINARY )
            {
               /* make sure that branching variable is known, since new binary variables may have
                * been created meanwhile, e.g., by presol_inttobinary */
               if ( ! SCIPhashmapExists(varmap, (void*) branchvar) )
               {
                  *success = FALSE;
                  return SCIP_OKAY;
               }

               if ( SCIPvarGetLbLocal(branchvar) > 0.5 )
               {
                  int branchvaridx;

<<<<<<< HEAD
               branchvaridx = SCIPhashmapGetImageInt(varmap, (void*) branchvar);
               assert( branchvaridx < nvars );

               /* the variable might already be fixed to 1 */
               if ( ! bg1[branchvaridx] )
               {
                  bg1[branchvaridx] = TRUE;
                  bg1list[(*nbg1)++] = branchvaridx;
=======
                  branchvaridx = SCIPhashmapGetImageInt(varmap, (void*) branchvar);
                  assert( branchvaridx < nvars );
                  b1[branchvaridx] = TRUE;
>>>>>>> bedb49f8
               }
            }
         }
      }

      node = SCIPnodeGetParent(node);
   }

   return SCIP_OKAY;
}


/** propagate orbital fixing */
static
SCIP_RETCODE propagateOrbitalFixing(
   SCIP*                 scip,               /**< SCIP pointer */
   SCIP_PROPDATA*        propdata,           /**< propagator data */
   SCIP_Bool*            infeasible,         /**< pointer to store whether the node is detected to be infeasible */
   int*                  nprop               /**< pointer to store the number of propagations */
   )
{
   SCIP_Shortbool* inactiveperms;
   SCIP_Shortbool* bg0;
   SCIP_Shortbool* bg1;
   SCIP_Bool success = TRUE;
   SCIP_VAR** permvars;
   int* orbitbegins;
   int* orbits;
#ifndef NDEBUG
   SCIP_Real* permvarsobj = NULL;
#endif
   int* bg0list;
   int nbg0;
   int* bg1list;
   int nbg1;
   int nactiveperms;
   int norbits;
   int npermvars;
   int** permstrans;
   int nperms;
   int p;
   int v;
   int j;

   assert( scip != NULL );
   assert( propdata != NULL );
   assert( infeasible != NULL );
   assert( nprop != NULL );

   *infeasible = FALSE;
   *nprop = 0;

   /* possibly get symmetries */
   SCIP_CALL( getSymmetries(scip, propdata) );

   /* return if there is no symmetry available */
   nperms = propdata->nperms;
   if ( nperms <= 0 )
      return SCIP_OKAY;

   assert( propdata->permvars != NULL );
   assert( propdata->npermvars > 0 );
   assert( propdata->permvarmap != NULL );
   assert( propdata->permstrans != NULL );
   assert( propdata->inactiveperms != NULL );

   permvars = propdata->permvars;
   npermvars = propdata->npermvars;
   permstrans = propdata->permstrans;
   inactiveperms = propdata->inactiveperms;

   /* init bitset for marking variables (globally fixed or) branched to 1 */
   bg1 = propdata->bg1;
   bg1list = propdata->bg1list;
   nbg1 = propdata->nbg1;

   /* get branching variables */
   SCIP_CALL( computeBranchingVariables(scip, npermvars, propdata->permvarmap, bg1, bg1list, &nbg1, &success) );
   assert( nbg1 >= propdata->nbg1 );

   if ( ! success )
   {
      /* clean bg1 */
      for (j = propdata->nbg1; j < nbg1; ++j)
         bg1[bg1list[j]] = FALSE;

      return SCIP_OKAY;
   }

#ifndef NDEBUG
   SCIP_CALL( SCIPgetPermvarsObjSymmetry(scip, &permvarsobj) );
   assert( permvarsobj != NULL );
#endif

   /* reset inactive permutations */
   nactiveperms = nperms;
   for (p = 0; p < nperms; ++p)
      propdata->inactiveperms[p] = FALSE;

   /* get pointers for bg0 */
   bg0 = propdata->bg0;
   bg0list = propdata->bg0list;
   nbg0 = propdata->nbg0;

   /* filter out permutations that move variables that are fixed to 0 */
   for (j = 0; j < nbg0 && nactiveperms > 0; ++j)
   {
      int* pt;

      v = bg0list[j];
      assert( 0 <= v && v < npermvars );
      assert( bg0[v] );

      pt = permstrans[v];
      assert( pt != NULL );
      for (p = 0; p < nperms; ++p)
      {
         int img;

         /* skip inactive permutations */
         if ( inactiveperms[p] )
            continue;

         img = pt[p];

         if ( img != v )
         {
#ifndef NDEBUG
            SCIP_VAR* varv = permvars[v];
            SCIP_VAR* varimg = permvars[img];

            /* check whether moved variables have the same type (might have been aggregated in the meanwhile) */
            assert( SCIPvarGetType(varv) == SCIPvarGetType(varimg) ||
               (SCIPvarIsBinary(varv) && SCIPvarIsBinary(varimg)) ||
               (SCIPvarGetType(varv) == SCIP_VARTYPE_IMPLINT && SCIPvarGetType(varimg) == SCIP_VARTYPE_CONTINUOUS &&
                  SCIPisEQ(scip, SCIPvarGetLbGlobal(varv), SCIPvarGetLbGlobal(varimg)) &&
                  SCIPisEQ(scip, SCIPvarGetUbGlobal(varv), SCIPvarGetUbGlobal(varimg))) ||
               (SCIPvarGetType(varv) == SCIP_VARTYPE_CONTINUOUS && SCIPvarGetType(varimg) == SCIP_VARTYPE_IMPLINT &&
                  SCIPisEQ(scip, SCIPvarGetLbGlobal(varv), SCIPvarGetLbGlobal(varimg)) &&
                  SCIPisEQ(scip, SCIPvarGetUbGlobal(varv), SCIPvarGetUbGlobal(varimg))) );
            assert( SCIPisEQ(scip, permvarsobj[v], permvarsobj[img]) );
#endif

            /* we are moving a variable globally fixed to 0 to a variable not of this type */
            if ( ! bg0[img] )
            {
               inactiveperms[p] = TRUE; /* mark as inactive */
               --nactiveperms;
            }
         }
      }
   }

   /* filter out permutations that move variables that are fixed to different values */
   for (j = 0; j < nbg1 && nactiveperms > 0; ++j)
   {
      int* pt;

      v = bg1list[j];
      assert( 0 <= v && v < npermvars );
      assert( bg1[v] );

      pt = permstrans[v];
      assert( pt != NULL );
      for (p = 0; p < nperms; ++p)
      {
         int img;

         /* skip inactive permutations */
         if ( inactiveperms[p] )
            continue;

         img = pt[p];

         if ( img != v )
         {
#ifndef NDEBUG
            SCIP_VAR* varv = permvars[v];
            SCIP_VAR* varimg = permvars[img];

            /* check whether moved variables have the same type (might have been aggregated in the meanwhile) */
            assert( SCIPvarGetType(varv) == SCIPvarGetType(varimg) ||
               (SCIPvarIsBinary(varv) && SCIPvarIsBinary(varimg)) ||
               (SCIPvarGetType(varv) == SCIP_VARTYPE_IMPLINT && SCIPvarGetType(varimg) == SCIP_VARTYPE_CONTINUOUS &&
                  SCIPisEQ(scip, SCIPvarGetLbGlobal(varv), SCIPvarGetLbGlobal(varimg)) &&
                  SCIPisEQ(scip, SCIPvarGetUbGlobal(varv), SCIPvarGetUbGlobal(varimg))) ||
               (SCIPvarGetType(varv) == SCIP_VARTYPE_CONTINUOUS && SCIPvarGetType(varimg) == SCIP_VARTYPE_IMPLINT &&
                  SCIPisEQ(scip, SCIPvarGetLbGlobal(varv), SCIPvarGetLbGlobal(varimg)) &&
                  SCIPisEQ(scip, SCIPvarGetUbGlobal(varv), SCIPvarGetUbGlobal(varimg))) );
            assert( SCIPisEQ(scip, permvarsobj[v], permvarsobj[img]) );
#endif

            /* we are moving a variable globally fixed or branched to 1 to a variable not of this type */
            if ( ! bg1[img] )
            {
               inactiveperms[p] = TRUE; /* mark as inactive */
               --nactiveperms;
            }
         }
      }
   }

   /* Clean bg1 list - need to do this after the main loop! (Not needed for bg0.) */
   for (j = propdata->nbg1; j < nbg1; ++j)
      bg1[bg1list[j]] = FALSE;

   /* exit if no active permuations left */
   if ( nactiveperms == 0 )
      return SCIP_OKAY;

   /* compute orbits */
   SCIP_CALL( SCIPallocBufferArray(scip, &orbits, npermvars) );
   SCIP_CALL( SCIPallocBufferArray(scip, &orbitbegins, npermvars) );
   SCIP_CALL( computeGroupOrbitsFilterSymbreak(scip, npermvars, propdata->nmovedpermvars, propdata->movedpermvars,
         permstrans, nperms, inactiveperms, orbits, orbitbegins, &norbits) );

   if ( norbits > 0 )
   {
      int nfixedzero = 0;
      int nfixedone = 0;

      SCIPdebugMsg(scip, "Perform orbital fixing on %d orbits (%d active perms).\n", norbits, nactiveperms);
      SCIP_CALL( performOrbitalFixing(scip, permvars, npermvars, orbits, orbitbegins, norbits, infeasible, &nfixedzero, &nfixedone) );

      propdata->nfixedzero += nfixedzero;
      propdata->nfixedone += nfixedone;
      *nprop = nfixedzero + nfixedone;

      SCIPdebugMsg(scip, "Orbital fixings: %d 0s, %d 1s.\n", nfixedzero, nfixedone);
   }

   SCIPfreeBufferArray(scip, &orbitbegins);
   SCIPfreeBufferArray(scip, &orbits);

   return SCIP_OKAY;
}




/*
 * Callback methods of propagator
 */


/** destructor of propagator to free user data (called when SCIP is exiting) */
static
SCIP_DECL_PROPFREE(propFreeOrbitalfixing)
{  /*lint --e{715,818}*/
   SCIP_PROPDATA* propdata;

   assert( prop != NULL );

   SCIPdebugMsg(scip, "Freeing propagator <%s> ...\n", SCIPpropGetName(prop));

   propdata = SCIPpropGetData(prop);
   assert( propdata != NULL );

   SCIPfreeBlockMemory(scip, &propdata);

   return SCIP_OKAY;
}


/** initialization method of propagator (called after problem was transformed) */
static
SCIP_DECL_PROPINIT(propInitOrbitalfixing)
{  /*lint --e{715}*/
   SCIP_PROPDATA* propdata;
   int usesymmetry;

   assert( prop != NULL );

   SCIPdebugMsg(scip, "Init propagator <%s> ...\n", SCIPpropGetName(prop));

   propdata = SCIPpropGetData(prop);
   assert( propdata != NULL );

   /* check whether we should run */
   SCIP_CALL( SCIPgetIntParam(scip, "misc/usesymmetry", &usesymmetry) );
   if ( usesymmetry == (int) SYM_HANDLETYPE_ORBITALFIXING )
      propdata->enabled = TRUE;
   else
      propdata->enabled = FALSE;

   return SCIP_OKAY;
}


/** deinitialization method of propagator (called before transformed problem is freed) */
static
SCIP_DECL_PROPEXIT(propExitOrbitalfixing)
{  /*lint --e{715}*/
   SCIP_PROPDATA* propdata;
   int v;

   assert( prop != NULL );

   propdata = SCIPpropGetData(prop);
   assert( propdata != NULL );

   if ( propdata->permvarmap != NULL )
   {
      SCIPhashmapFree(&propdata->permvarmap);
   }

   /* reset propagator variables */
   propdata->nodenumber = -1;
   propdata->nfixedzero = 0;
   propdata->nfixedone = 0;

   for (v = 0; v < propdata->npermvars; ++v)
   {
      assert( propdata->permvars != NULL );
      assert( propdata->permvarsevents != NULL );

      if ( SCIPvarGetType(propdata->permvars[v]) == SCIP_VARTYPE_BINARY && propdata->permvarsevents[v] >= 0 )
      {
         /* If symmetry is computed before presolving, it might happen that some variables are turned into binary
          * variables, for which no event has been catched. Since there currently is no way of checking whether a var
          * event has been caught for a particular variable, we use the stored eventfilter positions. */
         SCIP_CALL( SCIPdropVarEvent(scip, propdata->permvars[v], SCIP_EVENTTYPE_GLBCHANGED | SCIP_EVENTTYPE_GUBCHANGED,
               propdata->eventhdlr, (SCIP_EVENTDATA*) propdata, propdata->permvarsevents[v]) );
      }
      SCIP_CALL( SCIPreleaseVar(scip, &propdata->permvars[v]) );
   }
   SCIPfreeBlockMemoryArrayNull(scip, &propdata->bg0list, propdata->npermvars);
   SCIPfreeBlockMemoryArrayNull(scip, &propdata->bg0, propdata->npermvars);
   SCIPfreeBlockMemoryArrayNull(scip, &propdata->bg1list, propdata->npermvars);
   SCIPfreeBlockMemoryArrayNull(scip, &propdata->bg1, propdata->npermvars);
   SCIPfreeBlockMemoryArrayNull(scip, &propdata->permvarsevents, propdata->npermvars);
   SCIPfreeBlockMemoryArrayNull(scip, &propdata->permvars, propdata->npermvars);
   SCIPfreeBlockMemoryArrayNull(scip, &propdata->movedpermvars, propdata->nmovedpermvars);
   SCIPfreeBlockMemoryArrayNull(scip, &propdata->inactiveperms, propdata->nperms);

   propdata->nperms = -1;
   propdata->permstrans = NULL;
   propdata->permvars = NULL;
   propdata->permvarsevents = NULL;
   propdata->bg0 = NULL;
   propdata->bg0list = NULL;
   propdata->nbg0 = 0;
   propdata->bg1 = NULL;
   propdata->bg1list = NULL;
   propdata->nbg1 = 0;
   propdata->npermvars = -1;
   propdata->nmovedpermvars = -1;
   propdata->permvarmap = NULL;
   propdata->lastrestart = 0;

   return SCIP_OKAY;
}


/** presolving initialization method of propagator (called when presolving is about to begin) */
static
SCIP_DECL_PROPINITPRE(propInitpreOrbitalfixing)
{  /*lint --e{715}*/
   SCIP_PROPDATA* propdata;

   assert( scip != NULL );
   assert( prop != NULL );

   /* get data */
   propdata = SCIPpropGetData(prop);
   assert( propdata != NULL );

   /* possibly skip orbital fixing */
   if ( ! propdata->enabled ||  propdata->nperms == 0 )
      return SCIP_OKAY;

   /* stop, if problem has already been solved */
   if ( SCIPgetStatus(scip) != SCIP_STATUS_UNKNOWN )
      return SCIP_OKAY;

   /* run only if timing is correct */
   assert( 0 <= propdata->symcomptiming && propdata->symcomptiming <= 2 );
   if ( propdata->symcomptiming > 0 )
      return SCIP_OKAY;

   assert( SCIPisTransformed(scip) );

   /* possibly get symmetries */
   SCIP_CALL( getSymmetries(scip, propdata) );

   return SCIP_OKAY;
}


/** presolving method of propagator */
static
SCIP_DECL_PROPPRESOL(propPresolOrbitalFixing)
{  /*lint --e{715}*/
   SCIP_PROPDATA* propdata;
   SCIP_Bool infeasible = FALSE;
   int nprop = 0;

   assert( scip != NULL );
   assert( nfixedvars != NULL );
   assert( result != NULL );

   *result = SCIP_DIDNOTRUN;

   /* get data */
   propdata = SCIPpropGetData(prop);
   assert( propdata != NULL );

   /* do not run if not enabled */
   if ( ! propdata->enabled )
      return SCIP_OKAY;

   /* run only if timing is correct */
   assert( 0 <= propdata->symcomptiming && propdata->symcomptiming <= 2 );
   if ( propdata->symcomptiming > 1 )
      return SCIP_OKAY;

   /* run if presolving should be performed */
   if ( propdata->performpresolving )
   {
      /* propagate */
      *result = SCIP_DIDNOTFIND;

      SCIPdebugMsg(scip, "Presolving <%s>.\n", SCIPpropGetName(prop));

      SCIP_CALL( propagateOrbitalFixing(scip, propdata, &infeasible, &nprop) );

      if ( infeasible )
         *result = SCIP_CUTOFF;
      else if ( nprop > 0 )
      {
         *result = SCIP_SUCCESS;
         *nfixedvars += nprop;
      }
   }
   else if ( propdata->symcomptiming == 1 )
   {
      /* otherwise compute symmetry if timing requests it */
      SCIP_CALL( getSymmetries(scip, propdata) );
   }

   return SCIP_OKAY;
}


/** execution method of propagator */
static
SCIP_DECL_PROPEXEC(propExecOrbitalfixing)
{  /*lint --e{715}*/
   SCIP_PROPDATA* propdata;
   SCIP_Bool infeasible = FALSE;
   SCIP_Longint nodenumber;
   int nprop = 0;

   assert( scip != NULL );
   assert( result != NULL );

   *result = SCIP_DIDNOTRUN;

   /* do not run if we are in the root or not yet solving */
   if ( SCIPgetDepth(scip) <= 0 || SCIPgetStage(scip) < SCIP_STAGE_SOLVING )
      return SCIP_OKAY;

   /* do nothing if we are in a probing node */
   if ( SCIPinProbing(scip) )
      return SCIP_OKAY;

   /* do not run again in repropagation, since the path to the root might have changed */
   if ( SCIPinRepropagation(scip) )
      return SCIP_OKAY;

   /* get data */
   propdata = SCIPpropGetData(prop);
   assert( propdata != NULL );

   /* do not run if not enabled */
   if ( ! propdata->enabled )
      return SCIP_OKAY;

   /* return if there is no symmetry available */
   if ( propdata->nperms == 0 )
      return SCIP_OKAY;

   /* return if we already ran in this node */
   nodenumber = SCIPnodeGetNumber(SCIPgetCurrentNode(scip));
   if ( nodenumber == propdata->nodenumber )
      return SCIP_OKAY;
   propdata->nodenumber = nodenumber;

   /* propagate */
   *result = SCIP_DIDNOTFIND;

   SCIPdebugMsg(scip, "Propagating <%s>.\n", SCIPpropGetName(prop));

   SCIP_CALL( propagateOrbitalFixing(scip, propdata, &infeasible, &nprop) );

   if ( infeasible )
      *result = SCIP_CUTOFF;
   else if ( nprop > 0 )
      *result = SCIP_REDUCEDDOM;

   return SCIP_OKAY;
}


/** propagation conflict resolving method of propagator
 *
 *  @todo Implement reverse propagation.
 *
 *  Note that this is relatively difficult to obtain: One needs to include all bounds of variables to would lead to a
 *  different orbit in which the variables that was propagated lies. This includes all variables that are moved by the
 *  permutations which are involved in creating the orbit.
 */
static
SCIP_DECL_PROPRESPROP(propRespropOrbitalfixing)
{  /*lint --e{715,818}*/
   assert( result != NULL );

   *result = SCIP_DIDNOTFIND;

   return SCIP_OKAY;
}


/** creates the orbitalfixing propagator and includes it in SCIP */
SCIP_RETCODE SCIPincludePropOrbitalfixing(
   SCIP*                 scip                /**< SCIP data structure */
   )
{
   SCIP_TABLEDATA* tabledata;
   SCIP_PROPDATA* propdata;
   SCIP_PROP* prop;

   /* create orbitalfixing propagator data */
   SCIP_CALL( SCIPallocBlockMemory(scip, &propdata) );

   propdata->nodenumber = -1;
   propdata->nfixedzero = 0;
   propdata->nfixedone = 0;

   propdata->nperms = -1;
   propdata->permstrans = NULL;
   propdata->permvars = NULL;
   propdata->permvarsevents = NULL;
   propdata->npermvars = -1;
   propdata->permvarmap = NULL;
   propdata->nmovedpermvars = -1;
   propdata->movedpermvars = NULL;
   propdata->inactiveperms = NULL;
   propdata->lastrestart = 0;
   propdata->bg0 = NULL;
   propdata->bg0list = NULL;
   propdata->nbg0 = 0;
   propdata->bg1 = NULL;
   propdata->bg1list = NULL;
   propdata->nbg1 = 0;

   /* create event handler */
   propdata->eventhdlr = NULL;
   SCIP_CALL( SCIPincludeEventhdlrBasic(scip, &(propdata->eventhdlr), EVENTHDLR_ORBITALFIXING_NAME, EVENTHDLR_ORBITALFIXING_DESC,
         eventExecOrbitalFixing, NULL) );
   assert( propdata->eventhdlr != NULL );

   /* include propagator */
   SCIP_CALL( SCIPincludePropBasic(scip, &prop, PROP_NAME, PROP_DESC, PROP_PRIORITY, PROP_FREQ, PROP_DELAY, PROP_TIMING, propExecOrbitalfixing, propdata) );

   /* set callbacks */
   SCIP_CALL( SCIPsetPropFree(scip, prop, propFreeOrbitalfixing) );
   SCIP_CALL( SCIPsetPropInit(scip, prop, propInitOrbitalfixing) );
   SCIP_CALL( SCIPsetPropExit(scip, prop, propExitOrbitalfixing) );
   SCIP_CALL( SCIPsetPropInitpre(scip, prop, propInitpreOrbitalfixing) );
   SCIP_CALL( SCIPsetPropResprop(scip, prop, propRespropOrbitalfixing) );
   SCIP_CALL( SCIPsetPropPresol(scip, prop, propPresolOrbitalFixing, PROP_PRESOL_PRIORITY, PROP_PRESOL_MAXROUNDS, PROP_PRESOLTIMING) );

   /* include table */
   SCIP_CALL( SCIPallocBlockMemory(scip, &tabledata) );
   tabledata->propdata = propdata;
   SCIP_CALL( SCIPincludeTable(scip, TABLE_NAME_ORBITALFIXING, TABLE_DESC_ORBITALFIXING, TRUE,
         NULL, tableFreeOrbitalfixing, NULL, NULL, NULL, NULL, tableOutputOrbitalfixing,
         tabledata, TABLE_POSITION_ORBITALFIXING, TABLE_EARLIEST_ORBITALFIXING) );

   /* add parameters */
   SCIP_CALL( SCIPaddIntParam(scip,
         "propagating/" PROP_NAME "/symcomptiming",
         "timing of symmetry computation for orbital fixing (0 = before presolving, 1 = during presolving, 2 = at first call)",
         &propdata->symcomptiming, TRUE, DEFAULT_SYMCOMPTIMING, 0, 2, NULL, NULL) );

   SCIP_CALL( SCIPaddBoolParam(scip,
         "propagating/" PROP_NAME "/performpresolving",
         "run orbital fixing during presolving?",
         &propdata->performpresolving, TRUE, DEFAULT_PERFORMPRESOLVING, NULL, NULL) );

   SCIP_CALL( SCIPaddBoolParam(scip,
         "propagating/" PROP_NAME "/recomputerestart",
         "recompute symmetries after a restart has occured?",
         &propdata->recomputerestart, TRUE, DEFAULT_RECOMPUTERESTART, NULL, NULL) );

   return SCIP_OKAY;
}<|MERGE_RESOLUTION|>--- conflicted
+++ resolved
@@ -774,20 +774,9 @@
                {
                   int branchvaridx;
 
-<<<<<<< HEAD
-               branchvaridx = SCIPhashmapGetImageInt(varmap, (void*) branchvar);
-               assert( branchvaridx < nvars );
-
-               /* the variable might already be fixed to 1 */
-               if ( ! bg1[branchvaridx] )
-               {
-                  bg1[branchvaridx] = TRUE;
-                  bg1list[(*nbg1)++] = branchvaridx;
-=======
                   branchvaridx = SCIPhashmapGetImageInt(varmap, (void*) branchvar);
                   assert( branchvaridx < nvars );
                   b1[branchvaridx] = TRUE;
->>>>>>> bedb49f8
                }
             }
          }
