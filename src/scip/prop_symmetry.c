--- conflicted
+++ resolved
@@ -164,16 +164,9 @@
 #define DEFAULT_USEDYNAMICPROP       TRUE    /**< whether dynamic propagation should be used for full orbitopes */
 #define DEFAULT_PREFERLESSROWS       TRUE    /**< Shall orbitopes with less rows be preferred in detection? */
 
-<<<<<<< HEAD
 /* default parameters for symmetry computation */
 #define DEFAULT_SYMCOMPTIMING           2    /**< timing of symmetry computation (0 = before presolving, 1 = during presolving, 2 = at first call) */
-#define DEFAULT_RECOMPUTERESTART        0    /**< Recompute symmetries after a restart has occurred? (0 = never, 1 = always, 2 = if symmetry reduction found) */
-=======
-/* default parameters for orbital fixing */
-#define DEFAULT_OFSYMCOMPTIMING         2    /**< timing of symmetry computation for orbital fixing (0 = before presolving, 1 = during presolving, 2 = at first call) */
-#define DEFAULT_PERFORMPRESOLVING   FALSE    /**< Run orbital fixing during presolving? */
 #define DEFAULT_RECOMPUTERESTART        0    /**< Recompute symmetries after a restart has occurred? (0 = never) */
->>>>>>> 5af39d5d
 
 /* default parameters for Schreier Sims constraints */
 #define DEFAULT_SSTTIEBREAKRULE   1          /**< index of tie break rule for selecting orbit for Schreier Sims constraints? */
@@ -750,69 +743,7 @@
 #endif
 
 
-<<<<<<< HEAD
-/** returns whether a recomputation of symmetries is required */
-static
-SCIP_Bool isSymmetryRecomputationRequired(
-   SCIP*                 scip,               /**< SCIP pointer */
-   SCIP_PROPDATA*        propdata            /**< propagator data */
-   )
-{ /*lint --e{641}*/
-   assert( scip != NULL );
-   assert( propdata != NULL );
-
-   if ( propdata->recomputerestart == SCIP_RECOMPUTESYM_NEVER )
-      return FALSE;
-
-   /* we do not need to recompute symmetries if no restart has occured */
-   if ( SCIPgetNRuns(scip) == propdata->lastrestart || propdata->lastrestart == 0 || SCIPgetNRuns(scip) == 1 )
-      return FALSE;
-
-   if ( propdata->recomputerestart == SCIP_RECOMPUTESYM_ALWAYS )
-      return TRUE;
-
-   /* recompute symmetries if a symmetry reduction is found */
-   assert( propdata->recomputerestart == SCIP_RECOMPUTESYM_OFFOUNDRED );
-   if ( propdata->symfoundreduction )
-      return TRUE;
-
-   return FALSE;
-}
-
-
 /** resets symmetry handling propagators that depend on the branch-and-bound tree structure */
-=======
-/** checks whether a variable has a type compatible with the leader vartype */
-static
-SCIP_Bool isLeadervartypeCompatible(
-   SCIP_VAR*             var,                /**< variable to check */
-   int                   leadervartype       /**< bit set encoding possible leader variable types */
-   )
-{
-   SCIP_VARTYPE vartype;
-   unsigned int vartypeencoding;
-
-   assert( var != NULL );
-   assert( leadervartype >= 0 );
-   assert( leadervartype <= 15 );
-
-   vartype = SCIPvarGetType(var);
-
-   if ( vartype == SCIP_VARTYPE_BINARY )
-      vartypeencoding = 1;
-   else if ( vartype == SCIP_VARTYPE_INTEGER )
-      vartypeencoding = 2;
-   else if ( vartype == SCIP_VARTYPE_IMPLINT )
-      vartypeencoding = 4;
-   else
-      vartypeencoding = 8;
-
-   return (SCIP_Bool) (vartypeencoding & (unsigned) leadervartype);
-}
-
-
-/** sets in propdata which symmetry handling methods are active */
->>>>>>> 5af39d5d
 static
 SCIP_RETCODE resetDynamicSymmetryHandling(
    SCIP*                 scip,               /**< SCIP pointer */
@@ -1003,76 +934,6 @@
 }
 
 
-<<<<<<< HEAD
-/** deletes symmetry handling constraints */
-static
-SCIP_RETCODE delSymConss(
-   SCIP*                 scip,               /**< SCIP pointer */
-   SCIP_PROPDATA*        propdata            /**< propagator data */
-   )
-{
-   int i;
-
-   assert( scip != NULL );
-   assert( propdata != NULL );
-
-   assert( (propdata->genorbconss == NULL) == (propdata->ngenorbconss == 0) );
-   assert( (propdata->genorbconss == NULL) == (propdata->genorbconsssize == 0) );
-
-   for (i = 0; i < propdata->ngenorbconss; ++i)
-   {
-      assert( propdata->genorbconss[i] != NULL );
-
-      SCIP_CALL( SCIPdelCons(scip, propdata->genorbconss[i]) );
-      SCIP_CALL( SCIPreleaseCons(scip, &propdata->genorbconss[i]) );
-   }
-
-   SCIPfreeBlockMemoryArrayNull(scip, &propdata->genorbconss, propdata->genorbconsssize);
-   propdata->ngenorbconss = 0;
-   propdata->genorbconsssize = 0;
-   propdata->genorbconss = NULL;
-
-   /* free Schreier Sims data */
-   if ( propdata->nsstconss > 0 )
-   {
-      for (i = 0; i < propdata->nsstconss; ++i)
-      {
-         assert( propdata->sstconss[i] != NULL );
-
-         SCIP_CALL( SCIPdelCons(scip, propdata->sstconss[i]) );
-         SCIP_CALL( SCIPreleaseCons(scip, &propdata->sstconss[i]) );
-      }
-
-      SCIPfreeBlockMemoryArray(scip, &propdata->sstconss, propdata->maxnsstconss);
-      propdata->nsstconss = 0;
-      propdata->maxnsstconss = 0;
-   }
-
-   /* linear constraints*/
-   assert( (propdata->genlinconss == NULL) == (propdata->ngenlinconss == 0) );
-   assert( (propdata->genlinconss == NULL) == (propdata->genlinconsssize == 0) );
-
-   for (i = 0; i < propdata->ngenlinconss; ++i)
-   {
-      assert( propdata->genlinconss[i] != NULL );
-
-      SCIP_CALL( SCIPdelCons(scip, propdata->genlinconss[i]) );
-      SCIP_CALL( SCIPreleaseCons(scip, &propdata->genlinconss[i]) );
-   }
-
-   SCIPfreeBlockMemoryArrayNull(scip, &propdata->genlinconss, propdata->genlinconsssize);
-   propdata->ngenlinconss = 0;
-   propdata->genlinconsssize = 0;
-   propdata->genlinconss = NULL;
-
-   SCIP_CALL( resetDynamicSymmetryHandling(scip, propdata) );
-
-   propdata->triedaddconss = FALSE;
-
-   return SCIP_OKAY;
-}
-
-
 /** makes sure that the constraint array (potentially NULL) of given array size is sufficiently large */
 static
 SCIP_RETCODE ensureDynamicConsArrayAllocatedAndSufficientlyLarge(
@@ -1115,8 +976,6 @@
 }
 
 
-=======
->>>>>>> 5af39d5d
 /** determines whether variable should be fixed by permutations */
 static
 SCIP_Bool SymmetryFixVar(
@@ -2960,20 +2819,6 @@
       return SCIP_OKAY;
    }
 
-<<<<<<< HEAD
-   /* if a restart occured, possibly prepare symmetry data to be recomputed */
-   if ( isSymmetryRecomputationRequired(scip, propdata) )
-   {
-      /* reset symmetry information */
-      SCIP_CALL( delSymConss(scip, propdata) );
-      SCIP_CALL( freeSymmetryData(scip, propdata) );
-
-      propdata->lastrestart = SCIPgetNRuns(scip);
-      propdata->symfoundreduction = FALSE;
-   }
-
-=======
->>>>>>> 5af39d5d
    /* skip computation if symmetry has already been computed */
    if ( propdata->computedsymmetry )
       return SCIP_OKAY;
@@ -6317,7 +6162,6 @@
    int* componentsizes;
    int size;
 
-<<<<<<< HEAD
    /* stack data structure to scan over all reachable entries in a BFS-manner */
    int stacksize;
    int** permstack;
@@ -6329,12 +6173,6 @@
    int* orbitopematrix;
    int ncols;
    int jcolid;
-=======
-   /* if constraints have already been added */
-   if ( propdata->triedaddconss )
-   {
-      assert( propdata->nperms > 0 );
->>>>>>> 5af39d5d
 
    int* prevcolid; /* pointer to previous column */
    int** prevcolperm; /* permutation of the previous row */
@@ -7543,15 +7381,6 @@
    {
       SCIP_CALL( SCIPgetIntParam(scip, "misc/usesymmetry", &propdata->usesymmetry) );
    }
-<<<<<<< HEAD
-#ifndef NDEBUG
-   else if ( SCIPgetNRuns(scip) > propdata->lastrestart && isSymmetryRecomputationRequired(scip, propdata) )
-   {
-      assert( SCIPgetNRuns(scip) > 1 );
-   }
-#endif
-=======
->>>>>>> 5af39d5d
 
    /* add symmetry handling constraints if required  */
    if ( propdata->addconsstiming == 0 )
@@ -7764,25 +7593,6 @@
 
    /* usesymmetry must be read in order for propdata to have initialized symmetry handling propagators */
    if ( propdata->usesymmetry < 0 )
-<<<<<<< HEAD
-=======
-   {
-      SCIP_CALL( SCIPgetIntParam(scip, "misc/usesymmetry", &propdata->usesymmetry) );
-      SCIP_CALL( setSymmetryMethodEnabledValues(propdata) );
-   }
-
-   /* do not propagate if orbital fixing is not enabled */
-   if ( ! propdata->ofenabled )
-      return SCIP_OKAY;
-
-   /* return if there is no symmetry available */
-   if ( propdata->nperms == 0 )
-      return SCIP_OKAY;
-
-   /* return if we already ran in this node */
-   nodenumber = SCIPnodeGetNumber(SCIPgetCurrentNode(scip));
-   if ( nodenumber == propdata->nodenumber )
->>>>>>> 5af39d5d
       return SCIP_OKAY;
 
    SCIP_CALL( propagateSymmetry(scip, propdata, &infeasible, &nred, &didrun) );
@@ -8048,13 +7858,8 @@
 
    SCIP_CALL( SCIPaddIntParam(scip,
          "propagating/" PROP_NAME "/recomputerestart",
-<<<<<<< HEAD
-         "recompute symmetries after a restart has occured? (0 = never, 1 = always, 2 = if symmetry reduction found)",
-         &propdata->recomputerestart, TRUE, DEFAULT_RECOMPUTERESTART, 0, 2, NULL, NULL) );
-=======
          "recompute symmetries after a restart has occured? (0 = never)",
          &propdata->recomputerestart, TRUE, DEFAULT_RECOMPUTERESTART, 0, 0, NULL, NULL) );
->>>>>>> 5af39d5d
 
    SCIP_CALL( SCIPaddBoolParam(scip,
          "propagating/" PROP_NAME "/compresssymmetries",
