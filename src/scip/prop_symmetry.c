/* * * * * * * * * * * * * * * * * * * * * * * * * * * * * * * * * * * * * * */
/*                                                                           */
/*                  This file is part of the program and library             */
/*         SCIP --- Solving Constraint Integer Programs                      */
/*                                                                           */
/*    Copyright (C) 2002-2020 Konrad-Zuse-Zentrum                            */
/*                            fuer Informationstechnik Berlin                */
/*                                                                           */
/*  SCIP is distributed under the terms of the ZIB Academic License.         */
/*                                                                           */
/*  You should have received a copy of the ZIB Academic License              */
/*  along with SCIP; see the file COPYING. If not visit scip.zib.de.         */
/*                                                                           */
/* * * * * * * * * * * * * * * * * * * * * * * * * * * * * * * * * * * * * * */

/**@file   prop_symmetry.c
 * @ingroup DEFPLUGINS_PROP
 * @brief  propagator for handling symmetries
 * @author Marc Pfetsch
 * @author Thomas Rehn
 * @author Christopher Hojny
 * @author Fabian Wegscheider
 *
 * This propagator combines the following symmetry handling functionalities:
 * - It allows to compute symmetries of the problem and to store this information in adequate form. The symmetry
 *   information can be accessed through external functions.
 * - It allows to add the following symmetry breaking constraints:
 *    - symresack constraints, which separate minimal cover inequalities
 *    - orbitope constraints, if special symmetry group structures are detected
 * - It allows to apply orbital fixing.
 *
 *
 * @section SYMCOMP Symmetry Computation
 *
 * The following comments apply to symmetry computation.
 *
 * - The generic functionality of the compute_symmetry.h interface is used.
 * - We treat implicit integer variables as if they were continuous/real variables. The reason is that there is currently
 *   no distinction between implicit integer and implicit binary. Moreover, currently implicit integer variables hurt
 *   our code more than continuous/real variables (we basically do not handle integral variables at all).
 * - We do not copy symmetry information, since it is not clear how this information transfers. Moreover, copying
 *   symmetry might inhibit heuristics. But note that solving a sub-SCIP might then happen without symmetry information!
 *
 *
 * @section SYMBREAK Symmetry Handling Constraints
 *
 * The following comments apply to adding symmetry handling constraints.
 *
 * - The code automatically detects whether symmetry substructures like symresacks or orbitopes are present and possibly
 *   adds the corresponding constraints.
 * - If orbital fixing is active, only orbitopes are added (if present) and no symresacks.
 * - We try to compute symmetry as late as possible and then add constraints based on this information.
 * - Currently, we only allocate memory for pointers to symresack constraints for group generators. If further
 *   constraints are considered, we have to reallocate memory.
 *
 *
 * @sectionOF Orbital Fixing
 *
 * Orbital fixing is implemented as introduced by@n
 * F. Margot: Exploiting orbits in symmetric ILP. Math. Program., 98(1-3):3–21, 2003.
 *
 * The method computes orbits of variables with respect to the subgroup of the symmetry group that stabilizes the
 * variables globally fixed or branched to 1. Then one can fix all variables in an orbit to 0 or 1 if one of the other
 * variables in the orbit is fixed to 0 or 1, respectively. Different from Margot, the subgroup is obtained by filtering
 * out generators that do not individually stabilize the variables branched to 1.
 *
 * @pre All variable fixings applied by other components are required to be strict, i.e., if one variable is fixed to
 *      a certain value v, all other variables in the same variable orbit can be fixed to v as well, c.f.@n
 *      F. Margot: Symmetry in integer linear programming. 50 Years of Integer Programming, 647-686, Springer 2010.
 *
 * To illustrate this, consider the example \f$\max\{x_1 + x_2 : x_1 + x_2 \leq 1, Ay \leq b,
 * (x,y) \in \{0,1\}^{2 + n}\} \f$. Since \f$x_1\f$ and \f$x_2\f$ are independent from the remaining problem, the
 * setppc constraint handler may fix \f$(x_1,x_2) = (1,0)\f$. However, since both variables are symmetric, this setting
 * is not strict (if it was strict, both variables would have been set to the same value) and orbital fixing would
 * declare this subsolution as infeasible (there exists an orbit of non-branching variables that are fixed to different
 * values). To avoid this situation, we have to assume that all non-strict settings fix variables globally, i.e., we
 * can take care of it by taking variables into account that have been globally fixed to 1. In fact, it suffices to
 * consider one kind of global fixings since stabilizing one kind prevents an orbit to contain variables that have
 * been fixed globally to different values.
 *
 * @pre All non-strict settings are global settings, since otherwise, we cannot (efficiently) take care of them.
 *
 * @pre No non-strict setting algorithm is interrupted early (e.g., by a time or iteration limit), since this may lead to
 * wrong decisions by orbital fixing as well. For example, if cons_setppc in the above toy example starts by fixing
 * \f$x_2 = 0\f$ and is interrupted afterwards, orbital fixing detects that the orbit \f$\{x_1, x_2\}\f$ contains
 * one variable that is fixed to 0, and thus, it fixes \f$x_1\f$ to 0 as well. Thus, after these reductions, every
 * feasible solution has objective 0 which is not optimal. This situation would not occur if the non-strict setting is
 * complete, because then \f$x_1\f$ is globally fixed to 1, and thus, is stabilized in orbital fixing.
 *
 * Note that orbital fixing might lead to wrong results if it is called in repropagation of a node, because the path
 * from the node to the root might have been changed. Thus, the stabilizers of global 1-fixing and 1-branchings of the
 * initial propagation and repropagation might differ, which may cause conflicts. For this reason, orbital fixing cannot
 * be called in repropagation.
 *
 * @note If, besides orbital fixing, also symmetry handling constraints shall be added, orbital fixing is only applied
 *       to symmetry components that are not handled by orbitope constraints.
 *
 * @todo Possibly turn off propagator in subtrees.
 * @todo Check application of conflict resolution.
 * @todo Check whether one should switch the role of 0 and 1
 * @todo Implement stablizer computation?
 * @todo Implement isomorphism pruning?
 * @todo Implement particular preprocessing rules
 * @todo Separate permuted cuts (first experiments not successful)
 * @todo Allow the computation of local symmetries
 * @todo Order rows of orbitopes (in particular packing/partitioning) w.r.t. cliques in conflict graph.
 */
/* #define SCIP_OUTPUT */
/* #define SCIP_OUTPUT_COMPONENT */

/*---+----1----+----2----+----3----+----4----+----5----+----6----+----7----+----8----+----9----+----0----+----1----+----2*/

#include <scip/cons_linear.h>
#include <scip/cons_knapsack.h>
#include <scip/cons_varbound.h>
#include <scip/cons_setppc.h>
#include <scip/cons_and.h>
#include <scip/cons_logicor.h>
#include <scip/cons_or.h>
#include "scip/cons_orbitope.h"
#include "scip/cons_symresack.h"
#include <scip/cons_xor.h>
#include <scip/cons_linking.h>
#include <scip/cons_bounddisjunction.h>
#include <scip/cons_expr.h>
#include <scip/cons_expr_var.h>
#include <scip/cons_expr_iterator.h>
#include <scip/misc.h>

#include <scip/prop_symmetry.h>
#include <symmetry/compute_symmetry.h>
#include <scip/symmetry.h>

#include <string.h>

/* propagator properties */
#define PROP_NAME            "symmetry"
#define PROP_DESC            "propagator for handling symmetry"
#define PROP_TIMING    SCIP_PROPTIMING_BEFORELP   /**< propagation timing mask */
#define PROP_PRIORITY          -1000000           /**< propagator priority */
#define PROP_FREQ                     1           /**< propagator frequency */
#define PROP_DELAY                FALSE           /**< should propagation method be delayed, if other propagators found reductions? */

#define PROP_PRESOL_PRIORITY  -10000000           /**< priority of the presolving method (>= 0: before, < 0: after constraint handlers) */
#define PROP_PRESOLTIMING   SCIP_PRESOLTIMING_EXHAUSTIVE /* timing of the presolving method (fast, medium, or exhaustive) */
#define PROP_PRESOL_MAXROUNDS        -1           /**< maximal number of presolving rounds the presolver participates in (-1: no limit) */


/* default parameter values for symmetry computation */
#define DEFAULT_MAXGENERATORS        1500    /**< limit on the number of generators that should be produced within symmetry detection (0 = no limit) */
#define DEFAULT_CHECKSYMMETRIES     FALSE    /**< Should all symmetries be checked after computation? */
#define DEFAULT_DISPLAYNORBITVARS   FALSE    /**< Should the number of variables affected by some symmetry be displayed? */
#define DEFAULT_USECOLUMNSPARSITY   FALSE    /**< Should the number of conss a variable is contained in be exploited in symmetry detection? */
#define DEFAULT_DOUBLEEQUATIONS     FALSE    /**< Double equations to positive/negative version? */
#define DEFAULT_COMPRESSSYMMETRIES   TRUE    /**< Should non-affected variables be removed from permutation to save memory? */
#define DEFAULT_COMPRESSTHRESHOLD     0.5    /**< Compression is used if percentage of moved vars is at most the threshold. */
#define DEFAULT_ONLYBINARYSYMMETRY   TRUE    /**< Is only symmetry on binary variables used? */

/* default parameters for linear symmetry constraints */
#define DEFAULT_CONSSADDLP           TRUE    /**< Should the symmetry breaking constraints be added to the LP? */
#define DEFAULT_ADDSYMRESACKS        TRUE    /**< Add inequalities for symresacks for each generator? */
#define DEFAULT_DETECTORBITOPES      TRUE    /**< Should we check whether the components of the symmetry group can be handled by orbitopes? */
#define DEFAULT_ADDCONSSTIMING          2    /**< timing of adding constraints (0 = before presolving, 1 = during presolving, 2 = after presolving) */

/* default parameters for orbital fixing */
#define DEFAULT_OFSYMCOMPTIMING         2    /**< timing of symmetry computation for orbital fixing (0 = before presolving, 1 = during presolving, 2 = at first call) */
#define DEFAULT_PERFORMPRESOLVING   FALSE    /**< Run orbital fixing during presolving? */
#define DEFAULT_RECOMPUTERESTART    FALSE    /**< Recompute symmetries after a restart has occurred? */


/* event handler properties */
#define EVENTHDLR_SYMMETRY_NAME    "symmetry"
#define EVENTHDLR_SYMMETRY_DESC    "filter global variable fixing event handler for orbital fixing"

/* output table properties */
#define TABLE_NAME_ORBITALFIXING        "orbitalfixing"
#define TABLE_DESC_ORBITALFIXING        "orbital fixing statistics"
#define TABLE_POSITION_ORBITALFIXING    7001                    /**< the position of the statistics table */
#define TABLE_EARLIEST_ORBITALFIXING    SCIP_STAGE_SOLVING      /**< output of the statistics table is only printed from this stage onwards */


/* other defines */
#define MAXGENNUMERATOR          64000000    /**< determine maximal number of generators by dividing this number by the number of variables */
#define SCIP_SPECIALVAL 1.12345678912345e+19 /**< special floating point value for handling zeros in bound disjunctions */
#define COMPRESSNVARSLB             25000    /**< lower bound on the number of variables above which compression could be performed */

/* macros for getting activeness of symmetry handling methods */
#define ISSYMRETOPESACTIVE(x)      (((unsigned) x & SYM_HANDLETYPE_SYMBREAK) != 0)
#define ISORBITALFIXINGACTIVE(x)   (((unsigned) x & SYM_HANDLETYPE_ORBITALFIXING) != 0)



/** propagator data */
struct SCIP_PropData
{
   /* symmetry group information */
   int                   npermvars;          /**< number of variables for permutations */
   int                   nbinpermvars;       /**< number of binary variables for permuations */
   SCIP_VAR**            permvars;           /**< variables on which permutations act */
#ifndef NDEBUG
   SCIP_Real*            permvarsobj;        /**< objective values of permuted variables (for debugging) */
#endif
   int                   nperms;             /**< number of permutations */
   int                   nmaxperms;          /**< maximal number of permutations (needed for freeing storage) */
   int**                 perms;              /**< pointer to store permutation generators as (nperms x npermvars) matrix */
   int**                 permstrans;         /**< pointer to store transposed permutation generators as (npermvars x nperms) matrix */
   SCIP_HASHMAP*         permvarmap;         /**< map of variables to indices in permvars array */

   /* components of symmetry group */
   int                   ncomponents;        /**< number of components of symmetry group */
   int*                  components;         /**< array containing the indices of permutations sorted by components */
   int*                  componentbegins;    /**< array containing in i-th position the first position of
                                              *   component i in components array */
   int*                  vartocomponent;     /**< array containing for each permvar the index of the component it is
                                              *   contained in (-1 if not affected) */
   SCIP_Shortbool*       componentblocked;   /**< array to store whether a component is blocked to be considered by
                                              *   further symmetry handling techniques */

   /* further symmetry information */
   int                   nmovedvars;         /**< number of variables moved by some permutation */
   SCIP_Real             log10groupsize;     /**< log10 of size of symmetry group */
   SCIP_Bool             binvaraffected;     /**< whether binary variables are affected by some symmetry */

   /* for symmetry computation */
   int                   maxgenerators;      /**< limit on the number of generators that should be produced within symmetry detection (0 = no limit) */
   SCIP_Bool             checksymmetries;    /**< Should all symmetries be checked after computation? */
   SCIP_Bool             displaynorbitvars;  /**< Whether the number of variables in non-trivial orbits shall be computed */
   SCIP_Bool             compresssymmetries; /**< Should non-affected variables be removed from permutation to save memory? */
   SCIP_Real             compressthreshold;  /**< Compression is used if percentage of moved vars is at most the threshold. */
   SCIP_Bool             compressed;         /**< Whether symmetry data has been compressed */
   SCIP_Bool             computedsymmetry;   /**< Have we already tried to compute symmetries? */
   int                   usesymmetry;        /**< encoding of active symmetry handling methods (for debugging) */
   SCIP_Bool             usecolumnsparsity;  /**< Should the number of conss a variable is contained in be exploited in symmetry detection? */
   SCIP_Bool             doubleequations;    /**< Double equations to positive/negative version? */
   SCIP_Bool             onlybinarysymmetry; /**< Whether only symmetry on binary variables is used */

   /* for symmetry constraints */
   SCIP_Bool             symconsenabled;     /**< Should symmetry constraints be added? */
   SCIP_Bool             triedaddconss;      /**< whether we already tried to add symmetry breaking constraints */
   SCIP_Bool             conssaddlp;         /**< Should the symmetry breaking constraints be added to the LP? */
   SCIP_Bool             addsymresacks;      /**< Add symresack constraints for each generator? */
   int                   addconsstiming;     /**< timing of adding constraints (0 = before presolving, 1 = during presolving, 2 = after presolving) */
   SCIP_CONS**           genconss;           /**< list of generated constraints */
   int                   ngenconss;          /**< number of generated constraints */
   int                   nsymresacks;        /**< number of symresack constraints */
   SCIP_Bool             detectorbitopes;    /**< Should we check whether the components of the symmetry group can be handled by orbitopes? */
   int                   norbitopes;         /**< number of orbitope constraints */
   SCIP_Bool*            isnonlinvar;        /**< array indicating whether variables apper non-linearly */
   SCIP_Bool             islinearproblem;    /**< whether the whole problem is linear */

   /* data necessary for orbital fixing */
   SCIP_Bool             ofenabled;          /**< Run orbital fixing? */
   SCIP_EVENTHDLR*       eventhdlr;          /**< event handler for handling global variable fixings */
   SCIP_Shortbool*       bg0;                /**< bitset to store variables globally fixed to 0 */
   int*                  bg0list;            /**< list of variables globally fixed to 0 */
   int                   nbg0;               /**< number of variables in bg0 and bg0list */
   SCIP_Shortbool*       bg1;                /**< bitset to store variables globally fixed or branched to 1 */
   int*                  bg1list;            /**< list of variables globally fixed or branched to 1 */
   int                   nbg1;               /**< number of variables in bg1 and bg1list */
   int*                  permvarsevents;     /**< stores events caught for permvars */
   SCIP_Shortbool*       inactiveperms;      /**< array to store whether permutations are inactive */
   int                   nmovedpermvars;     /**< number of variables moved by any permutation in a symmetry component that is handled by OF */
   SCIP_Bool             performpresolving;  /**< Run orbital fixing during presolving? */
   SCIP_Bool             recomputerestart;   /**< Recompute symmetries after a restart has occured? */
   int                   ofsymcomptiming;    /**< timing of orbital fixing (0 = before presolving, 1 = during presolving, 2 = at first call) */
   int                   lastrestart;        /**< last restart for which symmetries have been computed */
   int                   nfixedzero;         /**< number of variables fixed to 0 */
   int                   nfixedone;          /**< number of variables fixed to 1 */
   SCIP_Longint          nodenumber;         /**< number of node where propagation has been last applied */
};



/*
 * Event handler callback methods
 */

/** exec the event handler for handling global variable bound changes (necessary for orbital fixing)
 *
 *  Global variable fixings during the solving process might arise because parts of the tree are pruned or if certain
 *  preprocessing steps are performed that do not correspond to strict setting algorithms. Since these fixings might be
 *  caused by or be in conflict with orbital fixing, they can be in conflict with the symmetry handling decisions of
 *  orbital fixing in the part of the tree that is not pruned. Thus, we have to take global fixings into account when
 *  filtering out symmetries.
 */
static
SCIP_DECL_EVENTEXEC(eventExecSymmetry)
{
   SCIP_PROPDATA* propdata;
   SCIP_VAR* var;
   int varidx;

   assert( eventhdlr != NULL );
   assert( eventdata != NULL );
   assert( strcmp(SCIPeventhdlrGetName(eventhdlr), EVENTHDLR_SYMMETRY_NAME) == 0 );
   assert( event != NULL );

   propdata = (SCIP_PROPDATA*) eventdata;
   assert( propdata != NULL );
   assert( propdata->permvarmap != NULL );
   assert( propdata->permstrans != NULL );
   assert( propdata->nperms > 0 );
   assert( propdata->permvars != NULL );
   assert( propdata->npermvars > 0 );

   /* get fixed variable */
   var = SCIPeventGetVar(event);
   assert( var != NULL );
   assert( SCIPvarGetType(var) == SCIP_VARTYPE_BINARY );

   if ( ! SCIPhashmapExists(propdata->permvarmap, (void*) var) )
   {
      SCIPerrorMessage("Invalid variable.\n");
      SCIPABORT();
      return SCIP_INVALIDDATA; /*lint !e527*/
   }
   varidx = SCIPhashmapGetImageInt(propdata->permvarmap, (void*) var);
   assert( 0 <= varidx && varidx < propdata->npermvars );

   if ( SCIPeventGetType(event) == SCIP_EVENTTYPE_GUBCHANGED )
   {
      assert( SCIPisEQ(scip, SCIPeventGetNewbound(event), 0.0) );
      assert( SCIPisEQ(scip, SCIPeventGetOldbound(event), 1.0) );

      SCIPdebugMsg(scip, "Mark variable <%s> as globally fixed to 0.\n", SCIPvarGetName(var));
      assert( ! propdata->bg0[varidx] );
      propdata->bg0[varidx] = TRUE;
      propdata->bg0list[propdata->nbg0++] = varidx;
      assert( propdata->nbg0 <= propdata->npermvars );
   }

   if ( SCIPeventGetType(event) == SCIP_EVENTTYPE_GLBCHANGED )
   {
      assert( SCIPisEQ(scip, SCIPeventGetNewbound(event), 1.0) );
      assert( SCIPisEQ(scip, SCIPeventGetOldbound(event), 0.0) );

      SCIPdebugMsg(scip, "Mark variable <%s> as globally fixed to 1.\n", SCIPvarGetName(var));
      assert( ! propdata->bg1[varidx] );
      propdata->bg1[varidx] = TRUE;
      propdata->bg1list[propdata->nbg1++] = varidx;
      assert( propdata->nbg1 <= propdata->npermvars );
   }

   return SCIP_OKAY;
}




/*
 * Table callback methods
 */

/** table data */
struct SCIP_TableData
{
   SCIP_PROPDATA*        propdata;           /** pass data of propagator for table output function */
};


/** output method of orbital fixing propagator statistics table to output file stream 'file' */
static
SCIP_DECL_TABLEOUTPUT(tableOutputOrbitalfixing)
{
   SCIP_TABLEDATA* tabledata;

   assert( scip != NULL );
   assert( table != NULL );

   tabledata = SCIPtableGetData(table);
   assert( tabledata != NULL );
   assert( tabledata->propdata != NULL );

   if ( tabledata->propdata->nperms > 0 )
   {
      SCIPverbMessage(scip, SCIP_VERBLEVEL_MINIMAL, file, "Orbital fixing     :\n");
      SCIPverbMessage(scip, SCIP_VERBLEVEL_MINIMAL, file, "  vars fixed to 0  :%11d\n", tabledata->propdata->nfixedzero);
      SCIPverbMessage(scip, SCIP_VERBLEVEL_MINIMAL, file, "  vars fixed to 1  :%11d\n", tabledata->propdata->nfixedone);
   }

   return SCIP_OKAY;
}


/** destructor of statistics table to free user data (called when SCIP is exiting) */
static
SCIP_DECL_TABLEFREE(tableFreeOrbitalfixing)
{
   SCIP_TABLEDATA* tabledata;
   tabledata = SCIPtableGetData(table);
   assert( tabledata != NULL );

   SCIPfreeBlockMemory(scip, &tabledata);

   return SCIP_OKAY;
}



/*
 * local data structures
 */

/** gets the key of the given element */
static
SCIP_DECL_HASHGETKEY(SYMhashGetKeyVartype)
{  /*lint --e{715}*/
   return elem;
}

/** returns TRUE iff both keys are equal
 *
 *  Compare the types of two variables according to objective, lower and upper bound, variable type, and column sparsity.
 */
static
SCIP_DECL_HASHKEYEQ(SYMhashKeyEQVartype)
{
   SCIP* scip;
   SYM_VARTYPE* k1;
   SYM_VARTYPE* k2;

   scip = (SCIP*) userptr;
   k1 = (SYM_VARTYPE*) key1;
   k2 = (SYM_VARTYPE*) key2;

   /* first check objective coefficients */
   if ( ! SCIPisEQ(scip, k1->obj, k2->obj) )
      return FALSE;

   /* if still undecided, take lower bound */
   if ( ! SCIPisEQ(scip, k1->lb, k2->lb) )
      return FALSE;

   /* if still undecided, take upper bound */
   if ( ! SCIPisEQ(scip, k1->ub, k2->ub) )
      return FALSE;

   /* if still undecided, take variable type */
   if ( k1->type != k2->type )
      return FALSE;

   /* if still undecided, take number of conss var is contained in */
   if ( k1->nconss != k2->nconss )
      return FALSE;

   return TRUE;
}

/** returns the hash value of the key */
static
SCIP_DECL_HASHKEYVAL(SYMhashKeyValVartype)
{  /*lint --e{715}*/
   SYM_VARTYPE* k;

   k = (SYM_VARTYPE*) key;

   return SCIPhashFour(SCIPrealHashCode(k->obj), SCIPrealHashCode(k->lb), SCIPrealHashCode((double) k->nconss), SCIPrealHashCode(k->ub));
}

/** data struct to store arrays used for sorting rhs types */
struct SYM_Sortrhstype
{
   SCIP_Real*            vals;               /**< array of values */
   SYM_RHSSENSE*         senses;             /**< array of senses of rhs */
   int                   nrhscoef;           /**< size of arrays (for debugging) */
};
typedef struct SYM_Sortrhstype SYM_SORTRHSTYPE;

/** sorts rhs types - first by sense, then by value
 *
 *  Due to numerical issues, we first sort by sense, then by value.
 *
 *  result:
 *    < 0: ind1 comes before (is better than) ind2
 *    = 0: both indices have the same value
 *    > 0: ind2 comes after (is worse than) ind2
 */
static
SCIP_DECL_SORTINDCOMP(SYMsortRhsTypes)
{
   SYM_SORTRHSTYPE* data;
   SCIP_Real diffvals;

   data = (SYM_SORTRHSTYPE*) dataptr;
   assert( 0 <= ind1 && ind1 < data->nrhscoef );
   assert( 0 <= ind2 && ind2 < data->nrhscoef );

   /* first sort by senses */
   if ( data->senses[ind1] < data->senses[ind2] )
      return -1;
   else if ( data->senses[ind1] > data->senses[ind2] )
      return 1;

   /* senses are equal, use values */
   diffvals = data->vals[ind1] - data->vals[ind2];

   if ( diffvals < 0.0 )
      return -1;
   else if ( diffvals > 0.0 )
      return 1;

   return 0;
}

/** sorts matrix coefficients
 *
 *  result:
 *    < 0: ind1 comes before (is better than) ind2
 *    = 0: both indices have the same value
 *    > 0: ind2 comes after (is worse than) ind2
 */
static
SCIP_DECL_SORTINDCOMP(SYMsortMatCoef)
{
   SCIP_Real diffvals;
   SCIP_Real* vals;

   vals = (SCIP_Real*) dataptr;
   diffvals = vals[ind1] - vals[ind2];

   if ( diffvals < 0.0 )
      return -1;
   else if ( diffvals > 0.0 )
      return 1;

   return 0;
}




/*
 * Local methods
 */

#ifndef NDEBUG
/** checks that symmetry data is all freed */
static
SCIP_Bool checkSymmetryDataFree(
   SCIP_PROPDATA*        propdata            /**< propagator data */
   )
{
   assert( propdata->permvarmap == NULL );
   assert( propdata->permvarsevents == NULL );
   assert( propdata->bg0list == NULL );
   assert( propdata->bg0 == NULL );
   assert( propdata->bg1list == NULL );
   assert( propdata->bg1 == NULL );
   assert( propdata->nbg0 == 0 );
   assert( propdata->nbg1 == 0 );
   assert( propdata->genconss == NULL );

   assert( propdata->permvars == NULL );
   assert( propdata->permvarsobj == NULL );
   assert( propdata->inactiveperms == NULL );
   assert( propdata->perms == NULL );
   assert( propdata->permstrans == NULL );
   assert( propdata->npermvars == 0 );
   assert( propdata->nbinpermvars == 0 );
   assert( propdata->nperms == -1 || propdata->nperms == 0 );
   assert( propdata->nmaxperms == 0 );
   assert( propdata->nmovedpermvars == 0 );
   assert( propdata->nmovedvars == -1 );
   assert( propdata->binvaraffected == FALSE );
   assert( propdata->isnonlinvar == NULL );

   assert( propdata->componentblocked == NULL );
   assert( propdata->componentbegins == NULL );
   assert( propdata->components == NULL );
   assert( propdata->ncomponents == -1 );

   return TRUE;
}
#endif


/** frees symmetry data */
static
SCIP_RETCODE freeSymmetryData(
   SCIP*                 scip,               /**< SCIP pointer */
   SCIP_PROPDATA*        propdata            /**< propagator data */
   )
{
   int i;

   assert( scip != NULL );
   assert( propdata != NULL );

   if ( propdata->permvarmap != NULL )
   {
      SCIPhashmapFree(&propdata->permvarmap);
   }

   /* drop events */
   if ( propdata->permvarsevents != NULL )
   {
      assert( propdata->permvars != NULL );
      assert( propdata->npermvars > 0 );

      for (i = 0; i < propdata->npermvars; ++i)
      {
         if ( SCIPvarGetType(propdata->permvars[i]) == SCIP_VARTYPE_BINARY )
         {
            /* If symmetry is computed before presolving, it might happen that some variables are turned into binary
             * variables, for which no event has been catched. Since there currently is no way of checking whether a var
             * event has been caught for a particular variable, we use the stored eventfilter positions. */
            if ( propdata->permvarsevents[i] >= 0 )
            {
               SCIP_CALL( SCIPdropVarEvent(scip, propdata->permvars[i], SCIP_EVENTTYPE_GLBCHANGED | SCIP_EVENTTYPE_GUBCHANGED,
                     propdata->eventhdlr, (SCIP_EVENTDATA*) propdata, propdata->permvarsevents[i]) );
            }
         }
      }
      SCIPfreeBlockMemoryArray(scip, &propdata->permvarsevents, propdata->npermvars);
   }

   /*  release variables */
<<<<<<< HEAD
   if ( propdata->binvaraffected )
=======
   if ( propdata->binvaraffected || ! propdata->islinearproblem )
>>>>>>> 2e9e5ea9
   {
      for (i = 0; i < propdata->nbinpermvars; ++i)
      {
         SCIP_CALL( SCIPreleaseVar(scip, &propdata->permvars[i]) );
      }
   }

   /* free lists for orbitopal fixing */
   if ( propdata->bg0list != NULL )
   {
      assert( propdata->bg0 != NULL );
      assert( propdata->bg1list != NULL );
      assert( propdata->bg1 != NULL );

      SCIPfreeBlockMemoryArray(scip, &propdata->bg0list, propdata->npermvars);
      SCIPfreeBlockMemoryArray(scip, &propdata->bg0, propdata->npermvars);
      SCIPfreeBlockMemoryArray(scip, &propdata->bg1list, propdata->npermvars);
      SCIPfreeBlockMemoryArray(scip, &propdata->bg1, propdata->npermvars);

      propdata->nbg0 = 0;
      propdata->nbg1 = 0;
   }

   /* other data */
   SCIPfreeBlockMemoryArrayNull(scip, &propdata->inactiveperms, propdata->nperms);

   /* free permstrans matrix*/
   if ( propdata->permstrans != NULL )
   {
      assert( propdata->nperms > 0 );
      assert( propdata->permvars != NULL );
      assert( propdata->npermvars > 0 );
      assert( propdata->nmaxperms > 0 );

      for (i = 0; i < propdata->npermvars; ++i)
      {
         SCIPfreeBlockMemoryArray(scip, &propdata->permstrans[i], propdata->nmaxperms);
      }
      SCIPfreeBlockMemoryArray(scip, &propdata->permstrans, propdata->npermvars);
   }

   /* free data of added constraints */
   if ( propdata->genconss != NULL )
   {
      /* release constraints */
      for (i = 0; i < propdata->ngenconss; ++i)
      {
         assert( propdata->genconss[i] != NULL );
         SCIP_CALL( SCIPreleaseCons(scip, &propdata->genconss[i]) );
      }

      /* free pointers to symmetry group and binary variables */
      SCIPfreeBlockMemoryArray(scip, &propdata->genconss, propdata->nperms);
      propdata->ngenconss = 0;
   }

   /* free components */
   if ( propdata->ncomponents > 0 )
   {
      assert( propdata->componentblocked != NULL );
      assert( propdata->vartocomponent != NULL );
      assert( propdata->componentbegins != NULL );
      assert( propdata->components != NULL );

      SCIPfreeBlockMemoryArray(scip, &propdata->componentblocked, propdata->ncomponents);
      SCIPfreeBlockMemoryArray(scip, &propdata->vartocomponent, propdata->npermvars);
      SCIPfreeBlockMemoryArray(scip, &propdata->componentbegins, propdata->ncomponents + 1);
      SCIPfreeBlockMemoryArray(scip, &propdata->components, propdata->nperms);

      propdata->ncomponents = -1;
   }

   /* free main symmetry data */
   if ( propdata->nperms > 0 )
   {
      assert( propdata->permvars != NULL );

      SCIPfreeBlockMemoryArray(scip, &propdata->permvars, propdata->npermvars);

      /* if orbital fixing runs exclusively, propdata->perms was already freed in determineSymmetry() */
      if ( propdata->perms != NULL )
      {
         for (i = 0; i < propdata->nperms; ++i)
         {
            SCIPfreeBlockMemoryArray(scip, &propdata->perms[i], propdata->npermvars);
         }
         SCIPfreeBlockMemoryArray(scip, &propdata->perms, propdata->nmaxperms);
      }

#ifndef NDEBUG
      SCIPfreeBlockMemoryArrayNull(scip, &propdata->permvarsobj, propdata->npermvars);
#endif

      SCIPfreeBlockMemoryArrayNull(scip, &propdata->isnonlinvar, propdata->npermvars);

      propdata->npermvars = 0;
      propdata->nbinpermvars = 0;
      propdata->nperms = -1;
      propdata->nmaxperms = 0;
      propdata->nmovedpermvars = 0;
      propdata->nmovedvars = -1;
      propdata->log10groupsize = -1.0;
      propdata->binvaraffected = FALSE;
      propdata->isnonlinvar = NULL;
   }
   propdata->nperms = -1;

   assert( checkSymmetryDataFree(propdata) );

   propdata->computedsymmetry = FALSE;
   propdata->compressed = FALSE;

   return SCIP_OKAY;
}


/** deletes symmetry handling constraints */
static
SCIP_RETCODE delSymConss(
   SCIP*                 scip,               /**< SCIP pointer */
   SCIP_PROPDATA*        propdata            /**< propagator data */
   )
{
   int i;

   assert( scip != NULL );
   assert( propdata != NULL );

   if ( propdata->ngenconss == 0 )
   {
      if ( propdata->genconss != NULL )
         SCIPfreeBlockMemoryArray(scip, &propdata->genconss, propdata->nperms);
      propdata->triedaddconss = FALSE;

      return SCIP_OKAY;
   }
   assert( propdata->genconss != NULL );
   assert( propdata->nperms > 0 );
   assert( propdata->nperms >= propdata->ngenconss );

   for (i = 0; i < propdata->ngenconss; ++i)
   {
      assert( propdata->genconss[i] != NULL );

      SCIP_CALL( SCIPdelCons(scip, propdata->genconss[i]) );
      SCIP_CALL( SCIPreleaseCons(scip, &propdata->genconss[i]) );
   }

   /* free pointers to symmetry group and binary variables */
   SCIPfreeBlockMemoryArray(scip, &propdata->genconss, propdata->nperms);
   propdata->ngenconss = 0;
   propdata->triedaddconss = FALSE;

   return SCIP_OKAY;
}


/** determines whether variable should be fixed by permutations */
static
SCIP_Bool SymmetryFixVar(
   SYM_SPEC              fixedtype,          /**< bitset of variable types that should be fixed */
   SCIP_VAR*             var                 /**< variable to be considered */
   )
{
   if ( (fixedtype & SYM_SPEC_INTEGER) && SCIPvarGetType(var) == SCIP_VARTYPE_INTEGER )
      return TRUE;
   if ( (fixedtype & SYM_SPEC_BINARY) && SCIPvarGetType(var) == SCIP_VARTYPE_BINARY )
      return TRUE;
   if ( (fixedtype & SYM_SPEC_REAL) &&
      (SCIPvarGetType(var) == SCIP_VARTYPE_CONTINUOUS || SCIPvarGetType(var) == SCIP_VARTYPE_IMPLINT) )
      return TRUE;
   return FALSE;
}


/** Transforms given variables, scalars, and constant to the corresponding active variables, scalars, and constant.
 *
 *  @note @p constant needs to be initialized!
 */
static
SCIP_RETCODE getActiveVariables(
   SCIP*                 scip,               /**< SCIP data structure */
   SCIP_VAR***           vars,               /**< pointer to vars array to get active variables for */
   SCIP_Real**           scalars,            /**< pointer to scalars a_1, ..., a_n in linear sum a_1*x_1 + ... + a_n*x_n + c */
   int*                  nvars,              /**< pointer to number of variables and values in vars and vals array */
   SCIP_Real*            constant,           /**< pointer to constant c in linear sum a_1*x_1 + ... + a_n*x_n + c */
   SCIP_Bool             transformed         /**< transformed constraint? */
   )
{
   int requiredsize;
   int v;

   assert( scip != NULL );
   assert( vars != NULL );
   assert( scalars != NULL );
   assert( *vars != NULL );
   assert( *scalars != NULL );
   assert( nvars != NULL );
   assert( constant != NULL );

   if ( transformed )
   {
      SCIP_CALL( SCIPgetProbvarLinearSum(scip, *vars, *scalars, nvars, *nvars, constant, &requiredsize, TRUE) );

      if ( requiredsize > *nvars )
      {
         SCIP_CALL( SCIPreallocBufferArray(scip, vars, requiredsize) );
         SCIP_CALL( SCIPreallocBufferArray(scip, scalars, requiredsize) );

         SCIP_CALL( SCIPgetProbvarLinearSum(scip, *vars, *scalars, nvars, requiredsize, constant, &requiredsize, TRUE) );
         assert( requiredsize <= *nvars );
      }
   }
   else
   {
      for (v = 0; v < *nvars; ++v)
      {
         SCIP_CALL( SCIPvarGetOrigvarSum(&(*vars)[v], &(*scalars)[v], constant) );
      }
   }
   return SCIP_OKAY;
}


/** fills in matrix elements into coefficient arrays */
static
SCIP_RETCODE collectCoefficients(
   SCIP*                 scip,               /**< SCIP data structure */
   SCIP_Bool             doubleequations,    /**< Double equations to positive/negative version? */
   SCIP_VAR**            linvars,            /**< array of linear variables */
   SCIP_Real*            linvals,            /**< array of linear coefficients values (or NULL if all linear coefficient values are 1) */
   int                   nlinvars,           /**< number of linear variables */
   SCIP_Real             lhs,                /**< left hand side */
   SCIP_Real             rhs,                /**< right hand side */
   SCIP_Bool             istransformed,      /**< whether the constraint is transformed */
   SYM_RHSSENSE          rhssense,           /**< identifier of constraint type */
   SYM_MATRIXDATA*       matrixdata,         /**< matrix data to be filled in */
   int*                  nconssforvar        /**< pointer to array to store for each var the number of conss */
   )
{
   SCIP_VAR** vars;
   SCIP_Real* vals;
   SCIP_Real constant = 0.0;
   int nrhscoef;
   int nmatcoef;
   int nvars;
   int j;

   assert( scip != NULL );
   assert( nlinvars == 0 || linvars != NULL );
   assert( lhs <= rhs );

   /* do nothing if constraint is empty */
   if ( nlinvars == 0 )
      return SCIP_OKAY;

   /* ignore redundant constraints */
   if ( SCIPisInfinity(scip, -lhs) && SCIPisInfinity(scip, rhs) )
      return SCIP_OKAY;

   /* duplicate variable and value array */
   nvars = nlinvars;
   SCIP_CALL( SCIPduplicateBufferArray(scip, &vars, linvars, nvars) );
   if ( linvals != NULL )
   {
      SCIP_CALL( SCIPduplicateBufferArray(scip, &vals, linvals, nvars) );
   }
   else
   {
      SCIP_CALL( SCIPallocBufferArray(scip, &vals, nvars) );
      for (j = 0; j < nvars; ++j)
         vals[j] = 1.0;
   }
   assert( vars != NULL );
   assert( vals != NULL );

   /* get active variables */
   SCIP_CALL( getActiveVariables(scip, &vars, &vals, &nvars, &constant, istransformed) );

   /* check whether constraint is empty after transformation to active variables */
   if ( nvars <= 0 )
   {
      SCIPfreeBufferArray(scip, &vals);
      SCIPfreeBufferArray(scip, &vars);
      return SCIP_OKAY;
   }

   /* handle constant */
   if ( ! SCIPisInfinity(scip, -lhs) )
      lhs -= constant;
   if ( ! SCIPisInfinity(scip, rhs) )
      rhs -= constant;

   /* check whether we have to resize; note that we have to add 2 * nvars since two inequalities may be added */
   if ( matrixdata->nmatcoef + 2 * nvars > matrixdata->nmaxmatcoef )
   {
      int newsize;

      newsize = SCIPcalcMemGrowSize(scip, matrixdata->nmatcoef + 2 * nvars);
      assert( newsize >= 0 );
      SCIP_CALL( SCIPreallocBlockMemoryArray(scip, &(matrixdata->matidx), matrixdata->nmaxmatcoef, newsize) );
      SCIP_CALL( SCIPreallocBlockMemoryArray(scip, &(matrixdata->matrhsidx), matrixdata->nmaxmatcoef, newsize) );
      SCIP_CALL( SCIPreallocBlockMemoryArray(scip, &(matrixdata->matvaridx), matrixdata->nmaxmatcoef, newsize) );
      SCIP_CALL( SCIPreallocBlockMemoryArray(scip, &(matrixdata->matcoef), matrixdata->nmaxmatcoef, newsize) );
      SCIPdebugMsg(scip, "Resized matrix coefficients from %u to %d.\n", matrixdata->nmaxmatcoef, newsize);
      matrixdata->nmaxmatcoef = newsize;
   }

   nrhscoef = matrixdata->nrhscoef;
   nmatcoef = matrixdata->nmatcoef;

   /* check lhs/rhs */
   if ( SCIPisEQ(scip, lhs, rhs) )
   {
      SCIP_Bool poscoef = FALSE;
      SCIP_Bool negcoef = FALSE;

      assert( ! SCIPisInfinity(scip, rhs) );

      /* equality constraint */
      matrixdata->rhscoef[nrhscoef] = rhs;

      /* if we deal with special constraints */
      if ( rhssense >= SYM_SENSE_XOR )
         matrixdata->rhssense[nrhscoef] = rhssense;
      else
         matrixdata->rhssense[nrhscoef] = SYM_SENSE_EQUATION;
      matrixdata->rhsidx[nrhscoef] = nrhscoef;

      for (j = 0; j < nvars; ++j)
      {
         assert( nmatcoef < matrixdata->nmaxmatcoef );

         matrixdata->matidx[nmatcoef] = nmatcoef;
         matrixdata->matrhsidx[nmatcoef] = nrhscoef;

         assert( 0 <= SCIPvarGetProbindex(vars[j]) && SCIPvarGetProbindex(vars[j]) < SCIPgetNVars(scip) );

         if ( nconssforvar != NULL )
            nconssforvar[SCIPvarGetProbindex(vars[j])] += 1;
         matrixdata->matvaridx[nmatcoef] = SCIPvarGetProbindex(vars[j]);
         matrixdata->matcoef[nmatcoef++] = vals[j];
         if ( SCIPisPositive(scip, vals[j]) )
            poscoef = TRUE;
         else
            negcoef = TRUE;
      }
      nrhscoef++;

      /* add negative of equation; increases chance to detect symmetry, but might increase time to compute symmetry. */
      if ( doubleequations && poscoef && negcoef )
      {
         for (j = 0; j < nvars; ++j)
         {
            assert( nmatcoef < matrixdata->nmaxmatcoef );
            assert( 0 <= SCIPvarGetProbindex(vars[j]) && SCIPvarGetProbindex(vars[j]) < SCIPgetNVars(scip) );

            matrixdata->matidx[nmatcoef] = nmatcoef;
            matrixdata->matrhsidx[nmatcoef] = nrhscoef;
            matrixdata->matvaridx[nmatcoef] = SCIPvarGetProbindex(vars[j]);
            matrixdata->matcoef[nmatcoef++] = -vals[j];
         }
         matrixdata->rhssense[nrhscoef] = SYM_SENSE_EQUATION;
         matrixdata->rhsidx[nrhscoef] = nrhscoef;
         matrixdata->rhscoef[nrhscoef++] = -rhs;
      }
   }
   else
   {
#ifndef NDEBUG
      if ( rhssense == SYM_SENSE_BOUNDIS_TYPE_2 )
      {
         assert( ! SCIPisInfinity(scip, -lhs) );
         assert( ! SCIPisInfinity(scip, rhs) );
      }
#endif

      if ( ! SCIPisInfinity(scip, -lhs) )
      {
         matrixdata->rhscoef[nrhscoef] = -lhs;
         if ( rhssense >= SYM_SENSE_XOR )
         {
            assert( rhssense == SYM_SENSE_BOUNDIS_TYPE_2 );
            matrixdata->rhssense[nrhscoef] = rhssense;
         }
         else
            matrixdata->rhssense[nrhscoef] = SYM_SENSE_INEQUALITY;

         matrixdata->rhsidx[nrhscoef] = nrhscoef;

         for (j = 0; j < nvars; ++j)
         {
            assert( nmatcoef < matrixdata->nmaxmatcoef );
            matrixdata->matidx[nmatcoef] = nmatcoef;
            matrixdata->matrhsidx[nmatcoef] = nrhscoef;
            matrixdata->matvaridx[nmatcoef] = SCIPvarGetProbindex(vars[j]);

            assert( 0 <= SCIPvarGetProbindex(vars[j]) && SCIPvarGetProbindex(vars[j]) < SCIPgetNVars(scip) );

            if ( nconssforvar != NULL )
               nconssforvar[SCIPvarGetProbindex(vars[j])] += 1;

            matrixdata->matcoef[nmatcoef++] = -vals[j];
         }
         nrhscoef++;
      }

      if ( ! SCIPisInfinity(scip, rhs) )
      {
         matrixdata->rhscoef[nrhscoef] = rhs;
         if ( rhssense >= SYM_SENSE_XOR )
         {
            assert( rhssense == SYM_SENSE_BOUNDIS_TYPE_2 );
            matrixdata->rhssense[nrhscoef] = rhssense;
         }
         else
            matrixdata->rhssense[nrhscoef] = SYM_SENSE_INEQUALITY;

         matrixdata->rhsidx[nrhscoef] = nrhscoef;

         for (j = 0; j < nvars; ++j)
         {
            assert( nmatcoef < matrixdata->nmaxmatcoef );
            matrixdata->matidx[nmatcoef] = nmatcoef;
            matrixdata->matrhsidx[nmatcoef] = nrhscoef;

            assert( 0 <= SCIPvarGetProbindex(vars[j]) && SCIPvarGetProbindex(vars[j]) < SCIPgetNVars(scip) );

            if ( nconssforvar != NULL )
               nconssforvar[SCIPvarGetProbindex(vars[j])] += 1;

            matrixdata->matvaridx[nmatcoef] = SCIPvarGetProbindex(vars[j]);
            matrixdata->matcoef[nmatcoef++] = vals[j];
         }
         nrhscoef++;
      }
   }
   matrixdata->nrhscoef = nrhscoef;
   matrixdata->nmatcoef = nmatcoef;

   SCIPfreeBufferArray(scip, &vals);
   SCIPfreeBufferArray(scip, &vars);

   return SCIP_OKAY;
}


/** checks whether given permutations form a symmetry of a MIP
 *
 *  We need the matrix and rhs in the original order in order to speed up the comparison process. The matrix is needed
 *  in the right order to easily check rows. The rhs is used because of cache effects.
 */
static
SCIP_RETCODE checkSymmetriesAreSymmetries(
   SCIP*                 scip,               /**< SCIP data structure */
   SYM_SPEC              fixedtype,          /**< variable types that must be fixed by symmetries */
   SYM_MATRIXDATA*       matrixdata,         /**< matrix data */
   int                   nperms,             /**< number of permutations */
   int**                 perms               /**< permutations */
   )
{
   SCIP_CONSHDLR* exprconshdlr;
   SCIP_HASHMAP* varmap;
   SCIP_VAR** occuringvars;
   SCIP_Real* permrow = 0;
   SCIP_Bool success;
   int* rhsmatbeg = 0;
   int nexprconss;
   int noccuringvars;
   int oldrhs;
   int i;
   int j;
   int p;

   SCIPdebugMsg(scip, "Checking whether symmetries are symmetries (generators: %u).\n", nperms);

   /* set up dense row for permuted row */
   SCIP_CALL( SCIPallocBlockMemoryArray(scip, &permrow, matrixdata->npermvars) );

   /* set up map between rows and first entry in matcoef array */
   SCIP_CALL( SCIPallocBlockMemoryArray(scip, &rhsmatbeg, matrixdata->nrhscoef) );
   for (j = 0; j < matrixdata->nrhscoef; ++j)
      rhsmatbeg[j] = -1;

   /* get info for non-linear part */
   exprconshdlr = SCIPfindConshdlr(scip, "expr");
   nexprconss = SCIPconshdlrGetNConss(exprconshdlr);

   /* create hashmaps for variable permutation and constraints in non-linear part array for occuring variables */
   SCIP_CALL( SCIPhashmapCreate(&varmap, SCIPblkmem(scip), matrixdata->npermvars) );
   SCIP_CALL( SCIPallocBufferArray(scip, &occuringvars, matrixdata->npermvars) );

   /* build map from rhs into matrix */
   oldrhs = -1;
   for (j = 0; j < matrixdata->nmatcoef; ++j)
   {
      int rhs;

      rhs = matrixdata->matrhsidx[j];
      if ( rhs != oldrhs )
      {
         assert( 0 <= rhs && rhs < matrixdata->nrhscoef );
         rhsmatbeg[rhs] = j;
         oldrhs = rhs;
      }
   }

   /* create row */
   for (j = 0; j < matrixdata->npermvars; ++j)
      permrow[j] = 0.0;

   /* check all generators */
   for (p = 0; p < nperms; ++p)
   {
      int* P;
      int r1;
      int r2;

      SCIPdebugMsg(scip, "Verifying automorphism group generator #%d for linear part ...\n", p);
      P = perms[p];
      assert( P != NULL );

      for (j = 0; j < matrixdata->npermvars; ++j)
      {
         if ( SymmetryFixVar(fixedtype, matrixdata->permvars[j]) && P[j] != j )
         {
            SCIPdebugMsg(scip, "Permutation does not fix types %u, moving variable %d.\n", fixedtype, j);
            return SCIP_ERROR;
         }
      }

      /*
       *  linear part
       */

      /* check all linear constraints == rhs */
      for (r1 = 0; r1 < matrixdata->nrhscoef; ++r1)
      {
         int npermuted = 0;

         /* fill row into permrow (dense) */
         j = rhsmatbeg[r1];
         assert( 0 <= j && j < matrixdata->nmatcoef );
         assert( matrixdata->matrhsidx[j] == r1 ); /* note: row cannot be empty by construction */

         /* loop through row */
         while ( j < matrixdata->nmatcoef && matrixdata->matrhsidx[j] == r1 )
         {
            int varidx;

            assert( matrixdata->matvaridx[j] < matrixdata->npermvars );
            varidx = P[matrixdata->matvaridx[j]];
            assert( 0 <= varidx && varidx < matrixdata->npermvars );
            if ( varidx != matrixdata->matvaridx[j] )
               ++npermuted;
            assert( SCIPisZero(scip, permrow[varidx]) );
            permrow[varidx] = matrixdata->matcoef[j];
            ++j;
         }

         /* if row is not affected by permutation, we do not have to check it */
         if ( npermuted > 0 )
         {
            /* check other rows (sparse) */
            SCIP_Bool found = FALSE;
            for (r2 = 0; r2 < matrixdata->nrhscoef; ++r2)
            {
               /* a permutation must map constraints of the same type and respect rhs coefficients */
               if ( matrixdata->rhssense[r1] == matrixdata->rhssense[r2] && SCIPisEQ(scip, matrixdata->rhscoef[r1], matrixdata->rhscoef[r2]) )
               {
                  j = rhsmatbeg[r2];
                  assert( 0 <= j && j < matrixdata->nmatcoef );
                  assert( matrixdata->matrhsidx[j] == r2 );
                  assert( matrixdata->matvaridx[j] < matrixdata->npermvars );

                  /* loop through row r2 and check whether it is equal to permuted row r */
                  while (j < matrixdata->nmatcoef && matrixdata->matrhsidx[j] == r2 && SCIPisEQ(scip, permrow[matrixdata->matvaridx[j]], matrixdata->matcoef[j]) )
                     ++j;

                  /* check whether rows are completely equal */
                  if ( j >= matrixdata->nmatcoef || matrixdata->matrhsidx[j] != r2 )
                  {
                     /* perm[p] is indeed a symmetry */
                     found = TRUE;
                     break;
                  }
               }
            }

            assert( found );
            if ( ! found ) /*lint !e774*/
            {
               SCIPerrorMessage("Found permutation that is not a symmetry.\n");
               return SCIP_ERROR;
            }
         }

         /* reset permrow */
         j = rhsmatbeg[r1];
         while ( j < matrixdata->nmatcoef && matrixdata->matrhsidx[j] == r1 )
         {
            int varidx;
            varidx = P[matrixdata->matvaridx[j]];
            permrow[varidx] = 0.0;
            ++j;
         }
      }

      /*
       *  non-linear part
       */

      SCIPdebugMsg(scip, "Verifying automorphism group generator #%d for non-linear part ...\n", p);

      /* fill hashmap according to permutation */
      for( j = 0; j < matrixdata->npermvars; ++j )
      {
         SCIP_CALL( SCIPhashmapInsert(varmap, matrixdata->permvars[j], matrixdata->permvars[P[j]]) );
      }

      /* check all non-linear constraints */
      for( i = 0; i < nexprconss; ++i )
      {
         SCIP_CONS* cons1;
         int npermuted = 0;

         cons1 = SCIPconshdlrGetConss(exprconshdlr)[i];

         SCIP_CALL( SCIPgetConsVars(scip, cons1, occuringvars, matrixdata->npermvars, &success) );
         assert(success);
         SCIP_CALL( SCIPgetConsNVars(scip, cons1, &noccuringvars, &success) );
         assert(success);

         /* count number of affected variables in this constraint */
         for( j = 0; j < noccuringvars; ++j )
         {
            int varidx = SCIPvarGetProbindex(occuringvars[j]);
            assert(varidx >= 0 && varidx < matrixdata->npermvars);
            if( P[varidx] != varidx )
               ++npermuted;
         }

         /* if constraint is not affected by permutation, we do not have to check it */
         if( npermuted > 0 )
         {
            SCIP_CONS* permutedcons = NULL;
            SCIP_CONSEXPR_EXPR* permutedexpr;
            SCIP_Bool found = FALSE;
            SCIP_Bool infeasible;

            /* copy contraints but exchange variables according to hashmap */
            SCIP_CALL( SCIPgetConsCopy(scip, scip, cons1, &permutedcons, exprconshdlr, varmap, NULL, NULL,
                  SCIPconsIsInitial(cons1), SCIPconsIsSeparated(cons1), SCIPconsIsEnforced(cons1),
                  SCIPconsIsChecked(cons1), SCIPconsIsPropagated(cons1), SCIPconsIsLocal(cons1),
                  SCIPconsIsModifiable(cons1), SCIPconsIsDynamic(cons1), SCIPconsIsRemovable(cons1),
                  SCIPconsIsStickingAtNode(cons1), FALSE, &success) );
            assert(success);
            assert(permutedcons != NULL);

            /* simplify permuted expr in order to guarantee sorted variables */
            permutedexpr = SCIPgetExprConsExpr(scip, permutedcons);
            SCIP_CALL( SCIPsimplifyConsExprExpr(scip, exprconshdlr, permutedexpr, &permutedexpr, &success, &infeasible) );
            assert(!infeasible);

            /* look for a constraint with same lhs, rhs and expression */
            for( j = 0; j < nexprconss; ++j )
            {
               SCIP_CONS* cons2;

               cons2 = SCIPconshdlrGetConss(exprconshdlr)[j];

               if( SCIPisEQ(scip, SCIPgetRhsConsExpr(scip, cons2), SCIPgetRhsConsExpr(scip, permutedcons))
                  && SCIPisEQ(scip, SCIPgetLhsConsExpr(scip, cons2), SCIPgetLhsConsExpr(scip, permutedcons))
                  && (SCIPcompareConsExprExprs(SCIPgetExprConsExpr(scip, cons2), permutedexpr) == 0) )
               {
                  found = TRUE;
                  break;
               }
            }

            /* release copied constraint and expression because simplify captures it */
            SCIP_CALL( SCIPreleaseConsExprExpr(scip, &permutedexpr) );
            SCIP_CALL( SCIPreleaseCons(scip, &permutedcons) );

            assert(found);
            if( !found ) /*lint !e774*/
            {
               SCIPerrorMessage("Found permutation that is not a symmetry.\n");
               return SCIP_ERROR;
            }
         }
      }

      /* reset varmap */
      SCIP_CALL( SCIPhashmapRemoveAll(varmap) );
   }

   SCIPhashmapFree(&varmap);
   SCIPfreeBufferArray(scip, &occuringvars);
   SCIPfreeBlockMemoryArray(scip, &rhsmatbeg, matrixdata->nrhscoef);
   SCIPfreeBlockMemoryArray(scip, &permrow, matrixdata->npermvars);

   return SCIP_OKAY;
}


/** returns the number of active constraints that can be handled by symmetry */
static
int getNSymhandableConss(
   SCIP*                 scip                /**< SCIP instance */
   )
{
   SCIP_CONSHDLR* conshdlr;
   int nhandleconss = 0;

   assert( scip != NULL );

   conshdlr = SCIPfindConshdlr(scip, "linear");
   nhandleconss += SCIPconshdlrGetNActiveConss(conshdlr);
   conshdlr = SCIPfindConshdlr(scip, "linking");
   nhandleconss += SCIPconshdlrGetNActiveConss(conshdlr);
   conshdlr = SCIPfindConshdlr(scip, "setppc");
   nhandleconss += SCIPconshdlrGetNActiveConss(conshdlr);
   conshdlr = SCIPfindConshdlr(scip, "xor");
   nhandleconss += SCIPconshdlrGetNActiveConss(conshdlr);
   conshdlr = SCIPfindConshdlr(scip, "and");
   nhandleconss += SCIPconshdlrGetNActiveConss(conshdlr);
   conshdlr = SCIPfindConshdlr(scip, "or");
   nhandleconss += SCIPconshdlrGetNActiveConss(conshdlr);
   conshdlr = SCIPfindConshdlr(scip, "logicor");
   nhandleconss += SCIPconshdlrGetNActiveConss(conshdlr);
   conshdlr = SCIPfindConshdlr(scip, "knapsack");
   nhandleconss += SCIPconshdlrGetNActiveConss(conshdlr);
   conshdlr = SCIPfindConshdlr(scip, "varbound");
   nhandleconss += SCIPconshdlrGetNActiveConss(conshdlr);
   conshdlr = SCIPfindConshdlr(scip, "bounddisjunction");
   nhandleconss += SCIPconshdlrGetNActiveConss(conshdlr);
   conshdlr = SCIPfindConshdlr(scip, "expr");
   nhandleconss += SCIPconshdlrGetNActiveConss(conshdlr);

   return nhandleconss;
}


/** set symmetry data */
static
SCIP_RETCODE setSymmetryData(
   SCIP*                 scip,               /**< SCIP pointer */
   SCIP_VAR**            vars,               /**< vars present at time of symmetry computation */
   int                   nvars,              /**< number of vars present at time of symmetry computation */
   int                   nbinvars,           /**< number of binary vars present at time of symmetry computation */
   SCIP_VAR***           permvars,           /**< pointer to permvars array */
   int*                  npermvars,          /**< pointer to store number of permvars */
   int*                  nbinpermvars,       /**< pointer to store number of binary permvars */
   int**                 perms,              /**< permutations matrix (nperms x nvars) */
   int                   nperms,             /**< number of permutations */
   int*                  nmovedvars,         /**< pointer to store number of vars affected by symmetry (if usecompression) or NULL */
   SCIP_Bool*            binvaraffected,     /**< pointer to store whether a binary variable is affected by symmetry */
   SCIP_Bool             usecompression,     /**< whether symmetry data shall be compressed */
   SCIP_Real             compressthreshold,  /**< if percentage of moved vars is at most threshold, compression is done */
   SCIP_Bool*            compressed          /**< pointer to store whether compression has been performed */
   )
{
   int i;
   int p;

   assert( scip != NULL );
   assert( vars != NULL );
   assert( nvars > 0 );
   assert( permvars != NULL );
   assert( npermvars != NULL );
   assert( nbinpermvars != NULL );
   assert( perms != NULL );
   assert( nperms > 0 );
   assert( binvaraffected != NULL );
   assert( SCIPisGE(scip, compressthreshold, 0.0) );
   assert( SCIPisLE(scip, compressthreshold, 1.0) );
   assert( compressed != NULL );

   /* set default return values */
   *permvars = vars;
   *npermvars = nvars;
   *nbinpermvars = nbinvars;
   *binvaraffected = FALSE;
   *compressed = FALSE;

   /* if we possibly perform compression */
   if ( usecompression && SCIPgetNVars(scip) >= COMPRESSNVARSLB )
   {
      SCIP_Real percentagemovedvars;
      int* labelmovedvars;
      int* labeltopermvaridx;
      int nbinvarsaffected = 0;

      assert( nmovedvars != NULL );

      *nmovedvars = 0;

      /* detect number of moved vars and label moved vars */
      SCIP_CALL( SCIPallocBufferArray(scip, &labelmovedvars, nvars) );
      SCIP_CALL( SCIPallocBufferArray(scip, &labeltopermvaridx, nvars) );
      for (i = 0; i < nvars; ++i)
      {
         labelmovedvars[i] = -1;

         for (p = 0; p < nperms; ++p)
         {
            if ( perms[p][i] != i )
            {
               labeltopermvaridx[*nmovedvars] = i;
               labelmovedvars[i] = (*nmovedvars)++;

               if ( SCIPvarIsBinary(vars[i]) )
                  ++nbinvarsaffected;
               break;
            }
         }
      }

      if ( nbinvarsaffected > 0 )
         *binvaraffected = TRUE;

      /* check whether compression should be performed */
      percentagemovedvars = (SCIP_Real) *nmovedvars / (SCIP_Real) nvars;
      if ( *nmovedvars > 0 && SCIPisLE(scip, percentagemovedvars, compressthreshold) )
      {
         /* remove variables from permutations that are not affected by any permutation */
         for (p = 0; p < nperms; ++p)
         {
            /* iterate over labels and adapt permutation */
            for (i = 0; i < *nmovedvars; ++i)
            {
               assert( i <= labeltopermvaridx[i] );
               perms[p][i] = labelmovedvars[perms[p][labeltopermvaridx[i]]];
            }

            SCIP_CALL( SCIPreallocBlockMemoryArray(scip, &perms[p], nvars, *nmovedvars) );
         }

         /* remove variables from permvars array that are not affected by any symmetry */
         SCIP_CALL( SCIPallocBlockMemoryArray(scip, permvars, *nmovedvars) );
         for (i = 0; i < *nmovedvars; ++i)
         {
            (*permvars)[i] = vars[labeltopermvaridx[i]];
         }
         *npermvars = *nmovedvars;
         *nbinpermvars = nbinvarsaffected;
         *compressed = TRUE;

         SCIPfreeBlockMemoryArray(scip, &vars, nvars);
      }
      SCIPfreeBufferArray(scip, &labeltopermvaridx);
      SCIPfreeBufferArray(scip, &labelmovedvars);
   }
   else
   {
      /* detect whether binary variable is affected by symmetry and count number of binary permvars */
      for (i = 0; i < nbinvars; ++i)
      {
         for (p = 0; p < nperms && ! *binvaraffected; ++p)
         {
            if ( perms[p][i] != i )
            {
               if ( SCIPvarIsBinary(vars[i]) )
                  *binvaraffected = TRUE;
               break;
            }
         }
      }
   }

   return SCIP_OKAY;
}


/** computes symmetry group of a MIP */
static
SCIP_RETCODE computeSymmetryGroup(
   SCIP*                 scip,               /**< SCIP pointer */
   SCIP_Bool             doubleequations,    /**< Double equations to positive/negative version? */
   SCIP_Bool             compresssymmetries, /**< Should non-affected variables be removed from permutation to save memory? */
   SCIP_Real             compressthreshold,  /**< Compression is used if percentage of moved vars is at most the threshold. */
   int                   maxgenerators,      /**< maximal number of generators constructed (= 0 if unlimited) */
   SYM_SPEC              fixedtype,          /**< variable types that must be fixed by symmetries */
   SCIP_Bool             local,              /**< Use local variable bounds? */
   SCIP_Bool             checksymmetries,    /**< Should all symmetries be checked after computation? */
   SCIP_Bool             usecolumnsparsity,  /**< Should the number of conss a variable is contained in be exploited in symmetry detection? */
   int*                  npermvars,          /**< pointer to store number of variables for permutations */
   int*                  nbinpermvars,       /**< pointer to store number of binary variables for permutations */
   SCIP_VAR***           permvars,           /**< pointer to store variables on which permutations act */
   int*                  nperms,             /**< pointer to store number of permutations */
   int*                  nmaxperms,          /**< pointer to store maximal number of permutations (needed for freeing storage) */
   int***                perms,              /**< pointer to store permutation generators as (nperms x npermvars) matrix */
   SCIP_Real*            log10groupsize,     /**< pointer to store log10 of size of group */
   int*                  nmovedvars,         /**< pointer to store number of moved vars */
   SCIP_Bool**           isnonlinvar,        /**< pointer to store whether each variable appears nonlinear */
   SCIP_Bool*            binvaraffected,     /**< pointer to store wether a binary variable is affected by symmetry */
   SCIP_Bool*            compressed,         /**< pointer to store whether compression has been performed */
   SCIP_Bool*            success             /**< pointer to store whether symmetry computation was successful */
   )
{
   SCIP_CONSHDLR* conshdlr;
   SCIP_CONSHDLR* exprconshdlr;
   SYM_MATRIXDATA matrixdata;
   SYM_EXPRDATA exprdata;
   SCIP_HASHTABLE* vartypemap;
   SCIP_VAR** consvars;
   SCIP_Real* consvals;
   SCIP_CONS** conss;
   SCIP_VAR** vars;
   SCIP_CONSEXPR_ITERATOR* it = NULL;
   SCIP_HASHSET* auxvars = NULL;
   SYM_VARTYPE* uniquevararray;
   SYM_RHSSENSE oldsense = SYM_SENSE_UNKOWN;
   SYM_SORTRHSTYPE sortrhstype;
   SCIP_Real oldcoef = SCIP_INVALID;
   SCIP_Real val;
   int* nconssforvar = NULL;
   int nuniquevararray = 0;
   int nhandleconss;
   int nactiveconss;
   int nexprconss;
   int nconss;
   int nvars;
   int nbinvars;
   int nvarsorig;
   int nallvars;
   int c;
   int j;

   assert( scip != NULL );
   assert( npermvars != NULL );
   assert( nbinpermvars != NULL );
   assert( permvars != NULL );
   assert( nperms != NULL );
   assert( nmaxperms != NULL );
   assert( perms != NULL );
   assert( log10groupsize != NULL );
   assert( binvaraffected != NULL );
   assert( compressed != NULL );
   assert( success != NULL );
   assert( isnonlinvar != NULL );
   assert( SYMcanComputeSymmetry() );

   /* init */
   *npermvars = 0;
   *nbinpermvars = 0;
   *permvars = NULL;
   *nperms = 0;
   *nmaxperms = 0;
   *perms = NULL;
   *log10groupsize = 0;
   *nmovedvars = -1;
   *binvaraffected = FALSE;
   *compressed = FALSE;
   *success = FALSE;

   nconss = SCIPgetNConss(scip);
   nvars = SCIPgetNVars(scip);
   nbinvars = SCIPgetNBinVars(scip);
   nvarsorig = nvars;

   /* exit if no constraints or no variables are available */
   if ( nconss == 0 || nvars == 0 )
   {
      *success = TRUE;
      return SCIP_OKAY;
   }

   conss = SCIPgetConss(scip);
   assert( conss != NULL );

   exprconshdlr = SCIPfindConshdlr(scip, "expr");

   /* compute the number of active constraints */
   nactiveconss = SCIPgetNActiveConss(scip);
   nexprconss = SCIPconshdlrGetNActiveConss(exprconshdlr);

   /* exit if no active constraints are available */
   if ( nactiveconss == 0 )
   {
      *success = TRUE;
      return SCIP_OKAY;
   }

   /* before we set up the matrix, check whether we can handle all constraints */
   nhandleconss = getNSymhandableConss(scip);
   assert( nhandleconss <= nactiveconss );
   if ( nhandleconss < nactiveconss )
   {
      /* In this case we found unkown constraints and we exit, since we cannot handle them. */
      *success = FALSE;
      *nperms = -1;
      return SCIP_OKAY;
   }

   SCIPdebugMsg(scip, "Detecting %ssymmetry on %d variables and %d constraints.\n", local ? "local " : "", nvars, nactiveconss);

   /* copy variables */
   SCIP_CALL( SCIPduplicateBlockMemoryArray(scip, &vars, SCIPgetVars(scip), nvars) ); /*lint !e666*/
   assert( vars != NULL );

   /* fill matrixdata */

   /* use a staggered scheme for allocating space for non-zeros of constraint matrix since it can become large */
   if ( nvars <= 100000 )
      matrixdata.nmaxmatcoef = 100 * nvars;
   else if ( nvars <= 1000000 )
      matrixdata.nmaxmatcoef = 32 * nvars;
   else if ( nvars <= 16700000 )
      matrixdata.nmaxmatcoef = 16 * nvars;
   else
      matrixdata.nmaxmatcoef = INT_MAX / 10;

   matrixdata.nmatcoef = 0;
   matrixdata.nrhscoef = 0;
   matrixdata.nuniquemat = 0;
   matrixdata.nuniquevars = 0;
   matrixdata.nuniquerhs = 0;
   matrixdata.npermvars = nvars;
   matrixdata.permvars = vars;
   matrixdata.permvarcolors = NULL;
   matrixdata.matcoefcolors = NULL;
   matrixdata.rhscoefcolors = NULL;

   /* fill exprdata */
   exprdata.nuniqueoperators = 0;
	exprdata.nuniquecoefs = 0;
	exprdata.nuniqueconstants = 0;

   /* prepare matrix data (use block memory, since this can become large) */
   SCIP_CALL( SCIPallocBlockMemoryArray(scip, &matrixdata.matcoef, matrixdata.nmaxmatcoef) );
   SCIP_CALL( SCIPallocBlockMemoryArray(scip, &matrixdata.matidx, matrixdata.nmaxmatcoef) );
   SCIP_CALL( SCIPallocBlockMemoryArray(scip, &matrixdata.matrhsidx, matrixdata.nmaxmatcoef) );
   SCIP_CALL( SCIPallocBlockMemoryArray(scip, &matrixdata.matvaridx, matrixdata.nmaxmatcoef) );
   SCIP_CALL( SCIPallocBlockMemoryArray(scip, &matrixdata.rhscoef, 2 * nactiveconss) );
   SCIP_CALL( SCIPallocBlockMemoryArray(scip, &matrixdata.rhssense, 2 * nactiveconss) );
   SCIP_CALL( SCIPallocBlockMemoryArray(scip, &matrixdata.rhsidx, 2 * nactiveconss) );

   /* prepare temporary constraint data (use block memory, since this can become large);
    * also allocate memory for fixed vars since some vars might have been deactivated meanwhile */
   nallvars = nvars + SCIPgetNFixedVars(scip);
   SCIP_CALL( SCIPallocBlockMemoryArray(scip, &consvars, nallvars) );
   SCIP_CALL( SCIPallocBlockMemoryArray(scip, &consvals, nallvars) );

   /* create hashset for auxvars and iterator for expression constraints */
   if( nexprconss > 0 )
   {
      SCIP_CALL( SCIPallocClearBlockMemoryArray(scip, isnonlinvar, nvars) );
      SCIP_CALL( SCIPhashsetCreate(&auxvars, SCIPblkmem(scip), nexprconss) );
      SCIP_CALL( SCIPexpriteratorCreate(&it, exprconshdlr, SCIPblkmem(scip)) );
   }
   else
   {
      *isnonlinvar = NULL;
   }

   /* allocate memory for getting the number of constraints that contain a variable */
   if ( usecolumnsparsity )
   {
      SCIP_CALL( SCIPallocClearBlockMemoryArray(scip, &nconssforvar, nvars) );
   }

   /* loop through all constraints */
   for (c = 0; c < nconss; ++c)
   {
      const char* conshdlrname;
      SCIP_CONS* cons;
      SCIP_VAR** linvars;
      int nconsvars;

      /* get constraint */
      cons = conss[c];
      assert( cons != NULL );

      /* skip non-active constraints */
      if ( ! SCIPconsIsActive(cons) )
         continue;

      /* Skip conflict constraints if we are late in the solving process */
      if ( SCIPgetStage(scip) == SCIP_STAGE_SOLVING && SCIPconsIsConflict(cons) )
         continue;

      /* get constraint handler */
      conshdlr = SCIPconsGetHdlr(cons);
      assert( conshdlr != NULL );

      conshdlrname = SCIPconshdlrGetName(conshdlr);
      assert( conshdlrname != NULL );

      /* check type of constraint */
      if ( strcmp(conshdlrname, "linear") == 0 )
      {
         SCIP_CALL( collectCoefficients(scip, doubleequations, SCIPgetVarsLinear(scip, cons), SCIPgetValsLinear(scip, cons),
               SCIPgetNVarsLinear(scip, cons), SCIPgetLhsLinear(scip, cons), SCIPgetRhsLinear(scip, cons),
               SCIPconsIsTransformed(cons), SYM_SENSE_UNKOWN, &matrixdata, nconssforvar) );
      }
      else if ( strcmp(conshdlrname, "linking") == 0 )
      {
         SCIP_VAR** curconsvars;
         SCIP_Real* curconsvals;
         int i;

         /* get constraint variables and their coefficients */
         curconsvals = SCIPgetValsLinking(scip, cons);
         SCIP_CALL( SCIPgetBinvarsLinking(scip, cons, &curconsvars, &nconsvars) );
         /* SCIPgetBinVarsLinking returns the number of binary variables, but we also need the integer variable */
         nconsvars++;

         /* copy vars and vals for binary variables */
         for( i = 0; i < nconsvars - 1; i++ )
         {
            consvars[i] = curconsvars[i];
            consvals[i] = (SCIP_Real) curconsvals[i];
         }

         /* set final entry of vars and vals to the linking variable and its coefficient, respectively */
         consvars[nconsvars - 1] = SCIPgetLinkvarLinking(scip, cons);
         consvals[nconsvars - 1] = -1.0;

         SCIP_CALL( collectCoefficients(scip, doubleequations, consvars, consvals, nconsvars, 0.0, 0.0,
               SCIPconsIsTransformed(cons), SYM_SENSE_UNKOWN, &matrixdata, nconssforvar) );
         SCIP_CALL( collectCoefficients(scip, doubleequations, consvars, NULL, nconsvars - 1, 1.0, 1.0,
               SCIPconsIsTransformed(cons), SYM_SENSE_UNKOWN, &matrixdata, nconssforvar) );
      }
      else if ( strcmp(conshdlrname, "setppc") == 0 )
      {
         linvars = SCIPgetVarsSetppc(scip, cons);
         nconsvars = SCIPgetNVarsSetppc(scip, cons);

         switch ( SCIPgetTypeSetppc(scip, cons) )
         {
         case SCIP_SETPPCTYPE_PARTITIONING :
            SCIP_CALL( collectCoefficients(scip, doubleequations, linvars, 0, nconsvars, 1.0, 1.0, SCIPconsIsTransformed(cons), SYM_SENSE_EQUATION, &matrixdata, nconssforvar) );
            break;
         case SCIP_SETPPCTYPE_PACKING :
            SCIP_CALL( collectCoefficients(scip, doubleequations, linvars, 0, nconsvars, -SCIPinfinity(scip), 1.0, SCIPconsIsTransformed(cons), SYM_SENSE_INEQUALITY, &matrixdata, nconssforvar) );
            break;
         case SCIP_SETPPCTYPE_COVERING :
            SCIP_CALL( collectCoefficients(scip, doubleequations, linvars, 0, nconsvars, 1.0, SCIPinfinity(scip), SCIPconsIsTransformed(cons), SYM_SENSE_INEQUALITY, &matrixdata, nconssforvar) );
            break;
         default:
            SCIPerrorMessage("Unknown setppc type %d.\n", SCIPgetTypeSetppc(scip, cons));
            return SCIP_ERROR;
         }
      }
      else if ( strcmp(conshdlrname, "xor") == 0 )
      {
         SCIP_VAR** curconsvars;
         SCIP_VAR* var;

         /* get number of variables of XOR constraint (without integer variable) */
         nconsvars = SCIPgetNVarsXor(scip, cons);

         /* get variables of XOR constraint */
         curconsvars = SCIPgetVarsXor(scip, cons);
         for (j = 0; j < nconsvars; ++j)
         {
            assert( curconsvars[j] != NULL );
            consvars[j] = curconsvars[j];
            consvals[j] = 1.0;
         }

         /* intVar of xor constraint might have been removed */
         var = SCIPgetIntVarXor(scip, cons);
         if ( var != NULL )
         {
            consvars[nconsvars] = var;
            consvals[nconsvars++] = 2.0;
         }
         assert( nconsvars <= nallvars );

         SCIP_CALL( collectCoefficients(scip, doubleequations, consvars, consvals, nconsvars, (SCIP_Real) SCIPgetRhsXor(scip, cons),
               (SCIP_Real) SCIPgetRhsXor(scip, cons), SCIPconsIsTransformed(cons), SYM_SENSE_XOR, &matrixdata, nconssforvar) );
      }
      else if ( strcmp(conshdlrname, "and") == 0 )
      {
         SCIP_VAR** curconsvars;

         /* get number of variables of AND constraint (without resultant) */
         nconsvars = SCIPgetNVarsAnd(scip, cons);

         /* get variables of AND constraint */
         curconsvars = SCIPgetVarsAnd(scip, cons);

         for (j = 0; j < nconsvars; ++j)
         {
            assert( curconsvars[j] != NULL );
            consvars[j] = curconsvars[j];
            consvals[j] = 1.0;
         }

         assert( SCIPgetResultantAnd(scip, cons) != NULL );
         consvars[nconsvars] = SCIPgetResultantAnd(scip, cons);
         consvals[nconsvars++] = 2.0;
         assert( nconsvars <= nallvars );

         SCIP_CALL( collectCoefficients(scip, doubleequations, consvars, consvals, nconsvars, 0.0, 0.0,
               SCIPconsIsTransformed(cons), SYM_SENSE_AND, &matrixdata, nconssforvar) );
      }
      else if ( strcmp(conshdlrname, "or") == 0 )
      {
         SCIP_VAR** curconsvars;

         /* get number of variables of OR constraint (without resultant) */
         nconsvars = SCIPgetNVarsOr(scip, cons);

         /* get variables of OR constraint */
         curconsvars = SCIPgetVarsOr(scip, cons);

         for (j = 0; j < nconsvars; ++j)
         {
            assert( curconsvars[j] != NULL );
            consvars[j] = curconsvars[j];
            consvals[j] = 1.0;
         }

         assert( SCIPgetResultantOr(scip, cons) != NULL );
         consvars[nconsvars] = SCIPgetResultantOr(scip, cons);
         consvals[nconsvars++] = 2.0;
         assert( nconsvars <= nallvars );

         SCIP_CALL( collectCoefficients(scip, doubleequations, consvars, consvals, nconsvars, 0.0, 0.0,
               SCIPconsIsTransformed(cons), SYM_SENSE_OR, &matrixdata, nconssforvar) );
      }
      else if ( strcmp(conshdlrname, "logicor") == 0 )
      {
         SCIP_CALL( collectCoefficients(scip, doubleequations, SCIPgetVarsLogicor(scip, cons), 0, SCIPgetNVarsLogicor(scip, cons),
               1.0, SCIPinfinity(scip), SCIPconsIsTransformed(cons), SYM_SENSE_INEQUALITY, &matrixdata, nconssforvar) );
      }
      else if ( strcmp(conshdlrname, "knapsack") == 0 )
      {
         SCIP_Longint* weights;

         nconsvars = SCIPgetNVarsKnapsack(scip, cons);

         /* copy Longint array to SCIP_Real array and get active variables of constraint */
         weights = SCIPgetWeightsKnapsack(scip, cons);
         for (j = 0; j < nconsvars; ++j)
            consvals[j] = (SCIP_Real) weights[j];
         assert( nconsvars <= nallvars );

         SCIP_CALL( collectCoefficients(scip, doubleequations, SCIPgetVarsKnapsack(scip, cons), consvals, nconsvars, -SCIPinfinity(scip),
               (SCIP_Real) SCIPgetCapacityKnapsack(scip, cons), SCIPconsIsTransformed(cons), SYM_SENSE_INEQUALITY, &matrixdata, nconssforvar) );
      }
      else if ( strcmp(conshdlrname, "varbound") == 0 )
      {
         consvars[0] = SCIPgetVarVarbound(scip, cons);
         consvals[0] = 1.0;

         consvars[1] = SCIPgetVbdvarVarbound(scip, cons);
         consvals[1] = SCIPgetVbdcoefVarbound(scip, cons);

         SCIP_CALL( collectCoefficients(scip, doubleequations, consvars, consvals, 2, SCIPgetLhsVarbound(scip, cons),
               SCIPgetRhsVarbound(scip, cons), SCIPconsIsTransformed(cons), SYM_SENSE_INEQUALITY, &matrixdata, nconssforvar) );
      }
      else if ( strcmp(conshdlrname, "bounddisjunction") == 0 )
      {
         /* To model bound disjunctions, we normalize each constraint
          * \f[
          *   (x_1 \{\leq,\geq\} b_1) \vee \ldots \vee (x_n \{\leq,\geq\} b_n)
          * \f]
          * to a constraint of type
          * \f[
          *   (x_1 \leq b'_1 \vee \ldots \vee (x_n \leq b'_n).
          * \f]
          *
          * If no variable appears twice in such a normalized constraint, we say this bound disjunction
          * is of type 1. If the bound disjunction has length two and both disjunctions contain the same variable,
          * we say the bound disjunction is of type 2. Further bound disjunctions are possible, but can currently
          * not be handled.
          *
          * Bound disjunctions of type 1 are modeled as the linear constraint
          * \f[
          *    b'_1 \cdot x_1 + \ldots +  b'_n \cdot x_n = 0
          * \f]
          * and bound disjunctions of type 2 are modeled as the linear constraint
          * \f[
          *    \min\{b'_1, b'_2\} \leq x_1 \leq \max\{b'_1, b'_2\}.
          * \f]
          * Note that problems arise if \fb'_i = 0\f for some variable \fx_i\f, because its coefficient in the
          * linear constraint is 0. To avoid this, we replace 0 by a special number.
          */
         SCIP_VAR** bounddisjvars;
         SCIP_BOUNDTYPE* boundtypes;
         SCIP_Real* bounds;
         SCIP_Bool repetition = FALSE;
         int nbounddisjvars;
         int k;

         /* collect coefficients for normalized constraint */
         nbounddisjvars = SCIPgetNVarsBounddisjunction(scip, cons);
         bounddisjvars = SCIPgetVarsBounddisjunction(scip, cons);
         boundtypes = SCIPgetBoundtypesBounddisjunction(scip, cons);
         bounds = SCIPgetBoundsBounddisjunction(scip, cons);

         /* copy data */
         for (j = 0; j < nbounddisjvars; ++j)
         {
            consvars[j] = bounddisjvars[j];

            /* normalize bounddisjunctions to SCIP_BOUNDTYPE_LOWER */
            if ( boundtypes[j] == SCIP_BOUNDTYPE_LOWER )
               consvals[j] = - bounds[j];
            else
               consvals[j] = bounds[j];

            /* special treatment of 0 values */
            if ( SCIPisZero(scip, consvals[j]) )
               consvals[j] = SCIP_SPECIALVAL;

            /* detect whether a variable appears in two literals */
            for (k = 0; k < j && ! repetition; ++k)
            {
               if ( consvars[j] == consvars[k] )
                  repetition = TRUE;
            }

            /* stop, we cannot handle bounddisjunctions with more than two variables that contain a variable twice */
            if ( repetition && nbounddisjvars > 2 )
            {
               *success = FALSE;

               SCIPverbMessage(scip, SCIP_VERBLEVEL_HIGH, NULL,
                  "   Deactivated symmetry handling methods, there exist constraints that cannot be handled by symmetry methods.\n");

               if ( usecolumnsparsity )
                  SCIPfreeBlockMemoryArrayNull(scip, &nconssforvar, nvars);

               SCIPfreeBlockMemoryArrayNull(scip, &consvals, nallvars);
               SCIPfreeBlockMemoryArrayNull(scip, &consvars, nallvars);
               SCIPfreeBlockMemoryArrayNull(scip, &matrixdata.rhsidx, 2 * nactiveconss);
               SCIPfreeBlockMemoryArrayNull(scip, &matrixdata.rhssense, 2 * nactiveconss);
               SCIPfreeBlockMemoryArrayNull(scip, &matrixdata.rhscoef, 2 * nactiveconss);
               SCIPfreeBlockMemoryArrayNull(scip, &matrixdata.matvaridx, matrixdata.nmaxmatcoef);
               SCIPfreeBlockMemoryArrayNull(scip, &matrixdata.matrhsidx, matrixdata.nmaxmatcoef);
               SCIPfreeBlockMemoryArrayNull(scip, &matrixdata.matidx, matrixdata.nmaxmatcoef);
               SCIPfreeBlockMemoryArrayNull(scip, &matrixdata.matcoef, matrixdata.nmaxmatcoef);
               SCIPfreeBlockMemoryArrayNull(scip, &vars, nvars);

               return SCIP_OKAY;
            }
         }
         assert( ! repetition || nbounddisjvars == 2 );

         /* if no variable appears twice */
         if ( ! repetition )
         {
            /* add information for bounddisjunction of type 1 */
            SCIP_CALL( collectCoefficients(scip, doubleequations, consvars, consvals, nbounddisjvars, 0.0, 0.0,
                  SCIPconsIsTransformed(cons), SYM_SENSE_BOUNDIS_TYPE_1, &matrixdata, nconssforvar) );
         }
         else
         {
            /* add information for bounddisjunction of type 2 */
            SCIP_Real lhs;
            SCIP_Real rhs;

            lhs = MIN(consvals[0], consvals[1]);
            rhs = MAX(consvals[0], consvals[1]);

            consvals[0] = 1.0;

            SCIP_CALL( collectCoefficients(scip, doubleequations, consvars, consvals, 1, lhs, rhs,
                  SCIPconsIsTransformed(cons), SYM_SENSE_BOUNDIS_TYPE_2, &matrixdata, nconssforvar) );
         }
      }
      else if ( strcmp(conshdlrname, "expr") == 0 )
      {
         SCIP_CONSEXPR_EXPR* expr;
         SCIP_CONSEXPR_EXPR* rootexpr = SCIPgetExprConsExpr(scip, cons);
         SCIP_CONSEXPR_EXPRHDLR* valexprhdlr = SCIPfindConsExprExprHdlr(exprconshdlr, "val");
         SCIP_CONSEXPR_EXPRHDLR* sumexprhdlr = SCIPfindConsExprExprHdlr(exprconshdlr, "sum");

         /* for expression constraints, only collect auxiliary variables for now */
         SCIP_CALL( SCIPexpriteratorInit(it, rootexpr, SCIP_CONSEXPRITERATOR_DFS, TRUE) );
         SCIPexpriteratorSetStagesDFS(it, SCIP_CONSEXPRITERATOR_ENTEREXPR);

         for( expr = SCIPexpriteratorGetCurrent(it); !SCIPexpriteratorIsEnd(it); expr = SCIPexpriteratorGetNext(it)) /*lint !e441*/
         {
            switch( SCIPexpriteratorGetStageDFS(it) )
            {
               case SCIP_CONSEXPRITERATOR_ENTEREXPR:
               {
                  /* for variables, we check whether they appear nonlinearly and store the result in the resp. array */
                  if( SCIPisConsExprExprVar(expr) )
                  {
                     (*isnonlinvar)[SCIPvarGetProbindex(SCIPgetConsExprExprVarVar(expr))]
                        = (SCIPexpriteratorGetParentDFS(it) != rootexpr || SCIPgetConsExprExprHdlr(rootexpr) != sumexprhdlr);
                  }
                  else
                  {
                     SCIP_VAR* auxvar = SCIPgetConsExprExprAuxVar(expr);

                     if( auxvar != NULL && !SCIPhashsetExists(auxvars, (void*) auxvar) )
                     {
                        SCIP_CALL( SCIPhashsetInsert(auxvars, SCIPblkmem(scip), (void*) auxvar) );
                     }

                     if( SCIPgetConsExprExprHdlr(expr) == valexprhdlr )
                        ++exprdata.nuniqueconstants;
                     else if( SCIPgetConsExprExprHdlr(expr) == sumexprhdlr )
                     {
                        ++exprdata.nuniqueoperators;
                        ++exprdata.nuniqueconstants;
                        exprdata.nuniquecoefs += SCIPgetConsExprExprNChildren(expr);
                     }
                     else
                        ++exprdata.nuniqueoperators;
                  }

                  break;
               }

               default:
                  SCIPABORT(); /* we should never be called in this stage */
                  break;
            }
         }
      }
      else
      {
         /* if constraint is not one of the previous types, it cannot be handled */
         SCIPerrorMessage("Cannot determine symmetries for constraint <%s> of constraint handler <%s>.\n",
            SCIPconsGetName(cons), SCIPconshdlrGetName(conshdlr) );
         return SCIP_ERROR;
      }
   }
   assert( matrixdata.nrhscoef <= 2 * (nactiveconss - nexprconss) );
   assert( matrixdata.nrhscoef >= 0 );

   SCIPfreeBlockMemoryArray(scip, &consvals, nallvars);
   SCIPfreeBlockMemoryArray(scip, &consvars, nallvars);

   /* if no active constraint contains active variables */
   if ( nexprconss == 0 && matrixdata.nrhscoef == 0 )
   {
      *success = TRUE;

      if ( usecolumnsparsity )
         SCIPfreeBlockMemoryArrayNull(scip, &nconssforvar, nvars);

      /* free matrix data */
      SCIPfreeBlockMemoryArrayNull(scip, &matrixdata.rhsidx, 2 * nactiveconss);
      SCIPfreeBlockMemoryArrayNull(scip, &matrixdata.rhssense, 2 * nactiveconss);
      SCIPfreeBlockMemoryArrayNull(scip, &matrixdata.rhscoef, 2 * nactiveconss);
      SCIPfreeBlockMemoryArrayNull(scip, &matrixdata.matvaridx, matrixdata.nmaxmatcoef);
      SCIPfreeBlockMemoryArrayNull(scip, &matrixdata.matrhsidx, matrixdata.nmaxmatcoef);
      SCIPfreeBlockMemoryArrayNull(scip, &matrixdata.matidx, matrixdata.nmaxmatcoef);
      SCIPfreeBlockMemoryArrayNull(scip, &matrixdata.matcoef, matrixdata.nmaxmatcoef);

      SCIPfreeBlockMemoryArray(scip, &vars, nvars);

      return SCIP_OKAY;
   }

   /* sort matrix coefficients (leave matrix array intact) */
   SCIPsort(matrixdata.matidx, SYMsortMatCoef, (void*) matrixdata.matcoef, matrixdata.nmatcoef);

   /* sort rhs types (first by sense, then by value, leave rhscoef intact) */
   sortrhstype.vals = matrixdata.rhscoef;
   sortrhstype.senses = matrixdata.rhssense;
   sortrhstype.nrhscoef = matrixdata.nrhscoef;
   SCIPsort(matrixdata.rhsidx, SYMsortRhsTypes, (void*) &sortrhstype, matrixdata.nrhscoef);

   /* create map for variables to indices */
   SCIP_CALL( SCIPhashtableCreate(&vartypemap, SCIPblkmem(scip), 5 * nvars, SYMhashGetKeyVartype, SYMhashKeyEQVartype, SYMhashKeyValVartype, (void*) scip) );
   assert( vartypemap != NULL );

   /* allocate space for mappings to colors */
   SCIP_CALL( SCIPallocBlockMemoryArray(scip, &matrixdata.permvarcolors, nvars) );
   SCIP_CALL( SCIPallocBlockMemoryArray(scip, &matrixdata.matcoefcolors, matrixdata.nmatcoef) );
   SCIP_CALL( SCIPallocBlockMemoryArray(scip, &matrixdata.rhscoefcolors, matrixdata.nrhscoef) );
   SCIP_CALL( SCIPallocBlockMemoryArray(scip, &uniquevararray, nvars) );

   /* determine number of different coefficents */

   /* find non-equivalent variables: same objective, lower and upper bounds, and variable type */
   for (j = 0; j < nvars; ++j)
   {
      SCIP_VAR* var;

      var = vars[j];
      assert( var != NULL );

      /* if the variable type should be fixed, just increase the color */
      if ( SymmetryFixVar(fixedtype, var) || (nexprconss > 0 && SCIPhashsetExists(auxvars, (void*) var)) )
      {
         matrixdata.permvarcolors[j] = matrixdata.nuniquevars++;
#ifdef SCIP_OUTPUT
         SCIPdebugMsg(scip, "Detected variable <%s> of fixed type %d - color %d.\n", SCIPvarGetName(var), SCIPvarGetType(var), matrixdata.nuniquevars - 1);
#endif
      }
      else
      {
         SYM_VARTYPE* vt;

         vt = &uniquevararray[nuniquevararray];
         assert( nuniquevararray <= matrixdata.nuniquevars );

         vt->obj = SCIPvarGetObj(var);
         if ( local )
         {
            vt->lb = SCIPvarGetLbLocal(var);
            vt->ub = SCIPvarGetUbLocal(var);
         }
         else
         {
            vt->lb = SCIPvarGetLbGlobal(var);
            vt->ub = SCIPvarGetUbGlobal(var);
         }
         vt->type = SCIPvarGetType(var);
         vt->nconss = usecolumnsparsity ? nconssforvar[j] : 0; /*lint !e613*/

         if ( ! SCIPhashtableExists(vartypemap, (void*) vt) )
         {
            SCIP_CALL( SCIPhashtableInsert(vartypemap, (void*) vt) );
            vt->color = matrixdata.nuniquevars;
            matrixdata.permvarcolors[j] = matrixdata.nuniquevars++;
            ++nuniquevararray;
#ifdef SCIP_OUTPUT
            SCIPdebugMsg(scip, "Detected variable <%s> of new type (probindex: %d, obj: %g, lb: %g, ub: %g, type: %d) - color %d.\n",
               SCIPvarGetName(var), SCIPvarGetProbindex(var), vt->obj, vt->lb, vt->ub, vt->type, matrixdata.nuniquevars - 1);
#endif
         }
         else
         {
            SYM_VARTYPE* vtr;

            vtr = (SYM_VARTYPE*) SCIPhashtableRetrieve(vartypemap, (void*) vt);
            matrixdata.permvarcolors[j] = vtr->color;
         }
      }
   }

   /* If every variable is unique, terminate. -> no symmetries can be present */
   if ( matrixdata.nuniquevars == nvars )
   {
      *success = TRUE;

      /* free matrix data */
      SCIPfreeBlockMemoryArray(scip, &uniquevararray, nvars);

      SCIPfreeBlockMemoryArrayNull(scip, &matrixdata.rhscoefcolors, matrixdata.nrhscoef);
      SCIPfreeBlockMemoryArrayNull(scip, &matrixdata.matcoefcolors, matrixdata.nmatcoef);
      SCIPfreeBlockMemoryArrayNull(scip, &matrixdata.permvarcolors, nvars);
      SCIPhashtableFree(&vartypemap);

      if ( usecolumnsparsity )
         SCIPfreeBlockMemoryArrayNull(scip, &nconssforvar, nvars);

      if( nexprconss > 0 )
      {
         SCIPexpriteratorFree(&it);
         SCIPhashsetFree(&auxvars, SCIPblkmem(scip));
         SCIPfreeBlockMemoryArrayNull(scip, isnonlinvar, nvars);
      }

      SCIPfreeBlockMemoryArrayNull(scip, &matrixdata.rhsidx, 2 * nactiveconss);
      SCIPfreeBlockMemoryArrayNull(scip, &matrixdata.rhssense, 2 * nactiveconss);
      SCIPfreeBlockMemoryArrayNull(scip, &matrixdata.rhscoef, 2 * nactiveconss);
      SCIPfreeBlockMemoryArrayNull(scip, &matrixdata.matvaridx, matrixdata.nmaxmatcoef);
      SCIPfreeBlockMemoryArrayNull(scip, &matrixdata.matrhsidx, matrixdata.nmaxmatcoef);
      SCIPfreeBlockMemoryArrayNull(scip, &matrixdata.matidx, matrixdata.nmaxmatcoef);
      SCIPfreeBlockMemoryArrayNull(scip, &matrixdata.matcoef, matrixdata.nmaxmatcoef);

      SCIPfreeBlockMemoryArray(scip, &vars, nvars);

      return SCIP_OKAY;
   }

   /* find non-equivalent matrix entries (use sorting to avoid too many map calls) */
   for (j = 0; j < matrixdata.nmatcoef; ++j)
   {
      int idx;

      idx = matrixdata.matidx[j];
      assert( 0 <= idx && idx < matrixdata.nmatcoef );

      val = matrixdata.matcoef[idx];
      assert( oldcoef == SCIP_INVALID || oldcoef <= val ); /*lint !e777*/

      if ( ! SCIPisEQ(scip, val, oldcoef) )
      {
#ifdef SCIP_OUTPUT
         SCIPdebugMsg(scip, "Detected new matrix entry type %f - color: %d\n.", val, matrixdata.nuniquemat);
#endif
         matrixdata.matcoefcolors[idx] = matrixdata.nuniquemat++;
         oldcoef = val;
      }
      else
      {
         assert( matrixdata.nuniquemat > 0 );
         matrixdata.matcoefcolors[idx] = matrixdata.nuniquemat - 1;
      }
   }

   /* find non-equivalent rhs */
   oldcoef = SCIP_INVALID;
   for (j = 0; j < matrixdata.nrhscoef; ++j)
   {
      SYM_RHSSENSE sense;
      int idx;

      idx = matrixdata.rhsidx[j];
      assert( 0 <= idx && idx < matrixdata.nrhscoef );
      sense = matrixdata.rhssense[idx];
      val = matrixdata.rhscoef[idx];

      /* make sure that new senses are treated with new color */
      if ( sense != oldsense )
         oldcoef = SCIP_INVALID;
      oldsense = sense;
      assert( oldcoef == SCIP_INVALID || oldcoef <= val ); /*lint !e777*/

      /* assign new color to new type */
      if ( ! SCIPisEQ(scip, val, oldcoef) )
      {
#ifdef SCIP_OUTPUT
         SCIPdebugMsg(scip, "Detected new rhs type %f, type: %u - color: %d\n", val, sense, matrixdata.nuniquerhs);
#endif
         matrixdata.rhscoefcolors[idx] = matrixdata.nuniquerhs++;
         oldcoef = val;
      }
      else
      {
         assert( matrixdata.nuniquerhs > 0 );
         matrixdata.rhscoefcolors[idx] = matrixdata.nuniquerhs - 1;
      }
   }
   assert( 0 < matrixdata.nuniquevars && matrixdata.nuniquevars <= nvars );
   assert( 0 <= matrixdata.nuniquerhs && matrixdata.nuniquerhs <= matrixdata.nrhscoef );
   assert( 0 <= matrixdata.nuniquemat && matrixdata.nuniquemat <= matrixdata.nmatcoef );

   SCIPdebugMsg(scip, "Number of detected different variables: %d (total: %d).\n", matrixdata.nuniquevars, nvars);
   SCIPdebugMsg(scip, "Number of detected different rhs types: %d (total: %d).\n", matrixdata.nuniquerhs, matrixdata.nrhscoef);
   SCIPdebugMsg(scip, "Number of detected different matrix coefficients: %d (total: %d).\n", matrixdata.nuniquemat, matrixdata.nmatcoef);

   /* do not compute symmetry if all variables are non-equivalent (unique) or if all matrix coefficients are different */
   if ( matrixdata.nuniquevars < nvars && (matrixdata.nuniquemat == 0 || matrixdata.nuniquemat < matrixdata.nmatcoef) )
   {
      /* determine generators */
      SCIP_CALL( SYMcomputeSymmetryGenerators(scip, maxgenerators, &matrixdata, &exprdata, nperms, nmaxperms,
            perms, log10groupsize) );
      assert( *nperms <= *nmaxperms );

      /* SCIPisStopped() might call SCIPgetGap() which is only available after initpresolve */
      if ( checksymmetries && SCIPgetStage(scip) > SCIP_STAGE_INITPRESOLVE && ! SCIPisStopped(scip) )
      {
         SCIP_CALL( checkSymmetriesAreSymmetries(scip, fixedtype, &matrixdata, *nperms, *perms) );
      }

      if ( *nperms > 0 )
      {
         SCIP_CALL( setSymmetryData(scip, vars, nvars, nbinvars, permvars, npermvars, nbinpermvars, *perms, *nperms,
               nmovedvars, binvaraffected, compresssymmetries, compressthreshold, compressed) );
      }
      else
      {
         SCIPfreeBlockMemoryArrayNull(scip, isnonlinvar, nvars);
         SCIPfreeBlockMemoryArray(scip, &vars, nvars);
      }
   }
   else
   {
      SCIPfreeBlockMemoryArrayNull(scip, isnonlinvar, nvars);
      SCIPfreeBlockMemoryArray(scip, &vars, nvars);
   }
   *success = TRUE;

   /* free matrix data */
   SCIPfreeBlockMemoryArray(scip, &uniquevararray, nvarsorig);

   SCIPfreeBlockMemoryArrayNull(scip, &matrixdata.rhscoefcolors, matrixdata.nrhscoef);
   SCIPfreeBlockMemoryArrayNull(scip, &matrixdata.matcoefcolors, matrixdata.nmatcoef);
   SCIPfreeBlockMemoryArrayNull(scip, &matrixdata.permvarcolors, nvarsorig);
   SCIPhashtableFree(&vartypemap);

   if ( usecolumnsparsity )
      SCIPfreeBlockMemoryArrayNull(scip, &nconssforvar, nvarsorig);

   /* free cons expr specific data */
   if( nexprconss > 0 )
   {
      assert(it != NULL);
      assert(auxvars != NULL);

      SCIPexpriteratorFree(&it);
      SCIPhashsetFree(&auxvars, SCIPblkmem(scip));
   }

   SCIPfreeBlockMemoryArrayNull(scip, &matrixdata.rhsidx, 2 * nactiveconss);
   SCIPfreeBlockMemoryArrayNull(scip, &matrixdata.rhssense, 2 * nactiveconss);
   SCIPfreeBlockMemoryArrayNull(scip, &matrixdata.rhscoef, 2 * nactiveconss);
   SCIPfreeBlockMemoryArrayNull(scip, &matrixdata.matvaridx, matrixdata.nmaxmatcoef);
   SCIPfreeBlockMemoryArrayNull(scip, &matrixdata.matrhsidx, matrixdata.nmaxmatcoef);
   SCIPfreeBlockMemoryArrayNull(scip, &matrixdata.matidx, matrixdata.nmaxmatcoef);
   SCIPfreeBlockMemoryArrayNull(scip, &matrixdata.matcoef, matrixdata.nmaxmatcoef);

   return SCIP_OKAY;
}


/** determines symmetry */
static
SCIP_RETCODE determineSymmetry(
   SCIP*                 scip,               /**< SCIP instance */
   SCIP_PROPDATA*        propdata,           /**< propagator data */
   SYM_SPEC              symspecrequire,     /**< symmetry specification for which we need to compute symmetries */
   SYM_SPEC              symspecrequirefixed /**< symmetry specification of variables which must be fixed by symmetries */
   )
{
   SCIP_Bool successful;
   int maxgenerators;
   int nhandleconss;
   int nconss;
   unsigned int type = 0;
   int nvars;
   int j;
   int p;

   assert( scip != NULL );
   assert( propdata != NULL );
   assert( propdata->usesymmetry >= 0 );
   assert( propdata->ofenabled || propdata->symconsenabled );

   /* skip symmetry computation if no graph automorphism code was linked */
   if ( ! SYMcanComputeSymmetry() )
   {
      propdata->ofenabled = FALSE;
      propdata->symconsenabled = FALSE;

      nconss = SCIPgetNActiveConss(scip);
      nhandleconss = getNSymhandableConss(scip);

      /* print verbMessage only if problem consists of symmetry handable constraints */
      assert( nhandleconss <=  nconss );
      if ( nhandleconss < nconss )
         return SCIP_OKAY;

      SCIPverbMessage(scip, SCIP_VERBLEVEL_HIGH, NULL,
         "   Deactivated symmetry handling methods, since SCIP was built without symmetry detector (SYM=none).\n");

      return SCIP_OKAY;
   }

   /* do not compute symmetry if there are active pricers */
   if ( SCIPgetNActivePricers(scip) > 0 )
   {
      propdata->ofenabled = FALSE;
      propdata->symconsenabled = FALSE;
      return SCIP_OKAY;
   }

   /* do not compute symmetry if reoptimization is enabled */
   if ( SCIPisReoptEnabled(scip) )
   {
      propdata->ofenabled = FALSE;
      propdata->symconsenabled = FALSE;
      return SCIP_OKAY;
   }

   /* avoid trivial cases */
   nvars = SCIPgetNVars(scip);
   if ( nvars <= 0 )
   {
      propdata->ofenabled = FALSE;
      propdata->symconsenabled = FALSE;

      return SCIP_OKAY;
   }

   /* do not compute symmetry if there are no binary variables, but only those would be used */
   if ( propdata->onlybinarysymmetry && SCIPgetNBinVars(scip) == 0 )
   {
      propdata->ofenabled = FALSE;
      propdata->symconsenabled = FALSE;

      return SCIP_OKAY;
   }

   /* determine symmetry specification */
   if ( SCIPgetNBinVars(scip) > 0 )
      type |= (int) SYM_SPEC_BINARY;
   if ( SCIPgetNIntVars(scip) > 0 )
      type |= (int) SYM_SPEC_INTEGER;
   /* count implicit integer variables as real variables, since we cannot currently handle integral variables well */
   if ( SCIPgetNContVars(scip) > 0 || SCIPgetNImplVars(scip) > 0 )
      type |= (int) SYM_SPEC_REAL;

   /* skip symmetry computation if required variables are not present */
   if ( ! (type & symspecrequire) )
   {
      SCIPverbMessage(scip, SCIP_VERBLEVEL_HIGH, NULL,
         "   (%.1fs) symmetry computation skipped: type (bin %c, int %c, cont %c) does not match requirements (bin %c, int %c, cont %c).\n",
         SCIPgetSolvingTime(scip),
         SCIPgetNBinVars(scip) > 0 ? '+' : '-',
         SCIPgetNIntVars(scip) > 0  ? '+' : '-',
         SCIPgetNContVars(scip) + SCIPgetNImplVars(scip) > 0 ? '+' : '-',
         (symspecrequire & (int) SYM_SPEC_BINARY) != 0 ? '+' : '-',
         (symspecrequire & (int) SYM_SPEC_INTEGER) != 0 ? '+' : '-',
         (symspecrequire & (int) SYM_SPEC_REAL) != 0 ? '+' : '-');

      propdata->ofenabled = FALSE;
      propdata->symconsenabled = FALSE;

      return SCIP_OKAY;
   }

   /* free symmetries after a restart to recompute them later */
   if ( propdata->recomputerestart && propdata->nperms > 0 && SCIPgetNRuns(scip) > propdata->lastrestart )
   {
      assert( propdata->npermvars > 0 );
      assert( propdata->permvars != NULL );
      assert( ! propdata->ofenabled || propdata->permvarmap != NULL );
      assert( ! propdata->ofenabled || propdata->bg0list != NULL );

      /* reset symmetry information */
      SCIP_CALL( delSymConss(scip, propdata) );
      SCIP_CALL( freeSymmetryData(scip, propdata) );
   }

   /* skip computation if symmetry has already been computed */
   if ( propdata->computedsymmetry )
      return SCIP_OKAY;

   /* skip symmetry computation if there are constraints that cannot be handled by symmetry */
   nconss = SCIPgetNActiveConss(scip);
   nhandleconss = getNSymhandableConss(scip);
   if ( nhandleconss < nconss )
   {
      SCIPverbMessage(scip, SCIP_VERBLEVEL_HIGH, NULL,
         "   (%.1fs) symmetry computation skipped: there exist constraints that cannot be handled by symmetry methods.\n",
         SCIPgetSolvingTime(scip));

      propdata->ofenabled = FALSE;
      propdata->symconsenabled = FALSE;

      return SCIP_OKAY;
   }

   assert( propdata->npermvars == 0 );
   assert( propdata->permvars == NULL );
#ifndef NDEBUG
   assert( propdata->permvarsobj == NULL );
#endif
   assert( propdata->nperms < 0 );
   assert( propdata->nmaxperms == 0 );
   assert( propdata->perms == NULL );

   /* output message */
   SCIPverbMessage(scip, SCIP_VERBLEVEL_HIGH, NULL,
      "   (%.1fs) symmetry computation started: requiring (bin %c, int %c, cont %c), (fixed: bin %c, int %c, cont %c)\n",
      SCIPgetSolvingTime(scip),
      (symspecrequire & (int) SYM_SPEC_BINARY) != 0 ? '+' : '-',
      (symspecrequire & (int) SYM_SPEC_INTEGER) != 0 ? '+' : '-',
      (symspecrequire & (int) SYM_SPEC_REAL) != 0 ? '+' : '-',
      (symspecrequirefixed & (int) SYM_SPEC_BINARY) != 0 ? '+' : '-',
      (symspecrequirefixed & (int) SYM_SPEC_INTEGER) != 0 ? '+' : '-',
      (symspecrequirefixed & (int) SYM_SPEC_REAL) != 0 ? '+' : '-');

   /* output warning if we want to fix certain symmetry parts that we also want to compute */
   if ( symspecrequire & symspecrequirefixed )
      SCIPwarningMessage(scip, "Warning: some required symmetries must be fixed.\n");

   /* determine maximal number of generators depending on the number of variables */
   maxgenerators = propdata->maxgenerators;
   maxgenerators = MIN(maxgenerators, MAXGENNUMERATOR / nvars);

   /* store whether problem is linear */
   propdata->islinearproblem = (SCIPconshdlrGetNConss(SCIPfindConshdlr(scip, "expr")) == 0);

   /* actually compute (global) symmetry */
   SCIP_CALL( computeSymmetryGroup(scip, propdata->doubleequations, propdata->compresssymmetries, propdata->compressthreshold,
	 maxgenerators, symspecrequirefixed, FALSE, propdata->checksymmetries, propdata->usecolumnsparsity,
         &propdata->npermvars, &propdata->nbinpermvars, &propdata->permvars, &propdata->nperms, &propdata->nmaxperms,
         &propdata->perms, &propdata->log10groupsize, &propdata->nmovedvars, &propdata->isnonlinvar,
         &propdata->binvaraffected, &propdata->compressed, &successful) );

   /* mark that we have computed the symmetry group */
   propdata->computedsymmetry = TRUE;

   /* store restart level */
   propdata->lastrestart = SCIPgetNRuns(scip);

   /* return if not successful */
   if ( ! successful )
   {
      assert( checkSymmetryDataFree(propdata) );
      SCIPverbMessage(scip, SCIP_VERBLEVEL_HIGH, NULL, "   (%.1fs) could not compute symmetry\n", SCIPgetSolvingTime(scip));

      propdata->ofenabled = FALSE;
      propdata->symconsenabled = FALSE;

      return SCIP_OKAY;
   }

   /* return if no symmetries found */
   if ( propdata->nperms == 0 )
   {
      assert( checkSymmetryDataFree(propdata) );
      SCIPverbMessage(scip, SCIP_VERBLEVEL_HIGH, NULL, "   (%.1fs) no symmetry present\n", SCIPgetSolvingTime(scip));

      propdata->ofenabled = FALSE;
      propdata->symconsenabled = FALSE;

      return SCIP_OKAY;
   }

   /* display statistics */
   SCIPverbMessage(scip, SCIP_VERBLEVEL_HIGH, NULL, "   (%.1fs) symmetry computation finished: %d generators found (max: ",
      SCIPgetSolvingTime(scip), propdata->nperms);

   /* display statistics: maximum number of generators */
   if ( maxgenerators == 0 )
      SCIPverbMessage(scip, SCIP_VERBLEVEL_HIGH, NULL, "-");
   else
      SCIPverbMessage(scip, SCIP_VERBLEVEL_HIGH, NULL, "%u", maxgenerators);

   /* display statistics: log10 group size, number of affected vars*/
   SCIPverbMessage(scip, SCIP_VERBLEVEL_HIGH, NULL, ", log10 of symmetry group size: %.1f", propdata->log10groupsize);

   if ( propdata->displaynorbitvars )
   {
      if ( propdata->nmovedvars == -1 )
      {
         SCIP_CALL( SCIPdetermineNVarsAffectedSym(scip, propdata->perms, propdata->nperms, propdata->permvars,
               propdata->npermvars, &(propdata->nmovedvars)) );
      }
      SCIPverbMessage(scip, SCIP_VERBLEVEL_HIGH, NULL, ", number of affected variables: %d)\n", propdata->nmovedvars);
   }
   SCIPverbMessage(scip, SCIP_VERBLEVEL_HIGH, NULL, ")\n");

   /* exit if problem is linear and no binary variables are affected by symmetry */
   if ( ! propdata->binvaraffected )
   {
      SCIPverbMessage(scip, SCIP_VERBLEVEL_HIGH, NULL, "   (%.1fs) no symmetry on binary variables present.\n",
         SCIPgetSolvingTime(scip));

      /* disable OF and symmetry handling constraints */
      propdata->ofenabled = FALSE;

      if( propdata->islinearproblem )
      {
         propdata->symconsenabled = FALSE;

         SCIPverbMessage(scip, SCIP_VERBLEVEL_HIGH, NULL, "   (%.1fs) -> problem is linear, so free symmetry data.\n",
            SCIPgetSolvingTime(scip));

         /* free data and exit */
         SCIP_CALL( freeSymmetryData(scip, propdata) );

         return SCIP_OKAY;
      }
   }

   assert( propdata->nperms > 0 );
   assert( propdata->npermvars > 0 );

   /* compute components */
   assert( propdata->components == NULL );
   assert( propdata->componentbegins == NULL );
   assert( propdata->vartocomponent == NULL );

#ifdef SCIP_OUTPUT_COMPONENT
   SCIPverbMessage(scip, SCIP_VERBLEVEL_HIGH, NULL, "   (%.1fs) component computation started\n", SCIPgetSolvingTime(scip));
#endif

   /* in linear case, we only need the components for orbital fixing and orbitope detection */
   if ( !propdata->islinearproblem || propdata->ofenabled || ( propdata->symconsenabled && propdata->detectorbitopes ) )
   {
      SCIP_CALL( SCIPcomputeComponentsSym(scip, propdata->perms, propdata->nperms, propdata->permvars,
            propdata->npermvars, FALSE, &propdata->components, &propdata->componentbegins,
            &propdata->vartocomponent, &propdata->componentblocked, &propdata->ncomponents) );
   }

#ifdef SCIP_OUTPUT_COMPONENT
   SCIPverbMessage(scip, SCIP_VERBLEVEL_HIGH, NULL, "   (%.1fs) component computation finished\n", SCIPgetSolvingTime(scip));
#endif

   /* set up data for OF */
   if ( propdata->ofenabled )
   {
      int componentidx;
      int v;

      /* transpose symmetries matrix here if necessary */
      SCIP_CALL( SCIPallocBlockMemoryArray(scip, &propdata->permstrans, propdata->npermvars) );
      for (v = 0; v < propdata->npermvars; ++v)
      {
         SCIP_CALL( SCIPallocBlockMemoryArray(scip, &(propdata->permstrans[v]), propdata->nmaxperms) );
         for (p = 0; p < propdata->nperms; ++p)
         {
            if ( SCIPvarIsBinary(propdata->permvars[v]) )
               propdata->permstrans[v][p] = propdata->perms[p][v];
            else
               propdata->permstrans[v][p] = v; /* ignore symmetry information on non-binary variables */
         }
      }

      /* prepare array for active permutations */
      SCIP_CALL( SCIPallocBlockMemoryArray(scip, &propdata->inactiveperms, propdata->nperms) );
      for (v = 0; v < propdata->nperms; ++v)
         propdata->inactiveperms[v] = FALSE;

      /* create hashmap for storing the indices of variables */
      assert( propdata->permvarmap == NULL );
      SCIP_CALL( SCIPhashmapCreate(&propdata->permvarmap, SCIPblkmem(scip), propdata->npermvars) );

      /* prepare data structures */
      SCIP_CALL( SCIPallocBlockMemoryArray(scip, &propdata->permvarsevents, propdata->npermvars) );
      SCIP_CALL( SCIPallocBlockMemoryArray(scip, &propdata->bg0, propdata->npermvars) );
      SCIP_CALL( SCIPallocBlockMemoryArray(scip, &propdata->bg0list, propdata->npermvars) );
      SCIP_CALL( SCIPallocBlockMemoryArray(scip, &propdata->bg1, propdata->npermvars) );
      SCIP_CALL( SCIPallocBlockMemoryArray(scip, &propdata->bg1list, propdata->npermvars) );

      /* insert variables into hashmap  */
      for (v = 0; v < propdata->npermvars; ++v)
      {
         SCIP_CALL( SCIPhashmapInsertInt(propdata->permvarmap, propdata->permvars[v], v) );

         propdata->bg0[v] = FALSE;
         propdata->bg1[v] = FALSE;
         propdata->permvarsevents[v] = -1;

         /* collect number of moved permvars that are handled by OF */
         componentidx = propdata->vartocomponent[v];
         if ( componentidx > -1 && ! propdata->componentblocked[componentidx] )
            propdata->nmovedpermvars += 1;

         /* Only catch binary variables, since integer variables should be fixed pointwise; implicit integer variables
          * are not branched on. */
         if ( SCIPvarGetType(propdata->permvars[v]) == SCIP_VARTYPE_BINARY )
         {
            /* catch whether binary variables are globally fixed; also store filter position */
            SCIP_CALL( SCIPcatchVarEvent(scip, propdata->permvars[v], SCIP_EVENTTYPE_GLBCHANGED | SCIP_EVENTTYPE_GUBCHANGED,
                  propdata->eventhdlr, (SCIP_EVENTDATA*) propdata, &propdata->permvarsevents[v]) );
         }
      }
      assert( propdata->nbg1 == 0 );
   }

#ifndef NDEBUG
   /* store objective coefficients for debug purposes */
   SCIP_CALL( SCIPallocBlockMemoryArray(scip, &propdata->permvarsobj, propdata->npermvars) );
   for (j = 0; j < propdata->npermvars; ++j)
      propdata->permvarsobj[j] = SCIPvarGetObj(propdata->permvars[j]);
#endif

   /* capture binary variables and forbid multi-aggregation of symmetric variables
    *
    * note: binary variables are in the beginning of pervars
    */
   for (j = 0; j < propdata->nbinpermvars; ++j)
   {
      SCIP_CALL( SCIPcaptureVar(scip, propdata->permvars[j]) );

      if ( propdata->compressed )
      {
         SCIP_CALL( SCIPmarkDoNotMultaggrVar(scip, propdata->permvars[j]) );
      }
      else
      {
         for (p = 0; p < propdata->nperms; ++p)
         {
            if ( propdata->perms[p][j] != j )
            {
               SCIP_CALL( SCIPmarkDoNotMultaggrVar(scip, propdata->permvars[j]) );
               break;
            }
         }
      }
   }

   /* free original perms matrix if no symmetry constraints are added */
   if ( ! propdata->symconsenabled )
   {
      for (p = 0; p < propdata->nperms; ++p)
      {
         SCIPfreeBlockMemoryArray(scip, &(propdata->perms)[p], propdata->npermvars);
      }
      SCIPfreeBlockMemoryArrayNull(scip, &propdata->perms, propdata->nmaxperms);
   }

   return SCIP_OKAY;
}



/*
 * Functions for symmetry constraints
 */


/** checks whether components of the symmetry group can be completely handled by orbitopes */
static
SCIP_RETCODE detectOrbitopes(
   SCIP*                 scip,               /**< SCIP instance */
   SCIP_PROPDATA*        propdata,           /**< pointer to data of symmetry propagator */
   int*                  components,         /**< array containing components of symmetry group */
   int*                  componentbegins,    /**< array containing begin positions of components in components array */
   int                   ncomponents         /**< number of components */
   )
{
   SCIP_VAR** permvars;
   int** perms;
   int npermvars;
   int i;

   assert( scip != NULL );
   assert( propdata != NULL );
   assert( components != NULL );
   assert( componentbegins != NULL );
   assert( ncomponents > 0 );
   assert( propdata->nperms >= 0 );

   /* exit if no symmetry is present */
   if ( propdata->nperms == 0 )
      return SCIP_OKAY;

   assert( propdata->nperms > 0 );
   assert( propdata->perms != NULL );
   assert( propdata->nbinpermvars >= 0 );
   assert( propdata->npermvars >= 0 );
   assert( propdata->permvars != NULL );

   /* exit if no symmetry on binary variables is present */
   if ( propdata->nbinpermvars == 0 )
   {
      assert( ! propdata->binvaraffected );
      return SCIP_OKAY;
   }

   perms = propdata->perms;
   npermvars = propdata->npermvars;
   permvars = propdata->permvars;

   /* iterate over components */
   for (i = 0; i < ncomponents; ++i)
   {
      SCIP_VAR*** vars;
      SCIP_VAR*** varsallocorder;
      SCIP_CONS* cons;
      SCIP_Bool* usedperm;
      SCIP_Bool isorbitope = TRUE;
      SCIP_Bool infeasibleorbitope;
      int** orbitopevaridx;
      int* columnorder;
      int npermsincomponent;
      int ntwocyclescomp = INT_MAX;
      int nfilledcols;
      int nusedperms;
      int* nusedelems;
      int coltoextend;
      int j;
      int row;

      /* get properties of permutations */
      npermsincomponent = componentbegins[i + 1] - componentbegins[i];
      assert( npermsincomponent > 0 );
      for (j = componentbegins[i]; j < componentbegins[i + 1]; ++j)
      {
         SCIP_Bool iscompoftwocycles = FALSE;
         SCIP_Bool allvarsbinary = TRUE;
         int ntwocyclesperm = 0;

         SCIP_CALL( SCIPgetPropertiesPerm(perms[components[j]], permvars, npermvars, &iscompoftwocycles, &ntwocyclesperm, &allvarsbinary) );

         /* if we are checking the first permutation */
         if ( ntwocyclescomp == INT_MAX )
            ntwocyclescomp = ntwocyclesperm;

         /* no or different number of 2-cycles or not all vars binary: permutations cannot generate orbitope */
         if ( ntwocyclescomp == 0 || ntwocyclescomp != ntwocyclesperm || ! allvarsbinary )
         {
            isorbitope = FALSE;
            break;
         }
      }

      /* if no orbitope was detected */
      if ( ! isorbitope )
         continue;
      assert( ntwocyclescomp > 0 );
      assert( ntwocyclescomp < INT_MAX );

      /* iterate over permutations and check whether for each permutation there exists
       * another permutation whose 2-cycles intersect pairwise in exactly one element */

      /* whether a permutation was considered to contribute to orbitope */
      SCIP_CALL( SCIPallocClearBufferArray(scip, &usedperm, npermsincomponent) );
      nusedperms = 0;

      /* orbitope matrix for indices of variables in permvars array */
      SCIP_CALL( SCIPallocBufferArray(scip, &orbitopevaridx, ntwocyclescomp) );
      for (j = 0; j < ntwocyclescomp; ++j)
      {
         SCIP_CALL( SCIPallocBufferArray(scip, &orbitopevaridx[j], npermsincomponent + 1) ); /*lint !e866*/
      }

      /* order of columns of orbitopevaridx */
      SCIP_CALL( SCIPallocBufferArray(scip, &columnorder, npermsincomponent + 1) );
      for (j = 0; j < npermsincomponent + 1; ++j)
         columnorder[j] = npermsincomponent + 2;

      /* count how often an element was used in the potential orbitope */
      SCIP_CALL( SCIPallocClearBufferArray(scip, &nusedelems, npermvars) );

      /* fill first two columns of orbitopevaridx matrix */
      row = 0;
      for (j = 0; j < npermvars; ++j)
      {
         int permidx;

         permidx = components[componentbegins[i]];

         /* avoid adding the same 2-cycle twice */
         if ( perms[permidx][j] > j )
         {
            orbitopevaridx[row][0] = j;
            orbitopevaridx[row++][1] = perms[permidx][j];
            nusedelems[j] += 1;
            nusedelems[perms[permidx][j]] += 1;
         }

         if ( row == ntwocyclescomp )
            break;
      }
      assert( row == ntwocyclescomp );

      usedperm[0] = TRUE;
      ++nusedperms;
      columnorder[0] = 0;
      columnorder[1] = 1;
      nfilledcols = 2;

      /* extend orbitopevaridx matrix to the left, i.e., iteratively find new permutations that
       * intersect the last added left column in each row in exactly one entry, starting with
       * column 0 */
      coltoextend = 0;
      for (j = 0; j < npermsincomponent; ++j)
      {  /* lint --e{850} */
         SCIP_Bool success = FALSE;
         SCIP_Bool infeasible = FALSE;

         if ( nusedperms == npermsincomponent )
            break;

         if ( usedperm[j] )
            continue;

         SCIP_CALL( SCIPextendSubOrbitope(orbitopevaridx, ntwocyclescomp, nfilledcols, coltoextend,
               perms[components[componentbegins[i] + j]], TRUE, &nusedelems, &success, &infeasible) );

         if ( infeasible )
         {
            isorbitope = FALSE;
            break;
         }
         else if ( success )
         {
            usedperm[j] = TRUE;
            ++nusedperms;
            coltoextend = nfilledcols;
            columnorder[nfilledcols++] = -1; /* mark column to be filled from the left */
            j = 0; /*lint !e850*/ /* reset j since previous permutations can now intersect with the latest added column */
         }
      }

      if ( ! isorbitope ) /*lint !e850*/
         goto FREEDATASTRUCTURES;

      coltoextend = 1;
      for (j = 0; j < npermsincomponent; ++j)
      {  /*lint --e(850)*/
         SCIP_Bool success = FALSE;
         SCIP_Bool infeasible = FALSE;

         if ( nusedperms == npermsincomponent )
            break;

         if ( usedperm[j] )
            continue;

         SCIP_CALL( SCIPextendSubOrbitope(orbitopevaridx, ntwocyclescomp, nfilledcols, coltoextend,
               perms[components[componentbegins[i] + j]], FALSE, &nusedelems, &success, &infeasible) );

         if ( infeasible )
         {
            isorbitope = FALSE;
            break;
         }
         else if ( success )
         {
            usedperm[j] = TRUE;
            ++nusedperms;
            coltoextend = nfilledcols;
            columnorder[nfilledcols] = 1; /* mark column to be filled from the right */
            ++nfilledcols;
            j = 0; /*lint !e850*/ /* reset j since previous permutations can now intersect with the latest added column */
         }
      }

      if ( nusedperms < npermsincomponent ) /*lint !e850*/
         isorbitope = FALSE;

      if ( ! isorbitope )
         goto FREEDATASTRUCTURES;

      /* we have found a potential orbitope, prepare data for orbitope conshdlr */
      SCIP_CALL( SCIPallocBufferArray(scip, &vars, ntwocyclescomp) );
      SCIP_CALL( SCIPallocBufferArray(scip, &varsallocorder, ntwocyclescomp) );
      for (j = 0; j < ntwocyclescomp; ++j)
      {
         SCIP_CALL( SCIPallocBufferArray(scip, &vars[j], npermsincomponent + 1) ); /*lint !e866*/
         varsallocorder[j] = vars[j]; /* to ensure that we can free the buffer in reverse order */
      }

      /* prepare variable matrix (reorder columns of orbitopevaridx) */
      infeasibleorbitope = FALSE;
      SCIP_CALL( SCIPgenerateOrbitopeVarsMatrix(&vars, ntwocyclescomp, npermsincomponent + 1, permvars, npermvars,
            orbitopevaridx, columnorder, nusedelems, &infeasibleorbitope) );

      if ( ! infeasibleorbitope )
      {
         SCIP_CALL( SCIPcreateConsOrbitope(scip, &cons, "orbitope", vars, SCIP_ORBITOPETYPE_FULL,
               ntwocyclescomp, npermsincomponent + 1, TRUE, FALSE,
               propdata->conssaddlp, TRUE, FALSE, TRUE, TRUE, FALSE, FALSE, FALSE, FALSE, FALSE) );

         SCIP_CALL( SCIPaddCons(scip, cons) );

         /* do not release constraint here - will be done later */
         propdata->genconss[propdata->ngenconss++] = cons;
         ++propdata->norbitopes;

         propdata->componentblocked[i] = TRUE;
      }

      /* free data structures */
      for (j = ntwocyclescomp - 1; j >= 0; --j)
      {
         SCIPfreeBufferArray(scip, &varsallocorder[j]);
      }
      SCIPfreeBufferArray(scip, &varsallocorder);
      SCIPfreeBufferArray(scip, &vars);

   FREEDATASTRUCTURES:
      SCIPfreeBufferArray(scip, &nusedelems);
      SCIPfreeBufferArray(scip, &columnorder);
      for (j = ntwocyclescomp - 1; j >= 0; --j)
      {
         SCIPfreeBufferArray(scip, &orbitopevaridx[j]);
      }
      SCIPfreeBufferArray(scip, &orbitopevaridx);
      SCIPfreeBufferArray(scip, &usedperm);
   }

   return SCIP_OKAY;
}


/** adds symresack constraints */
static
SCIP_RETCODE addSymresackConss(
   SCIP*                 scip,               /**< SCIP instance */
   SCIP_PROP*            prop,               /**< symmetry breaking propagator */
   int*                  components,         /**< array containing components of symmetry group */
   int*                  componentbegins,    /**< array containing begin positions of components in components array */
   int                   ncomponents         /**< number of components */
   )
{
   SCIP_PROPDATA* propdata;
   SCIP_VAR** permvars;
   SCIP_Bool conssaddlp;
   int** perms;
   int nsymresackcons = 0;
   int npermvars;
   int i;
   int p;

   assert( scip != NULL );
   assert( prop != NULL );

   propdata = SCIPpropGetData(prop);
   assert( propdata != NULL );
   assert( propdata->npermvars >= 0 );
   assert( propdata->nbinpermvars >= 0 );

   /* if no symmetries on binary variables are present */
   if ( propdata->nbinpermvars == 0 )
   {
      assert( propdata->binvaraffected == 0 );
      return SCIP_OKAY;
   }

   perms = propdata->perms;
   permvars = propdata->permvars;
   npermvars = propdata->npermvars;
   conssaddlp = propdata->conssaddlp;

   assert( propdata->nperms <= 0 || perms != NULL );
   assert( permvars != NULL );
   assert( npermvars > 0 );

   /* if components have not been computed */
   if ( ncomponents == -1 )
   {
      assert( ! propdata->ofenabled );
      assert( ! propdata->detectorbitopes );

      /* loop through perms and add symresack constraints */
      for (p = 0; p < propdata->nperms; ++p)
      {
         SCIP_CONS* cons;
         char name[SCIP_MAXSTRLEN];

         (void) SCIPsnprintf(name, SCIP_MAXSTRLEN, "symbreakcons_perm%d", p);
         SCIP_CALL( SCIPcreateSymbreakCons(scip, &cons, name, perms[p], permvars, npermvars, FALSE,
               conssaddlp, TRUE, FALSE, TRUE, TRUE, FALSE, FALSE, FALSE, FALSE, FALSE) );

         SCIP_CALL( SCIPaddCons(scip, cons) );

         /* do not release constraint here - will be done later */
         propdata->genconss[propdata->ngenconss++] = cons;
         ++propdata->nsymresacks;
         ++nsymresackcons;
      }
   }
   else
   {
      /* loop through components */
      for (i = 0; i < ncomponents; ++i)
      {
         /* skip components that were treated by different symmetry handling techniques */
         if ( propdata->componentblocked[i] )
            continue;

         /* loop through perms in component i and add symresack constraints */
         for (p = componentbegins[i]; p < componentbegins[i + 1]; ++p)
         {
            SCIP_CONS* cons;
            int permidx;
            char name[SCIP_MAXSTRLEN];

            permidx = components[p];

            (void) SCIPsnprintf(name, SCIP_MAXSTRLEN, "symbreakcons_component%d_perm%d", i, permidx);
            SCIP_CALL( SCIPcreateSymbreakCons(scip, &cons, name, perms[permidx], permvars, npermvars, FALSE,
                  conssaddlp, TRUE, FALSE, TRUE, TRUE, FALSE, FALSE, FALSE, FALSE, FALSE) );

            SCIP_CALL( SCIPaddCons(scip, cons) );

            /* do not release constraint here - will be done later */
            propdata->genconss[propdata->ngenconss++] = cons;
            ++propdata->nsymresacks;
            ++nsymresackcons;
         }
      }
   }

   SCIPdebugMsg(scip, "Added %d symresack constraints.\n", nsymresackcons);

   return SCIP_OKAY;
}


/** finds problem symmetries */
static
SCIP_RETCODE tryAddSymmetryHandlingConss(
   SCIP*                 scip,               /**< SCIP instance */
   SCIP_PROP*            prop,               /**< symmetry breaking propagator */
   SCIP_Bool*            earlyterm           /**< pointer to store whether we terminated early  (or NULL) */
   )
{
   SCIP_PROPDATA* propdata;

   assert( prop != NULL );
   assert( scip != NULL );

   propdata = SCIPpropGetData(prop);
   assert( propdata != NULL );
   assert( propdata->symconsenabled );

   /* possibly compute symmetry */
   SCIP_CALL( determineSymmetry(scip, propdata, SYM_SPEC_BINARY | SYM_SPEC_INTEGER | SYM_SPEC_REAL, 0) );

   /* if constraints have already been added */
   if ( propdata->triedaddconss )
   {
      assert( propdata->nperms > 0 );

      if ( earlyterm != NULL )
         *earlyterm = TRUE;

      return SCIP_OKAY;
   }

   if ( propdata->nperms <= 0 )
   {
      SCIPdebugMsg(scip, "Symmetry propagator: no symmetry has been found, turning propagator off.\n");
      propdata->symconsenabled = FALSE;
      return SCIP_OKAY;
   }
   else if ( propdata->islinearproblem && ! propdata->binvaraffected )
   {
      SCIPdebugMsg(scip, "Symmetry propagator: problem is linear and no symmetry on binary variables has been found, turning propagator off.\n");
      propdata->symconsenabled = FALSE;
      return SCIP_OKAY;
   }
   assert( propdata->nperms > 0 );
   assert( !propdata->islinearproblem || propdata->binvaraffected );
   propdata->triedaddconss = TRUE;

   SCIP_CALL( SCIPallocBlockMemoryArray(scip, &propdata->genconss, propdata->nperms) );

   if ( propdata->detectorbitopes )
   {
      SCIP_CALL( detectOrbitopes(scip, propdata, propdata->components, propdata->componentbegins, propdata->ncomponents) );
   }

   /* possibly stop */
   if ( SCIPisStopped(scip) )
      return SCIP_OKAY;

   /* add symmetry breaking constraints if orbital fixing is not used outside orbitopes */
   if ( ! propdata->ofenabled )
   {
      /* exit if no or only trivial symmetry group is available */
      if ( propdata->nperms < 1 || ! propdata->binvaraffected )
         return SCIP_OKAY;

      if ( propdata->addsymresacks )
      {
         SCIP_CALL( addSymresackConss(scip, prop, propdata->components, propdata->componentbegins, propdata->ncomponents) );
      }
   }

   return SCIP_OKAY;
}



/*
 * Local methods for orbital fixing
 */


/** performs orbital fixing
 *
 *  Note that we do not have to distinguish between variables that have been fixed or branched to 1, since the
 *  stabilizer is with respect to the variables that have been branched to 1. Thus, if an orbit contains a variable that
 *  has been branched to 1, the whole orbit only contains variables that have been branched to 1 - and nothing can be
 *  fixed.
 */
static
SCIP_RETCODE performOrbitalFixing(
   SCIP*                 scip,               /**< SCIP pointer */
   SCIP_VAR**            permvars,           /**< variables */
   int                   npermvars,          /**< number of variables */
   int*                  orbits,             /**< array of non-trivial orbits */
   int*                  orbitbegins,        /**< array containing begin positions of new orbits in orbits array */
   int                   norbits,            /**< number of orbits */
   SCIP_Bool*            infeasible,         /**< pointer to store whether problem is infeasible */
   int*                  nfixedzero,         /**< pointer to store number of variables fixed to 0 */
   int*                  nfixedone           /**< pointer to store number of variables fixed to 1 */
   )
{
   SCIP_Bool tightened;
   int i;

   assert( scip != NULL );
   assert( permvars != NULL );
   assert( orbits != NULL );
   assert( orbitbegins != NULL );
   assert( infeasible != NULL );
   assert( nfixedzero != NULL );
   assert( nfixedone != NULL );
   assert( norbits > 0 );
   assert( orbitbegins[0] == 0 );

   *infeasible = FALSE;
   *nfixedzero = 0;
   *nfixedone = 0;

   /* check all orbits */
   for (i = 0; i < norbits; ++i)
   {
      SCIP_Bool havefixedone = FALSE;
      SCIP_Bool havefixedzero = FALSE;
      SCIP_VAR* var;
      int j;

      /* we only have nontrivial orbits */
      assert( orbitbegins[i+1] - orbitbegins[i] >= 2 );

      /* check all variables in the orbit */
      for (j = orbitbegins[i]; j < orbitbegins[i+1]; ++j)
      {
         assert( 0 <= orbits[j] && orbits[j] < npermvars );
         var = permvars[orbits[j]];
         assert( var != NULL );

         /* check whether variable is not binary (and not implicit integer!) */
         if ( SCIPvarGetType(var) != SCIP_VARTYPE_BINARY )
         {
            /* skip orbit if there are non-binary variables */
            havefixedone = FALSE;
            havefixedzero = FALSE;
            break;
         }

         /* if variable is fixed to 1 -> can fix all variables in orbit to 1 */
         if ( SCIPvarGetLbLocal(var) > 0.5 )
            havefixedone = TRUE;

         /* check for zero-fixed variables */
         if ( SCIPvarGetUbLocal(var) < 0.5 )
            havefixedzero = TRUE;
      }

      /* check consistency */
      if ( havefixedone && havefixedzero )
      {
         *infeasible = TRUE;
         return SCIP_OKAY;
      }

      /* fix all variables to 0 if there is one variable fixed to 0 */
      if ( havefixedzero )
      {
         assert( ! havefixedone );

         for (j = orbitbegins[i]; j < orbitbegins[i+1]; ++j)
         {
            assert( 0 <= orbits[j] && orbits[j] < npermvars );
            var = permvars[orbits[j]];
            assert( var != NULL );

            /* only variables that are not yet fixed to 0 */
            if ( SCIPvarGetUbLocal(var) > 0.5 )
            {
               SCIPdebugMsg(scip, "can fix <%s> (index %d) to 0.\n", SCIPvarGetName(var), orbits[j]);
               assert( SCIPvarGetType(var) == SCIP_VARTYPE_BINARY );
               /* due to aggregation, var might already be fixed to 1, so do not put assert here */

               /* do not use SCIPinferBinvarProp(), since conflict analysis is not valid */
               SCIP_CALL( SCIPtightenVarUb(scip, var, 0.0, FALSE, infeasible, &tightened) );
               if ( *infeasible )
                  return SCIP_OKAY;
               if ( tightened )
                  ++(*nfixedzero);
            }
         }
      }

      /* fix all variables to 1 if there is one variable fixed to 1 */
      if ( havefixedone )
      {
         assert( ! havefixedzero );

         for (j = orbitbegins[i]; j < orbitbegins[i+1]; ++j)
         {
            assert( 0 <= orbits[j] && orbits[j] < npermvars );
            var = permvars[orbits[j]];
            assert( var != NULL );

            /* only variables that are not yet fixed to 1 */
            if ( SCIPvarGetLbLocal(var) < 0.5)
            {
               SCIPdebugMsg(scip, "can fix <%s> (index %d) to 1.\n", SCIPvarGetName(var), orbits[j]);
               assert( SCIPvarGetType(var) == SCIP_VARTYPE_BINARY );
               /* due to aggregation, var might already be fixed to 0, so do not put assert here */

               /* do not use SCIPinferBinvarProp(), since conflict analysis is not valid */
               SCIP_CALL( SCIPtightenVarLb(scip, var, 1.0, FALSE, infeasible, &tightened) );
               if ( *infeasible )
                  return SCIP_OKAY;
               if ( tightened )
                  ++(*nfixedone);
            }
         }
      }
   }

   return SCIP_OKAY;
}


/** Gets branching variables on the path to root
 *
 *  The variables are added to bg1 and bg1list, which are prefilled with the variables globally fixed to 1.
 */
static
SCIP_RETCODE computeBranchingVariables(
   SCIP*                 scip,               /**< SCIP pointer */
   int                   nvars,              /**< number of variables */
   SCIP_HASHMAP*         varmap,             /**< map of variables to indices in vars array */
   SCIP_Shortbool*       bg1,                /**< bitset marking the variables globally fixed or branched to 1 */
   int*                  bg1list,            /**< array to store the variable indices globally fixed or branched to 1 */
   int*                  nbg1                /**< pointer to store the number of variables in bg1 and bg1list */
   )
{
   SCIP_NODE* node;

   assert( scip != NULL );
   assert( varmap != NULL );
   assert( bg1 != NULL );
   assert( bg1list != NULL );
   assert( nbg1 != NULL );
   assert( *nbg1 >= 0 );

   /* get current node */
   node = SCIPgetCurrentNode(scip);

#ifdef SCIP_OUTPUT
   SCIP_CALL( SCIPprintNodeRootPath(scip, node, NULL) );
#endif

   /* follow path to the root (in the root no domains were changed due to branching) */
   while ( SCIPnodeGetDepth(node) != 0 )
   {
      SCIP_BOUNDCHG* boundchg;
      SCIP_DOMCHG* domchg;
      SCIP_VAR* branchvar;
      int nboundchgs;
      int i;

      /* get domain changes of current node */
      domchg = SCIPnodeGetDomchg(node);

      /* If we stopped due to a solving limit, it might happen that a non-root node has no domain changes, in all other
       * cases domchg should not be NULL. */
      if ( domchg != NULL )
      {
         /* loop through all bound changes */
         nboundchgs = SCIPdomchgGetNBoundchgs(domchg);
         for (i = 0; i < nboundchgs; ++i)
         {
            /* get bound change info */
            boundchg = SCIPdomchgGetBoundchg(domchg, i);
            assert( boundchg != NULL );

            /* branching decisions have to be in the beginning of the bound change array */
            if ( SCIPboundchgGetBoundchgtype(boundchg) != SCIP_BOUNDCHGTYPE_BRANCHING )
               break;

            /* get corresponding branching variable */
            branchvar = SCIPboundchgGetVar(boundchg);

            /* we only consider binary variables */
            if ( SCIPvarGetType(branchvar) == SCIP_VARTYPE_BINARY )
            {
               /* if branching variable is not known (may have been created meanwhile,
                * e.g., by prop_inttobinary; may have been removed from symmetry data
                * due to compression), continue with parent node */
               if ( ! SCIPhashmapExists(varmap, (void*) branchvar) )
                  break;

               if ( SCIPvarGetLbLocal(branchvar) > 0.5 )
               {
                  int branchvaridx;

                  branchvaridx = SCIPhashmapGetImageInt(varmap, (void*) branchvar);
                  assert( branchvaridx < nvars );

                  /* the variable might already be fixed to 1 */
                  if ( ! bg1[branchvaridx] )
                  {
                     bg1[branchvaridx] = TRUE;
                     bg1list[(*nbg1)++] = branchvaridx;
                  }
               }
            }
         }
      }

      node = SCIPnodeGetParent(node);
   }

   return SCIP_OKAY;
}


/** propagates orbital fixing */
static
SCIP_RETCODE propagateOrbitalFixing(
   SCIP*                 scip,               /**< SCIP pointer */
   SCIP_PROPDATA*        propdata,           /**< data of symmetry breaking propagator */
   SCIP_Bool*            infeasible,         /**< pointer to store whether the node is detected to be infeasible */
   int*                  nprop               /**< pointer to store the number of propagations */
   )
{
   SCIP_Shortbool* inactiveperms;
   SCIP_Shortbool* bg0;
   SCIP_Shortbool* bg1;
   SCIP_VAR** permvars;
   int* orbitbegins;
   int* orbits;
   int* components;
   int* componentbegins;
   int* vartocomponent;
   int ncomponents;
   int* bg0list;
   int nbg0;
   int* bg1list;
   int nbg1;
   int nactiveperms;
   int norbits;
   int npermvars;
   int nbinpermvars;
   int** permstrans;
   int nperms;
   int p;
   int v;
   int j;
   int componentidx;

   assert( scip != NULL );
   assert( propdata != NULL );
   assert( propdata->ofenabled );
   assert( infeasible != NULL );
   assert( nprop != NULL );

   *infeasible = FALSE;
   *nprop = 0;

   /* possibly compute symmetry */
   SCIP_CALL( determineSymmetry(scip, propdata, SYM_SPEC_BINARY | SYM_SPEC_INTEGER | SYM_SPEC_REAL, 0) );
   assert( !propdata->islinearproblem || propdata->binvaraffected || ! propdata->ofenabled );

   /* return if there is no symmetry available */
   nperms = propdata->nperms;
   if ( nperms <= 0 || ! propdata->ofenabled )
      return SCIP_OKAY;

   assert( propdata->permvars != NULL );
   assert( propdata->npermvars > 0 );
   assert( propdata->permvarmap != NULL );
   assert( propdata->permstrans != NULL );
   assert( propdata->inactiveperms != NULL );
   assert( propdata->components != NULL );
   assert( propdata->componentbegins != NULL );
   assert( propdata->vartocomponent != NULL );
   assert( propdata->ncomponents > 0 );

   permvars = propdata->permvars;
   npermvars = propdata->npermvars;
   nbinpermvars = propdata->nbinpermvars;
   permstrans = propdata->permstrans;
   inactiveperms = propdata->inactiveperms;
   components = propdata->components;
   componentbegins = propdata->componentbegins;
   vartocomponent = propdata->vartocomponent;
   ncomponents = propdata->ncomponents;

   /* init bitset for marking variables (globally fixed or) branched to 1 */
   assert( propdata->bg1 != NULL );
   assert( propdata->bg1list != NULL );
   assert( propdata->nbg1 >= 0 );
   assert( propdata->nbg1 <= npermvars );

   bg1 = propdata->bg1;
   bg1list = propdata->bg1list;
   nbg1 = propdata->nbg1;

   /* get branching variables */
   SCIP_CALL( computeBranchingVariables(scip, npermvars, propdata->permvarmap, bg1, bg1list, &nbg1) );
   assert( nbg1 >= propdata->nbg1 );

   /* reset inactive permutations */
   nactiveperms = nperms;
   for (p = 0; p < nperms; ++p)
      propdata->inactiveperms[p] = FALSE;

   /* get pointers for bg0 */
   assert( propdata->bg0 != NULL );
   assert( propdata->bg0list != NULL );
   assert( propdata->nbg0 >= 0 );
   assert( propdata->nbg0 <= npermvars );

   bg0 = propdata->bg0;
   bg0list = propdata->bg0list;
   nbg0 = propdata->nbg0;

   /* filter out permutations that move variables that are fixed to 0 */
   for (j = 0; j < nbg0 && nactiveperms > 0; ++j)
   {
      int* pt;

      v = bg0list[j];
      assert( 0 <= v && v < npermvars );
      assert( bg0[v] );

      componentidx = vartocomponent[v];

      /* skip unaffected variables and blocked components */
      if ( componentidx < 0 || propdata->componentblocked[componentidx] )
         continue;

      pt = permstrans[v];
      assert( pt != NULL );

      for (p = componentbegins[componentidx]; p < componentbegins[componentidx + 1]; ++p)
      {
         int img;
         int perm;

         perm = components[p];

         /* skip inactive permutations */
         if ( inactiveperms[perm] )
            continue;

         img = pt[perm];

         if ( img != v )
         {
#ifndef NDEBUG
            SCIP_VAR* varv = permvars[v];
            SCIP_VAR* varimg = permvars[img];

            /* check whether moved variables have the same type (might have been aggregated in the meanwhile) */
            assert( SCIPvarGetType(varv) == SCIPvarGetType(varimg) ||
               (SCIPvarIsBinary(varv) && SCIPvarIsBinary(varimg)) ||
               (SCIPvarGetType(varv) == SCIP_VARTYPE_IMPLINT && SCIPvarGetType(varimg) == SCIP_VARTYPE_CONTINUOUS &&
                  SCIPisEQ(scip, SCIPvarGetLbGlobal(varv), SCIPvarGetLbGlobal(varimg)) &&
                  SCIPisEQ(scip, SCIPvarGetUbGlobal(varv), SCIPvarGetUbGlobal(varimg))) ||
               (SCIPvarGetType(varv) == SCIP_VARTYPE_CONTINUOUS && SCIPvarGetType(varimg) == SCIP_VARTYPE_IMPLINT &&
                  SCIPisEQ(scip, SCIPvarGetLbGlobal(varv), SCIPvarGetLbGlobal(varimg)) &&
                  SCIPisEQ(scip, SCIPvarGetUbGlobal(varv), SCIPvarGetUbGlobal(varimg))) );
            assert( SCIPisEQ(scip, propdata->permvarsobj[v], propdata->permvarsobj[img]) );
#endif

            /* we are moving a variable globally fixed to 0 to a variable not of this type */
            if ( ! bg0[img] )
            {
               inactiveperms[perm] = TRUE; /* mark as inactive */
               --nactiveperms;
            }
         }
      }
   }

   /* filter out permutations that move variables that are fixed to different values */
   for (j = 0; j < nbg1 && nactiveperms > 0; ++j)
   {
      int* pt;

      v = bg1list[j];
      assert( 0 <= v && v < npermvars );
      assert( bg1[v] );

      componentidx = vartocomponent[v];

      /* skip unaffected variables and blocked components */
      if ( componentidx < 0 || propdata->componentblocked[componentidx] )
         continue;

      pt = permstrans[v];
      assert( pt != NULL );

      for (p = componentbegins[componentidx]; p < componentbegins[componentidx + 1]; ++p)
      {
         int img;
         int perm;

         perm = components[p];

         /* skip inactive permutations */
         if ( inactiveperms[perm] )
            continue;

         img = pt[perm];

         if ( img != v )
         {
#ifndef NDEBUG
            SCIP_VAR* varv = permvars[v];
            SCIP_VAR* varimg = permvars[img];

            /* check whether moved variables have the same type (might have been aggregated in the meanwhile) */
            assert( SCIPvarGetType(varv) == SCIPvarGetType(varimg) ||
               (SCIPvarIsBinary(varv) && SCIPvarIsBinary(varimg)) ||
               (SCIPvarGetType(varv) == SCIP_VARTYPE_IMPLINT && SCIPvarGetType(varimg) == SCIP_VARTYPE_CONTINUOUS &&
                  SCIPisEQ(scip, SCIPvarGetLbGlobal(varv), SCIPvarGetLbGlobal(varimg)) &&
                  SCIPisEQ(scip, SCIPvarGetUbGlobal(varv), SCIPvarGetUbGlobal(varimg))) ||
               (SCIPvarGetType(varv) == SCIP_VARTYPE_CONTINUOUS && SCIPvarGetType(varimg) == SCIP_VARTYPE_IMPLINT &&
                  SCIPisEQ(scip, SCIPvarGetLbGlobal(varv), SCIPvarGetLbGlobal(varimg)) &&
                  SCIPisEQ(scip, SCIPvarGetUbGlobal(varv), SCIPvarGetUbGlobal(varimg))) );
            assert( SCIPisEQ(scip, propdata->permvarsobj[v], propdata->permvarsobj[img]) );
#endif

            /* we are moving a variable globally fixed or branched to 1 to a variable not of this type */
            if ( ! bg1[img] )
            {
               inactiveperms[perm] = TRUE; /* mark as inactive */
               --nactiveperms;
            }
         }
      }
   }

   /* Clean bg1 list - need to do this after the main loop! (Not needed for bg0.)
    * Note that variables globally fixed to 1 are not resetted, since the loop starts at propdata->nbg1. */
   for (j = propdata->nbg1; j < nbg1; ++j)
      bg1[bg1list[j]] = FALSE;

   /* exit if no active permuations left */
   if ( nactiveperms == 0 )
      return SCIP_OKAY;

   /* compute orbits of binary variables */
   SCIP_CALL( SCIPallocBufferArray(scip, &orbits, nbinpermvars) );
   SCIP_CALL( SCIPallocBufferArray(scip, &orbitbegins, nbinpermvars) );
   SCIP_CALL( SCIPcomputeOrbitsFilterSym(scip, nbinpermvars, permstrans, nperms, inactiveperms,
         orbits, orbitbegins, &norbits, components, componentbegins, vartocomponent, propdata->componentblocked, ncomponents, propdata->nmovedpermvars) );

   if ( norbits > 0 )
   {
      int nfixedzero = 0;
      int nfixedone = 0;

      SCIPdebugMsg(scip, "Perform orbital fixing on %d orbits (%d active perms).\n", norbits, nactiveperms);
      SCIP_CALL( performOrbitalFixing(scip, permvars, nbinpermvars, orbits, orbitbegins, norbits, infeasible, &nfixedzero, &nfixedone) );

      propdata->nfixedzero += nfixedzero;
      propdata->nfixedone += nfixedone;
      *nprop = nfixedzero + nfixedone;

      SCIPdebugMsg(scip, "Orbital fixings: %d 0s, %d 1s.\n", nfixedzero, nfixedone);
   }

   SCIPfreeBufferArray(scip, &orbitbegins);
   SCIPfreeBufferArray(scip, &orbits);

   return SCIP_OKAY;
}



/*
 * Callback methods of propagator
 */

/** presolving initialization method of propagator (called when presolving is about to begin) */
static
SCIP_DECL_PROPINITPRE(propInitpreSymmetry)
{  /*lint --e{715}*/
   SCIP_PROPDATA* propdata;

   assert( scip != NULL );
   assert( prop != NULL );

   propdata = SCIPpropGetData(prop);
   assert( propdata != NULL );

   /* check whether we should run */
   if ( propdata->usesymmetry < 0 )
   {
      SCIP_CALL( SCIPgetIntParam(scip, "misc/usesymmetry", &propdata->usesymmetry) );

      if ( ISSYMRETOPESACTIVE(propdata->usesymmetry) )
         propdata->symconsenabled = TRUE;
      else
         propdata->symconsenabled = FALSE;

      if ( ISORBITALFIXINGACTIVE(propdata->usesymmetry) )
         propdata->ofenabled = TRUE;
      else
         propdata->ofenabled = FALSE;
   }

   /* add symmetry handling constraints if required  */
   if ( propdata->symconsenabled && propdata->addconsstiming == 0 )
   {
      SCIPdebugMsg(scip, "Try to add symmetry handling constraints before presolving.");

      SCIP_CALL( tryAddSymmetryHandlingConss(scip, prop, NULL) );
   }

   return SCIP_OKAY;
}


/** presolving deinitialization method of propagator (called after presolving has been finished) */
static
SCIP_DECL_PROPEXITPRE(propExitpreSymmetry)
{  /*lint --e{715}*/
   SCIP_PROPDATA* propdata;

   assert( scip != NULL );
   assert( prop != NULL );
   assert( strcmp(SCIPpropGetName(prop), PROP_NAME) == 0 );

   SCIPdebugMsg(scip, "Exitpre method of propagator <%s> ...\n", PROP_NAME);

   propdata = SCIPpropGetData(prop);
   assert( propdata != NULL );
   assert( propdata->usesymmetry >= 0 );

   /* guarantee that symmetries are computed (and handled) if the solving process has not been interrupted
    * and even if presolving has been disabled */
   if ( propdata->symconsenabled && SCIPgetStatus(scip) == SCIP_STATUS_UNKNOWN )
   {
      SCIP_CALL( tryAddSymmetryHandlingConss(scip, prop, NULL) );
   }

   return SCIP_OKAY;
}


/** presolving method of propagator */
static
SCIP_DECL_PROPPRESOL(propPresolSymmetry)
{  /*lint --e{715}*/
   SCIP_PROPDATA* propdata;
   int i;

   assert( scip != NULL );
   assert( prop != NULL );
   assert( result != NULL );
   assert( SCIPgetStage(scip) == SCIP_STAGE_PRESOLVING );

   *result = SCIP_DIDNOTRUN;

   propdata = SCIPpropGetData(prop);
   assert( propdata != NULL );
   assert( propdata->usesymmetry >= 0 );

   /* possibly create symmetry handling constraints */
   if ( propdata->symconsenabled )
   {
      int noldngenconns;
      SCIP_Bool earlyterm = FALSE;

      /* skip presolving if we are not at the end if addconsstiming == 2 */
      assert( 0 <= propdata->addconsstiming && propdata->addconsstiming <= 2 );
      if ( propdata->addconsstiming > 1 && ! SCIPisPresolveFinished(scip) )
         return SCIP_OKAY;

      /* possibly stop */
      if ( SCIPisStopped(scip) )
         return SCIP_OKAY;

      noldngenconns = propdata->ngenconss;

      SCIP_CALL( tryAddSymmetryHandlingConss(scip, prop, &earlyterm) );

      /* if we actually tried to add symmetry handling constraints */
      if ( ! earlyterm )
      {
         *result = SCIP_DIDNOTFIND;

         /* if symmetry handling constraints have been added, presolve each */
         if ( propdata->ngenconss > 0 )
         {
            /* at this point, the symmetry group should be computed and nontrivial */
            assert( propdata->nperms > 0 );
            assert( propdata->triedaddconss );

            /* we have added at least one symmetry handling constraints, i.e., we were successful */
            *result = SCIP_SUCCESS;

            *naddconss += propdata->ngenconss - noldngenconns;
            SCIPdebugMsg(scip, "Added symmetry breaking constraints: %d.\n", propdata->ngenconss - noldngenconns);

            /* if constraints have been added, loop through generated constraints and presolve each */
            for (i = 0; i < propdata->ngenconss; ++i)
            {
               SCIP_CALL( SCIPpresolCons(scip, propdata->genconss[i], nrounds, SCIP_PROPTIMING_ALWAYS, nnewfixedvars, nnewaggrvars, nnewchgvartypes,
                     nnewchgbds, nnewholes, nnewdelconss, nnewaddconss, nnewupgdconss, nnewchgcoefs, nnewchgsides, nfixedvars, naggrvars,
                     nchgvartypes, nchgbds, naddholes, ndelconss, naddconss, nupgdconss, nchgcoefs, nchgsides, result) );

               /* exit if cutoff or unboundedness has been detected */
               if ( *result == SCIP_CUTOFF || *result == SCIP_UNBOUNDED )
               {
                  SCIPdebugMsg(scip, "Presolving constraint <%s> detected cutoff or unboundedness.\n", SCIPconsGetName(propdata->genconss[i]));
                  return SCIP_OKAY;
               }
            }
            SCIPdebugMsg(scip, "Presolved %d generated constraints.\n", propdata->ngenconss);
         }
      }
   }

   /* run OF presolving */
   assert( 0 <= propdata->ofsymcomptiming && propdata->ofsymcomptiming <= 2 );
   if ( propdata->ofenabled && propdata->performpresolving && propdata->ofsymcomptiming <= 1 )
   {
      SCIP_Bool infeasible;
      int nprop;

      /* if we did not tried to add symmetry handling constraints */
      if ( *result == SCIP_DIDNOTRUN )
         *result = SCIP_DIDNOTFIND;

      SCIPdebugMsg(scip, "Presolving <%s>.\n", PROP_NAME);

      SCIP_CALL( propagateOrbitalFixing(scip, propdata, &infeasible, &nprop) );

      if ( infeasible )
         *result = SCIP_CUTOFF;
      else if ( nprop > 0 )
      {
         *result = SCIP_SUCCESS;
         *nfixedvars += nprop;
      }
   }
   else if ( propdata->ofenabled && propdata->ofsymcomptiming == 1 )
   {
      /* otherwise compute symmetry if timing requests it */
      SCIP_CALL( determineSymmetry(scip, propdata, SYM_SPEC_BINARY | SYM_SPEC_INTEGER | SYM_SPEC_REAL, 0) );
      assert( propdata->binvaraffected || ! propdata->ofenabled );
   }

   return SCIP_OKAY;
}


/** execution method of propagator */
static
SCIP_DECL_PROPEXEC(propExecSymmetry)
{  /*lint --e{715}*/
   SCIP_PROPDATA* propdata;
   SCIP_Bool infeasible = FALSE;
   SCIP_Longint nodenumber;
   int nprop = 0;

   assert( scip != NULL );
   assert( result != NULL );

   *result = SCIP_DIDNOTRUN;

   /* do not run if we are in the root or not yet solving */
   if ( SCIPgetDepth(scip) <= 0 || SCIPgetStage(scip) < SCIP_STAGE_SOLVING )
      return SCIP_OKAY;

   /* do nothing if we are in a probing node */
   if ( SCIPinProbing(scip) )
      return SCIP_OKAY;

   /* do not run again in repropagation, since the path to the root might have changed */
   if ( SCIPinRepropagation(scip) )
      return SCIP_OKAY;

   /* get data */
   propdata = SCIPpropGetData(prop);
   assert( propdata != NULL );

   /* if usesymmetry has not been read so far */
   if ( propdata->usesymmetry < 0 )
   {
      SCIP_CALL( SCIPgetIntParam(scip, "misc/usesymmetry", &propdata->usesymmetry) );
      if ( ISSYMRETOPESACTIVE(propdata->usesymmetry) )
         propdata->symconsenabled = TRUE;
      else
         propdata->symconsenabled = FALSE;

      if ( ISORBITALFIXINGACTIVE(propdata->usesymmetry) )
         propdata->ofenabled = TRUE;
      else
         propdata->ofenabled = FALSE;
   }

   /* do not propagate if orbital fixing is not enabled */
   if ( ! propdata->ofenabled )
      return SCIP_OKAY;

   /* return if there is no symmetry available */
   if ( propdata->nperms == 0 )
      return SCIP_OKAY;

   /* return if we already ran in this node */
   nodenumber = SCIPnodeGetNumber(SCIPgetCurrentNode(scip));
   if ( nodenumber == propdata->nodenumber )
      return SCIP_OKAY;
   propdata->nodenumber = nodenumber;

   /* propagate */
   *result = SCIP_DIDNOTFIND;

   SCIPdebugMsg(scip, "Propagating <%s>.\n", SCIPpropGetName(prop));

   SCIP_CALL( propagateOrbitalFixing(scip, propdata, &infeasible, &nprop) );

   if ( infeasible )
      *result = SCIP_CUTOFF;
   else if ( nprop > 0 )
      *result = SCIP_REDUCEDDOM;

   return SCIP_OKAY;
}


/** deinitialization method of propagator (called before transformed problem is freed) */
static
SCIP_DECL_PROPEXIT(propExitSymmetry)
{
   SCIP_PROPDATA* propdata;

   assert( scip != NULL );
   assert( prop != NULL );
   assert( strcmp(SCIPpropGetName(prop), PROP_NAME) == 0 );

   SCIPdebugMsg(scip, "Exiting propagator <%s>.\n", PROP_NAME);

   propdata = SCIPpropGetData(prop);
   assert( propdata != NULL );

   SCIP_CALL( freeSymmetryData(scip, propdata) );

   /* reset basic data */
   propdata->usesymmetry = -1;
   propdata->symconsenabled = FALSE;
   propdata->triedaddconss = FALSE;
   propdata->nsymresacks = 0;
   propdata->norbitopes = 0;
   propdata->ofenabled = FALSE;
   propdata->lastrestart = 0;
   propdata->nfixedzero = 0;
   propdata->nfixedone = 0;
   propdata->nodenumber = -1;

   return SCIP_OKAY;
}


/** propagation conflict resolving method of propagator
 *
 *  @todo Implement reverse propagation.
 *
 *  Note that this is relatively difficult to obtain: One needs to include all bounds of variables that are responsible
 *  for creating the orbit in which the variables that was propagated lies. This includes all variables that are moved
 *  by the permutations which are involved in creating the orbit.
 */
static
SCIP_DECL_PROPRESPROP(propRespropSymmetry)
{  /*lint --e{715,818}*/
   assert( result != NULL );

   *result = SCIP_DIDNOTFIND;

   return SCIP_OKAY;
}


/** destructor of propagator to free user data (called when SCIP is exiting) */
static
SCIP_DECL_PROPFREE(propFreeSymmetry)
{  /*lint --e{715}*/
   SCIP_PROPDATA* propdata;

   assert( scip != NULL );
   assert( prop != NULL );
   assert( strcmp(SCIPpropGetName(prop), PROP_NAME) == 0 );

   SCIPdebugMsg(scip, "Freeing symmetry propagator.\n");

   propdata = SCIPpropGetData(prop);
   assert( propdata != NULL );

   SCIPfreeBlockMemory(scip, &propdata);

   return SCIP_OKAY;
}


/*
 * External methods
 */

/** include symmetry propagator */
SCIP_RETCODE SCIPincludePropSymmetry(
   SCIP*                 scip                /**< SCIP data structure */
   )
{
   SCIP_TABLEDATA* tabledata;
   SCIP_PROPDATA* propdata = NULL;
   SCIP_PROP* prop = NULL;

   SCIP_CALL( SCIPallocBlockMemory(scip, &propdata) );
   assert( propdata != NULL );

   propdata->npermvars = 0;
   propdata->nbinpermvars = 0;
   propdata->permvars = NULL;
#ifndef NDEBUG
   propdata->permvarsobj = NULL;
#endif
   propdata->nperms = -1;
   propdata->nmaxperms = 0;
   propdata->perms = NULL;
   propdata->permstrans = NULL;
   propdata->permvarmap = NULL;

   propdata->ncomponents = -1;
   propdata->components = NULL;
   propdata->componentbegins = NULL;
   propdata->vartocomponent = NULL;
   propdata->componentblocked = NULL;

   propdata->log10groupsize = -1.0;
   propdata->nmovedvars = -1;
   propdata->binvaraffected = FALSE;
   propdata->computedsymmetry = FALSE;

   propdata->usesymmetry = -1;
   propdata->symconsenabled = FALSE;
   propdata->triedaddconss = FALSE;
   propdata->genconss = NULL;
   propdata->ngenconss = 0;
   propdata->nsymresacks = 0;
   propdata->norbitopes = 0;
   propdata->isnonlinvar = NULL;

   propdata->ofenabled = FALSE;
   propdata->bg0 = NULL;
   propdata->bg0list = NULL;
   propdata->nbg0 = 0;
   propdata->bg1 = NULL;
   propdata->bg1list = NULL;
   propdata->nbg1 = 0;
   propdata->permvarsevents = NULL;
   propdata->inactiveperms = NULL;
   propdata->nmovedpermvars = 0;
   propdata->lastrestart = 0;
   propdata->nfixedzero = 0;
   propdata->nfixedone = 0;
   propdata->nodenumber = -1;

   /* create event handler */
   propdata->eventhdlr = NULL;
   SCIP_CALL( SCIPincludeEventhdlrBasic(scip, &(propdata->eventhdlr), EVENTHDLR_SYMMETRY_NAME, EVENTHDLR_SYMMETRY_DESC,
         eventExecSymmetry, NULL) );
   assert( propdata->eventhdlr != NULL );

   /* include constraint handler */
   SCIP_CALL( SCIPincludePropBasic(scip, &prop, PROP_NAME, PROP_DESC,
         PROP_PRIORITY, PROP_FREQ, PROP_DELAY, PROP_TIMING, propExecSymmetry, propdata) );
   assert( prop != NULL );

   SCIP_CALL( SCIPsetPropFree(scip, prop, propFreeSymmetry) );
   SCIP_CALL( SCIPsetPropExit(scip, prop, propExitSymmetry) );
   SCIP_CALL( SCIPsetPropInitpre(scip, prop, propInitpreSymmetry) );
   SCIP_CALL( SCIPsetPropExitpre(scip, prop, propExitpreSymmetry) );
   SCIP_CALL( SCIPsetPropResprop(scip, prop, propRespropSymmetry) );
   SCIP_CALL( SCIPsetPropPresol(scip, prop, propPresolSymmetry, PROP_PRESOL_PRIORITY, PROP_PRESOL_MAXROUNDS, PROP_PRESOLTIMING) );

   /* include table */
   SCIP_CALL( SCIPallocBlockMemory(scip, &tabledata) );
   tabledata->propdata = propdata;
   SCIP_CALL( SCIPincludeTable(scip, TABLE_NAME_ORBITALFIXING, TABLE_DESC_ORBITALFIXING, TRUE,
         NULL, tableFreeOrbitalfixing, NULL, NULL, NULL, NULL, tableOutputOrbitalfixing,
         tabledata, TABLE_POSITION_ORBITALFIXING, TABLE_EARLIEST_ORBITALFIXING) );

   /* add parameters for computing symmetry */
   SCIP_CALL( SCIPaddIntParam(scip,
         "propagating/" PROP_NAME "/maxgenerators",
         "limit on the number of generators that should be produced within symmetry detection (0 = no limit)",
         &propdata->maxgenerators, TRUE, DEFAULT_MAXGENERATORS, 0, INT_MAX, NULL, NULL) );

   SCIP_CALL( SCIPaddBoolParam(scip,
         "propagating/" PROP_NAME "/checksymmetries",
         "Should all symmetries be checked after computation?",
         &propdata->checksymmetries, TRUE, DEFAULT_CHECKSYMMETRIES, NULL, NULL) );

   SCIP_CALL( SCIPaddBoolParam(scip,
         "propagating/" PROP_NAME "/displaynorbitvars",
         "Should the number of variables affected by some symmetry be displayed?",
         &propdata->displaynorbitvars, TRUE, DEFAULT_DISPLAYNORBITVARS, NULL, NULL) );

   SCIP_CALL( SCIPaddBoolParam(scip,
         "propagating/" PROP_NAME "/doubleequations",
         "Double equations to positive/negative version?",
         &propdata->doubleequations, TRUE, DEFAULT_DOUBLEEQUATIONS, NULL, NULL) );

   /* add parameters for adding symmetry handling constraints */
   SCIP_CALL( SCIPaddBoolParam(scip,
         "propagating/" PROP_NAME "/conssaddlp",
         "Should the symmetry breaking constraints be added to the LP?",
         &propdata->conssaddlp, TRUE, DEFAULT_CONSSADDLP, NULL, NULL) );

   SCIP_CALL( SCIPaddBoolParam(scip,
         "propagating/" PROP_NAME "/addsymresacks",
         "Add inequalities for symresacks for each generator?",
         &propdata->addsymresacks, TRUE, DEFAULT_ADDSYMRESACKS, NULL, NULL) );

   SCIP_CALL( SCIPaddBoolParam(scip,
         "propagating/" PROP_NAME "/detectorbitopes",
         "Should we check whether the components of the symmetry group can be handled by orbitopes?",
         &propdata->detectorbitopes, TRUE, DEFAULT_DETECTORBITOPES, NULL, NULL) );

   SCIP_CALL( SCIPaddIntParam(scip,
         "propagating/" PROP_NAME "/addconsstiming",
         "timing of adding constraints (0 = before presolving, 1 = during presolving, 2 = after presolving)",
         &propdata->addconsstiming, TRUE, DEFAULT_ADDCONSSTIMING, 0, 2, NULL, NULL) );

   /* add parameters for orbital fixing */
   SCIP_CALL( SCIPaddIntParam(scip,
         "propagating/" PROP_NAME "/ofsymcomptiming",
         "timing of symmetry computation for orbital fixing (0 = before presolving, 1 = during presolving, 2 = at first call)",
         &propdata->ofsymcomptiming, TRUE, DEFAULT_OFSYMCOMPTIMING, 0, 2, NULL, NULL) );

   SCIP_CALL( SCIPaddBoolParam(scip,
         "propagating/" PROP_NAME "/performpresolving",
         "run orbital fixing during presolving?",
         &propdata->performpresolving, TRUE, DEFAULT_PERFORMPRESOLVING, NULL, NULL) );

   SCIP_CALL( SCIPaddBoolParam(scip,
         "propagating/" PROP_NAME "/recomputerestart",
         "recompute symmetries after a restart has occured?",
         &propdata->recomputerestart, TRUE, DEFAULT_RECOMPUTERESTART, NULL, NULL) );

   SCIP_CALL( SCIPaddBoolParam(scip,
         "propagating/" PROP_NAME "/compresssymmetries",
         "Should non-affected variables be removed from permutation to save memory?",
         &propdata->compresssymmetries, TRUE, DEFAULT_COMPRESSSYMMETRIES, NULL, NULL) );

   SCIP_CALL( SCIPaddRealParam(scip,
         "propagating/" PROP_NAME "/compressthreshold",
         "Compression is used if percentage of moved vars is at most the threshold.",
         &propdata->compressthreshold, TRUE, DEFAULT_COMPRESSTHRESHOLD, 0.0, 1.0, NULL, NULL) );

   SCIP_CALL( SCIPaddBoolParam(scip,
     "propagating/" PROP_NAME "/usecolumnsparsity",
         "Should the number of conss a variable is contained in be exploited in symmetry detection?",
         &propdata->usecolumnsparsity, TRUE, DEFAULT_USECOLUMNSPARSITY, NULL, NULL) );

   SCIP_CALL( SCIPaddBoolParam(scip,
     "propagating/" PROP_NAME "/onlybinarysymmetry",
         "Is only symmetry on binary variables used?",
         &propdata->onlybinarysymmetry, TRUE, DEFAULT_ONLYBINARYSYMMETRY, NULL, NULL) );

   /* possibly add description */
   if ( SYMcanComputeSymmetry() )
   {
      SCIP_CALL( SCIPincludeExternalCodeInformation(scip, SYMsymmetryGetName(), SYMsymmetryGetDesc()) );
   }

   return SCIP_OKAY;
}


/** return currently available symmetry group information */
SCIP_RETCODE SCIPgetSymmetry(
   SCIP*                 scip,               /**< SCIP data structure */
   int*                  npermvars,          /**< pointer to store number of variables for permutations */
   SCIP_VAR***           permvars,           /**< pointer to store variables on which permutations act */
   SCIP_HASHMAP**        permvarmap,         /**< pointer to store hash map of permvars (or NULL) */
   int*                  nperms,             /**< pointer to store number of permutations */
   int***                perms,              /**< pointer to store permutation generators as (nperms x npermvars) matrix (or NULL)*/
   int***                permstrans,         /**< pointer to store permutation generators as (npermvars x nperms) matrix (or NULL)*/
   SCIP_Real*            log10groupsize,     /**< pointer to store log10 of group size (or NULL) */
   SCIP_Bool*            binvaraffected,     /**< pointer to store whether binary variables are affected (or NULL) */
   int**                 components,         /**< pointer to store components of symmetry group (or NULL) */
   int**                 componentbegins,    /**< pointer to store begin positions of components in components array (or NULL) */
   int**                 vartocomponent,     /**< pointer to store assignment from variable to its component (or NULL) */
   int*                  ncomponents         /**< pointer to store number of components (or NULL) */
   )
{
   SCIP_PROPDATA* propdata;
   SCIP_PROP* prop;

   assert( scip != NULL );
   assert( npermvars != NULL );
   assert( permvars != NULL );
   assert( nperms != NULL );
   assert( perms != NULL || permstrans != NULL );
   assert( ncomponents != NULL || (components == NULL && componentbegins == NULL && vartocomponent == NULL) );

   /* find symmetry propagator */
   prop = SCIPfindProp(scip, "symmetry");
   if ( prop == NULL )
   {
      SCIPerrorMessage("Could not find symmetry propagator.\n");
      return SCIP_PLUGINNOTFOUND;
   }
   assert( prop != NULL );
   assert( strcmp(SCIPpropGetName(prop), PROP_NAME) == 0 );

   propdata = SCIPpropGetData(prop);
   assert( propdata != NULL );

   *npermvars = propdata->npermvars;
   *permvars = propdata->permvars;

   if ( permvarmap != NULL )
      *permvarmap = propdata->permvarmap;

   *nperms = propdata->nperms;
   if ( perms != NULL )
   {
      *perms = propdata->perms;
      assert( *perms != NULL || *nperms <= 0 );
   }

   if ( permstrans != NULL )
   {
      *permstrans = propdata->permstrans;
      assert( *permstrans != NULL || *nperms <= 0 );
   }

   if ( log10groupsize != NULL )
      *log10groupsize = propdata->log10groupsize;

   if ( binvaraffected != NULL )
      *binvaraffected = propdata->binvaraffected;

   if ( components != NULL )
      *components = propdata->components;

   if ( componentbegins != NULL )
      *componentbegins = propdata->componentbegins;

   if ( vartocomponent )
      *vartocomponent = propdata->vartocomponent;

   if ( ncomponents )
      *ncomponents = propdata->ncomponents;

   return SCIP_OKAY;
}<|MERGE_RESOLUTION|>--- conflicted
+++ resolved
@@ -615,11 +615,7 @@
    }
 
    /*  release variables */
-<<<<<<< HEAD
-   if ( propdata->binvaraffected )
-=======
    if ( propdata->binvaraffected || ! propdata->islinearproblem )
->>>>>>> 2e9e5ea9
    {
       for (i = 0; i < propdata->nbinpermvars; ++i)
       {
