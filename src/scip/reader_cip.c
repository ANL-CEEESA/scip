/* * * * * * * * * * * * * * * * * * * * * * * * * * * * * * * * * * * * * * */
/*                                                                           */
/*                  This file is part of the program and library             */
/*         SCIP --- Solving Constraint Integer Programs                      */
/*                                                                           */
/*    Copyright (C) 2002-2013 Konrad-Zuse-Zentrum                            */
/*                            fuer Informationstechnik Berlin                */
/*                                                                           */
/*  SCIP is distributed under the terms of the ZIB Academic License.         */
/*                                                                           */
/*  You should have received a copy of the ZIB Academic License              */
/*  along with SCIP; see the file COPYING. If not email to scip@zib.de.      */
/*                                                                           */
/* * * * * * * * * * * * * * * * * * * * * * * * * * * * * * * * * * * * * * */

/**@file   reader_cip.c
 * @brief  CIP file reader
 * @author Stefan Heinz
 * @author Marc Pfetsch
 * @author Michael Winkler
 *
 * @todo Ensure order of fixed/(multi-)aggregated/negated variables in output to ensure correct reading; all used
 * variables in aggregations have to be defined previously.
 */

/*---+----1----+----2----+----3----+----4----+----5----+----6----+----7----+----8----+----9----+----0----+----1----+----2*/

#include <string.h>
#include <ctype.h>

#include "scip/reader_cip.h"
#include "scip/cons_linear.h"

#define READER_NAME             "cipreader"
#define READER_DESC             "file reader for CIP (Constraint Integer Program) format"
#define READER_EXTENSION        "cip"

/** Section of the in CIP files */
enum CipSection 
{
   CIP_START,            /**< start tag */
   CIP_STATISTIC,        /**< statistics section */
   CIP_OBJECTIVE,        /**< objective */
   CIP_VARS,             /**< list of (free) variables */
   CIP_FIXEDVARS,        /**< list of fixed variables */
   CIP_CONSTRAINTS,      /**< constraints */
   CIP_END               /**< end of file tag */
};
typedef enum CipSection CIPSECTION;          /**< Section of the in CIP files */


/*
 * Data structures
 */

/** CIP reading data */
struct CipInput
{
   SCIP_FILE*            file;               /**< input file */
   char*                 strbuf;             /**< string buffer for input lines */
   int                   len;                /**< length of strbuf */
   int                   readingsize;        /**< size of block in which len is increased if necessary */
   int                   linenumber;         /**< number of line in input file */
   CIPSECTION            section;            /**< current section */
   SCIP_Bool             haserror;           /**< some error occurred */
   SCIP_Bool             endfile;            /**< we have reached the end of the file */
   SCIP_Bool             aggregatedvars;     /**< whether there are (multi-)aggregated variables in the input */
};
typedef struct CipInput CIPINPUT;            /**< CIP reading data */


/*
 * Local methods for reading/parsing
 */

/** get next input line; this are all characters until the next semicolon */
static
SCIP_RETCODE getInputString(
   SCIP*                 scip,               /**< SCIP data structure */
   CIPINPUT*             cipinput            /**< CIP parsing data */
   )
{
   char* endline;
   char* endcharacter;

   assert(cipinput != NULL);

   /* read next line */
   cipinput->endfile = (SCIPfgets(cipinput->strbuf, cipinput->len, cipinput->file) == NULL);

   if( cipinput->endfile )
   {
      /* clear the line for safety reason */
      BMSclearMemoryArray(cipinput->strbuf, cipinput->len);
      return SCIP_OKAY;
   }

   cipinput->linenumber++;
   endline = strchr(cipinput->strbuf, '\n');

   endcharacter = strchr(cipinput->strbuf, ';');
   while( endline == NULL || (endcharacter == NULL && cipinput->section == CIP_CONSTRAINTS && strncmp(cipinput->strbuf, "END", 3) != 0 ) )
   {
      int pos;

      /* we refill the buffer from the '\n' character */
      if( endline == NULL )
         pos = cipinput->len - 1;
      else
         pos = endline - cipinput->strbuf;

      /* don't erase the '\n' from all buffers for constraints */
      if( endline != NULL && cipinput->section == CIP_CONSTRAINTS )
         pos++;

      /* if necessary reallocate memory */
      if( pos + cipinput->readingsize >= cipinput->len )
      {
         cipinput->len = SCIPcalcMemGrowSize(scip, pos + cipinput->readingsize);
         SCIP_CALL( SCIPreallocBufferArray(scip, &(cipinput->strbuf), cipinput->len) );
      }

      /* read next line */
      cipinput->endfile = (SCIPfgets(&(cipinput->strbuf[pos]), cipinput->len - pos, cipinput->file) == NULL);

      if( cipinput->endfile )
      {
	 /* clear the line for safety reason */
	 BMSclearMemoryArray(cipinput->strbuf, cipinput->len);
         return SCIP_OKAY;
      }

      cipinput->linenumber++;
      endline = strrchr(cipinput->strbuf, '\n');
      endcharacter = strchr(cipinput->strbuf, ';');
   }
   assert(endline != NULL);

   /*SCIPdebugMessage("read line: %s\n", cipinput->strbuf);*/

   if( cipinput->section == CIP_CONSTRAINTS && endcharacter != NULL && endline - endcharacter != 1 )
   {
      SCIPerrorMessage("Constraint line has to end with ';\\n' (line: %d).\n", cipinput->linenumber);
      cipinput->haserror = TRUE;
      return SCIP_OKAY; /* return error at hightest level */
   }

   *endline = '\0';

   return SCIP_OKAY;
}

/** read the problem name out of the statistics */
static
SCIP_RETCODE getStart(
   SCIP*                 scip,               /**< SCIP data structure */
   CIPINPUT*             cipinput            /**< CIP parsing data */
   )
{
   char* buf;

   buf = cipinput->strbuf;

   if( strncmp(buf, "STATISTICS", 9) == 0 )
   {
      cipinput->section = CIP_STATISTIC;
      return SCIP_OKAY;
   }

   if( strncmp(buf, "VARIABLES", 8) == 0 || strncmp(buf, "FIXED", 5) == 0 || strncmp(buf, "CONSTRAINTS", 11) == 0 || strncmp(buf, "OBJECTIVE", 9) == 0 )
   {
      SCIPerrorMessage("Syntax Error: File has to start with 'STATISTICS' section.\n");
      cipinput->haserror = TRUE;
      return SCIP_OKAY;
   }

   return SCIP_OKAY;
}


/** read the problem name out of the statistics */
static
SCIP_RETCODE getStatistics(
   SCIP*                 scip,               /**< SCIP data structure */
   CIPINPUT*             cipinput            /**< CIP parsing data */
   )
{
   char* buf;

   buf = cipinput->strbuf;

   if( strncmp(buf, "OBJECTIVE", 9) == 0 )
   {
      cipinput->section = CIP_OBJECTIVE;
      return SCIP_OKAY;
   }

   SCIPdebugMessage("parse statistics\n");

   if( strncmp(buf, "  Problem name", 14) == 0 )
   {
      char* name;
      char* s;

      name = strchr(buf, ':');

      if( name == NULL )
      {
         SCIPwarningMessage(scip, "did not find problem name (line: %d):\n%s\n", cipinput->linenumber, cipinput->strbuf);
         return SCIP_OKAY;  /* no error, might work with empty problem name */
      }

      /* skip ':' */
      ++name;

      /* make sure that we terminate the string at comments ('#') or newline ('\r', '\n')*/
      if( NULL != (s = strpbrk(name, "#\r\n")) )
         *s = '\0';

      /* remove white space (tabs, ' ') in front of the name */
      while( isspace((unsigned char)* name) )
         ++name;

      /* set problem name */
      SCIP_CALL( SCIPsetProbName(scip, name) );

      SCIPdebugMessage("problem name <%s>\n", name);
   }

   return SCIP_OKAY;
}

/** read objective sense, offset, and scale */
static
SCIP_RETCODE getObjective(
   SCIP*                 scip,               /**< SCIP data structure */
   CIPINPUT*             cipinput,           /**< CIP parsing data */
   SCIP_Real*            objscale,           /**< buffer where to multiply with objective scale */
   SCIP_Real*            objoffset           /**< buffer where to add with objective offset */
   )
{
   char* buf;
   char* name;

   assert(objscale != NULL);
   assert(objoffset != NULL);

   buf = cipinput->strbuf;

   if( strncmp(buf, "VARIABLES", 8) == 0 )
      cipinput->section = CIP_VARS;
   else if( strncmp(buf, "FIXED", 5) == 0 )
      cipinput->section = CIP_FIXEDVARS;
   else if( strncmp(buf, "CONSTRAINTS", 11) == 0 )
      cipinput->section = CIP_CONSTRAINTS;
   else if( strncmp(buf, "END", 3) == 0 )
      cipinput->section = CIP_END;

   if( cipinput->section != CIP_OBJECTIVE )
      return SCIP_OKAY;

   SCIPdebugMessage("parse objective information\n");

   /* remove white space */
   while ( isspace((unsigned char)* buf) )
      ++buf;

   if( strncasecmp(buf, "Sense", 5) == 0 )
   {
      SCIP_OBJSENSE objsense;

      name = strchr(buf, ':');

      if( name == NULL )
      {
         SCIPwarningMessage(scip, "did not find objective sense (line: %d):\n%s\n", cipinput->linenumber, cipinput->strbuf);
         return SCIP_OKAY; /* no error - might work with default */
      }

      /* skip ':' */
      ++name;

      /* remove white space in front of the name */
      while( isspace((unsigned char)* name) )
         ++name;

      if( strncasecmp(name, "minimize", 3) == 0 )
         objsense = SCIP_OBJSENSE_MINIMIZE;
      else if( strncasecmp(name, "maximize", 3) == 0 )
         objsense = SCIP_OBJSENSE_MAXIMIZE;
      else
      {
         SCIPwarningMessage(scip, "unknown objective sense '%s' (line: %d):\n%s\n", name, cipinput->linenumber, cipinput->strbuf);
         return SCIP_OKAY; /* no error - might work with default */
      }

      /* set problem name */
      SCIP_CALL( SCIPsetObjsense(scip, objsense) );
      SCIPdebugMessage("objective sense <%s>\n", objsense == SCIP_OBJSENSE_MINIMIZE ? "minimize" : "maximize");
   }
   else if( strncasecmp(buf, "Offset", 6) == 0 )
   {
      SCIP_Real off = 0;
      char* endptr;

      name = strchr(buf, ':');

      if( name == NULL )
      {
         SCIPwarningMessage(scip, "did not find offset (line: %d)\n", cipinput->linenumber);
         return SCIP_OKAY;
      }

      /* skip ':' */
      ++name;

      /* remove white space in front of the name */
      while(isspace((unsigned char)*name))
         ++name;

      if ( SCIPstrToRealValue(name, &off, &endptr) )
      {
         *objoffset += off;
         SCIPdebugMessage("offset <%g> (total: %g)\n", off, *objoffset);
      }
      else
      {
         SCIPwarningMessage(scip, "could not parse offset (line: %d)\n%s\n", cipinput->linenumber, cipinput->strbuf);
         return SCIP_OKAY;
      }
   }
   else if( strncasecmp(buf, "Scale", 5) == 0 )
   {
      SCIP_Real scale = 1.0;
      char* endptr;

      name = strchr(buf, ':');

      if( name == NULL )
      {
         SCIPwarningMessage(scip, "did not find scale (line: %d)\n", cipinput->linenumber);
         return SCIP_OKAY;
      }

      /* skip ':' */
      ++name;

      /* remove white space in front of the name */
      while(isspace((unsigned char)*name))
         ++name;

      if ( SCIPstrToRealValue(name, &scale, &endptr) )
      {
         *objscale *= scale;
         SCIPdebugMessage("objscale <%g> (total: %g)\n", scale, *objscale);
      }
      else
      {
         SCIPwarningMessage(scip, "could not parse objective scale (line: %d)\n%s\n", cipinput->linenumber, cipinput->strbuf);
         return SCIP_OKAY;
      }
   }

   return SCIP_OKAY;
}

/** read variable */
static
SCIP_RETCODE getVariable(
   SCIP*                 scip,               /**< SCIP data structure */
   CIPINPUT*             cipinput,           /**< CIP parsing data */
   SCIP_Bool             initial,            /**< should var's column be present in the initial root LP? */
   SCIP_Bool             removable,          /**< is var's column removable from the LP (due to aging or cleanup)? */
   SCIP_Real             objscale            /**< objective scale */
   )
{
   SCIP_Bool success;
   SCIP_VAR* var;
   char* buf;
   char* endptr;

   buf = cipinput->strbuf;
   
   if( strncmp(buf, "FIXED", 5) == 0 )
      cipinput->section = CIP_FIXEDVARS;
   else if( strncmp(buf, "CONSTRAINTS", 4) == 0 )
      cipinput->section = CIP_CONSTRAINTS;
   else if( strncmp(buf, "END", 3) == 0 )
      cipinput->section = CIP_END;
   
   if( cipinput->section != CIP_VARS )
      return SCIP_OKAY;
   
   SCIPdebugMessage("parse variable\n");

   /* parse the variable */
   SCIP_CALL( SCIPparseVar(scip, &var, buf, initial, removable, NULL, NULL, NULL, NULL, NULL, &endptr, &success) );

   if( !success )
   {
      SCIPerrorMessage("syntax error in variable information (line: %d):\n%s\n", cipinput->linenumber, cipinput->strbuf);
      cipinput->haserror = TRUE;
      return SCIP_OKAY;
   }
   
   if( objscale != 1.0 )
   {
      SCIP_CALL( SCIPchgVarObj(scip, var, SCIPvarGetObj(var) * objscale) );
   }

   SCIP_CALL( SCIPaddVar(scip, var) );

   SCIPdebug( SCIP_CALL( SCIPprintVar(scip, var, NULL) ) );

   SCIP_CALL( SCIPreleaseVar(scip, &var) );
   
   return SCIP_OKAY;
}

/** read fixed variable */
static
SCIP_RETCODE getFixedVariable(
   SCIP*                 scip,               /**< SCIP data structure */
   CIPINPUT*             cipinput            /**< CIP parsing data */
   )
{
   SCIP_Bool success;
   SCIP_VAR* var;
   char* buf;
   char* endptr;
   char name[SCIP_MAXSTRLEN];

   buf = cipinput->strbuf;

   if( strncmp(buf, "CONSTRAINTS", 11) == 0 )
      cipinput->section = CIP_CONSTRAINTS;
   else if( strncmp(buf, "END", 3) == 0 )
      cipinput->section = CIP_END;

   if( cipinput->section != CIP_FIXEDVARS )
      return SCIP_OKAY;

   SCIPdebugMessage("parse fixed variables\n");

   /* parse the variable */
   SCIP_CALL( SCIPparseVar(scip, &var, buf, TRUE, FALSE, NULL, NULL, NULL, NULL, NULL, &endptr, &success) );

   if( !success )
   {
      SCIPerrorMessage("syntax error in variable information (line: %d):\n%s\n", cipinput->linenumber, cipinput->strbuf);
      cipinput->haserror = TRUE;
      return SCIP_OKAY;
   }

   /* skip intermediate stuff */
   buf = endptr;

   while ( *buf != '\0' && (*buf == ' ' || *buf == ',') )
      ++buf;

   /* check whether variable is fixed */
   if ( strncmp(buf, "fixed:", 6) == 0 )
   {
      SCIP_CALL( SCIPaddVar(scip, var) );
      SCIPdebug( SCIP_CALL( SCIPprintVar(scip, var, NULL) ) );
   }
   else if ( strncmp(buf, "negated:", 8) == 0 )
   {
      SCIP_CONS* lincons;
      SCIP_VAR* negvar;
      SCIP_Real vals[2];
      SCIP_VAR* vars[2];

      buf += 8;

      /* we can just parse the next variable (ignoring all other information in between) */
      SCIP_CALL( SCIPparseVarName(scip, buf, &negvar, &endptr) );

      if ( negvar == NULL )
      {
         SCIPerrorMessage("could not parse negated variable (line: %d):\n%s\n", cipinput->linenumber, cipinput->strbuf);
         cipinput->haserror = TRUE;
         return SCIP_OKAY;
      }
      assert( SCIPvarGetType(var) == SCIP_VARTYPE_BINARY );
      assert( SCIPvarGetType(negvar) == SCIP_VARTYPE_BINARY );

      SCIP_CALL( SCIPaddVar(scip, var) );

      SCIPdebugMessage("creating negated variable <%s> (of <%s>) ...\n", SCIPvarGetName(var), SCIPvarGetName(negvar) );
      SCIPdebug( SCIP_CALL( SCIPprintVar(scip, var, NULL) ) );

      /* add linear constraint for negation */
      (void) SCIPsnprintf(name, SCIP_MAXSTRLEN, "neg_%s", SCIPvarGetName(var) );
      vars[0] = var;
      vars[1] = negvar;
      vals[0] = 1.0;
      vals[1] = 1.0;
      SCIPdebugMessage("coupling constraint:\n");
      SCIP_CALL( SCIPcreateConsLinear(scip, &lincons, name, 2, vars, vals, 1.0, 1.0, TRUE, TRUE, TRUE, TRUE, TRUE, FALSE, FALSE, FALSE, TRUE, FALSE) );
      SCIPdebugPrintCons(scip, lincons, NULL);
      SCIP_CALL( SCIPaddCons(scip, lincons) );
      SCIP_CALL( SCIPreleaseCons(scip, &lincons) );
   }
   else
   {
      if ( ! cipinput->aggregatedvars )
      {
         cipinput->aggregatedvars = TRUE;
         SCIPwarningMessage(scip, "the CIP-input contains (multi-)aggregated variables - this is not supported yet. Note that this might lead to parsing errors later.\n");
      }
   }
   SCIP_CALL( SCIPreleaseVar(scip, &var) );

   return SCIP_OKAY;
}

/** read constraint */
static
SCIP_RETCODE getConstraint(
   SCIP*                 scip,               /**< SCIP data structure */
   CIPINPUT*             cipinput,           /**< CIP parsing data */
   SCIP_Bool             initial,            /**< should the LP relaxation of constraint be in the initial LP?
                                              *   Usually set to TRUE. Set to FALSE for 'lazy constraints'. */
   SCIP_Bool             dynamic,            /**< Is constraint subject to aging?
                                              *   Usually set to FALSE. Set to TRUE for own cuts which
                                              *   are separated as constraints. */
   SCIP_Bool             removable           /**< should the relaxation be removed from the LP due to aging or cleanup?
                                              *   Usually set to FALSE. Set to TRUE for 'lazy constraints' and 'user cuts'. */
   )
{
   SCIP_CONS* cons;
   char* buf;
   char* copybuf;
   int len;

   SCIP_Bool separate;
   SCIP_Bool enforce;
   SCIP_Bool check;
   SCIP_Bool propagate;
   SCIP_Bool local;
   SCIP_Bool modifiable;

   SCIP_Bool success;

   buf = cipinput->strbuf;

   if( strncmp(buf, "END", 3) == 0 )
   {
      cipinput->section = CIP_END;
      return SCIP_OKAY;
   }

   SCIPdebugMessage("parse constraints in line %d\n", cipinput->linenumber);

   separate = TRUE;
   enforce = TRUE;
   check = TRUE;
   propagate = TRUE;
   local = FALSE;
   modifiable = FALSE;

   /* get length of line and check for correct ending of constraint line */
   len = (int)strlen(buf);
   if( len < 1 )
   {
      SCIPerrorMessage("syntax error: expected constraint in line %d.\n", cipinput->linenumber);
      cipinput->haserror = TRUE;
      return SCIP_OKAY;
   }
   if ( buf[len - 1] != ';' )
   {
      SCIPerrorMessage("syntax error: line has to end with ';' (line: %d)\n", cipinput->linenumber);
      cipinput->haserror = TRUE;
      return SCIP_OKAY;
   }

   /* copy buffer for working purpose */
   SCIP_CALL( SCIPduplicateMemoryArray(scip, &copybuf, buf, len) );
   copybuf[len - 1] = '\0';

   /* parse the constraint */
   SCIP_CALL( SCIPparseCons(scip, &cons, copybuf,
         initial, separate, enforce, check, propagate, local, modifiable, dynamic, removable, FALSE, &success) );

   /* free temporary buffer */
   SCIPfreeMemoryArray(scip, &copybuf);

   if( !success )
   {
      SCIPerrorMessage("syntax error when reading constraint (line: %d):\n%s\n", cipinput->linenumber, cipinput->strbuf);
      cipinput->haserror = TRUE;
      return SCIP_OKAY;
   }

   SCIP_CALL( SCIPaddCons(scip, cons) );
   SCIPdebugPrintCons(scip, cons, NULL);
   SCIP_CALL( SCIPreleaseCons(scip, &cons) );

   return SCIP_OKAY;
}

/*
 * Callback methods of reader
 */

/** copy method for reader plugins (called when SCIP copies plugins) */
static
SCIP_DECL_READERCOPY(readerCopyCip)
{  /*lint --e{715}*/
   assert(scip != NULL);
   assert(reader != NULL);
   assert(strcmp(SCIPreaderGetName(reader), READER_NAME) == 0);

   /* call inclusion method of reader */
   SCIP_CALL( SCIPincludeReaderCip(scip) );
 
   return SCIP_OKAY;
}


/** problem reading method of reader */
static
SCIP_DECL_READERREAD(readerReadCip)
{  /*lint --e{715}*/

   CIPINPUT cipinput;
   SCIP_Real objscale;
   SCIP_Real objoffset;
   SCIP_Bool initialconss;
   SCIP_Bool dynamicconss;
   SCIP_Bool dynamiccols;
   SCIP_Bool dynamicrows;

   SCIP_Bool initialvar;
   SCIP_Bool removablevar;

   if( NULL == (cipinput.file = SCIPfopen(filename, "r")) )
   {
      SCIPerrorMessage("cannot open file <%s> for reading\n", filename);
      SCIPprintSysError(filename);
      return SCIP_NOFILE;
   }

   cipinput.len = 131071;
   SCIP_CALL( SCIPallocBufferArray(scip, &(cipinput.strbuf), cipinput.len) );

   cipinput.linenumber = 0;
   cipinput.section = CIP_START;
   cipinput.haserror = FALSE;
   cipinput.endfile = FALSE;
   cipinput.readingsize = 65535;
   cipinput.aggregatedvars = FALSE;

   SCIP_CALL( SCIPcreateProb(scip, filename, NULL, NULL, NULL, NULL, NULL, NULL, NULL) );

   SCIP_CALL( SCIPgetBoolParam(scip, "reading/initialconss", &initialconss) );
   SCIP_CALL( SCIPgetBoolParam(scip, "reading/dynamiccols", &dynamiccols) );
   SCIP_CALL( SCIPgetBoolParam(scip, "reading/dynamicconss", &dynamicconss) );
   SCIP_CALL( SCIPgetBoolParam(scip, "reading/dynamicrows", &dynamicrows) );

   initialvar = !dynamiccols;
   removablevar = dynamiccols;

   objscale = 1.0;
   objoffset = 0.0;

   while( cipinput.section != CIP_END && !cipinput.haserror )
   {
      /* get next input string */
      SCIP_CALL( getInputString(scip, &cipinput) );

      if( cipinput.endfile )
         break;
      
      switch( cipinput.section )
      {
      case CIP_START:
         SCIP_CALL( getStart(scip, &cipinput) );
         break;
      case CIP_STATISTIC:
         SCIP_CALL( getStatistics(scip, &cipinput) );
         break;
      case CIP_OBJECTIVE:
         SCIP_CALL( getObjective(scip, &cipinput, &objscale, &objoffset) );
         break;
      case CIP_VARS:
         SCIP_CALL( getVariable(scip, &cipinput, initialvar, removablevar, objscale) );
         break;
      case CIP_FIXEDVARS:
         SCIP_CALL( getFixedVariable(scip, &cipinput) );
         break;
      case CIP_CONSTRAINTS:
         SCIP_CALL( getConstraint(scip, &cipinput, initialconss, dynamicconss, dynamicrows) );
         break;
      default:
         SCIPerrorMessage("invalid CIP state\n");
         SCIPABORT();
      } /*lint !e788*/ 
   }

   if( !SCIPisZero(scip, objoffset) && !cipinput.haserror )
   {
      SCIP_VAR* objoffsetvar;

      objoffset *= objscale;
      SCIP_CALL( SCIPcreateVar(scip, &objoffsetvar, "objoffset", objoffset, objoffset, 1.0, SCIP_VARTYPE_CONTINUOUS,
         TRUE, TRUE, NULL, NULL, NULL, NULL, NULL) );
      SCIP_CALL( SCIPaddVar(scip, objoffsetvar) );
      SCIP_CALL( SCIPreleaseVar(scip, &objoffsetvar) );
      SCIPdebugMessage("added variables <objoffset> for objective offset of <%g>\n", objoffset);
   }

   /* close file stream */
   SCIPfclose(cipinput.file);
   
   if( cipinput.section != CIP_END && !cipinput.haserror )
   {
      SCIPerrorMessage("unexpected EOF\n");
   }

   SCIPfreeBufferArray(scip, &cipinput.strbuf);

   if( cipinput.haserror )
      return SCIP_READERROR;

   /* successfully parsed cip format */
   *result = SCIP_SUCCESS;
   return SCIP_OKAY;
}

/** hash key retrieval function for variables */
static
SCIP_DECL_HASHGETKEY(hashGetKeyVar)
{  /*lint --e{715}*/
   return elem;
}

/** returns TRUE iff the indices of both variables are equal */
static
SCIP_DECL_HASHKEYEQ(hashKeyEqVar)
{  /*lint --e{715}*/
   if( key1 == key2 )
      return TRUE;
   return FALSE;
}

/** returns the hash value of the key */
static
SCIP_DECL_HASHKEYVAL(hashKeyValVar)
{  /*lint --e{715}*/
   assert( SCIPvarGetIndex((SCIP_VAR*) key) >= 0 );
   return (unsigned int) SCIPvarGetIndex((SCIP_VAR*) key);
}

/** problem writing method of reader */
static
SCIP_DECL_READERWRITE(readerWriteCip)
{  /*lint --e{715}*/
   SCIP_HASHTABLE* varhash = NULL;
   int i;

   SCIPinfoMessage(scip, file, "STATISTICS\n");
   SCIPinfoMessage(scip, file, "  Problem name     : %s\n", name);
   SCIPinfoMessage(scip, file, "  Variables        : %d (%d binary, %d integer, %d implicit integer, %d continuous)\n",
      nvars, nbinvars, nintvars, nimplvars, ncontvars);
   SCIPinfoMessage(scip, file, "  Constraints      : %d initial, %d maximal\n", startnconss, maxnconss);

   SCIPinfoMessage(scip, file, "OBJECTIVE\n");
   SCIPinfoMessage(scip, file, "  Sense            : %s\n", objsense == SCIP_OBJSENSE_MINIMIZE ? "minimize" : "maximize");
   if( !SCIPisZero(scip, objoffset) )
      SCIPinfoMessage(scip, file, "  Offset           : %+.15g\n", objoffset);
   if( !SCIPisEQ(scip, objscale, 1.0) )
      SCIPinfoMessage(scip, file, "  Scale            : %.15g\n", objscale);

   if ( nfixedvars > 0 )
   {
      /* set up hash table for variables that have been written property (used for writing out fixed vars in the right order) */
      SCIP_CALL( SCIPhashtableCreate(&varhash, SCIPblkmem(scip), SCIPcalcHashtableSize(10 * (nvars + nfixedvars)), hashGetKeyVar, hashKeyEqVar, hashKeyValVar, NULL) );
   }

   if ( nvars + nfixedvars > 0 )
   {
      SCIPinfoMessage(scip, file, "VARIABLES\n");
   }

   if( nvars > 0 )
   {
      for( i = 0; i < nvars; ++i )
      {
         SCIP_VAR* var;

         var = vars[i];
         assert( var != NULL );
         SCIP_CALL( SCIPprintVar(scip, var, file) );
         if ( varhash != NULL )
         {
            /* add free variable to hashtable */
            if ( ! SCIPhashtableExists(varhash, (void*) var) )
            {
               SCIP_CALL( SCIPhashtableInsert(varhash, (void*) var) );
            }
         }
      }
   }

   if( nfixedvars > 0 )
   {
      int nwritten = 0;

      SCIPinfoMessage(scip, file, "FIXED\n");

      /* loop through variables until each has been written after the variables that depend on have been written; this
       * requires several runs over the variables, but the depth (= number of loops) is usually small. */
      while ( nwritten < nfixedvars )
      {
         SCIPdebugMessage("written %d of %d fixed variables.\n", nwritten, nfixedvars);
         for (i = 0; i < nfixedvars; ++i)
         {
            SCIP_VAR* var;
            SCIP_VAR* tmpvar;

            var = fixedvars[i];
            assert( var != NULL );

            /* skip variables already written */
            if ( SCIPhashtableExists(varhash, (void*) var) )
               continue;

            switch ( SCIPvarGetStatus(var) )
            {
            case SCIP_VARSTATUS_FIXED:

               /* fixed variables can simply be output and added to the hashtable */
               SCIP_CALL( SCIPprintVar(scip, var, file) );
               assert( ! SCIPhashtableExists(varhash, (void*) var) );
               SCIP_CALL( SCIPhashtableInsert(varhash, (void*) var) );
               ++nwritten;

               break;

            case SCIP_VARSTATUS_NEGATED:

               tmpvar = SCIPvarGetNegationVar(var);
               assert( tmpvar != NULL );
               assert( var == SCIPvarGetNegatedVar(tmpvar) );

               /* if the negated variable has been written, we can write the current variable */
               if ( SCIPhashtableExists(varhash, (void*) tmpvar) )
               {
                  SCIP_CALL( SCIPprintVar(scip, var, file) );
                  assert( ! SCIPhashtableExists(varhash, (void*) var) );
                  SCIP_CALL( SCIPhashtableInsert(varhash, (void*) var) );
                  ++nwritten;
               }
               break;

            case SCIP_VARSTATUS_AGGREGATED:

               tmpvar = SCIPvarGetAggrVar(var);
               assert( tmpvar != NULL );

               /* if the aggregating variable has been written, we can write the current variable */
               if ( SCIPhashtableExists(varhash, (void*) tmpvar) )
               {
                  SCIP_CALL( SCIPprintVar(scip, var, file) );
                  assert( ! SCIPhashtableExists(varhash, (void*) var) );
                  SCIP_CALL( SCIPhashtableInsert(varhash, (void*) var) );
                  ++nwritten;
               }
               break;

            case SCIP_VARSTATUS_MULTAGGR:
            {
               SCIP_VAR** aggrvars;
               int naggrvars;
               int j;

               /* get the active representation */
               SCIP_CALL( SCIPflattenVarAggregationGraph(scip, var) );

               naggrvars = SCIPvarGetMultaggrNVars(var);
               aggrvars = SCIPvarGetMultaggrVars(var);
               assert( aggrvars != NULL );

               for (j = 0; j < naggrvars; ++j)
               {
                  if ( ! SCIPhashtableExists(varhash, (void*) aggrvars[j]) )
                     break;
               }

               /* if all multi-aggregating variables have been written, we can write the current variable */
               if ( j >= naggrvars )
               {
                  SCIP_CALL( SCIPprintVar(scip, var, file) );
                  assert( ! SCIPhashtableExists(varhash, (void*) var) );
                  SCIP_CALL( SCIPhashtableInsert(varhash, (void*) var) );
                  ++nwritten;
               }
               break;
            }

            case SCIP_VARSTATUS_ORIGINAL:
            case SCIP_VARSTATUS_LOOSE:
            case SCIP_VARSTATUS_COLUMN:
               SCIPerrorMessage("Only fixed variables are allowed to be present in fixedvars list.\n");
               SCIPABORT();
               return SCIP_ERROR; /*lint !e527*/
            }
         }
      }
   }

   if( nconss > 0 )
   {
      SCIPinfoMessage(scip, file, "CONSTRAINTS\n");

      for( i = 0; i < nconss; ++i )
      {
         /* in case the transformed is written only constraint are posted which are enabled in the current node */
         assert(!transformed || SCIPconsIsEnabled(conss[i]));

         SCIP_CALL( SCIPprintCons(scip, conss[i], file) );
         SCIPinfoMessage(scip, file, ";\n");
      }
   }
   SCIPinfoMessage(scip, file, "END\n");

   if ( nfixedvars > 0 )
      SCIPhashtableFree(&varhash);

   *result = SCIP_SUCCESS;
<<<<<<< HEAD
=======

   if( nfixedvars > 0 )
      SCIPhashtableFree(&varhash);
   else
      assert(varhash == NULL);
>>>>>>> 496bee94

   return SCIP_OKAY;
}


/*
 * reader specific interface methods
 */

/** includes the cip file reader in SCIP */
SCIP_RETCODE SCIPincludeReaderCip(
   SCIP*                 scip                /**< SCIP data structure */
   )
{
   SCIP_READERDATA* readerdata;
   SCIP_READER* reader;

   /* create reader data */
   readerdata = NULL;

   /* include reader */
   SCIP_CALL( SCIPincludeReaderBasic(scip, &reader, READER_NAME, READER_DESC, READER_EXTENSION, readerdata) );

   /* set non fundamental callbacks via setter functions */
   SCIP_CALL( SCIPsetReaderCopy(scip, reader, readerCopyCip) );
   SCIP_CALL( SCIPsetReaderRead(scip, reader, readerReadCip) );
   SCIP_CALL( SCIPsetReaderWrite(scip, reader, readerWriteCip) );

   return SCIP_OKAY;
}<|MERGE_RESOLUTION|>--- conflicted
+++ resolved
@@ -930,14 +930,11 @@
       SCIPhashtableFree(&varhash);
 
    *result = SCIP_SUCCESS;
-<<<<<<< HEAD
-=======
 
    if( nfixedvars > 0 )
       SCIPhashtableFree(&varhash);
    else
       assert(varhash == NULL);
->>>>>>> 496bee94
 
    return SCIP_OKAY;
 }
