--- conflicted
+++ resolved
@@ -293,11 +293,7 @@
 
       if( last == NULL )
       {
-<<<<<<< HEAD
-         SCIPwarningMessage("we read %d characters from the file; this might indicate a corrupted input file!",
-=======
          SCIPwarningMessage(scip, "we read %d characters from the file; this might indicate a corrupted input file!",
->>>>>>> 70dc277f
             LP_MAX_LINELEN - 2);
          lpinput->linebuf[LP_MAX_LINELEN-2] = '\0';
          SCIPdebugMessage("the buffer might be corrupted\n");
@@ -1558,11 +1554,7 @@
 
    /* check whether we read the first part of an indicator constraint */
    isIndicatorCons = FALSE;
-<<<<<<< HEAD
-   if ( getNextToken(lpinput) && !isNewSection(lpinput) )
-=======
    if ( getNextToken(scip, lpinput) && !isNewSection(scip, lpinput) )
->>>>>>> 70dc277f
    {
       /* check whether we have '<' from a "<->" string */
       if ( *lpinput->token == '<' )
@@ -1571,21 +1563,13 @@
          int linepos = lpinput->linepos-1;
 
          /* check next token - cannot be a new section */
-<<<<<<< HEAD
-         if ( getNextToken(lpinput) )
-=======
          if ( getNextToken(scip, lpinput) )
->>>>>>> 70dc277f
          {
             /* check for "<-" */
             if ( *lpinput->token == '-' )
             {
                /* check next token - cannot be a new section */
-<<<<<<< HEAD
-               if ( getNextToken(lpinput) )
-=======
                if ( getNextToken(scip, lpinput) )
->>>>>>> 70dc277f
                {
                   /* check for "<->" */
                   if ( *lpinput->token == '>' )
