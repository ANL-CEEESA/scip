/* * * * * * * * * * * * * * * * * * * * * * * * * * * * * * * * * * * * * * */
/*                                                                           */
/*                  This file is part of the program and library             */
/*         SCIP --- Solving Constraint Integer Programs                      */
/*                                                                           */
/*    Copyright (C) 2002-2013 Konrad-Zuse-Zentrum                            */
/*                            fuer Informationstechnik Berlin                */
/*                                                                           */
/*  SCIP is distributed under the terms of the ZIB Academic License.         */
/*                                                                           */
/*  You should have received a copy of the ZIB Academic License              */
/*  along with SCIP; see the file COPYING. If not email to scip@zib.de.      */
/*                                                                           */
/* * * * * * * * * * * * * * * * * * * * * * * * * * * * * * * * * * * * * * */

/**@file   reader_opb.c
 * @brief  pseudo-Boolean file reader (opb format)
 * @author Stefan Heinz
 * @author Michael Winkler
 *
 * This file reader parses the @a opb format and is also used by the @a wbo reader for the @a wbo format. For a
 * detailed description of this format see
 *
 * - http://www.cril.univ-artois.fr/PB07/solver_req.html
 * - http://www.cril.univ-artois.fr/PB10/format.pdf
 *
 * The syntax of the input file format can be described by a simple Backus-Naur
 *  form. \<formula\> is the start symbol of this grammar.
 *
 *  \<formula\>::= \<sequence_of_comments\> 
 *               [\<objective\>] | [\<softheader\>]
 *               \<sequence_of_comments_or_constraints\>
 *
 *  \<sequence_of_comments\>::= \<comment\> [\<sequence_of_comments\>]
 *  \<comment\>::= "*" \<any_sequence_of_characters_other_than_EOL\> \<EOL\>
 *  \<sequence_of_comments_or_constraints\>::=\<comment_or_constraint\> [\<sequence_of_comments_or_constraints\>]
 *  \<comment_or_constraint\>::=\<comment\>|\<constraint\> 
 *
 *  \<objective\>::= "min:" \<zeroOrMoreSpace\> \<sum\>  ";"
 *  \<constraint\>::= \<sum\> \<relational_operator\> \<zeroOrMoreSpace\> \<integer\> \<zeroOrMoreSpace\> ";"
 *  
 *  \<sum\>::= \<weightedterm\> | \<weightedterm\> \<sum\>
 *  \<weightedterm\>::= \<integer\> \<oneOrMoreSpace\> \<term\> \<oneOrMoreSpace\>
 *  
 *  \<integer\>::= \<unsigned_integer\> | "+" \<unsigned_integer\> | "-" \<unsigned_integer\>
 *  \<unsigned_integer\>::= \<digit\> | \<digit\>\<unsigned_integer\>
 *  
 *  \<relational_operator\>::= "\>=" | "="
 *  
 *  \<variablename\>::= "x" \<unsigned_integer\>
 *  
 *  \<oneOrMoreSpace\>::= " " [\<oneOrMoreSpace\>]
 *  \<zeroOrMoreSpace\>::= [" " \<zeroOrMoreSpace\>]
 *  
 *  For linear pseudo-Boolean instances, \<term\> is defined as
 *  
 *  \<term\>::=\<variablename\>
 *  
 *  For non-linear instances, \<term\> is defined as
 *  
 *  \<term\>::= \<oneOrMoreLiterals\>
 *  \<oneOrMoreLiterals\>::= \<literal\> | \<literal\> \<oneOrMoreSpace\> \<oneOrMoreLiterals\>
 *  \<literal\>::= \<variablename\> | "~"\<variablename\>
 *  
 * For wbo-files are the following additional/changed things possible.
 *  
 *  \<softheader\>::= "soft:" [\<unsigned integer\>] ";"
 *  
 *  \<comment_or_constraint\>::=\<comment\>|\<constraint\>|\<softconstraint\> 
 *
 *  \<softconstraint\>::= "[" \<zeroOrMoreSpace\> \<unsigned integer\> \<zeroOrMoreSpace\> "]" \<constraint\>
 *  
 */

/* Our parser should also be lax by handling variable names and it's possible to read doubles instead of integer and 
 * possible some more :). */

/*---+----1----+----2----+----3----+----4----+----5----+----6----+----7----+----8----+----9----+----0----+----1----+----2*/

#include <stdlib.h>
#include <assert.h>
#include <string.h>
#if defined(_WIN32) || defined(_WIN64)
#else
#include <strings.h> /*lint --e{766}*/ /* needed for strncasecmp() */
#endif
#include <ctype.h>

#include "scip/cons_and.h"
#include "scip/cons_indicator.h"
#include "scip/cons_knapsack.h"
#include "scip/cons_linear.h"
#include "scip/cons_logicor.h"
#include "scip/cons_pseudoboolean.h"
#include "scip/cons_setppc.h"
#include "scip/cons_varbound.h"
#include "scip/pub_misc.h"
#include "scip/reader_opb.h"

#define READER_NAME             "opbreader"
#define READER_DESC             "file reader for pseudo-Boolean problem in opb format"
#define READER_EXTENSION        "opb"

#define GENCONSNAMES            TRUE  /* remove if no constraint names should be generated */
#define LINEAROBJECTIVE         TRUE  /* will all non-linear parts inside the objective function be linearized or will
                                       * an artificial integer variable be created which will represent the objective
                                       * function 
                                       */

#define INDICATORVARNAME        "indicatorvar" /* standard part of name for all indicator variables */
#define INDICATORSLACKVARNAME   "indslack"     /* standard part of name for all indicator slack variables; should be the same in cons_indicator */
#define TOPCOSTCONSNAME         "topcostcons"  /* standard name for artificial topcost constraint in wbo problems */

/*
 * Data structures
 */
#define OPB_MAX_LINELEN        65536  /**< size of the line buffer for reading or writing */
#define OPB_MAX_PUSHEDTOKENS   2
#define OPB_INIT_COEFSSIZE     8192

/** Section in OPB File */
enum OpbExpType 
{
   OPB_EXP_NONE,
   OPB_EXP_UNSIGNED,
   OPB_EXP_SIGNED
};
typedef enum OpbExpType OPBEXPTYPE;

enum OpbSense 
{
   OPB_SENSE_NOTHING,
   OPB_SENSE_LE,
   OPB_SENSE_GE,
   OPB_SENSE_EQ
};
typedef enum OpbSense OPBSENSE;

/** OPB reading data */
struct OpbInput
{
   SCIP_FILE*            file;
   char                  linebuf[OPB_MAX_LINELEN+1];
   char*                 token;
   char*                 tokenbuf;
   char*                 pushedtokens[OPB_MAX_PUSHEDTOKENS];
   int                   npushedtokens;
   int                   linenumber;
   int                   linepos;
   int                   bufpos;
   SCIP_OBJSENSE         objsense;
   SCIP_Bool             comment;
   SCIP_Bool             endline;
   SCIP_Bool             eof;
   SCIP_Bool             haserror;
   int                   nproblemcoeffs;
   SCIP_Bool             wbo;
   SCIP_Real             topcost;
   int                   nindvars;
#if GENCONSNAMES == TRUE
   int                   consnumber;
#endif
};

typedef struct OpbInput OPBINPUT;

static const char commentchars[] = "*";
/*
 * Local methods (for reading)
 */

/** issues an error message and marks the OPB data to have errors */
static
void syntaxError(
   SCIP*                 scip,               /**< SCIP data structure */
   OPBINPUT*             opbinput,           /**< OPB reading data */
   const char*           msg                 /**< error message */
   )
{
   assert(opbinput != NULL);

   SCIPerrorMessage("Syntax error in line %d: %s found <%s>\n", opbinput->linenumber, msg, opbinput->token);
   if( opbinput->linebuf[strlen(opbinput->linebuf)-1] == '\n' )
   {
      SCIPerrorMessage("  input: %s", opbinput->linebuf);
   }
   else
   {
      SCIPerrorMessage("  input: %s\n", opbinput->linebuf);
   }

   opbinput->haserror = TRUE;
}

/** returns whether a syntax error was detected */
static
SCIP_Bool hasError(
   OPBINPUT*             opbinput            /**< OPB reading data */
   )
{
   assert(opbinput != NULL);

   return opbinput->haserror;
}

/** returns whether the given character is a token delimiter */
static
SCIP_Bool isDelimChar(
   char                  c                   /**< input character */
   )
{
   switch (c)
   {
   case ' ':
   case '\f':
   case '\n':
   case '\r':
   case '\t':
   case '\v':
   case '\0':
      return TRUE;
   default:
      return FALSE;
   }
}

/** returns whether the given character is a single token */
static
SCIP_Bool isTokenChar(
   char                  c                   /**< input character */
   )
{
   switch (c)
   {
   case '-':
   case '+':
   case ':':
   case '<':
   case '>':
   case '=':
   case '[':
   case ']':
   case ';':
      return TRUE;
   default:
      return FALSE;
   }
}

/** returns whether the current character is member of a value string */
static
SCIP_Bool isValueChar(
   char                  c,                  /**< input character */
   char                  nextc,              /**< next input character */
   SCIP_Bool             firstchar,          /**< is the given character the first char of the token? */
   SCIP_Bool*            hasdot,             /**< pointer to update the dot flag */
   OPBEXPTYPE*           exptype             /**< pointer to update the exponent type */
   )
{
   assert(hasdot != NULL);
   assert(exptype != NULL);

   if( isdigit((unsigned char)c) )
      return TRUE;
   else if( (*exptype == OPB_EXP_NONE) && !(*hasdot) && (c == '.') )
   {
      *hasdot = TRUE;
      return TRUE;
   }
   else if( !firstchar && (*exptype == OPB_EXP_NONE) && (c == 'e' || c == 'E') )
   {
      if( nextc == '+' || nextc == '-' )
      {
         *exptype = OPB_EXP_SIGNED;
         return TRUE;
      }
      else if( isdigit((unsigned char)nextc) )
      {
         *exptype = OPB_EXP_UNSIGNED;
         return TRUE;
      }
   }
   else if( (*exptype == OPB_EXP_SIGNED) && (c == '+' || c == '-') )
   {
      *exptype = OPB_EXP_UNSIGNED;
      return TRUE;
   }

   return FALSE;
}

/** reads the next line from the input file into the line buffer; skips comments;
 *  returns whether a line could be read
 */
static
SCIP_Bool getNextLine(
   SCIP*                 scip,               /**< SCIP data structure */
   OPBINPUT*             opbinput            /**< OPB reading data */
   )
{
   int i;
   char* last;

   assert(opbinput != NULL);

   /* if we previously detected a comment we have to parse the remaining line away if there is something left */
   if( !opbinput->endline && opbinput->comment )
   {
      SCIPdebugMessage("Throwing rest of comment away.\n");

      do
      {
         opbinput->linebuf[OPB_MAX_LINELEN-2] = '\0';
         (void)SCIPfgets(opbinput->linebuf, (int) sizeof(opbinput->linebuf), opbinput->file);
      }
      while( opbinput->linebuf[OPB_MAX_LINELEN-2] != '\0' );

      opbinput->comment = FALSE;
      opbinput->endline = TRUE;
   }

   /* clear the line */
   opbinput->linebuf[OPB_MAX_LINELEN-2] = '\0';

   /* set line position */
   if( opbinput->endline )
   {
      opbinput->linepos = 0;
      opbinput->linenumber++;
   }
   else
      opbinput->linepos += OPB_MAX_LINELEN - 2;

   if( SCIPfgets(opbinput->linebuf, (int) sizeof(opbinput->linebuf), opbinput->file) == NULL )
      return FALSE;

   opbinput->bufpos = 0;

   if( opbinput->linebuf[OPB_MAX_LINELEN-2] != '\0' )
   {
      /* overwrite the character to search the last blank from this position backwards */
      opbinput->linebuf[OPB_MAX_LINELEN-2] = '\0';

      /* buffer is full; erase last token since it might be incomplete */
      opbinput->endline = FALSE;
      last = strrchr(opbinput->linebuf, ' ');

      if( last == NULL )
      {

         SCIPwarningMessage(scip, "we read %d character from the file; these might indicates a corrupted input file!",
            OPB_MAX_LINELEN - 2);
         opbinput->linebuf[OPB_MAX_LINELEN-2] = '\0';
         SCIPdebugMessage("the buffer might be corrupted\n");
      }
      else
      {
         SCIPfseek(opbinput->file, -(long) strlen(last) - 1, SEEK_CUR);
         SCIPdebugMessage("correct buffer, reread the last %ld characters\n", (long) strlen(last) + 1);
         *last = '\0';
      }
   }
   else
   {
      /* found end of line */
      opbinput->endline = TRUE;
   }

   opbinput->linebuf[OPB_MAX_LINELEN-1] = '\0'; /* we want to use lookahead of one char -> we need two \0 at the end */

   opbinput->comment = FALSE;

   /* skip characters after comment symbol */
   for( i = 0; commentchars[i] != '\0'; ++i )
   {
      char* commentstart;

      commentstart = strchr(opbinput->linebuf, commentchars[i]);
      if( commentstart != NULL )
      {
         *commentstart = '\0';
         *(commentstart+1) = '\0'; /* we want to use lookahead of one char -> we need two \0 at the end */
         opbinput->comment = TRUE;
         break;
      }
   }

   SCIPdebugMessage("%s\n", opbinput->linebuf);

   return TRUE;
}

/** swaps the addresses of two pointers */
static
void swapPointers(
   char**                pointer1,           /**< first pointer */
   char**                pointer2            /**< second pointer */
   )
{
   char* tmp;

   tmp = *pointer1;
   *pointer1 = *pointer2;
   *pointer2 = tmp;
}

/** reads the next token from the input file into the token buffer; returns whether a token was read */
static
SCIP_Bool getNextToken(
   SCIP*                 scip,               /**< SCIP data structure */
   OPBINPUT*             opbinput            /**< OPB reading data */
   )
{
   SCIP_Bool hasdot;
   OPBEXPTYPE exptype;
   char* buf;
   int tokenlen;

   assert(opbinput != NULL);
   assert(opbinput->bufpos < OPB_MAX_LINELEN);

   /* check the token stack */
   if( opbinput->npushedtokens > 0 )
   {
      swapPointers(&opbinput->token, &opbinput->pushedtokens[opbinput->npushedtokens-1]);
      opbinput->npushedtokens--;
      SCIPdebugMessage("(line %d) read token again: '%s'\n", opbinput->linenumber, opbinput->token);
      return TRUE;
   }

   /* skip delimiters */
   buf = opbinput->linebuf;
   while( isDelimChar(buf[opbinput->bufpos]) )
   {
      if( buf[opbinput->bufpos] == '\0' )
      {
         if( !getNextLine(scip, opbinput) )
         {
            SCIPdebugMessage("(line %d) end of file\n", opbinput->linenumber);
            return FALSE;
         }
         assert(opbinput->bufpos == 0);
      }
      else
      {
         opbinput->bufpos++;
         opbinput->linepos++;
      }
   }
   assert(opbinput->bufpos < OPB_MAX_LINELEN);
   assert(!isDelimChar(buf[opbinput->bufpos]));

   /* check if the token is a value */
   hasdot = FALSE;
   exptype = OPB_EXP_NONE;
   if( isValueChar(buf[opbinput->bufpos], buf[opbinput->bufpos+1], TRUE, &hasdot, &exptype) )
   {
      /* read value token */
      tokenlen = 0;
      do
      {
         assert(tokenlen < OPB_MAX_LINELEN);
         assert(!isDelimChar(buf[opbinput->bufpos]));
         opbinput->token[tokenlen] = buf[opbinput->bufpos];
         tokenlen++;
         opbinput->bufpos++;
         opbinput->linepos++;
      }
      while( isValueChar(buf[opbinput->bufpos], buf[opbinput->bufpos+1], FALSE, &hasdot, &exptype) );
   }
   else
   {
      /* read non-value token */
      tokenlen = 0;
      do
      {
         assert(tokenlen < OPB_MAX_LINELEN);
         opbinput->token[tokenlen] = buf[opbinput->bufpos];
         tokenlen++;
         opbinput->bufpos++;
         opbinput->linepos++;
         if( tokenlen == 1 && isTokenChar(opbinput->token[0]) )
            break;
      }
      while( !isDelimChar(buf[opbinput->bufpos]) && !isTokenChar(buf[opbinput->bufpos]) );

      /* if the token is an equation sense '<', '>', or '=', skip a following '='
       * if the token is an equality token '=' and the next character is a '<' or '>', 
       * replace the token by the inequality sense
       */
      if( tokenlen >= 1
         && (opbinput->token[tokenlen-1] == '<' || opbinput->token[tokenlen-1] == '>' || opbinput->token[tokenlen-1] == '=')
         && buf[opbinput->bufpos] == '=' )
      {
         opbinput->bufpos++;
         opbinput->linepos++;
      }
      else if( opbinput->token[tokenlen-1] == '=' && (buf[opbinput->bufpos] == '<' || buf[opbinput->bufpos] == '>') )
      {
         opbinput->token[tokenlen-1] = buf[opbinput->bufpos];
         opbinput->bufpos++;
         opbinput->linepos++;
      }
   }
   assert(tokenlen < OPB_MAX_LINELEN);
   opbinput->token[tokenlen] = '\0';

   SCIPdebugMessage("(line %d) read token: '%s'\n", opbinput->linenumber, opbinput->token);

   return TRUE;
}

/** puts the current token on the token stack, such that it is read at the next call to getNextToken() */
static
void pushToken(
   OPBINPUT*             opbinput            /**< OPB reading data */
   )
{
   assert(opbinput != NULL);
   assert(opbinput->npushedtokens < OPB_MAX_PUSHEDTOKENS);

   swapPointers(&opbinput->pushedtokens[opbinput->npushedtokens], &opbinput->token);
   opbinput->npushedtokens++;
}

/** puts the buffered token on the token stack, such that it is read at the next call to getNextToken() */
static
void pushBufferToken(
   OPBINPUT*             opbinput            /**< OPB reading data */
   )
{
   assert(opbinput != NULL);
   assert(opbinput->npushedtokens < OPB_MAX_PUSHEDTOKENS);

   swapPointers(&opbinput->pushedtokens[opbinput->npushedtokens], &opbinput->tokenbuf);
   opbinput->npushedtokens++;
}

/** swaps the current token with the token buffer */
static
void swapTokenBuffer(
   OPBINPUT*             opbinput            /**< OPB reading data */
   )
{
   assert(opbinput != NULL);

   swapPointers(&opbinput->token, &opbinput->tokenbuf);
}

/** checks whether the current token is a section identifier, and if yes, switches to the corresponding section */
static
SCIP_Bool isEndLine(
   OPBINPUT*             opbinput            /**< OPB reading data */
   )
{
   assert(opbinput != NULL);
   
   if( *(opbinput->token) ==  ';')
      return TRUE;
   
   return FALSE;
}

/** returns whether the current token is a sign */
static
SCIP_Bool isSign(
   OPBINPUT*             opbinput,           /**< OPB reading data */
   int*                  sign                /**< pointer to update the sign */
   )
{
   assert(opbinput != NULL);
   assert(sign != NULL);
   assert(*sign == +1 || *sign == -1);

   if( strlen(opbinput->token) == 1 )
   {
      assert(opbinput->token[1] == '\0');

      if( *opbinput->token == '+' )
         return TRUE;
      else if( *opbinput->token == '-' )
      {
         *sign *= -1;
         return TRUE;
      }
   }

   return FALSE;
}

/** returns whether the current token is a value */
static
SCIP_Bool isValue(
   SCIP*                 scip,               /**< SCIP data structure */
   OPBINPUT*             opbinput,           /**< OPB reading data */
   SCIP_Real*            value               /**< pointer to store the value (unchanged, if token is no value) */
   )
{
   assert(opbinput != NULL);
   assert(value != NULL);

   if( strcasecmp(opbinput->token, "INFINITY") == 0 || strcasecmp(opbinput->token, "INF") == 0 )
   {
      *value = SCIPinfinity(scip);
      return TRUE;
   }
   else
   {
      double val;
      char* endptr;

      val = strtod(opbinput->token, &endptr);
      if( endptr != opbinput->token && *endptr == '\0' )
      {
         *value = val;
         if( strlen(opbinput->token) > 18 )
            opbinput->nproblemcoeffs++;
         return TRUE;
      }
   }
   
   return FALSE;
}

/** returns whether the current token is an equation sense */
static
SCIP_Bool isSense(
   OPBINPUT*             opbinput,           /**< OPB reading data */
   OPBSENSE*             sense               /**< pointer to store the equation sense, or NULL */
   )
{
   assert(opbinput != NULL);

   if( strcmp(opbinput->token, "<") == 0 )
   {
      if( sense != NULL )
         *sense = OPB_SENSE_LE;
      return TRUE;
   }
   else if( strcmp(opbinput->token, ">") == 0 )
   {
      if( sense != NULL )
         *sense = OPB_SENSE_GE;
      return TRUE;
   }
   else if( strcmp(opbinput->token, "=") == 0 )
   {
      if( sense != NULL )
         *sense = OPB_SENSE_EQ;
      return TRUE;
   }

   return FALSE;
}

/** returns whether the current token is a value */
static
SCIP_Bool isStartingSoftConstraintWeight(
   SCIP*                 scip,               /**< SCIP data structure */
   OPBINPUT*             opbinput            /**< OPB reading data */
   )
{
   assert(scip != NULL);
   assert(opbinput != NULL);

   if( strcmp(opbinput->token, "[") == 0 )
      return TRUE;

   return FALSE;
}

/** returns whether the current token is a value */
static
SCIP_Bool isEndingSoftConstraintWeight(
   SCIP*                 scip,               /**< SCIP data structure */
   OPBINPUT*             opbinput            /**< OPB reading data */
   )
{
   assert(scip != NULL);
   assert(opbinput != NULL);

   if( strcmp(opbinput->token, "]") == 0 )
      return TRUE;

   return FALSE;
}

/** create binary variable with given name */
static
SCIP_RETCODE createVariable(
   SCIP*                 scip,               /**< SCIP data structure */
   SCIP_VAR**            var,                /**< pointer to store the variable */
   char*                 name                /**< name for the variable */
   )
{   
   SCIP_VAR* newvar;
   SCIP_Bool dynamiccols;
   SCIP_Bool initial;
   SCIP_Bool removable;

   SCIP_CALL( SCIPgetBoolParam(scip, "reading/dynamiccols", &dynamiccols) );
   initial = !dynamiccols;
   removable = dynamiccols;
   
   /* create new variable of the given name */
   SCIPdebugMessage("creating new variable: <%s>\n", name);
   
   SCIP_CALL( SCIPcreateVar(scip, &newvar, name, 0.0, 1.0, 0.0, SCIP_VARTYPE_BINARY,
         initial, removable, NULL, NULL, NULL, NULL, NULL) );
   SCIP_CALL( SCIPaddVar(scip, newvar) );
   *var = newvar;
   
   /* because the variable was added to the problem, it is captured by SCIP and we
    * can safely release it right now without making the returned *var invalid */
   SCIP_CALL( SCIPreleaseVar(scip, &newvar) );

   return SCIP_OKAY;
}

/** returns the variable with the given name, or creates a new variable if it does not exist */
static
SCIP_RETCODE getVariableOrTerm(
   SCIP*                 scip,               /**< SCIP data structure */
   OPBINPUT*             opbinput,           /**< OPB reading data */
   SCIP_VAR***           vars,               /**< pointer to store the variables */
   int*                  nvars,              /**< pointer to store the number of variables */
   int*                  varssize            /**< pointer to store the varsize, if changed (should already be initialized) */
   )
{
   SCIP_Bool negated;
   char* name;

   assert(scip != NULL);
   assert(opbinput != NULL);
   assert(vars != NULL);
   assert(nvars != NULL);
   assert(varssize != NULL);
   assert(*varssize >= 0);

   *nvars = 0;
  
   name = opbinput->token; 
   assert(name != NULL);
   
   /* parse AND terms */
   while(!isdigit((unsigned char) *name ) && !isTokenChar(*name) && !opbinput->haserror )
   {
      SCIP_VAR* var;

      negated = FALSE;
      if( *name == '~' )
      {
         negated = TRUE;
         ++name;
      }

      var = SCIPfindVar(scip, name);
      if( var == NULL )
      {
         SCIP_CALL( createVariable(scip, &var, name) );
      }
      
      if( negated )
      {
         SCIP_VAR* negvar;
         SCIP_CALL( SCIPgetNegatedVar(scip, var, &negvar) );
         
         var = negvar;
      }
      
      /* reallocated memory */
      if( *nvars == *varssize )
      {
         *varssize = SCIPcalcMemGrowSize(scip, *varssize + 1);
         SCIP_CALL( SCIPreallocBufferArray(scip, vars, *varssize) );
      }
      
      (*vars)[*nvars] = var;
      ++(*nvars);
      
      if( !getNextToken(scip, opbinput) )
         opbinput->haserror = TRUE;

      name = opbinput->token;
   }
   
   /* check if we found at least on variable */
   if( *nvars == 0 )
      syntaxError(scip, opbinput, "expected a variable name");

   pushToken(opbinput);

   return SCIP_OKAY;
}

/** reads an objective or constraint with name and coefficients */
static
SCIP_RETCODE readCoefficients(
   SCIP*const            scip,               /**< SCIP data structure */
   OPBINPUT*const        opbinput,           /**< OPB reading data */
   char*const            name,               /**< pointer to store the name of the line; must be at least of size
                                              *   OPB_MAX_LINELEN */
   SCIP_VAR***           linvars,            /**< pointer to store the array with linear variables (must be freed by caller) */
   SCIP_Real**           lincoefs,           /**< pointer to store the array with linear coefficients (must be freed by caller) */
   int*const             nlincoefs,          /**< pointer to store the number of linear coefficients */
   SCIP_VAR****          terms,              /**< pointer to store the array with nonlinear variables (must be freed by caller) */
   SCIP_Real**           termcoefs,          /**< pointer to store the array with nonlinear coefficients (must be freed by caller) */
   int**                 ntermvars,          /**< pointer to store the number of nonlinear variables in the terms (must be freed by caller) */
   int*const             ntermcoefs,         /**< pointer to store the number of nonlinear coefficients */
   SCIP_Bool*const       newsection,         /**< pointer to store whether a new section was encountered */
   SCIP_Bool*const       isNonlinear,        /**< pointer to store if we have a nonlinear constraint */
   SCIP_Bool*const       issoftcons,         /**< pointer to store whether it is a soft constraint (for wbo files) */
   SCIP_Real*const       weight              /**< pointer to store the weight of the soft constraint */
   )
{
   SCIP_VAR** tmpvars;
   SCIP_Real* tmpcoefs;
   SCIP_Bool havesign;
   SCIP_Bool havevalue;
   SCIP_Bool haveweightstart;
   SCIP_Bool haveweightend;
   SCIP_Real coef;
   int coefsign;
   int lincoefssize;
   int termcoefssize;
   int tmpvarssize;
   int ntmpcoefs;
   int ntmpvars;

   assert(opbinput != NULL);
   assert(name != NULL);
   assert(linvars != NULL);
   assert(lincoefs != NULL);
   assert(nlincoefs != NULL);
   assert(terms != NULL);
   assert(termcoefs != NULL);
   assert(ntermvars != NULL);
   assert(ntermcoefs != NULL);
   assert(newsection != NULL);

   *linvars = NULL;
   *lincoefs = NULL;
   *terms = NULL;
   *termcoefs = NULL;
   *ntermvars = NULL;
   *name = '\0';
   *nlincoefs = 0;
   *ntermcoefs = 0;
   *newsection = FALSE;
   *isNonlinear = FALSE;
   *issoftcons = FALSE;

   SCIPdebugMessage("read coefficients\n");

   /* read the first token, which may be the name of the line */
   if( getNextToken(scip, opbinput) )
   {
      /* remember the token in the token buffer */
      swapTokenBuffer(opbinput);

      /* get the next token and check, whether it is a colon */
      if( getNextToken(scip, opbinput) )
      {
         if( strcmp(opbinput->token, ":") == 0 )
         {
            /* the second token was a colon ':' the first token is a constraint name */
	    (void)SCIPmemccpy(name, opbinput->tokenbuf, '\0', SCIP_MAXSTRLEN);

            name[SCIP_MAXSTRLEN-1] = '\0';
            SCIPdebugMessage("(line %d) read constraint name: '%s'\n", opbinput->linenumber, name);

            /* all but the first coefficient need a sign */
            if( strcmp(name, "soft") == 0 && (SCIPgetNVars(scip) > 0 || SCIPgetNConss(scip) > 0) )
            {
               syntaxError(scip, opbinput, "Soft top cost line needs to be the first non-comment line, and without any objective function.\n");
               return SCIP_OKAY;
            }
         }
         else
         {
            /* the second token was no colon: push the tokens back onto the token stack and parse them as coefficients */
            SCIPdebugMessage("(line %d) constraint has no name\n", opbinput->linenumber);
            pushToken(opbinput);
            pushBufferToken(opbinput);
         }
      }
      else
      {
         /* there was only one token left: push it back onto the token stack and parse it as coefficient */
         pushBufferToken(opbinput);
      }
   }
   else
   {
      assert(SCIPfeof( opbinput->file ) );
      opbinput->eof = TRUE;
      return SCIP_OKAY;
   }

   /* initialize buffers for storing the coefficients */
   lincoefssize = OPB_INIT_COEFSSIZE;
   termcoefssize = OPB_INIT_COEFSSIZE;
   tmpvarssize = OPB_INIT_COEFSSIZE;
   SCIP_CALL( SCIPallocBufferArray(scip, linvars, lincoefssize) );
   SCIP_CALL( SCIPallocBufferArray(scip, lincoefs, lincoefssize) );
   SCIP_CALL( SCIPallocBufferArray(scip, terms, termcoefssize) );
   SCIP_CALL( SCIPallocBufferArray(scip, termcoefs, termcoefssize) );
   SCIP_CALL( SCIPallocBufferArray(scip, ntermvars, termcoefssize) );
   SCIP_CALL( SCIPallocBufferArray(scip, &tmpvars, tmpvarssize) );
   SCIP_CALL( SCIPallocBufferArray(scip, &tmpcoefs, tmpvarssize) );

   /* read the coefficients */
   coefsign = +1;
   coef = 1.0;
   havesign = FALSE;
   havevalue = FALSE;
   haveweightstart = FALSE;
   haveweightend = FALSE;
   ntmpcoefs = 0;
   ntmpvars = 0;
   while( getNextToken(scip, opbinput) && !hasError(opbinput) )
   {
      if( isEndLine(opbinput) )
      {
         *newsection = TRUE;
         goto TERMINATE;
      }

      /* check if we reached an equation sense */
      if( isSense(opbinput, NULL) )
      {
         /* put the sense back onto the token stack */
         pushToken(opbinput);
         goto TERMINATE;
      }

      /* check if we read a sign */
      if( isSign(opbinput, &coefsign) )
      {
         SCIPdebugMessage("(line %d) read coefficient sign: %+d\n", opbinput->linenumber, coefsign);
         havesign = TRUE;
         continue;
      }

      /* check if we read a value */
      if( isValue(scip, opbinput, &coef) )
      {
         /* all but the first coefficient need a sign */
         if( (*nlincoefs > 0 || *ntermcoefs > 0 || ntmpcoefs > 0) && !havesign )
         {
            syntaxError(scip, opbinput, "expected sign ('+' or '-') or sense ('<' or '>')");
            goto TERMINATE;
         }

         SCIPdebugMessage("(line %d) read coefficient value: %g with sign %+d\n", opbinput->linenumber, coef, coefsign);
         if( havevalue )
         {
            syntaxError(scip, opbinput, "two consecutive values");
            goto TERMINATE;
         }
         havevalue = TRUE;

         /* if we read a wbo file, the first line should be something like "soft: <weight>;", where weight is a value or nothing */
         if( strcmp(name, "soft") == 0 )
         {
            assert(ntmpcoefs == 0);
            
            tmpcoefs[ntmpcoefs] = coefsign * coef;
            ++ntmpcoefs;
         }

         continue;
      }

      /* check if we are reading a soft constraint line, it start with "[<weight>]", where weight is a value */
      if( *nlincoefs == 0 && *ntermcoefs == 0 && ntmpcoefs == 0 && !havesign && !havevalue && strcmp(name, "soft") != 0 && isStartingSoftConstraintWeight(scip, opbinput) )
      {
         if( !opbinput->wbo )
         {
            SCIPwarningMessage(scip, "Found in line %d a soft constraint, without having read a starting top-cost line.\n", opbinput->linenumber);
         }
         haveweightstart = TRUE;

         continue;
      }
      if( *nlincoefs == 0 && *ntermcoefs == 0 && ntmpcoefs == 0 && havevalue && haveweightstart && isEndingSoftConstraintWeight(scip, opbinput) )
      {
         *weight = coefsign * coef;
         SCIPdebugMessage("(line %d) found soft constraint weight: %g\n", opbinput->linenumber, *weight);

         coefsign = +1;
         havesign = FALSE;
         havevalue = FALSE;
         haveweightend = TRUE;
         *issoftcons = TRUE;

         continue;
      }

      /* if we read a '[' we should already read a ']', which indicates that we read a soft constraint, 
       * we have a parsing error */
      if( haveweightstart != haveweightend )
      {
         syntaxError(scip, opbinput, "Wrong soft constraint.");
         goto TERMINATE;
      }

      /* if we read the first non-comment line of a wbo file we should never be here */
      if( strcmp(name, "soft") == 0 )
      {
         syntaxError(scip, opbinput, "Wrong soft top cost line.");
         goto TERMINATE;
      }

      /* the token is a variable name: get the corresponding variables (or create a new ones) */
      SCIP_CALL( getVariableOrTerm(scip, opbinput, &tmpvars, &ntmpvars, &tmpvarssize) );
      
      if( ntmpvars > 1 )
      {
         /* insert non-linear term */
         *isNonlinear = TRUE;

         SCIPdebugMessage("(line %d) found linear term: %+g", opbinput->linenumber, coefsign * coef);
#ifndef NDEBUG
         {
            int v;
            for( v = 0; v < ntmpvars; ++v )
            {
               SCIPdebugPrintf(" %s * ", SCIPvarGetName(tmpvars[v]));
            }
            SCIPdebugPrintf("\n");
         }
#endif
         if( !SCIPisZero(scip, coef) )
         {
            assert(*ntermcoefs <= termcoefssize);
            /* resize the terms, ntermvars, and termcoefs array if needed */
            if( *ntermcoefs == termcoefssize )
            {
               termcoefssize = SCIPcalcMemGrowSize(scip, termcoefssize + 1);
               SCIP_CALL( SCIPreallocBufferArray(scip, terms, termcoefssize) );
               SCIP_CALL( SCIPreallocBufferArray(scip, termcoefs, termcoefssize) );
               SCIP_CALL( SCIPreallocBufferArray(scip, ntermvars, termcoefssize) );
            }
            assert(*ntermcoefs < termcoefssize);

            /* get memory for the last term */
            SCIP_CALL( SCIPallocBufferArray(scip, &((*terms)[*ntermcoefs]), ntmpvars) ); /*lint !e866 */

            /* set the number of variable in this term */
            (*ntermvars)[*ntermcoefs] = ntmpvars;
            
            /* add all variables */
            for( --ntmpvars; ntmpvars >= 0; --ntmpvars )
            {
               (*terms)[*ntermcoefs][ntmpvars] = tmpvars[ntmpvars];
            }
            /* add coefficient */
            (*termcoefs)[*ntermcoefs] = coefsign * coef;

            /***********************/
            if( !SCIPisIntegral(scip, (*termcoefs)[*ntermcoefs]) )
            {
               SCIPwarningMessage(scip, "coefficient not integral.\n");
            }

            ++(*ntermcoefs);
         }
         
         /* reset the flags and coefficient value for the next coefficient */
         coefsign = +1;
         coef = 1.0;
         havesign = FALSE;
         havevalue = FALSE;
         ntmpvars = 0;
      }
      else
      {
         assert(ntmpvars == 1);
         /* insert linear term */
         SCIPdebugMessage("(line %d) found linear term: %+g<%s>\n", opbinput->linenumber, coefsign * coef, SCIPvarGetName(tmpvars[0]));
         if( !SCIPisZero(scip, coef) )
         {
            assert(*nlincoefs <= lincoefssize);
            /* resize the vars and coefs array if needed */
            if( *nlincoefs >= lincoefssize )
            {
               lincoefssize = SCIPcalcMemGrowSize(scip, lincoefssize + 1);
               SCIP_CALL( SCIPreallocBufferArray(scip, linvars, lincoefssize) );
               SCIP_CALL( SCIPreallocBufferArray(scip, lincoefs, lincoefssize) );
            }
            assert(*nlincoefs < lincoefssize);
            
            /* add coefficient */
            (*linvars)[*nlincoefs] = tmpvars[0];
            (*lincoefs)[*nlincoefs] = coefsign * coef;

            /***********************/
            if( !SCIPisIntegral(scip, (*lincoefs)[*nlincoefs]) )
            {
               SCIPwarningMessage(scip, "coefficient not integral.\n");
            }

            ++(*nlincoefs);
         }
         
         /* reset the flags and coefficient value for the next coefficient */
         coefsign = +1;
         coef = 1.0;
         havesign = FALSE;
         havevalue = FALSE;
         ntmpvars = 0;
      }
   }
   
 TERMINATE:
   if( !opbinput->haserror )
   {
      /* all variables should be in the right arrays */
      assert(ntmpvars == 0);
      /* the following is only the case if we read topcost's of a wbo file, we need to move this topcost value to the
       * right array */
      if( ntmpcoefs > 0 )
      {
         /* maximal one topcost value is possible */
         assert(ntmpcoefs == 1);
         /* no other coefficient should be found here */
         assert(*nlincoefs == 0 && *ntermcoefs == 0);
   
         /* copy value */
         (*lincoefs)[*nlincoefs] = tmpcoefs[0];

         /***********************/
         if( !SCIPisIntegral(scip, (*lincoefs)[*nlincoefs]) )
         {
            SCIPwarningMessage(scip, "topcost not integral.\n");
         }

         *nlincoefs = 1;
      }
   }
   /* clear memory */
   SCIPfreeBufferArray(scip, &tmpcoefs);
   SCIPfreeBufferArray(scip, &tmpvars);
   
   return SCIP_OKAY;
}

/** set the objective section */
static
SCIP_RETCODE setObjective(
   SCIP*const            scip,               /**< SCIP data structure */
   OPBINPUT*const        opbinput,           /**< OPB reading data */
   const char*           sense,              /**< objective sense */ 
   SCIP_VAR**const       linvars,            /**< array of linear variables */
   SCIP_Real*const       coefs,              /**< array of objective values for linear variables */      
   int const             ncoefs,             /**< number of coefficients for linear part */ 
   SCIP_VAR***const      terms,              /**< array with nonlinear variables */
   SCIP_Real*const       termcoefs,          /**< array of objective values for nonlinear variables */
   int*const             ntermvars,          /**< number of nonlinear variables in the terms */
   int const             ntermcoefs          /**< number of nonlinear coefficients */
   )
{
   assert(scip != NULL);
   assert(opbinput != NULL);
   assert(isEndLine(opbinput));
   assert(ncoefs == 0 || (linvars != NULL && coefs != NULL));
   assert(ntermcoefs == 0 || (terms != NULL && ntermvars != NULL && termcoefs != NULL));

   if( !hasError(opbinput) )
   {
      SCIP_VAR* var;
      int v;
      char name[SCIP_MAXSTRLEN];

      if( strcmp(sense, "max" ) == 0 )
         opbinput->objsense = SCIP_OBJSENSE_MAXIMIZE;
      
      /* @todo: what todo with non-linear objectives, maybe create the necessary and-constraints and add the arising linear
       * objective (with and-resultants) or add a integer variable to this constraint and put only this variable in the
       * objective, for this we need to expand the pseudo-boolean constraints to handle integer variables 
       *
       * integer variant is not implemented 
       */
      if( ntermcoefs > 0 )
      {
#if (LINEAROBJECTIVE == TRUE) 
         /* all non-linear parts are created as and-constraints, even if the same non-linear part was already part of the objective function */

         SCIP_VAR** vars;
         int nvars;
         int t;
         SCIP_CONS* andcons;

         for( t = 0; t < ntermcoefs; ++t )
         {
            vars = terms[t];
            nvars = ntermvars[t];
            assert(vars != NULL);
            assert(nvars > 1);

            /* create auxiliary variable */
            (void)SCIPsnprintf(name, SCIP_MAXSTRLEN, ARTIFICIALVARNAMEPREFIX"obj_%d", t);
            SCIP_CALL( SCIPcreateVar(scip, &var, name, 0.0, 1.0, termcoefs[t], SCIP_VARTYPE_BINARY, 
                  TRUE, TRUE, NULL, NULL, NULL, NULL, NULL) );

            /* @todo: check if it is better to change the branching priority for the artificial variables */
#if 1
            /* change branching priority of artificial variable to -1 */
            SCIP_CALL( SCIPchgVarBranchPriority(scip, var, -1) );
#endif

            /* add auxiliary variable to the problem */
            SCIP_CALL( SCIPaddVar(scip, var) );

            /* @todo: check whether all constraint creation flags are the best option */
            /* create and-constraint */
            (void)SCIPsnprintf(name, SCIP_MAXSTRLEN, "obj_andcons_%d", t);
            SCIP_CALL( SCIPcreateConsAnd(scip, &andcons, name, var, nvars, vars,
                  TRUE, TRUE, TRUE, TRUE, TRUE,  
                  FALSE, FALSE, FALSE, FALSE, FALSE) );
            SCIP_CALL( SCIPaddCons(scip, andcons) );
            SCIPdebugPrintCons(scip, andcons, NULL);
            SCIP_CALL( SCIPreleaseCons(scip, &andcons) );

            SCIP_CALL( SCIPreleaseVar(scip, &var) );
         }
#else    /* now the integer variant */
         SCIP_CONS* pseudocons;
         SCIP_Real lb;
         SCIP_Real ub;

         lb = 0.0;
         ub = 0.0;

         /* add all non linear coefficients up */
         for( v = 0; v < ntermcoefs; ++v )
         {
            if( termcoefs[v] < 0 )
               lb += termcoefs[v];
            else
               ub += termcoefs[v];
         }
         /* add all linear coefficients up */
         for( v = 0; v < ncoefs; ++v )
         {
            if( coefs[v] < 0 )
               lb += coefs[v];
            else
               ub += coefs[v];
         }
         assert(lb < ub);

         /* create auxiliary variable */
         (void)SCIPsnprintf(name, SCIP_MAXSTRLEN, "artificial_int_obj");
         SCIP_CALL( SCIPcreateVar(scip, &var, name, lb, ub, 1.0, SCIP_VARTYPE_INTEGER, 
               TRUE, TRUE, NULL, NULL, NULL, NULL, NULL) );

         /* @todo: check if it is better to change the branching priority for the artificial variables */
#if 1
         /* change branching priority of artificial variable to -1 */
         SCIP_CALL( SCIPchgVarBranchPriority(scip, var, -1) );
#endif
         /* add auxiliary variable to the problem */
         SCIP_CALL( SCIPaddVar(scip, var) );

         /* create artificial objection function constraint containing the artificial integer variable */
         (void)SCIPsnprintf(name, SCIP_MAXSTRLEN, "artificial_obj_cons");
         SCIP_CALL( SCIPcreateConsPseudoboolean(scip, &pseudocons, name, linvars, ncoefs, coefs, terms, ntermcoefs,
               ntermvars, termcoefs, NULL, 0.0, FALSE, var, 0.0, 0.0, 
               TRUE, TRUE, TRUE, TRUE, TRUE,  
               FALSE, FALSE, FALSE, FALSE, FALSE) );

         SCIP_CALL( SCIPaddCons(scip, pseudocons) );
         SCIPdebugPrintCons(scip, pseudocons, NULL);
         SCIP_CALL( SCIPreleaseCons(scip, &pseudocons) );

         SCIP_CALL( SCIPreleaseVar(scip, &var) );

         return SCIP_OKAY;
#endif
      }
      /* set the objective values */
      for( v = 0; v < ncoefs; ++v )
      {
	 if( SCIPvarIsNegated(linvars[v]) )
	 {
	    SCIP_VAR* negvar = SCIPvarGetNegationVar(linvars[v]);

	    SCIP_CALL( SCIPaddOrigObjoffset(scip, coefs[v]) );
	    SCIP_CALL( SCIPchgVarObj(scip, negvar, SCIPvarGetObj(negvar) - coefs[v]) );
	 }
	 else
	 {
	    SCIP_CALL( SCIPchgVarObj(scip, linvars[v], SCIPvarGetObj(linvars[v]) + coefs[v]) );
	 }
      }
   }

   return SCIP_OKAY;
}

/** reads the constraints section */
static
SCIP_RETCODE readConstraints(
   SCIP*                 scip,               /**< SCIP data structure */
   OPBINPUT*             opbinput,           /**< OPB reading data */
   int*                  nNonlinearConss,    /**< pointer to store number of nonlinear constraints */
   SCIP_Bool             dynamicconss,       /**< should the created constraint be dynamic? */
   SCIP_Bool             dynamicrows         /**< should rows be added and removed dynamically to the LP? */
   )
{
   char name[OPB_MAX_LINELEN];
   SCIP_CONS* cons;
   SCIP_VAR** linvars;
   SCIP_Real* lincoefs;
   int nlincoefs;
   SCIP_VAR*** terms;
   SCIP_Real* termcoefs;
   int* ntermvars;
   int ntermcoefs;
   SCIP_Bool newsection;
   OPBSENSE sense;
   SCIP_Real sidevalue;
   SCIP_Real lhs;
   SCIP_Real rhs;
<<<<<<< HEAD
=======
   SCIP_Bool initialconss;
   SCIP_Bool dynamicconss;
   SCIP_Bool dynamicrows;
>>>>>>> 2eb9f7e4
   SCIP_Bool initial;
   SCIP_Bool separate;
   SCIP_Bool enforce;
   SCIP_Bool check;
   SCIP_Bool propagate;
   SCIP_Bool local;
   SCIP_Bool modifiable;
   SCIP_Bool dynamic;
   SCIP_Bool removable;
   SCIP_Bool isNonlinear;
   int sidesign;
   SCIP_Bool issoftcons;
   SCIP_Real weight;
   SCIP_VAR* indvar;
   char indname[SCIP_MAXSTRLEN];
   int t;

   assert(scip != NULL);
   assert(opbinput != NULL);
   assert(nNonlinearConss != NULL);
   
   weight = -SCIPinfinity(scip);

   /* read the objective coefficients */
   SCIP_CALL( readCoefficients(scip, opbinput, name, &linvars, &lincoefs, &nlincoefs, &terms, &termcoefs, &ntermvars, &ntermcoefs, &newsection, &isNonlinear, &issoftcons, &weight) );

   if( hasError(opbinput) || opbinput->eof )
      goto TERMINATE;
   if( newsection )
   {
      if( strcmp(name, "min") == 0 || strcmp(name, "max") == 0 )
      {
         if( opbinput->wbo )
         {
            syntaxError(scip, opbinput, "Cannot have an objective function when having soft constraints.\n");
            goto TERMINATE;
         }

         /* set objective function  */
         SCIP_CALL( setObjective(scip, opbinput, name, linvars, lincoefs, nlincoefs, terms, termcoefs, ntermvars, ntermcoefs) );
      }
      else if( strcmp(name, "soft") == 0 )
      {
         /* we have a "weighted boolean optimization"-file(wbo) */
         opbinput->wbo = TRUE;
         if( nlincoefs == 0 )
            opbinput->topcost = SCIPinfinity(scip);
         else
         {
            assert(nlincoefs == 1);
            opbinput->topcost = lincoefs[0];
         }
         SCIPdebugMessage("Weighted Boolean Optimization problem has topcost of %g\n", opbinput->topcost);
      }
      else if( nlincoefs > 0 )
         syntaxError(scip, opbinput, "expected constraint sense '=' or '>='");
      goto TERMINATE;
   }

   /* read the constraint sense */
   if( !getNextToken(scip, opbinput) || !isSense(opbinput, &sense) )
   {
      syntaxError(scip, opbinput, "expected constraint sense '=' or '>='");
      goto TERMINATE;
   }

   /* read the right hand side */
   sidesign = +1;
   if( !getNextToken(scip, opbinput) )
   {
      syntaxError(scip, opbinput, "missing right hand side");
      goto TERMINATE;
   }
   if( isSign(opbinput, &sidesign) )
   {
      if( !getNextToken(scip, opbinput) )
      {
         syntaxError(scip, opbinput, "missing value of right hand side");
         goto TERMINATE;
      }
   }
   if( !isValue(scip, opbinput, &sidevalue) )
   {
      syntaxError(scip, opbinput, "expected value as right hand side");
      goto TERMINATE;
   }
   sidevalue *= sidesign;

   /* check if we reached the line end */
   if( !getNextToken(scip, opbinput) || !isEndLine(opbinput) )
   {
      syntaxError(scip, opbinput, "expected endline character ';'");
      goto TERMINATE;
   }

   /* assign the left and right hand side, depending on the constraint sense */
   switch( sense )
   {
   case OPB_SENSE_GE:
      lhs = sidevalue;
      rhs = SCIPinfinity(scip);
      break;
   case OPB_SENSE_LE:
      lhs = -SCIPinfinity(scip);
      rhs = sidevalue;
      break;
   case OPB_SENSE_EQ:
      lhs = sidevalue;
      rhs = sidevalue;
      break;
   case OPB_SENSE_NOTHING:
   default:
      SCIPerrorMessage("invalid constraint sense <%d>\n", sense);
      return SCIP_INVALIDDATA;
   }

   /* create and add the linear constraint */
<<<<<<< HEAD
   initial = !dynamicrows;
=======
   SCIP_CALL( SCIPgetBoolParam(scip, "reading/initialconss", &initialconss) );
   SCIP_CALL( SCIPgetBoolParam(scip, "reading/dynamicconss", &dynamicconss) );
   SCIP_CALL( SCIPgetBoolParam(scip, "reading/dynamicrows", &dynamicrows) );
   initial = initialconss;
>>>>>>> 2eb9f7e4
   separate = TRUE;
   enforce = TRUE;
   check = TRUE;
   propagate = TRUE;
   local = FALSE;
   modifiable = FALSE;
   dynamic = dynamicconss;
   removable = dynamicrows;
   
   /* create corresponding constraint */
   if( issoftcons )
   {
      (void) SCIPsnprintf(indname, SCIP_MAXSTRLEN, INDICATORVARNAME"%d", opbinput->nindvars);
      ++(opbinput->nindvars);
      SCIP_CALL( createVariable(scip, &indvar, indname) );

      assert(!SCIPisInfinity(scip, -weight));
      SCIP_CALL( SCIPchgVarObj(scip, indvar, weight) );
   }
   else
      indvar = NULL;

   if( ntermcoefs > 0 || issoftcons )
   {
#if GENCONSNAMES == TRUE
      (void) SCIPsnprintf(name, SCIP_MAXSTRLEN, "pseudoboolean%d", opbinput->consnumber);
      ++(opbinput->consnumber);
#else
      (void) SCIPsnprintf(name, SCIP_MAXSTRLEN, "pseudoboolean");
#endif
      SCIP_CALL( SCIPcreateConsPseudoboolean(scip, &cons, name, linvars, nlincoefs, lincoefs, terms, ntermcoefs,
            ntermvars, termcoefs, indvar, weight, issoftcons, NULL, lhs, rhs, 
            initial, separate, enforce, check, propagate, local, modifiable, dynamic, removable, FALSE) );
   }
   else
   {
#if GENCONSNAMES == TRUE
      (void) SCIPsnprintf(name, SCIP_MAXSTRLEN, "linear%d", opbinput->consnumber);
      ++(opbinput->consnumber);
#else
      (void) SCIPsnprintf(name, SCIP_MAXSTRLEN, "linear");
#endif
      SCIP_CALL( SCIPcreateConsLinear(scip, &cons, name, nlincoefs, linvars, lincoefs, lhs, rhs, 
            initial, separate, enforce, check, propagate, local, modifiable, dynamic, removable, FALSE) );
   }

   SCIP_CALL( SCIPaddCons(scip, cons) );
   SCIPdebugMessage("(line %d) created constraint: ", opbinput->linenumber);
   SCIPdebugPrintCons(scip, cons, NULL);
   SCIP_CALL( SCIPreleaseCons(scip, &cons) );

   if( isNonlinear )
      ++(*nNonlinearConss);

 TERMINATE:

   /* free memory */
   for( t = ntermcoefs - 1; t >= 0; --t )
      SCIPfreeBufferArrayNull(scip, &(terms[t]));

   SCIPfreeBufferArrayNull(scip, &ntermvars);
   SCIPfreeBufferArrayNull(scip, &termcoefs);
   SCIPfreeBufferArrayNull(scip, &terms);
   SCIPfreeBufferArrayNull(scip, &lincoefs);
   SCIPfreeBufferArrayNull(scip, &linvars);

   return SCIP_OKAY;
}

/** tries to read the first comment line which usually contains information about the max size of "and" products */
static
SCIP_RETCODE getMaxAndConsDim(
   SCIP*                 scip,               /**< SCIP data structure */
   OPBINPUT*             opbinput,           /**< OPB reading data */
   const char*           filename            /**< name of the input file */
   )
{   
   SCIP_Bool stop;
   char* commentstart;
   char* nproducts;
   int i;

   assert(scip != NULL);
   assert(opbinput != NULL);

   stop = FALSE;
   commentstart = NULL;
   nproducts = NULL;

   do
   {   
      if( SCIPfgets(opbinput->linebuf, (int) sizeof(opbinput->linebuf), opbinput->file) == NULL )
      {
         assert(SCIPfeof( opbinput->file ) );
         break;
      }
      
      /* read characters after comment symbol */
      for( i = 0; commentchars[i] != '\0'; ++i )
      {
         commentstart = strchr(opbinput->linebuf, commentchars[i]);
         
         /* found a comment line */
         if( commentstart != NULL )
         { 
            /* search for "#product= xyz" in comment line, where xyz represents the number of and constraints */
            nproducts = strstr(opbinput->linebuf, "#product= ");
            if( nproducts != NULL )
            {
	       const char delimchars[] = " \t";
               char* pos;

               nproducts += strlen("#product= ");

               pos = strtok(nproducts, delimchars);
               
               if( pos != NULL )
               { 
                  SCIPdebugMessage("%d products supposed to be in file.\n", atoi(pos));
               }
               
               pos = strtok (NULL, delimchars);
               
               if( pos != NULL && strcmp(pos, "sizeproduct=") == 0 )
               {
                  pos = strtok (NULL, delimchars);
                  if( pos != NULL )
                  {
                     SCIPdebugMessage("sizeproducts = %d\n", atoi(pos));
                  }
               }
                  
               stop = TRUE;
            }
            break;
         }
      }
   }
   while(commentstart != NULL && !stop);

   opbinput->linebuf[0] = '\0';

#if 0 /* following lines should be correct, but it seems that gzseek does not reset the position if standing at the end of a file */
   /* reset filereader pointer to the beginning */
   (void) SCIPfseek(opbinput->file, 0, SEEK_SET);
#else
   SCIPfclose(opbinput->file);
   opbinput->file = SCIPfopen(filename, "r");
#endif

   return SCIP_OKAY;
}

/** reads an OPB file */
static
SCIP_RETCODE readOPBFile(
   SCIP*                 scip,               /**< SCIP data structure */
   OPBINPUT*             opbinput,           /**< OPB reading data */
   const char*           filename            /**< name of the input file */
   )
{
   SCIP_Bool dynamicconss;
   SCIP_Bool dynamicrows;
   int nNonlinearConss;
   int i;

   assert(scip != NULL);
   assert(opbinput != NULL);

   /* open file */
   opbinput->file = SCIPfopen(filename, "r");
   if( opbinput->file == NULL )
   {
      SCIPerrorMessage("cannot open file <%s> for reading\n", filename);
      SCIPprintSysError(filename);
      return SCIP_NOFILE;
   }

   /* tries to read the first comment line which usually contains information about the max size of "and" products */
   SCIP_CALL( getMaxAndConsDim(scip, opbinput, filename) );

   /* reading additional information about the number of and constraints in comments to avoid reallocating
    * "opbinput.andconss"
    */
   BMSclearMemoryArray(opbinput->linebuf, OPB_MAX_LINELEN);

   /* create problem */
   SCIP_CALL( SCIPcreateProb(scip, filename, NULL, NULL, NULL, NULL, NULL, NULL, NULL) );

   nNonlinearConss = 0;

   SCIP_CALL( SCIPgetBoolParam(scip, "reading/"READER_NAME"/dynamicconss", &dynamicconss) );
   SCIP_CALL( SCIPgetBoolParam(scip, "reading/"READER_NAME"/dynamicrows", &dynamicrows) );

   while( !SCIPfeof( opbinput->file ) && !hasError(opbinput) )
   {
      SCIP_CALL( readConstraints(scip, opbinput, &nNonlinearConss, dynamicconss, dynamicrows) );
   }

   /* if we read a wbo file we need to make sure that the top cost won't be exceeded */
   if( opbinput->wbo )
   {
      SCIP_VAR** topcostvars;
      SCIP_Real* topcosts;
      SCIP_VAR** vars;
      int nvars;
      int ntopcostvars;
      SCIP_Longint topcostrhs;
      SCIP_CONS* topcostcons;

      nvars = SCIPgetNVars(scip);
      vars = SCIPgetVars(scip);
      assert(nvars > 0 || vars != NULL);

      SCIP_CALL( SCIPallocBufferArray(scip, &topcostvars, nvars) );
      SCIP_CALL( SCIPallocBufferArray(scip, &topcosts, nvars) );

      ntopcostvars = 0;
      for( i = nvars - 1; i >= 0; --i )
         if( !SCIPisZero(scip, SCIPvarGetObj(vars[i])) )
         {
            topcostvars[ntopcostvars] = vars[i];
            topcosts[ntopcostvars] = SCIPvarGetObj(vars[i]);
            ++ntopcostvars;
         }

      if( SCIPisIntegral(scip, opbinput->topcost) )
         topcostrhs = (SCIP_Longint) SCIPfloor(scip, opbinput->topcost - 1);
      else
         topcostrhs = (SCIP_Longint) SCIPfloor(scip, opbinput->topcost);

      SCIP_CALL( SCIPcreateConsLinear(scip, &topcostcons, TOPCOSTCONSNAME, ntopcostvars, topcostvars, topcosts, -SCIPinfinity(scip), 
            (SCIP_Real) topcostrhs, TRUE, TRUE, TRUE, TRUE, TRUE, FALSE, FALSE, FALSE, FALSE, FALSE) );
      SCIP_CALL( SCIPaddCons(scip, topcostcons) );
      SCIPdebugPrintCons(scip, topcostcons, NULL);
      SCIP_CALL( SCIPreleaseCons(scip, &topcostcons) );

      SCIPfreeBufferArray(scip, &topcosts);
      SCIPfreeBufferArray(scip, &topcostvars);
   }

   /* close file */
   SCIPfclose(opbinput->file);

   return SCIP_OKAY;
}


/*
 * Local methods (for writing)
 */

/** transforms given and constraint variables to the corresponding active or negated variables */
static
SCIP_RETCODE getBinVarsRepresentatives(
   SCIP*const            scip,               /**< SCIP data structure */
   SCIP_VAR**const       vars,               /**< vars array to get active variables for */
   int const             nvars,              /**< pointer to number of variables and values in vars and vals array */
   SCIP_Bool const       transformed         /**< transformed constraint? */
   )
{
   SCIP_Bool negated;
   int v;

   assert( scip != NULL );
   assert( vars != NULL );
   assert( nvars > 0 );

   if( transformed )
   {
      for( v = nvars - 1; v >= 0; --v )
      {
         /* gets a binary variable that is equal to the given binary variable, and that is either active, fixed, or
          * multi-aggregated, or the negated variable of an active, fixed, or multi-aggregated variable
          */
         SCIP_CALL( SCIPgetBinvarRepresentative( scip, vars[v], &vars[v], &negated) );
      }
   }
   else
   {
      SCIP_Real scalar;
      SCIP_Real constant;
      
      for( v = nvars - 1; v >= 0; --v )
      {
         scalar = 1.0;
         constant = 0.0;

         /* retransforms given variable, scalar and constant to the corresponding original variable, scalar and constant,
          * if possible; if the retransformation is impossible, NULL is returned as variable
          */
         SCIP_CALL( SCIPvarGetOrigvarSum(&vars[v], &scalar, &constant) );

         if( vars[v] == NULL )
         {
            SCIPdebugMessage("A variable couldn't retransformed to an original variable.\n");
            return SCIP_INVALIDDATA;
         }
         if( SCIPisEQ(scip, scalar, -1.0) && SCIPisEQ(scip, constant, 1.0) )
         {
            SCIP_CALL( SCIPgetNegatedVar(scip, vars[v], &vars[v]) );
         }
         else
         {
            if( !SCIPisEQ(scip, scalar, 1.0) || !SCIPisZero(scip, constant) )
            {
               SCIPdebugMessage("A variable couldn't retransformed to an original variable or a negated variable of an original variable (scalar = %g, constant = %g).\n", scalar, constant);
               return SCIP_INVALIDDATA;
            }
         }
      }
   }

   return SCIP_OKAY;
}

/** transforms given variables, scalars, and constant to the corresponding active variables, scalars, and constant */
static
SCIP_RETCODE getActiveVariables(
   SCIP*                 scip,               /**< SCIP data structure */
   SCIP_VAR**            vars,               /**< vars array to get active variables for */
   SCIP_Real*            scalars,            /**< scalars a_1, ..., a_n in linear sum a_1*x_1 + ... + a_n*x_n + c */
   int*                  nvars,              /**< pointer to number of variables and values in vars and vals array */
   SCIP_Real*            constant,           /**< pointer to constant c in linear sum a_1*x_1 + ... + a_n*x_n + c  */
   SCIP_Bool             transformed         /**< transformed constraint? */
   )
{
   int requiredsize;
   int v;

   assert(scip != NULL);
   assert(vars != NULL);
   assert(scalars != NULL);
   assert(nvars != NULL);
   assert(constant != NULL);

   if( transformed )
   {
      SCIP_CALL( SCIPgetProbvarLinearSum(scip, vars, scalars, nvars, *nvars, constant, &requiredsize, TRUE) );

      if( requiredsize > *nvars )
      {
         SCIP_CALL( SCIPreallocBufferArray(scip, &vars, requiredsize) );
         SCIP_CALL( SCIPreallocBufferArray(scip, &scalars, requiredsize) );
         
         SCIP_CALL( SCIPgetProbvarLinearSum(scip, vars, scalars, nvars, requiredsize, constant, &requiredsize, TRUE) );
         assert( requiredsize <= *nvars );
      }
   }
   else
      for( v = 0; v < *nvars; ++v )
      {
         SCIP_CALL( SCIPvarGetOrigvarSum(&vars[v], &scalars[v], constant) );

         if( vars[v] == NULL )
            return SCIP_INVALIDDATA;
      }

   return SCIP_OKAY;
}

/* computes all and-resultants and their corresponding constraint variables */
static
SCIP_RETCODE computeAndConstraintInfos(
   SCIP*const            scip,               /**< SCIP data structure */
   SCIP_Bool const       transformed,        /**< transformed problem? */
   SCIP_VAR***           resvars,            /**< pointer to store all resultant variables */
   int*                  nresvars,           /**< pointer to store the number of all resultant variables */ 
   SCIP_VAR****          andvars,            /**< pointer to store to all resultant variables their corresponding active( or negated) and-constraint variables */
   int**                 nandvars,           /**< pointer to store the number of all corresponding and-variables to their corresponding resultant variable */
   SCIP_Bool*const       existandconshdlr,   /**< pointer to store whether the and-constrainthandler exists*/
   SCIP_Bool*const       existands           /**< pointer to store if their exists some and-constraints */
   )
{
   SCIP_CONSHDLR* conshdlr;

   assert(scip != NULL);
   assert(resvars != NULL);
   assert(nresvars != NULL);
   assert(andvars != NULL);
   assert(nandvars != NULL);
   assert(existandconshdlr != NULL);
   assert(existands != NULL);

   *resvars = NULL;
   *nandvars = NULL;
   *andvars = NULL;
   *nresvars = 0;

   /* detect all and-resultants */
   conshdlr = SCIPfindConshdlr(scip, "and");
   if( conshdlr != NULL )
   {
      SCIP_CONS** andconss;
      int nandconss;
      int* shouldnotbeinand;
      int a;
      int c;
      int r;
      int v;
      int pos;
      int ncontainedands;

      andconss = NULL;
      nandconss = 0;
      *existandconshdlr = TRUE;

      /* if we write the original problem we need to get the original and constraints */
      if( !transformed )
      {
         SCIP_CONS** origconss;
         int norigconss;

         origconss = SCIPgetOrigConss(scip);
         norigconss = SCIPgetNOrigConss(scip);

         /* allocate memory for all possible and-constraints */
         SCIP_CALL( SCIPallocBufferArray(scip, &andconss, norigconss) );

         /* collect all original and-constraints */
         for( c = norigconss - 1; c >= 0; --c )
         {
            conshdlr = SCIPconsGetHdlr(origconss[c]);
            assert( conshdlr != NULL );

            if( strcmp(SCIPconshdlrGetName(conshdlr), "and") == 0 )
            {
               andconss[nandconss] = origconss[c];
               ++nandconss;
            }
         }
      }
      else
      {
         nandconss = SCIPconshdlrGetNConss(conshdlr);
         andconss = SCIPconshdlrGetConss(conshdlr);
      }

      assert(andconss != NULL || nandconss == 0);

      *nresvars = nandconss;

      if( nandconss > 0 )
      {
         *existands = TRUE;

         assert(andconss != NULL);

         SCIP_CALL( SCIPallocMemoryArray(scip, resvars, *nresvars) );
         SCIP_CALL( SCIPallocMemoryArray(scip, andvars, *nresvars) );
         SCIP_CALL( SCIPallocMemoryArray(scip, nandvars, *nresvars) );

         /* collect all and-constraint variables */
         for( c = nandconss - 1; c >= 0; --c )
         {
            assert(andconss[c] != NULL);

            (*nandvars)[c] = SCIPgetNVarsAnd(scip, andconss[c]);
            SCIP_CALL( SCIPduplicateMemoryArray(scip, &((*andvars)[c]), SCIPgetVarsAnd(scip, andconss[c]), (*nandvars)[c]) );  /*lint !e866 */
            SCIP_CALL( getBinVarsRepresentatives(scip, (*andvars)[c], (*nandvars)[c], transformed) );

            (*resvars)[c] = SCIPgetResultantAnd(scip, andconss[c]);

            assert((*andvars)[c] != NULL && (*nandvars)[c] > 0);
            assert((*resvars)[c] != NULL);
         }

         /* sorted the array */
         SCIPsortPtrPtrInt((void**)(*resvars), (void**)(*andvars), (*nandvars), SCIPvarComp, (*nresvars));
      }
      else
         *existands = FALSE;

      SCIP_CALL( SCIPallocBufferArray(scip, &shouldnotbeinand, *nresvars) );
      
      /* check that all and-constraints doesn't contain any and-resultants, if they do try to resolve this */
      /* attention: if resolving leads to x = x*y*... , we can't do anything here ( this only means (... >=x and) y >= x, so normally the and-constraint needs to be 
         deleted and the inequality from before needs to be added ) */
      for( r = *nresvars - 1; r >= 0; --r )
      {
         ncontainedands = 0;
         shouldnotbeinand[ncontainedands] = r;
         ++ncontainedands;
         v = 0;

         while( v < (*nandvars)[r] )
         {
            if( SCIPsortedvecFindPtr((void**)(*resvars), SCIPvarComp, (*andvars)[r][v], *nresvars, &pos) )
            {
               /* check if the found position "pos" is equal to an already visited and resultant in this constraint,
                * than here could exist a directed cycle 
                */
               /* better use tarjan's algorithm 
                *        <http://algowiki.net/wiki/index.php?title=Tarjan%27s_algorithm>,
                *        <http://en.wikipedia.org/wiki/Tarjan%E2%80%99s_strongly_connected_components_algorithm> 
                * because it could be that the same resultant is part of this and-constraint and than it would fail
                * without no cycle 
                * Note1: tarjans standard algorithm doesn't find cycle from one node to the same;
                * Note2: when tarjan's algorithm find a cycle, it's still possible that this cycle is not "real" e.g.
                *        y = y ~y z (z can also be a product) where y = 0 follows and therefor only "0 = z" is necessary
                */
               for( a = ncontainedands - 1; a >= 0; --a )
                  if( shouldnotbeinand[a] == pos )
                  {
                     SCIPwarningMessage(scip, "This should not happen here. The and-constraint with resultant variable: ");
                     SCIP_CALL( SCIPprintVar(scip, (*resvars)[r], NULL) );
                     SCIPwarningMessage(scip, "possible contains a loop with and-resultant:");
                     SCIP_CALL( SCIPprintVar(scip, (*resvars)[pos], NULL) );

                     /* free memory iff necessary */
                     SCIPfreeBufferArray(scip, &shouldnotbeinand);
                     if( !transformed )
                     {
                        SCIPfreeBufferArray(scip, &andconss);
                     }
                     return SCIP_INVALIDDATA;
                  }
               SCIPdebugMessage("Another and-constraint contains and-resultant:");
               SCIPdebug( SCIP_CALL( SCIPprintVar(scip, (*resvars)[pos], NULL) ) );
               SCIPdebugMessage("Trying to resolve.\n");
               
               shouldnotbeinand[ncontainedands] = pos;
               ++ncontainedands;
               
               /* try to resolve containing ands */

               /* resize array and number of variables */
               (*nandvars)[r] = (*nandvars)[r] + (*nandvars)[pos] - 1;
               SCIP_CALL( SCIPreallocMemoryArray(scip, &((*andvars)[r]), (*nandvars)[r]) ); /*lint !e866 */
               
               /* copy all variables */
               for( a = (*nandvars)[pos] - 1; a >= 0; --a )
                  (*andvars)[r][(*nandvars)[r] - a - 1] = (*andvars)[pos][a];

               /* check same position with new variable, so we do not increase v */
            }
	    else
	       ++v;
         }
      }
      SCIPfreeBufferArray(scip, &shouldnotbeinand);

      /* free memory iff necessary */
      if( !transformed )
      {
         SCIPfreeBufferArray(scip, &andconss);
      }
   }
   else
   {
      SCIPdebugMessage("found no and-constraint-handler\n");
      *existands = FALSE;
      *existandconshdlr = FALSE;
   }

   return SCIP_OKAY;
}

/** clears the given line buffer */
static
void clearBuffer(
   char*                 linebuffer,         /**< line */
   int*                  linecnt             /**< number of characters in line */
   )
{
   assert( linebuffer != NULL );
   assert( linecnt != NULL );

   (*linecnt) = 0;
   linebuffer[0] = '\0';
}


/** ends the given line with '\\0' and prints it to the given file stream */
static
void writeBuffer(
   SCIP*                 scip,               /**< SCIP data structure */
   FILE*                 file,               /**< output file (or NULL for standard output) */
   char*                 linebuffer,         /**< line */
   int*                  linecnt             /**< number of characters in line */
   )
{
   assert( scip != NULL );
   assert( linebuffer != NULL );
   assert( linecnt != NULL );

   if( (*linecnt) > 0 )
   {
      linebuffer[(*linecnt)] = '\0';
      SCIPinfoMessage(scip, file, "%s", linebuffer);
      clearBuffer(linebuffer, linecnt);
   }
}


/** appends extension to line and prints it to the give file stream if the line buffer get full */
static
void appendBuffer(
   SCIP*                 scip,               /**< SCIP data structure */
   FILE*                 file,               /**< output file (or NULL for standard output) */
   char*                 linebuffer,         /**< line buffer */
   int*                  linecnt,            /**< number of characters in line */
   const char*           extension           /**< string to extent the line */
   )
{
   assert(scip != NULL);
   assert(linebuffer != NULL);
   assert(linecnt != NULL);
   assert(extension != NULL);
   
   if( (*linecnt) + strlen(extension) >= OPB_MAX_LINELEN - 1 )
      writeBuffer(scip, file, linebuffer, linecnt);
   
   /* append extension to linebuffer */
   strncat(linebuffer, extension, OPB_MAX_LINELEN - (unsigned int)(*linecnt) - 1);
   (*linecnt) += (int) strlen(extension);
}

/** write objective function */
static
SCIP_RETCODE writeOpbObjective(
   SCIP*const            scip,               /**< SCIP data structure */
   FILE*const            file,               /**< output file, or NULL if standard output should be used */
   SCIP_VAR**const       vars,               /**< array with active (binary) variables */
   int const             nvars,              /**< number of mutable variables in the problem */
   SCIP_VAR** const      resvars,            /**< array of resultant variables */
   int const             nresvars,           /**< number of resultant variables */
   SCIP_VAR**const*const andvars,            /**< corresponding array of and-variables */
   int const*const       nandvars,           /**< array of numbers of corresponding and-variables */
   SCIP_OBJSENSE const   objsense,           /**< objective sense */
   SCIP_Real const       objscale,           /**< scalar applied to objective function; external objective value is
                                              *   extobj = objsense * objscale * (intobj + objoffset) */
   SCIP_Real const       objoffset,          /**< objective offset from bound shifting and fixing */
   char const*const      multisymbol,        /**< the multiplication symbol to use between coefficient and variable */
   SCIP_Bool const       existands,          /**< does some and-constraints exist? */
   SCIP_Bool const       transformed         /**< TRUE iff problem is the transformed problem */
   )
{
   SCIP_VAR* var;
   char linebuffer[OPB_MAX_LINELEN];
   char buffer[OPB_MAX_LINELEN];
   SCIP_Longint mult;
   SCIP_Bool objective;
   int v;
   int linecnt;
   int pos;

   assert(scip != NULL);
   assert(file != NULL);
   assert(vars != NULL || nvars == 0);
   assert(resvars != NULL || nresvars == 0);
   assert(andvars != NULL || nandvars == NULL);
   assert(multisymbol != NULL);

   mult = 1;
   objective = FALSE;

   clearBuffer(linebuffer, &linecnt);
   
   /* check if a objective function exits and compute the multiplier to
    * shift the coefficients to integers */
   for( v = 0; v < nvars; ++v )
   {
      var = vars[v]; /*lint !e613 */

      
#ifndef NDEBUG
      {
         /* in case the original problem has to be posted the variables have to be either "original" or "negated" */
         if( !transformed )
            assert( SCIPvarGetStatus(var) == SCIP_VARSTATUS_ORIGINAL ||
               SCIPvarGetStatus(var) == SCIP_VARSTATUS_NEGATED );
      }
#endif
      
      /* we found a indicator variable so we assume this is a wbo file */
      if( strstr(SCIPvarGetName(var), INDICATORVARNAME) != NULL )
      {
         /* find the topcost linear inequality which gives us the maximal cost which could be violated by our
          * solution, which is an artificial constraint and print this at first
          *
          * @note: only linear constraint handler is enough in problem stage, otherwise it could be any upgraded linear constraint which handles pure binary variables
          */
         SCIP_CONSHDLR* conshdlr;
         SCIP_CONS* topcostcons;
         SCIP_Bool printed;

         printed = FALSE;
         topcostcons = SCIPfindCons(scip, TOPCOSTCONSNAME);

         if( topcostcons != NULL )
         {
            conshdlr = SCIPconsGetHdlr(topcostcons);
            assert(conshdlr != NULL);
            
            if( strcmp(SCIPconshdlrGetName(conshdlr), "linear") == 0 )
               (void) SCIPsnprintf(buffer, OPB_MAX_LINELEN, "soft: %g;\n", SCIPgetRhsLinear(scip, topcostcons));
            else if( strcmp(SCIPconshdlrGetName(conshdlr), "knapsack") == 0 )
               (void) SCIPsnprintf(buffer, OPB_MAX_LINELEN, "soft: %g;\n", SCIPgetCapacityKnapsack(scip, topcostcons));
            else if( strcmp(SCIPconshdlrGetName(conshdlr), "setppc") == 0 )
               (void) SCIPsnprintf(buffer, OPB_MAX_LINELEN, "soft: 1;\n");
            else
            {
               SCIPABORT();
               return SCIP_INVALIDDATA; /*lint !e527 */
            }
            appendBuffer(scip, file, linebuffer, &linecnt, buffer);
            writeBuffer(scip, file, linebuffer, &linecnt);
            printed = TRUE;
         }
         /* following works only in transformed stage */
         else
         {
            /* first try linear constraints */
            conshdlr = SCIPfindConshdlr(scip, "linear");
            
            if( conshdlr != NULL )
            {
               SCIP_CONS** conss;
               int nconss;
               int c;

               conss = SCIPconshdlrGetConss(conshdlr);
               nconss = SCIPconshdlrGetNConss(conshdlr);
            
               assert(conss != NULL || nconss == 0);

               for( c = 0; c < nconss; ++c )
               {
                  SCIP_VAR** linvars;
                  int nlinvars;
                  int w;
                  SCIP_Bool topcostfound;
                  SCIP_CONS* cons;

                  cons = conss[c]; /*lint !e613 */
                  assert(cons != NULL);

                  linvars = SCIPgetVarsLinear(scip, cons);
                  nlinvars = SCIPgetNVarsLinear(scip, cons);

                  assert(linvars != NULL || nlinvars == 0);
                  topcostfound = FALSE;

                  for( w = 0; w < nlinvars; ++w )
                  {
                     if( strstr(SCIPvarGetName(linvars[w]), INDICATORVARNAME) != NULL ) /*lint !e613 */
                        topcostfound = TRUE;
                     else
                     {
                        assert(!topcostfound);
                        topcostfound = FALSE;
                     }
                  }
               
                  if( topcostfound )
                  {
                     (void) SCIPsnprintf(buffer, OPB_MAX_LINELEN, "soft: %g;\n", SCIPgetRhsLinear(scip, cons));
                     appendBuffer(scip, file, linebuffer, &linecnt, buffer);
                     writeBuffer(scip, file, linebuffer, &linecnt);
                     printed = TRUE;
                     break;
                  }
               }
            }

            if( !printed )
            {
               /* second try knapsack constraints */
               conshdlr = SCIPfindConshdlr(scip, "knapsack");
               
               if( conshdlr != NULL )
               {
                  SCIP_CONS** conss;
                  int nconss;
                  int c;

                  conss = SCIPconshdlrGetConss(conshdlr);
                  nconss = SCIPconshdlrGetNConss(conshdlr);
            
                  assert(conss != NULL || nconss == 0);

                  for( c = 0; c < nconss; ++c )
                  {
                     SCIP_VAR** topvars;
                     int ntopvars;
                     int w;
                     SCIP_Bool topcostfound;
                     SCIP_CONS* cons;

                     cons = conss[c]; /*lint !e613 */
                     assert(cons != NULL);

                     topvars = SCIPgetVarsKnapsack(scip, cons);
                     ntopvars = SCIPgetNVarsKnapsack(scip, cons);

                     assert(topvars != NULL || ntopvars == 0);
                     topcostfound = FALSE;

                     for( w = 0; w < ntopvars; ++w )
                     {
                        if( strstr(SCIPvarGetName(topvars[w]), INDICATORVARNAME) != NULL ) /*lint !e613 */
                           topcostfound = TRUE;
                        else
                        {
                           assert(!topcostfound);
                           topcostfound = FALSE;
                        }
                     }
               
                     if( topcostfound )
                     {
                        (void) SCIPsnprintf(buffer, OPB_MAX_LINELEN, "soft: %g;\n", SCIPgetCapacityKnapsack(scip, cons));
                        appendBuffer(scip, file, linebuffer, &linecnt, buffer);
                        writeBuffer(scip, file, linebuffer, &linecnt);
                        printed = TRUE;
                        break;
                     }
                  }
               }
            }

            if( !printed )
            {
               /* third try setppc constraints */
               conshdlr = SCIPfindConshdlr(scip, "setppc");
               
               if( conshdlr != NULL )
               {
                  SCIP_CONS** conss;
                  int nconss;
                  int c;

                  conss = SCIPconshdlrGetConss(conshdlr);
                  nconss = SCIPconshdlrGetNConss(conshdlr);
            
                  assert(conss != NULL || nconss == 0);

                  for( c = 0; c < nconss; ++c )
                  {
                     SCIP_VAR** topvars;
                     int ntopvars;
                     int w;
                     SCIP_Bool topcostfound;
                     SCIP_CONS* cons;

                     cons = conss[c]; /*lint !e613 */
                     assert(cons != NULL);

                     topvars = SCIPgetVarsSetppc(scip, cons);
                     ntopvars = SCIPgetNVarsSetppc(scip, cons);

                     assert(topvars != NULL || ntopvars == 0);
                     topcostfound = FALSE;

                     for( w = 0; w < ntopvars; ++w )
                     {
                        if( strstr(SCIPvarGetName(topvars[w]), INDICATORVARNAME) != NULL ) /*lint !e613 */
                           topcostfound = TRUE;
                        else
                        {
                           assert(!topcostfound);
                           topcostfound = FALSE;
                        }
                     }
               
                     if( topcostfound )
                     {
                        (void) SCIPsnprintf(buffer, OPB_MAX_LINELEN, "soft: 1;\n");
                        appendBuffer(scip, file, linebuffer, &linecnt, buffer);
                        writeBuffer(scip, file, linebuffer, &linecnt);
                        printed = TRUE;
                        break;
                     }
                  }
               }
            }
         }

         /* no topcost constraint found, so print empty topcost line, which means there is no upper bound on violated soft constraints */
         if( !printed )
         {
            (void) SCIPsnprintf(buffer, OPB_MAX_LINELEN, "soft: ;\n");
            appendBuffer(scip, file, linebuffer, &linecnt, buffer);
            writeBuffer(scip, file, linebuffer, &linecnt);
         }

         return SCIP_OKAY;
      }
  
      if( !SCIPisZero(scip, SCIPvarGetObj(var)) )
      {
         objective = TRUE;
         while( !SCIPisIntegral(scip, SCIPvarGetObj(var) * mult) ) 
         {
            assert(mult * 10 > mult);
            mult *= 10;
         }
      }
   }
   
   if( objective )
   {
      /* there exist a objective function*/
      SCIPinfoMessage(scip, file, "*   Obj. scale       : %.15g\n", objscale * mult);
      SCIPinfoMessage(scip, file, "*   Obj. offset      : %.15g\n", objoffset);
      
      clearBuffer(linebuffer, &linecnt);
      
      /* opb format supports only minimization; therefore, a maximization problem has to be converted */
      if( objsense == SCIP_OBJSENSE_MAXIMIZE )
         mult *= -1;
      
      SCIPdebugMessage("print objective function multiplied with %"SCIP_LONGINT_FORMAT"\n", mult);
      
      appendBuffer(scip, file, linebuffer, &linecnt, "min:");

#ifndef NDEBUG
      if( existands )
      {
         int c;
         /* check that these variables are sorted */
         for( c = nresvars - 1; c > 0; --c )
            assert(SCIPvarGetIndex(resvars[c]) >= SCIPvarGetIndex(resvars[c - 1])); /*lint !e613 */
      }
#endif

      for( v = nvars - 1; v >= 0; --v )
      {
         SCIP_Bool negated;
         var = vars[v]; /*lint !e613 */
         
         assert(var != NULL);

         if( SCIPisZero(scip, SCIPvarGetObj(var)) )
            continue;
         
         negated = SCIPvarIsNegated(var);
         
         assert( linecnt != 0 );

         if( SCIPvarGetObj(var) * mult > SCIP_LONGINT_MAX )
         {
            SCIPerrorMessage("Integral objective value to big (mult = %"SCIP_LONGINT_FORMAT", value = %g, mult*value = %g, printingvalue = %"SCIP_LONGINT_FORMAT")for printing in opb format.\n", mult, SCIPvarGetObj(var), SCIPvarGetObj(var) * mult, (SCIP_Longint) SCIPround(scip, SCIPvarGetObj(var) * mult));
         }
         
         /* replace and-resultant with corresponding variables */
         if( existands && SCIPsortedvecFindPtr((void**)resvars, SCIPvarComp, var, nresvars, &pos) )
         {
            int a;

            assert(andvars != NULL);
            assert(nandvars != NULL);
            assert(pos >= 0 && nandvars[pos] > 0 && andvars[pos] != NULL);
            assert(andvars[pos][nandvars[pos] - 1] != NULL);

            negated = SCIPvarIsNegated(andvars[pos][nandvars[pos] - 1]);

            /* print and-vars */
            (void) SCIPsnprintf(buffer, OPB_MAX_LINELEN, " %+"SCIP_LONGINT_FORMAT"%s%s%s", 
               (SCIP_Longint) (SCIPvarGetObj(var) * mult), multisymbol, negated ? "~" : "",
               strstr(SCIPvarGetName(negated ? SCIPvarGetNegationVar(andvars[pos][nandvars[pos] - 1]) : andvars[pos][nandvars[pos] - 1]), "x"));
            appendBuffer(scip, file, linebuffer, &linecnt, buffer);
         
            for(a = nandvars[pos] - 2; a >= 0; --a )
            {
               negated = SCIPvarIsNegated(andvars[pos][a]);

               (void) SCIPsnprintf(buffer, OPB_MAX_LINELEN, "%s%s%s", multisymbol, negated ? "~" : "", strstr(SCIPvarGetName(negated ? SCIPvarGetNegationVar(andvars[pos][a]) : andvars[pos][a]), "x"));
               appendBuffer(scip, file, linebuffer, &linecnt, buffer);
            }
         }
         else
         {
            (void) SCIPsnprintf(buffer, OPB_MAX_LINELEN, " %+"SCIP_LONGINT_FORMAT"%s%s%s", 
               (SCIP_Longint) (SCIPvarGetObj(var) * mult), multisymbol, negated ? "~" : "", strstr(SCIPvarGetName(negated ? SCIPvarGetNegationVar(var) : var), "x"));
            appendBuffer(scip, file, linebuffer, &linecnt, buffer);
         }
      }
      
      /* and objective function line ends with a ';' */
      appendBuffer(scip, file, linebuffer, &linecnt, " ;\n");
      writeBuffer(scip, file, linebuffer, &linecnt);
   }

   return SCIP_OKAY;
}

/* print maybe non linear row in OPB format to file stream */
static
SCIP_RETCODE printNLRow(
   SCIP*const            scip,               /**< SCIP data structure */
   FILE*const            file,               /**< output file (or NULL for standard output) */
   char const*const      type,               /**< row type ("=" or ">=") */
   SCIP_VAR**const       vars,               /**< array of variables */
   SCIP_Real const*const vals,               /**< array of values */
   int const             nvars,              /**< number of variables */
   SCIP_Real             lhs,                /**< left hand side */
   SCIP_VAR** const      resvars,            /**< array of resultant variables */
   int const             nresvars,           /**< number of resultant variables */
   SCIP_VAR**const*const andvars,            /**< corresponding array of and-variables */
   int const*const       nandvars,           /**< array of numbers of corresponding and-variables */
   SCIP_Longint          weight,             /**< if we found a soft constraint this is the weight, otherwise 0 */
   SCIP_Longint*const    mult,               /**< multiplier for the coefficients */  
   char const*const      multisymbol         /**< the multiplication symbol to use between coefficient and variable */
   )
{
   SCIP_VAR* var;
   char buffer[OPB_MAX_LINELEN];
   char linebuffer[OPB_MAX_LINELEN + 1];
   int v;
   int pos;
   int linecnt;
   
   assert(scip != NULL);
   assert(strcmp(type, "=") == 0 || strcmp(type, ">=") == 0);
   assert(mult != NULL);
   assert(resvars != NULL); 
   assert(nresvars > 0); 
   assert(andvars != NULL && nandvars != NULL); 
   
   clearBuffer(linebuffer, &linecnt);

   /* check if all coefficients are internal; if not commentstart multiplier */
   for( v = 0; v < nvars; ++v )
   {
      while( !SCIPisIntegral(scip, vals[v] * (*mult)) )
      {
         assert(ABS(*mult) < ABS(*mult * 10));
         (*mult) *= 10;
      }
   }

   while( !SCIPisIntegral(scip, lhs * (*mult)) )
   {
      assert(ABS(*mult) < ABS(*mult * 10));
      (*mult) *= 10;
   }
   
   /* print comment line if we have to multiply the coefficients to get integrals */
   if( ABS(*mult) != 1 )
      SCIPinfoMessage(scip, file, "* the following constraint is multiplied by %"SCIP_LONGINT_FORMAT" to get integral coefficients\n", ABS(*mult) );

#ifndef NDEBUG
   /* check that these variables are sorted */
   for( v = nresvars - 1; v > 0; --v )
      assert(SCIPvarGetIndex(resvars[v]) >= SCIPvarGetIndex(resvars[v - 1]));
#endif
   
   /* if we have a soft constraint print the weight*/
   if( weight != 0 )
   {
      (void) SCIPsnprintf(buffer, OPB_MAX_LINELEN, "[%+"SCIP_LONGINT_FORMAT"] ", weight);
      appendBuffer(scip, file, linebuffer, &linecnt, buffer);
   }

   /* print coefficients */
   for( v = 0; v < nvars; ++v )
   {
      SCIP_Bool negated;

      var = vars[v];
      assert( var != NULL );

      negated = SCIPvarIsNegated(var);

      /* replace and-resultant with corresponding variables */
      if( SCIPsortedvecFindPtr((void**)resvars, SCIPvarComp, var, nresvars, &pos) )
      {
	 int a;
	 
         assert(andvars != NULL);
         assert(nandvars != NULL);
         assert(pos >= 0 && nandvars[pos] > 0 && andvars[pos] != NULL);
         assert(andvars[pos][nandvars[pos] - 1] != NULL);
	 
	 negated = SCIPvarIsNegated(andvars[pos][nandvars[pos] - 1]);

         if( vals[v] * (*mult) > SCIP_LONGINT_MAX )
         {
            SCIPerrorMessage("Integral coefficient to big (mult = %"SCIP_LONGINT_FORMAT", value = %g, mult*value = %g, printingvalue = %"SCIP_LONGINT_FORMAT")for printing in opb format.\n", *mult, vals[v], vals[v] * (*mult), (SCIP_Longint) SCIPround(scip, vals[v] * (*mult)));
         }

	 /* print and-vars */
	 (void) SCIPsnprintf(buffer, OPB_MAX_LINELEN, "%+"SCIP_LONGINT_FORMAT"%s%s%s", 
	    (SCIP_Longint) SCIPround(scip, vals[v] * (*mult)), multisymbol, negated ? "~" : "",
	    strstr(SCIPvarGetName(negated ? SCIPvarGetNegationVar(andvars[pos][nandvars[pos] - 1]) : andvars[pos][nandvars[pos] - 1]), "x") );
	 appendBuffer(scip, file, linebuffer, &linecnt, buffer);
         
         for(a = nandvars[pos] - 2; a >= 0; --a )
         {
            negated = SCIPvarIsNegated(andvars[pos][a]);
            
            (void) SCIPsnprintf(buffer, OPB_MAX_LINELEN, "%s%s%s", multisymbol, negated ? "~" : "", strstr(SCIPvarGetName(negated ? SCIPvarGetNegationVar(andvars[pos][a]) : andvars[pos][a]), "x"));
            appendBuffer(scip, file, linebuffer, &linecnt, buffer);
         }
            
         appendBuffer(scip, file, linebuffer, &linecnt, " ");
      }
      else
      {
         (void) SCIPsnprintf(buffer, OPB_MAX_LINELEN, "%+"SCIP_LONGINT_FORMAT"%s%s%s ", 
            (SCIP_Longint) SCIPround(scip, vals[v] * (*mult)), multisymbol, negated ? "~" : "", strstr(SCIPvarGetName(negated ? SCIPvarGetNegationVar(var) : var), "x"));
         appendBuffer(scip, file, linebuffer, &linecnt, buffer);
      }
   }
   
   /* print left hand side */
   if( SCIPisZero(scip, lhs) )
      lhs = 0.0;
   
   (void) SCIPsnprintf(buffer, OPB_MAX_LINELEN, "%s %"SCIP_LONGINT_FORMAT" ;\n", type, (SCIP_Longint) (lhs * (*mult)) );
   appendBuffer(scip, file, linebuffer, &linecnt, buffer);
   
   writeBuffer(scip, file, linebuffer, &linecnt);

   return SCIP_OKAY;
}


/** prints given maybe non-linear constraint information in OPB format to file stream */
static
SCIP_RETCODE printNonLinearCons(
   SCIP*const            scip,               /**< SCIP data structure */
   FILE*const            file,               /**< output file (or NULL for standard output) */
   SCIP_VAR**const       vars,               /**< array of variables */
   SCIP_Real*const       vals,               /**< array of coefficients values (or NULL if all coefficient values are 1) */
   int const             nvars,              /**< number of variables */
   SCIP_Real const       lhs,                /**< left hand side */
   SCIP_Real const       rhs,                /**< right hand side */
   SCIP_VAR** const      resvars,            /**< array of resultant variables */
   int const             nresvars,           /**< number of resultant variables */
   SCIP_VAR**const*const andvars,            /**< corresponding array of and-variables */
   int  const*const      nandvars,           /**< array of numbers of corresponding and-variables */
   SCIP_Longint          weight,             /**< if we found a soft constraint this is the weight, otherwise 0 */
   SCIP_Bool const       transformed,        /**< transformed constraint? */
   char const*const      multisymbol         /**< the multiplication symbol to use between coefficient and variable */
   )
{
   SCIP_VAR** activevars;
   SCIP_Real* activevals;
   SCIP_Real activeconstant;
   SCIP_Longint mult;
   int v;
   int nactivevars;

   assert(scip != NULL);
   assert(vars != NULL);
   assert(nvars > 0);
   assert(lhs <= rhs);
   assert(resvars != NULL);
   assert(nresvars > 0);
   assert(andvars != NULL && nandvars != NULL);

   if( SCIPisInfinity(scip, -lhs) && SCIPisInfinity(scip, rhs) )
      return SCIP_OKAY;

   activeconstant = 0.0;
   nactivevars = nvars;

   /* duplicate variable and value array */
   SCIP_CALL( SCIPduplicateBufferArray(scip, &activevars, vars, nactivevars ) );
   if( vals != NULL )
   {
      SCIP_CALL( SCIPduplicateBufferArray(scip, &activevals, vals, nactivevars ) );
   }
   else
   {
      SCIP_CALL( SCIPallocBufferArray(scip, &activevals, nactivevars) );

      for( v = 0; v < nactivevars; ++v )
         activevals[v] = 1.0;
   }

   /* retransform given variables to active variables */
   SCIP_CALL( getActiveVariables(scip, activevars, activevals, &nactivevars, &activeconstant, transformed) );

   mult = 1;

   /* print row(s) in OPB format */
   if( SCIPisEQ(scip, lhs, rhs) )
   {
      assert( !SCIPisInfinity(scip, rhs) );

      /* equality constraint */
      SCIP_CALL( printNLRow(scip, file, "=", activevars, activevals, nactivevars, rhs - activeconstant, resvars, nresvars,
            andvars, nandvars, weight, &mult, multisymbol) );
   }
   else
   {
      if( !SCIPisInfinity(scip, -lhs) )
      {
         /* print inequality ">=" */
         SCIP_CALL( printNLRow(scip, file, ">=", activevars, activevals, nactivevars, lhs - activeconstant, resvars, nresvars,
               andvars, nandvars, weight, &mult, multisymbol) );
      }

      
      if( !SCIPisInfinity(scip, rhs) )
      {
         mult *= -1;

         /* print inequality ">=" and multiplying all coefficients by -1 */
         SCIP_CALL( printNLRow(scip, file, ">=", activevars, activevals, nactivevars, rhs - activeconstant, resvars, nresvars,
               andvars, nandvars, weight, &mult, multisymbol) );
      }
   }
   
   /* free buffer arrays */
   SCIPfreeBufferArray(scip, &activevars);
   SCIPfreeBufferArray(scip, &activevals);

   return SCIP_OKAY;
}


/* print row in OPB format to file stream */
static
void printRow(
   SCIP*                 scip,               /**< SCIP data structure */
   FILE*                 file,               /**< output file (or NULL for standard output) */
   const char*           type,               /**< row type ("=" or ">=") */
   SCIP_VAR**            vars,               /**< array of variables */
   SCIP_Real*            vals,               /**< array of values */
   int                   nvars,              /**< number of variables */
   SCIP_Real             lhs,                /**< left hand side */
   SCIP_Longint          weight,             /**< if we found a soft constraint this is the weight, otherwise 0 */
   SCIP_Longint*         mult,               /**< multiplier for the coefficients */  
   const char*           multisymbol         /**< the multiplication symbol to use between coefficient and variable */
   )
{
   SCIP_VAR* var;
   char buffer[OPB_MAX_LINELEN];
   char linebuffer[OPB_MAX_LINELEN + 1];
   int v;
   int linecnt;
   
   assert(scip != NULL);
   assert(strcmp(type, "=") == 0 || strcmp(type, ">=") == 0);
   assert(mult != NULL);
   
   clearBuffer(linebuffer, &linecnt);

   /* if we found the topcost linear inequality which gives us the maximal cost which could be violated by our solution,
    * we can stop printing because it is an artificial constraint 
    */
   if( nvars > 0 && strstr(SCIPvarGetName(vars[0]), INDICATORVARNAME) != NULL )
      return;

   /* check if all coefficients are integral; if not commentstart multiplier */
   for( v = 0; v < nvars; ++v )
   {
      while( !SCIPisIntegral(scip, vals[v] * (*mult)) )
      {
         assert(ABS(*mult) < ABS(*mult * 10));
         (*mult) *= 10;
      }
   }

   while( !SCIPisIntegral(scip, lhs * (*mult)) )
   {
      assert(ABS(*mult) < ABS(*mult * 10));
      (*mult) *= 10;
   }
   
   /* print comment line if we have to multiply the coefficients to get integrals */
   if( ABS(*mult) != 1 )
      SCIPinfoMessage(scip, file, "* the following constraint is multiplied by %"SCIP_LONGINT_FORMAT" to get integral coefficients\n", ABS(*mult) );

   /* if we have a soft constraint print the weight*/
   if( weight != 0 )
   {
      (void) SCIPsnprintf(buffer, OPB_MAX_LINELEN, "[%+"SCIP_LONGINT_FORMAT"] ", weight);
      appendBuffer(scip, file, linebuffer, &linecnt, buffer);
   }
   
   /* print coefficients */
   for( v = 0; v < nvars; ++v )
   {
      SCIP_Bool negated;

      var = vars[v];
      assert( var != NULL );

      negated = SCIPvarIsNegated(var);

      if( vals[v] * (*mult) > SCIP_LONGINT_MAX )
      {
         SCIPerrorMessage("Integral coefficient to big (mult = %"SCIP_LONGINT_FORMAT", value = %g, mult*value = %g, printingvalue = %"SCIP_LONGINT_FORMAT")for printing in opb format.\n", *mult, vals[v], vals[v] * (*mult), (SCIP_Longint) SCIPround(scip, vals[v] * (*mult)));
      }

      (void) SCIPsnprintf(buffer, OPB_MAX_LINELEN, "%+"SCIP_LONGINT_FORMAT"%s%s%s ", 
         (SCIP_Longint) SCIPround(scip, vals[v] * (*mult)), multisymbol, negated ? "~" : "", strstr(SCIPvarGetName(negated ? SCIPvarGetNegationVar(var) : var), "x"));
      appendBuffer(scip, file, linebuffer, &linecnt, buffer);
   }
   
   /* print left hand side */
   if( SCIPisZero(scip, lhs) )
      lhs = 0.0;
   
   (void) SCIPsnprintf(buffer, OPB_MAX_LINELEN, "%s %"SCIP_LONGINT_FORMAT" ;\n", type, (SCIP_Longint) (lhs * (*mult)) );
   appendBuffer(scip, file, linebuffer, &linecnt, buffer);
   
   writeBuffer(scip, file, linebuffer, &linecnt);
}


/** prints given linear constraint information in OPB format to file stream */
static
SCIP_RETCODE printLinearCons(
   SCIP*                 scip,               /**< SCIP data structure */
   FILE*                 file,               /**< output file (or NULL for standard output) */
   SCIP_VAR**            vars,               /**< array of variables */
   SCIP_Real*            vals,               /**< array of coefficients values (or NULL if all coefficient values are 1) */
   int                   nvars,              /**< number of variables */
   SCIP_Real             lhs,                /**< left hand side */
   SCIP_Real             rhs,                /**< right hand side */
   SCIP_Longint          weight,             /**< if we found a soft constraint this is the weight, otherwise 0 */
   SCIP_Bool             transformed,        /**< transformed constraint? */
   const char*           multisymbol         /**< the multiplication symbol to use between coefficient and variable */
   )
{
   SCIP_VAR** activevars;
   SCIP_Real* activevals;
   int nactivevars;
   SCIP_Real activeconstant;
   SCIP_Longint mult;
   int v;

   assert( scip != NULL );
   assert( vars != NULL );
   assert( nvars > 0 );
   assert( lhs <= rhs );

   if( SCIPisInfinity(scip, -lhs) && SCIPisInfinity(scip, rhs) )
      return SCIP_OKAY;
   
   activeconstant = 0.0;

   /* duplicate variable and value array */
   nactivevars = nvars;
   SCIP_CALL( SCIPduplicateBufferArray(scip, &activevars, vars, nactivevars ) );
   if( vals != NULL )
   {
      SCIP_CALL( SCIPduplicateBufferArray(scip, &activevals, vals, nactivevars ) );
   }
   else
   {
      SCIP_CALL( SCIPallocBufferArray(scip, &activevals, nactivevars) );
      
      for( v = 0; v < nactivevars; ++v )
         activevals[v] = 1.0;
   }
   
   /* retransform given variables to active variables */
   SCIP_CALL( getActiveVariables(scip, activevars, activevals, &nactivevars, &activeconstant, transformed) );
   
   mult = 1;

   /* print row(s) in OPB format */
   if( SCIPisEQ(scip, lhs, rhs) )
   {
      assert( !SCIPisInfinity(scip, rhs) );

      /* equality constraint */
      printRow(scip, file, "=", activevars, activevals, nactivevars, rhs - activeconstant, weight, &mult, multisymbol);
   }
   else
   { 
      if( !SCIPisInfinity(scip, -lhs) )
      {
         /* print inequality ">=" */
         printRow(scip, file, ">=", activevars, activevals, nactivevars, lhs - activeconstant, weight, &mult, multisymbol);
      }

      if( !SCIPisInfinity(scip, rhs) )
      {
         mult *= -1;

         /* print inequality ">=" and multiplying all coefficients by -1 */
         printRow(scip, file, ">=", activevars, activevals, nactivevars, rhs - activeconstant, weight, &mult, multisymbol);
      }
   }
   
   /* free buffer arrays */
   SCIPfreeBufferArray(scip, &activevars);
   SCIPfreeBufferArray(scip, &activevals);

   return SCIP_OKAY;
}

/* print row in OPB format to file stream */
static
void printPBRow(
   SCIP*const            scip,               /**< SCIP data structure */
   FILE*const            file,               /**< output file (or NULL for standard output) */
   const char*           type,               /**< row type ("=" or ">=") */
   SCIP_VAR**const       linvars,            /**< array of variables */
   SCIP_Real*const       linvals,            /**< array of values */
   int const             nlinvars,           /**< number of variables */
   SCIP_VAR***const      termvars,           /**< term array with array of variables to print */
   int*const             ntermvars,          /**< array with number of variables in each term */
   SCIP_Real*const       termvals,           /**< array of coefficient values for non-linear variables */
   int const             ntermvals,          /**< number non-linear variables in the problem */
   SCIP_Bool**const      negatedarrays,      /**< array of arrays to know which variable in a non-linear part is negated */
   SCIP_VAR*const        indvar,             /**< indicator variable, or NULL */
   SCIP_Real             lhs,                /**< left hand side */
   SCIP_Longint*         mult,               /**< multiplier for the coefficients */  
   const char*           multisymbol         /**< the multiplication symbol to use between coefficient and variable */
   )
{
   SCIP_VAR* var;
   char buffer[OPB_MAX_LINELEN];
   char linebuffer[OPB_MAX_LINELEN + 1];
   int v;
   int t;
   int linecnt;
   
   assert(scip != NULL);
   assert(strcmp(type, "=") == 0 || strcmp(type, ">=") == 0);
   assert(linvars != NULL || nlinvars == 0);
   assert(linvals != NULL || nlinvars == 0);
   assert(termvars != NULL || ntermvals == 0);
   assert(ntermvars != NULL || ntermvals == 0);
   assert(termvals != NULL || ntermvals == 0);
   assert(negatedarrays != NULL || ntermvals == 0);
   assert(mult != NULL);
   
   clearBuffer(linebuffer, &linecnt);

   /* if we found the topcost linear inequality which gives us the maximal cost which could be violated by our solution,
    * we can stop printing because it is an artificial constraint 
    */
   if( ntermvals == 0 && nlinvars > 0 && strstr(SCIPvarGetName(linvars[0]), INDICATORVARNAME) != NULL ) /*lint !e613 */
      return;

   /* check if all linear coefficients are internal; if not commentstart multiplier */
   for( v = 0; v < nlinvars; ++v )
   {
      while( !SCIPisIntegral(scip, linvals[v] * (*mult)) ) /*lint !e613 */
      {
         assert(ABS(*mult) < ABS(*mult * 10));
         (*mult) *= 10;
      }
   }

   /* check if all non-linear coefficients are internal; if not commentstart multiplier */
   for( v = 0; v < ntermvals; ++v )
   {
      while( !SCIPisIntegral(scip, termvals[v] * (*mult)) ) /*lint !e613 */
      {
         assert(ABS(*mult) < ABS(*mult * 10));
         (*mult) *= 10;
      }
   }

   while( !SCIPisIntegral(scip, lhs * (*mult)) )
   {
      assert(ABS(*mult) < ABS(*mult * 10));
      (*mult) *= 10;
   }
   
   /* print comment line if we have to multiply the coefficients to get integrals */
   if( ABS(*mult) != 1 )
      SCIPinfoMessage(scip, file, "* the following constraint is multiplied by %"SCIP_LONGINT_FORMAT" to get integral coefficients\n", ABS(*mult) );

   /* if indicator variable exist we have a soft constraint */
   if( indvar != NULL )
   {
      SCIP_Real weight;
      
      weight = SCIPvarGetObj(indvar);
      (void) SCIPsnprintf(buffer, OPB_MAX_LINELEN, "[%+g] ", weight);
      appendBuffer(scip, file, linebuffer, &linecnt, buffer);
   }
   
   /* print linear part */
   for( v = 0; v < nlinvars; ++v )
   {
      SCIP_Bool negated;

      var = linvars[v]; /*lint !e613 */
      assert(var != NULL);

      negated = SCIPvarIsNegated(var);

      (void) SCIPsnprintf(buffer, OPB_MAX_LINELEN, "%+"SCIP_LONGINT_FORMAT"%s%s%s ", 
         (SCIP_Longint) SCIPround(scip, linvals[v] * (*mult)), multisymbol, negated ? "~" : "", strstr(SCIPvarGetName(negated ? SCIPvarGetNegationVar(var) : var), "x")); /*lint !e613 */
      appendBuffer(scip, file, linebuffer, &linecnt, buffer);
   }

   /* print non-linear part */
   for( t = 0; t < ntermvals; ++t )
   {
      (void) SCIPsnprintf(buffer, OPB_MAX_LINELEN, "%+"SCIP_LONGINT_FORMAT, (SCIP_Longint) SCIPround(scip, termvals[t] * (*mult))); /*lint !e613 */
      appendBuffer(scip, file, linebuffer, &linecnt, buffer);

      for( v = 0; v < ntermvars[t]; ++v ) /*lint !e613 */
      {
         SCIP_Bool negated;

         var = termvars[t][v]; /*lint !e613 */
         assert(var != NULL);

         negated = negatedarrays[t][v]; /*lint !e613 */

         (void) SCIPsnprintf(buffer, OPB_MAX_LINELEN, "%s%s%s", multisymbol, negated ? "~" : "", strstr(SCIPvarGetName(negated ? SCIPvarGetNegationVar(var) : var), "x"));
         appendBuffer(scip, file, linebuffer, &linecnt, buffer);
      }
      appendBuffer(scip, file, linebuffer, &linecnt, " ");
   }
   
   /* print left hand side */
   if( SCIPisZero(scip, lhs) )
      lhs = 0.0;
   
   (void) SCIPsnprintf(buffer, OPB_MAX_LINELEN, "%s %"SCIP_LONGINT_FORMAT" ;\n", type, (SCIP_Longint) (lhs * (*mult)) );
   appendBuffer(scip, file, linebuffer, &linecnt, buffer);
   
   writeBuffer(scip, file, linebuffer, &linecnt);
}


/** prints given pseudo boolean constraint information in OPB format to file stream */
static 
SCIP_RETCODE printPseudobooleanCons(
   SCIP*const            scip,               /**< SCIP data structure */
   FILE*const            file,               /**< output file, or NULL if standard output should be used */
   SCIP_VAR**const       linvars,            /**< array with variables of linear part */
   SCIP_Real*const       linvals,            /**< array of coefficients values of linear part */
   int const             nlinvars,           /**< number variables in linear part of the problem */
   SCIP_VAR***const      termvars,           /**< term array with array of variables to print */
   int*const             ntermvars,          /**< array with number of variables in each term */
   SCIP_Real*const       termvals,           /**< array of coefficient values for non-linear variables */
   int const             ntermvals,          /**< number non-linear variables in the problem */
   SCIP_VAR*const        indvar,             /**< indicator variable, or NULL */
   SCIP_Real const       lhs,                /**< left hand side of constraint */
   SCIP_Real const       rhs,                /**< right hand side of constraint */
   SCIP_Bool             transformed,        /**< should the transformed problem be printed ? */
   const char*           multisymbol         /**< the multiplication symbol to use between coefficient and variable */
   )
{
   SCIP_VAR*** activetermvars;
   SCIP_Bool** negatedarrays;
   SCIP_VAR** activelinvars;
   SCIP_Real* activelinvals;
   int nactivelinvars;
   SCIP_Real activelinconstant;
   SCIP_Longint mult;
   int v;

   assert(scip != NULL);
   assert(linvars != NULL || nlinvars == 0);
   assert(linvals != NULL || nlinvars == 0);
   assert(termvars != NULL || 0 == ntermvals);
   assert(ntermvars != NULL || 0 == ntermvals);
   assert(termvals != NULL || 0 == ntermvals);
   assert(lhs <= rhs);

   if( SCIPisInfinity(scip, -lhs) && SCIPisInfinity(scip, rhs) )
      return SCIP_OKAY;
   
   activelinconstant = 0.0;

   /* duplicate variable and value array for linear part */
   nactivelinvars = nlinvars;
   if( nactivelinvars > 0 )
   {
      SCIP_CALL( SCIPduplicateBufferArray(scip, &activelinvars, linvars, nactivelinvars ) );
      SCIP_CALL( SCIPduplicateBufferArray(scip, &activelinvals, linvals, nactivelinvars ) );

      /* retransform given variables to active variables */
      SCIP_CALL( getActiveVariables(scip, activelinvars, activelinvals, &nactivelinvars, &activelinconstant, transformed) );
   }
   else
   {
      activelinvars = NULL;
      activelinvals = NULL;
   }

   /* create non-linear information for printing */
   if( ntermvals > 0 )
   {
      assert(termvars != NULL);
      assert(ntermvars != NULL);
      assert(termvals != NULL);

      SCIP_CALL( SCIPallocBufferArray(scip, &activetermvars, ntermvals) );
      SCIP_CALL( SCIPallocBufferArray(scip, &negatedarrays, ntermvals) );
      for( v = ntermvals - 1; v >= 0; --v )
      {
         assert(ntermvars[v] > 0); /*lint !e613 */
         SCIP_CALL( SCIPallocBufferArray(scip, &(activetermvars[v]), ntermvars[v]) ); /*lint !e866 */
         SCIP_CALL( SCIPallocBufferArray(scip, &(negatedarrays[v]), ntermvars[v]) ); /*lint !e866 */

         /* get binary representatives of binary variables in non-linear terms */
         SCIP_CALL( SCIPgetBinvarRepresentatives(scip, ntermvars[v], termvars[v], activetermvars[v], negatedarrays[v]) );
      }
   }
   else
   {
      activetermvars = NULL;
      negatedarrays = NULL;
   }
      
   mult = 1;

   /* print row(s) in OPB format */
   if( SCIPisEQ(scip, lhs, rhs) )
   {
      assert( !SCIPisInfinity(scip, rhs) );

      /* equality constraint */
      printPBRow(scip, file, "=", activelinvars, activelinvals, nactivelinvars, activetermvars, ntermvars, termvals, ntermvals, negatedarrays, indvar, rhs - activelinconstant, &mult, multisymbol);
   }
   else
   { 
      if( !SCIPisInfinity(scip, -lhs) )
      {
         /* print inequality ">=" */
         printPBRow(scip, file, ">=", activelinvars, activelinvals, nactivelinvars, activetermvars, ntermvars, termvals, ntermvals, negatedarrays, indvar, lhs - activelinconstant, &mult, multisymbol);
      }

      if( !SCIPisInfinity(scip, rhs) )
      {
         mult *= -1;

         /* print inequality ">=" and multiplying all coefficients by -1 */
         printPBRow(scip, file, ">=", activelinvars, activelinvals, nactivelinvars, activetermvars, ntermvars, termvals, ntermvals, negatedarrays, indvar, rhs - activelinconstant, &mult, multisymbol);
      }
   }
   

   /* free buffers for non-linear arrays */
   if( ntermvals > 0 )
   {
      assert(negatedarrays != NULL);
      assert(activetermvars != NULL);

      for( v = 0; v < ntermvals; ++v )
      {
	 assert(negatedarrays[v] != NULL);
	 assert(activetermvars[v] != NULL);
         SCIPfreeBufferArray(scip, &(negatedarrays[v]));
         SCIPfreeBufferArray(scip, &(activetermvars[v]));
      }
      SCIPfreeBufferArray(scip, &negatedarrays);
      SCIPfreeBufferArray(scip, &activetermvars);
   }

   /* free buffer for linear arrays */
   if( nactivelinvars > 0 )
   {
      SCIPfreeBufferArray(scip, &activelinvars);
      SCIPfreeBufferArray(scip, &activelinvals);
   }

   return SCIP_OKAY;
}

#define HASHTABLESIZE_FACTOR 5

static
SCIP_RETCODE writeOpbConstraints(
   SCIP*const            scip,               /**< SCIP data structure */
   FILE*const            file,               /**< output file, or NULL if standard output should be used */
   SCIP_CONS**const      conss,              /**< array with constraints of the problem */
   int const             nconss,             /**< number of constraints in the problem */
   SCIP_VAR**const       vars,               /**< array with active (binary) variables */
   int const             nvars,              /**< number of mutable variables in the problem */
   SCIP_VAR** const      resvars,            /**< array of resultant variables */
   int const             nresvars,           /**< number of resultant variables */
   SCIP_VAR**const*const andvars,            /**< corresponding array of and-variables */
   int const*const       nandvars,           /**< array of numbers of corresponding and-variables */
   char const*const      multisymbol,        /**< the multiplication symbol to use between coefficient and variable */
   SCIP_Bool const       existandconshdlr,   /**< does and-constrainthandler exist? */
   SCIP_Bool const       existands,          /**< does some and-constraints exist? */
   SCIP_Bool const       transformed         /**< TRUE iff problem is the transformed problem */
   )
{
   SCIP_CONSHDLR* conshdlr;
   const char* conshdlrname;
   SCIP_CONS* cons;
   SCIP_VAR** consvars;
   SCIP_Real* consvals;
   int nconsvars;
   int v, c;
   SCIP_HASHMAP* linconssofindicatorsmap = NULL;
   SCIP_HASHMAP* linconssofpbsmap = NULL;

   assert(scip != NULL);
   assert(file != NULL);
   assert(conss != NULL || nconss == 0);
   assert(vars != NULL || nvars == 0);
   assert(resvars != NULL || nresvars == 0);
   assert(andvars != NULL || nandvars == 0);
   assert(multisymbol != NULL);

   if( transformed )
   {
      conshdlr = SCIPfindConshdlr(scip, "indicator");

      /* find artificial linear constraints which correspond to indicator constraints to avoid double printing */
      if( conshdlr != NULL )
      {
	 SCIP_CONS** indconss;
	 int nindconss;

	 indconss = SCIPconshdlrGetConss(conshdlr);
	 nindconss = SCIPconshdlrGetNConss(conshdlr);
	 assert(indconss != NULL || nindconss == 0);

	 if( nindconss > 0 )
	 {
	    SCIP_CONS* lincons;

	    /* create the linear constraint of indicator constraints hash map */
	    SCIP_CALL( SCIPhashmapCreate(&linconssofindicatorsmap, SCIPblkmem(scip), SCIPcalcHashtableSize(HASHTABLESIZE_FACTOR * nindconss)) );
	    assert(indconss != NULL);

	    for( c = 0; c < nindconss; ++c )
	    {
	       assert(indconss[c] != NULL);
	       lincons = SCIPgetLinearConsIndicator(indconss[c]);
	       assert(lincons != NULL);

	       /* insert constraint into mapping between */
	       SCIP_CALL( SCIPhashmapInsert(linconssofindicatorsmap, (void*)lincons, (void*)lincons) );
	    }
	 }
      }

      conshdlr = SCIPfindConshdlr(scip, "pseudoboolean");

      /* find artifical linear constraints which correspond to indicator constraints to avoid double printing */
      if( conshdlr != NULL )
      {
	 SCIP_CONS** pbconss;
	 int npbconss;

	 pbconss = SCIPconshdlrGetConss(conshdlr);
	 npbconss = SCIPconshdlrGetNConss(conshdlr);
	 assert(pbconss != NULL || npbconss == 0);

	 if( npbconss > 0 )
	 {
	    SCIP_CONS* lincons;

	    /* create the linear constraint of indicator constraints hash map */
	    SCIP_CALL( SCIPhashmapCreate(&linconssofpbsmap, SCIPblkmem(scip), SCIPcalcHashtableSize(HASHTABLESIZE_FACTOR * npbconss)) );

	    for( c = 0; c < npbconss; ++c )
	    {
	       assert(pbconss[c] != NULL);
	       lincons = SCIPgetLinearConsPseudoboolean(scip, pbconss[c]);
	       assert(lincons != NULL);

	       /* insert constraint into mapping between */
	       SCIP_CALL( SCIPhashmapInsert(linconssofpbsmap, (void*)lincons, (void*)lincons) );
	    }
	 }
      }
   }
   /* in original space we cannot ask the constraint handler for its constraints, therefore we have to loop over all
    * original to check for artificial linear once
    */
   else
   {
      SCIP_CONS* lincons;
      SCIP_Bool pbhashmapcreated = FALSE;
      SCIP_Bool indhashmapcreated = FALSE;

      /* loop over all constraint for printing */
      for( c = 0; c < nconss; ++c )
      {
	 conshdlr = SCIPconsGetHdlr(conss[c]);
	 assert(conshdlr != NULL);

	 conshdlrname = SCIPconshdlrGetName(conshdlr);

	 if( strcmp(conshdlrname, "pseudoboolean") == 0 )
	 {
	    if( !pbhashmapcreated )
	    {
	       /* create the linear constraint of indicator constraints hash map */
	       SCIP_CALL( SCIPhashmapCreate(&linconssofpbsmap, SCIPblkmem(scip), SCIPcalcHashtableSize(HASHTABLESIZE_FACTOR * nconss)) );
	       pbhashmapcreated = TRUE;
	    }

	    lincons = SCIPgetLinearConsPseudoboolean(scip, conss[c]);
	    assert(lincons != NULL);

	    /* insert constraint into mapping between */
	    SCIP_CALL( SCIPhashmapInsert(linconssofpbsmap, (void*)lincons, (void*)lincons) );
	 }
	 else if( strcmp(conshdlrname, "indicator") == 0 )
	 {
	    if( !indhashmapcreated )
	    {
	       /* create the linear constraint of indicator constraints hash map */
	       SCIP_CALL( SCIPhashmapCreate(&linconssofindicatorsmap, SCIPblkmem(scip), SCIPcalcHashtableSize(HASHTABLESIZE_FACTOR * nconss)) );
	       indhashmapcreated = TRUE;
	    }

	    lincons = SCIPgetLinearConsIndicator(conss[c]);
	    assert(lincons != NULL);

	    /* insert constraint into mapping between */
	    SCIP_CALL( SCIPhashmapInsert(linconssofindicatorsmap, (void*)lincons, (void*)lincons) );
	 }
      }
   }

   /* loop over all constraint for printing */
   for( c = 0; c < nconss; ++c )
   {
      SCIP_CONS* artcons;

      artcons = NULL;

      cons = conss[c]; /*lint !e613 */
      assert(cons != NULL);

      conshdlr = SCIPconsGetHdlr(cons);
      assert(conshdlr != NULL);

      conshdlrname = SCIPconshdlrGetName(conshdlr);
      assert(transformed == SCIPconsIsTransformed(cons));

      /* in case the transformed is written only constraint are posted which are enabled in the current node */
      assert(!transformed || SCIPconsIsEnabled(cons));

      if( linconssofpbsmap != NULL )
	 artcons = (SCIP_CONS*) SCIPhashmapGetImage(linconssofpbsmap, (void*)cons);
      if( artcons == NULL && linconssofindicatorsmap != NULL )
	 artcons = (SCIP_CONS*) SCIPhashmapGetImage(linconssofindicatorsmap, (void*)cons);

      if( artcons == NULL )
      {
	 if( strcmp(conshdlrname, "linear") == 0 )
	 {
	    if( SCIPgetNVarsLinear(scip, cons) == 0 )
	    {
	       if( SCIPisGT(scip, SCIPgetLhsLinear(scip, cons), SCIPgetRhsLinear(scip, cons)) )
	       {
		  SCIPerrorMessage("Cannot print empty violated constraint %s, %g <= %g is not fulfilled\n",
		     SCIPconsGetName(cons), SCIPgetLhsLinear(scip, cons), SCIPgetRhsLinear(scip, cons));
	       }
	       continue;
	    }

	    if( existands )
	    {
	       SCIP_CALL( printNonLinearCons(scip, file,
		     SCIPgetVarsLinear(scip, cons), SCIPgetValsLinear(scip, cons), SCIPgetNVarsLinear(scip, cons),
		     SCIPgetLhsLinear(scip, cons),  SCIPgetRhsLinear(scip, cons), resvars, nresvars, andvars, nandvars,
		     0LL, transformed, multisymbol) );
	    }
	    else
	    {
	       SCIP_CALL( printLinearCons(scip, file,
		     SCIPgetVarsLinear(scip, cons), SCIPgetValsLinear(scip, cons), SCIPgetNVarsLinear(scip, cons),
		     SCIPgetLhsLinear(scip, cons),  SCIPgetRhsLinear(scip, cons), 0LL, transformed, multisymbol) );
	    }
	 }
	 else if( strcmp(conshdlrname, "setppc") == 0 )
	 {
	    consvars = SCIPgetVarsSetppc(scip, cons);
	    nconsvars = SCIPgetNVarsSetppc(scip, cons);

	    if( nconsvars == 0 )
	       continue;

	    switch( SCIPgetTypeSetppc(scip, cons) )
	    {
	    case SCIP_SETPPCTYPE_PARTITIONING :
	       if( existands )
	       {
		  SCIP_CALL( printNonLinearCons(scip, file,
			consvars, NULL, nconsvars, 1.0, 1.0, resvars, nresvars, andvars, nandvars, 0LL, transformed, multisymbol) );
	       }
	       else
	       {
		  SCIP_CALL( printLinearCons(scip, file,
			consvars, NULL, nconsvars, 1.0, 1.0, 0LL, transformed, multisymbol) );
	       }
	       break;
	    case SCIP_SETPPCTYPE_PACKING :
	       if( existands )
	       {
		  SCIP_CALL( printNonLinearCons(scip, file,
			consvars, NULL, nconsvars, -SCIPinfinity(scip), 1.0, resvars, nresvars, andvars, nandvars,
			0LL, transformed, multisymbol) );
	       }
	       else
	       {
		  SCIP_CALL( printLinearCons(scip, file,
			consvars, NULL, nconsvars, -SCIPinfinity(scip), 1.0, 0LL, transformed, multisymbol) );
	       }
	       break;
	    case SCIP_SETPPCTYPE_COVERING :
	       if( existands )
	       {
		  SCIP_CALL( printNonLinearCons(scip, file,
			consvars, NULL, nconsvars, 1.0, SCIPinfinity(scip), resvars, nresvars, andvars, nandvars,
			0LL, transformed, multisymbol) );
	       }
	       else
	       {
		  SCIP_CALL( printLinearCons(scip, file,
			consvars, NULL, nconsvars, 1.0, SCIPinfinity(scip), 0LL, transformed, multisymbol) );
	       }
	       break;
	    }
	 }
	 else if( strcmp(conshdlrname, "logicor") == 0 )
	 {
	    if( SCIPgetNVarsLogicor(scip, cons) == 0 )
	       continue;

	    if( existands )
	    {
	       SCIP_CALL( printNonLinearCons(scip, file,
		     SCIPgetVarsLogicor(scip, cons), NULL, SCIPgetNVarsLogicor(scip, cons), 1.0, SCIPinfinity(scip),
		     resvars, nresvars, andvars, nandvars, 0LL, transformed, multisymbol) );
	    }
	    else
	    {
	       SCIP_CALL( printLinearCons(scip, file,
		     SCIPgetVarsLogicor(scip, cons), NULL, SCIPgetNVarsLogicor(scip, cons),
		     1.0, SCIPinfinity(scip), 0LL, transformed, multisymbol) );
	    }
	 }
	 else if( strcmp(conshdlrname, "knapsack") == 0 )
	 {
	    SCIP_Longint* weights;

	    consvars = SCIPgetVarsKnapsack(scip, cons);
	    nconsvars = SCIPgetNVarsKnapsack(scip, cons);

	    if( nconsvars == 0 )
	       continue;

	    /* copy Longint array to SCIP_Real array */
	    weights = SCIPgetWeightsKnapsack(scip, cons);
	    SCIP_CALL( SCIPallocBufferArray(scip, &consvals, nconsvars) );
	    for( v = 0; v < nconsvars; ++v )
	       consvals[v] = (SCIP_Real)weights[v];

	    if( existands )
	    {
	       SCIP_CALL( printNonLinearCons(scip, file, consvars, consvals, nconsvars, -SCIPinfinity(scip),
		     (SCIP_Real) SCIPgetCapacityKnapsack(scip, cons), resvars, nresvars, andvars, nandvars,
		     0LL, transformed, multisymbol) );
	    }
	    else
	    {
	       SCIP_CALL( printLinearCons(scip, file, consvars, consvals, nconsvars, -SCIPinfinity(scip),
		     (SCIP_Real) SCIPgetCapacityKnapsack(scip, cons), 0LL, transformed, multisymbol) );
	    }

	    SCIPfreeBufferArray(scip, &consvals);
	 }
	 else if( strcmp(conshdlrname, "varbound") == 0 )
	 {
	    SCIP_CALL( SCIPallocBufferArray(scip, &consvars, 2) );
	    SCIP_CALL( SCIPallocBufferArray(scip, &consvals, 2) );

	    consvars[0] = SCIPgetVarVarbound(scip, cons);
	    consvars[1] = SCIPgetVbdvarVarbound(scip, cons);

	    consvals[0] = 1.0;
	    consvals[1] = SCIPgetVbdcoefVarbound(scip, cons);

	    if( existands )
	    {
	       SCIP_CALL( printNonLinearCons(scip, file, consvars, consvals, 2, SCIPgetLhsVarbound(scip, cons),
		     SCIPgetRhsVarbound(scip, cons), resvars, nresvars, andvars, nandvars, 0LL, transformed, multisymbol) );
	    }
	    else
	    {
	       SCIP_CALL( printLinearCons(scip, file, consvars, consvals, 2, SCIPgetLhsVarbound(scip, cons),
		     SCIPgetRhsVarbound(scip, cons), 0LL, transformed, multisymbol) );
	    }

	    SCIPfreeBufferArray(scip, &consvars);
	    SCIPfreeBufferArray(scip, &consvals);
	 }
	 else if( strcmp(conshdlrname, "pseudoboolean") == 0 )
	 {
	    SCIP_VAR*** termvars;
	    int* ntermvars;
	    int termvarssize;
	    SCIP_CONS** andconss;
	    SCIP_Real* andcoefs ;
	    SCIP_VAR** linvars;
	    SCIP_Real* lincoefs ;
	    int nlinvars;
	    int t;

	    /* get the required array size for the variables array and for the number of variables in each variable array */
	    termvarssize = SCIPgetNAndsPseudoboolean(scip, cons);
	    assert(termvarssize >= 0);

	    /* allocate temporary memory */
	    SCIP_CALL( SCIPallocBufferArray(scip, &andconss, termvarssize) );
	    SCIP_CALL( SCIPallocBufferArray(scip, &termvars, termvarssize) );
	    SCIP_CALL( SCIPallocBufferArray(scip, &andcoefs, termvarssize) );
	    SCIP_CALL( SCIPallocBufferArray(scip, &ntermvars, termvarssize) );

	    /* get all corresponding and-constraints and therefor all variables */
	    SCIP_CALL( SCIPgetAndDatasPseudoboolean(scip, cons, andconss, andcoefs, &termvarssize) );
	    for( t = termvarssize - 1; t >= 0; --t )
	    {
	       termvars[t] = SCIPgetVarsAnd(scip, andconss[t]);
	       ntermvars[t] = SCIPgetNVarsAnd(scip, andconss[t]);
	    }

	    /* gets number of linear variables without artificial terms variables of pseudoboolean constraint */
	    nlinvars = SCIPgetNLinVarsWithoutAndPseudoboolean(scip, cons);

	    /* allocate temporary memory */
	    SCIP_CALL( SCIPallocBufferArray(scip, &linvars, nlinvars) );
	    SCIP_CALL( SCIPallocBufferArray(scip, &lincoefs, nlinvars) );

	    /* gets linear constraint of pseudoboolean constraint */
	    SCIP_CALL( SCIPgetLinDatasWithoutAndPseudoboolean(scip, cons, linvars, lincoefs, &nlinvars) );

	    SCIP_CALL( printPseudobooleanCons(scip, file, linvars, lincoefs, nlinvars,
		  termvars, ntermvars, andcoefs, termvarssize, SCIPgetIndVarPseudoboolean(scip, cons),
		  SCIPgetLhsPseudoboolean(scip, cons), SCIPgetRhsPseudoboolean(scip, cons), transformed, multisymbol) );

	    /* free temporary memory */
	    SCIPfreeBufferArray(scip, &lincoefs);
	    SCIPfreeBufferArray(scip, &linvars);
	    SCIPfreeBufferArray(scip, &ntermvars);
	    SCIPfreeBufferArray(scip, &andcoefs);
	    SCIPfreeBufferArray(scip, &termvars);
	    SCIPfreeBufferArray(scip, &andconss);
	 }
	 else if( strcmp(conshdlrname, "indicator") == 0 )
	 {
	    SCIP_CONS* lincons;
	    SCIP_VAR* indvar;
	    SCIP_VAR* slackvar;
	    SCIP_Longint weight;

	    /* get artificial binary indicator variables */
	    indvar = SCIPgetBinaryVarIndicator(cons);
	    assert(indvar != NULL);

	    if( SCIPvarGetStatus(indvar) == SCIP_VARSTATUS_NEGATED )
	    {
	       indvar = SCIPvarGetNegationVar(indvar);
	       assert(indvar != NULL);
	       assert(SCIPvarGetStatus(indvar) != SCIP_VARSTATUS_AGGREGATED && SCIPvarGetStatus(indvar) != SCIP_VARSTATUS_MULTAGGR);

	       /* get the soft cost of this constraint */
	       weight = (SCIP_Longint) SCIPvarGetObj(indvar);
	    }
	    else
	    {
	       assert(SCIPvarGetStatus(indvar) != SCIP_VARSTATUS_AGGREGATED && SCIPvarGetStatus(indvar) != SCIP_VARSTATUS_MULTAGGR);

	       /* get the soft cost of this constraint */
	       weight = -(SCIP_Longint) SCIPvarGetObj(indvar);
	    }

	    /* get artificial slack variable */
	    slackvar = SCIPgetSlackVarIndicator(cons);
	    assert(slackvar != NULL);

	    /* only need to print indicator constraints with weights on their indicator variable */
	    if( weight != 0 )
	    {
	       SCIP_Bool cont;
	       int nonbinarypos;

	       lincons = SCIPgetLinearConsIndicator(cons);
	       assert(lincons != NULL);

	       nconsvars = SCIPgetNVarsLinear(scip, lincons);

	       /* allocate temporary memory */
	       SCIP_CALL( SCIPduplicateBufferArray(scip, &consvars, SCIPgetVarsLinear(scip, lincons), nconsvars) );
	       SCIP_CALL( SCIPduplicateBufferArray(scip, &consvals, SCIPgetValsLinear(scip, lincons), nconsvars) );

	       nonbinarypos = -1;
	       cont = FALSE;

	       /* find non-binary variable */
	       for( v = 0; v < nconsvars; ++v )
	       {
		  if( SCIPvarGetType(consvars[v]) != SCIP_VARTYPE_BINARY )
		  {
		     if( consvars[v] == slackvar )
		     {
			assert(nonbinarypos == -1);
			nonbinarypos = v;
		     }
		     else
		     {
			SCIPwarningMessage(scip, "cannot print linear constraint <%s> of indicator constraint <%s> because it has more than one non-binary variable\n", SCIPconsGetName(lincons), SCIPconsGetName(cons) );
			SCIPinfoMessage(scip, file, "* ");
			SCIP_CALL( SCIPprintCons(scip, cons, file) );
			SCIPinfoMessage(scip, file, ";\n");
			cont = TRUE;
			break;
		     }
		  }
	       }

	       /* if we have not found any non-binary variable we do not print the constraint, maybe we should ??? */
	       if( nonbinarypos == -1 )
	       {
		  SCIPwarningMessage(scip, "cannot print linear constraint <%s> of indicator constraint <%s> because it has no slack variable\n", SCIPconsGetName(lincons), SCIPconsGetName(cons) );
		  SCIPinfoMessage(scip, file, "* ");
		  SCIP_CALL( SCIPprintCons(scip, cons, file) );
		  SCIPinfoMessage(scip, file, ";\n");

		  /* free temporary memory */
		  SCIPfreeBufferArray(scip, &consvals);
		  SCIPfreeBufferArray(scip, &consvars);
		  continue;
	       }

	       /* if the constraint has more than two non-binary variables is not printable and we go to the next */
	       if( cont )
	       {
		  /* free temporary memory */
		  SCIPfreeBufferArray(scip, &consvals);
		  SCIPfreeBufferArray(scip, &consvars);
		  continue;
	       }

	       assert(0 <= nonbinarypos && nonbinarypos < nconsvars);

	       /* remove slackvariable in linear constraint for printing */
	       --nconsvars;
	       consvars[nonbinarypos] = consvars[nconsvars];
	       consvals[nonbinarypos] = consvals[nconsvars];

	       if( existands )
	       {
		  SCIP_CALL( printNonLinearCons(scip, file,
			consvars, consvals, nconsvars, SCIPgetLhsLinear(scip, lincons),  SCIPgetRhsLinear(scip, lincons),
			resvars, nresvars, andvars, nandvars,
			weight, transformed, multisymbol) );
	       }
	       else
	       {
		  SCIP_CALL( printLinearCons(scip, file,
			consvars, consvals, nconsvars, SCIPgetLhsLinear(scip, lincons), SCIPgetRhsLinear(scip, lincons),
			weight, transformed, multisymbol) );
	       }

	       /* free temporary memory */
	       SCIPfreeBufferArray(scip, &consvals);
	       SCIPfreeBufferArray(scip, &consvars);
	    }
	    else
	    {
	       SCIPwarningMessage(scip, "indicator constraint <%s> will not be printed because the indicator variable has no objective value(= weight of this soft constraint)\n", SCIPconsGetName(cons) );
	       SCIPinfoMessage(scip, file, "* ");
	       SCIP_CALL( SCIPprintCons(scip, cons, file) );
	       SCIPinfoMessage(scip, file, ";\n");
	    }
	 }
	 else if( strcmp(conshdlrname, "and") == 0 )
	 {
	    /* all resultants of the and constraint will be replaced by all corresponding variables of this constraint,
	     * so no and-constraint will be printed directly */
	    assert(existandconshdlr);
	 }
	 else
	 {
	    SCIPwarningMessage(scip, "constraint handler <%s> cannot print requested format\n", conshdlrname );
	    SCIPinfoMessage(scip, file, "* ");
	    SCIP_CALL( SCIPprintCons(scip, cons, file) );
	    SCIPinfoMessage(scip, file, ";\n");
	 }
      }
   }

   if( linconssofpbsmap != NULL )
   {
      /* free hash map */
      SCIPhashmapFree(&linconssofpbsmap);
   }
   if( linconssofindicatorsmap != NULL )
   {
      /* free hash map */
      SCIPhashmapFree(&linconssofindicatorsmap);
   }

   return SCIP_OKAY;
}

/* write and constraints of inactive but relevant and-resultants and and variables which are fixed to one */
static
SCIP_RETCODE writeOpbRelevantAnds(
   SCIP*const            scip,               /**< SCIP data structure */
   FILE*const            file,               /**< output file, or NULL if standard output should be used */
   SCIP_VAR**const       resvars,            /**< array of resultant variables */
   int const             nresvars,           /**< number of resultant variables */
   SCIP_VAR**const*const andvars,            /**< corresponding array of and-variables */
   int const*const       nandvars,           /**< array of numbers of corresponding and-variables */
   char const*const      multisymbol,        /**< the multiplication symbol to use between coefficient and variable */
   SCIP_Bool const       transformed         /**< TRUE iff problem is the transformed problem */
   )
{
   SCIP_VAR* resvar;
   SCIP_Longint rhslhs;
   char linebuffer[OPB_MAX_LINELEN];
   char buffer[OPB_MAX_LINELEN];
   int linecnt;
   int r, v;

   assert(scip != NULL);
   assert(file != NULL);
   assert(resvars != NULL || nresvars == 0);
   assert(nandvars != NULL || nresvars == 0);
   assert(andvars != NULL || nandvars == NULL);
   assert(multisymbol != NULL);

   clearBuffer(linebuffer, &linecnt);

   /* print and-variables which are fixed, maybe doesn't appear and should only be asserted */
   for( r = nresvars - 1; r >= 0; --r )
   {
      SCIP_VAR* var;
      SCIP_Bool neg;
      
      resvar = resvars[r]; /*lint !e613 */

      /* print fixed and-resultants */
      if( SCIPvarGetLbLocal(resvar) > 0.5 || SCIPvarGetUbLocal(resvar) < 0.5 )
      {
         SCIP_CALL( SCIPgetBinvarRepresentative(scip, resvar, &var, &neg) );

         assert(SCIPisFeasIntegral(scip, SCIPvarGetLbLocal(var)));
         (void) SCIPsnprintf(buffer, OPB_MAX_LINELEN, "%s%s = %g;\n", neg ? "~" : "", strstr(SCIPvarGetName(neg ? SCIPvarGetNegationVar(var) : var), "x"), SCIPvarGetLbLocal(var));
         appendBuffer(scip, file, linebuffer, &linecnt, buffer);
      }

      assert(andvars[r] != NULL || nandvars[r] == 0); /*lint !e613 */

      /* print fixed and-variables */
      for( v = nandvars[r] - 1; v >= 0; --v ) /*lint !e613 */
      {
	 assert(andvars[r][v] != NULL); /*lint !e613 */

         SCIP_CALL( SCIPgetBinvarRepresentative(scip, andvars[r][v], &var, &neg) ); /*lint !e613 */
         
         if( SCIPvarGetLbLocal(var) > 0.5 || SCIPvarGetUbLocal(var) < 0.5 )
         {
            assert(SCIPisFeasIntegral(scip, SCIPvarGetLbLocal(var)));
            (void) SCIPsnprintf(buffer, OPB_MAX_LINELEN, "%s%s = %g;\n", neg ? "~" : "", strstr(SCIPvarGetName(neg ? SCIPvarGetNegationVar(var) : var), "x"), SCIPvarGetLbLocal(var));
            appendBuffer(scip, file, linebuffer, &linecnt, buffer);
         }
      }   
   }

   /* print and-constraints with fixed and-resultant to zero and all and-constraints with 
    * aggregated resultant, otherwise we would loose this information 
    */
   for( r = nresvars - 1; r >= 0; --r )
   {
      resvar = resvars[r]; /*lint !e613 */
      rhslhs = (SCIPvarGetUbLocal(resvar) < 0.5) ? 0 : ((SCIPvarGetLbLocal(resvar) > 0.5) ? 1 : -1);

      /* if and resultant is fixed to 0 and at least one and-variable is fixed to zero, we don't print this redundant constraint */
      if( rhslhs == 0 )
      {
         SCIP_Bool cont;
      
         cont = FALSE;

         assert(andvars[r] != NULL || nandvars[r] == 0); /*lint !e613 */

         /* if resultant variable and one other and variable is already zero, so we did not need to print this and
          * constraint because all other variables are free 
          */
         for( v = nandvars[r] - 1; v >= 0; --v ) /*lint !e613 */
	 {
	    assert(andvars[r][v] != NULL); /*lint !e613 */

            if( SCIPvarGetUbLocal(andvars[r][v]) < 0.5 ) /*lint !e613 */
            {
               cont = TRUE;
               break;
            }
	 }

         if( cont )
            continue;
      }
      /* if and resultant is fixed to 1 and all and-variable are fixed to 1 too, we don't print this redundant constraint */
      else if( rhslhs == 1 )
      {
         SCIP_Bool cont;
      
         cont = TRUE;

         assert(andvars[r] != NULL || nandvars[r] == 0); /*lint !e613 */

         /* if all variables are already fixed to one, we do not need to print this and constraint */
         for( v = nandvars[r] - 1; v >= 0; --v ) /*lint !e613 */
	 {
	    assert(andvars[r][v] != NULL); /*lint !e613 */

            if( SCIPvarGetLbLocal(andvars[r][v]) < 0.5 ) /*lint !e613 */
            {
               cont = FALSE;
               break;
	    }
	 }

         if( cont )
            continue;
      }


      /* print and with fixed or aggregated and-resultant */
      /* rhslhs equals to 0 means the and constraint is relevant due to it's not clear on which values the and variables are
       * rhslhs equals to 1 means the and constraint is irrelevant cause all and variables have to be 1 too
       * rhslhs equals to -1 means the and constraint is relevant cause the variable is only aggregated */
      if( !SCIPvarIsActive(resvar) )
      {
         SCIP_VAR* var;
         SCIP_Bool neg;
         SCIP_Bool firstprinted;

         firstprinted = FALSE;

         assert(andvars[r] != NULL || nandvars[r] == 0); /*lint !e613 */

         for( v = nandvars[r] - 1; v >= 0; --v ) /*lint !e613 */
         {
	    assert(andvars[r][v] != NULL); /*lint !e613 */

            SCIP_CALL( SCIPgetBinvarRepresentative(scip, andvars[r][v], &var, &neg) ); /*lint !e613 */
            
            (void) SCIPsnprintf(buffer, OPB_MAX_LINELEN, "%s%s%s", (firstprinted) ? multisymbol : "", neg ? "~" : "", strstr(SCIPvarGetName(neg ? SCIPvarGetNegationVar(var) : var), "x"));
            appendBuffer(scip, file, linebuffer, &linecnt, buffer);
            
            firstprinted = TRUE;
         }
         
         /* if the resultant is aggregated we need to print his binary representation */
         if( rhslhs == -1 )
         {
            int pos;

            assert(transformed);

            SCIP_CALL( SCIPgetBinvarRepresentative(scip, resvar, &resvar, &neg) );

#ifndef NDEBUG
            if( neg )
               assert(SCIPvarIsActive(SCIPvarGetNegationVar(resvar)));
            else
               assert(SCIPvarIsActive(resvar));
#endif

            /* replace and-resultant with corresponding variables */
            if( SCIPsortedvecFindPtr((void**)resvars, SCIPvarComp, neg ? SCIPvarGetNegationVar(resvar) : resvar, nresvars, &pos) )
            {
               SCIP_Bool negated;
               int a;
         
               assert(andvars != NULL);
               assert(nandvars != NULL);
               assert(pos >= 0 && nandvars[pos] > 0 && andvars[pos] != NULL);
               assert(andvars[pos][nandvars[pos] - 1] != NULL);

               negated = SCIPvarIsNegated(andvars[pos][nandvars[pos] - 1]);

               /* print and-vars */
               (void) SCIPsnprintf(buffer, OPB_MAX_LINELEN, neg ? " +1%s%s%s" : " -1%s%s%s", multisymbol, negated ? "~" : "",
                  strstr(SCIPvarGetName(negated ? SCIPvarGetNegationVar(andvars[pos][nandvars[pos] - 1]) : andvars[pos][nandvars[pos] - 1]), "x"));
               appendBuffer(scip, file, linebuffer, &linecnt, buffer);
               
               for(a = nandvars[pos] - 2; a >= 0; --a )
               {
                  negated = SCIPvarIsNegated(andvars[pos][a]);
            
                  (void) SCIPsnprintf(buffer, OPB_MAX_LINELEN, "%s%s%s", multisymbol, negated ? "~" : "", strstr(SCIPvarGetName(negated ? SCIPvarGetNegationVar(andvars[pos][a]) : andvars[pos][a]), "x"));
                  appendBuffer(scip, file, linebuffer, &linecnt, buffer);
               }
            
               appendBuffer(scip, file, linebuffer, &linecnt, " ");
               
               if( neg )
                  rhslhs = 1;
               else
                  rhslhs = 0;
            }
            else
            {
               (void) SCIPsnprintf(buffer, OPB_MAX_LINELEN, " -1%s%s%s", multisymbol, neg ? "~" : "", 
                  strstr(SCIPvarGetName(neg ? SCIPvarGetNegationVar(resvar) : resvar), "x"));
               appendBuffer(scip, file, linebuffer, &linecnt, buffer);

               rhslhs = 0;
            }
         }
         
         /* print rhslhs */
         (void) SCIPsnprintf(buffer, OPB_MAX_LINELEN, " = %"SCIP_LONGINT_FORMAT" ;\n", rhslhs);
         appendBuffer(scip, file, linebuffer, &linecnt, buffer);
         
         writeBuffer(scip, file, linebuffer, &linecnt);
         
      }
   }

   return SCIP_OKAY;
}

/* writes problem to file */
static
SCIP_RETCODE writeOpb(
   SCIP*                 scip,               /**< SCIP data structure */
   FILE*                 file,               /**< output file, or NULL if standard output should be used */
   const char*           name,               /**< problem name */
   SCIP_Bool             transformed,        /**< TRUE iff problem is the transformed problem */
   SCIP_OBJSENSE         objsense,           /**< objective sense */
   SCIP_Real             objscale,           /**< scalar applied to objective function; external objective value is
                                              *   extobj = objsense * objscale * (intobj + objoffset) */
   SCIP_Real             objoffset,          /**< objective offset from bound shifting and fixing */
   SCIP_VAR**            vars,               /**< array with active (binary) variables */
   int                   nvars,              /**< number of mutable variables in the problem */
   SCIP_CONS**           conss,              /**< array with constraints of the problem */
   int                   nconss,             /**< number of constraints in the problem */
   SCIP_VAR** const      resvars,            /**< array of resultant variables */
   int const             nresvars,           /**< number of resultant variables */
   SCIP_VAR**const*const andvars,            /**< corresponding array of and-variables */
   int const*const       nandvars,           /**< array of numbers of corresponding and-variables */
   SCIP_Bool const       existandconshdlr,   /**< does and-constrainthandler exist? */
   SCIP_Bool const       existands,          /**< does some and-constraints exist? */
   SCIP_RESULT*          result              /**< pointer to store the result of the file writing call */
   )
{
   char multisymbol[OPB_MAX_LINELEN];
   SCIP_Bool usesymbole;

   assert( scip != NULL );
   assert( vars != NULL || nvars == 0 ); 
   assert( conss != NULL || nconss == 0 ); 
   assert( result != NULL );

   /* check if should use a multipliers symbol star '*' between coefficients and variables */
   SCIP_CALL( SCIPgetBoolParam(scip, "reading/"READER_NAME"/multisymbol", &usesymbole) );
   (void) SCIPsnprintf(multisymbol, OPB_MAX_LINELEN, "%s", usesymbole ? " * " : " ");
   
   /* print statistics as comment to file */
   SCIPinfoMessage(scip, file, "* SCIP STATISTICS\n");
   SCIPinfoMessage(scip, file, "*   Problem name     : %s\n", name);
   SCIPinfoMessage(scip, file, "*   Variables        : %d (all binary)\n", nvars);
   SCIPinfoMessage(scip, file, "*   Constraints      : %d\n", nconss);

   /* write objective function */
   SCIP_CALL( writeOpbObjective(scip, file, vars, nvars, resvars, nresvars, andvars, nandvars, 
         objsense, objscale, objoffset, multisymbol, existands, transformed) );

   /* write constraints */
   SCIP_CALL( writeOpbConstraints(scip, file, conss, nconss, vars, nvars, resvars, nresvars, andvars, nandvars, 
         multisymbol, existandconshdlr, existands, transformed) );

   if( existands )
   {
      /* write and constraints of inactive but relevant and-resultants and and-variables which are fixed to one 
         with no fixed and resultant */
      SCIP_CALL( writeOpbRelevantAnds(scip, file, resvars, nresvars, andvars, nandvars, multisymbol, transformed) );
   }

   *result = SCIP_SUCCESS;
   return  SCIP_OKAY;
}


/*
 * extern methods
 */

/** reads problem from file */
SCIP_RETCODE SCIPreadOpb(
   SCIP*                 scip,               /**< SCIP data structure */
   SCIP_READER*          reader,             /**< the file reader itself */
   const char*           filename,           /**< full path and name of file to read, or NULL if stdin should be used */
   SCIP_RESULT*          result              /**< pointer to store the result of the file reading call */
   )
{  /*lint --e{715}*/
   OPBINPUT opbinput;
   SCIP_RETCODE retcode;
   int i;

   /* initialize OPB input data */
   opbinput.file = NULL;
   opbinput.linebuf[0] = '\0';
   SCIP_CALL( SCIPallocBufferArray(scip, &opbinput.token, OPB_MAX_LINELEN) );
   opbinput.token[0] = '\0';
   SCIP_CALL( SCIPallocBufferArray(scip, &opbinput.tokenbuf, OPB_MAX_LINELEN) );
   opbinput.tokenbuf[0] = '\0';
   for( i = 0; i < OPB_MAX_PUSHEDTOKENS; ++i )
   {
      SCIP_CALL( SCIPallocBufferArray(scip, &(opbinput.pushedtokens[i]), OPB_MAX_LINELEN) ); /*lint !e866 */
   }

   opbinput.npushedtokens = 0;
   opbinput.linenumber = 1;
   opbinput.bufpos = 0;
   opbinput.linepos = 0;
   opbinput.objsense = SCIP_OBJSENSE_MINIMIZE;
   opbinput.comment = FALSE;
   opbinput.endline = FALSE;
   opbinput.eof = FALSE;
   opbinput.haserror = FALSE;
   opbinput.nproblemcoeffs = 0;
   opbinput.wbo = FALSE;
   opbinput.topcost = -SCIPinfinity(scip);
   opbinput.nindvars = 0;
#if GENCONSNAMES == TRUE
   opbinput.consnumber = 0;
#endif

   /* read the file */
   retcode = readOPBFile(scip, &opbinput, filename);

   /* free dynamically allocated memory */
   for( i = OPB_MAX_PUSHEDTOKENS - 1; i >= 0; --i )
   {
      SCIPfreeBufferArrayNull(scip, &(opbinput.pushedtokens[i]));
   }
   SCIPfreeBufferArrayNull(scip, &opbinput.tokenbuf);
   SCIPfreeBufferArrayNull(scip, &opbinput.token);

   SCIP_CALL( retcode );

   if( opbinput.nproblemcoeffs > 0 )
   {
      SCIPwarningMessage(scip, "there might be <%d> coefficients or weight out of range!\n", opbinput.nproblemcoeffs);
   }

   /* evaluate the result */
   if( opbinput.haserror )
      return SCIP_READERROR;
   else
   {
      /* set objective sense */
      SCIP_CALL( SCIPsetObjsense(scip, opbinput.objsense) );
      *result = SCIP_SUCCESS;
   }

   return SCIP_OKAY;
}

/** writes problem to file */
SCIP_RETCODE SCIPwriteOpb(
   SCIP*                 scip,               /**< SCIP data structure */
   FILE*                 file,               /**< output file, or NULL if standard output should be used */
   const char*           name,               /**< problem name */
   SCIP_Bool             transformed,        /**< TRUE iff problem is the transformed problem */
   SCIP_OBJSENSE         objsense,           /**< objective sense */
   SCIP_Real             objscale,           /**< scalar applied to objective function; external objective value is
                                              *   extobj = objsense * objscale * (intobj + objoffset) */
   SCIP_Real             objoffset,          /**< objective offset from bound shifting and fixing */
   SCIP_VAR**            vars,               /**< array with active variables ordered binary, integer, implicit, continuous */
   int                   nvars,              /**< number of mutable variables in the problem */
   int                   nbinvars,           /**< number of binary variables */
   int                   nintvars,           /**< number of general integer variables */
   int                   nimplvars,          /**< number of implicit integer variables */
   int                   ncontvars,          /**< number of continuous variables */
   SCIP_VAR**            fixedvars,          /**< array with fixed variables */
   int                   nfixedvars,         /**< number of fixed and aggregated variables in the problem */
   SCIP_CONS**           conss,              /**< array with constraints of the problem */
   int                   nconss,             /**< number of constraints in the problem */
   SCIP_Bool             genericnames,       /**< should generic variable and constraint names be used */
   SCIP_RESULT*          result              /**< pointer to store the result of the file writing call */
   )
{  /*lint --e{715}*/
   if( nvars != nbinvars && ncontvars + nimplvars + nbinvars != nvars && ncontvars + nimplvars != ( (SCIPfindConshdlr(scip, "indicator") != NULL) ? SCIPconshdlrGetNConss(SCIPfindConshdlr(scip, "indicator")) : 0 ) )
   {
      SCIPwarningMessage(scip, "OPB format is only capable for binary problems.\n");
      *result = SCIP_DIDNOTRUN;
   }
   else
   {
      SCIP_VAR*** andvars;
      SCIP_VAR** resvars;
      int* nandvars;
      SCIP_Bool existands;
      SCIP_Bool existandconshdlr;
      int nresvars;
      int v;

      /* computes all and-resultants and their corresponding constraint variables */
      SCIP_CALL( computeAndConstraintInfos(scip, transformed, &resvars, &nresvars, &andvars, &nandvars, &existandconshdlr, &existands) );

      if( genericnames )
      {
#ifndef NDEBUG
         /* check for correct names for opb-format */
         int idx;
         int pos;

         for( v = nvars - 1; v >= 0; --v )
         {
            if( existands )
            {
               /* and variables are artificial */
               if( SCIPsortedvecFindPtr((void**)resvars, SCIPvarComp, vars[v], nresvars, &pos) )
                  continue;
            }

            assert(sscanf(SCIPvarGetName(vars[v]), "x%d", &idx) == 1);
         }
#endif
         SCIP_CALL( writeOpb(scip, file, name, transformed, objsense, objscale, objoffset, vars,
               nvars, conss, nconss, resvars, nresvars, andvars, nandvars, existandconshdlr, existands, result) );
      }
      else
      {
         SCIP_Bool printed;
         int idx;
         int pos;

         printed = FALSE;

         /* check if there are already generic names for all (not fixed variables)*/
         for( v = nvars - 1; v >= 0; --v )
            if( !existands || !SCIPsortedvecFindPtr((void**)resvars, SCIPvarComp, vars[v], nresvars, &pos) )
            {
               if( sscanf(SCIPvarGetName(vars[v]), transformed ? "t_x%d" : "x%d", &idx) != 1 && strstr(SCIPvarGetName(vars[v]), INDICATORVARNAME) == NULL && strstr(SCIPvarGetName(vars[v]), INDICATORSLACKVARNAME) == NULL )
               {
                  SCIPwarningMessage(scip, "At least following variable name isn't allowed in opb format.\n");
                  SCIP_CALL( SCIPprintVar(scip, vars[v], NULL) );
                  SCIPwarningMessage(scip, "OPB format needs generic variable names!\n");

                  if( transformed )
                  {
                     SCIPwarningMessage(scip, "write transformed problem with generic variable names.\n");
                     SCIP_CALL( SCIPprintTransProblem(scip, file, "opb", TRUE) );
                  }
                  else
                  {
                     SCIPwarningMessage(scip, "write original problem with generic variable names.\n");
                     SCIP_CALL( SCIPprintOrigProblem(scip, file, "opb", TRUE) );
                  }
                  printed = TRUE;
                  break;
               }
            }

         if( !printed )
         {
            /* check if there are already generic names for all (fixed variables)*/
            for( v = nfixedvars - 1; v >= 0; --v )
               if( !existands || !SCIPsortedvecFindPtr((void**)resvars, SCIPvarComp, vars[v], nresvars, &pos) )
               {
                  if( sscanf(SCIPvarGetName(fixedvars[v]), transformed ? "t_x%d" : "x%d", &idx) != 1 && strstr(SCIPvarGetName(fixedvars[v]), INDICATORVARNAME) == NULL && strstr(SCIPvarGetName(fixedvars[v]), INDICATORSLACKVARNAME) == NULL )
                  {
                     SCIPwarningMessage(scip, "At least following variable name isn't allowed in opb format.\n");
                     SCIP_CALL( SCIPprintVar(scip, fixedvars[v], NULL) );
                     SCIPwarningMessage(scip, "OPB format needs generic variable names!\n");

                     if( transformed )
                     {
                        SCIPwarningMessage(scip, "write transformed problem with generic variable names.\n");
                        SCIP_CALL( SCIPprintTransProblem(scip, file, "opb", TRUE) );
                     }
                     else
                     {
                        SCIPwarningMessage(scip, "write original problem with generic variable names.\n");
                        SCIP_CALL( SCIPprintOrigProblem(scip, file, "opb", TRUE) );
                     }
                     printed = TRUE;
                     break;
                  }
               }
         }

         if( !printed )
         {
#ifndef NDEBUG
            for( v = nvars - 1; v >= 0; --v )
            {
               if( existands )
               {
                  if( SCIPsortedvecFindPtr((void**)resvars, SCIPvarComp, vars[v], nresvars, &pos) )
                     continue;
               }

               assert(sscanf(SCIPvarGetName(vars[v]), transformed ? "t_x%d" : "x%d", &idx) == 1 || strstr(SCIPvarGetName(vars[v]), INDICATORVARNAME) != NULL || strstr(SCIPvarGetName(vars[v]), INDICATORSLACKVARNAME) != NULL );
            }
#endif
            SCIP_CALL( writeOpb(scip, file, name, transformed, objsense, objscale, objoffset, vars,
                  nvars, conss, nconss, resvars, nresvars, andvars, nandvars, existandconshdlr, existands, result) );
         }
      }

      if( existands )
      {
         /* free temporary buffers */
         assert(resvars != NULL);
         assert(andvars != NULL);
         assert(nandvars != NULL);

         for( v = nresvars - 1; v >= 0; --v )
         {
            assert(andvars[v] != NULL);
            SCIPfreeMemoryArray(scip, &andvars[v]);
         }
         SCIPfreeMemoryArray(scip, &nandvars);
         SCIPfreeMemoryArray(scip, &andvars);
         SCIPfreeMemoryArray(scip, &resvars);
      }

      *result = SCIP_SUCCESS;
   }

   return SCIP_OKAY;
}

/*
 * Callback methods of reader
 */

/** copy method for reader plugins (called when SCIP copies plugins) */
static
SCIP_DECL_READERCOPY(readerCopyOpb)
{  /*lint --e{715}*/
   assert(scip != NULL);
   assert(reader != NULL);
   assert(strcmp(SCIPreaderGetName(reader), READER_NAME) == 0);

   /* call inclusion method of reader */
   SCIP_CALL( SCIPincludeReaderOpb(scip) );

   return SCIP_OKAY;
}


/** problem reading method of reader */
static
SCIP_DECL_READERREAD(readerReadOpb)
{  /*lint --e{715}*/

   SCIP_CALL( SCIPreadOpb(scip, reader, filename, result) );

   return SCIP_OKAY;
}


/** problem writing method of reader */
static
SCIP_DECL_READERWRITE(readerWriteOpb)
{  /*lint --e{715}*/

   SCIP_CALL( SCIPwriteOpb(scip, file, name, transformed, objsense, objscale, objoffset, vars,
         nvars, nbinvars, nintvars, nimplvars, ncontvars, fixedvars, nfixedvars, conss, nconss, genericnames, result) );

   return SCIP_OKAY;
}

/*
 * reader specific interface methods
 */

/** includes the opb file reader in SCIP */
SCIP_RETCODE SCIPincludeReaderOpb(
   SCIP*                 scip                /**< SCIP data structure */
   )
{
   SCIP_READERDATA* readerdata;
   SCIP_READER* reader;

   /* create reader data */
   readerdata = NULL;

   /* include reader */
   SCIP_CALL( SCIPincludeReaderBasic(scip, &reader, READER_NAME, READER_DESC, READER_EXTENSION, readerdata) );

   /* set non fundamental callbacks via setter functions */
   SCIP_CALL( SCIPsetReaderCopy(scip, reader, readerCopyOpb) );
   SCIP_CALL( SCIPsetReaderRead(scip, reader, readerReadOpb) );
   SCIP_CALL( SCIPsetReaderWrite(scip, reader, readerWriteOpb) );

   /* add opb reader parameters */
   SCIP_CALL( SCIPaddBoolParam(scip,
<<<<<<< HEAD
         "reading/"READER_NAME"/dynamicconss", "should model constraints be subject to aging?",
         NULL, FALSE, FALSE/*TRUE*/, NULL, NULL) ); /* have to be FALSE, otherwise an error might inccur in restart during branch and bound */
   SCIP_CALL( SCIPaddBoolParam(scip,
         "reading/"READER_NAME"/dynamiccols", "should columns be added and removed dynamically to the LP?",
         NULL, FALSE, FALSE, NULL, NULL) );
   SCIP_CALL( SCIPaddBoolParam(scip,
         "reading/"READER_NAME"/dynamicrows", "should rows be added and removed dynamically to the LP?",
         NULL, FALSE, FALSE, NULL, NULL) );
   SCIP_CALL( SCIPaddBoolParam(scip,
=======
>>>>>>> 2eb9f7e4
         "reading/"READER_NAME"/multisymbol", "use '*' between coefficients and variables by writing to problem?",
         NULL, TRUE, FALSE, NULL, NULL) );

   return SCIP_OKAY;
}<|MERGE_RESOLUTION|>--- conflicted
+++ resolved
@@ -1175,16 +1175,16 @@
 
       if( strcmp(sense, "max" ) == 0 )
          opbinput->objsense = SCIP_OBJSENSE_MAXIMIZE;
-      
+
       /* @todo: what todo with non-linear objectives, maybe create the necessary and-constraints and add the arising linear
        * objective (with and-resultants) or add a integer variable to this constraint and put only this variable in the
-       * objective, for this we need to expand the pseudo-boolean constraints to handle integer variables 
+       * objective, for this we need to expand the pseudo-boolean constraints to handle integer variables
        *
-       * integer variant is not implemented 
+       * integer variant is not implemented
        */
       if( ntermcoefs > 0 )
       {
-#if (LINEAROBJECTIVE == TRUE) 
+#if (LINEAROBJECTIVE == TRUE)
          /* all non-linear parts are created as and-constraints, even if the same non-linear part was already part of the objective function */
 
          SCIP_VAR** vars;
@@ -1201,7 +1201,7 @@
 
             /* create auxiliary variable */
             (void)SCIPsnprintf(name, SCIP_MAXSTRLEN, ARTIFICIALVARNAMEPREFIX"obj_%d", t);
-            SCIP_CALL( SCIPcreateVar(scip, &var, name, 0.0, 1.0, termcoefs[t], SCIP_VARTYPE_BINARY, 
+            SCIP_CALL( SCIPcreateVar(scip, &var, name, 0.0, 1.0, termcoefs[t], SCIP_VARTYPE_BINARY,
                   TRUE, TRUE, NULL, NULL, NULL, NULL, NULL) );
 
             /* @todo: check if it is better to change the branching priority for the artificial variables */
@@ -1305,9 +1305,7 @@
 SCIP_RETCODE readConstraints(
    SCIP*                 scip,               /**< SCIP data structure */
    OPBINPUT*             opbinput,           /**< OPB reading data */
-   int*                  nNonlinearConss,    /**< pointer to store number of nonlinear constraints */
-   SCIP_Bool             dynamicconss,       /**< should the created constraint be dynamic? */
-   SCIP_Bool             dynamicrows         /**< should rows be added and removed dynamically to the LP? */
+   int*                  nNonlinearConss     /**< pointer to store number of nonlinear constraints */
    )
 {
    char name[OPB_MAX_LINELEN];
@@ -1324,12 +1322,9 @@
    SCIP_Real sidevalue;
    SCIP_Real lhs;
    SCIP_Real rhs;
-<<<<<<< HEAD
-=======
    SCIP_Bool initialconss;
    SCIP_Bool dynamicconss;
    SCIP_Bool dynamicrows;
->>>>>>> 2eb9f7e4
    SCIP_Bool initial;
    SCIP_Bool separate;
    SCIP_Bool enforce;
@@ -1447,23 +1442,20 @@
    }
 
    /* create and add the linear constraint */
-<<<<<<< HEAD
-   initial = !dynamicrows;
-=======
    SCIP_CALL( SCIPgetBoolParam(scip, "reading/initialconss", &initialconss) );
-   SCIP_CALL( SCIPgetBoolParam(scip, "reading/dynamicconss", &dynamicconss) );
    SCIP_CALL( SCIPgetBoolParam(scip, "reading/dynamicrows", &dynamicrows) );
+   SCIP_CALL( SCIPgetBoolParam(scip, "reading/"READER_NAME"/dynamicconss", &dynamicconss) );
+
    initial = initialconss;
->>>>>>> 2eb9f7e4
    separate = TRUE;
    enforce = TRUE;
    check = TRUE;
    propagate = TRUE;
    local = FALSE;
    modifiable = FALSE;
-   dynamic = dynamicconss;
+   dynamic = FALSE;/*dynamicconss;*/
    removable = dynamicrows;
-   
+
    /* create corresponding constraint */
    if( issoftcons )
    {
@@ -1486,7 +1478,7 @@
       (void) SCIPsnprintf(name, SCIP_MAXSTRLEN, "pseudoboolean");
 #endif
       SCIP_CALL( SCIPcreateConsPseudoboolean(scip, &cons, name, linvars, nlincoefs, lincoefs, terms, ntermcoefs,
-            ntermvars, termcoefs, indvar, weight, issoftcons, NULL, lhs, rhs, 
+            ntermvars, termcoefs, indvar, weight, issoftcons, NULL, lhs, rhs,
             initial, separate, enforce, check, propagate, local, modifiable, dynamic, removable, FALSE) );
    }
    else
@@ -1497,7 +1489,7 @@
 #else
       (void) SCIPsnprintf(name, SCIP_MAXSTRLEN, "linear");
 #endif
-      SCIP_CALL( SCIPcreateConsLinear(scip, &cons, name, nlincoefs, linvars, lincoefs, lhs, rhs, 
+      SCIP_CALL( SCIPcreateConsLinear(scip, &cons, name, nlincoefs, linvars, lincoefs, lhs, rhs,
             initial, separate, enforce, check, propagate, local, modifiable, dynamic, removable, FALSE) );
    }
 
@@ -1616,8 +1608,6 @@
    const char*           filename            /**< name of the input file */
    )
 {
-   SCIP_Bool dynamicconss;
-   SCIP_Bool dynamicrows;
    int nNonlinearConss;
    int i;
 
@@ -1646,12 +1636,9 @@
 
    nNonlinearConss = 0;
 
-   SCIP_CALL( SCIPgetBoolParam(scip, "reading/"READER_NAME"/dynamicconss", &dynamicconss) );
-   SCIP_CALL( SCIPgetBoolParam(scip, "reading/"READER_NAME"/dynamicrows", &dynamicrows) );
-
    while( !SCIPfeof( opbinput->file ) && !hasError(opbinput) )
    {
-      SCIP_CALL( readConstraints(scip, opbinput, &nNonlinearConss, dynamicconss, dynamicrows) );
+      SCIP_CALL( readConstraints(scip, opbinput, &nNonlinearConss) );
    }
 
    /* if we read a wbo file we need to make sure that the top cost won't be exceeded */
@@ -1737,7 +1724,7 @@
    {
       SCIP_Real scalar;
       SCIP_Real constant;
-      
+
       for( v = nvars - 1; v >= 0; --v )
       {
          scalar = 1.0;
@@ -2064,10 +2051,10 @@
    assert(linebuffer != NULL);
    assert(linecnt != NULL);
    assert(extension != NULL);
-   
+
    if( (*linecnt) + strlen(extension) >= OPB_MAX_LINELEN - 1 )
       writeBuffer(scip, file, linebuffer, linecnt);
-   
+
    /* append extension to linebuffer */
    strncat(linebuffer, extension, OPB_MAX_LINELEN - (unsigned int)(*linecnt) - 1);
    (*linecnt) += (int) strlen(extension);
@@ -2113,14 +2100,13 @@
    objective = FALSE;
 
    clearBuffer(linebuffer, &linecnt);
-   
+
    /* check if a objective function exits and compute the multiplier to
     * shift the coefficients to integers */
    for( v = 0; v < nvars; ++v )
    {
       var = vars[v]; /*lint !e613 */
 
-      
 #ifndef NDEBUG
       {
          /* in case the original problem has to be posted the variables have to be either "original" or "negated" */
@@ -2129,14 +2115,15 @@
                SCIPvarGetStatus(var) == SCIP_VARSTATUS_NEGATED );
       }
 #endif
-      
+
       /* we found a indicator variable so we assume this is a wbo file */
       if( strstr(SCIPvarGetName(var), INDICATORVARNAME) != NULL )
       {
          /* find the topcost linear inequality which gives us the maximal cost which could be violated by our
           * solution, which is an artificial constraint and print this at first
           *
-          * @note: only linear constraint handler is enough in problem stage, otherwise it could be any upgraded linear constraint which handles pure binary variables
+          * @note: only linear constraint handler is enough in problem stage, otherwise it could be any upgraded linear
+          *        constraint which handles pure binary variables
           */
          SCIP_CONSHDLR* conshdlr;
          SCIP_CONS* topcostcons;
@@ -2149,7 +2136,7 @@
          {
             conshdlr = SCIPconsGetHdlr(topcostcons);
             assert(conshdlr != NULL);
-            
+
             if( strcmp(SCIPconshdlrGetName(conshdlr), "linear") == 0 )
                (void) SCIPsnprintf(buffer, OPB_MAX_LINELEN, "soft: %g;\n", SCIPgetRhsLinear(scip, topcostcons));
             else if( strcmp(SCIPconshdlrGetName(conshdlr), "knapsack") == 0 )
@@ -2170,7 +2157,7 @@
          {
             /* first try linear constraints */
             conshdlr = SCIPfindConshdlr(scip, "linear");
-            
+
             if( conshdlr != NULL )
             {
                SCIP_CONS** conss;
@@ -2179,7 +2166,7 @@
 
                conss = SCIPconshdlrGetConss(conshdlr);
                nconss = SCIPconshdlrGetNConss(conshdlr);
-            
+
                assert(conss != NULL || nconss == 0);
 
                for( c = 0; c < nconss; ++c )
@@ -2209,7 +2196,7 @@
                         topcostfound = FALSE;
                      }
                   }
-               
+
                   if( topcostfound )
                   {
                      (void) SCIPsnprintf(buffer, OPB_MAX_LINELEN, "soft: %g;\n", SCIPgetRhsLinear(scip, cons));
@@ -2225,7 +2212,7 @@
             {
                /* second try knapsack constraints */
                conshdlr = SCIPfindConshdlr(scip, "knapsack");
-               
+
                if( conshdlr != NULL )
                {
                   SCIP_CONS** conss;
@@ -2234,7 +2221,7 @@
 
                   conss = SCIPconshdlrGetConss(conshdlr);
                   nconss = SCIPconshdlrGetNConss(conshdlr);
-            
+
                   assert(conss != NULL || nconss == 0);
 
                   for( c = 0; c < nconss; ++c )
@@ -2264,7 +2251,7 @@
                            topcostfound = FALSE;
                         }
                      }
-               
+
                      if( topcostfound )
                      {
                         (void) SCIPsnprintf(buffer, OPB_MAX_LINELEN, "soft: %g;\n", SCIPgetCapacityKnapsack(scip, cons));
@@ -2281,7 +2268,7 @@
             {
                /* third try setppc constraints */
                conshdlr = SCIPfindConshdlr(scip, "setppc");
-               
+
                if( conshdlr != NULL )
                {
                   SCIP_CONS** conss;
@@ -2290,7 +2277,7 @@
 
                   conss = SCIPconshdlrGetConss(conshdlr);
                   nconss = SCIPconshdlrGetNConss(conshdlr);
-            
+
                   assert(conss != NULL || nconss == 0);
 
                   for( c = 0; c < nconss; ++c )
@@ -2320,7 +2307,7 @@
                            topcostfound = FALSE;
                         }
                      }
-               
+
                      if( topcostfound )
                      {
                         (void) SCIPsnprintf(buffer, OPB_MAX_LINELEN, "soft: 1;\n");
@@ -2344,32 +2331,32 @@
 
          return SCIP_OKAY;
       }
-  
+
       if( !SCIPisZero(scip, SCIPvarGetObj(var)) )
       {
          objective = TRUE;
-         while( !SCIPisIntegral(scip, SCIPvarGetObj(var) * mult) ) 
+         while( !SCIPisIntegral(scip, SCIPvarGetObj(var) * mult) )
          {
             assert(mult * 10 > mult);
             mult *= 10;
          }
       }
    }
-   
+
    if( objective )
    {
       /* there exist a objective function*/
       SCIPinfoMessage(scip, file, "*   Obj. scale       : %.15g\n", objscale * mult);
       SCIPinfoMessage(scip, file, "*   Obj. offset      : %.15g\n", objoffset);
-      
+
       clearBuffer(linebuffer, &linecnt);
-      
+
       /* opb format supports only minimization; therefore, a maximization problem has to be converted */
       if( objsense == SCIP_OBJSENSE_MAXIMIZE )
          mult *= -1;
-      
+
       SCIPdebugMessage("print objective function multiplied with %"SCIP_LONGINT_FORMAT"\n", mult);
-      
+
       appendBuffer(scip, file, linebuffer, &linecnt, "min:");
 
 #ifndef NDEBUG
@@ -2386,21 +2373,21 @@
       {
          SCIP_Bool negated;
          var = vars[v]; /*lint !e613 */
-         
+
          assert(var != NULL);
 
          if( SCIPisZero(scip, SCIPvarGetObj(var)) )
             continue;
-         
+
          negated = SCIPvarIsNegated(var);
-         
+
          assert( linecnt != 0 );
 
          if( SCIPvarGetObj(var) * mult > SCIP_LONGINT_MAX )
          {
             SCIPerrorMessage("Integral objective value to big (mult = %"SCIP_LONGINT_FORMAT", value = %g, mult*value = %g, printingvalue = %"SCIP_LONGINT_FORMAT")for printing in opb format.\n", mult, SCIPvarGetObj(var), SCIPvarGetObj(var) * mult, (SCIP_Longint) SCIPround(scip, SCIPvarGetObj(var) * mult));
          }
-         
+
          /* replace and-resultant with corresponding variables */
          if( existands && SCIPsortedvecFindPtr((void**)resvars, SCIPvarComp, var, nresvars, &pos) )
          {
@@ -2414,11 +2401,11 @@
             negated = SCIPvarIsNegated(andvars[pos][nandvars[pos] - 1]);
 
             /* print and-vars */
-            (void) SCIPsnprintf(buffer, OPB_MAX_LINELEN, " %+"SCIP_LONGINT_FORMAT"%s%s%s", 
+            (void) SCIPsnprintf(buffer, OPB_MAX_LINELEN, " %+"SCIP_LONGINT_FORMAT"%s%s%s",
                (SCIP_Longint) (SCIPvarGetObj(var) * mult), multisymbol, negated ? "~" : "",
                strstr(SCIPvarGetName(negated ? SCIPvarGetNegationVar(andvars[pos][nandvars[pos] - 1]) : andvars[pos][nandvars[pos] - 1]), "x"));
             appendBuffer(scip, file, linebuffer, &linecnt, buffer);
-         
+
             for(a = nandvars[pos] - 2; a >= 0; --a )
             {
                negated = SCIPvarIsNegated(andvars[pos][a]);
@@ -2429,12 +2416,12 @@
          }
          else
          {
-            (void) SCIPsnprintf(buffer, OPB_MAX_LINELEN, " %+"SCIP_LONGINT_FORMAT"%s%s%s", 
+            (void) SCIPsnprintf(buffer, OPB_MAX_LINELEN, " %+"SCIP_LONGINT_FORMAT"%s%s%s",
                (SCIP_Longint) (SCIPvarGetObj(var) * mult), multisymbol, negated ? "~" : "", strstr(SCIPvarGetName(negated ? SCIPvarGetNegationVar(var) : var), "x"));
             appendBuffer(scip, file, linebuffer, &linecnt, buffer);
          }
       }
-      
+
       /* and objective function line ends with a ';' */
       appendBuffer(scip, file, linebuffer, &linecnt, " ;\n");
       writeBuffer(scip, file, linebuffer, &linecnt);
@@ -2458,7 +2445,7 @@
    SCIP_VAR**const*const andvars,            /**< corresponding array of and-variables */
    int const*const       nandvars,           /**< array of numbers of corresponding and-variables */
    SCIP_Longint          weight,             /**< if we found a soft constraint this is the weight, otherwise 0 */
-   SCIP_Longint*const    mult,               /**< multiplier for the coefficients */  
+   SCIP_Longint*const    mult,               /**< multiplier for the coefficients */
    char const*const      multisymbol         /**< the multiplication symbol to use between coefficient and variable */
    )
 {
@@ -2468,14 +2455,14 @@
    int v;
    int pos;
    int linecnt;
-   
+
    assert(scip != NULL);
    assert(strcmp(type, "=") == 0 || strcmp(type, ">=") == 0);
    assert(mult != NULL);
-   assert(resvars != NULL); 
-   assert(nresvars > 0); 
-   assert(andvars != NULL && nandvars != NULL); 
-   
+   assert(resvars != NULL);
+   assert(nresvars > 0);
+   assert(andvars != NULL && nandvars != NULL);
+
    clearBuffer(linebuffer, &linecnt);
 
    /* check if all coefficients are internal; if not commentstart multiplier */
@@ -2493,7 +2480,7 @@
       assert(ABS(*mult) < ABS(*mult * 10));
       (*mult) *= 10;
    }
-   
+
    /* print comment line if we have to multiply the coefficients to get integrals */
    if( ABS(*mult) != 1 )
       SCIPinfoMessage(scip, file, "* the following constraint is multiplied by %"SCIP_LONGINT_FORMAT" to get integral coefficients\n", ABS(*mult) );
@@ -2503,7 +2490,7 @@
    for( v = nresvars - 1; v > 0; --v )
       assert(SCIPvarGetIndex(resvars[v]) >= SCIPvarGetIndex(resvars[v - 1]));
 #endif
-   
+
    /* if we have a soft constraint print the weight*/
    if( weight != 0 )
    {
@@ -2525,12 +2512,12 @@
       if( SCIPsortedvecFindPtr((void**)resvars, SCIPvarComp, var, nresvars, &pos) )
       {
 	 int a;
-	 
+
          assert(andvars != NULL);
          assert(nandvars != NULL);
          assert(pos >= 0 && nandvars[pos] > 0 && andvars[pos] != NULL);
          assert(andvars[pos][nandvars[pos] - 1] != NULL);
-	 
+
 	 negated = SCIPvarIsNegated(andvars[pos][nandvars[pos] - 1]);
 
          if( vals[v] * (*mult) > SCIP_LONGINT_MAX )
@@ -2539,36 +2526,36 @@
          }
 
 	 /* print and-vars */
-	 (void) SCIPsnprintf(buffer, OPB_MAX_LINELEN, "%+"SCIP_LONGINT_FORMAT"%s%s%s", 
+	 (void) SCIPsnprintf(buffer, OPB_MAX_LINELEN, "%+"SCIP_LONGINT_FORMAT"%s%s%s",
 	    (SCIP_Longint) SCIPround(scip, vals[v] * (*mult)), multisymbol, negated ? "~" : "",
 	    strstr(SCIPvarGetName(negated ? SCIPvarGetNegationVar(andvars[pos][nandvars[pos] - 1]) : andvars[pos][nandvars[pos] - 1]), "x") );
 	 appendBuffer(scip, file, linebuffer, &linecnt, buffer);
-         
+
          for(a = nandvars[pos] - 2; a >= 0; --a )
          {
             negated = SCIPvarIsNegated(andvars[pos][a]);
-            
+
             (void) SCIPsnprintf(buffer, OPB_MAX_LINELEN, "%s%s%s", multisymbol, negated ? "~" : "", strstr(SCIPvarGetName(negated ? SCIPvarGetNegationVar(andvars[pos][a]) : andvars[pos][a]), "x"));
             appendBuffer(scip, file, linebuffer, &linecnt, buffer);
          }
-            
+
          appendBuffer(scip, file, linebuffer, &linecnt, " ");
       }
       else
       {
-         (void) SCIPsnprintf(buffer, OPB_MAX_LINELEN, "%+"SCIP_LONGINT_FORMAT"%s%s%s ", 
+         (void) SCIPsnprintf(buffer, OPB_MAX_LINELEN, "%+"SCIP_LONGINT_FORMAT"%s%s%s ",
             (SCIP_Longint) SCIPround(scip, vals[v] * (*mult)), multisymbol, negated ? "~" : "", strstr(SCIPvarGetName(negated ? SCIPvarGetNegationVar(var) : var), "x"));
          appendBuffer(scip, file, linebuffer, &linecnt, buffer);
       }
    }
-   
+
    /* print left hand side */
    if( SCIPisZero(scip, lhs) )
       lhs = 0.0;
-   
+
    (void) SCIPsnprintf(buffer, OPB_MAX_LINELEN, "%s %"SCIP_LONGINT_FORMAT" ;\n", type, (SCIP_Longint) (lhs * (*mult)) );
    appendBuffer(scip, file, linebuffer, &linecnt, buffer);
-   
+
    writeBuffer(scip, file, linebuffer, &linecnt);
 
    return SCIP_OKAY;
@@ -4246,18 +4233,9 @@
 
    /* add opb reader parameters */
    SCIP_CALL( SCIPaddBoolParam(scip,
-<<<<<<< HEAD
          "reading/"READER_NAME"/dynamicconss", "should model constraints be subject to aging?",
          NULL, FALSE, FALSE/*TRUE*/, NULL, NULL) ); /* have to be FALSE, otherwise an error might inccur in restart during branch and bound */
    SCIP_CALL( SCIPaddBoolParam(scip,
-         "reading/"READER_NAME"/dynamiccols", "should columns be added and removed dynamically to the LP?",
-         NULL, FALSE, FALSE, NULL, NULL) );
-   SCIP_CALL( SCIPaddBoolParam(scip,
-         "reading/"READER_NAME"/dynamicrows", "should rows be added and removed dynamically to the LP?",
-         NULL, FALSE, FALSE, NULL, NULL) );
-   SCIP_CALL( SCIPaddBoolParam(scip,
-=======
->>>>>>> 2eb9f7e4
          "reading/"READER_NAME"/multisymbol", "use '*' between coefficients and variables by writing to problem?",
          NULL, TRUE, FALSE, NULL, NULL) );
 
