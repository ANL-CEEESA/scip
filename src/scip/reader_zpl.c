--- conflicted
+++ resolved
@@ -1189,27 +1189,22 @@
    removable = readerdata->dynamiccols;
 
    /* create variable */
-<<<<<<< HEAD
+   SCIPdebugMessage("zimpl reader: added new variable");
+   SCIP_CALL( SCIPcreateVarImpl(scip, &var, name, lb, ub, 0.0, vartype, varimpltype, initial, removable,
+         NULL, NULL, NULL, NULL, NULL) );
+
    if( SCIPisExactSolve(scip) )
    {
-      SCIPdebugMessage("zimpl reader: added new variable");
-      SCIP_CALL( SCIPcreateVar(scip, &var, name, lb, ub, 0.0, vartype, initial, removable, NULL, NULL, NULL, NULL, NULL) );
       SCIP_CALL( SCIPaddVarExactData(scip, var, lbrat, ubrat, NULL) );
-      /* SCIPdebug(SCIPprintVar(scip, var, NULL));
+#ifdef SCIP_MORE_DEBUG
+      SCIPdebug(SCIPprintVar(scip, var, NULL));
       RatToString(lbrat, strlb);
       RatToString(ubrat, strub);
-      SCIPdebugMessage("exact bounds are [%s,%s]\n", strlb, strub); */
+      SCIPdebugMessage("exact bounds are [%s,%s]\n", strlb, strub);
+#endif
       RatFreeBlock(SCIPblkmem(scip), &lbrat);
       RatFreeBlock(SCIPblkmem(scip), &ubrat);
    }
-   else
-   {
-      SCIP_CALL( SCIPcreateVar(scip, &var, name, lb, ub, 0.0, vartype, initial, removable, NULL, NULL, NULL, NULL, NULL) );
-   }
-=======
-   SCIP_CALL( SCIPcreateVarImpl(scip, &var, name, lb, ub, 0.0, vartype, varimpltype,
-         initial, removable, NULL, NULL, NULL, NULL, NULL) );
->>>>>>> bb6cf171
 
    /* add variable to the problem; we are releasing the variable later */
    SCIP_CALL( SCIPaddVar(scip, var) );
