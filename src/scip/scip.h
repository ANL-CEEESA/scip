/* * * * * * * * * * * * * * * * * * * * * * * * * * * * * * * * * * * * * * */
/*                                                                           */
/*                  This file is part of the program and library             */
/*         SCIP --- Solving Constraint Integer Programs                      */
/*                                                                           */
/*    Copyright (C) 2002-2012 Konrad-Zuse-Zentrum                            */
/*                            fuer Informationstechnik Berlin                */
/*                                                                           */
/*  SCIP is distributed under the terms of the ZIB Academic License.         */
/*                                                                           */
/*  You should have received a copy of the ZIB Academic License              */
/*  along with SCIP; see the file COPYING. If not email to scip@zib.de.      */
/*                                                                           */
/* * * * * * * * * * * * * * * * * * * * * * * * * * * * * * * * * * * * * * */

/**@file   scip.h
 * @ingroup PUBLICMETHODS
 * @brief  SCIP callable library
 * @author Tobias Achterberg
 * @author Timo Berthold
 * @author Thorsten Koch
 * @author Alexander Martin
 * @author Marc Pfetsch
 * @author Kati Wolter
 */

/*---+----1----+----2----+----3----+----4----+----5----+----6----+----7----+----8----+----9----+----0----+----1----+----2*/

#ifndef __SCIP_SCIP_H__
#define __SCIP_SCIP_H__


#include <stdio.h>

#include "scip/def.h"
#include "blockmemshell/memory.h"
#include "scip/type_retcode.h"
#include "scip/type_result.h"
#include "scip/type_clock.h"
#include "scip/type_misc.h"
#include "scip/type_timing.h"
#include "scip/type_paramset.h"
#include "scip/type_event.h"
#include "scip/type_lp.h"
#include "scip/type_nlp.h"
#include "scip/type_var.h"
#include "scip/type_prob.h"
#include "scip/type_tree.h"
#include "scip/type_scip.h"

#include "scip/type_branch.h"
#include "scip/type_conflict.h"
#include "scip/type_cons.h"
#include "scip/type_dialog.h"
#include "scip/type_disp.h"
#include "scip/type_heur.h"
#include "scip/type_nodesel.h"
#include "scip/type_presol.h"
#include "scip/type_pricer.h"
#include "scip/type_reader.h"
#include "scip/type_relax.h"
#include "scip/type_sepa.h"
#include "scip/type_prop.h"
#include "nlpi/type_nlpi.h"

/* include public interfaces, s.t. the user only needs to include scip.h */
#include "scip/pub_branch.h"
#include "scip/pub_conflict.h"
#include "scip/pub_cons.h"
#include "scip/pub_cutpool.h"
#include "scip/pub_dialog.h"
#include "scip/pub_disp.h"
#include "scip/pub_event.h"
#include "scip/pub_fileio.h"
#include "scip/pub_heur.h"
#include "scip/pub_implics.h"
#include "scip/pub_lp.h"
#include "scip/pub_nlp.h"
#include "scip/pub_message.h"
#include "scip/pub_misc.h"
#include "scip/pub_nodesel.h"
#include "scip/pub_paramset.h"
#include "scip/pub_presol.h"
#include "scip/pub_pricer.h"
#include "scip/pub_reader.h"
#include "scip/pub_relax.h"
#include "scip/pub_sepa.h"
#include "scip/pub_prop.h"
#include "scip/pub_sol.h"
#include "scip/pub_tree.h"
#include "scip/pub_var.h"
#include "scip/lpi.h"
#include "nlpi/pub_expr.h"


/* In debug mode, we include the SCIP's structure in scip.c, such that no one can access
 * this structure except the interface methods in scip.c.
 * In optimized mode, the structure is included in scip.h, because some of the methods
 * are implemented as defines for performance reasons (e.g. the numerical comparisons).
 * Additionally, the internal "set.h" is included, such that the defines in set.h are
 * available in optimized mode.
 */
#ifdef NDEBUG
#include "scip/struct_scip.h"
#include "scip/set.h"
#include "scip/tree.h"
#include "scip/misc.h"
#include "scip/var.h"
#endif

#ifdef __cplusplus
extern "C" {
#endif

/*
 * miscellaneous methods
 */

/**@name Miscellaneous Methods */
/**@{ */

/** returns SCIP version number */
extern
SCIP_Real SCIPversion(
   void
   );

/** returns SCIP major version */
extern
int SCIPmajorVersion(
   void
   );

/** returns SCIP minor version */
extern
int SCIPminorVersion(
   void
   );

/** returns SCIP technical version */
extern
int SCIPtechVersion(
   void
   );

/** returns SCIP sub version number */
extern
int SCIPsubversion(
   void
   );

/** prints a version information line to a file stream via the message handler system
 *
 *  @note If the message handler is set to a NULL pointer nothing will be printed
 */
extern
void SCIPprintVersion(
   SCIP*                 scip,               /**< SCIP data structure */
   FILE*                 file                /**< output file (or NULL for standard output) */
   );

/** prints error message for the given SCIP return code via the error prints method */
extern
void SCIPprintError(
   SCIP_RETCODE          retcode             /**< SCIP return code causing the error */
   );

/**@} */




/*
 * general SCIP methods
 */

/**@name General SCIP Methods */
/**@{ */

/** creates and initializes SCIP data structures
 *
 *  @note The SCIP default message handler is installed. Use the method SCIPsetMessagehdlr() to install your own
 *        message handler or SCIPsetMessagehdlrLogfile() and SCIPsetMessagehdlrQuiet() to write into a log
 *        file and turn off/on the display output, respectively.
 */
extern
SCIP_RETCODE SCIPcreate(
   SCIP**                scip                /**< pointer to SCIP data structure */
   );

/** frees SCIP data structures */
extern
SCIP_RETCODE SCIPfree(
   SCIP**                scip                /**< pointer to SCIP data structure */
   );

/** returns current stage of SCIP */
extern
SCIP_STAGE SCIPgetStage(
   SCIP*                 scip                /**< SCIP data structure */
   );

/** outputs SCIP stage and solution status if applicable via the message handler
 *
 *  @note If the message handler is set to a NULL pointer nothing will be printed
 */
extern
SCIP_RETCODE SCIPprintStage(
   SCIP*                 scip,               /**< SCIP data structure */
   FILE*                 file                /**< output file (or NULL for standard output) */
   );

/** gets solution status */
extern
SCIP_STATUS SCIPgetStatus(
   SCIP*                 scip                /**< SCIP data structure */
   );

/** outputs solution status */
extern
SCIP_RETCODE SCIPprintStatus(
   SCIP*                 scip,               /**< SCIP data structure */
   FILE*                 file                /**< output file (or NULL for standard output) */
   );

/** returns whether the current stage belongs to the transformed problem space */
extern
SCIP_Bool SCIPisTransformed(
   SCIP*                 scip                /**< SCIP data structure */
   );
/** returns whether the solution process should be probably correct */
extern
SCIP_Bool SCIPisExactSolve(
   SCIP*                 scip                /**< SCIP data structure */
   );

<<<<<<< HEAD
/** returns whether the floating point problem should be a relaxation of the original problem (instead of an approximation);
 *  only relevant for solving the problem provably correct 
 */
extern
SCIP_Bool SCIPuseFPRelaxation(
   SCIP*                 scip                /**< SCIP data structure */
   );

/** returns which method is used for computing truely valid dual bounds at the nodes ('n'eumaier and shcherbina, 
 *  'v'erify LP basis, 'r'epair LP basis, 'p'roject and scale, 'e'xact LP,'i'nterval neumaier and shcherbina,
 *  e'x'act neumaier and shcherbina, 'a'utomatic); only relevant for solving the problem provably correct 
 */
extern
char SCIPdualBoundMethod(
   SCIP*                 scip                /**< SCIP data structure */
   );

/** returns if we should try to prove node infeasibility with project and shift by correcting a dual ray */
extern
SCIP_Bool SCIPpsInfeasRay(
   SCIP*                 scip                /**< SCIP data structure */
   );

/** returns whether pseudo solutions should be ignored for calculating dual bounds */
extern
SCIP_Bool SCIPignorePseudosol(
=======
/** returns whether the presolving process would be finished given no more presolving reductions are found in this
 *  presolving round
 *
 *  Checks whether the number of presolving rounds is not exceeded and the presolving reductions found in the current
 *  presolving round suffice to trigger another presolving round.
 *
 *  @note if subsequent presolvers find more reductions, presolving might continue even if the method returns FALSE
 *  @note does not check whether infeasibility or unboundedness was already detected in presolving (which would result
 *        in presolving being stopped although the method returns TRUE)
 */
extern
SCIP_Bool SCIPisPresolveFinished(
>>>>>>> 9948ed2b
   SCIP*                 scip                /**< SCIP data structure */
   );

/** returns whether the user pressed CTRL-C to interrupt the solving process */
extern
SCIP_Bool SCIPpressedCtrlC(
   SCIP*                 scip                /**< SCIP data structure */
   );

/** returns whether the solving process should be / was stopped before proving optimality;
 *  if the solving process should be / was stopped, the status returned by SCIPgetStatus() yields
 *  the reason for the premature abort
 */
extern
SCIP_Bool SCIPisStopped(
   SCIP*                 scip                /**< SCIP data structure */
   );


/**@} */



/*
 * message output methods
 */

/**@name Message Output Methods */
/**@{ */

/** Installs the given message handler, such that all messages are passed to this handler. A message handler can be
 *  created via SCIPmessagehdlrCreate().
 *
 *  @note The currently installed message handler gets freed if this SCIP instance is its last user (w.r.t. capture/release).
 */
extern
SCIP_RETCODE SCIPsetMessagehdlr(
   SCIP*                 scip,               /**< SCIP data structure */
   SCIP_MESSAGEHDLR*     messagehdlr         /**< message handler to install, or NULL to suppress all output */
   );

/** returns the currently installed message handler, or NULL if messages are currently suppressed */
extern
SCIP_MESSAGEHDLR* SCIPgetMessagehdlr(
   SCIP*                 scip                /**< SCIP data structure */
   );

/** sets the log file name for the currently installed message handler */
extern
void SCIPsetMessagehdlrLogfile(
   SCIP*                 scip,               /**< SCIP data structure */
   const char*           filename            /**< name of log file, or NULL (no log) */
   );

/** sets the currently installed message handler to be quiet (or not) */
extern
void SCIPsetMessagehdlrQuiet(
   SCIP*                 scip,               /**< SCIP data structure */
   SCIP_Bool             quiet               /**< should screen messages be suppressed? */
   );

/** prints a warning message via the message handler */
extern
void SCIPwarningMessage(
   SCIP*                 scip,               /**< SCIP data structure */
   const char*           formatstr,          /**< format string like in printf() function */
   ...                                       /**< format arguments line in printf() function */
   );

/** prints a dialog message that requests user interaction or is a direct response to a user interactive command */
extern
void SCIPdialogMessage(
   SCIP*                 scip,               /**< SCIP data structure */
   FILE*                 file,               /**< file stream to print into, or NULL for stdout */
   const char*           formatstr,          /**< format string like in printf() function */
   ...                                       /**< format arguments line in printf() function */
   );

/** prints a message */
extern
void SCIPinfoMessage(
   SCIP*                 scip,               /**< SCIP data structure */
   FILE*                 file,               /**< file stream to print into, or NULL for stdout */
   const char*           formatstr,          /**< format string like in printf() function */
   ...                                       /**< format arguments line in printf() function */
   );

/** prints a message depending on the verbosity level */
extern
void SCIPverbMessage(
   SCIP*                 scip,               /**< SCIP data structure */
   SCIP_VERBLEVEL        msgverblevel,       /**< verbosity level of this message */
   FILE*                 file,               /**< file stream to print into, or NULL for stdout */
   const char*           formatstr,          /**< format string like in printf() function */
   ...                                       /**< format arguments line in printf() function */
   );

/** returns the current message verbosity level */
extern
SCIP_VERBLEVEL SCIPgetVerbLevel(
   SCIP*                 scip                /**< SCIP data structure */
   );


/**@} */




/*
 * SCIP copy methods
 */

/**@name Copy Methods */
/**@{ */

/** copies plugins from sourcescip to targetscip; in case that a constraint handler which does not need constraints
 *  cannot be copied, valid will return FALSE. All plugins can declare that, if their copy process failed, the 
 *  copied SCIP instance might not represent the same problem semantics as the original. 
 *  Note that in this case dual reductions might be invalid.
 *
 *  @note In a multi thread case, you need to lock the copying procedure from outside with a mutex.
 *  @note Do not change the source SCIP environment during the copying process
 */
extern
SCIP_RETCODE SCIPcopyPlugins(
   SCIP*                 sourcescip,         /**< source SCIP data structure */
   SCIP*                 targetscip,         /**< target SCIP data structure */
   SCIP_Bool             copyreaders,        /**< should the file readers be copied */
   SCIP_Bool             copypricers,        /**< should the variable pricers be copied */
   SCIP_Bool             copyconshdlrs,      /**< should the constraint handlers be copied */
   SCIP_Bool             copyconflicthdlrs,  /**< should the conflict handlers be copied */
   SCIP_Bool             copypresolvers,     /**< should the presolvers be copied */
   SCIP_Bool             copyrelaxators,     /**< should the relaxation handler be copied */
   SCIP_Bool             copyseparators,     /**< should the separators be copied */
   SCIP_Bool             copypropagators,    /**< should the propagators be copied */
   SCIP_Bool             copyheuristics,     /**< should the heuristics be copied */
   SCIP_Bool             copyeventhdlrs,     /**< should the event handlers be copied */
   SCIP_Bool             copynodeselectors,  /**< should the node selectors be copied */
   SCIP_Bool             copybranchrules,    /**< should the branchrules be copied */
   SCIP_Bool             copydisplays,       /**< should the display columns be copied */
   SCIP_Bool             copydialogs,        /**< should the dialogs be copied */
   SCIP_Bool             copynlpis,          /**< should the NLPIs be copied */
   SCIP_Bool             passmessagehdlr,    /**< should the message handler be passed */
   SCIP_Bool*            valid               /**< pointer to store whether plugins, in particular all constraint
                                              *   handlers which do not need constraints were validly copied */
   );

/** create a problem by copying the problem data of the source SCIP
 *
 *  @note In a multi thread case, you need to lock the copying procedure from outside with a mutex.
 *  @note Do not change the source SCIP environment during the copying process
 */
extern
SCIP_RETCODE SCIPcopyProb(
   SCIP*                 sourcescip,         /**< source SCIP data structure */
   SCIP*                 targetscip,         /**< target SCIP data structure */
   SCIP_HASHMAP*         varmap,             /**< a hashmap to store the mapping of source variables corresponding
                                              *   target variables, or NULL */
   SCIP_HASHMAP*         consmap,            /**< a hashmap to store the mapping of source constraints to the corresponding
                                              *   target constraints, or NULL */
   SCIP_Bool             global,             /**< create a global or a local copy? */
   const char*           name                /**< problem name */
   );

/** returns copy of the source variable; if there already is a copy of the source variable in the variable hash map,
 *  it is just returned as target variable; elsewise a new variable will be created and added to the target SCIP; this
 *  created variable is added to the variable hash map and returned as target variable
 *
 *  @note In a multi thread case, you need to lock the copying procedure from outside with a mutex.
 *  @note Do not change the source SCIP environment during the copying process
 *  @note if a new variable was created, this variable will be added to the target-SCIP, but it is not captured
 */
extern
SCIP_RETCODE SCIPgetVarCopy(
   SCIP*                 sourcescip,         /**< source SCIP data structure */
   SCIP*                 targetscip,         /**< target SCIP data structure */
   SCIP_VAR*             sourcevar,          /**< source variable */
   SCIP_VAR**            targetvar,          /**< pointer to store the target variable */
   SCIP_HASHMAP*         varmap,             /**< a hashmap to store the mapping of source variables to the corresponding
                                              *   target variables, or NULL */
   SCIP_HASHMAP*         consmap,            /**< a hashmap to store the mapping of source constraints to the corresponding
                                              *   target constraints, or NULL */
   SCIP_Bool             global,             /**< should global or local bounds be used? */
   SCIP_Bool*            success             /**< pointer to store whether the copying was successful or not */
   );

/** copies all active variables from source-SCIP and adds these variable to the target-SCIP; the mapping between these
 *  variables are stored in the variable hashmap, target-SCIP has to be in problem creation stage, fixed and aggregated
 *  variables do not get copied
 *
 *  @note the variables are added to the target-SCIP but not captured
 *
 *  @note In a multi thread case, you need to lock the copying procedure from outside with a mutex.
 *  @note Do not change the source SCIP environment during the copying process
 */
extern
SCIP_RETCODE SCIPcopyVars(
   SCIP*                 sourcescip,         /**< source SCIP data structure */
   SCIP*                 targetscip,         /**< target SCIP data structure */
   SCIP_HASHMAP*         varmap,             /**< a hashmap to store the mapping of source variables  to the corresponding
                                              *   target variables, or NULL */
   SCIP_HASHMAP*         consmap,            /**< a hashmap to store the mapping of source constraints to the corresponding
                                              *   target constraints, or NULL */
   SCIP_Bool             global              /**< should global or local bounds be used? */
   );

/** returns copy of the source constraint; if there already is a copy of the source constraint in the constraint hash
 *  map, it is just returned as target constraint; elsewise a new constraint will be created and captured in the target
 *  SCIP; this created constraint is added to the constraint hash map and returned as target constraint; the variable
 *  map is used to map the variables of the source SCIP to the variables of the target SCIP
 *
 *  @warning If a constraint is marked to be checked for feasibility but not to be enforced, a LP or pseudo solution may
 *           be declared feasible even if it violates this particular constraint.  This constellation should only be
 *           used, if no LP or pseudo solution can violate the constraint -- e.g. if a local constraint is redundant due
 *           to the variable's local bounds.
 *
 *  @note The constraint is not added to the target SCIP
 *  @note In a multi thread case, you need to lock the copying procedure from outside with a mutex.
 *  @note Do not change the source SCIP environment during the copying process
 */
extern
SCIP_RETCODE SCIPgetConsCopy(
   SCIP*                 sourcescip,         /**< source SCIP data structure */
   SCIP*                 targetscip,         /**< target SCIP data structure */
   SCIP_CONS*            sourcecons,         /**< source constraint of the source SCIP */
   SCIP_CONS**           targetcons,         /**< pointer to store the created target constraint */
   SCIP_CONSHDLR*        sourceconshdlr,     /**< source constraint handler for this constraint */
   SCIP_HASHMAP*         varmap,             /**< a SCIP_HASHMAP mapping variables of the source SCIP to the corresponding
                                              *   variables of the target SCIP, or NULL */
   SCIP_HASHMAP*         consmap,            /**< a hashmap to store the mapping of source constraints to the corresponding
                                              *   target constraints, or NULL */
   const char*           name,               /**< name of constraint, or NULL if the name of the source constraint should be used */
   SCIP_Bool             initial,            /**< should the LP relaxation of constraint be in the initial LP? */
   SCIP_Bool             separate,           /**< should the constraint be separated during LP processing? */
   SCIP_Bool             enforce,            /**< should the constraint be enforced during node processing? */
   SCIP_Bool             check,              /**< should the constraint be checked for feasibility? */
   SCIP_Bool             propagate,          /**< should the constraint be propagated during node processing? */
   SCIP_Bool             local,              /**< is constraint only valid locally? */
   SCIP_Bool             modifiable,         /**< is constraint modifiable (subject to column generation)? */
   SCIP_Bool             dynamic,            /**< is constraint subject to aging? */
   SCIP_Bool             removable,          /**< should the relaxation be removed from the LP due to aging or cleanup? */
   SCIP_Bool             stickingatnode,     /**< should the constraint always be kept at the node where it was added, even
                                              *   if it may be moved to a more global node? */
   SCIP_Bool             global,             /**< create a global or a local copy? */
   SCIP_Bool*            success             /**< pointer to store whether the copying was successful or not */
   );

/** copies constraints from the source-SCIP and adds these to the target-SCIP; for mapping the
 *  variables between the source and the target SCIP a hash map can be given; if the variable hash
 *  map is NULL or necessary variable mapping is missing, the required variables are created in the
 *  target-SCIP and added to the hash map, if not NULL; all variables which are created are added to
 *  the target-SCIP but not (user) captured; if the constraint hash map is not NULL the mapping
 *  between the constraints of the source and target-SCIP is stored
 *
 *  @note the constraints are added to the target-SCIP but are not (user) captured in the target SCIP
 *
 *  @note In a multi thread case, you need to lock the copying procedure from outside with a mutex.
 *  @note Do not change the source SCIP environment during the copying process
 */
extern
SCIP_RETCODE SCIPcopyConss(
   SCIP*                 sourcescip,         /**< source SCIP data structure */
   SCIP*                 targetscip,         /**< target SCIP data structure */
   SCIP_HASHMAP*         varmap,             /**< a SCIP_HASHMAP mapping variables of the source SCIP to the corresponding
                                              *   variables of the target SCIP, must not be NULL! */
   SCIP_HASHMAP*         consmap,            /**< a hashmap to store the mapping of source constraints to the corresponding
                                              *   target constraints, or NULL */
   SCIP_Bool             global,             /**< create a global or a local copy? */
   SCIP_Bool             enablepricing,      /**< should pricing be enabled in copied SCIP instance? 
                                              *   If TRUE, the modifiable flag of constraints will be copied. */
   SCIP_Bool*            valid               /**< pointer to store whether all constraints were validly copied */
   );

/** convert all active cuts from cutpool of sourcescip to linear constraints in targetscip, sourcescip and targetscip
 *  could be the same
 *
 *  @note In a multi thread case, you need to lock the copying procedure from outside with a mutex.
 *  @note Do not change the source SCIP environment during the copying process
 */
extern
SCIP_RETCODE SCIPconvertCutsToConss(
   SCIP*                 sourcescip,         /**< source SCIP data structure */
   SCIP*                 targetscip,         /**< target SCIP data structure */
   SCIP_HASHMAP*         varmap,             /**< a hashmap to store the mapping of source variables corresponding
                                              *   target variables, or NULL */
   SCIP_HASHMAP*         consmap,            /**< a hashmap to store the mapping of source constraints to the corresponding
                                              *   target constraints, or NULL */
   SCIP_Bool             global,             /**< create a global or a local copy? */
   int*                  ncutsadded          /**< pointer to store number of added cuts */
   );

/** copies all active cuts from cutpool of sourcescip to constraints in targetscip
 *
 *  @note In a multi thread case, you need to lock the copying procedure from outside with a mutex.
 *  @note Do not change the source SCIP environment during the copying process
 */
extern
SCIP_RETCODE SCIPcopyCuts(
   SCIP*                 sourcescip,         /**< source SCIP data structure */
   SCIP*                 targetscip,         /**< target SCIP data structure */
   SCIP_HASHMAP*         varmap,             /**< a hashmap to store the mapping of source variables corresponding
                                              *   target variables, or NULL */
   SCIP_HASHMAP*         consmap,            /**< a hashmap to store the mapping of source constraints to the corresponding
                                              *   target constraints, or NULL */
   SCIP_Bool             global              /**< create a global or a local copy? */
   );

/** copies parameter settings from sourcescip to targetscip
 *
 *  @note In a multi thread case, you need to lock the copying procedure from outside with a mutex.
 *  @note Do not change the source SCIP environment during the copying process
 */
extern
SCIP_RETCODE SCIPcopyParamSettings(
   SCIP*                 sourcescip,         /**< source SCIP data structure */
   SCIP*                 targetscip          /**< target SCIP data structure */
   );

/** gets depth of current scip instance (increased by each copy call) */
extern
int SCIPgetSubscipDepth(
   SCIP*                 scip                /**< SCIP data structure */
   );

/** copies source SCIP to target SCIP; the copying process is done in the following order:
 *  1) copy the plugins
 *  2) copy the settings
 *  3) create problem data in target-SCIP and copy the problem data of the source-SCIP
 *  4) copy all active variables
 *  5) copy all constraints
 *
 *  @note all variables and constraints which are created in the target-SCIP are not (user) captured
 *
 *  @note In a multi thread case, you need to lock the copying procedure from outside with a mutex.
 *  @note Do not change the source SCIP environment during the copying process
 */
extern
SCIP_RETCODE SCIPcopy(
   SCIP*                 sourcescip,         /**< source SCIP data structure */
   SCIP*                 targetscip,         /**< target SCIP data structure */
   SCIP_HASHMAP*         varmap,             /**< a hashmap to store the mapping of source variables corresponding
                                              *   target variables, or NULL */
   SCIP_HASHMAP*         consmap,            /**< a hashmap to store the mapping of source constraints to the corresponding
                                              *   target constraints, or NULL */
   const char*           suffix,             /**< suffix which will be added to the names of the source SCIP */          
   SCIP_Bool             global,             /**< create a global or a local copy? */
   SCIP_Bool             enablepricing,      /**< should pricing be enabled in copied SCIP instance? If TRUE, pricer
                                              *   plugins will be copied and activated, and the modifiable flag of
                                              *   constraints will be respected. If FALSE, valid will be set to FALSE, when
                                              *   there are pricers present */
   SCIP_Bool*            valid               /**< pointer to store whether the copying was valid or not */
   );

/**@} */




/*
 * parameter settings
 */

/**@name Parameter Methods */
/**@{ */

/** creates a SCIP_Bool parameter, sets it to its default value, and adds it to the parameter set */
extern
SCIP_RETCODE SCIPaddBoolParam(
   SCIP*                 scip,               /**< SCIP data structure */
   const char*           name,               /**< name of the parameter */
   const char*           desc,               /**< description of the parameter */
   SCIP_Bool*            valueptr,           /**< pointer to store the current parameter value, or NULL */
   SCIP_Bool             isadvanced,         /**< is this parameter an advanced parameter? */
   SCIP_Bool             defaultvalue,       /**< default value of the parameter */
   SCIP_DECL_PARAMCHGD   ((*paramchgd)),     /**< change information method of parameter */
   SCIP_PARAMDATA*       paramdata           /**< locally defined parameter specific data */
   );

/** creates a int parameter, sets it to its default value, and adds it to the parameter set */
extern
SCIP_RETCODE SCIPaddIntParam(
   SCIP*                 scip,               /**< SCIP data structure */
   const char*           name,               /**< name of the parameter */
   const char*           desc,               /**< description of the parameter */
   int*                  valueptr,           /**< pointer to store the current parameter value, or NULL */
   SCIP_Bool             isadvanced,         /**< is this parameter an advanced parameter? */
   int                   defaultvalue,       /**< default value of the parameter */
   int                   minvalue,           /**< minimum value for parameter */
   int                   maxvalue,           /**< maximum value for parameter */
   SCIP_DECL_PARAMCHGD   ((*paramchgd)),     /**< change information method of parameter */
   SCIP_PARAMDATA*       paramdata           /**< locally defined parameter specific data */
   );

/** creates a SCIP_Longint parameter, sets it to its default value, and adds it to the parameter set */
extern
SCIP_RETCODE SCIPaddLongintParam(
   SCIP*                 scip,               /**< SCIP data structure */
   const char*           name,               /**< name of the parameter */
   const char*           desc,               /**< description of the parameter */
   SCIP_Longint*         valueptr,           /**< pointer to store the current parameter value, or NULL */
   SCIP_Bool             isadvanced,         /**< is this parameter an advanced parameter? */
   SCIP_Longint          defaultvalue,       /**< default value of the parameter */
   SCIP_Longint          minvalue,           /**< minimum value for parameter */
   SCIP_Longint          maxvalue,           /**< maximum value for parameter */
   SCIP_DECL_PARAMCHGD   ((*paramchgd)),     /**< change information method of parameter */
   SCIP_PARAMDATA*       paramdata           /**< locally defined parameter specific data */
   );

/** creates a SCIP_Real parameter, sets it to its default value, and adds it to the parameter set */
extern
SCIP_RETCODE SCIPaddRealParam(
   SCIP*                 scip,               /**< SCIP data structure */
   const char*           name,               /**< name of the parameter */
   const char*           desc,               /**< description of the parameter */
   SCIP_Real*            valueptr,           /**< pointer to store the current parameter value, or NULL */
   SCIP_Bool             isadvanced,         /**< is this parameter an advanced parameter? */
   SCIP_Real             defaultvalue,       /**< default value of the parameter */
   SCIP_Real             minvalue,           /**< minimum value for parameter */
   SCIP_Real             maxvalue,           /**< maximum value for parameter */
   SCIP_DECL_PARAMCHGD   ((*paramchgd)),     /**< change information method of parameter */
   SCIP_PARAMDATA*       paramdata           /**< locally defined parameter specific data */
   );

/** creates a char parameter, sets it to its default value, and adds it to the parameter set */
extern
SCIP_RETCODE SCIPaddCharParam(
   SCIP*                 scip,               /**< SCIP data structure */
   const char*           name,               /**< name of the parameter */
   const char*           desc,               /**< description of the parameter */
   char*                 valueptr,           /**< pointer to store the current parameter value, or NULL */
   SCIP_Bool             isadvanced,         /**< is this parameter an advanced parameter? */
   char                  defaultvalue,       /**< default value of the parameter */
   const char*           allowedvalues,      /**< array with possible parameter values, or NULL if not restricted */
   SCIP_DECL_PARAMCHGD   ((*paramchgd)),     /**< change information method of parameter */
   SCIP_PARAMDATA*       paramdata           /**< locally defined parameter specific data */
   );

/** creates a string parameter, sets it to its default value, and adds it to the parameter set */
extern
SCIP_RETCODE SCIPaddStringParam(
   SCIP*                 scip,               /**< SCIP data structure */
   const char*           name,               /**< name of the parameter */
   const char*           desc,               /**< description of the parameter */
   char**                valueptr,           /**< pointer to store the current parameter value, or NULL */
   SCIP_Bool             isadvanced,         /**< is this parameter an advanced parameter? */
   const char*           defaultvalue,       /**< default value of the parameter */
   SCIP_DECL_PARAMCHGD   ((*paramchgd)),     /**< change information method of parameter */
   SCIP_PARAMDATA*       paramdata           /**< locally defined parameter specific data */
   );

/** gets the value of an existing SCIP_Bool parameter */
extern
SCIP_RETCODE SCIPgetBoolParam(
   SCIP*                 scip,               /**< SCIP data structure */
   const char*           name,               /**< name of the parameter */
   SCIP_Bool*            value               /**< pointer to store the parameter */
   );

/** gets the value of an existing Int parameter */
extern
SCIP_RETCODE SCIPgetIntParam(
   SCIP*                 scip,               /**< SCIP data structure */
   const char*           name,               /**< name of the parameter */
   int*                  value               /**< pointer to store the parameter */
   );

/** gets the value of an existing SCIP_Longint parameter */
extern
SCIP_RETCODE SCIPgetLongintParam(
   SCIP*                 scip,               /**< SCIP data structure */
   const char*           name,               /**< name of the parameter */
   SCIP_Longint*         value               /**< pointer to store the parameter */
   );

/** gets the value of an existing SCIP_Real parameter */
extern
SCIP_RETCODE SCIPgetRealParam(
   SCIP*                 scip,               /**< SCIP data structure */
   const char*           name,               /**< name of the parameter */
   SCIP_Real*            value               /**< pointer to store the parameter */
   );

/** gets the value of an existing Char parameter */
extern
SCIP_RETCODE SCIPgetCharParam(
   SCIP*                 scip,               /**< SCIP data structure */
   const char*           name,               /**< name of the parameter */
   char*                 value               /**< pointer to store the parameter */
   );

/** gets the value of an existing String parameter */
extern
SCIP_RETCODE SCIPgetStringParam(
   SCIP*                 scip,               /**< SCIP data structure */
   const char*           name,               /**< name of the parameter */
   char**                value               /**< pointer to store the parameter */
   );

/** changes the value of an existing parameter */
extern
SCIP_RETCODE SCIPsetParam(
   SCIP*                 scip,               /**< SCIP data structure */
   const char*           name,               /**< name of the parameter */
   void*                 value               /**< new value of the parameter */
   );

/** changes the value of an existing SCIP_Bool parameter */
extern
SCIP_RETCODE SCIPchgBoolParam(
   SCIP*                 scip,               /**< SCIP data structure */
   SCIP_PARAM*           param,              /**< parameter */
   SCIP_Bool             value               /**< new value of the parameter */
   );

/** changes the value of an existing SCIP_Bool parameter */
extern
SCIP_RETCODE SCIPsetBoolParam(
   SCIP*                 scip,               /**< SCIP data structure */
   const char*           name,               /**< name of the parameter */
   SCIP_Bool             value               /**< new value of the parameter */
   );

/** changes the value of an existing Int parameter */
extern
SCIP_RETCODE SCIPchgIntParam(
   SCIP*                 scip,               /**< SCIP data structure */
   SCIP_PARAM*           param,              /**< parameter */
   int                   value               /**< new value of the parameter */
   );

/** changes the value of an existing Int parameter */
extern
SCIP_RETCODE SCIPsetIntParam(
   SCIP*                 scip,               /**< SCIP data structure */
   const char*           name,               /**< name of the parameter */
   int                   value               /**< new value of the parameter */
   );

/** changes the value of an existing SCIP_Longint parameter */
extern
SCIP_RETCODE SCIPchgLongintParam(
   SCIP*                 scip,               /**< SCIP data structure */
   SCIP_PARAM*           param,              /**< parameter */
   SCIP_Longint          value               /**< new value of the parameter */
   );

/** changes the value of an existing SCIP_Longint parameter */
extern
SCIP_RETCODE SCIPsetLongintParam(
   SCIP*                 scip,               /**< SCIP data structure */
   const char*           name,               /**< name of the parameter */
   SCIP_Longint          value               /**< new value of the parameter */
   );

/** changes the value of an existing SCIP_Real parameter */
extern
SCIP_RETCODE SCIPchgRealParam(
   SCIP*                 scip,               /**< SCIP data structure */
   SCIP_PARAM*           param,              /**< parameter */
   SCIP_Real             value               /**< new value of the parameter */
   );

/** changes the value of an existing SCIP_Real parameter */
extern
SCIP_RETCODE SCIPsetRealParam(
   SCIP*                 scip,               /**< SCIP data structure */
   const char*           name,               /**< name of the parameter */
   SCIP_Real             value               /**< new value of the parameter */
   );

/** changes the value of an existing Char parameter */
extern
SCIP_RETCODE SCIPchgCharParam(
   SCIP*                 scip,               /**< SCIP data structure */
   SCIP_PARAM*           param,              /**< parameter */
   char                  value               /**< new value of the parameter */
   );

/** changes the value of an existing Char parameter */
extern
SCIP_RETCODE SCIPsetCharParam(
   SCIP*                 scip,               /**< SCIP data structure */
   const char*           name,               /**< name of the parameter */
   char                  value               /**< new value of the parameter */
   );

/** changes the value of an existing String parameter */
extern
SCIP_RETCODE SCIPchgStringParam(
   SCIP*                 scip,               /**< SCIP data structure */
   SCIP_PARAM*           param,              /**< parameter */
   const char*           value               /**< new value of the parameter */
   );

/** changes the value of an existing String parameter */
extern
SCIP_RETCODE SCIPsetStringParam(
   SCIP*                 scip,               /**< SCIP data structure */
   const char*           name,               /**< name of the parameter */
   const char*           value               /**< new value of the parameter */
   );

/** reads parameters from a file */
extern
SCIP_RETCODE SCIPreadParams(
   SCIP*                 scip,               /**< SCIP data structure */
   const char*           filename            /**< file name */
   );

/** writes all parameters in the parameter set to a file */
extern
SCIP_RETCODE SCIPwriteParams(
   SCIP*                 scip,               /**< SCIP data structure */
   const char*           filename,           /**< file name, or NULL for stdout */
   SCIP_Bool             comments,           /**< should parameter descriptions be written as comments? */
   SCIP_Bool             onlychanged         /**< should only the parameters been written, that are changed from default? */
   );

/** resets a single parameter to its default value */
extern
SCIP_RETCODE SCIPresetParam(
   SCIP*                 scip,               /**< SCIP data structure */
   const char*           name                /**< name of the parameter */
   );

/** resets all parameters to their default values */
extern
SCIP_RETCODE SCIPresetParams(
   SCIP*                 scip                /**< SCIP data structure */
   );

<<<<<<< HEAD
/** sets parameters such that we obtain a reduced version of SCIP, which is currently a pure branch-and-bound algorithm. 
 *  the method is called when the user sets the REDUCEDSOLVE flag to true. note that it does not enable exact MIP solving
 *  (for that the EXACTSOLVE flag has to be set to true as well).
 */ 
extern
SCIP_RETCODE SCIPsetReducedsolve(
   SCIP*                 scip                /**< SCIP data structure */
   );

/** sets heuristic parameters to aggressive values */
=======
/** sets parameters to 
 *  - SCIP_PARAMEMPHASIS_DEFAULT to use default values (see also SCIPresetParams())
 *  - SCIP_PARAMEMPHASIS_COUNTER to get feasible and "fast" counting process
 *  - SCIP_PARAMEMPHASIS_CPSOLVER to get CP like search (e.g. no LP relaxation)
 *  - SCIP_PARAMEMPHASIS_EASYCIP to solve easy problems fast
 *  - SCIP_PARAMEMPHASIS_FEASIBILITY to detect feasibility fast 
 *  - SCIP_PARAMEMPHASIS_HARDLP to be capable to handle hard LPs
 *  - SCIP_PARAMEMPHASIS_OPTIMALITY to prove optimality fast
 */
extern
SCIP_RETCODE SCIPsetEmphasis(
   SCIP*                 scip,               /**< SCIP data structure */
   SCIP_PARAMEMPHASIS    paramemphasis,      /**< parameter emphasis */
   SCIP_Bool             quiet               /**< should the parameter be set quiet (no output) */
   );

/** sets parameters to deactivate separators and heuristics that use auxiliary SCIP instances; should be called for
 *  auxiliary SCIP instances to avoid recursion
 */
SCIP_RETCODE SCIPsetSubscipsOff(
   SCIP*                 scip,               /**< (auxiliary) SCIP data structure */
   SCIP_Bool             quiet               /**< should the parameter be set quiet (no output) */
   );

/** sets heuristic parameters values to 
 *  - SCIP_PARAMSETTING_DEFAULT which are the default values of all heuristic parameters 
 *  - SCIP_PARAMSETTING_FAST such that the time spend for heuristic is decreased
 *  - SCIP_PARAMSETTING_AGGRESSIVE such that the heuristic are called more aggregative
 *  - SCIP_PARAMSETTING_OFF which turn off all heuristics
 */
extern
SCIP_RETCODE SCIPsetHeuristics(
   SCIP*                 scip,               /**< SCIP data structure */
   SCIP_PARAMSETTING     paramsetting,       /**< parameter settings */
   SCIP_Bool             quiet               /**< should the parameter be set quiet (no output) */
   );

/** sets presolving parameters to 
 *  - SCIP_PARAMSETTING_DEFAULT which are the default values of all presolving parameters 
 *  - SCIP_PARAMSETTING_FAST such that the time spend for presolving is decreased
 *  - SCIP_PARAMSETTING_AGGRESSIVE such that the presolving is more aggregative
 *  - SCIP_PARAMSETTING_OFF which turn off all presolving
 */
>>>>>>> 9948ed2b
extern 
SCIP_RETCODE SCIPsetPresolving(
   SCIP*                 scip,                /**< SCIP data structure */
   SCIP_PARAMSETTING     paramsetting,       /**< parameter settings */
   SCIP_Bool             quiet               /**< should the parameter be set quiet (no output) */
   );

/** sets separating parameters to 
 *  - SCIP_PARAMSETTING_DEFAULT which are the default values of all separating parameters 
 *  - SCIP_PARAMSETTING_FAST such that the time spend for separating is decreased
 *  - SCIP_PARAMSETTING_AGGRESSIVE such that the separating is done more aggregative
 *  - SCIP_PARAMSETTING_OFF which turn off all separating
 */
extern 
SCIP_RETCODE SCIPsetSeparating(
   SCIP*                 scip,                /**< SCIP data structure */
   SCIP_PARAMSETTING     paramsetting,       /**< parameter settings */
   SCIP_Bool             quiet               /**< should the parameter be set quiet (no output) */
   );
   
/** returns the array of all available SCIP parameters */
extern
SCIP_PARAM** SCIPgetParams(
   SCIP*                 scip                /**< SCIP data structure */
   );

/** returns the total number of all available SCIP parameters */
extern
int SCIPgetNParams(
   SCIP*                 scip                /**< SCIP data structure */
   );

/**@} */




/*
 * SCIP user functionality methods: managing plugins
 */

/**@name SCIP User Functionality Methods: Managing Plugins */
/**@{ */

/** creates a reader and includes it in SCIP */
extern
SCIP_RETCODE SCIPincludeReader(
   SCIP*                 scip,               /**< SCIP data structure */
   const char*           name,               /**< name of reader */
   const char*           desc,               /**< description of reader */
   const char*           extension,          /**< file extension that reader processes */
   SCIP_DECL_READERCOPY  ((*readercopy)),    /**< copy method of reader or NULL if you don't want to copy your plugin into sub-SCIPs */
   SCIP_DECL_READERFREE  ((*readerfree)),    /**< destructor of reader */
   SCIP_DECL_READERREAD  ((*readerread)),    /**< read method */
   SCIP_DECL_READERWRITE ((*readerwrite)),   /**< write method */
   SCIP_READERDATA*      readerdata          /**< reader data */
   );

/** returns the reader of the given name, or NULL if not existing */
extern
SCIP_READER* SCIPfindReader(
   SCIP*                 scip,               /**< SCIP data structure */
   const char*           name                /**< name of reader */
   );

/** returns the array of currently available readers */
extern
SCIP_READER** SCIPgetReaders(
   SCIP*                 scip                /**< SCIP data structure */
   );

/** returns the number of currently available readers */
extern
int SCIPgetNReaders(
   SCIP*                 scip                /**< SCIP data structure */
   );

/** creates a variable pricer and includes it in SCIP
 *  To use the variable pricer for solving a problem, it first has to be activated with a call to SCIPactivatePricer().
 *  This should be done during the problem creation stage.
 */
extern
SCIP_RETCODE SCIPincludePricer(
   SCIP*                 scip,               /**< SCIP data structure */
   const char*           name,               /**< name of variable pricer */
   const char*           desc,               /**< description of variable pricer */
   int                   priority,           /**< priority of the variable pricer */
   SCIP_Bool             delay,              /**< should the pricer be delayed until no other pricers or already existing
                                              *   problem variables with negative reduced costs are found?
                                              *   if this is set to FALSE it may happen that the pricer produces columns
                                              *   that already exist in the problem (which are also priced in by the
                                              *   default problem variable pricing in the same round)
                                              */
   SCIP_DECL_PRICERCOPY  ((*pricercopy)),    /**< copy method of variable pricer or NULL if you don't want to copy your plugin into sub-SCIPs */
   SCIP_DECL_PRICERFREE  ((*pricerfree)),    /**< destructor of variable pricer */
   SCIP_DECL_PRICERINIT  ((*pricerinit)),    /**< initialize variable pricer */
   SCIP_DECL_PRICEREXIT  ((*pricerexit)),    /**< deinitialize variable pricer */
   SCIP_DECL_PRICERINITSOL((*pricerinitsol)),/**< solving process initialization method of variable pricer */
   SCIP_DECL_PRICEREXITSOL((*pricerexitsol)),/**< solving process deinitialization method of variable pricer */
   SCIP_DECL_PRICERREDCOST((*pricerredcost)),/**< reduced cost pricing method of variable pricer for feasible LPs */
   SCIP_DECL_PRICERFARKAS((*pricerfarkas)),  /**< Farkas pricing method of variable pricer for infeasible LPs */
   SCIP_PRICERDATA*      pricerdata          /**< variable pricer data */
   );

/** returns the variable pricer of the given name, or NULL if not existing */
extern
SCIP_PRICER* SCIPfindPricer(
   SCIP*                 scip,               /**< SCIP data structure */
   const char*           name                /**< name of variable pricer */
   );

/** returns the array of currently available variable pricers; active pricers are in the first slots of the array */
extern
SCIP_PRICER** SCIPgetPricers(
   SCIP*                 scip                /**< SCIP data structure */
   );

/** returns the number of currently available variable pricers */
extern
int SCIPgetNPricers(
   SCIP*                 scip                /**< SCIP data structure */
   );

/** returns the number of currently active variable pricers, that are used in the LP solving loop */
extern
int SCIPgetNActivePricers(
   SCIP*                 scip                /**< SCIP data structure */
   );

/** sets the priority of a variable pricer */
extern
SCIP_RETCODE SCIPsetPricerPriority(
   SCIP*                 scip,               /**< SCIP data structure */
   SCIP_PRICER*          pricer,             /**< variable pricer */
   int                   priority            /**< new priority of the variable pricer */
   );

/** activates pricer to be used for the current problem
 *  This method should be called during the problem creation stage for all pricers that are necessary to solve
 *  the problem model.
 *  The pricers are automatically deactivated when the problem is freed.
 */
extern
SCIP_RETCODE SCIPactivatePricer(
   SCIP*                 scip,               /**< SCIP data structure */
   SCIP_PRICER*          pricer              /**< variable pricer */
   );

/** deactivates pricer */
extern
SCIP_RETCODE SCIPdeactivatePricer(
   SCIP*                 scip,               /**< SCIP data structure */
   SCIP_PRICER*          pricer              /**< variable pricer */
   );

/** creates a constraint handler and includes it in SCIP */
extern
SCIP_RETCODE SCIPincludeConshdlr(
   SCIP*                 scip,               /**< SCIP data structure */
   const char*           name,               /**< name of constraint handler */
   const char*           desc,               /**< description of constraint handler */
   int                   sepapriority,       /**< priority of the constraint handler for separation */
   int                   enfopriority,       /**< priority of the constraint handler for constraint enforcing */
   int                   chckpriority,       /**< priority of the constraint handler for checking feasibility (and propagation) */
   int                   sepafreq,           /**< frequency for separating cuts; zero means to separate only in the root node */
   int                   propfreq,           /**< frequency for propagating domains; zero means only preprocessing propagation */
   int                   eagerfreq,          /**< frequency for using all instead of only the useful constraints in separation,
                                              *   propagation and enforcement, -1 for no eager evaluations, 0 for first only */
   int                   maxprerounds,       /**< maximal number of presolving rounds the constraint handler participates in (-1: no limit) */
   SCIP_Bool             delaysepa,          /**< should separation method be delayed, if other separators found cuts? */
   SCIP_Bool             delayprop,          /**< should propagation method be delayed, if other propagators found reductions? */
   SCIP_Bool             delaypresol,        /**< should presolving method be delayed, if other presolvers found reductions? */
   SCIP_Bool             needscons,          /**< should the constraint handler be skipped, if no constraints are available? */
   SCIP_PROPTIMING       timingmask,         /**< positions in the node solving loop where propagators should be executed */
   SCIP_DECL_CONSHDLRCOPY((*conshdlrcopy)),  /**< copy method of constraint handler or NULL if you don't want to copy your plugin into sub-SCIPs */
   SCIP_DECL_CONSFREE    ((*consfree)),      /**< destructor of constraint handler */
   SCIP_DECL_CONSINIT    ((*consinit)),      /**< initialize constraint handler */
   SCIP_DECL_CONSEXIT    ((*consexit)),      /**< deinitialize constraint handler */
   SCIP_DECL_CONSINITPRE ((*consinitpre)),   /**< presolving initialization method of constraint handler */
   SCIP_DECL_CONSEXITPRE ((*consexitpre)),   /**< presolving deinitialization method of constraint handler */
   SCIP_DECL_CONSINITSOL ((*consinitsol)),   /**< solving process initialization method of constraint handler */
   SCIP_DECL_CONSEXITSOL ((*consexitsol)),   /**< solving process deinitialization method of constraint handler */
   SCIP_DECL_CONSDELETE  ((*consdelete)),    /**< free specific constraint data */
   SCIP_DECL_CONSTRANS   ((*constrans)),     /**< transform constraint data into data belonging to the transformed problem */
   SCIP_DECL_CONSINITLP  ((*consinitlp)),    /**< initialize LP with relaxations of "initial" constraints */
   SCIP_DECL_CONSSEPALP  ((*conssepalp)),    /**< separate cutting planes for LP solution */
   SCIP_DECL_CONSSEPASOL ((*conssepasol)),   /**< separate cutting planes for arbitrary primal solution */
   SCIP_DECL_CONSENFOLP  ((*consenfolp)),    /**< enforcing constraints for LP solutions */
   SCIP_DECL_CONSENFOPS  ((*consenfops)),    /**< enforcing constraints for pseudo solutions */
   SCIP_DECL_CONSCHECK   ((*conscheck)),     /**< check feasibility of primal solution */
   SCIP_DECL_CONSPROP    ((*consprop)),      /**< propagate variable domains */
   SCIP_DECL_CONSPRESOL  ((*conspresol)),    /**< presolving method */
   SCIP_DECL_CONSRESPROP ((*consresprop)),   /**< propagation conflict resolving method */
   SCIP_DECL_CONSLOCK    ((*conslock)),      /**< variable rounding lock method */
   SCIP_DECL_CONSACTIVE  ((*consactive)),    /**< activation notification method */
   SCIP_DECL_CONSDEACTIVE((*consdeactive)),  /**< deactivation notification method */
   SCIP_DECL_CONSENABLE  ((*consenable)),    /**< enabling notification method */
   SCIP_DECL_CONSDISABLE ((*consdisable)),   /**< disabling notification method */
   SCIP_DECL_CONSDELVARS ((*consdelvars)),   /**< variable deletion method */
   SCIP_DECL_CONSPRINT   ((*consprint)),     /**< constraint display method */
   SCIP_DECL_CONSCOPY    ((*conscopy)),      /**< constraint copying method */
   SCIP_DECL_CONSPARSE   ((*consparse)),     /**< constraint parsing method */
   SCIP_DECL_CONSGETVARS ((*consgetvars)),   /**< constraint get variables method */
   SCIP_DECL_CONSGETNVARS((*consgetnvars)),  /**< constraint get number of variable method */
   SCIP_CONSHDLRDATA*    conshdlrdata        /**< constraint handler data */
   );

/** returns the constraint handler of the given name, or NULL if not existing */
extern
SCIP_CONSHDLR* SCIPfindConshdlr(
   SCIP*                 scip,               /**< SCIP data structure */
   const char*           name                /**< name of constraint handler */
   );

/** returns the array of currently available constraint handlers */
extern
SCIP_CONSHDLR** SCIPgetConshdlrs(
   SCIP*                 scip                /**< SCIP data structure */
   );

/** returns the number of currently available constraint handlers */
extern
int SCIPgetNConshdlrs(
   SCIP*                 scip                /**< SCIP data structure */
   );

/** creates a conflict handler and includes it in SCIP */
extern
SCIP_RETCODE SCIPincludeConflicthdlr(
   SCIP*                 scip,               /**< SCIP data structure */
   const char*           name,               /**< name of conflict handler */
   const char*           desc,               /**< description of conflict handler */
   int                   priority,           /**< priority of the conflict handler */
   SCIP_DECL_CONFLICTCOPY((*conflictcopy)),  /**< copy method of conflict handler or NULL if you don't want to copy your plugin into sub-SCIPs */
   SCIP_DECL_CONFLICTFREE((*conflictfree)),  /**< destructor of conflict handler */
   SCIP_DECL_CONFLICTINIT((*conflictinit)),  /**< initialize conflict handler */
   SCIP_DECL_CONFLICTEXIT((*conflictexit)),  /**< deinitialize conflict handler */
   SCIP_DECL_CONFLICTINITSOL((*conflictinitsol)),/**< solving process initialization method of conflict handler */
   SCIP_DECL_CONFLICTEXITSOL((*conflictexitsol)),/**< solving process deinitialization method of conflict handler */
   SCIP_DECL_CONFLICTEXEC((*conflictexec)),  /**< conflict processing method of conflict handler */
   SCIP_CONFLICTHDLRDATA* conflicthdlrdata   /**< conflict handler data */
   );

/** returns the conflict handler of the given name, or NULL if not existing */
extern
SCIP_CONFLICTHDLR* SCIPfindConflicthdlr(
   SCIP*                 scip,               /**< SCIP data structure */
   const char*           name                /**< name of conflict handler */
   );

/** returns the array of currently available conflict handlers */
extern
SCIP_CONFLICTHDLR** SCIPgetConflicthdlrs(
   SCIP*                 scip                /**< SCIP data structure */
   );

/** returns the number of currently available conflict handlers */
extern
int SCIPgetNConflicthdlrs(
   SCIP*                 scip                /**< SCIP data structure */
   );

/** sets the priority of a conflict handler */
extern
SCIP_RETCODE SCIPsetConflicthdlrPriority(
   SCIP*                 scip,               /**< SCIP data structure */
   SCIP_CONFLICTHDLR*    conflicthdlr,       /**< conflict handler */
   int                   priority            /**< new priority of the conflict handler */
   );

/** creates a presolver and includes it in SCIP */
extern
SCIP_RETCODE SCIPincludePresol(
   SCIP*                 scip,               /**< SCIP data structure */
   const char*           name,               /**< name of presolver */
   const char*           desc,               /**< description of presolver */
   int                   priority,           /**< priority of the presolver (>= 0: before, < 0: after constraint handlers) */
   int                   maxrounds,          /**< maximal number of presolving rounds the presolver participates in (-1: no limit) */
   SCIP_Bool             delay,              /**< should presolver be delayed, if other presolvers found reductions? */
   SCIP_DECL_PRESOLCOPY  ((*presolcopy)),    /**< copy method of presolver or NULL if you don't want to copy your plugin into sub-SCIPs */
   SCIP_DECL_PRESOLFREE  ((*presolfree)),    /**< destructor of presolver to free user data (called when SCIP is exiting) */
   SCIP_DECL_PRESOLINIT  ((*presolinit)),    /**< initialization method of presolver (called after problem was transformed) */
   SCIP_DECL_PRESOLEXIT  ((*presolexit)),    /**< deinitialization method of presolver (called before transformed problem is freed) */
   SCIP_DECL_PRESOLINITPRE((*presolinitpre)),/**< presolving initialization method of presolver (called when presolving is about to begin) */
   SCIP_DECL_PRESOLEXITPRE((*presolexitpre)),/**< presolving deinitialization method of presolver (called after presolving has been finished) */
   SCIP_DECL_PRESOLEXEC  ((*presolexec)),    /**< execution method of presolver */
   SCIP_PRESOLDATA*      presoldata          /**< presolver data */
   );

/** returns the presolver of the given name, or NULL if not existing */
extern
SCIP_PRESOL* SCIPfindPresol(
   SCIP*                 scip,               /**< SCIP data structure */
   const char*           name                /**< name of presolver */
   );

/** returns the array of currently available presolvers */
extern
SCIP_PRESOL** SCIPgetPresols(
   SCIP*                 scip                /**< SCIP data structure */
   );

/** returns the number of currently available presolvers */
extern
int SCIPgetNPresols(
   SCIP*                 scip                /**< SCIP data structure */
   );

/** sets the priority of a presolver */
extern
SCIP_RETCODE SCIPsetPresolPriority(
   SCIP*                 scip,               /**< SCIP data structure */
   SCIP_PRESOL*          presol,             /**< presolver */
   int                   priority            /**< new priority of the presolver */
   );

/** creates a relaxation handler and includes it in SCIP */
extern
SCIP_RETCODE SCIPincludeRelax(
   SCIP*                 scip,               /**< SCIP data structure */
   const char*           name,               /**< name of relaxation handler */
   const char*           desc,               /**< description of relaxation handler */
   int                   priority,           /**< priority of the relaxation handler (negative: after LP, non-negative: before LP) */
   int                   freq,               /**< frequency for calling relaxation handler */
   SCIP_DECL_RELAXCOPY   ((*relaxcopy)),     /**< copy method of relaxation handler or NULL if you don't want to copy your plugin into sub-SCIPs */
   SCIP_DECL_RELAXFREE   ((*relaxfree)),     /**< destructor of relaxation handler */
   SCIP_DECL_RELAXINIT   ((*relaxinit)),     /**< initialize relaxation handler */
   SCIP_DECL_RELAXEXIT   ((*relaxexit)),     /**< deinitialize relaxation handler */
   SCIP_DECL_RELAXINITSOL((*relaxinitsol)),  /**< solving process initialization method of relaxation handler */
   SCIP_DECL_RELAXEXITSOL((*relaxexitsol)),  /**< solving process deinitialization method of relaxation handler */
   SCIP_DECL_RELAXEXEC   ((*relaxexec)),     /**< execution method of relaxation handler */
   SCIP_RELAXDATA*       relaxdata           /**< relaxation handler data */
   );

/** returns the relaxation handler of the given name, or NULL if not existing */
extern
SCIP_RELAX* SCIPfindRelax(
   SCIP*                 scip,               /**< SCIP data structure */
   const char*           name                /**< name of relaxation handler*/
   );

/** returns the array of currently available relaxation handlers  */
extern
SCIP_RELAX** SCIPgetRelaxs(
   SCIP*                 scip                /**< SCIP data structure */
   );

/** returns the number of currently available relaxation handlers  */
extern
int SCIPgetNRelaxs(
   SCIP*                 scip                /**< SCIP data structure */
   );

/** sets the priority of a relaxation handler*/
extern
SCIP_RETCODE SCIPsetRelaxPriority(
   SCIP*                 scip,               /**< SCIP data structure */
   SCIP_RELAX*           relax,              /**< relaxation handler */
   int                   priority            /**< new priority of the relaxation handler */
   );

/** creates a separator and includes it in SCIP */
extern
SCIP_RETCODE SCIPincludeSepa(
   SCIP*                 scip,               /**< SCIP data structure */
   const char*           name,               /**< name of separator */
   const char*           desc,               /**< description of separator */
   int                   priority,           /**< priority of separator (>= 0: before, < 0: after constraint handlers) */
   int                   freq,               /**< frequency for calling separator */
   SCIP_Real             maxbounddist,       /**< maximal relative distance from current node's dual bound to primal bound compared
                                              *   to best node's dual bound for applying separation */
   SCIP_Bool             usessubscip,        /**< does the separator use a secondary SCIP instance? */
   SCIP_Bool             delay,              /**< should separator be delayed, if other separators found cuts? */
   SCIP_DECL_SEPACOPY    ((*sepacopy)),      /**< copy method of separator or NULL if you don't want to copy your plugin into sub-SCIPs */
   SCIP_DECL_SEPAFREE    ((*sepafree)),      /**< destructor of separator */
   SCIP_DECL_SEPAINIT    ((*sepainit)),      /**< initialize separator */
   SCIP_DECL_SEPAEXIT    ((*sepaexit)),      /**< deinitialize separator */
   SCIP_DECL_SEPAINITSOL ((*sepainitsol)),   /**< solving process initialization method of separator */
   SCIP_DECL_SEPAEXITSOL ((*sepaexitsol)),   /**< solving process deinitialization method of separator */
   SCIP_DECL_SEPAEXECLP  ((*sepaexeclp)),    /**< LP solution separation method of separator */
   SCIP_DECL_SEPAEXECSOL ((*sepaexecsol)),   /**< arbitrary primal solution separation method of separator */
   SCIP_SEPADATA*        sepadata            /**< separator data */
   );

/** returns the separator of the given name, or NULL if not existing */
extern
SCIP_SEPA* SCIPfindSepa(
   SCIP*                 scip,               /**< SCIP data structure */
   const char*           name                /**< name of separator */
   );

/** returns the array of currently available separators */
extern
SCIP_SEPA** SCIPgetSepas(
   SCIP*                 scip                /**< SCIP data structure */
   );

/** returns the number of currently available separators */
extern
int SCIPgetNSepas(
   SCIP*                 scip                /**< SCIP data structure */
   );

/** sets the priority of a separator */
extern
SCIP_RETCODE SCIPsetSepaPriority(
   SCIP*                 scip,               /**< SCIP data structure */
   SCIP_SEPA*            sepa,               /**< separator */
   int                   priority            /**< new priority of the separator */
   );

/** creates a propagator and includes it in SCIP */
extern
SCIP_RETCODE SCIPincludeProp(
   SCIP*                 scip,               /**< SCIP data structure */
   const char*           name,               /**< name of propagator */
   const char*           desc,               /**< description of propagator */
   int                   priority,           /**< priority of the propagator (>= 0: before, < 0: after constraint handlers) */
   int                   freq,               /**< frequency for calling propagator */
   SCIP_Bool             delay,              /**< should propagator be delayed, if other propagators found reductions? */
   SCIP_PROPTIMING       timingmask,         /**< positions in the node solving loop where propagators should be executed */
   int                   presolpriority,     /**< priority of the propagator (>= 0: before, < 0: after constraint handlers) */
   int                   presolmaxrounds,    /**< maximal number of presolving rounds the propagator participates in (-1: no limit) */
   SCIP_Bool             presoldelay,        /**< should presolving be delayed, if other presolvers found reductions? */
   SCIP_DECL_PROPCOPY    ((*propcopy)),      /**< copy method of propagator or NULL if you don't want to copy your plugin into sub-SCIPs */
   SCIP_DECL_PROPFREE    ((*propfree)),      /**< destructor of propagator */
   SCIP_DECL_PROPINIT    ((*propinit)),      /**< initialize propagator */
   SCIP_DECL_PROPEXIT    ((*propexit)),      /**< deinitialize propagator */
   SCIP_DECL_PROPINITPRE ((*propinitpre)),   /**< presolving initialization method of propagator */
   SCIP_DECL_PROPEXITPRE ((*propexitpre)),   /**< presolving deinitialization method of propagator */
   SCIP_DECL_PROPINITSOL ((*propinitsol)),   /**< solving process initialization method of propagator */
   SCIP_DECL_PROPEXITSOL ((*propexitsol)),   /**< solving process deinitialization method of propagator */
   SCIP_DECL_PROPPRESOL  ((*proppresol)),    /**< presolving method */
   SCIP_DECL_PROPEXEC    ((*propexec)),      /**< execution method of propagator */
   SCIP_DECL_PROPRESPROP ((*propresprop)),   /**< propagation conflict resolving method */
   SCIP_PROPDATA*        propdata            /**< propagator data */
   );

/** returns the propagator of the given name, or NULL if not existing */
extern
SCIP_PROP* SCIPfindProp(
   SCIP*                 scip,               /**< SCIP data structure */
   const char*           name                /**< name of propagator */
   );

/** returns the array of currently available propagators */
extern
SCIP_PROP** SCIPgetProps(
   SCIP*                 scip                /**< SCIP data structure */
   );

/** returns the number of currently available propagators */
extern
int SCIPgetNProps(
   SCIP*                 scip                /**< SCIP data structure */
   );

/** sets the priority of a propagator */
extern
SCIP_RETCODE SCIPsetPropPriority(
   SCIP*                 scip,               /**< SCIP data structure */
   SCIP_PROP*            prop,               /**< propagator */
   int                   priority            /**< new priority of the propagator */
   );

/** sets the presolving priority of a propagator */
extern
SCIP_RETCODE SCIPsetPropPresolPriority(
   SCIP*                 scip,               /**< SCIP data structure */
   SCIP_PROP*            prop,               /**< propagator */
   int                   presolpriority      /**< new presol priority of the propagator */
   );


/** creates a primal heuristic and includes it in SCIP */
extern
SCIP_RETCODE SCIPincludeHeur(
   SCIP*                 scip,               /**< SCIP data structure */
   const char*           name,               /**< name of primal heuristic */
   const char*           desc,               /**< description of primal heuristic */
   char                  dispchar,           /**< display character of primal heuristic */
   int                   priority,           /**< priority of the primal heuristic */
   int                   freq,               /**< frequency for calling primal heuristic */
   int                   freqofs,            /**< frequency offset for calling primal heuristic */
   int                   maxdepth,           /**< maximal depth level to call heuristic at (-1: no limit) */
   unsigned int          timingmask,         /**< positions in the node solving loop where heuristic should be executed;
                                              *   see definition of SCIP_HeurTiming for possible values */
   SCIP_Bool             usessubscip,        /**< does the heuristic use a secondary SCIP instance? */
   SCIP_DECL_HEURCOPY    ((*heurcopy)),      /**< copy method of primal heuristic or NULL if you don't want to copy your plugin into sub-SCIPs */
   SCIP_DECL_HEURFREE    ((*heurfree)),      /**< destructor of primal heuristic */
   SCIP_DECL_HEURINIT    ((*heurinit)),      /**< initialize primal heuristic */
   SCIP_DECL_HEUREXIT    ((*heurexit)),      /**< deinitialize primal heuristic */
   SCIP_DECL_HEURINITSOL ((*heurinitsol)),   /**< solving process initialization method of primal heuristic */
   SCIP_DECL_HEUREXITSOL ((*heurexitsol)),   /**< solving process deinitialization method of primal heuristic */
   SCIP_DECL_HEUREXEC    ((*heurexec)),      /**< execution method of primal heuristic */
   SCIP_HEURDATA*        heurdata            /**< primal heuristic data */
   );

/** returns the primal heuristic of the given name, or NULL if not existing */
extern
SCIP_HEUR* SCIPfindHeur(
   SCIP*                 scip,               /**< SCIP data structure */
   const char*           name                /**< name of primal heuristic */
   );

/** returns the array of currently available primal heuristics */
extern
SCIP_HEUR** SCIPgetHeurs(
   SCIP*                 scip                /**< SCIP data structure */
   );

/** returns the number of currently available primal heuristics */
extern
int SCIPgetNHeurs(
   SCIP*                 scip                /**< SCIP data structure */
   );

/** sets the priority of a primal heuristic */
extern
SCIP_RETCODE SCIPsetHeurPriority(
   SCIP*                 scip,               /**< SCIP data structure */
   SCIP_HEUR*            heur,               /**< primal heuristic */
   int                   priority            /**< new priority of the primal heuristic */
   );

/** creates an event handler and includes it in SCIP */
extern
SCIP_RETCODE SCIPincludeEventhdlr(
   SCIP*                 scip,               /**< SCIP data structure */
   const char*           name,               /**< name of event handler */
   const char*           desc,               /**< description of event handler */
   SCIP_DECL_EVENTCOPY   ((*eventcopy)),     /**< copy method of event handler or NULL if you don't want to copy your plugin into sub-SCIPs */
   SCIP_DECL_EVENTFREE   ((*eventfree)),     /**< destructor of event handler */
   SCIP_DECL_EVENTINIT   ((*eventinit)),     /**< initialize event handler */
   SCIP_DECL_EVENTEXIT   ((*eventexit)),     /**< deinitialize event handler */
   SCIP_DECL_EVENTINITSOL((*eventinitsol)),  /**< solving process initialization method of event handler */
   SCIP_DECL_EVENTEXITSOL((*eventexitsol)),  /**< solving process deinitialization method of event handler */
   SCIP_DECL_EVENTDELETE ((*eventdelete)),   /**< free specific event data */
   SCIP_DECL_EVENTEXEC   ((*eventexec)),     /**< execute event handler */
   SCIP_EVENTHDLRDATA*   eventhdlrdata       /**< event handler data */
   );

/** returns the event handler of the given name, or NULL if not existing */
extern
SCIP_EVENTHDLR* SCIPfindEventhdlr(
   SCIP*                 scip,               /**< SCIP data structure */
   const char*           name                /**< name of event handler */
   );

/** returns the array of currently available event handlers */
extern
SCIP_EVENTHDLR** SCIPgetEventhdlrs(
   SCIP*                 scip                /**< SCIP data structure */
   );

/** returns the number of currently available event handlers */
extern
int SCIPgetNEventhdlrs(
   SCIP*                 scip                /**< SCIP data structure */
   );

/** creates a node selector and includes it in SCIP */
extern
SCIP_RETCODE SCIPincludeNodesel(
   SCIP*                 scip,               /**< SCIP data structure */
   const char*           name,               /**< name of node selector */
   const char*           desc,               /**< description of node selector */
   int                   stdpriority,        /**< priority of the node selector in standard mode */
   int                   memsavepriority,    /**< priority of the node selector in memory saving mode */
   SCIP_DECL_NODESELCOPY ((*nodeselcopy)),   /**< copy method of node selector or NULL if you don't want to copy your plugin into sub-SCIPs */
   SCIP_DECL_NODESELFREE ((*nodeselfree)),   /**< destructor of node selector */
   SCIP_DECL_NODESELINIT ((*nodeselinit)),   /**< initialize node selector */
   SCIP_DECL_NODESELEXIT ((*nodeselexit)),   /**< deinitialize node selector */
   SCIP_DECL_NODESELINITSOL((*nodeselinitsol)),/**< solving process initialization method of node selector */
   SCIP_DECL_NODESELEXITSOL((*nodeselexitsol)),/**< solving process deinitialization method of node selector */
   SCIP_DECL_NODESELSELECT((*nodeselselect)),/**< node selection method */
   SCIP_DECL_NODESELCOMP ((*nodeselcomp)),   /**< node comparison method */
   SCIP_NODESELDATA*     nodeseldata         /**< node selector data */
   );

/** returns the node selector of the given name, or NULL if not existing */
extern
SCIP_NODESEL* SCIPfindNodesel(
   SCIP*                 scip,               /**< SCIP data structure */
   const char*           name                /**< name of node selector */
   );

/** returns the array of currently available node selectors */
extern
SCIP_NODESEL** SCIPgetNodesels(
   SCIP*                 scip                /**< SCIP data structure */
   );

/** returns the number of currently available node selectors */
extern
int SCIPgetNNodesels(
   SCIP*                 scip                /**< SCIP data structure */
   );

/** sets the priority of a node selector in standard mode */
extern
SCIP_RETCODE SCIPsetNodeselStdPriority(
   SCIP*                 scip,               /**< SCIP data structure */
   SCIP_NODESEL*         nodesel,            /**< node selector */
   int                   priority            /**< new standard priority of the node selector */
   );

/** sets the priority of a node selector in memory saving mode */
extern
SCIP_RETCODE SCIPsetNodeselMemsavePriority(
   SCIP*                 scip,               /**< SCIP data structure */
   SCIP_NODESEL*         nodesel,            /**< node selector */
   int                   priority            /**< new memory saving priority of the node selector */
   );

/** returns the currently used node selector */
extern
SCIP_NODESEL* SCIPgetNodesel(
   SCIP*                 scip                /**< SCIP data structure */
   );

/** creates a branching rule and includes it in SCIP */
extern
SCIP_RETCODE SCIPincludeBranchrule(
   SCIP*                 scip,               /**< SCIP data structure */
   const char*           name,               /**< name of branching rule */
   const char*           desc,               /**< description of branching rule */
   int                   priority,           /**< priority of the branching rule */
   int                   maxdepth,           /**< maximal depth level, up to which this branching rule should be used (or -1) */
   SCIP_Real             maxbounddist,       /**< maximal relative distance from current node's dual bound to primal bound
                                              *   compared to best node's dual bound for applying branching rule
                                              *   (0.0: only on current best node, 1.0: on all nodes) */
   SCIP_DECL_BRANCHCOPY  ((*branchcopy)),    /**< copy method of branching rule or NULL if you don't want to copy your plugin into sub-SCIPs */
   SCIP_DECL_BRANCHFREE  ((*branchfree)),    /**< destructor of branching rule */
   SCIP_DECL_BRANCHINIT  ((*branchinit)),    /**< initialize branching rule */
   SCIP_DECL_BRANCHEXIT  ((*branchexit)),    /**< deinitialize branching rule */
   SCIP_DECL_BRANCHINITSOL((*branchinitsol)),/**< solving process initialization method of branching rule */
   SCIP_DECL_BRANCHEXITSOL((*branchexitsol)),/**< solving process deinitialization method of branching rule */
   SCIP_DECL_BRANCHEXECLP((*branchexeclp)),  /**< branching execution method for fractional LP solutions */
   SCIP_DECL_BRANCHEXECEXT((*branchexecext)),/**< branching execution method for relaxation solutions */
   SCIP_DECL_BRANCHEXECPS((*branchexecps)),  /**< branching execution method for not completely fixed pseudo solutions */
   SCIP_BRANCHRULEDATA*  branchruledata      /**< branching rule data */
   );

/** returns the branching rule of the given name, or NULL if not existing */
extern
SCIP_BRANCHRULE* SCIPfindBranchrule(
   SCIP*                 scip,               /**< SCIP data structure */
   const char*           name                /**< name of branching rule */
   );

/** returns the array of currently available branching rules */
extern
SCIP_BRANCHRULE** SCIPgetBranchrules(
   SCIP*                 scip                /**< SCIP data structure */
   );

/** returns the number of currently available branching rules */
extern
int SCIPgetNBranchrules(
   SCIP*                 scip                /**< SCIP data structure */
   );

/** sets the priority of a branching rule */
extern
SCIP_RETCODE SCIPsetBranchrulePriority(
   SCIP*                 scip,               /**< SCIP data structure */
   SCIP_BRANCHRULE*      branchrule,         /**< branching rule */
   int                   priority            /**< new priority of the branching rule */
   );

/** sets maximal depth level, up to which this branching rule should be used (-1 for no limit) */
extern
SCIP_RETCODE SCIPsetBranchruleMaxdepth(
   SCIP*                 scip,               /**< SCIP data structure */
   SCIP_BRANCHRULE*      branchrule,         /**< branching rule */
   int                   maxdepth            /**< new maxdepth of the branching rule */
   );

/** sets maximal relative distance from current node's dual bound to primal bound for applying branching rule */
extern
SCIP_RETCODE SCIPsetBranchruleMaxbounddist(
   SCIP*                 scip,               /**< SCIP data structure */
   SCIP_BRANCHRULE*      branchrule,         /**< branching rule */
   SCIP_Real             maxbounddist        /**< new maxbounddist of the branching rule */
   );

/** creates a display column and includes it in SCIP */
extern
SCIP_RETCODE SCIPincludeDisp(
   SCIP*                 scip,               /**< SCIP data structure */
   const char*           name,               /**< name of display column */
   const char*           desc,               /**< description of display column */
   const char*           header,             /**< head line of display column */
   SCIP_DISPSTATUS       dispstatus,         /**< display activation status of display column */
   SCIP_DECL_DISPCOPY    ((*dispcopy)),      /**< copy method of display column or NULL if you don't want to copy your plugin into sub-SCIPs */
   SCIP_DECL_DISPFREE    ((*dispfree)),      /**< destructor of display column */
   SCIP_DECL_DISPINIT    ((*dispinit)),      /**< initialize display column */
   SCIP_DECL_DISPEXIT    ((*dispexit)),      /**< deinitialize display column */
   SCIP_DECL_DISPINITSOL ((*dispinitsol)),   /**< solving process initialization method of display column */
   SCIP_DECL_DISPEXITSOL ((*dispexitsol)),   /**< solving process deinitialization method of display column */
   SCIP_DECL_DISPOUTPUT  ((*dispoutput)),    /**< output method */
   SCIP_DISPDATA*        dispdata,           /**< display column data */
   int                   width,              /**< width of display column (no. of chars used) */
   int                   priority,           /**< priority of display column */
   int                   position,           /**< relative position of display column */
   SCIP_Bool             stripline           /**< should the column be separated with a line from its right neighbor? */
   );

/** returns the display column of the given name, or NULL if not existing */
extern
SCIP_DISP* SCIPfindDisp(
   SCIP*                 scip,               /**< SCIP data structure */
   const char*           name                /**< name of display column */
   );

/** returns the array of currently available display columns */
extern
SCIP_DISP** SCIPgetDisps(
   SCIP*                 scip                /**< SCIP data structure */
   );

/** returns the number of currently available display columns */
extern
int SCIPgetNDisps(
   SCIP*                 scip                /**< SCIP data structure */
   );

/** automatically selects display columns for being shown w.r.t. the display width parameter */
extern
SCIP_RETCODE SCIPautoselectDisps(
   SCIP*                 scip                /**< SCIP data structure */
   );

/** includes an NLPI in SCIP */
extern
SCIP_RETCODE SCIPincludeNlpi(
   SCIP*                 scip,               /**< SCIP data structure */
   SCIP_NLPI*            nlpi                /**< NLPI data structure */
   );

/** returns the NLPI of the given name, or NULL if not existing */
extern
SCIP_NLPI* SCIPfindNlpi(
   SCIP*                 scip,               /**< SCIP data structure */
   const char*           name                /**< name of NLPI */
   );

/** returns the array of currently available NLPIs (sorted by priority) */
extern
SCIP_NLPI** SCIPgetNlpis(
   SCIP*                 scip                /**< SCIP data structure */
   );

/** returns the number of currently available NLPIs */
extern
int SCIPgetNNlpis(
   SCIP*                 scip                /**< SCIP data structure */
   );

/** sets the priority of an NLPI */
extern
SCIP_RETCODE SCIPsetNlpiPriority(
   SCIP*                 scip,               /**< SCIP data structure */
   SCIP_NLPI*            nlpi,               /**< NLPI */
   int                   priority            /**< new priority of the NLPI */
   );

/** includes information about an external code linked into the SCIP library */
extern
SCIP_RETCODE SCIPincludeExternalCodeInformation(
   SCIP*                 scip,               /**< SCIP data structure */
   const char*           name,               /**< name of external code */
   const char*           description         /**< description of external code, or NULL */
   );

/** returns an array of names of currently included external codes */
extern
char** SCIPgetExternalCodeNames(
   SCIP*                 scip                /**< SCIP data structure */
   );

/** returns an array of the descriptions of currently included external codes
 *
 *  @note some descriptions may be NULL
 */
extern
char** SCIPgetExternalCodeDescriptions(
   SCIP*                 scip                /**< SCIP data structure */
   );

/** returns the number of currently included information on external codes */
extern
int SCIPgetNExternalCodes(
   SCIP*                 scip                /**< SCIP data structure */
   );

/** prints information on external codes to a file stream via the message handler system
 *
 *  @note If the message handler is set to a NULL pointer nothing will be printed
 */
extern
void SCIPprintExternalCodes(
   SCIP*                 scip,               /**< SCIP data structure */
   FILE*                 file                /**< output file (or NULL for standard output) */
   );

/**@} */




/*
 * user interactive dialog methods
 */

/**@name User Interactive Dialog Methods */
/**@{ */

/** creates and includes dialog */
extern
SCIP_RETCODE SCIPincludeDialog(
   SCIP*                 scip,               /**< SCIP data structure */
   SCIP_DIALOG**         dialog,             /**< pointer to store the dialog */
   SCIP_DECL_DIALOGCOPY  ((*dialogcopy)),    /**< copy method of dialog or NULL if you don't want to copy your plugin into sub-SCIPs */
   SCIP_DECL_DIALOGEXEC  ((*dialogexec)),    /**< execution method of dialog */
   SCIP_DECL_DIALOGDESC  ((*dialogdesc)),    /**< description output method of dialog, or NULL */
   SCIP_DECL_DIALOGFREE  ((*dialogfree)),    /**< destructor of dialog to free user data, or NULL */
   const char*           name,               /**< name of dialog: command name appearing in parent's dialog menu */
   const char*           desc,               /**< description of dialog used if description output method is NULL */
   SCIP_Bool             issubmenu,          /**< is the dialog a submenu? */
   SCIP_DIALOGDATA*      dialogdata          /**< user defined dialog data */
   );

/** returns if the dialog already exists */
extern
SCIP_Bool SCIPexistsDialog(
   SCIP*                 scip,               /**< SCIP data structure */
   SCIP_DIALOG*          dialog              /**< dialog */
   );

/** captures a dialog */
extern
SCIP_RETCODE SCIPcaptureDialog(
   SCIP*                 scip,               /**< SCIP data structure */
   SCIP_DIALOG*          dialog              /**< dialog */
   );

/** releases a dialog */
extern
SCIP_RETCODE SCIPreleaseDialog(
   SCIP*                 scip,               /**< SCIP data structure */
   SCIP_DIALOG**         dialog              /**< pointer to the dialog */
   );

/** makes given dialog the root dialog of SCIP's interactive user shell; captures dialog and releases former root dialog */
extern
SCIP_RETCODE SCIPsetRootDialog(
   SCIP*                 scip,               /**< SCIP data structure */
   SCIP_DIALOG*          dialog              /**< dialog to be the root */
   );

/** returns the root dialog of SCIP's interactive user shell */
extern
SCIP_DIALOG* SCIPgetRootDialog(
   SCIP*                 scip                /**< SCIP data structure */
   );

/** adds a sub dialog to the given dialog as menu entry and captures it */
extern
SCIP_RETCODE SCIPaddDialogEntry(
   SCIP*                 scip,               /**< SCIP data structure */
   SCIP_DIALOG*          dialog,             /**< dialog to extend, or NULL for root dialog */
   SCIP_DIALOG*          subdialog           /**< subdialog to add as menu entry in dialog */
   );

/** adds a single line of input which is treated as if the user entered the command line */
extern
SCIP_RETCODE SCIPaddDialogInputLine(
   SCIP*                 scip,               /**< SCIP data structure */
   const char*           inputline           /**< input line to add */
   );

/** adds a single line of input to the command history which can be accessed with the cursor keys */
extern
SCIP_RETCODE SCIPaddDialogHistoryLine(
   SCIP*                 scip,               /**< SCIP data structure */
   const char*           inputline           /**< input line to add */
   );

/** starts interactive mode of SCIP by executing the root dialog */
extern
SCIP_RETCODE SCIPstartInteraction(
   SCIP*                 scip                /**< SCIP data structure */
   );
   
/**@} */




/*
 * global problem methods
 */

/**@name Global Problem Methods */
/**@{ */

/** creates empty problem and initializes all solving data structures (the objective sense is set to MINIMIZE)
 *  If the problem type requires the use of variable pricers, these pricers should be added to the problem with calls
 *  to SCIPactivatePricer(). These pricers are automatically deactivated, when the problem is freed.
 */
extern
SCIP_RETCODE SCIPcreateProb(
   SCIP*                 scip,               /**< SCIP data structure */
   const char*           name,               /**< problem name */
   SCIP_DECL_PROBDELORIG ((*probdelorig)),   /**< frees user data of original problem */
   SCIP_DECL_PROBTRANS   ((*probtrans)),     /**< creates user data of transformed problem by transforming original user data */
   SCIP_DECL_PROBDELTRANS((*probdeltrans)),  /**< frees user data of transformed problem */
   SCIP_DECL_PROBINITSOL ((*probinitsol)),   /**< solving process initialization method of transformed data */
   SCIP_DECL_PROBEXITSOL ((*probexitsol)),   /**< solving process deinitialization method of transformed data */
   SCIP_DECL_PROBCOPY    ((*probcopy)),      /**< copies user data if you want to copy it to a subscip, or NULL */
   SCIP_PROBDATA*        probdata            /**< user problem data set by the reader */
   );

/** reads problem from file and initializes all solving data structures */
extern
SCIP_RETCODE SCIPreadProb(
   SCIP*                 scip,               /**< SCIP data structure */
   const char*           filename,           /**< problem file name */
   const char*           extension           /**< extension of the desired file reader, 
                                              *   or NULL if file extension should be used */
   );

/** writes original problem to file  */
extern
SCIP_RETCODE SCIPwriteOrigProblem(
   SCIP*                 scip,               /**< SCIP data structure */
   const char*           filename,           /**< output file (or NULL for standard output) */
   const char*           extension,          /**< extension of the desired file reader, 
                                              *   or NULL if file extension should be used */
   SCIP_Bool             genericnames        /**< use generic variable and constraint names? */
   );

/** writes transformed problem which are valid in the current node to file */
extern
SCIP_RETCODE SCIPwriteTransProblem(
   SCIP*                 scip,               /**< SCIP data structure */
   const char*           filename,           /**< output file (or NULL for standard output) */
   const char*           extension,          /**< extension of the desired file reader, 
                                              *   or NULL if file extension should be used */
   SCIP_Bool             genericnames        /**< using generic variable and constraint names? */
   );

/** frees problem and solution process data */
extern
SCIP_RETCODE SCIPfreeProb(
   SCIP*                 scip                /**< SCIP data structure */
   );

/** permutes parts of the problem data structure */
extern
SCIP_RETCODE SCIPpermuteProb(
   SCIP*                 scip,              /**< SCIP data structure */
   unsigned int          randseed,          /**< seed value for random generator */
   SCIP_Bool             permuteconss,      /**< should the list of constraints in each constraint handler be permuted? */
   SCIP_Bool             permutebinvars,    /**< should the list of binary variables be permuted? */
   SCIP_Bool             permuteintvars,    /**< should the list of integer variables be permuted? */
   SCIP_Bool             permuteimplvars,   /**< should the list of implicit integer variables be permuted? */
   SCIP_Bool             permutecontvars    /**< should the list of continuous integer variables be permuted? */
   );

/** gets user problem data */
extern
SCIP_PROBDATA* SCIPgetProbData(
   SCIP*                 scip                /**< SCIP data structure */
   );

/** sets user problem data */
extern
SCIP_RETCODE SCIPsetProbData(
   SCIP*                 scip,               /**< SCIP data structure */
   SCIP_PROBDATA*        probdata            /**< user problem data to use */
   );

/** gets name of the current problem instance */
extern
const char* SCIPgetProbName(
   SCIP*                 scip                /**< SCIP data structure */
   );

/** sets name of the current problem instance */
extern
SCIP_RETCODE SCIPsetProbName(
   SCIP*                 scip,               /**< SCIP data structure */
   const char*           name                /**< name to be set */
   );

/** gets objective sense of original problem */
extern
SCIP_OBJSENSE SCIPgetObjsense(
   SCIP*                 scip                /**< SCIP data structure */
   );

/** sets objective sense of problem */
extern
SCIP_RETCODE SCIPsetObjsense(
   SCIP*                 scip,               /**< SCIP data structure */
   SCIP_OBJSENSE         objsense            /**< new objective sense */
   );

/** adds offset of objective function */
extern
SCIP_RETCODE SCIPaddObjoffset(
   SCIP*                 scip,               /**< SCIP data structure */
   SCIP_Real             addval              /**< value to add to objective offset */
   );

/** returns the objective offset of the original problem */
extern
SCIP_Real SCIPgetOrigObjoffset(
   SCIP*                 scip                /**< SCIP data structure */
   );

/** returns the objective scale of the original problem */
extern
SCIP_Real SCIPgetOrigObjscale(
   SCIP*                 scip                /**< SCIP data structure */
   );

/** returns the objective offset of the transformed problem */
extern
SCIP_Real SCIPgetTransObjoffset(
   SCIP*                 scip                /**< SCIP data structure */
   );

/** returns the objective scale of the transformed problem */
extern
SCIP_Real SCIPgetTransObjscale(
   SCIP*                 scip                /**< SCIP data structure */
   );

/** sets objective scale of the tranformed problem */
extern
void SCIPsetTransObjscale(
   SCIP*                 scip,               /**< SCIP data structure */
   SCIP_Real             objscale            /**< new objective scalar */
   );   

/** sets limit on objective function, such that only solutions better than this limit are accepted */
extern
SCIP_RETCODE SCIPsetObjlimit(
   SCIP*                 scip,               /**< SCIP data structure */
   SCIP_Real             objlimit            /**< new primal objective limit */
   );

/** gets current limit on objective function */
extern
SCIP_Real SCIPgetObjlimit(
   SCIP*                 scip                /**< SCIP data structure */
   );

/** informs SCIP, that the objective value is always integral in every feasible solution */
extern
SCIP_RETCODE SCIPsetObjIntegral(
   SCIP*                 scip                /**< SCIP data structure */
   );

/** returns whether the objective value is known to be integral in every feasible solution */
extern
SCIP_Bool SCIPisObjIntegral(
   SCIP*                 scip                /**< SCIP data structure */
   );

/** returns the Euclidean norm of the objective function vector (available only for transformed problem) */
extern
SCIP_Real SCIPgetObjNorm(
   SCIP*                 scip                /**< SCIP data structure */
   );

/** adds variable to the problem */
extern
SCIP_RETCODE SCIPaddVar(
   SCIP*                 scip,               /**< SCIP data structure */
   SCIP_VAR*             var                 /**< variable to add */
   );

/** adds variable to the problem and uses it as pricing candidate to enter the LP */
extern
SCIP_RETCODE SCIPaddPricedVar(
   SCIP*                 scip,               /**< SCIP data structure */
   SCIP_VAR*             var,                /**< variable to add */
   SCIP_Real             score               /**< pricing score of variable (the larger, the better the variable) */
   );

/** removes variable from the problem */
extern
SCIP_RETCODE SCIPdelVar(
   SCIP*                 scip,               /**< SCIP data structure */
   SCIP_VAR*             var,                /**< variable to delete */
   SCIP_Bool*            deleted             /**< pointer to store whether variable was successfully marked to be deleted */
   );

/** gets variables of the problem along with the numbers of different variable types; data may become invalid after
 *  calls to SCIPchgVarType(), SCIPfixVar(), SCIPaggregateVars(), and SCIPmultiaggregateVar()
 */
extern
SCIP_RETCODE SCIPgetVarsData(
   SCIP*                 scip,               /**< SCIP data structure */
   SCIP_VAR***           vars,               /**< pointer to store variables array or NULL if not needed */
   int*                  nvars,              /**< pointer to store number of variables or NULL if not needed */
   int*                  nbinvars,           /**< pointer to store number of binary variables or NULL if not needed */
   int*                  nintvars,           /**< pointer to store number of integer variables or NULL if not needed */
   int*                  nimplvars,          /**< pointer to store number of implicit integral vars or NULL if not needed */
   int*                  ncontvars           /**< pointer to store number of continuous variables or NULL if not needed */
   );

/** gets array with active problem variables
 *
 *  @warning If your are using the methods which add or change bound of variables (e.g., SCIPchgVarType(), SCIPfixVar(),
 *           SCIPaggregateVars(), and SCIPmultiaggregateVar()), it can happen that the internal variable array (which is
 *           accessed via this method) gets resized and/or resorted. This can invalid the data pointer which is returned
 *           by this method.
 */
extern
SCIP_VAR** SCIPgetVars(
   SCIP*                 scip                /**< SCIP data structure */
   );

/** gets number of active problem variables */
extern
int SCIPgetNVars(
   SCIP*                 scip                /**< SCIP data structure */
   );

/** gets number of binary active problem variables */
extern
int SCIPgetNBinVars(
   SCIP*                 scip                /**< SCIP data structure */
   );

/** gets number of integer active problem variables */
extern
int SCIPgetNIntVars(
   SCIP*                 scip                /**< SCIP data structure */
   );

/** gets number of implicit integer active problem variables */
extern
int SCIPgetNImplVars(
   SCIP*                 scip                /**< SCIP data structure */
   );

/** gets number of continuous active problem variables */
extern
int SCIPgetNContVars(
   SCIP*                 scip                /**< SCIP data structure */
   );

/** gets number of active problem variables with a non-zero objective coefficient
 *
 *  @note In case of the original problem the number of variables is counted. In case of the transformed problem the
 *        number of variables is just return since it is stored
 */
extern
int SCIPgetNObjVars(
   SCIP*                 scip                /**< SCIP data structure */
   );

/** gets array with fixed and aggregated problem variables; data may become invalid after
 *  calls to SCIPfixVar(), SCIPaggregateVars(), and SCIPmultiaggregateVar()
 */
extern
SCIP_VAR** SCIPgetFixedVars(
   SCIP*                 scip                /**< SCIP data structure */
   );

/** gets number of fixed or aggregated problem variables */
extern
int SCIPgetNFixedVars(
   SCIP*                 scip                /**< SCIP data structure */
   );

/** gets variables of the original problem along with the numbers of different variable types; data may become invalid
 *  after a call to SCIPchgVarType()
 */
extern
SCIP_RETCODE SCIPgetOrigVarsData(
   SCIP*                 scip,               /**< SCIP data structure */
   SCIP_VAR***           vars,               /**< pointer to store variables array or NULL if not needed */
   int*                  nvars,              /**< pointer to store number of variables or NULL if not needed */
   int*                  nbinvars,           /**< pointer to store number of binary variables or NULL if not needed */
   int*                  nintvars,           /**< pointer to store number of integer variables or NULL if not needed */
   int*                  nimplvars,          /**< pointer to store number of implicit integral vars or NULL if not needed */
   int*                  ncontvars           /**< pointer to store number of continuous variables or NULL if not needed */
   );

/** gets array with original problem variables; data may become invalid after
 *  a call to SCIPchgVarType()
 */
extern
SCIP_VAR** SCIPgetOrigVars(
   SCIP*                 scip                /**< SCIP data structure */
   );

/** gets number of original problem variables */
extern
int SCIPgetNOrigVars(
   SCIP*                 scip                /**< SCIP data structure */
   );

/** gets number of binary original problem variables */
extern
int SCIPgetNOrigBinVars(
   SCIP*                 scip                /**< SCIP data structure */
   );

/** gets number of integer original problem variables */
extern
int SCIPgetNOrigIntVars(
   SCIP*                 scip                /**< SCIP data structure */
   );

/** gets number of implicit integer original problem variables */
extern
int SCIPgetNOrigImplVars(
   SCIP*                 scip                /**< SCIP data structure */
   );

/** gets number of continuous original problem variables */
extern
int SCIPgetNOrigContVars(
   SCIP*                 scip                /**< SCIP data structure */
   );

/** gets number of all problem variables created during creation and solving of problem;
 *  this includes also variables that were deleted in the meantime
 */
extern
int SCIPgetNTotalVars(
   SCIP*                 scip                /**< SCIP data structure */
   );

/** gets variables of the original or transformed problem along with the numbers of different variable types;
 *  the returned problem space (original or transformed) corresponds to the given solution;
 *  data may become invalid after calls to SCIPchgVarType(), SCIPfixVar(), SCIPaggregateVars(), and 
 *  SCIPmultiaggregateVar()
 */
extern
SCIP_RETCODE SCIPgetSolVarsData(
   SCIP*                 scip,               /**< SCIP data structure */
   SCIP_SOL*             sol,                /**< primal solution that selects the problem space, NULL for current solution */
   SCIP_VAR***           vars,               /**< pointer to store variables array or NULL if not needed */
   int*                  nvars,              /**< pointer to store number of variables or NULL if not needed */
   int*                  nbinvars,           /**< pointer to store number of binary variables or NULL if not needed */
   int*                  nintvars,           /**< pointer to store number of integer variables or NULL if not needed */
   int*                  nimplvars,          /**< pointer to store number of implicit integral vars or NULL if not needed */
   int*                  ncontvars           /**< pointer to store number of continuous variables or NULL if not needed */
   );

/** returns variable of given name in the problem, or NULL if not existing */
extern
SCIP_VAR* SCIPfindVar(
   SCIP*                 scip,               /**< SCIP data structure */
   const char*           name                /**< name of variable to find */
   );

/** returns TRUE iff all potential variables exist in the problem, and FALSE, if there may be additional variables,
 *  that will be added in pricing and improve the objective value
 */
extern
SCIP_Bool SCIPallVarsInProb(
   SCIP*                 scip                /**< SCIP data structure */
   );

/** adds constraint to the problem; if constraint is only valid locally, it is added to the local subproblem of the
 *  current node (and all of its subnodes); otherwise it is added to the global problem;
 *  if a local constraint is added at the root node, it is automatically upgraded into a global constraint
 */
extern
SCIP_RETCODE SCIPaddCons(
   SCIP*                 scip,               /**< SCIP data structure */
   SCIP_CONS*            cons                /**< constraint to add */
   );

/** globally removes constraint from all subproblems; removes constraint from the constraint set change data of the
 *  node, where it was added, or from the problem, if it was a problem constraint
 */
extern
SCIP_RETCODE SCIPdelCons(
   SCIP*                 scip,               /**< SCIP data structure */
   SCIP_CONS*            cons                /**< constraint to delete */
   );

/** returns original constraint of given name in the problem, or NULL if not existing */
extern
SCIP_CONS* SCIPfindOrigCons(
   SCIP*                 scip,               /**< SCIP data structure */
   const char*           name                /**< name of constraint to find */
   );

/** returns constraint of given name in the problem, or NULL if not existing */
extern
SCIP_CONS* SCIPfindCons(
   SCIP*                 scip,               /**< SCIP data structure */
   const char*           name                /**< name of constraint to find */
   );

/** gets number of upgraded constraints */
extern
int SCIPgetNUpgrConss(
   SCIP*                 scip                /**< SCIP data structure */
   );

/** gets total number of globally valid constraints currently in the problem */
extern
int SCIPgetNConss(
   SCIP*                 scip                /**< SCIP data structure */
   );

/** gets array of globally valid constraints currently in the problem
 *
 *  @warning If your are using the method SCIPaddCons(), it can happen that the internal constraint array (which is
 *           accessed via this method) gets resized. This can invalid the data pointer which is returned by this method.
 */
extern
SCIP_CONS** SCIPgetConss(
   SCIP*                 scip                /**< SCIP data structure */
   );

/** gets total number of constraints in the original problem */
extern
int SCIPgetNOrigConss(
   SCIP*                 scip                /**< SCIP data structure */
   );

/** gets array of constraints in the original problem */
extern
SCIP_CONS** SCIPgetOrigConss(
   SCIP*                 scip                /**< SCIP data structure */
   );

/**@} */




/*
 * local subproblem methods
 */

/**@name Local Subproblem Methods */
/**@{ */

/** adds constraint to the given node (and all of its subnodes), even if it is a global constraint;
 *  It is sometimes desirable to add the constraint to a more local node (i.e., a node of larger depth) even if
 *  the constraint is also valid higher in the tree, for example, if one wants to produce a constraint which is
 *  only active in a small part of the tree although it is valid in a larger part.
 *  In this case, one should pass the more global node where the constraint is valid as "validnode".
 *  Note that the same constraint cannot be added twice to the branching tree with different "validnode" parameters.
 *  If the constraint is valid at the same node as it is inserted (the usual case), one should pass NULL as "validnode".
 *  If the "validnode" is the root node, it is automatically upgraded into a global constraint, but still only added to
 *  the given node. If a local constraint is added to the root node, it is added to the global problem instead.
 */
extern
SCIP_RETCODE SCIPaddConsNode(
   SCIP*                 scip,               /**< SCIP data structure */
   SCIP_NODE*            node,               /**< node to add constraint to */
   SCIP_CONS*            cons,               /**< constraint to add */
   SCIP_NODE*            validnode           /**< node at which the constraint is valid, or NULL */
   );

/** adds constraint locally to the current node (and all of its subnodes), even if it is a global constraint;
 *  It is sometimes desirable to add the constraint to a more local node (i.e., a node of larger depth) even if
 *  the constraint is also valid higher in the tree, for example, if one wants to produce a constraint which is
 *  only active in a small part of the tree although it is valid in a larger part.
 *
 *  If the constraint is valid at the same node as it is inserted (the usual case), one should pass NULL as "validnode".
 *  If the "validnode" is the root node, it is automatically upgraded into a global constraint, but still only added to
 *  the given node. If a local constraint is added to the root node, it is added to the global problem instead.
 *
 *  @note The same constraint cannot be added twice to the branching tree with different "validnode" parameters. This is
 *        the case due internal data structures and performance issues. In such a case you should try to realize your
 *        issue using the method SCIPdisableCons() and SCIPenableCons() and control these via the event system of SCIP.
 */
extern
SCIP_RETCODE SCIPaddConsLocal(
   SCIP*                 scip,               /**< SCIP data structure */
   SCIP_CONS*            cons,               /**< constraint to add */
   SCIP_NODE*            validnode           /**< node at which the constraint is valid, or NULL */
   );

/** disables constraint's separation, enforcing, and propagation capabilities at the given node (and all subnodes);
 *  if the method is called at the root node, the constraint is globally deleted from the problem;
 *  the constraint deletion is being remembered at the given node, s.t. after leaving the node's subtree, the constraint
 *  is automatically enabled again, and after entering the node's subtree, it is automatically disabled;
 *  this may improve performance because redundant checks on this constraint are avoided, but it consumes memory;
 *  alternatively, use SCIPdisableCons()
 */
extern
SCIP_RETCODE SCIPdelConsNode(
   SCIP*                 scip,               /**< SCIP data structure */
   SCIP_NODE*            node,               /**< node to disable constraint in */
   SCIP_CONS*            cons                /**< constraint to locally delete */
   );

/** disables constraint's separation, enforcing, and propagation capabilities at the current node (and all subnodes);
 *  if the method is called during problem modification or at the root node, the constraint is globally deleted from
 *  the problem;
 *  the constraint deletion is being remembered at the current node, s.t. after leaving the current subtree, the
 *  constraint is automatically enabled again, and after reentering the current node's subtree, it is automatically
 *  disabled again;
 *  this may improve performance because redundant checks on this constraint are avoided, but it consumes memory;
 *  alternatively, use SCIPdisableCons()
 */
extern
SCIP_RETCODE SCIPdelConsLocal(
   SCIP*                 scip,               /**< SCIP data structure */
   SCIP_CONS*            cons                /**< constraint to locally delete */
   );

/** gets estimate of best primal solution w.r.t. original problem contained in current subtree */
extern
SCIP_Real SCIPgetLocalOrigEstimate(
   SCIP*                 scip                /**< SCIP data structure */
   );

/** gets estimate of best primal solution w.r.t. transformed problem contained in current subtree */
extern
SCIP_Real SCIPgetLocalTransEstimate(
   SCIP*                 scip                /**< SCIP data structure */
   );

/** gets dual bound of current node */
extern
SCIP_Real SCIPgetLocalDualbound(
   SCIP*                 scip                /**< SCIP data structure */
   );

/** gets lower bound of current node in transformed problem */
extern
SCIP_Real SCIPgetLocalLowerbound(
   SCIP*                 scip                /**< SCIP data structure */
   );

/** gets dual bound of given node */
extern
SCIP_Real SCIPgetNodeDualbound(
   SCIP*                 scip,               /**< SCIP data structure */
   SCIP_NODE*            node                /**< node to get dual bound for */
   );

/** gets lower bound of given node in transformed problem */
extern
SCIP_Real SCIPgetNodeLowerbound(
   SCIP*                 scip,               /**< SCIP data structure */
   SCIP_NODE*            node                /**< node to get dual bound for */
   );

/** if given value is tighter (larger for minimization, smaller for maximization) than the current node's dual bound,
 *  sets the current node's dual bound to the new value
 */
extern
SCIP_RETCODE SCIPupdateLocalDualbound(
   SCIP*                 scip,               /**< SCIP data structure */
   SCIP_Real             newbound            /**< new dual bound for the node (if it's tighter than the old one) */
   );

/** if given value is larger than the current node's lower bound (in transformed problem), sets the current node's
 *  lower bound to the new value
 */
extern
SCIP_RETCODE SCIPupdateLocalLowerbound(
   SCIP*                 scip,               /**< SCIP data structure */
   SCIP_Real             newbound            /**< new lower bound for the node (if it's larger than the old one) */
   );

/** if given value is tighter (larger for minimization, smaller for maximization) than the node's dual bound,
 *  sets the node's dual bound to the new value
 */
extern
SCIP_RETCODE SCIPupdateNodeDualbound(
   SCIP*                 scip,               /**< SCIP data structure */
   SCIP_NODE*            node,               /**< node to update dual bound for */
   SCIP_Real             newbound            /**< new dual bound for the node (if it's tighter than the old one) */
   );

/** if given value is larger than the node's lower bound (in transformed problem), sets the node's lower bound
 *  to the new value
 */
extern
SCIP_RETCODE SCIPupdateNodeLowerbound(
   SCIP*                 scip,               /**< SCIP data structure */
   SCIP_NODE*            node,               /**< node to update lower bound for */
   SCIP_Real             newbound            /**< new lower bound for the node (if it's larger than the old one) */
   );

/** change the node selection priority of the given child */
extern 
SCIP_RETCODE SCIPchgChildPrio(
   SCIP*                 scip,               /**< SCIP data structure */
   SCIP_NODE*            child,              /**< child to update the node selection priority */
   SCIP_Real             priority            /**< node selection priority value */
   );

/**@} */




/*
 * solve methods
 */

/**@name Solve Methods */
/**@{ */

/** initializes solving data structures and transforms problem */
extern
SCIP_RETCODE SCIPtransformProb(
   SCIP*                 scip                /**< SCIP data structure */
   );

/** transforms and presolves problem */
extern
SCIP_RETCODE SCIPpresolve(
   SCIP*                 scip                /**< SCIP data structure */
   );

/** transforms, presolves, and solves problem */
extern
SCIP_RETCODE SCIPsolve(
   SCIP*                 scip                /**< SCIP data structure */
   );

/** frees branch and bound tree and all solution process data; statistics, presolving data and transformed problem is
 *  preserved
 */
extern
SCIP_RETCODE SCIPfreeSolve(
   SCIP*                 scip,               /**< SCIP data structure */
   SCIP_Bool             restart             /**< should certain data be preserved for improved restarting? */
   );

/** frees all solution process data including presolving and transformed problem, only original problem is kept */
extern
SCIP_RETCODE SCIPfreeTransform(
   SCIP*                 scip                /**< SCIP data structure */
   );

/** interrupts solving process as soon as possible (e.g., after the current node has been solved) */
extern
SCIP_RETCODE SCIPinterruptSolve(
   SCIP*                 scip                /**< SCIP data structure */
   );

/** restarts solving process as soon as possible (e.g., after the current node has been solved) */
extern
SCIP_RETCODE SCIPrestartSolve(
   SCIP*                 scip                /**< SCIP data structure */
   );

/** whether we are in the restarting phase */
extern
SCIP_Bool SCIPisInRestart(
   SCIP*                 scip                /**< SCIP data structure */
   );

/**@} */




/*
 * variable methods
 */

/**@name Variable Methods */
/**@{ */

/** creates and captures problem variable; if variable is of integral type, fractional bounds are automatically rounded;
 *  an integer variable with bounds zero and one is automatically converted into a binary variable;
 *
 *  @warning When doing column generation and the original problem is a maximization problem, notice that SCIP will
 *           transform the problem into a minimization problem by multiplying the objective function by -1.  Thus, the
 *           original objective function value of variables created during the solving process has to be multiplied by
 *           -1, too.
 *
 *  @note the variable gets captured, hence at one point you have to release it using the method SCIPreleaseVar()
 */
extern
SCIP_RETCODE SCIPcreateVar(
   SCIP*                 scip,               /**< SCIP data structure */
   SCIP_VAR**            var,                /**< pointer to variable object */
   const char*           name,               /**< name of variable, or NULL for automatic name creation */
   SCIP_Real             lb,                 /**< lower bound of variable */
   SCIP_Real             ub,                 /**< upper bound of variable */
   SCIP_Real             obj,                /**< objective function value */
   SCIP_VARTYPE          vartype,            /**< type of variable */
   SCIP_Bool             initial,            /**< should var's column be present in the initial root LP? */
   SCIP_Bool             removable,          /**< is var's column removable from the LP (due to aging or cleanup)? */
   SCIP_DECL_VARDELORIG  ((*vardelorig)),    /**< frees user data of original variable, or NULL */
   SCIP_DECL_VARTRANS    ((*vartrans)),      /**< creates transformed user data by transforming original user data, or NULL */
   SCIP_DECL_VARDELTRANS ((*vardeltrans)),   /**< frees user data of transformed variable, or NULL */
   SCIP_DECL_VARCOPY     ((*varcopy)),       /**< copies variable data if wanted to subscip, or NULL */
   SCIP_VARDATA*         vardata             /**< user data for this specific variable, or NULL */
   );

/** outputs the variable name to the file stream */
extern
SCIP_RETCODE SCIPwriteVarName(
   SCIP*                 scip,               /**< SCIP data structure */
   FILE*                 file,               /**< output file, or NULL for stdout */
   SCIP_VAR*             var,                /**< variable array to output */
   SCIP_Bool             type                /**< should the variable type be also posted */
   );

/** print the given list of variables to output stream separated by the given delimiter character;
 *
 *  i. e. the variables x1, x2, ..., xn with given delimiter ',' are written as: \<x1\>, \<x2\>, ..., \<xn\>;
 *
 *  the method SCIPparseVarsList() can parse such a string
 *
 *  @note The printing process is done via the message handler system.
 */
extern
SCIP_RETCODE SCIPwriteVarsList(
   SCIP*                 scip,               /**< SCIP data structure */
   FILE*                 file,               /**< output file, or NULL for stdout */
   SCIP_VAR**            vars,               /**< variable array to output */
   int                   nvars,              /**< number of variables */
   SCIP_Bool             type,               /**< should the variable type be also posted */
   char                  delimiter           /**< character which is used for delimitation */
   );

/** print the given variables and coefficients as linear sum in the following form
 *  c1 \<x1\> + c2 \<x2\>   ... + cn \<xn\>
 *
 *  This string can be parsed by the method SCIPparseVarsLinearsum().
 *
 *  @note The printing process is done via the message handler system.
 */
extern
SCIP_RETCODE SCIPwriteVarsLinearsum(
   SCIP*                 scip,               /**< SCIP data structure */
   FILE*                 file,               /**< output file, or NULL for stdout */
   SCIP_VAR**            vars,               /**< variable array to output */
   SCIP_Real*            vals,               /**< array of coefficients or NULL if all coefficients are 1.0 */
   int                   nvars,              /**< number of variables */
   SCIP_Bool             type                /**< should the variable type be also posted */
   );

/** print the given monomials as polynomial in the following form
 *  c1 \<x11\>^e11 \<x12\>^e12 ... \<x1n\>^e1n + c2 \<x21\>^e21 \<x22\>^e22 ... + ... + cn \<xn1\>^en1 ...
 *
 *  This string can be parsed by the method SCIPparseVarsPolynomial().
 *
 *  @note The printing process is done via the message handler system.
 */
extern
SCIP_RETCODE SCIPwriteVarsPolynomial(
   SCIP*                 scip,               /**< SCIP data structure */
   FILE*                 file,               /**< output file, or NULL for stdout */
   SCIP_VAR***           monomialvars,       /**< arrays with variables for each monomial */
   SCIP_Real**           monomialexps,       /**< arrays with variable exponents, or NULL if always 1.0 */
   SCIP_Real*            monomialcoefs,      /**< array with monomial coefficients */
   int*                  monomialnvars,      /**< array with number of variables for each monomial */
   int                   nmonomials,         /**< number of monomials */
   SCIP_Bool             type                /**< should the variable type be also posted */
   );

/** parses variable information (in cip format) out of a string; if the parsing process was successful a variable is
 *  created and captured; if variable is of integral type, fractional bounds are automatically rounded; an integer
 *  variable with bounds zero and one is automatically converted into a binary variable
 */
extern
SCIP_RETCODE SCIPparseVar(
   SCIP*                 scip,               /**< SCIP data structure */
   SCIP_VAR**            var,                /**< pointer to store the problem variable */
   const char*           str,                /**< string to parse */
   SCIP_Bool             initial,            /**< should var's column be present in the initial root LP? */
   SCIP_Bool             removable,          /**< is var's column removable from the LP (due to aging or cleanup)? */
   SCIP_DECL_VARCOPY     ((*varcopy)),       /**< copies variable data if wanted to subscip, or NULL */
   SCIP_DECL_VARDELORIG  ((*vardelorig)),    /**< frees user data of original variable */
   SCIP_DECL_VARTRANS    ((*vartrans)),      /**< creates transformed user data by transforming original user data */
   SCIP_DECL_VARDELTRANS ((*vardeltrans)),   /**< frees user data of transformed variable */
   SCIP_VARDATA*         vardata,            /**< user data for this specific variable */
   SCIP_Bool*            success             /**< pointer store if the paring process was successful */
   );

/** parses the given string for a variable name and stores the variable in the corresponding pointer if such a variable
 *  exits and returns the position where the parsing stopped 
 */
extern
SCIP_RETCODE SCIPparseVarName(
   SCIP*                 scip,               /**< SCIP data structure */
   const char*           str,                /**< string to parse */
   SCIP_VAR**            var,                /**< pointer to store the problem variable, or NULL if it does not exit */
   char**                endptr              /**< pointer to store the final string position if successfully */
   );

/** parse the given string as variable list (here ',' is the delimiter)) (\<x1\>, \<x2\>, ..., \<xn\>) (see
 *  SCIPwriteVarsList() ); if it was successful, the pointer success is set to TRUE
 *
 *  @note the pointer success in only set to FALSE in the case that a variable with a parsed variable name does not exist
 *
 *  @note If the number of (parsed) variables is greater than the available slots in the variable array, nothing happens
 *        except that the required size is stored in the corresponding integer; the reason for this approach is that we
 *        cannot reallocate memory, since we do not know how the memory has been allocated (e.g., by a C++ 'new' or SCIP
 *        memory functions).
 */
extern
SCIP_RETCODE SCIPparseVarsList(
   SCIP*                 scip,               /**< SCIP data structure */
   const char*           str,                /**< string to parse */
   SCIP_VAR**            vars,               /**< array to store the parsed variable */
   int*                  nvars,              /**< pointer to store number of parsed variables */
   int                   varssize,           /**< size of the variable array */
   int*                  requiredsize,       /**< pointer to store the required array size for the active variables */
   char**                endptr,             /**< pointer to store the final string position if successfully */
   char                  delimiter,          /**< character which is used for delimitation */
   SCIP_Bool*            success             /**< pointer to store the whether the parsing was successfully or not */
   );

/** parse the given string as linear sum of variables and coefficients (c1 \<x1\> + c2 \<x2\> + ... + cn \<xn\>)
 *  (see SCIPwriteVarsLinearsum() ); if it was successful, the pointer success is set to TRUE
 *
 *  @note the pointer success in only set to FALSE in the case that a variable with a parsed variable name does not exist
 *
 *  @note If the number of (parsed) variables is greater than the available slots in the variable array, nothing happens
 *        except that the required size is stored in the corresponding integer; the reason for this approach is that we
 *        cannot reallocate memory, since we do not know how the memory has been allocated (e.g., by a C++ 'new' or SCIP
 *        memory functions).
 */
extern
SCIP_RETCODE SCIPparseVarsLinearsum(
   SCIP*                 scip,               /**< SCIP data structure */
   const char*           str,                /**< string to parse */
   SCIP_VAR**            vars,               /**< array to store the parsed variables */
   SCIP_Real*            vals,               /**< array to store the parsed coefficients */
   int*                  nvars,              /**< pointer to store number of parsed variables */
   int                   varssize,           /**< size of the variable array */
   int*                  requiredsize,       /**< pointer to store the required array size for the active variables */
   char**                endptr,             /**< pointer to store the final string position if successfully */
   SCIP_Bool*            success             /**< pointer to store the whether the parsing was successfully or not */
   );

/** parse the given string as polynomial of variables and coefficients
 *  (c1 \<x11\>^e11 \<x12\>^e12 ... \<x1n\>^e1n + c2 \<x21\>^e21 \<x22\>^e22 ... + ... + cn \<xn1\>^en1 ...)
 *  (see SCIPwriteVarsPolynomial()); if it was successful, the pointer success is set to TRUE
 *
 *  The user has to call SCIPfreeParseVarsPolynomialData(scip, monomialvars, monomialexps,
 *  monomialcoefs, monomialnvars, *nmonomials) short after SCIPparseVarsPolynomial to free all the
 *  allocated memory again.  Do not keep the arrays created by SCIPparseVarsPolynomial around, since
 *  they use buffer memory that is intended for short term use only.
 *
 *  Parsing is stopped at the end of string (indicated by the \\0-character) or when no more monomials
 *  are recognized.
 */
extern
SCIP_RETCODE SCIPparseVarsPolynomial(
   SCIP*                 scip,               /**< SCIP data structure */
   const char*           str,                /**< string to parse */
   SCIP_VAR****          monomialvars,       /**< pointer to store arrays with variables for each monomial */
   SCIP_Real***          monomialexps,       /**< pointer to store arrays with variable exponents */
   SCIP_Real**           monomialcoefs,      /**< pointer to store array with monomial coefficients */
   int**                 monomialnvars,      /**< pointer to store array with number of variables for each monomial */
   int*                  nmonomials,         /**< pointer to store number of parsed monomials */
   char**                endptr,             /**< pointer to store the final string position if successfully */
   SCIP_Bool*            success             /**< pointer to store the whether the parsing was successfully or not */
   );

/** frees memory allocated when parsing a polynomial from a string */
extern
void SCIPfreeParseVarsPolynomialData(
   SCIP*                 scip,               /**< SCIP data structure */
   SCIP_VAR****          monomialvars,       /**< pointer to store arrays with variables for each monomial */
   SCIP_Real***          monomialexps,       /**< pointer to store arrays with variable exponents */
   SCIP_Real**           monomialcoefs,      /**< pointer to store array with monomial coefficients */
   int**                 monomialnvars,      /**< pointer to store array with number of variables for each monomial */
   int                   nmonomials          /**< pointer to store number of parsed monomials */
   );

/** increases usage counter of variable */
extern
SCIP_RETCODE SCIPcaptureVar(
   SCIP*                 scip,               /**< SCIP data structure */
   SCIP_VAR*             var                 /**< variable to capture */
   );

/** decreases usage counter of variable, if the usage pointer reaches zero the variable gets freed
 *
 *  @note the pointer of the variable will be NULLed
 */
extern
SCIP_RETCODE SCIPreleaseVar(
   SCIP*                 scip,               /**< SCIP data structure */
   SCIP_VAR**            var                 /**< pointer to variable */
   );

/** gets and captures transformed variable of a given variable; if the variable is not yet transformed,
 *  a new transformed variable for this variable is created
 */
extern
SCIP_RETCODE SCIPtransformVar(
   SCIP*                 scip,               /**< SCIP data structure */
   SCIP_VAR*             var,                /**< variable to get/create transformed variable for */
   SCIP_VAR**            transvar            /**< pointer to store the transformed variable */
   );

/** gets and captures transformed variables for an array of variables;
 *  if a variable of the array is not yet transformed, a new transformed variable for this variable is created;
 *  it is possible to call this method with vars == transvars
 */
extern
SCIP_RETCODE SCIPtransformVars(
   SCIP*                 scip,               /**< SCIP data structure */
   int                   nvars,              /**< number of variables to get/create transformed variables for */
   SCIP_VAR**            vars,               /**< array with variables to get/create transformed variables for */
   SCIP_VAR**            transvars           /**< array to store the transformed variables */
   );

/** gets corresponding transformed variable of a given variable;
 *  returns NULL as transvar, if transformed variable is not yet existing
 */
extern
SCIP_RETCODE SCIPgetTransformedVar(
   SCIP*                 scip,               /**< SCIP data structure */
   SCIP_VAR*             var,                /**< variable to get transformed variable for */
   SCIP_VAR**            transvar            /**< pointer to store the transformed variable */
   );

/** gets corresponding transformed variables for an array of variables;
 *  stores NULL in a transvars slot, if the transformed variable is not yet existing;
 *  it is possible to call this method with vars == transvars, but remember that variables that are not
 *  yet transformed will be replaced with NULL
 */
extern
SCIP_RETCODE SCIPgetTransformedVars(
   SCIP*                 scip,               /**< SCIP data structure */
   int                   nvars,              /**< number of variables to get transformed variables for */
   SCIP_VAR**            vars,               /**< array with variables to get transformed variables for */
   SCIP_VAR**            transvars           /**< array to store the transformed variables */
   );

/** gets negated variable x' = lb + ub - x of variable x; negated variable is created, if not yet existing */
extern
SCIP_RETCODE SCIPgetNegatedVar(
   SCIP*                 scip,               /**< SCIP data structure */
   SCIP_VAR*             var,                /**< variable to get negated variable for */
   SCIP_VAR**            negvar              /**< pointer to store the negated variable */
   );

/** gets negated variables x' = lb + ub - x of variables x; negated variables are created, if not yet existing */
extern
SCIP_RETCODE SCIPgetNegatedVars(
   SCIP*                 scip,               /**< SCIP data structure */
   int                   nvars,              /**< number of variables to get negated variables for */
   SCIP_VAR**            vars,               /**< array of variables to get negated variables for */
   SCIP_VAR**            negvars             /**< array to store the negated variables */
   );

/** gets a binary variable that is equal to the given binary variable, and that is either active, fixed, or 
 *  multi-aggregated, or the negated variable of an active, fixed, or multi-aggregated variable
 */
extern
SCIP_RETCODE SCIPgetBinvarRepresentative(
   SCIP*                 scip,               /**< SCIP data structure */
   SCIP_VAR*             var,                /**< binary variable to get binary representative for */
   SCIP_VAR**            repvar,             /**< pointer to store the binary representative */
   SCIP_Bool*            negated             /**< pointer to store whether the negation of an active variable was returned */
   );

/** gets binary variables that are equal to the given binary variables, and which are either active, fixed, or 
 *  multi-aggregated, or the negated variables of active, fixed, or multi-aggregated variables
 */
extern
SCIP_RETCODE SCIPgetBinvarRepresentatives(
   SCIP*                 scip,               /**< SCIP data structure */
   int                   nvars,              /**< number of binary variables to get representatives for */
   SCIP_VAR**            vars,               /**< binary variables to get binary representatives for */
   SCIP_VAR**            repvars,            /**< array to store the binary representatives */
   SCIP_Bool*            negated             /**< array to store whether the negation of an active variable was returned */
   );

/** flattens aggregation graph of multi-aggregated variable in order to avoid exponential recursion later on */
extern
SCIP_RETCODE SCIPflattenVarAggregationGraph(
   SCIP*                 scip,               /**< SCIP data structure */
   SCIP_VAR*             var                 /**< problem variable */
   );

/** Transforms a given linear sum of variables, that is a_1*x_1 + ... + a_n*x_n + c into a corresponding linear sum of
 *  active variables, that is b_1*y_1 + ... + b_m*y_m + d.
 *
 *  If the number of needed active variables is greater than the available slots in the variable array, nothing happens
 *  except that the required size is stored in the corresponding variable (requiredsize). Otherwise, the active variable
 *  representation is stored in the variable array, scalar array and constant.
 *
 *  The reason for this approach is that we cannot reallocate memory, since we do not know how the memory has been
 *  allocated (e.g., by a C++ 'new' or SCIP functions).
 *
 *  @note The resulting linear sum is stored into the given variable array, scalar array, and constant. That means the
 *        given entries are overwritten.
 *
 *  @note That method can be used to convert a single variables into variable space of active variables. Therefore call
 *        the method with the linear sum 1.0*x + 0.0.
 */
extern
SCIP_RETCODE SCIPgetProbvarLinearSum(
   SCIP*                 scip,               /**< SCIP data structure */
   SCIP_VAR**            vars,               /**< variable array x_1, ..., x_n in the linear sum which will be
                                              *   overwritten by the variable array y_1, ..., y_m in the linear sum
                                              *   w.r.t. active variables */
   SCIP_Real*            scalars,            /**< scalars a_1, ..., a_n in linear sum which will be overwritten to the
                                              *   scalars b_1, ..., b_m in the linear sum of the active variables  */
   int*                  nvars,              /**< pointer to number of variables in the linear sum which will be
                                              *   overwritten by the number of variables in the linear sum corresponding
                                              *   to the active variables */
   int                   varssize,           /**< available slots in vars and scalars array which is needed to check if
                                              *   the array are large enough for the linear sum w.r.t. active
                                              *   variables */
   SCIP_Real*            constant,           /**< pointer to constant c in linear sum a_1*x_1 + ... + a_n*x_n + c which
                                              *   will chnage to constant d in the linear sum b_1*y_1 + ... + b_m*y_m +
                                              *   d w.r.t. the active variables */
   int*                  requiredsize,       /**< pointer to store the required array size for the linear sum w.r.t. the
                                              *   active variables */
   SCIP_Bool             mergemultiples      /**< should multiple occurrences of a var be replaced by a single coeff? */
   );

/** return for given variables all their active counterparts; all active variables will be pairwise different
 *  @note It does not hold that the first output variable is the active variable for the first input variable.
 */
extern
SCIP_RETCODE SCIPgetActiveVars(
   SCIP*                 scip,               /**< SCIP data structure */
   SCIP_VAR**            vars,               /**< variable array with given variables and as output all active
					      *   variables, if enough slots exist
					      */
   int*                  nvars,              /**< number of given variables, and as output number of active variables,
					      *   if enough slots exist
					      */
   int                   varssize,           /**< available slots in vars array */
   int*                  requiredsize        /**< pointer to store the required array size for the active variables */
   );

/** returns the reduced costs of the variable in the current node's LP relaxation;
 *  the current node has to have a feasible LP.
 *
 *  returns SCIP_INVALID if the variable is active but not in the current LP;
 *  returns 0 if the variable has been aggregated out or fixed in presolving.
 */
extern
SCIP_Real SCIPgetVarRedcost(
   SCIP*                 scip,               /**< SCIP data structure */
   SCIP_VAR*             var                 /**< variable to get reduced costs, should be a column in current node LP */
   );

/** returns the Farkas coefficient of the variable in the current node's LP relaxation;
 *  the current node has to have an infeasible LP.
 *
 *  returns SCIP_INVALID if the variable is active but not in the current LP;
 *  returns 0 if the variable has been aggregated out or fixed in presolving.
 */
extern
SCIP_Real SCIPgetVarFarkasCoef(
   SCIP*                 scip,               /**< SCIP data structure */
   SCIP_VAR*             var                 /**< variable to get reduced costs, should be a column in current node LP */
   );

/** gets solution value for variable in current node */
extern
SCIP_Real SCIPgetVarSol(
   SCIP*                 scip,               /**< SCIP data structure */
   SCIP_VAR*             var                 /**< variable to get solution value for */
   );

/** gets solution values of multiple variables in current node */
extern
SCIP_RETCODE SCIPgetVarSols(
   SCIP*                 scip,               /**< SCIP data structure */
   int                   nvars,              /**< number of variables to get solution value for */
   SCIP_VAR**            vars,               /**< array with variables to get value for */
   SCIP_Real*            vals                /**< array to store solution values of variables */
   );

/** sets the solution value of all variables in the global relaxation solution to zero */
extern
SCIP_RETCODE SCIPclearRelaxSolVals(
   SCIP*                 scip                /**< SCIP data structure */
   );

/** sets the value of the given variable in the global relaxation solution;
 *  this solution can be filled by the relaxation handlers and can be used by heuristics and for separation;
 *  You can use SCIPclearRelaxSolVals() to set all values to zero, initially;
 *  after setting all solution values, you have to call SCIPmarkRelaxSolValid() 
 *  to inform SCIP that the stored solution is valid
 */
extern
SCIP_RETCODE SCIPsetRelaxSolVal(
   SCIP*                 scip,               /**< SCIP data structure */
   SCIP_VAR*             var,                /**< variable to set value for */
   SCIP_Real             val                 /**< solution value of variable */
   );

/** sets the values of the given variables in the global relaxation solution;
 *  this solution can be filled by the relaxation handlers  and can be used by heuristics and for separation;
 *  the solution is automatically cleared, s.t. all other variables get value 0.0
 */
extern
SCIP_RETCODE SCIPsetRelaxSolVals(
   SCIP*                 scip,               /**< SCIP data structure */
   int                   nvars,              /**< number of variables to set relaxation solution value for */
   SCIP_VAR**            vars,               /**< array with variables to set value for */
   SCIP_Real*            vals                /**< array with solution values of variables */
   );

/** sets the values of the variables in the global relaxation solution to the values 
 *  in the given primal solution; the relaxation solution can be filled by the relaxation hanlders
 *  and might be used by heuristics and for separation
 */
extern
SCIP_RETCODE SCIPsetRelaxSolValsSol(
   SCIP*                 scip,               /**< SCIP data structure */
   SCIP_SOL*             sol                 /**< primal relaxation solution */ 
   );

/** returns whether the relaxation solution is valid */
extern
SCIP_Bool SCIPisRelaxSolValid(
   SCIP*                 scip                /**< SCIP data structure */
   );

/** informs SCIP, that the relaxation solution is valid */
extern
SCIP_RETCODE SCIPmarkRelaxSolValid(
   SCIP*                 scip                /**< SCIP data structure */
   );

/** informs SCIP, that the relaxation solution is invalid */
extern
SCIP_RETCODE SCIPmarkRelaxSolInvalid(
   SCIP*                 scip                /**< SCIP data structure */
   );

/** gets the relaxation solution value of the given variable */
extern
SCIP_Real SCIPgetRelaxSolVal(
   SCIP*                 scip,               /**< SCIP data structure */
   SCIP_VAR*             var                 /**< variable to get value for */
   );

/** gets the relaxation solution objective value */
extern
SCIP_Real SCIPgetRelaxSolObj(
   SCIP*                 scip                /**< SCIP data structure */
   );

/** start strong branching - call before any strong branching */
extern
SCIP_RETCODE SCIPstartStrongbranch(
   SCIP*                 scip                /**< SCIP data structure */
   );

/** end strong branching - call after any strong branching */
extern
SCIP_RETCODE SCIPendStrongbranch(
   SCIP*                 scip                /**< SCIP data structure */
   );

/** gets strong branching information on column variable with fractional value */
extern
SCIP_RETCODE SCIPgetVarStrongbranchFrac(
   SCIP*                 scip,               /**< SCIP data structure */
   SCIP_VAR*             var,                /**< variable to get strong branching values for */
   int                   itlim,              /**< iteration limit for strong branchings */
   SCIP_Real*            down,               /**< stores dual bound after branching column down */
   SCIP_Real*            up,                 /**< stores dual bound after branching column up */
   SCIP_Bool*            downvalid,          /**< stores whether the returned down value is a valid dual bound, or NULL;
                                              *   otherwise, it can only be used as an estimate value */
   SCIP_Bool*            upvalid,            /**< stores whether the returned up value is a valid dual bound, or NULL;
                                              *   otherwise, it can only be used as an estimate value */
   SCIP_Bool*            downinf,            /**< pointer to store whether the downwards branch is infeasible, or NULL */
   SCIP_Bool*            upinf,              /**< pointer to store whether the upwards branch is infeasible, or NULL */
   SCIP_Bool*            downconflict,       /**< pointer to store whether a conflict constraint was created for an
                                              *   infeasible downwards branch, or NULL */
   SCIP_Bool*            upconflict,         /**< pointer to store whether a conflict constraint was created for an
                                              *   infeasible upwards branch, or NULL */
   SCIP_Bool*            lperror             /**< pointer to store whether an unresolved LP error occurred or the
                                              *   solving process should be stopped (e.g., due to a time limit) */
   );

/** gets strong branching information on column variable with integral value */
extern
SCIP_RETCODE SCIPgetVarStrongbranchInt(
   SCIP*                 scip,               /**< SCIP data structure */
   SCIP_VAR*             var,                /**< variable to get strong branching values for */
   int                   itlim,              /**< iteration limit for strong branchings */
   SCIP_Real*            down,               /**< stores dual bound after branching column down */
   SCIP_Real*            up,                 /**< stores dual bound after branching column up */
   SCIP_Bool*            downvalid,          /**< stores whether the returned down value is a valid dual bound, or NULL;
                                              *   otherwise, it can only be used as an estimate value */
   SCIP_Bool*            upvalid,            /**< stores whether the returned up value is a valid dual bound, or NULL;
                                              *   otherwise, it can only be used as an estimate value */
   SCIP_Bool*            downinf,            /**< pointer to store whether the downwards branch is infeasible, or NULL */
   SCIP_Bool*            upinf,              /**< pointer to store whether the upwards branch is infeasible, or NULL */
   SCIP_Bool*            downconflict,       /**< pointer to store whether a conflict constraint was created for an
                                              *   infeasible downwards branch, or NULL */
   SCIP_Bool*            upconflict,         /**< pointer to store whether a conflict constraint was created for an
                                              *   infeasible upwards branch, or NULL */
   SCIP_Bool*            lperror             /**< pointer to store whether an unresolved LP error occurred or the
                                              *   solving process should be stopped (e.g., due to a time limit) */
   );

/** gets strong branching information on column variables with fractional values */
extern
SCIP_RETCODE SCIPgetVarsStrongbranchesFrac(
   SCIP*                 scip,               /**< SCIP data structure */
   SCIP_VAR**            vars,               /**< variables to get strong branching values for */
   int                   nvars,              /**< number of variables */
   int                   itlim,              /**< iteration limit for strong branchings */
   SCIP_Real*            down,               /**< stores dual bounds after branching variables down */
   SCIP_Real*            up,                 /**< stores dual bounds after branching variables up */
   SCIP_Bool*            downvalid,          /**< stores whether the returned down values are valid dual bounds, or NULL;
                                              *   otherwise, they can only be used as an estimate value */
   SCIP_Bool*            upvalid,            /**< stores whether the returned up values are valid dual bounds, or NULL;
                                              *   otherwise, they can only be used as an estimate value */
   SCIP_Bool*            downinf,            /**< array to store whether the downward branches are infeasible, or NULL */
   SCIP_Bool*            upinf,              /**< array to store whether the upward branches are infeasible, or NULL */
   SCIP_Bool*            downconflict,       /**< array to store whether conflict constraints were created for
                                              *   infeasible downward branches, or NULL */
   SCIP_Bool*            upconflict,         /**< array to store whether conflict constraints were created for
                                              *   infeasible upward branches, or NULL */
   SCIP_Bool*            lperror             /**< pointer to store whether an unresolved LP error occurred or the
                                              *   solving process should be stopped (e.g., due to a time limit) */
   );

/** gets strong branching information on column variables with integral values */
extern
SCIP_RETCODE SCIPgetVarsStrongbranchesInt(
   SCIP*                 scip,               /**< SCIP data structure */
   SCIP_VAR**            vars,               /**< variables to get strong branching values for */
   int                   nvars,              /**< number of variables */
   int                   itlim,              /**< iteration limit for strong branchings */
   SCIP_Real*            down,               /**< stores dual bounds after branching variables down */
   SCIP_Real*            up,                 /**< stores dual bounds after branching variables up */
   SCIP_Bool*            downvalid,          /**< stores whether the returned down values are valid dual bounds, or NULL;
                                              *   otherwise, they can only be used as an estimate value */
   SCIP_Bool*            upvalid,            /**< stores whether the returned up values are valid dual bounds, or NULL;
                                              *   otherwise, they can only be used as an estimate value */
   SCIP_Bool*            downinf,            /**< array to store whether the downward branches are infeasible, or NULL */
   SCIP_Bool*            upinf,              /**< array to store whether the upward branches are infeasible, or NULL */
   SCIP_Bool*            downconflict,       /**< array to store whether conflict constraints were created for
                                              *   infeasible downward branches, or NULL */
   SCIP_Bool*            upconflict,         /**< array to store whether conflict constraints were created for
                                              *   infeasible upward branches, or NULL */
   SCIP_Bool*            lperror             /**< pointer to store whether an unresolved LP error occurred or the
                                              *   solving process should be stopped (e.g., due to a time limit) */
   );

/** gets strong branching information on COLUMN variable of the last SCIPgetVarStrongbranch() call;
 *  returns values of SCIP_INVALID, if strong branching was not yet called on the given variable;
 *  keep in mind, that the returned old values may have nothing to do with the current LP solution
 */
extern
SCIP_RETCODE SCIPgetVarStrongbranchLast(
   SCIP*                 scip,               /**< SCIP data structure */
   SCIP_VAR*             var,                /**< variable to get last strong branching values for */
   SCIP_Real*            down,               /**< stores dual bound after branching column down, or NULL */
   SCIP_Real*            up,                 /**< stores dual bound after branching column up, or NULL */
   SCIP_Bool*            downvalid,          /**< stores whether the returned down value is a valid dual bound, or NULL;
                                              *   otherwise, it can only be used as an estimate value */
   SCIP_Bool*            upvalid,            /**< stores whether the returned up value is a valid dual bound, or NULL;
                                              *   otherwise, it can only be used as an estimate value */
   SCIP_Real*            solval,             /**< stores LP solution value of variable at last strong branching call, or NULL */
   SCIP_Real*            lpobjval            /**< stores LP objective value at last strong branching call, or NULL */
   );

/** gets node number of the last node in current branch and bound run, where strong branching was used on the
 *  given variable, or -1 if strong branching was never applied to the variable in current run
 */
extern
SCIP_Longint SCIPgetVarStrongbranchNode(
   SCIP*                 scip,               /**< SCIP data structure */
   SCIP_VAR*             var                 /**< variable to get last strong branching node for */
   );

/** if strong branching was already applied on the variable at the current node, returns the number of LPs solved after
 *  the LP where the strong branching on this variable was applied;
 *  if strong branching was not yet applied on the variable at the current node, returns INT_MAX
 */
extern
SCIP_Longint SCIPgetVarStrongbranchLPAge(
   SCIP*                 scip,               /**< SCIP data structure */
   SCIP_VAR*             var                 /**< variable to get strong branching LP age for */
   );

/** gets number of times, strong branching was applied in current run on the given variable */
extern
int SCIPgetVarNStrongbranchs(
   SCIP*                 scip,               /**< SCIP data structure */
   SCIP_VAR*             var                 /**< variable to get last strong branching node for */
   );

/** adds given values to lock numbers of variable for rounding */
extern
SCIP_RETCODE SCIPaddVarLocks(
   SCIP*                 scip,               /**< SCIP data structure */
   SCIP_VAR*             var,                /**< problem variable */
   int                   nlocksdown,         /**< modification in number of rounding down locks */
   int                   nlocksup            /**< modification in number of rounding up locks */
   );

/** locks rounding of variable with respect to the lock status of the constraint and its negation;
 *  this method should be called whenever the lock status of a variable in a constraint changes, for example if
 *  the coefficient of the variable changed its sign or if the left or right hand sides of the constraint were
 *  added or removed
 */
extern
SCIP_RETCODE SCIPlockVarCons(
   SCIP*                 scip,               /**< SCIP data structure */
   SCIP_VAR*             var,                /**< problem variable */
   SCIP_CONS*            cons,               /**< constraint */
   SCIP_Bool             lockdown,           /**< should the rounding be locked in downwards direction? */
   SCIP_Bool             lockup              /**< should the rounding be locked in upwards direction? */
   );

/** unlocks rounding of variable with respect to the lock status of the constraint and its negation;
 *  this method should be called whenever the lock status of a variable in a constraint changes, for example if
 *  the coefficient of the variable changed its sign or if the left or right hand sides of the constraint were
 *  added or removed
 */
extern
SCIP_RETCODE SCIPunlockVarCons(
   SCIP*                 scip,               /**< SCIP data structure */
   SCIP_VAR*             var,                /**< problem variable */
   SCIP_CONS*            cons,               /**< constraint */
   SCIP_Bool             lockdown,           /**< should the rounding be locked in downwards direction? */
   SCIP_Bool             lockup              /**< should the rounding be locked in upwards direction? */
   );

/** changes variable's objective value */
extern
SCIP_RETCODE SCIPchgVarObj(
   SCIP*                 scip,               /**< SCIP data structure */
   SCIP_VAR*             var,                /**< variable to change the objective value for */
   SCIP_Real             newobj              /**< new objective value */
   );

/** adds value to variable's objective value */
extern
SCIP_RETCODE SCIPaddVarObj(
   SCIP*                 scip,               /**< SCIP data structure */
   SCIP_VAR*             var,                /**< variable to change the objective value for */
   SCIP_Real             addobj              /**< additional objective value */
   );

/** returns the adjusted (i.e. rounded, if the given variable is of integral type) lower bound value;
 *  does not change the bounds of the variable
 */
extern
SCIP_Real SCIPadjustedVarLb(
   SCIP*                 scip,               /**< SCIP data structure */
   SCIP_VAR*             var,                /**< variable to adjust the bound for */
   SCIP_Real             lb                  /**< lower bound value to adjust */
   );

/** returns the adjusted (i.e. rounded, if the given variable is of integral type) upper bound value;
 *  does not change the bounds of the variable
 */
extern
SCIP_Real SCIPadjustedVarUb(
   SCIP*                 scip,               /**< SCIP data structure */
   SCIP_VAR*             var,                /**< variable to adjust the bound for */
   SCIP_Real             ub                  /**< upper bound value to adjust */
   );

/** depending on SCIP's stage, changes lower bound of variable in the problem, in preprocessing, or in current node;
 *  if possible, adjusts bound to integral value; doesn't store any inference information in the bound change, such
 *  that in conflict analysis, this change is treated like a branching decision
 *
 *  @warning If SCIP is in presolving stage, it can happen that the internal variable array (which get be accessed via
 *           SCIPgetVars()) gets resorted.
 *
 *  @note During presolving, an integer variable whose bound changes to {0,1} is upgraded to a binary variable.
 */
extern
SCIP_RETCODE SCIPchgVarLb(
   SCIP*                 scip,               /**< SCIP data structure */
   SCIP_VAR*             var,                /**< variable to change the bound for */
   SCIP_Real             newbound            /**< new value for bound */
   );

/** depending on SCIP's stage, changes upper bound of variable in the problem, in preprocessing, or in current node;
 *  if possible, adjusts bound to integral value; doesn't store any inference information in the bound change, such
 *  that in conflict analysis, this change is treated like a branching decision
 *
 *  @warning If SCIP is in presolving stage, it can happen that the internal variable array (which get be accessed via
 *           SCIPgetVars()) gets resorted.
 *
 *  @note During presolving, an integer variable whose bound changes to {0,1} is upgraded to a binary variable.
 */
extern
SCIP_RETCODE SCIPchgVarUb(
   SCIP*                 scip,               /**< SCIP data structure */
   SCIP_VAR*             var,                /**< variable to change the bound for */
   SCIP_Real             newbound            /**< new value for bound */
   );

/** changes lower bound of variable in the given node; if possible, adjust bound to integral value; doesn't store any
 *  inference information in the bound change, such that in conflict analysis, this change is treated like a branching
 *  decision
 */
extern
SCIP_RETCODE SCIPchgVarLbNode(
   SCIP*                 scip,               /**< SCIP data structure */
   SCIP_NODE*            node,               /**< node to change bound at, or NULL for current node */
   SCIP_VAR*             var,                /**< variable to change the bound for */
   SCIP_Real             newbound            /**< new value for bound */
   );

/** changes upper bound of variable in the given node; if possible, adjust bound to integral value; doesn't store any
 *  inference information in the bound change, such that in conflict analysis, this change is treated like a branching
 *  decision
 */
extern
SCIP_RETCODE SCIPchgVarUbNode(
   SCIP*                 scip,               /**< SCIP data structure */
   SCIP_NODE*            node,               /**< node to change bound at, or NULL for current node */
   SCIP_VAR*             var,                /**< variable to change the bound for */
   SCIP_Real             newbound            /**< new value for bound */
   );

/** changes global lower bound of variable; if possible, adjust bound to integral value; also tightens the local bound,
 *  if the global bound is better than the local bound
 *
 *  @warning If SCIP is in presolving stage, it can happen that the internal variable array (which get be accessed via
 *           SCIPgetVars()) gets resorted.
 *
 *  @note During presolving, an integer variable whose bound changes to {0,1} is upgraded to a binary variable.
 */
extern
SCIP_RETCODE SCIPchgVarLbGlobal(
   SCIP*                 scip,               /**< SCIP data structure */
   SCIP_VAR*             var,                /**< variable to change the bound for */
   SCIP_Real             newbound            /**< new value for bound */
   );

/** changes global upper bound of variable; if possible, adjust bound to integral value; also tightens the local bound,
 *  if the global bound is better than the local bound
 *
 *  @warning If SCIP is in presolving stage, it can happen that the internal variable array (which get be accessed via
 *           SCIPgetVars()) gets resorted.
 *
 *  @note During presolving, an integer variable whose bound changes to {0,1} is upgraded to a binary variable.
 */
extern
SCIP_RETCODE SCIPchgVarUbGlobal(
   SCIP*                 scip,               /**< SCIP data structure */
   SCIP_VAR*             var,                /**< variable to change the bound for */
   SCIP_Real             newbound            /**< new value for bound */
   );

/** changes lazy lower bound of the variable, this is only possible if the variable is not in the LP yet
 *
 *  lazy bounds are bounds, that are enforced by constraints and the objective function; hence, these bounds do not need
 *  to be put into the LP explicitly.
 *
 *  @note lazy bounds are useful for branch-and-price since the the corresponding variable bounds are not part of the LP
 */
extern
SCIP_RETCODE SCIPchgVarLbLazy(
   SCIP*                 scip,               /**< SCIP data structure */
   SCIP_VAR*             var,                /**< problem variable */
   SCIP_Real             lazylb              /**< the lazy lower bound to be set */
   );

/** changes lazy upper bound of the variable, this is only possible if the variable is not in the LP yet
 *
 *  lazy bounds are bounds, that are enforced by constraints and the objective function; hence, these bounds do not need
 *  to be put into the LP explicitly.
 *
 *  @note lazy bounds are useful for branch-and-price since the the corresponding variable bounds are not part of the LP
 */
extern
SCIP_RETCODE SCIPchgVarUbLazy(
   SCIP*                 scip,               /**< SCIP data structure */
   SCIP_VAR*             var,                /**< problem variable */
   SCIP_Real             lazyub              /**< the lazy lower bound to be set */
   );

/** changes lower bound of variable in preprocessing or in the current node, if the new bound is tighter
 *  (w.r.t. bound strengthening epsilon) than the current bound; if possible, adjusts bound to integral value;
 *  doesn't store any inference information in the bound change, such that in conflict analysis, this change
 *  is treated like a branching decision
 *
 *  @warning If SCIP is in presolving stage, it can happen that the internal variable array (which get be accessed via
 *           SCIPgetVars()) gets resorted.
 *
 *  @note During presolving, an integer variable whose bound changes to {0,1} is upgraded to a binary variable.
 */
extern
SCIP_RETCODE SCIPtightenVarLb(
   SCIP*                 scip,               /**< SCIP data structure */
   SCIP_VAR*             var,                /**< variable to change the bound for */
   SCIP_Real             newbound,           /**< new value for bound */
   SCIP_Bool             force,              /**< force tightening even if below bound strengthening tolerance */
   SCIP_Bool*            infeasible,         /**< pointer to store whether the new domain is empty */
   SCIP_Bool*            tightened           /**< pointer to store whether the bound was tightened, or NULL */
   );

/** changes upper bound of variable in preprocessing or in the current node, if the new bound is tighter
 *  (w.r.t. bound strengthening epsilon) than the current bound; if possible, adjusts bound to integral value;
 *  doesn't store any inference information in the bound change, such that in conflict analysis, this change
 *  is treated like a branching decision
 *
 *  @warning If SCIP is in presolving stage, it can happen that the internal variable array (which get be accessed via
 *           SCIPgetVars()) gets resorted.
 *
 *  @note During presolving, an integer variable whose bound changes to {0,1} is upgraded to a binary variable.
 */
extern
SCIP_RETCODE SCIPtightenVarUb(
   SCIP*                 scip,               /**< SCIP data structure */
   SCIP_VAR*             var,                /**< variable to change the bound for */
   SCIP_Real             newbound,           /**< new value for bound */
   SCIP_Bool             force,              /**< force tightening even if below bound strengthening tolerance */
   SCIP_Bool*            infeasible,         /**< pointer to store whether the new domain is empty */
   SCIP_Bool*            tightened           /**< pointer to store whether the bound was tightened, or NULL */
   );

/** changes lower bound of variable in preprocessing or in the current node, if the new bound is tighter
 *  (w.r.t. bound strengthening epsilon) than the current bound; if possible, adjusts bound to integral value;
 *  the given inference constraint is stored, such that the conflict analysis is able to find out the reason
 *  for the deduction of the bound change
 *
 *  @warning If SCIP is in presolving stage, it can happen that the internal variable array (which get be accessed via
 *           SCIPgetVars()) gets resorted.
 *
 *  @note During presolving, an integer variable whose bound changes to {0,1} is upgraded to a binary variable.
 */
extern
SCIP_RETCODE SCIPinferVarLbCons(
   SCIP*                 scip,               /**< SCIP data structure */
   SCIP_VAR*             var,                /**< variable to change the bound for */
   SCIP_Real             newbound,           /**< new value for bound */
   SCIP_CONS*            infercons,          /**< constraint that deduced the bound change, or NULL */
   int                   inferinfo,          /**< user information for inference to help resolving the conflict */
   SCIP_Bool             force,              /**< force tightening even if below bound strengthening tolerance */
   SCIP_Bool*            infeasible,         /**< pointer to store whether the bound change is infeasible */
   SCIP_Bool*            tightened           /**< pointer to store whether the bound was tightened, or NULL */
   );

/** changes upper bound of variable in preprocessing or in the current node, if the new bound is tighter
 *  (w.r.t. bound strengthening epsilon) than the current bound; if possible, adjusts bound to integral value;
 *  the given inference constraint is stored, such that the conflict analysis is able to find out the reason
 *  for the deduction of the bound change
 *
 *  @warning If SCIP is in presolving stage, it can happen that the internal variable array (which get be accessed via
 *           SCIPgetVars()) gets resorted.
 *
 *  @note During presolving, an integer variable whose bound changes to {0,1} is upgraded to a binary variable.
 */
extern
SCIP_RETCODE SCIPinferVarUbCons(
   SCIP*                 scip,               /**< SCIP data structure */
   SCIP_VAR*             var,                /**< variable to change the bound for */
   SCIP_Real             newbound,           /**< new value for bound */
   SCIP_CONS*            infercons,          /**< constraint that deduced the bound change */
   int                   inferinfo,          /**< user information for inference to help resolving the conflict */
   SCIP_Bool             force,              /**< force tightening even if below bound strengthening tolerance */
   SCIP_Bool*            infeasible,         /**< pointer to store whether the bound change is infeasible */
   SCIP_Bool*            tightened           /**< pointer to store whether the bound was tightened, or NULL */
   );

/** depending on SCIP's stage, fixes binary variable in the problem, in preprocessing, or in current node;
 *  the given inference constraint is stored, such that the conflict analysis is able to find out the reason for the
 *  deduction of the fixing
 */
extern
SCIP_RETCODE SCIPinferBinvarCons(
   SCIP*                 scip,               /**< SCIP data structure */
   SCIP_VAR*             var,                /**< binary variable to fix */
   SCIP_Bool             fixedval,           /**< value to fix binary variable to */
   SCIP_CONS*            infercons,          /**< constraint that deduced the fixing */
   int                   inferinfo,          /**< user information for inference to help resolving the conflict */
   SCIP_Bool*            infeasible,         /**< pointer to store whether the fixing is infeasible */
   SCIP_Bool*            tightened           /**< pointer to store whether the fixing tightened the local bounds, or NULL */
   );

/** changes lower bound of variable in preprocessing or in the current node, if the new bound is tighter
 *  (w.r.t. bound strengthening epsilon) than the current bound; if possible, adjusts bound to integral value;
 *  the given inference propagator is stored, such that the conflict analysis is able to find out the reason
 *  for the deduction of the bound change
 *
 *  @warning If SCIP is in presolving stage, it can happen that the internal variable array (which get be accessed via
 *           SCIPgetVars()) gets resorted.
 *
 *  @note During presolving, an integer variable whose bound changes to {0,1} is upgraded to a binary variable.
 */
extern
SCIP_RETCODE SCIPinferVarLbProp(
   SCIP*                 scip,               /**< SCIP data structure */
   SCIP_VAR*             var,                /**< variable to change the bound for */
   SCIP_Real             newbound,           /**< new value for bound */
   SCIP_PROP*            inferprop,          /**< propagator that deduced the bound change, or NULL */
   int                   inferinfo,          /**< user information for inference to help resolving the conflict */
   SCIP_Bool             force,              /**< force tightening even if below bound strengthening tolerance */
   SCIP_Bool*            infeasible,         /**< pointer to store whether the bound change is infeasible */
   SCIP_Bool*            tightened           /**< pointer to store whether the bound was tightened, or NULL */
   );

/** changes upper bound of variable in preprocessing or in the current node, if the new bound is tighter
 *  (w.r.t. bound strengthening epsilon) than the current bound; if possible, adjusts bound to integral value;
 *  the given inference propagator is stored, such that the conflict analysis is able to find out the reason
 *  for the deduction of the bound change
 *
 *  @warning If SCIP is in presolving stage, it can happen that the internal variable array (which get be accessed via
 *           SCIPgetVars()) gets resorted.
 *
 *  @note During presolving, an integer variable whose bound changes to {0,1} is upgraded to a binary variable.
 */
extern
SCIP_RETCODE SCIPinferVarUbProp(
   SCIP*                 scip,               /**< SCIP data structure */
   SCIP_VAR*             var,                /**< variable to change the bound for */
   SCIP_Real             newbound,           /**< new value for bound */
   SCIP_PROP*            inferprop,          /**< propagator that deduced the bound change */
   int                   inferinfo,          /**< user information for inference to help resolving the conflict */
   SCIP_Bool             force,              /**< force tightening even if below bound strengthening tolerance */
   SCIP_Bool*            infeasible,         /**< pointer to store whether the bound change is infeasible */
   SCIP_Bool*            tightened           /**< pointer to store whether the bound was tightened, or NULL */
   );

/** depending on SCIP's stage, fixes binary variable in the problem, in preprocessing, or in current node;
 *  the given inference propagator is stored, such that the conflict analysis is able to find out the reason for the
 *  deduction of the fixing
 */
extern
SCIP_RETCODE SCIPinferBinvarProp(
   SCIP*                 scip,               /**< SCIP data structure */
   SCIP_VAR*             var,                /**< binary variable to fix */
   SCIP_Bool             fixedval,           /**< value to fix binary variable to */
   SCIP_PROP*            inferprop,          /**< propagator that deduced the fixing */
   int                   inferinfo,          /**< user information for inference to help resolving the conflict */
   SCIP_Bool*            infeasible,         /**< pointer to store whether the fixing is infeasible */
   SCIP_Bool*            tightened           /**< pointer to store whether the fixing tightened the local bounds, or NULL */
   );

/** changes global lower bound of variable in preprocessing or in the current node, if the new bound is tighter
 *  (w.r.t. bound strengthening epsilon) than the current global bound; if possible, adjusts bound to integral value;
 *  also tightens the local bound, if the global bound is better than the local bound
 *
 *  @warning If SCIP is in presolving stage, it can happen that the internal variable array (which get be accessed via
 *           SCIPgetVars()) gets resorted.
 *
 *  @note During presolving, an integer variable whose bound changes to {0,1} is upgraded to a binary variable.
 */
extern
SCIP_RETCODE SCIPtightenVarLbGlobal(
   SCIP*                 scip,               /**< SCIP data structure */
   SCIP_VAR*             var,                /**< variable to change the bound for */
   SCIP_Real             newbound,           /**< new value for bound */
   SCIP_Bool             force,              /**< force tightening even if below bound strengthening tolerance */
   SCIP_Bool*            infeasible,         /**< pointer to store whether the new domain is empty */
   SCIP_Bool*            tightened           /**< pointer to store whether the bound was tightened, or NULL */
   );

/** changes global upper bound of variable in preprocessing or in the current node, if the new bound is tighter
 *  (w.r.t. bound strengthening epsilon) than the current global bound; if possible, adjusts bound to integral value;
 *  also tightens the local bound, if the global bound is better than the local bound
 *
 *  @warning If SCIP is in presolving stage, it can happen that the internal variable array (which get be accessed via
 *           SCIPgetVars()) gets resorted.
 *
 *  @note During presolving, an integer variable whose bound changes to {0,1} is upgraded to a binary variable.
 */
extern
SCIP_RETCODE SCIPtightenVarUbGlobal(
   SCIP*                 scip,               /**< SCIP data structure */
   SCIP_VAR*             var,                /**< variable to change the bound for */
   SCIP_Real             newbound,           /**< new value for bound */
   SCIP_Bool             force,              /**< force tightening even if below bound strengthening tolerance */
   SCIP_Bool*            infeasible,         /**< pointer to store whether the new domain is empty */
   SCIP_Bool*            tightened           /**< pointer to store whether the bound was tightened, or NULL */
   );

#ifndef NDEBUG

/** for a multi-aggregated variable, returns the global lower bound computed by adding the global bounds from all aggregation variables
 * this global bound may be tighter than the one given by SCIPvarGetLbGlobal, since the latter is not updated if bounds of aggregation variables are changing
 * calling this function for a non-multi-aggregated variable results in a call to SCIPvarGetLbGlobal
 */
extern
SCIP_Real SCIPcomputeVarLbGlobal(
   SCIP*                 scip,               /**< SCIP data structure */
   SCIP_VAR*             var                 /**< variable to compute the bound for */
   );

/** for a multi-aggregated variable, returns the global upper bound computed by adding the global bounds from all aggregation variables
 * this global bound may be tighter than the one given by SCIPvarGetUbGlobal, since the latter is not updated if bounds of aggregation variables are changing
 * calling this function for a non-multi-aggregated variable results in a call to SCIPvarGetUbGlobal
 */
extern
SCIP_Real SCIPcomputeVarUbGlobal(
   SCIP*                 scip,               /**< SCIP data structure */
   SCIP_VAR*             var                 /**< variable to compute the bound for */
   );

/** for a multi-aggregated variable, returns the local lower bound computed by adding the local bounds from all aggregation variables
 * this local bound may be tighter than the one given by SCIPvarGetLbLocal, since the latter is not updated if bounds of aggregation variables are changing
 * calling this function for a non-multi-aggregated variable results in a call to SCIPvarGetLbLocal
 */
extern
SCIP_Real SCIPcomputeVarLbLocal(
   SCIP*                 scip,               /**< SCIP data structure */
   SCIP_VAR*             var                 /**< variable to compute the bound for */
   );

/** for a multi-aggregated variable, returns the local upper bound computed by adding the local bounds from all aggregation variables
 * this local bound may be tighter than the one given by SCIPvarGetUbLocal, since the latter is not updated if bounds of aggregation variables are changing
 * calling this function for a non-multi-aggregated variable results in a call to SCIPvarGetUbLocal
 */
extern
SCIP_Real SCIPcomputeVarUbLocal(
   SCIP*                 scip,               /**< SCIP data structure */
   SCIP_VAR*             var                 /**< variable to compute the bound for */
   );

#else

#define SCIPcomputeVarLbGlobal(scip, var)  (SCIPvarGetStatus(var) == SCIP_VARSTATUS_MULTAGGR ? SCIPvarGetMultaggrLbGlobal(var, (scip)->set) : SCIPvarGetLbGlobal(var))
#define SCIPcomputeVarUbGlobal(scip, var)  (SCIPvarGetStatus(var) == SCIP_VARSTATUS_MULTAGGR ? SCIPvarGetMultaggrUbGlobal(var, (scip)->set) : SCIPvarGetUbGlobal(var))
#define SCIPcomputeVarLbLocal(scip, var)   (SCIPvarGetStatus(var) == SCIP_VARSTATUS_MULTAGGR ? SCIPvarGetMultaggrLbLocal(var, (scip)->set)  : SCIPvarGetLbLocal(var))
#define SCIPcomputeVarUbLocal(scip, var)   (SCIPvarGetStatus(var) == SCIP_VARSTATUS_MULTAGGR ? SCIPvarGetMultaggrUbLocal(var, (scip)->set)  : SCIPvarGetUbLocal(var))

#endif

/** returns solution value and index of variable lower bound that is closest to the variable's value in the given primal solution
 *  or current LP solution if no primal solution is given; returns an index of -1 if no variable upper bound is available
 */
extern
SCIP_RETCODE SCIPgetVarClosestVlb(
   SCIP*                 scip,               /**< SCIP data structure */
   SCIP_VAR*             var,                /**< active problem variable */
   SCIP_SOL*             sol,                /**< primal solution, or NULL for LP solution */
   SCIP_Real*            closestvlb,         /**< pointer to store the value of the closest variable lower bound */
   int*                  closestvlbidx       /**< pointer to store the index of the closest variable lower bound */
   );

/** returns solution value and index of variable upper bound that is closest to the variable's value in the given primal solution;
 *  or current LP solution if no primal solution is given; returns an index of -1 if no variable upper bound is available
 */
extern
SCIP_RETCODE SCIPgetVarClosestVub(
   SCIP*                 scip,               /**< SCIP data structure */
   SCIP_VAR*             var,                /**< active problem variable */
   SCIP_SOL*             sol,                /**< primal solution, or NULL for LP solution */
   SCIP_Real*            closestvub,         /**< pointer to store the value of the closest variable lower bound */
   int*                  closestvubidx       /**< pointer to store the index of the closest variable lower bound */
   );

/** informs variable x about a globally valid variable lower bound x >= b*z + d with integer variable z;
 *  if z is binary, the corresponding valid implication for z is also added;
 *  improves the global bounds of the variable and the vlb variable if possible
 */
extern
SCIP_RETCODE SCIPaddVarVlb(
   SCIP*                 scip,               /**< SCIP data structure */
   SCIP_VAR*             var,                /**< problem variable */
   SCIP_VAR*             vlbvar,             /**< variable z    in x >= b*z + d */
   SCIP_Real             vlbcoef,            /**< coefficient b in x >= b*z + d */
   SCIP_Real             vlbconstant,        /**< constant d    in x >= b*z + d */
   SCIP_Bool*            infeasible,         /**< pointer to store whether an infeasibility was detected */
   int*                  nbdchgs             /**< pointer to store the number of performed bound changes, or NULL */
   );


/** informs variable x about a globally valid variable upper bound x <= b*z + d with integer variable z;
 *  if z is binary, the corresponding valid implication for z is also added;
 *  improves the global bounds of the variable and the vlb variable if possible
 */
extern
SCIP_RETCODE SCIPaddVarVub(
   SCIP*                 scip,               /**< SCIP data structure */
   SCIP_VAR*             var,                /**< problem variable */
   SCIP_VAR*             vubvar,             /**< variable z    in x <= b*z + d */
   SCIP_Real             vubcoef,            /**< coefficient b in x <= b*z + d */
   SCIP_Real             vubconstant,        /**< constant d    in x <= b*z + d */
   SCIP_Bool*            infeasible,         /**< pointer to store whether an infeasibility was detected */
   int*                  nbdchgs             /**< pointer to store the number of performed bound changes, or NULL */
   );

/** informs binary variable x about a globally valid implication:  x == 0 or x == 1  ==>  y <= b  or  y >= b;
 *  also adds the corresponding implication or variable bound to the implied variable;
 *  if the implication is conflicting, the variable is fixed to the opposite value;
 *  if the variable is already fixed to the given value, the implication is performed immediately;
 *  if the implication is redundant with respect to the variables' global bounds, it is ignored
 */
extern
SCIP_RETCODE SCIPaddVarImplication(
   SCIP*                 scip,               /**< SCIP data structure */
   SCIP_VAR*             var,                /**< problem variable */
   SCIP_Bool             varfixing,          /**< FALSE if y should be added in implications for x == 0, TRUE for x == 1 */
   SCIP_VAR*             implvar,            /**< variable y in implication y <= b or y >= b */
   SCIP_BOUNDTYPE        impltype,           /**< type       of implication y <= b (SCIP_BOUNDTYPE_UPPER)
                                              *                          or y >= b (SCIP_BOUNDTYPE_LOWER) */
   SCIP_Real             implbound,          /**< bound b    in implication y <= b or y >= b */
   SCIP_Bool*            infeasible,         /**< pointer to store whether an infeasibility was detected */
   int*                  nbdchgs             /**< pointer to store the number of performed bound changes, or NULL */
   );

/** adds a clique information to SCIP, stating that at most one of the given binary variables can be set to 1;
 *  if a variable appears twice in the same clique, the corresponding implications are performed
 */
extern
SCIP_RETCODE SCIPaddClique(
   SCIP*                 scip,               /**< SCIP data structure */
   SCIP_VAR**            vars,               /**< binary variables in the clique from which at most one can be set to 1 */
   SCIP_Bool*            values,             /**< values of the variables in the clique; NULL to use TRUE for all vars */
   int                   nvars,              /**< number of variables in the clique */
   SCIP_Bool*            infeasible,         /**< pointer to store whether an infeasibility was detected */
   int*                  nbdchgs             /**< pointer to store the number of performed bound changes, or NULL */
   );

/** calculates a partition of the given set of binary variables into cliques;
 *  afterwards the output array contains one value for each variable, such that two variables got the same value iff they
 *  were assigned to the same clique;
 *  the first variable is always assigned to clique 0, and a variable can only be assigned to clique i if at least one of
 *  the preceding variables was assigned to clique i-1;
 *  for each clique at most 1 variables can be set to TRUE in a feasible solution;
 */
extern
SCIP_RETCODE SCIPcalcCliquePartition(
   SCIP*const            scip,               /**< SCIP data structure */
   SCIP_VAR**const       vars,               /**< binary variables in the clique from which at most one can be set to 1 */
   int const             nvars,              /**< number of variables in the clique */
   int*const             cliquepartition,    /**< array of length nvars to store the clique partition */
   int*const             ncliques            /**< pointer to store the number of cliques actually contained in the partition */
   );

/** calculates a partition of the given set of binary variables into negated cliques;
 *  afterwards the output array contains one value for each variable, such that two variables got the same value iff they
 *  were assigned to the same negated clique;
 *  the first variable is always assigned to clique 0 and a variable can only be assigned to clique i if at least one of
 *  the preceding variables was assigned to clique i-1;
 *  for each clique with n_c variables at least n_c-1 variables can be set to TRUE in a feasible solution;
 */
extern
SCIP_RETCODE SCIPcalcNegatedCliquePartition(
   SCIP*const            scip,               /**< SCIP data structure */
   SCIP_VAR**const       vars,               /**< binary variables in the clique from which at most one can be set to 1 */
   int const             nvars,              /**< number of variables in the clique */
   int*const             cliquepartition,    /**< array of length nvars to store the clique partition */
   int*const             ncliques            /**< pointer to store the number of cliques actually contained in the partition */
   );

/** gets the number of cliques in the clique table */
extern
int SCIPgetNCliques(
   SCIP*                 scip                /**< SCIP data structure */
   );

/** gets the array of cliques in the clique table */
extern
SCIP_CLIQUE** SCIPgetCliques(
   SCIP*                 scip                /**< SCIP data structure */
   );

/** sets the branch factor of the variable; this value can be used in the branching methods to scale the score
 *  values of the variables; higher factor leads to a higher probability that this variable is chosen for branching
 */
extern
SCIP_RETCODE SCIPchgVarBranchFactor(
   SCIP*                 scip,               /**< SCIP data structure */
   SCIP_VAR*             var,                /**< problem variable */
   SCIP_Real             branchfactor        /**< factor to weigh variable's branching score with */
   );

/** scales the branch factor of the variable with the given value */
extern
SCIP_RETCODE SCIPscaleVarBranchFactor(
   SCIP*                 scip,               /**< SCIP data structure */
   SCIP_VAR*             var,                /**< problem variable */
   SCIP_Real             scale               /**< factor to scale variable's branching factor with */
   );

/** adds the given value to the branch factor of the variable */
extern
SCIP_RETCODE SCIPaddVarBranchFactor(
   SCIP*                 scip,               /**< SCIP data structure */
   SCIP_VAR*             var,                /**< problem variable */
   SCIP_Real             addfactor           /**< value to add to the branch factor of the variable */
   );

/** sets the branch priority of the variable; variables with higher branch priority are always preferred to variables
 *  with lower priority in selection of branching variable
 *
 * @note the default branching priority is 0
 */
extern
SCIP_RETCODE SCIPchgVarBranchPriority(
   SCIP*                 scip,               /**< SCIP data structure */
   SCIP_VAR*             var,                /**< problem variable */
   int                   branchpriority      /**< branch priority of the variable */
   );

/** changes the branch priority of the variable to the given value, if it is larger than the current priority */
extern
SCIP_RETCODE SCIPupdateVarBranchPriority(
   SCIP*                 scip,               /**< SCIP data structure */
   SCIP_VAR*             var,                /**< problem variable */
   int                   branchpriority      /**< new branch priority of the variable, if it is larger than current priority */
   );

/** adds the given value to the branch priority of the variable */
extern
SCIP_RETCODE SCIPaddVarBranchPriority(
   SCIP*                 scip,               /**< SCIP data structure */
   SCIP_VAR*             var,                /**< problem variable */
   int                   addpriority         /**< value to add to the branch priority of the variable */
   );

/** sets the branch direction of the variable (-1: prefer downwards branch, 0: automatic selection, +1: prefer upwards
 *  branch)
 */
extern
SCIP_RETCODE SCIPchgVarBranchDirection(
   SCIP*                 scip,               /**< SCIP data structure */
   SCIP_VAR*             var,                /**< problem variable */
   SCIP_BRANCHDIR        branchdirection     /**< preferred branch direction of the variable (downwards, upwards, auto) */
   );

/** changes type of variable in the problem;
 *
 *  @warning This type changes might change the variable array returned from SCIPgetVars() and SCIPgetVarsData();
 *
 *  @note If SCIP is already beyond the SCIP_STAGE_PROBLEM and a original variable is passed; the variable type of the
 *        corresponding transformed variable is changed; the type of the original variable does not change
 *
 *  @note If the type changes from a continuous variable to a non-continuous variable the bound of the variable get
 *        adjusted w.r.t. to integrality information
 */
extern
SCIP_RETCODE SCIPchgVarType(
   SCIP*                 scip,               /**< SCIP data structure */
   SCIP_VAR*             var,                /**< variable to change the bound for */
   SCIP_VARTYPE          vartype,            /**< new type of variable */
   SCIP_Bool*            infeasible          /**< pointer to store whether an infeasibility was detected (, due to
                                              *   integrality condition of the new variable type) */
   );

/** in problem creation and solving stage, both bounds of the variable are set to the given value;
 *  in presolving stage, the variable is converted into a fixed variable, and bounds are changed respectively;
 *  conversion into a fixed variable changes the vars array returned from SCIPgetVars() and SCIPgetVarsData(),
 *  and also renders arrays returned from the SCIPvarGetImpl...() methods invalid
 */
extern
SCIP_RETCODE SCIPfixVar(
   SCIP*                 scip,               /**< SCIP data structure */
   SCIP_VAR*             var,                /**< variable to fix */
   SCIP_Real             fixedval,           /**< value to fix variable to */
   SCIP_Bool*            infeasible,         /**< pointer to store whether the fixing is infeasible */
   SCIP_Bool*            fixed               /**< pointer to store whether the fixing was performed (variable was unfixed) */
   );

/** From a given equality a*x + b*y == c, aggregates one of the variables and removes it from the set of
 *  active problem variables. This changes the vars array returned from SCIPgetVars() and SCIPgetVarsData(),
 *  and also renders the arrays returned from the SCIPvarGetImpl...() methods for the two variables invalid.
 *  In the first step, the equality is transformed into an equality with active problem variables
 *  a'*x' + b'*y' == c'. If x' == y', this leads to the detection of redundancy if a' == -b' and c' == 0,
 *  of infeasibility, if a' == -b' and c' != 0, or to a variable fixing x' == c'/(a'+b') (and possible
 *  infeasibility) otherwise.
 *  In the second step, the variable to be aggregated is chosen among x' and y', preferring a less strict variable
 *  type as aggregation variable (i.e. continuous variables are preferred over implicit integers, implicit integers
 *  over integers, and integers over binaries). If none of the variables is continuous, it is tried to find an integer
 *  aggregation (i.e. integral coefficients a'' and b'', such that a''*x' + b''*y' == c''). This can lead to
 *  the detection of infeasibility (e.g. if c'' is fractional), or to a rejection of the aggregation (denoted by
 *  aggregated == FALSE), if the resulting integer coefficients are too large and thus numerically instable.
 *
 *  The output flags have the following meaning:
 *  - infeasible: the problem is infeasible
 *  - redundant:  the equality can be deleted from the constraint set
 *  - aggregated: the aggregation was successfully performed (the variables were not aggregated before)
 */
extern
SCIP_RETCODE SCIPaggregateVars(
   SCIP*                 scip,               /**< SCIP data structure */
   SCIP_VAR*             varx,               /**< variable x in equality a*x + b*y == c */
   SCIP_VAR*             vary,               /**< variable y in equality a*x + b*y == c */
   SCIP_Real             scalarx,            /**< multiplier a in equality a*x + b*y == c */
   SCIP_Real             scalary,            /**< multiplier b in equality a*x + b*y == c */
   SCIP_Real             rhs,                /**< right hand side c in equality a*x + b*y == c */
   SCIP_Bool*            infeasible,         /**< pointer to store whether the aggregation is infeasible */
   SCIP_Bool*            redundant,          /**< pointer to store whether the equality is (now) redundant */
   SCIP_Bool*            aggregated          /**< pointer to store whether the aggregation was successful */
   );

/** converts variable into multi-aggregated variable; this changes the variable array returned from
 *  SCIPgetVars() and SCIPgetVarsData();
 *
 *  @warning The integrality condition is not checked anymore on the multi-aggregated variable. You must not
 *           multi-aggregate an integer variable without being sure, that integrality on the aggregation variables
 *           implies integrality on the aggregated variable.
 *
 *  The output flags have the following meaning:
 *  - infeasible: the problem is infeasible
 *  - aggregated: the aggregation was successfully performed (the variables were not aggregated before)
 */
extern
SCIP_RETCODE SCIPmultiaggregateVar(
   SCIP*                 scip,               /**< SCIP data structure */
   SCIP_VAR*             var,                /**< variable x to aggregate */
   int                   naggvars,           /**< number n of variables in aggregation x = a_1*y_1 + ... + a_n*y_n + c */
   SCIP_VAR**            aggvars,            /**< variables y_i in aggregation x = a_1*y_1 + ... + a_n*y_n + c */
   SCIP_Real*            scalars,            /**< multipliers a_i in aggregation x = a_1*y_1 + ... + a_n*y_n + c */
   SCIP_Real             constant,           /**< constant shift c in aggregation x = a_1*y_1 + ... + a_n*y_n + c */
   SCIP_Bool*            infeasible,         /**< pointer to store whether the aggregation is infeasible */
   SCIP_Bool*            aggregated          /**< pointer to store whether the aggregation was successful */
   );

/** returns whether aggregation of variables is not allowed */
extern
SCIP_Bool SCIPdoNotAggr(
   SCIP*                 scip                /**< SCIP data structure */
   );

/** returns whether variable is not allowed to be multi-aggregated */
extern
SCIP_Bool SCIPdoNotMultaggrVar(
   SCIP*                 scip,               /**< SCIP data structure */
   SCIP_VAR*             var                 /**< variable x to aggregate */
   );

/** marks the variable to not to be multi-aggregated */
extern
SCIP_RETCODE SCIPmarkDoNotMultaggrVar(
   SCIP*                 scip,               /**< SCIP data structure */
   SCIP_VAR*             var                 /**< variable to delete */
   );

/** enables the collection of statistics for a variable */
extern
void SCIPenableVarHistory(
   SCIP*                 scip                /**< SCIP data structure */
   );

/** diables the collection of any statistic for a variable */
extern
void SCIPdisableVarHistory(
   SCIP*                 scip                /**< SCIP data structure */
   );

/** updates the pseudo costs of the given variable and the global pseudo costs after a change of "solvaldelta" in the
 *  variable's solution value and resulting change of "objdelta" in the in the LP's objective value;
 *  the update is ignored, if the objective value difference is infinite
 */
extern
SCIP_RETCODE SCIPupdateVarPseudocost(
   SCIP*                 scip,               /**< SCIP data structure */
   SCIP_VAR*             var,                /**< problem variable */
   SCIP_Real             solvaldelta,        /**< difference of variable's new LP value - old LP value */
   SCIP_Real             objdelta,           /**< difference of new LP's objective value - old LP's objective value */
   SCIP_Real             weight              /**< weight in (0,1] of this update in pseudo cost sum */
   );

/** gets the variable's pseudo cost value for the given change of the variable's LP value */
extern
SCIP_Real SCIPgetVarPseudocostVal(
   SCIP*                 scip,               /**< SCIP data structure */
   SCIP_VAR*             var,                /**< problem variable */
   SCIP_Real             solvaldelta         /**< difference of variable's new LP value - old LP value */
   );

/** gets the variable's pseudo cost value for the given change of the variable's LP value,
 *  only using the pseudo cost information of the current run
 */
extern
SCIP_Real SCIPgetVarPseudocostValCurrentRun(
   SCIP*                 scip,               /**< SCIP data structure */
   SCIP_VAR*             var,                /**< problem variable */
   SCIP_Real             solvaldelta         /**< difference of variable's new LP value - old LP value */
   );

/** gets the variable's pseudo cost value for the given direction */
extern
SCIP_Real SCIPgetVarPseudocost(
   SCIP*                 scip,               /**< SCIP data structure */
   SCIP_VAR*             var,                /**< problem variable */
   SCIP_BRANCHDIR        dir                 /**< branching direction (downwards, or upwards) */
   );

/** gets the variable's pseudo cost value for the given direction,
 *  only using the pseudo cost information of the current run
 */
extern
SCIP_Real SCIPgetVarPseudocostCurrentRun(
   SCIP*                 scip,               /**< SCIP data structure */
   SCIP_VAR*             var,                /**< problem variable */
   SCIP_BRANCHDIR        dir                 /**< branching direction (downwards, or upwards) */
   );

/** gets the variable's (possible fractional) number of pseudo cost updates for the given direction */
extern
SCIP_Real SCIPgetVarPseudocostCount(
   SCIP*                 scip,               /**< SCIP data structure */
   SCIP_VAR*             var,                /**< problem variable */
   SCIP_BRANCHDIR        dir                 /**< branching direction (downwards, or upwards) */
   );

/** gets the variable's (possible fractional) number of pseudo cost updates for the given direction,
 *  only using the pseudo cost information of the current run
 */
extern
SCIP_Real SCIPgetVarPseudocostCountCurrentRun(
   SCIP*                 scip,               /**< SCIP data structure */
   SCIP_VAR*             var,                /**< problem variable */
   SCIP_BRANCHDIR        dir                 /**< branching direction (downwards, or upwards) */
   );

/** gets the variable's pseudo cost score value for the given LP solution value */
extern
SCIP_Real SCIPgetVarPseudocostScore(
   SCIP*                 scip,               /**< SCIP data structure */
   SCIP_VAR*             var,                /**< problem variable */
   SCIP_Real             solval              /**< variable's LP solution value */
   );

/** gets the variable's pseudo cost score value for the given LP solution value,
 *  only using the pseudo cost information of the current run
 */
extern
SCIP_Real SCIPgetVarPseudocostScoreCurrentRun(
   SCIP*                 scip,               /**< SCIP data structure */
   SCIP_VAR*             var,                /**< problem variable */
   SCIP_Real             solval              /**< variable's LP solution value */
   );

/** returns the variable's conflict score value */
extern
SCIP_Real SCIPgetVarVSIDS(
   SCIP*                 scip,               /**< SCIP data structure */
   SCIP_VAR*             var,                /**< problem variable */
   SCIP_BRANCHDIR        dir                 /**< branching direction (downwards, or upwards) */
   );

/** returns the variable's conflict score value only using conflicts of the current run */
extern
SCIP_Real SCIPgetVarVSIDSCurrentRun(
   SCIP*                 scip,               /**< SCIP data structure */
   SCIP_VAR*             var,                /**< problem variable */
   SCIP_BRANCHDIR        dir                 /**< branching direction (downwards, or upwards) */
   );

/** returns the variable's conflict score value */
extern
SCIP_Real SCIPgetVarConflictScore(
   SCIP*                 scip,               /**< SCIP data structure */
   SCIP_VAR*             var                 /**< problem variable */
   );

/** returns the variable's conflict score value only using conflicts of the current run */
extern
SCIP_Real SCIPgetVarConflictScoreCurrentRun(
   SCIP*                 scip,               /**< SCIP data structure */
   SCIP_VAR*             var                 /**< problem variable */
   );

/** returns the variable's conflict length score */
extern
SCIP_Real SCIPgetVarConflictlengthScore(
   SCIP*                 scip,               /**< SCIP data structure */
   SCIP_VAR*             var                 /**< problem variable */
   );

/** returns the variable's conflict length score only using conflicts of the current run */
extern
SCIP_Real SCIPgetVarConflictlengthScoreCurrentRun(
   SCIP*                 scip,               /**< SCIP data structure */
   SCIP_VAR*             var                 /**< problem variable */
   );

/** returns the variable's average conflict length */
extern
SCIP_Real SCIPgetVarAvgConflictlength(
   SCIP*                 scip,               /**< SCIP data structure */
   SCIP_VAR*             var,                /**< problem variable */
   SCIP_BRANCHDIR        dir                 /**< branching direction (downwards, or upwards) */
   );

/** returns the variable's average conflict length only using conflicts of the current run */
extern
SCIP_Real SCIPgetVarAvgConflictlengthCurrentRun(
   SCIP*                 scip,               /**< SCIP data structure */
   SCIP_VAR*             var,                /**< problem variable */
   SCIP_BRANCHDIR        dir                 /**< branching direction (downwards, or upwards) */
   );

/** returns the average number of inferences found after branching on the variable in given direction;
 *  if branching on the variable in the given direction was yet evaluated, the average number of inferences
 *  over all variables for branching in the given direction is returned
 */
extern
SCIP_Real SCIPgetVarAvgInferences(
   SCIP*                 scip,               /**< SCIP data structure */
   SCIP_VAR*             var,                /**< problem variable */
   SCIP_BRANCHDIR        dir                 /**< branching direction (downwards, or upwards) */
   );

/** returns the average number of inferences found after branching on the variable in given direction in the current run;
 *  if branching on the variable in the given direction was yet evaluated, the average number of inferences
 *  over all variables for branching in the given direction is returned
 */
extern
SCIP_Real SCIPgetVarAvgInferencesCurrentRun(
   SCIP*                 scip,               /**< SCIP data structure */
   SCIP_VAR*             var,                /**< problem variable */
   SCIP_BRANCHDIR        dir                 /**< branching direction (downwards, or upwards) */
   );

/** returns the variable's average inference score value */
extern
SCIP_Real SCIPgetVarAvgInferenceScore(
   SCIP*                 scip,               /**< SCIP data structure */
   SCIP_VAR*             var                 /**< problem variable */
   );

/** returns the variable's average inference score value only using inferences of the current run */
extern
SCIP_Real SCIPgetVarAvgInferenceScoreCurrentRun(
   SCIP*                 scip,               /**< SCIP data structure */
   SCIP_VAR*             var                 /**< problem variable */
   );

/** initializes the upwards and downwards pseudocosts, conflict scores, conflict lengths, inference scores, cutoff scores
 *  of a variable to the given values 
 */
extern
SCIP_RETCODE SCIPinitVarBranchStats(
   SCIP*                 scip,               /**< SCIP data structure */
   SCIP_VAR*             var,                /**< variable which should be initialized */
   SCIP_Real             downpscost,         /**< value to which pseudocosts for downwards branching should be initialized */
   SCIP_Real             uppscost,           /**< value to which pseudocosts for upwards branching should be initialized */
   SCIP_Real             downvsids,          /**< value to which VSIDS score for downwards branching should be initialized */
   SCIP_Real             upvsids,            /**< value to which VSIDS score for upwards branching should be initialized */
   SCIP_Real             downconflen,        /**< value to which conflict length score for downwards branching should be initialized */
   SCIP_Real             upconflen,          /**< value to which conflict length score for upwards branching should be initialized */
   SCIP_Real             downinfer,          /**< value to which inference counter for downwards branching should be initialized */
   SCIP_Real             upinfer,            /**< value to which inference counter for upwards branching should be initialized */
   SCIP_Real             downcutoff,         /**< value to which cutoff counter for downwards branching should be initialized */
   SCIP_Real             upcutoff            /**< value to which cutoff counter for upwards branching should be initialized */
   );

/** returns the average number of cutoffs found after branching on the variable in given direction;
 *  if branching on the variable in the given direction was yet evaluated, the average number of cutoffs
 *  over all variables for branching in the given direction is returned
 */
extern
SCIP_Real SCIPgetVarAvgCutoffs(
   SCIP*                 scip,               /**< SCIP data structure */
   SCIP_VAR*             var,                /**< problem variable */
   SCIP_BRANCHDIR        dir                 /**< branching direction (downwards, or upwards) */
   );

/** returns the average number of cutoffs found after branching on the variable in given direction in the current run;
 *  if branching on the variable in the given direction was yet evaluated, the average number of cutoffs
 *  over all variables for branching in the given direction is returned
 */
extern
SCIP_Real SCIPgetVarAvgCutoffsCurrentRun(
   SCIP*                 scip,               /**< SCIP data structure */
   SCIP_VAR*             var,                /**< problem variable */
   SCIP_BRANCHDIR        dir                 /**< branching direction (downwards, or upwards) */
   );

/** returns the variable's average cutoff score value */
extern
SCIP_Real SCIPgetVarAvgCutoffScore(
   SCIP*                 scip,               /**< SCIP data structure */
   SCIP_VAR*             var                 /**< problem variable */
   );

/** returns the variable's average cutoff score value, only using cutoffs of the current run */
extern
SCIP_Real SCIPgetVarAvgCutoffScoreCurrentRun(
   SCIP*                 scip,               /**< SCIP data structure */
   SCIP_VAR*             var                 /**< problem variable */
   );

/** returns the variable's average inference/cutoff score value, weighting the cutoffs of the variable with the given
 *  factor
 */
extern
SCIP_Real SCIPgetVarAvgInferenceCutoffScore(
   SCIP*                 scip,               /**< SCIP data structure */
   SCIP_VAR*             var,                /**< problem variable */
   SCIP_Real             cutoffweight        /**< factor to weigh average number of cutoffs in branching score */
   );

/** returns the variable's average inference/cutoff score value, weighting the cutoffs of the variable with the given
 *  factor, only using inferences and cutoffs of the current run
 */
extern
SCIP_Real SCIPgetVarAvgInferenceCutoffScoreCurrentRun(
   SCIP*                 scip,               /**< SCIP data structure */
   SCIP_VAR*             var,                /**< problem variable */
   SCIP_Real             cutoffweight        /**< factor to weigh average number of cutoffs in branching score */
   );

/** outputs variable information to file stream via the message system
 *
 *  @note If the message handler is set to a NULL pointer nothing will be printed
 */
extern
SCIP_RETCODE SCIPprintVar(
   SCIP*                 scip,               /**< SCIP data structure */
   SCIP_VAR*             var,                /**< problem variable */
   FILE*                 file                /**< output file (or NULL for standard output) */
   );

/**@} */




/*
 * conflict analysis methods
 */

/**@name Conflict Analysis Methods */
/**@{ */

/** return TRUE if conflict analysis is applicable; In case the function return FALSE there is no need to initialize the
 *  conflict analysis since it will not be applied
 */
extern
SCIP_Bool SCIPisConflictAnalysisApplicable(
   SCIP*                 scip                /**< SCIP data structure */
   );

/** initializes the conflict analysis by clearing the conflict candidate queue; this method must be called before you
 *  enter the conflict variables by calling SCIPaddConflictLb(), SCIPaddConflictUb(), SCIPaddConflictBd(),
 *  SCIPaddConflictRelaxedLb(), SCIPaddConflictRelaxedUb(), SCIPaddConflictRelaxedBd(), or SCIPaddConflictBinvar();
 */
extern
SCIP_RETCODE SCIPinitConflictAnalysis(
   SCIP*                 scip                /**< SCIP data structure */
   );

/** adds lower bound of variable at the time of the given bound change index to the conflict analysis' candidate storage;
 *  this method should be called in one of the following two cases:
 *   1. Before calling the SCIPanalyzeConflict() method, SCIPaddConflictLb() should be called for each lower bound
 *      that lead to the conflict (e.g. the infeasibility of globally or locally valid constraint).
 *   2. In the propagation conflict resolving method of a constraint handler, SCIPaddConflictLb() should be called
 *      for each lower bound, whose current assignment lead to the deduction of the given conflict bound.
 */
extern
SCIP_RETCODE SCIPaddConflictLb(
   SCIP*                 scip,               /**< SCIP data structure */
   SCIP_VAR*             var,                /**< variable whose lower bound should be added to conflict candidate queue */
   SCIP_BDCHGIDX*        bdchgidx            /**< bound change index representing time on path to current node, when the
                                              *   conflicting bound was valid, NULL for current local bound */
   );

/** adds lower bound of variable at the time of the given bound change index to the conflict analysis' candidate storage
 *  with the additional information of a relaxed lower bound; this relaxed lower bound is the one which would be enough
 *  to explain a certain bound change;
 *  this method should be called in one of the following two cases:
 *   1. Before calling the SCIPanalyzeConflict() method, SCIPaddConflictRelaxedLb() should be called for each (relaxed)
 *      lower bound that lead to the conflict (e.g. the infeasibility of globally or locally valid constraint).
 *   2. In the propagation conflict resolving method of a constraint handler, SCIPaddConflictRelexedLb() should be
 *      called for each (relaxed) lower bound, whose current assignment lead to the deduction of the given conflict
 *      bound.
 */
extern
SCIP_RETCODE SCIPaddConflictRelaxedLb(
   SCIP*                 scip,               /**< SCIP data structure */
   SCIP_VAR*             var,                /**< variable whose lower bound should be added to conflict candidate queue */
   SCIP_BDCHGIDX*        bdchgidx,           /**< bound change index representing time on path to current node, when the
                                              *   conflicting bound was valid, NULL for current local bound */
   SCIP_Real             relaxedlb           /**< the relaxed lower bound */
   );

/** adds upper bound of variable at the time of the given bound change index to the conflict analysis' candidate storage;
 *  this method should be called in one of the following two cases:
 *   1. Before calling the SCIPanalyzeConflict() method, SCIPaddConflictUb() should be called for each upper bound
 *      that lead to the conflict (e.g. the infeasibility of globally or locally valid constraint).
 *   2. In the propagation conflict resolving method of a constraint handler, SCIPaddConflictUb() should be called
 *      for each upper bound, whose current assignment lead to the deduction of the given conflict bound.
 */
extern
SCIP_RETCODE SCIPaddConflictUb(
   SCIP*                 scip,               /**< SCIP data structure */
   SCIP_VAR*             var,                /**< variable whose upper bound should be added to conflict candidate queue */
   SCIP_BDCHGIDX*        bdchgidx            /**< bound change index representing time on path to current node, when the
                                              *   conflicting bound was valid, NULL for current local bound */
   );

/** adds upper bound of variable at the time of the given bound change index to the conflict analysis' candidate storage
 *  with the additional information of a relaxed upper bound; this relaxed upper bound is the one which would be enough
 *  to explain a certain bound change;
 *  this method should be called in one of the following two cases:
 *   1. Before calling the SCIPanalyzeConflict() method, SCIPaddConflictRelaxedUb() should be called for each (relaxed)
 *      upper bound that lead to the conflict (e.g. the infeasibility of globally or locally valid constraint).
 *   2. In the propagation conflict resolving method of a constraint handler, SCIPaddConflictRelaxedUb() should be
 *      called for each (relaxed) upper bound, whose current assignment lead to the deduction of the given conflict
 *      bound.
 */
extern
SCIP_RETCODE SCIPaddConflictRelaxedUb(
   SCIP*                 scip,               /**< SCIP data structure */
   SCIP_VAR*             var,                /**< variable whose upper bound should be added to conflict candidate queue */
   SCIP_BDCHGIDX*        bdchgidx,           /**< bound change index representing time on path to current node, when the
                                              *   conflicting bound was valid, NULL for current local bound */
   SCIP_Real             relaxedub           /**< the relaxed upper bound */
   );

/** adds lower or upper bound of variable at the time of the given bound change index to the conflict analysis' candidate
 *  storage; this method should be called in one of the following two cases:
 *   1. Before calling the SCIPanalyzeConflict() method, SCIPaddConflictBd() should be called for each bound
 *      that lead to the conflict (e.g. the infeasibility of globally or locally valid constraint).
 *   2. In the propagation conflict resolving method of a constraint handler, SCIPaddConflictBd() should be called
 *      for each bound, whose current assignment lead to the deduction of the given conflict bound.
 */
extern
SCIP_RETCODE SCIPaddConflictBd(
   SCIP*                 scip,               /**< SCIP data structure */
   SCIP_VAR*             var,                /**< variable whose upper bound should be added to conflict candidate queue */
   SCIP_BOUNDTYPE        boundtype,          /**< the type of the conflicting bound (lower or upper bound) */
   SCIP_BDCHGIDX*        bdchgidx            /**< bound change index representing time on path to current node, when the
                                              *   conflicting bound was valid, NULL for current local bound */
   );

/** adds lower or upper bound of variable at the time of the given bound change index to the conflict analysis'
 *  candidate storage; with the additional information of a relaxed upper bound; this relaxed upper bound is the one
 *  which would be enough to explain a certain bound change;
 *  this method should be called in one of the following two cases:
 *   1. Before calling the SCIPanalyzeConflict() method, SCIPaddConflictRelaxedBd() should be called for each (relaxed)
 *      bound that lead to the conflict (e.g. the infeasibility of globally or locally valid constraint).
 *   2. In the propagation conflict resolving method of a constraint handler, SCIPaddConflictRelaxedBd() should be
 *      called for each (relaxed) bound, whose current assignment lead to the deduction of the given conflict bound.
 */
extern
SCIP_RETCODE SCIPaddConflictRelaxedBd(
   SCIP*                 scip,               /**< SCIP data structure */
   SCIP_VAR*             var,                /**< variable whose upper bound should be added to conflict candidate queue */
   SCIP_BOUNDTYPE        boundtype,          /**< the type of the conflicting bound (lower or upper bound) */
   SCIP_BDCHGIDX*        bdchgidx,           /**< bound change index representing time on path to current node, when the
                                              *   conflicting bound was valid, NULL for current local bound */
   SCIP_Real             relaxedbd           /**< the relaxed bound */
   );

/** adds changed bound of fixed binary variable to the conflict analysis' candidate storage;
 *  this method should be called in one of the following two cases:
 *   1. Before calling the SCIPanalyzeConflict() method, SCIPaddConflictBinvar() should be called for each fixed binary
 *      variable that lead to the conflict (e.g. the infeasibility of globally or locally valid constraint).
 *   2. In the propagation conflict resolving method of a constraint handler, SCIPaddConflictBinvar() should be called
 *      for each binary variable, whose current fixing lead to the deduction of the given conflict bound.
 */
extern
SCIP_RETCODE SCIPaddConflictBinvar(
   SCIP*                 scip,               /**< SCIP data structure */
   SCIP_VAR*             var                 /**< binary variable whose changed bound should be added to conflict queue */
   );

/** checks if the given variable is already part of the current conflict set or queued for resolving with the same or
 *  even stronger bound
 */
extern
SCIP_RETCODE SCIPisConflictVarUsed(
   SCIP*                 scip,               /**< SCIP data structure */
   SCIP_VAR*             var,                /**< variable whose upper bound should be added to conflict candidate queue */
   SCIP_BOUNDTYPE        boundtype,          /**< the type of the conflicting bound (lower or upper bound) */
   SCIP_BDCHGIDX*        bdchgidx,           /**< bound change index representing time on path to current node, when the
                                              *   conflicting bound was valid, NULL for current local bound */
   SCIP_Bool*            used                /**< pointer to store if the variable is already used */
   );

/** returns the conflict lower bound if the variable is present in the current conflict set; otherwise SCIP_INFINITY */
extern
SCIP_Real SCIPgetConflictVarLb(
   SCIP*                 scip,               /**< SCIP data structure */
   SCIP_VAR*             var                 /**< problem variable */
   );

/** returns the conflict upper bound if the variable is present in the current conflict set; otherwise minus
 *  SCIP_INFINITY
 */
extern
SCIP_Real SCIPgetConflictVarUb(
   SCIP*                 scip,               /**< SCIP data structure */
   SCIP_VAR*             var                 /**< problem variable */
   );

/** returns the relaxed conflict lower bound if the variable is present in the current conflict set; otherwise
 *  SCIP_INFINITY
 */
extern
SCIP_Real SCIPgetConflictVarRelaxedLb(
   SCIP*                 scip,               /**< SCIP data structure */
   SCIP_VAR*             var                 /**< problem variable */
   );

/** returns the relaxed conflict upper bound if the variable is present in the current conflict set; otherwise
 *  minus SCIP_INFINITY
 */
extern
SCIP_Real SCIPgetConflictVarRelaxedUb(
   SCIP*                 scip,               /**< SCIP data structure */
   SCIP_VAR*             var                 /**< problem variable */
   );

/** analyzes conflict bounds that were added after a call to SCIPinitConflictAnalysis() with calls to
 *  SCIPaddConflictLb(), SCIPaddConflictUb(), SCIPaddConflictBd(), SCIPaddConflictRelaxedLb(),
 *  SCIPaddConflictRelaxedUb(), SCIPaddConflictRelaxedBd(), or SCIPaddConflictBinvar(); on success, calls the conflict
 *  handlers to create a conflict constraint out of the resulting conflict set; the given valid depth must be a depth
 *  level, at which the conflict set defined by calls to SCIPaddConflictLb(), SCIPaddConflictUb(), SCIPaddConflictBd(),
 *  SCIPaddConflictRelaxedLb(), SCIPaddConflictRelaxedUb(), SCIPaddConflictRelaxedBd(), and SCIPaddConflictBinvar() is
 *  valid for the whole subtree; if the conflict was found by a violated constraint, use SCIPanalyzeConflictCons()
 *  instead of SCIPanalyzeConflict() to make sure, that the correct valid depth is used
 */
extern
SCIP_RETCODE SCIPanalyzeConflict(
   SCIP*                 scip,               /**< SCIP data structure */
   int                   validdepth,         /**< minimal depth level at which the initial conflict set is valid */
   SCIP_Bool*            success             /**< pointer to store whether a conflict constraint was created, or NULL */
   );

/** analyzes conflict bounds that were added with calls to SCIPaddConflictLb(), SCIPaddConflictUb(),
 *  SCIPaddConflictBd(), SCIPaddConflictRelaxedLb(), SCIPaddConflictRelaxedUb(), SCIPaddConflictRelaxedBd(), or
 *  SCIPaddConflictBinvar(); on success, calls the conflict handlers to create a conflict constraint out of the
 *  resulting conflict set; the given constraint must be the constraint that detected the conflict, i.e. the constraint
 *  that is infeasible in the local bounds of the initial conflict set (defined by calls to SCIPaddConflictLb(),
 *  SCIPaddConflictUb(), SCIPaddConflictBd(), SCIPaddConflictRelaxedLb(), SCIPaddConflictRelaxedUb(),
 *  SCIPaddConflictRelaxedBd(), and SCIPaddConflictBinvar())
 */
extern
SCIP_RETCODE SCIPanalyzeConflictCons(
   SCIP*                 scip,               /**< SCIP data structure */
   SCIP_CONS*            cons,               /**< constraint that detected the conflict */
   SCIP_Bool*            success             /**< pointer to store whether a conflict constraint was created, or NULL */
   );

/**@} */




/*
 * constraint methods
 */

/**@name Constraint Methods */
/**@{ */

/** creates and captures a constraint of the given constraint handler
 *
 *  @warning If a constraint is marked to be checked for feasibility but not to be enforced, a LP or pseudo solution may
 *           be declared feasible even if it violates this particular constraint.  This constellation should only be
 *           used, if no LP or pseudo solution can violate the constraint -- e.g. if a local constraint is redundant due
 *           to the variable's local bounds.
 *
 *  @note the constraint gets captured, hence at one point you have to release it using the method SCIPreleaseCons()
 */
extern
SCIP_RETCODE SCIPcreateCons(
   SCIP*                 scip,               /**< SCIP data structure */
   SCIP_CONS**           cons,               /**< pointer to constraint */
   const char*           name,               /**< name of constraint */
   SCIP_CONSHDLR*        conshdlr,           /**< constraint handler for this constraint */
   SCIP_CONSDATA*        consdata,           /**< data for this specific constraint */
   SCIP_Bool             initial,            /**< should the LP relaxation of constraint be in the initial LP?
                                              *   Usually set to TRUE. Set to FALSE for 'lazy constraints'. */
   SCIP_Bool             separate,           /**< should the constraint be separated during LP processing?
                                              *   Usually set to TRUE. */
   SCIP_Bool             enforce,            /**< should the constraint be enforced during node processing?
                                              *   TRUE for model constraints, FALSE for additional, redundant constraints. */
   SCIP_Bool             check,              /**< should the constraint be checked for feasibility?
                                              *   TRUE for model constraints, FALSE for additional, redundant constraints. */
   SCIP_Bool             propagate,          /**< should the constraint be propagated during node processing?
                                              *   Usually set to TRUE. */
   SCIP_Bool             local,              /**< is constraint only valid locally?
                                              *   Usually set to FALSE. Has to be set to TRUE, e.g., for branching constraints. */
   SCIP_Bool             modifiable,         /**< is constraint modifiable (subject to column generation)?
                                              *   Usually set to FALSE. In column generation applications, set to TRUE if pricing
                                              *   adds coefficients to this constraint. */
   SCIP_Bool             dynamic,            /**< is constraint subject to aging?
                                              *   Usually set to FALSE. Set to TRUE for own cuts which 
                                              *   are separated as constraints. */
   SCIP_Bool             removable,          /**< should the relaxation be removed from the LP due to aging or cleanup?
                                              *   Usually set to FALSE. Set to TRUE for 'lazy constraints' and 'user cuts'. */
   SCIP_Bool             stickingatnode      /**< should the constraint always be kept at the node where it was added, even
                                              *   if it may be moved to a more global node?
                                              *   Usually set to FALSE. Set to TRUE to for constraints that represent node data. */
   );

/** parses constraint information (in cip format) out of a string; if the parsing process was successful a constraint is
 *  creates and captures;
 *
 *  @warning If a constraint is marked to be checked for feasibility but not to be enforced, a LP or pseudo solution may
 *           be declared feasible even if it violates this particular constraint.  This constellation should only be
 *           used, if no LP or pseudo solution can violate the constraint -- e.g. if a local constraint is redundant due
 *           to the variable's local bounds.
 */
extern
SCIP_RETCODE SCIPparseCons(
   SCIP*                 scip,               /**< SCIP data structure */
   SCIP_CONS**           cons,               /**< pointer to constraint */
   const char*           str,                /**< name of constraint */
   SCIP_Bool             initial,            /**< should the LP relaxation of constraint be in the initial LP?
                                              *   Usually set to TRUE. Set to FALSE for 'lazy constraints'. */
   SCIP_Bool             separate,           /**< should the constraint be separated during LP processing?
                                              *   Usually set to TRUE. */
   SCIP_Bool             enforce,            /**< should the constraint be enforced during node processing?
                                              *   TRUE for model constraints, FALSE for additional, redundant constraints. */
   SCIP_Bool             check,              /**< should the constraint be checked for feasibility?
                                              *   TRUE for model constraints, FALSE for additional, redundant constraints. */
   SCIP_Bool             propagate,          /**< should the constraint be propagated during node processing?
                                              *   Usually set to TRUE. */
   SCIP_Bool             local,              /**< is constraint only valid locally?
                                              *   Usually set to FALSE. Has to be set to TRUE, e.g., for branching constraints. */
   SCIP_Bool             modifiable,         /**< is constraint modifiable (subject to column generation)?
                                              *   Usually set to FALSE. In column generation applications, set to TRUE if pricing
                                              *   adds coefficients to this constraint. */
   SCIP_Bool             dynamic,            /**< is constraint subject to aging?
                                              *   Usually set to FALSE. Set to TRUE for own cuts which 
                                              *   are separated as constraints. */
   SCIP_Bool             removable,          /**< should the relaxation be removed from the LP due to aging or cleanup?
                                              *   Usually set to FALSE. Set to TRUE for 'lazy constraints' and 'user cuts'. */
   SCIP_Bool             stickingatnode,     /**< should the constraint always be kept at the node where it was added, even
                                              *   if it may be moved to a more global node?
                                              *   Usually set to FALSE. Set to TRUE to for constraints that represent node data. */
   SCIP_Bool*            success             /**< pointer store if the paring process was successful */
   );

/** increases usage counter of constraint */
extern
SCIP_RETCODE SCIPcaptureCons(
   SCIP*                 scip,               /**< SCIP data structure */
   SCIP_CONS*            cons                /**< constraint to capture */
   );

/** decreases usage counter of constraint, if the usage pointer reaches zero the constraint gets freed
 *
 *  @note the pointer of the constraint will be NULLed
 */
extern
SCIP_RETCODE SCIPreleaseCons(
   SCIP*                 scip,               /**< SCIP data structure */
   SCIP_CONS**           cons                /**< pointer to constraint */
   );

/** sets the initial flag of the given constraint */
extern
SCIP_RETCODE SCIPsetConsInitial(
   SCIP*                 scip,               /**< SCIP data structure */
   SCIP_CONS*            cons,               /**< constraint */
   SCIP_Bool             initial             /**< new value */
   );

/** sets the separate flag of the given constraint */
extern
SCIP_RETCODE SCIPsetConsSeparated(
   SCIP*                 scip,               /**< SCIP data structure */
   SCIP_CONS*            cons,               /**< constraint */
   SCIP_Bool             separate            /**< new value */
   );

/** sets the enforce flag of the given constraint */
extern
SCIP_RETCODE SCIPsetConsEnforced(
   SCIP*                 scip,               /**< SCIP data structure */
   SCIP_CONS*            cons,               /**< constraint */
   SCIP_Bool             enforce             /**< new value */
   );

/** sets the check flag of the given constraint */
extern
SCIP_RETCODE SCIPsetConsChecked(
   SCIP*                 scip,               /**< SCIP data structure */
   SCIP_CONS*            cons,               /**< constraint */
   SCIP_Bool             check               /**< new value */
   );

/** sets the propagate flag of the given constraint */
extern
SCIP_RETCODE SCIPsetConsPropagated(
   SCIP*                 scip,               /**< SCIP data structure */
   SCIP_CONS*            cons,               /**< constraint */
   SCIP_Bool             propagate           /**< new value */
   );

/** sets the local flag of the given constraint */
extern
SCIP_RETCODE SCIPsetConsLocal(
   SCIP*                 scip,               /**< SCIP data structure */
   SCIP_CONS*            cons,               /**< constraint */
   SCIP_Bool             local               /**< new value */
   );

/** sets the modifiable flag of the given constraint */
extern
SCIP_RETCODE SCIPsetConsModifiable(
   SCIP*                 scip,               /**< SCIP data structure */
   SCIP_CONS*            cons,               /**< constraint */
   SCIP_Bool             modifiable          /**< new value */
   );

/** sets the dynamic flag of the given constraint */
extern
SCIP_RETCODE SCIPsetConsDynamic(
   SCIP*                 scip,               /**< SCIP data structure */
   SCIP_CONS*            cons,               /**< constraint */
   SCIP_Bool             dynamic             /**< new value */
   );

/** sets the removable flag of the given constraint */
extern
SCIP_RETCODE SCIPsetConsRemovable(
   SCIP*                 scip,               /**< SCIP data structure */
   SCIP_CONS*            cons,               /**< constraint */
   SCIP_Bool             removable           /**< new value */
   );

/** sets the stickingatnode flag of the given constraint */
extern
SCIP_RETCODE SCIPsetConsStickingAtNode(
   SCIP*                 scip,               /**< SCIP data structure */
   SCIP_CONS*            cons,               /**< constraint */
   SCIP_Bool             stickingatnode      /**< new value */
   );

/** gets and captures transformed constraint of a given constraint; if the constraint is not yet transformed,
 *  a new transformed constraint for this constraint is created
 */
extern
SCIP_RETCODE SCIPtransformCons(
   SCIP*                 scip,               /**< SCIP data structure */
   SCIP_CONS*            cons,               /**< constraint to get/create transformed constraint for */
   SCIP_CONS**           transcons           /**< pointer to store the transformed constraint */
   );

/** gets and captures transformed constraints for an array of constraints;
 *  if a constraint in the array is not yet transformed, a new transformed constraint for this constraint is created;
 *  it is possible to call this method with conss == transconss
 */
extern
SCIP_RETCODE SCIPtransformConss(
   SCIP*                 scip,               /**< SCIP data structure */
   int                   nconss,             /**< number of constraints to get/create transformed constraints for */
   SCIP_CONS**           conss,              /**< array with constraints to get/create transformed constraints for */
   SCIP_CONS**           transconss          /**< array to store the transformed constraints */
   );

/** gets corresponding transformed constraint of a given constraint;
 *  returns NULL as transcons, if transformed constraint is not yet existing
 */
extern
SCIP_RETCODE SCIPgetTransformedCons(
   SCIP*                 scip,               /**< SCIP data structure */
   SCIP_CONS*            cons,               /**< constraint to get the transformed constraint for */
   SCIP_CONS**           transcons           /**< pointer to store the transformed constraint */
   );

/** gets corresponding transformed constraints for an array of constraints;
 *  stores NULL in a transconss slot, if the transformed constraint is not yet existing;
 *  it is possible to call this method with conss == transconss, but remember that constraints that are not
 *  yet transformed will be replaced with NULL
 */
extern
SCIP_RETCODE SCIPgetTransformedConss(
   SCIP*                 scip,               /**< SCIP data structure */
   int                   nconss,             /**< number of constraints to get the transformed constraints for */
   SCIP_CONS**           conss,              /**< constraints to get the transformed constraints for */
   SCIP_CONS**           transconss          /**< array to store the transformed constraints */
   );

/** adds given value to age of constraint, but age can never become negative;
 *  should be called
 *   - in constraint separation, if no cut was found for this constraint,
 *   - in constraint enforcing, if constraint was feasible, and
 *   - in constraint propagation, if no domain reduction was deduced;
 */
extern
SCIP_RETCODE SCIPaddConsAge(
   SCIP*                 scip,               /**< SCIP data structure */
   SCIP_CONS*            cons,               /**< constraint */
   SCIP_Real             deltaage            /**< value to add to the constraint's age */
   );

/** increases age of constraint by 1.0;
 *  should be called
 *   - in constraint separation, if no cut was found for this constraint,
 *   - in constraint enforcing, if constraint was feasible, and
 *   - in constraint propagation, if no domain reduction was deduced;
 */
extern
SCIP_RETCODE SCIPincConsAge(
   SCIP*                 scip,               /**< SCIP data structure */
   SCIP_CONS*            cons                /**< constraint */
   );

/** resets age of constraint to zero;
 *  should be called
 *   - in constraint separation, if a cut was found for this constraint,
 *   - in constraint enforcing, if the constraint was violated, and
 *   - in constraint propagation, if a domain reduction was deduced;
 */
extern
SCIP_RETCODE SCIPresetConsAge(
   SCIP*                 scip,               /**< SCIP data structure */
   SCIP_CONS*            cons                /**< constraint */
   );

/** enables constraint's separation, propagation, and enforcing capabilities */
extern
SCIP_RETCODE SCIPenableCons(
   SCIP*                 scip,               /**< SCIP data structure */
   SCIP_CONS*            cons                /**< constraint */
   );

/** disables constraint's separation, propagation, and enforcing capabilities, s.t. the constraint is not propagated,
 *  separated, and enforced anymore until it is enabled again with a call to SCIPenableCons();
 *  in contrast to SCIPdelConsLocal() and SCIPdelConsNode(), the disabling is not associated to a node in the tree and
 *  does not consume memory; therefore, the constraint is neither automatically enabled on leaving the node nor
 *  automatically disabled again on entering the node again;
 *  note that the constraints enforcing capabilities are necessary for the solution's feasibility, if the constraint
 *  is a model constraint; that means, you must be sure that the constraint cannot be violated in the current subtree,
 *  and you have to enable it again manually by calling SCIPenableCons(), if this subtree is left (e.g. by using
 *  an appropriate event handler that watches the corresponding variables' domain changes)
 */
extern
SCIP_RETCODE SCIPdisableCons(
   SCIP*                 scip,               /**< SCIP data structure */
   SCIP_CONS*            cons                /**< constraint */
   );

/** enables constraint's separation capabilities */
extern
SCIP_RETCODE SCIPenableConsSeparation(
   SCIP*                 scip,               /**< SCIP data structure */
   SCIP_CONS*            cons                /**< constraint */
   );

/** disables constraint's separation capabilities s.t. the constraint is not propagated anymore until the separation
 *  is enabled again with a call to SCIPenableConsSeparation(); in contrast to SCIPdelConsLocal() and SCIPdelConsNode(),
 *  the disabling is not associated to a node in the tree and does not consume memory; therefore, the constraint
 *  is neither automatically enabled on leaving the node nor automatically disabled again on entering the node again
 */
extern
SCIP_RETCODE SCIPdisableConsSeparation(
   SCIP*                 scip,               /**< SCIP data structure */
   SCIP_CONS*            cons                /**< constraint */
   );

/** enables constraint's propagation capabilities */
extern
SCIP_RETCODE SCIPenableConsPropagation(
   SCIP*                 scip,               /**< SCIP data structure */
   SCIP_CONS*            cons                /**< constraint */
   );

/** disables constraint's propagation capabilities s.t. the constraint is not propagated anymore until the propagation
 *  is enabled again with a call to SCIPenableConsPropagation(); in contrast to SCIPdelConsLocal() and SCIPdelConsNode(),
 *  the disabling is not associated to a node in the tree and does not consume memory; therefore, the constraint
 *  is neither automatically enabled on leaving the node nor automatically disabled again on entering the node again
 */
extern
SCIP_RETCODE SCIPdisableConsPropagation(
   SCIP*                 scip,               /**< SCIP data structure */
   SCIP_CONS*            cons                /**< constraint */
   );

/** adds given values to lock status of the constraint and updates the rounding locks of the involved variables */
extern
SCIP_RETCODE SCIPaddConsLocks(
   SCIP*                 scip,               /**< SCIP data structure */
   SCIP_CONS*            cons,               /**< constraint */
   int                   nlockspos,          /**< increase in number of rounding locks for constraint */
   int                   nlocksneg           /**< increase in number of rounding locks for constraint's negation */
   );

/** checks single constraint for feasibility of the given solution */
extern
SCIP_RETCODE SCIPcheckCons(
   SCIP*                 scip,               /**< SCIP data structure */
   SCIP_CONS*            cons,               /**< constraint to check */
   SCIP_SOL*             sol,                /**< primal CIP solution */
   SCIP_Bool             checkintegrality,   /**< has integrality to be checked? */
   SCIP_Bool             checklprows,        /**< have current LP rows (both local and global) to be checked? */
   SCIP_Bool             printreason,        /**< should the reason for the violation be printed? */
   SCIP_RESULT*          result              /**< pointer to store the result of the callback method */
   );

/** enforces single constraint for a given pseudo solution
 *
 *@note This is an advanced method and should be used with caution.  It may only be called for constraints that were not
 *      added to SCIP beforehand.
 */
extern
SCIP_RETCODE SCIPenfopsCons(
   SCIP*                 scip,               /**< SCIP data structure */
   SCIP_CONS*            cons,               /**< constraint to enforce */
   SCIP_Bool             solinfeasible,      /**< was the solution already declared infeasible by a constraint handler? */
   SCIP_Bool             objinfeasible,      /**< is the solution infeasible anyway due to violating lower objective bound? */
   SCIP_RESULT*          result              /**< pointer to store the result of the callback method */
   );

/** enforces single constraint for a given LP solution
 *
 *@note This is an advanced method and should be used with caution.  It may only be called for constraints that were not
 *      added to SCIP beforehand.
 */
extern
SCIP_RETCODE SCIPenfolpCons(
   SCIP*                 scip,               /**< SCIP data structure */
   SCIP_CONS*            cons,               /**< constraint to enforce */
   SCIP_Bool             solinfeasible,      /**< was the solution already declared infeasible by a constraint handler? */
   SCIP_RESULT*          result              /**< pointer to store the result of the callback method */
   );

/** calls LP initialization method for single constraint
 *
 *@note This is an advanced method and should be used with caution.  It may only be called for constraints that were not
 *      added to SCIP beforehand.
 */
extern
SCIP_RETCODE SCIPinitlpCons(
   SCIP*                 scip,               /**< SCIP data structure */
   SCIP_CONS*            cons                /**< constraint to initialize */
   );

/** calls separation method of single constraint for LP solution
 *
 *@note This is an advanced method and should be used with caution.
 */
extern
SCIP_RETCODE SCIPsepalpCons(
   SCIP*                 scip,               /**< SCIP data structure */
   SCIP_CONS*            cons,               /**< constraint to separate */
   SCIP_RESULT*          result              /**< pointer to store the result of the separation call */
   );

/** calls separation method of single constraint for given primal solution
 *
 *@note This is an advanced method and should be used with caution.
 */
extern
SCIP_RETCODE SCIPsepasolCons(
   SCIP*                 scip,               /**< SCIP data structure */
   SCIP_CONS*            cons,               /**< constraint to separate */
   SCIP_SOL*             sol,                /**< primal solution that should be separated*/
   SCIP_RESULT*          result              /**< pointer to store the result of the separation call */
   );

/** calls domain propagation method of single constraint
 *
 *@note This is an advanced method and should be used with caution.
 */
extern
SCIP_RETCODE SCIPpropCons(
   SCIP*                 scip,               /**< SCIP data structure */
   SCIP_CONS*            cons,               /**< constraint to propagate */
   SCIP_PROPTIMING       proptiming,         /**< current point in the node solving loop */
   SCIP_RESULT*          result              /**< pointer to store the result of the callback method */
   );

/** resolves propagation conflict of single constraint
 *
 *@note This is an advanced method and should be used with caution.  It may only be called for constraints that were not
 *      added to SCIP beforehand.
 */
extern
SCIP_RETCODE SCIPrespropCons(
   SCIP*                 scip,               /**< SCIP data structure */
   SCIP_CONS*            cons,               /**< constraint to resolve conflict for */
   SCIP_VAR*             infervar,           /**< the conflict variable whose bound change has to be resolved */
   int                   inferinfo,          /**< the user information passed to the corresponding SCIPinferVarLbCons() or SCIPinferVarUbCons() call */
   SCIP_BOUNDTYPE        boundtype,          /**< the type of the changed bound (lower or upper bound) */
   SCIP_BDCHGIDX*        bdchgidx,           /**< the index of the bound change, representing the point of time where the change took place */
   SCIP_Real             relaxedbd,          /**< the relaxed bound which is sufficient to be explained */
   SCIP_RESULT*          result              /**< pointer to store the result of the callback method */
   );

/** presolves a single constraint
 *
 *  @note This is an advanced method and should be used with caution.
 */
extern
SCIP_RETCODE SCIPpresolCons(
   SCIP*                 scip,               /**< SCIP data structure */
   SCIP_CONS*            cons,               /**< constraint to presolve */
   int                   nrounds,            /**< number of presolving rounds already done */
   int                   nnewfixedvars,      /**< number of variables fixed since the last call to the presolving method */
   int                   nnewaggrvars,       /**< number of variables aggregated since the last call to the presolving method */
   int                   nnewchgvartypes,    /**< number of variable type changes since the last call to the presolving method */
   int                   nnewchgbds,         /**< number of variable bounds tightened since the last call to the presolving method */
   int                   nnewholes,          /**< number of domain holes added since the last call to the presolving method */
   int                   nnewdelconss,       /**< number of deleted constraints since the last call to the presolving method */
   int                   nnewaddconss,       /**< number of added constraints since the last call to the presolving method */
   int                   nnewupgdconss,      /**< number of upgraded constraints since the last call to the presolving method */
   int                   nnewchgcoefs,       /**< number of changed coefficients since the last call to the presolving method */
   int                   nnewchgsides,       /**< number of changed left or right hand sides since the last call to the presolving method */
   int*                  nfixedvars,         /**< pointer to count total number of variables fixed of all presolvers */
   int*                  naggrvars,          /**< pointer to count total number of variables aggregated of all presolvers */
   int*                  nchgvartypes,       /**< pointer to count total number of variable type changes of all presolvers */
   int*                  nchgbds,            /**< pointer to count total number of variable bounds tightened of all presolvers */
   int*                  naddholes,          /**< pointer to count total number of domain holes added of all presolvers */
   int*                  ndelconss,          /**< pointer to count total number of deleted constraints of all presolvers */
   int*                  naddconss,          /**< pointer to count total number of added constraints of all presolvers */
   int*                  nupgdconss,         /**< pointer to count total number of upgraded constraints of all presolvers */
   int*                  nchgcoefs,          /**< pointer to count total number of changed coefficients of all presolvers */
   int*                  nchgsides,          /**< pointer to count total number of changed left/right hand sides of all presolvers */
   SCIP_RESULT*          result              /**< pointer to store the result of the callback method */
   );

/** calls constraint activation notification method of single constraint
 *
 *@note This is an advanced method and should be used with caution.  It may only be called for constraints that were not
 *      added to SCIP beforehand.
 */
extern
SCIP_RETCODE SCIPactiveCons(
   SCIP*                 scip,               /**< SCIP data structure */
   SCIP_CONS*            cons                /**< constraint to notify */
   );

/** calls constraint deactivation notification method of single constraint
 *
 *@note This is an advanced method and should be used with caution.  It may only be called for constraints that were not
 *      added to SCIP beforehand.
 */
extern
SCIP_RETCODE SCIPdeactiveCons(
   SCIP*                 scip,               /**< SCIP data structure */
   SCIP_CONS*            cons                /**< constraint to notify */
   );

/** outputs constraint information to file stream via the message handler system
 *
 *  @note If the message handler is set to a NULL pointer nothing will be printed
 */
extern
SCIP_RETCODE SCIPprintCons(
   SCIP*                 scip,               /**< SCIP data structure */
   SCIP_CONS*            cons,               /**< constraint */
   FILE*                 file                /**< output file (or NULL for standard output) */
   );

/** method to collect the variables of a constraint
 *
 *  If the number of variables is greater than the available slots in the variable array, nothing happens except that
 *  the success point is set to FALSE. With the method SCIPgetConsNVars() it is possible to get the number of variables
 *  a constraint has in its scope.
 *
 *  @note The success pointer indicates if all variables were copied into the vars arrray.
 *
 *  @note It might be that a constraint handler does not support this functionality, in that case the success pointer is
 *        set to FALSE.
 */
extern
SCIP_RETCODE SCIPgetConsVars(
   SCIP*                 scip,               /**< SCIP data structure */
   SCIP_CONS*            cons,               /**< constraint for which the variables are wanted */
   SCIP_VAR**            vars,               /**< array to store the involved variable of the constraint */
   int                   varssize,           /**< available slots in vars array which is needed to check if the array is large enough */
   SCIP_Bool*            success             /**< pointer to store whether the variables are successfully copied */
   );

/** method to collect the number of variables of a constraint
 *
 *  @note The success pointer indicates if the contraint handler was able to return the number of variables
 *
 *  @note It might be that a constraint handler does not support this functionality, in that case the success pointer is
 *        set to FALSE
 */
extern
SCIP_RETCODE SCIPgetConsNVars(
   SCIP*                 scip,               /**< SCIP data structure */
   SCIP_CONS*            cons,               /**< constraint for which the number of variables is wanted */
   int*                  nvars,              /**< pointer to store the number of variables */
   SCIP_Bool*            success             /**< pointer to store whether the constraint successfully returned the number of variables */
   );

/**@} */




/*
 * LP methods
 */

/**@name LP Methods */
/**@{ */

/** returns, whether the LP was or is to be solved in the current node */
extern
SCIP_Bool SCIPhasCurrentNodeLP(
   SCIP*                 scip                /**< SCIP data structure */
   );

/** returns, whether the LP of the current node is already constructed */
extern
SCIP_Bool SCIPisLPConstructed(
   SCIP*                 scip                /**< SCIP data structure */
   );

/** makes sure that the LP of the current node is loaded and may be accessed through the LP information methods */
extern
SCIP_RETCODE SCIPconstructLP(
   SCIP*                 scip,               /**< SCIP data structure */
   SCIP_Bool*            cutoff              /**< pointer to store whether the node can be cut off */
   );

/** makes sure that the LP of the current node is flushed */
extern
SCIP_RETCODE SCIPflushLP(
   SCIP*                 scip                /**< SCIP data structure */
   );

/** gets solution status of current LP */
extern
SCIP_LPSOLSTAT SCIPgetLPSolstat(
   SCIP*                 scip                /**< SCIP data structure */
   );

/** returns whether the current lp is a relaxation of the current problem and its optimal objective value is a local lower bound */
extern
SCIP_Bool SCIPisLPRelax(
   SCIP*                 scip                /**< SCIP data structure */
   );

/** gets objective value of current LP (which is the sum of column and loose objective value) */
extern
SCIP_Real SCIPgetLPObjval(
   SCIP*                 scip                /**< SCIP data structure */
   );

/** gets part of objective value of current LP that results from COLUMN variables only */
extern
SCIP_Real SCIPgetLPColumnObjval(
   SCIP*                 scip                /**< SCIP data structure */
   );

/** gets part of objective value of current LP that results from LOOSE variables only */
extern
SCIP_Real SCIPgetLPLooseObjval(
   SCIP*                 scip                /**< SCIP data structure */
   );

/** gets the global pseudo objective value; that is all variables set to their best  (w.r.t. the objective
 *  function) global bound
 */
extern
SCIP_Real SCIPgetGlobalPseudoObjval(
   SCIP*                 scip                /**< SCIP data structure */
   );

/** gets the pseudo objective value for the current search node; that is all variables set to their best (w.r.t. the
 *  objective function) local bound
 */
extern
SCIP_Real SCIPgetPseudoObjval(
   SCIP*                 scip                /**< SCIP data structure */
   );

/** returns whether the root lp is a relaxation of the problem and its optimal objective value is a global lower bound */
extern
SCIP_Bool SCIPisRootLPRelax(
   SCIP*                 scip                /**< SCIP data structure */
   );

/** gets the objective value of the root node LP; returns SCIP_INVALID if the root node LP was not (yet) solved */
extern
SCIP_Real SCIPgetLPRootObjval(
   SCIP*                 scip                /**< SCIP data structure */
   );

/** gets part of the objective value of the root node LP that results from COLUMN variables only;
 *  returns SCIP_INVALID if the root node LP was not (yet) solved
 */
extern
SCIP_Real SCIPgetLPRootColumnObjval(
   SCIP*                 scip                /**< SCIP data structure */
   );

/** gets part of the objective value of the root node LP that results from LOOSE variables only;
 *  returns SCIP_INVALID if the root node LP was not (yet) solved
 */
extern
SCIP_Real SCIPgetLPRootLooseObjval(
   SCIP*                 scip                /**< SCIP data structure */
   );

/** gets current LP columns along with the current number of LP columns */
extern
SCIP_RETCODE SCIPgetLPColsData(
   SCIP*                 scip,               /**< SCIP data structure */
   SCIP_COL***           cols,               /**< pointer to store the array of LP columns, or NULL */
   int*                  ncols               /**< pointer to store the number of LP columns, or NULL */
   );

/** gets current LP columns */
extern
SCIP_COL** SCIPgetLPCols(
   SCIP*                 scip                /**< SCIP data structure */
   );

/** gets current number of LP columns */
extern
int SCIPgetNLPCols(
   SCIP*                 scip                /**< SCIP data structure */
   );

/** gets current LP rows along with the current number of LP rows */
extern
SCIP_RETCODE SCIPgetLPRowsData(
   SCIP*                 scip,               /**< SCIP data structure */
   SCIP_ROW***           rows,               /**< pointer to store the array of LP rows, or NULL */
   int*                  nrows               /**< pointer to store the number of LP rows, or NULL */
   );

/** gets current LP rows */
extern
SCIP_ROW** SCIPgetLPRows(
   SCIP*                 scip                /**< SCIP data structure */
   );

/** gets current number of LP rows */
extern
int SCIPgetNLPRows(
   SCIP*                 scip                /**< SCIP data structure */
   );

/** returns TRUE iff all columns, i.e. every variable with non-empty column w.r.t. all ever created rows, are present
 *  in the LP, and FALSE, if there are additional already existing columns, that may be added to the LP in pricing
 */
extern
SCIP_Bool SCIPallColsInLP(
   SCIP*                 scip                /**< SCIP data structure */
   );

/** returns whether the current LP solution is basic, i.e. is defined by a valid simplex basis */
extern
SCIP_Bool SCIPisLPSolBasic(
   SCIP*                 scip                /**< SCIP data structure */
   );

/** gets all indices of basic columns and rows: index i >= 0 corresponds to column i, index i < 0 to row -i-1 */
extern
SCIP_RETCODE SCIPgetLPBasisInd(
   SCIP*                 scip,               /**< SCIP data structure */
   int*                  basisind            /**< pointer to store the basis indices */
   );

/** gets a row from the inverse basis matrix B^-1 */
extern
SCIP_RETCODE SCIPgetLPBInvRow(
   SCIP*                 scip,               /**< SCIP data structure */
   int                   r,                  /**< row number */
   SCIP_Real*            coef                /**< pointer to store the coefficients of the row */
   );

/** gets a column from the inverse basis matrix B^-1 */
extern
SCIP_RETCODE SCIPgetLPBInvCol(
   SCIP*                 scip,               /**< SCIP data structure */
   int                   c,                  /**< column number of B^-1; this is NOT the number of the column in the LP
                                              *   returned by SCIPcolGetLPPos(); you have to call SCIPgetBasisInd()
                                              *   to get the array which links the B^-1 column numbers to the row and
                                              *   column numbers of the LP! c must be between 0 and nrows-1, since the
                                              *   basis has the size nrows * nrows */
   SCIP_Real*            coef                /**< pointer to store the coefficients of the column */
   );

/** gets a row from the product of inverse basis matrix B^-1 and coefficient matrix A (i.e. from B^-1 * A) */
extern
SCIP_RETCODE SCIPgetLPBInvARow(
   SCIP*                 scip,               /**< SCIP data structure */
   int                   r,                  /**< row number */
   SCIP_Real*            binvrow,            /**< row in B^-1 from prior call to SCIPgetLPBInvRow(), or NULL */
   SCIP_Real*            coef                /**< pointer to store the coefficients of the row */
   );

/** gets a column from the product of inverse basis matrix B^-1 and coefficient matrix A (i.e. from B^-1 * A),
 *  i.e., it computes B^-1 * A_c with A_c being the c'th column of A
 */
extern
SCIP_RETCODE SCIPgetLPBInvACol(
   SCIP*                 scip,               /**< SCIP data structure */
   int                   c,                  /**< column number which can be accessed by SCIPcolGetLPPos() */
   SCIP_Real*            coef                /**< pointer to store the coefficients of the column */
   );

/** stores LP state (like basis information) into LP state object */
extern
SCIP_RETCODE SCIPgetLPState(
   SCIP*                 scip,               /**< SCIP data structure */
   SCIP_LPISTATE**       lpistate            /**< pointer to LP state information (like basis information) */
   );

/** loads LP state (like basis information) into solver */
extern
SCIP_RETCODE SCIPsetLPState(
   SCIP*                 scip,               /**< SCIP data structure */
   SCIP_LPISTATE*        lpistate            /**< LP state information (like basis information) */
   );

/** frees LP state information */
extern
SCIP_RETCODE SCIPfreeLPState(
   SCIP*                 scip,               /**< SCIP data structure */
   SCIP_LPISTATE**       lpistate            /**< pointer to LP state information (like basis information) */
   );

/** calculates a weighted sum of all LP rows; for negative weights, the left and right hand side of the corresponding
 *  LP row are swapped in the summation
 */
extern
SCIP_RETCODE SCIPsumLPRows(
   SCIP*                 scip,               /**< SCIP data structure */
   SCIP_Real*            weights,            /**< row weights in row summation */
   SCIP_REALARRAY*       sumcoef,            /**< array to store sum coefficients indexed by variables' probindex */
   SCIP_Real*            sumlhs,             /**< pointer to store the left hand side of the row summation */
   SCIP_Real*            sumrhs              /**< pointer to store the right hand side of the row summation */
   );

/* calculates a MIR cut out of the weighted sum of LP rows; The weights of modifiable rows are set to 0.0, because these
 * rows cannot participate in a MIR cut.
 */
extern
SCIP_RETCODE SCIPcalcMIR(
   SCIP*                 scip,               /**< SCIP data structure */
   SCIP_SOL*             sol,                /**< the solution that should be separated, or NULL for LP solution */
   SCIP_Real             boundswitch,        /**< fraction of domain up to which lower bound is used in transformation */
   SCIP_Bool             usevbds,            /**< should variable bounds be used in bound transformation? */
   SCIP_Bool             allowlocal,         /**< should local information allowed to be used, resulting in a local cut? */
   SCIP_Bool             fixintegralrhs,     /**< should complementation tried to be adjusted such that rhs gets fractional? */
   int*                  boundsfortrans,     /**< bounds that should be used for transformed variables: vlb_idx/vub_idx,  
                                              *   -1 for global lb/ub, -2 for local lb/ub, or -3 for using closest bound;
                                              *   NULL for using closest bound for all variables */
   SCIP_BOUNDTYPE*       boundtypesfortrans, /**< type of bounds that should be used for transformed variables; 
                                              *   NULL for using closest bound for all variables */
   int                   maxmksetcoefs,      /**< maximal number of nonzeros allowed in aggregated base inequality */
   SCIP_Real             maxweightrange,     /**< maximal valid range max(|weights|)/min(|weights|) of row weights */
   SCIP_Real             minfrac,            /**< minimal fractionality of rhs to produce MIR cut for */
   SCIP_Real             maxfrac,            /**< maximal fractionality of rhs to produce MIR cut for */
   SCIP_Real*            weights,            /**< row weights in row summation; some weights might be set to zero */
   SCIP_Real             scale,              /**< additional scaling factor multiplied to all rows */
   SCIP_Real*            mksetcoefs,         /**< array to store mixed knapsack set coefficients: size nvars; or NULL */
   SCIP_Bool*            mksetcoefsvalid,    /**< pointer to store whether mixed knapsack set coefficients are valid; or NULL */
   SCIP_Real*            mircoef,            /**< array to store MIR coefficients: must be of size SCIPgetNVars() */
   SCIP_Real*            mirrhs,             /**< pointer to store the right hand side of the MIR row */
   SCIP_Real*            cutactivity,        /**< pointer to store the activity of the resulting cut */
   SCIP_Bool*            success,            /**< pointer to store whether the returned coefficients are a valid MIR cut */
   SCIP_Bool*            cutislocal          /**< pointer to store whether the returned cut is only valid locally */
   );


/* calculates a strong CG cut out of the weighted sum of LP rows; The weights of modifiable rows are set to 0.0, because these
 * rows cannot participate in a MIR cut.
 */
extern
SCIP_RETCODE SCIPcalcStrongCG(
   SCIP*                 scip,               /**< SCIP data structure */
   SCIP_Real             boundswitch,        /**< fraction of domain up to which lower bound is used in transformation */
   SCIP_Bool             usevbds,            /**< should variable bounds be used in bound transformation? */
   SCIP_Bool             allowlocal,         /**< should local information allowed to be used, resulting in a local cut? */
   int                   maxmksetcoefs,      /**< maximal number of nonzeros allowed in aggregated base inequality */
   SCIP_Real             maxweightrange,     /**< maximal valid range max(|weights|)/min(|weights|) of row weights */
   SCIP_Real             minfrac,            /**< minimal fractionality of rhs to produce strong CG cut for */
   SCIP_Real             maxfrac,            /**< maximal fractionality of rhs to produce strong CG cut for */
   SCIP_Real*            weights,            /**< row weights in row summation; some weights might be set to zero */
   SCIP_Real             scale,              /**< additional scaling factor multiplied to all rows */
   SCIP_Real*            mircoef,            /**< array to store strong CG coefficients: must be of size SCIPgetNVars() */
   SCIP_Real*            mirrhs,             /**< pointer to store the right hand side of the strong CG row */
   SCIP_Real*            cutactivity,        /**< pointer to store the activity of the resulting cut */
   SCIP_Bool*            success,            /**< pointer to store whether the returned coefficients are a valid strong CG cut */
   SCIP_Bool*            cutislocal          /**< pointer to store whether the returned cut is only valid locally */
   );

/** writes current LP to a file */
extern
SCIP_RETCODE SCIPwriteLP(
   SCIP*                 scip,               /**< SCIP data structure */
   const char*           filename            /**< file name */
   );

/** writes MIP relaxation of the current branch-and-bound node to a file */
extern
SCIP_RETCODE SCIPwriteMIP(
   SCIP*                 scip,               /**< SCIP data structure */
   const char*           filename,           /**< file name */
   SCIP_Bool             genericnames,       /**< should generic names like x_i and row_j be used in order to avoid
                                              *   troubles with reserved strings? */
   SCIP_Bool             origobj             /**< should the original objective function be used? */
   );

/** gets the LP interface of SCIP;
 *  with the LPI you can use all of the methods defined in scip/lpi.h;
 *
 *  @warning You have to make sure, that the full internal state of the LPI does not change or is recovered completely
 *           after the end of the method that uses the LPI. In particular, if you manipulate the LP or its solution
 *           (e.g. by calling one of the SCIPlpiAdd...() or one of the SCIPlpiSolve...() methods), you have to check in
 *           advance with SCIPlpiWasSolved() whether the LP is currently solved. If this is the case, you have to make
 *           sure, the internal solution status is recovered completely at the end of your method. This can be achieved
 *           by getting the LPI state before applying any LPI manipulations with SCIPlpiGetState() and restoring it
 *           afterwards with SCIPlpiSetState() and SCIPlpiFreeState(). Additionally you have to resolve the LP with the
 *           appropriate SCIPlpiSolve...() call in order to reinstall the internal solution status.
 *
 *  @warning Make also sure, that all parameter values that you have changed are set back to their original values.
 */
extern
SCIP_RETCODE SCIPgetLPI(
   SCIP*                 scip,               /**< SCIP data structure */
   SCIP_LPI**            lpi                 /**< pointer to store the LP interface */
   );

/** Displays quality information about the current LP solution. An LP solution need to be available. Information printed
 *  is subject to what the LP solver supports
 *
 *  @note The printing process is done via the message handler system.
 */
extern
SCIP_RETCODE SCIPprintLPSolutionQuality(
   SCIP*                 scip,               /**< SCIP data structure */
   FILE*                 file                /**< output file (or NULL for standard output) */
   );

/** compute relative interior point to current LP
 * @see SCIPlpComputeRelIntPoint
 */
extern
SCIP_RETCODE SCIPcomputeLPRelIntPoint(
   SCIP*                 scip,               /**< SCIP data structure */
   SCIP_Bool             relaxrows,          /**< should the rows be relaxed */
   SCIP_Bool             inclobjcutoff,      /**< should a row for the objective cutoff be included */
   char                  normtype,           /**< which norm to use: 'o'ne-norm or 's'upremum-norm */
   SCIP_SOL**            point               /**< relative interior point on exit */
   );

/**@} */



/*
 * LP column methods
 */

/**@name LP Column Methods */
/**@{ */

/** returns the reduced costs of a column in the last (feasible) LP */
extern
SCIP_Real SCIPgetColRedcost(
   SCIP*                 scip,               /**< SCIP data structure */
   SCIP_COL*             col                 /**< LP column */
   );

/** returns the Farkas coefficient of a column in the last (infeasible) LP */
extern
SCIP_Real SCIPgetColFarkasCoef(
   SCIP*                 scip,               /**< SCIP data structure */
   SCIP_COL*             col                 /**< LP column */
   );

/**@} */




/*
 * LP row methods
 */

/**@name LP Row Methods */
/**@{ */

/** creates and captures an LP row */
extern
SCIP_RETCODE SCIPcreateRow(
   SCIP*                 scip,               /**< SCIP data structure */
   SCIP_ROW**            row,                /**< pointer to row */
   const char*           name,               /**< name of row */
   int                   len,                /**< number of nonzeros in the row */
   SCIP_COL**            cols,               /**< array with columns of row entries */
   SCIP_Real*            vals,               /**< array with coefficients of row entries */
   SCIP_Real             lhs,                /**< left hand side of row */
   SCIP_Real             rhs,                /**< right hand side of row */
   SCIP_Bool             local,              /**< is row only valid locally? */
   SCIP_Bool             modifiable,         /**< is row modifiable during node processing (subject to column generation)? */
   SCIP_Bool             removable           /**< should the row be removed from the LP due to aging or cleanup? */
   );

/** creates and captures an LP row without any coefficients */
extern
SCIP_RETCODE SCIPcreateEmptyRow(
   SCIP*                 scip,               /**< SCIP data structure */
   SCIP_ROW**            row,                /**< pointer to row */
   const char*           name,               /**< name of row */
   SCIP_Real             lhs,                /**< left hand side of row */
   SCIP_Real             rhs,                /**< right hand side of row */
   SCIP_Bool             local,              /**< is row only valid locally? */
   SCIP_Bool             modifiable,         /**< is row modifiable during node processing (subject to column generation)? */
   SCIP_Bool             removable           /**< should the row be removed from the LP due to aging or cleanup? */
   );

/** increases usage counter of LP row */
extern
SCIP_RETCODE SCIPcaptureRow(
   SCIP*                 scip,               /**< SCIP data structure */
   SCIP_ROW*             row                 /**< row to capture */
   );

/** decreases usage counter of LP row, and frees memory if necessary */
extern
SCIP_RETCODE SCIPreleaseRow(
   SCIP*                 scip,               /**< SCIP data structure */
   SCIP_ROW**            row                 /**< pointer to LP row */
   );

/** changes left hand side of LP row */
extern
SCIP_RETCODE SCIPchgRowLhs(
   SCIP*                 scip,               /**< SCIP data structure */
   SCIP_ROW*             row,                /**< LP row */
   SCIP_Real             lhs                 /**< new left hand side */
   );

/** changes right hand side of LP row */
extern
SCIP_RETCODE SCIPchgRowRhs(
   SCIP*                 scip,               /**< SCIP data structure */
   SCIP_ROW*             row,                /**< LP row */
   SCIP_Real             rhs                 /**< new right hand side */
   );

/** informs row, that all subsequent additions of variables to the row should be cached and not directly applied;
 *  after all additions were applied, SCIPflushRowExtensions() must be called;
 *  while the caching of row extensions is activated, information methods of the row give invalid results;
 *  caching should be used, if a row is build with SCIPaddVarToRow() calls variable by variable to increase
 *  the performance
 */
extern
SCIP_RETCODE SCIPcacheRowExtensions(
   SCIP*                 scip,               /**< SCIP data structure */
   SCIP_ROW*             row                 /**< LP row */
   );

/** flushes all cached row extensions after a call of SCIPcacheRowExtensions() and merges coefficients with
 *  equal columns into a single coefficient
 */
extern
SCIP_RETCODE SCIPflushRowExtensions(
   SCIP*                 scip,               /**< SCIP data structure */
   SCIP_ROW*             row                 /**< LP row */
   );

/** resolves variable to columns and adds them with the coefficient to the row */
extern
SCIP_RETCODE SCIPaddVarToRow(
   SCIP*                 scip,               /**< SCIP data structure */
   SCIP_ROW*             row,                /**< LP row */
   SCIP_VAR*             var,                /**< problem variable */
   SCIP_Real             val                 /**< value of coefficient */
   );

/** resolves variables to columns and adds them with the coefficients to the row;
 *  this method caches the row extensions and flushes them afterwards to gain better performance
 */
extern
SCIP_RETCODE SCIPaddVarsToRow(
   SCIP*                 scip,               /**< SCIP data structure */
   SCIP_ROW*             row,                /**< LP row */
   int                   nvars,              /**< number of variables to add to the row */
   SCIP_VAR**            vars,               /**< problem variables to add */
   SCIP_Real*            vals                /**< values of coefficients */
   );

/** resolves variables to columns and adds them with the same single coefficient to the row;
 *  this method caches the row extensions and flushes them afterwards to gain better performance
 */
extern
SCIP_RETCODE SCIPaddVarsToRowSameCoef(
   SCIP*                 scip,               /**< SCIP data structure */
   SCIP_ROW*             row,                /**< LP row */
   int                   nvars,              /**< number of variables to add to the row */
   SCIP_VAR**            vars,               /**< problem variables to add */
   SCIP_Real             val                 /**< unique value of all coefficients */
   );

/** tries to find a value, such that all row coefficients, if scaled with this value become integral */
extern
SCIP_RETCODE SCIPcalcRowIntegralScalar(
   SCIP*                 scip,               /**< SCIP data structure */
   SCIP_ROW*             row,                /**< LP row */
   SCIP_Real             mindelta,           /**< minimal relative allowed difference of scaled coefficient s*c and integral i */
   SCIP_Real             maxdelta,           /**< maximal relative allowed difference of scaled coefficient s*c and integral i */
   SCIP_Longint          maxdnom,            /**< maximal denominator allowed in rational numbers */
   SCIP_Real             maxscale,           /**< maximal allowed scalar */
   SCIP_Bool             usecontvars,        /**< should the coefficients of the continuous variables also be made integral? */
   SCIP_Real*            intscalar,          /**< pointer to store scalar that would make the coefficients integral, or NULL */
   SCIP_Bool*            success             /**< stores whether returned value is valid */
   );

/** tries to scale row, s.t. all coefficients (of integer variables) become integral */
extern
SCIP_RETCODE SCIPmakeRowIntegral(
   SCIP*                 scip,               /**< SCIP data structure */
   SCIP_ROW*             row,                /**< LP row */
   SCIP_Real             mindelta,           /**< minimal relative allowed difference of scaled coefficient s*c and integral i */
   SCIP_Real             maxdelta,           /**< maximal relative allowed difference of scaled coefficient s*c and integral i */
   SCIP_Longint          maxdnom,            /**< maximal denominator allowed in rational numbers */
   SCIP_Real             maxscale,           /**< maximal value to scale row with */
   SCIP_Bool             usecontvars,        /**< should the coefficients of the continuous variables also be made integral? */
   SCIP_Bool*            success             /**< stores whether row could be made rational */
   );

/** returns minimal absolute value of row vector's non-zero coefficients */
extern
SCIP_Real SCIPgetRowMinCoef(
   SCIP*                 scip,               /**< SCIP data structure */
   SCIP_ROW*             row                 /**< LP row */
   );

/** returns maximal absolute value of row vector's non-zero coefficients */
extern
SCIP_Real SCIPgetRowMaxCoef(
   SCIP*                 scip,               /**< SCIP data structure */
   SCIP_ROW*             row                 /**< LP row */
   );

/** returns the minimal activity of a row w.r.t. the column's bounds */
extern
SCIP_Real SCIPgetRowMinActivity(
   SCIP*                 scip,               /**< SCIP data structure */
   SCIP_ROW*             row                 /**< LP row */
   );

/** returns the maximal activity of a row w.r.t. the column's bounds */
extern
SCIP_Real SCIPgetRowMaxActivity(
   SCIP*                 scip,               /**< SCIP data structure */
   SCIP_ROW*             row                 /**< LP row */
   );

/** recalculates the activity of a row in the last LP solution */
extern
SCIP_RETCODE SCIPrecalcRowLPActivity(
   SCIP*                 scip,               /**< SCIP data structure */
   SCIP_ROW*             row                 /**< LP row */
   );

/** returns the activity of a row in the last LP solution */
extern
SCIP_Real SCIPgetRowLPActivity(
   SCIP*                 scip,               /**< SCIP data structure */
   SCIP_ROW*             row                 /**< LP row */
   );

/** returns the feasibility of a row in the last LP solution: negative value means infeasibility */
extern
SCIP_Real SCIPgetRowLPFeasibility(
   SCIP*                 scip,               /**< SCIP data structure */
   SCIP_ROW*             row                 /**< LP row */
   );

/** recalculates the activity of a row for the current pseudo solution */
extern
SCIP_RETCODE SCIPrecalcRowPseudoActivity(
   SCIP*                 scip,               /**< SCIP data structure */
   SCIP_ROW*             row                 /**< LP row */
   );

/** returns the activity of a row for the current pseudo solution */
extern
SCIP_Real SCIPgetRowPseudoActivity(
   SCIP*                 scip,               /**< SCIP data structure */
   SCIP_ROW*             row                 /**< LP row */
   );

/** returns the feasibility of a row for the current pseudo solution: negative value means infeasibility */
extern
SCIP_Real SCIPgetRowPseudoFeasibility(
   SCIP*                 scip,               /**< SCIP data structure */
   SCIP_ROW*             row                 /**< LP row */
   );

/** recalculates the activity of a row in the last LP or pseudo solution */
extern
SCIP_RETCODE SCIPrecalcRowActivity(
   SCIP*                 scip,               /**< SCIP data structure */
   SCIP_ROW*             row                 /**< LP row */
   );

/** returns the activity of a row in the last LP or pseudo solution */
extern
SCIP_Real SCIPgetRowActivity(
   SCIP*                 scip,               /**< SCIP data structure */
   SCIP_ROW*             row                 /**< LP row */
   );

/** returns the feasibility of a row in the last LP or pseudo solution */
extern
SCIP_Real SCIPgetRowFeasibility(
   SCIP*                 scip,               /**< SCIP data structure */
   SCIP_ROW*             row                 /**< LP row */
   );

/** returns the activity of a row for the given primal solution */
extern
SCIP_Real SCIPgetRowSolActivity(
   SCIP*                 scip,               /**< SCIP data structure */
   SCIP_ROW*             row,                /**< LP row */
   SCIP_SOL*             sol                 /**< primal CIP solution */
   );

/** returns the feasibility of a row for the given primal solution */
extern
SCIP_Real SCIPgetRowSolFeasibility(
   SCIP*                 scip,               /**< SCIP data structure */
   SCIP_ROW*             row,                /**< LP row */
   SCIP_SOL*             sol                 /**< primal CIP solution */
   );

/** output row to file stream via the message handler system */
extern
SCIP_RETCODE SCIPprintRow(
   SCIP*                 scip,               /**< SCIP data structure */
   SCIP_ROW*             row,                /**< LP row */
   FILE*                 file                /**< output file (or NULL for standard output) */
   );

/**@} */


/*
 * NLP methods
 */

/**@name NLP Methods */
/**@{ */

/** marks that there are constraints that are representable by nonlinear constraints involving continuous variables
 * This method should be called by a constraint handler if it has constraints that have a representation as nonlinear rows
 * and that are still nonlinear after fixing all discrete variables in the CIP.
 * 
 * The function should be called before the branch-and-bound process is initialized, e.g., when presolve is exiting.
 * 
 */ 
extern
void SCIPmarkContinuousNonlinearitiesPresent(
   SCIP*                 scip                /**< SCIP data structure */
   );

/** marks that there are constraints that are representable by nonlinear constraints
 * This method should be called by a constraint handler if it has constraints that have a representation as nonlinear rows.
 * 
 * The function should be called before the branch-and-bound process is initialized, e.g., when presolve is exiting.
 * 
 * Calling SCIPmarkContinuousNonlinearitiesPresent makes a call to SCIPmarkNonlinearitiesPresent dispensable.
 */ 
extern
void SCIPmarkNonlinearitiesPresent(
   SCIP*                 scip                /**< SCIP data structure */
   );

/** returns whether constraints representable as nonlinear rows are present that involve continuous nonlinear variables
 * @see SCIPmarkContinuousNonlinearitiesPresent
 */
extern
SCIP_Bool SCIPhasContinuousNonlinearitiesPresent(
   SCIP*                 scip                /**< SCIP data structure */
   );

/** returns whether constraints representable as nonlinear rows are present
 * @see SCIPmarkNonlinearitiesPresent
 */
extern
SCIP_Bool SCIPhasNonlinearitiesPresent(
   SCIP*                 scip                /**< SCIP data structure */
   );

/** returns, whether an NLP has been constructed */
extern
SCIP_Bool SCIPisNLPConstructed(
   SCIP*                 scip                /**< SCIP data structure */
   );

/** gets current NLP variables along with the current number of NLP variables */
extern
SCIP_RETCODE SCIPgetNLPVarsData(
   SCIP*                 scip,               /**< SCIP data structure */
   SCIP_VAR***           vars,               /**< pointer to store the array of NLP variables, or NULL */
   int*                  nvars               /**< pointer to store the number of NLP variables, or NULL */
   );

/** gets array with variables of the NLP */
extern
SCIP_VAR** SCIPgetNLPVars(
   SCIP*                 scip                /**< SCIP data structure */
   );

/** gets current number of variables in NLP */
extern
int SCIPgetNNLPVars(
   SCIP*                 scip                /**< SCIP data structure */
   );

/** computes for each variables the number of NLP rows in which the variable appears in a nonlinear var */
extern
SCIP_RETCODE SCIPgetNLPVarsNonlinearity(
   SCIP*                 scip,               /**< SCIP data structure */
   int*                  nlcount             /**< an array of length at least SCIPnlpGetNVars() to store nonlinearity counts of variables */
   );

/** gives dual solution values associated with lower bounds of NLP variables */
extern
SCIP_Real* SCIPgetNLPVarsLbDualsol(
   SCIP*                 scip                /**< SCIP data structure */
   );

/** gives dual solution values associated with upper bounds of NLP variables */
extern
SCIP_Real* SCIPgetNLPVarsUbDualsol(
   SCIP*                 scip                /**< SCIP data structure */
   );

/** gets current NLP nonlinear rows along with the current number of NLP nonlinear rows */
extern
SCIP_RETCODE SCIPgetNLPNlRowsData(
   SCIP*                 scip,               /**< SCIP data structure */
   SCIP_NLROW***         nlrows,             /**< pointer to store the array of NLP nonlinear rows, or NULL */
   int*                  nnlrows             /**< pointer to store the number of NLP nonlinear rows, or NULL */
   );

/** gets array with nonlinear rows of the NLP */
extern
SCIP_NLROW** SCIPgetNLPNlRows(
   SCIP*                 scip                /**< SCIP data structure */
   );

/** gets current number of nonlinear rows in NLP */
extern
int SCIPgetNNLPNlRows(
   SCIP*                 scip                /**< SCIP data structure */
   );

/** adds a nonlinear row to the NLP
 * row is captured by NLP */
extern
SCIP_RETCODE SCIPaddNlRow(
   SCIP*                 scip,               /**< SCIP data structure */
   SCIP_NLROW*           nlrow               /**< nonlinear row to add to NLP */
   );

/** makes sure that the NLP of the current node is flushed */
extern
SCIP_RETCODE SCIPflushNLP(
   SCIP*                 scip                /**< SCIP data structure */
   );

/** sets or clears initial primal guess for NLP solution (start point for NLP solver) */
extern
SCIP_RETCODE SCIPsetNLPInitialGuess(
   SCIP*                 scip,               /**< SCIP data structure */
   SCIP_Real*            initialguess        /**< values of initial guess (corresponding to variables from SCIPgetNLPVarsData), or NULL to use no start point */
   );

/** sets initial primal guess for NLP solution (start point for NLP solver) */
extern
SCIP_RETCODE SCIPsetNLPInitialGuessSol(
   SCIP*                 scip,               /**< SCIP data structure */
   SCIP_SOL*             sol                 /**< solution which values should be taken as initial guess, or NULL for LP solution */
   );

/** solves the current NLP */
extern
SCIP_RETCODE SCIPsolveNLP(
   SCIP*                 scip                /**< SCIP data structure */
   );

/** gets solution status of current NLP */
extern
SCIP_NLPSOLSTAT SCIPgetNLPSolstat(
   SCIP*                 scip                /**< SCIP data structure */
   );

/** gets termination status of last NLP solve */
extern
SCIP_NLPTERMSTAT SCIPgetNLPTermstat(
   SCIP*                 scip                /**< SCIP data structure */
   );

/** gives statistics (number of iterations, solving time, ...) of last NLP solve */
extern
SCIP_RETCODE SCIPgetNLPStatistics(
   SCIP*                 scip,               /**< SCIP data structure */
   SCIP_NLPSTATISTICS*   statistics          /**< pointer to store statistics */
   );

/** gets objective value of current NLP */
extern
SCIP_Real SCIPgetNLPObjval(
   SCIP*                 scip                /**< SCIP data structure */
   );

/** indicates whether a feasible solution for the current NLP is available
 * thus, returns whether the solution status <= feasible  */
extern
SCIP_Bool SCIPhasNLPSolution(
   SCIP*                 scip                /**< SCIP data structure */
   );

/** gets fractional variables of last NLP solution along with solution values and fractionalities */
extern
SCIP_RETCODE SCIPgetNLPFracVars(
   SCIP*                 scip,               /**< SCIP data structure */
   SCIP_VAR***           fracvars,           /**< pointer to store the array of NLP fractional variables, or NULL */
   SCIP_Real**           fracvarssol,        /**< pointer to store the array of NLP fractional variables solution values, or NULL */
   SCIP_Real**           fracvarsfrac,       /**< pointer to store the array of NLP fractional variables fractionalities, or NULL */
   int*                  nfracvars,          /**< pointer to store the number of NLP fractional variables , or NULL */
   int*                  npriofracvars       /**< pointer to store the number of NLP fractional variables with maximal branching priority, or NULL */
   );

/** gets integer parameter of NLP */
extern
SCIP_RETCODE SCIPgetNLPIntPar(
   SCIP*                 scip,               /**< SCIP data structure */
   SCIP_NLPPARAM         type,               /**< parameter number */
   int*                  ival                /**< pointer to store the parameter value */
   );

/** sets integer parameter of NLP */
extern
SCIP_RETCODE SCIPsetNLPIntPar(
   SCIP*                 scip,               /**< SCIP data structure */
   SCIP_NLPPARAM         type,               /**< parameter number */
   int                   ival                /**< parameter value */
   );

/** gets floating point parameter of NLP */
extern
SCIP_RETCODE SCIPgetNLPRealPar(
   SCIP*                 scip,               /**< SCIP data structure */
   SCIP_NLPPARAM         type,               /**< parameter number */
   SCIP_Real*            dval                /**< pointer to store the parameter value */
   );

/** sets floating point parameter of NLP */
extern
SCIP_RETCODE SCIPsetNLPRealPar(
   SCIP*                 scip,               /**< SCIP data structure */
   SCIP_NLPPARAM         type,               /**< parameter number */
   SCIP_Real             dval                /**< parameter value */
   );

/** gets string parameter of NLP */
extern
SCIP_RETCODE SCIPgetNLPStringPar(
   SCIP*                 scip,               /**< SCIP data structure */
   SCIP_NLPPARAM         type,               /**< parameter number */
   const char**          sval                /**< pointer to store the parameter value */
   );

/** sets string parameter of NLP */
extern
SCIP_RETCODE SCIPsetNLPStringPar(
   SCIP*                 scip,               /**< SCIP data structure */
   SCIP_NLPPARAM         type,               /**< parameter number */
   const char*           sval                /**< parameter value */
   );

/** writes current NLP to a file */
extern
SCIP_RETCODE SCIPwriteNLP(
   SCIP*                 scip,               /**< SCIP data structure */
   const char*           filename            /**< file name */
   );

/** gets the NLP interface and problem used by the SCIP NLP;
 *  with the NLPI and its problem you can use all of the methods defined in nlpi/nlpi.h;
 *
 *  @warning You have to make sure, that the full internal state of the NLPI does not change or is recovered completely
 *           after the end of the method that uses the NLPI. In particular, if you manipulate the NLP or its solution
 *           (e.g. by calling one of the SCIPnlpiAdd...() or the SCIPnlpiSolve() method), you have to check in advance
 *           whether the NLP is currently solved.  If this is the case, you have to make sure, the internal solution
 *           status is recovered completely at the end of your method. Additionally you have to resolve the NLP with
 *           SCIPnlpiSolve() in order to reinstall the internal solution status.
 *
 *  @warning Make also sure, that all parameter values that you have changed are set back to their original values.
 */
extern
SCIP_RETCODE SCIPgetNLPI(
   SCIP*                 scip,               /**< SCIP data structure */
   SCIP_NLPI**           nlpi,               /**< pointer to store the NLP solver interface */
   SCIP_NLPIPROBLEM**    nlpiproblem         /**< pointer to store the NLP solver interface problem */
   );

/**@} */


/*
 * NLP diving methods
 */

/**@name NLP Diving Methods */
/**@{ */

/** initiates NLP diving
 * making methods SCIPchgVarObjDiveNLP(), SCIPchgVarBoundsDiveNLP(), SCIPchgVarsBoundsDiveNLP(), and SCIPsolveDiveNLP() available */
extern
SCIP_RETCODE SCIPstartDiveNLP(
   SCIP*                 scip                /**< SCIP data structure */
   );

/** ends NLP diving
 * resets changes made by SCIPchgVarObjDiveNLP(), SCIPchgVarBoundsDiveNLP(), and SCIPchgVarsBoundsDiveNLP() */
extern
SCIP_RETCODE SCIPendDiveNLP(
   SCIP*                 scip                /**< SCIP data structure */
   );

/** changes cutoffbound in current dive */
SCIP_RETCODE SCIPchgCutoffboundDive(
   SCIP*                 scip,               /**< SCIP data structure */
   SCIP_Real             newcutoffbound      /**< new cutoffbound */
   );

/** changes linear objective coefficient of a variable in diving NLP */
extern
SCIP_RETCODE SCIPchgVarObjDiveNLP(
   SCIP*                 scip,               /**< SCIP data structure */
   SCIP_VAR*             var,                /**< variable which coefficient to change */
   SCIP_Real             coef                /**< new value for coefficient */
   );

/** changes bounds of a variable in diving NLP */
extern
SCIP_RETCODE SCIPchgVarBoundsDiveNLP(
   SCIP*                 scip,               /**< SCIP data structure */
   SCIP_VAR*             var,                /**< variable which bounds to change */
   SCIP_Real             lb,                 /**< new lower bound */
   SCIP_Real             ub                  /**< new upper bound */
   );

/** changes bounds of a set of variables in diving NLP */
extern
SCIP_RETCODE SCIPchgVarsBoundsDiveNLP(
   SCIP*                 scip,               /**< SCIP data structure */
   int                   nvars,              /**< number of variables which bounds to changes */
   SCIP_VAR**            vars,               /**< variables which bounds to change */
   SCIP_Real*            lbs,                /**< new lower bounds */
   SCIP_Real*            ubs                 /**< new upper bounds */
   );

/** solves diving NLP */
extern
SCIP_RETCODE SCIPsolveDiveNLP(
   SCIP*                 scip                /**< SCIP data structure */
   );

/**@} */


/*
 * NLP nonlinear row methods
 */

/**@name NLP Nonlinear Row Methods */
/**@{ */

/** creates and captures an NLP row */
extern
SCIP_RETCODE SCIPcreateNlRow(
   SCIP*                 scip,               /**< SCIP data structure */
   SCIP_NLROW**          nlrow,              /**< buffer to store pointer to nonlinear row */
   const char*           name,               /**< name of nonlinear row */
   SCIP_Real             constant,           /**< constant */
   int                   nlinvars,           /**< number of linear variables */
   SCIP_VAR**            linvars,            /**< linear variables, or NULL if nlinvars == 0 */
   SCIP_Real*            lincoefs,           /**< linear coefficients, or NULL if nlinvars == 0 */
   int                   nquadvars,          /**< number of variables in quadratic term */
   SCIP_VAR**            quadvars,           /**< variables in quadratic terms, or NULL if nquadvars == 0 */
   int                   nquadelems,         /**< number of elements in quadratic term */
   SCIP_QUADELEM*        quadelems,          /**< elements (i.e., monomials) in quadratic term, or NULL if nquadelems == 0 */
   SCIP_EXPRTREE*        expression,         /**< nonlinear expression, or NULL */
   SCIP_Real             lhs,                /**< left hand side */
   SCIP_Real             rhs                 /**< right hand side */
   );

/** creates and captures an NLP nonlinear row without any coefficients */
extern
SCIP_RETCODE SCIPcreateEmptyNlRow(
   SCIP*                 scip,               /**< SCIP data structure */
   SCIP_NLROW**          nlrow,              /**< buffer to store pointer to nonlinear row */
   const char*           name,               /**< name of nonlinear row */
   SCIP_Real             lhs,                /**< left hand side */
   SCIP_Real             rhs                 /**< right hand side */
   );

/** creates and captures an NLP row from a linear row */
extern
SCIP_RETCODE SCIPcreateNlRowFromRow(
   SCIP*                 scip,               /**< SCIP data structure */
   SCIP_NLROW**          nlrow,              /**< buffer to store pointer to nonlinear row */
   SCIP_ROW*             row                 /**< the linear row to copy */
   );

/** increases usage counter of NLP nonlinear row */
extern
SCIP_RETCODE SCIPcaptureNlRow(
   SCIP*                 scip,               /**< SCIP data structure */
   SCIP_NLROW*           nlrow               /**< nonlinear row to capture */
   );

/** decreases usage counter of NLP nonlinear row, and frees memory if necessary */
extern
SCIP_RETCODE SCIPreleaseNlRow(
   SCIP*                 scip,               /**< SCIP data structure */
   SCIP_NLROW**          nlrow               /**< nonlinear row to release */
   );

/** changes left hand side of NLP nonlinear row */
extern
SCIP_RETCODE SCIPchgNlRowLhs(
   SCIP*                 scip,               /**< SCIP data structure */
   SCIP_NLROW*           nlrow,              /**< NLP nonlinear row */
   SCIP_Real             lhs                 /**< new left hand side */
   );

/** changes right hand side of NLP nonlinear row */
extern
SCIP_RETCODE SCIPchgNlRowRhs(
   SCIP*                 scip,               /**< SCIP data structure */
   SCIP_NLROW*           nlrow,              /**< NLP nonlinear row */
   SCIP_Real             rhs                 /**< new right hand side */
   );

/** changes constant of NLP nonlinear row */
extern
SCIP_RETCODE SCIPchgNlRowConstant(
   SCIP*                 scip,               /**< SCIP data structure */
   SCIP_NLROW*           nlrow,              /**< NLP row */
   SCIP_Real             constant            /**< new value for constant */
   );

/** adds variable with a linear coefficient to the nonlinear row */
extern
SCIP_RETCODE SCIPaddLinearCoefToNlRow(
   SCIP*                 scip,               /**< SCIP data structure */
   SCIP_NLROW*           nlrow,              /**< NLP row */
   SCIP_VAR*             var,                /**< problem variable */
   SCIP_Real             val                 /**< value of coefficient in linear part of row */
   );

/** adds variables with linear coefficients to the row */
extern
SCIP_RETCODE SCIPaddLinearCoefsToNlRow(
   SCIP*                 scip,               /**< SCIP data structure */
   SCIP_NLROW*           nlrow,              /**< NLP row */
   int                   nvars,              /**< number of variables to add to the row */
   SCIP_VAR**            vars,               /**< problem variables to add */
   SCIP_Real*            vals                /**< values of coefficients in linear part of row */
   );

/** changes linear coefficient of a variables in a row
 * setting the coefficient to 0.0 means that it is removed from the row
 * the variable does not need to exists before */
extern
SCIP_RETCODE SCIPchgNlRowLinearCoef(
   SCIP*                 scip,               /**< SCIP data structure */
   SCIP_NLROW*           nlrow,              /**< NLP row */
   SCIP_VAR*             var,                /**< variable */
   SCIP_Real             coef                /**< new value of coefficient */
   );

/** adds quadratic variable to the nonlinear row
 * after adding a quadratic variable, it can be used to add quadratic elements */
extern
SCIP_RETCODE SCIPaddQuadVarToNlRow(
   SCIP*                 scip,               /**< SCIP data structure */
   SCIP_NLROW*           nlrow,              /**< NLP row */
   SCIP_VAR*             var                 /**< problem variable */
   );

/** adds quadratic variables to the nonlinear row
 * after adding quadratic variables, they can be used to add quadratic elements */
extern
SCIP_RETCODE SCIPaddQuadVarsToNlRow(
   SCIP*                 scip,               /**< SCIP data structure */
   SCIP_NLROW*           nlrow,              /**< NLP row */
   int                   nvars,              /**< number of problem variables */
   SCIP_VAR**            vars                /**< problem variables */
   );

/** add a quadratic element to the nonlinear row
 * variable indices of the quadratic element need to be relative to quadratic variables array of row */
extern
SCIP_RETCODE SCIPaddQuadElementToNlRow(
   SCIP*                 scip,               /**< SCIP data structure */
   SCIP_NLROW*           nlrow,              /**< NLP row */
   SCIP_QUADELEM         quadelem            /**< quadratic element */
   );

/** adds quadratic elements to the nonlinear row
 * variable indices of the quadratic elements need to be relative to quadratic variables array of row */
extern
SCIP_RETCODE SCIPaddQuadElementsToNlRow(
   SCIP*                 scip,               /**< SCIP data structure */
   SCIP_NLROW*           nlrow,              /**< NLP row */
   int                   nquadelems,         /**< number of quadratic elements */
   SCIP_QUADELEM*        quadelems           /**< quadratic elements */
   );

/** changes coefficient in quadratic part of a row
 * setting the coefficient in the quadelement to 0.0 means that it is removed from the row
 * the element does not need to exists before */
extern
SCIP_RETCODE SCIPchgNlRowQuadElement(
   SCIP*                 scip,               /**< SCIP data structure */
   SCIP_NLROW*           nlrow,              /**< NLP row */
   SCIP_QUADELEM         quadelement         /**< new quadratic element, or update for existing one */
   );

/** sets or deletes expression tree in the nonlinear row */
extern
SCIP_RETCODE SCIPsetNlRowExprtree(
   SCIP*                 scip,               /**< SCIP data structure */
   SCIP_NLROW*           nlrow,              /**< NLP row */
   SCIP_EXPRTREE*        exprtree            /**< expression tree, or NULL */
   );

/** sets a parameter of expression tree in the nonlinear row */
extern
SCIP_RETCODE SCIPsetNlRowExprtreeParam(
   SCIP*                 scip,               /**< SCIP data structure */
   SCIP_NLROW*           nlrow,              /**< NLP row */
   int                   paramidx,           /**< index of parameter in expression tree */
   SCIP_Real             paramval            /**< new value of parameter in expression tree */
   );

/** sets parameters of expression tree in the nonlinear row */
extern
SCIP_RETCODE SCIPsetNlRowExprtreeParams(
   SCIP*                 scip,               /**< SCIP data structure */
   SCIP_NLROW*           nlrow,              /**< NLP row */
   SCIP_Real*            paramvals           /**< new values of parameter in expression tree */
   );

/** recalculates the activity of a nonlinear row in the last NLP solution */
extern
SCIP_RETCODE SCIPrecalcNlRowNLPActivity(
   SCIP*                 scip,               /**< SCIP data structure */
   SCIP_NLROW*           nlrow               /**< NLP nonlinear row */
   );

/** returns the activity of a nonlinear row in the last NLP solution */
extern
SCIP_RETCODE SCIPgetNlRowNLPActivity(
   SCIP*                 scip,               /**< SCIP data structure */
   SCIP_NLROW*           nlrow,              /**< NLP nonlinear row */
   SCIP_Real*            activity            /**< buffer to store activity value */
   );

/** gives the feasibility of a nonlinear row in the last NLP solution: negative value means infeasibility */
extern
SCIP_RETCODE SCIPgetNlRowNLPFeasibility(
   SCIP*                 scip,               /**< SCIP data structure */
   SCIP_NLROW*           nlrow,              /**< NLP nonlinear row */
   SCIP_Real*            feasibility         /**< buffer to store feasibility value */
   );

/** recalculates the activity of a nonlinear row for the current pseudo solution */
extern
SCIP_RETCODE SCIPrecalcNlRowPseudoActivity(
   SCIP*                 scip,               /**< SCIP data structure */
   SCIP_NLROW*           nlrow               /**< NLP nonlinear row */
   );

/** gives the activity of a nonlinear row for the current pseudo solution */
extern
SCIP_RETCODE SCIPgetNlRowPseudoActivity(
   SCIP*                 scip,               /**< SCIP data structure */
   SCIP_NLROW*           nlrow,              /**< NLP nonlinear row */
   SCIP_Real*            pseudoactivity      /**< buffer to store pseudo activity value */
   );

/** gives the feasibility of a nonlinear row for the current pseudo solution: negative value means infeasibility */
extern
SCIP_RETCODE SCIPgetNlRowPseudoFeasibility(
   SCIP*                 scip,               /**< SCIP data structure */
   SCIP_NLROW*           nlrow,              /**< NLP nonlinear row */
   SCIP_Real*            pseudofeasibility   /**< buffer to store pseudo feasibility value */
   );

/** recalculates the activity of a nonlinear row in the last NLP or pseudo solution */
extern
SCIP_RETCODE SCIPrecalcNlRowActivity(
   SCIP*                 scip,               /**< SCIP data structure */
   SCIP_NLROW*           nlrow               /**< NLP nonlinear row */
   );

/** gives the activity of a nonlinear row in the last NLP or pseudo solution */
extern
SCIP_RETCODE SCIPgetNlRowActivity(
   SCIP*                 scip,               /**< SCIP data structure */
   SCIP_NLROW*           nlrow,              /**< NLP nonlinear row */
   SCIP_Real*            activity            /**< buffer to store activity value */
   );

/** gives the feasibility of a nonlinear row in the last NLP or pseudo solution */
extern
SCIP_RETCODE SCIPgetNlRowFeasibility(
   SCIP*                 scip,               /**< SCIP data structure */
   SCIP_NLROW*           nlrow,              /**< NLP nonlinear row */
   SCIP_Real*            feasibility         /**< buffer to store feasibility value */
   );

/** gives the activity of a nonlinear row for the given primal solution or NLP solution or pseudo solution */
extern
SCIP_RETCODE SCIPgetNlRowSolActivity(
   SCIP*                 scip,               /**< SCIP data structure */
   SCIP_NLROW*           nlrow,              /**< NLP nonlinear row */
   SCIP_SOL*             sol,                /**< primal CIP solution, or NULL for NLP solution of pseudo solution */
   SCIP_Real*            activity            /**< buffer to store activity value */
   );

/** gives the feasibility of a nonlinear row for the given primal solution */
extern
SCIP_RETCODE SCIPgetNlRowSolFeasibility(
   SCIP*                 scip,               /**< SCIP data structure */
   SCIP_NLROW*           nlrow,              /**< NLP nonlinear row */
   SCIP_SOL*             sol,                /**< primal CIP solution */
   SCIP_Real*            feasibility         /**< buffer to store feasibility value */
   );

/** gives the minimal and maximal activity of a nonlinear row w.r.t. the variable's bounds */
extern
SCIP_RETCODE SCIPgetNlRowActivityBounds(
   SCIP*                 scip,               /**< SCIP data structure */
   SCIP_NLROW*           nlrow,              /**< NLP row */
   SCIP_Real*            minactivity,        /**< buffer to store minimal activity, or NULL */
   SCIP_Real*            maxactivity         /**< buffer to store maximal activity, or NULL */
   );

/** output nonlinear row to file stream */
extern
SCIP_RETCODE SCIPprintNlRow(
   SCIP*                 scip,               /**< SCIP data structure */
   SCIP_NLROW*           nlrow,              /**< NLP row */
   FILE*                 file                /**< output file (or NULL for standard output) */
   );

/**@} */

/**@name Expression tree methods */
/**@{ */

/** replaced array of variables in expression tree by corresponding transformed variables */
extern
SCIP_RETCODE SCIPgetExprtreeTransformedVars(
   SCIP*                 scip,               /**< SCIP data structure */
   SCIP_EXPRTREE*        tree                /**< expression tree */
   );

/** evaluates an expression tree for a primal solution or LP solution */
extern
SCIP_RETCODE SCIPevalExprtreeSol(
   SCIP*                 scip,               /**< SCIP data structure */
   SCIP_EXPRTREE*        tree,               /**< expression tree */
   SCIP_SOL*             sol,                /**< a solution, or NULL for current LP solution */
   SCIP_Real*            val                 /**< buffer to store value */
   );

/** evaluates an expression tree w.r.t. current global bounds */
extern
SCIP_RETCODE SCIPevalExprtreeGlobalBounds(
   SCIP*                 scip,               /**< SCIP data structure */
   SCIP_EXPRTREE*        tree,               /**< expression tree */
   SCIP_Real             infinity,           /**< value to use for infinity */
   SCIP_INTERVAL*        val                 /**< buffer to store result */
   );

/** evaluates an expression tree w.r.t. current local bounds */
extern
SCIP_RETCODE SCIPevalExprtreeLocalBounds(
   SCIP*                 scip,               /**< SCIP data structure */
   SCIP_EXPRTREE*        tree,               /**< expression tree */
   SCIP_Real             infinity,           /**< value to use for infinity */
   SCIP_INTERVAL*        val                 /**< buffer to store result */
   );

/**@} */


/*
 * cutting plane methods
 */

/**@name Cutting Plane Methods */
/**@{ */

/** returns efficacy of the cut with respect to the given primal solution or the current LP solution:
 *  e = -feasibility/norm
 */
extern
SCIP_Real SCIPgetCutEfficacy(
   SCIP*                 scip,               /**< SCIP data structure */
   SCIP_SOL*             sol,                /**< primal CIP solution, or NULL for current LP solution */
   SCIP_ROW*             cut                 /**< separated cut */
   );

/** returns whether the cut's efficacy with respect to the given primal solution or the current LP solution is greater
 *  than the minimal cut efficacy
 */
extern
SCIP_Bool SCIPisCutEfficacious(
   SCIP*                 scip,               /**< SCIP data structure */
   SCIP_SOL*             sol,                /**< primal CIP solution, or NULL for current LP solution */
   SCIP_ROW*             cut                 /**< separated cut */
   );

/** checks, if the given cut's efficacy is larger than the minimal cut efficacy */
extern
SCIP_Bool SCIPisEfficacious(
   SCIP*                 scip,               /**< SCIP data structure */
   SCIP_Real             efficacy            /**< efficacy of the cut */
   );

/** calculates the efficacy norm of the given vector, which depends on the "separating/efficacynorm" parameter */
extern
SCIP_Real SCIPgetVectorEfficacyNorm(
   SCIP*                 scip,               /**< SCIP data structure */
   SCIP_Real*            vals,               /**< array of values */
   int                   nvals               /**< number of values */
   );

/** adds cut to separation storage */
extern
SCIP_RETCODE SCIPaddCut(
   SCIP*                 scip,               /**< SCIP data structure */
   SCIP_SOL*             sol,                /**< primal solution that was separated, or NULL for LP solution */
   SCIP_ROW*             cut,                /**< separated cut */
   SCIP_Bool             forcecut            /**< should the cut be forced to enter the LP? */
   );

/** if not already existing, adds row to global cut pool */
extern
SCIP_RETCODE SCIPaddPoolCut(
   SCIP*                 scip,               /**< SCIP data structure */
   SCIP_ROW*             row                 /**< cutting plane to add */
   );

/** removes the row from the global cut pool */
extern
SCIP_RETCODE SCIPdelPoolCut(
   SCIP*                 scip,               /**< SCIP data structure */
   SCIP_ROW*             row                 /**< cutting plane to add */
   );

/** gets current cuts in the global cut pool */
extern
SCIP_CUT** SCIPgetPoolCuts(
   SCIP*                 scip                /**< SCIP data structure */
   );

/** gets current number of rows in the global cut pool */
extern
int SCIPgetNPoolCuts(
   SCIP*                 scip                /**< SCIP data structure */
   );

/** gets the global cut pool used by SCIP */
extern
SCIP_CUTPOOL* SCIPgetGlobalCutpool(
   SCIP*                 scip                /**< SCIP data structure */
   );

/** creates a cut pool */
extern
SCIP_RETCODE SCIPcreateCutpool(
   SCIP*                 scip,               /**< SCIP data structure */
   SCIP_CUTPOOL**        cutpool,            /**< pointer to store cut pool */
   int                   agelimit            /**< maximum age a cut can reach before it is deleted from the pool */
   );

/** frees a cut pool */
extern
SCIP_RETCODE SCIPfreeCutpool(
   SCIP*                 scip,               /**< SCIP data structure */
   SCIP_CUTPOOL**        cutpool             /**< pointer to store cut pool */
   );

/** if not already existing, adds row to a cut pool and captures it */
extern
SCIP_RETCODE SCIPaddRowCutpool(
   SCIP*                 scip,               /**< SCIP data structure */
   SCIP_CUTPOOL*         cutpool,            /**< cut pool */
   SCIP_ROW*             row                 /**< cutting plane to add */
   );

/** adds row to a cut pool and captures it; doesn't check for multiple cuts */
extern
SCIP_RETCODE SCIPaddNewRowCutpool(
   SCIP*                 scip,               /**< SCIP data structure */
   SCIP_CUTPOOL*         cutpool,            /**< cut pool */
   SCIP_ROW*             row                 /**< cutting plane to add */
   );

/** removes the LP row from a cut pool */
extern
SCIP_RETCODE SCIPdelRowCutpool(
   SCIP*                 scip,               /**< SCIP data structure */
   SCIP_CUTPOOL*         cutpool,            /**< cut pool */
   SCIP_ROW*             row                 /**< row to remove */
   );

/** separates cuts from a cut pool */
extern
SCIP_RETCODE SCIPseparateCutpool(
   SCIP*                 scip,               /**< SCIP data structure */
   SCIP_CUTPOOL*         cutpool,            /**< cut pool */
   SCIP_RESULT*          result              /**< pointer to store the result of the separation call */
   );

/** separates the given primal solution or the current LP solution by calling the separators and constraint handlers'
 *  separation methods;
 *  the generated cuts are stored in the separation storage and can be accessed with the methods SCIPgetCuts() and
 *  SCIPgetNCuts();
 *  after evaluating the cuts, you have to call SCIPclearCuts() in order to remove the cuts from the
 *  separation storage;
 *  it is possible to call SCIPseparateSol() multiple times with different solutions and evaluate the found cuts
 *  afterwards
 */
extern
SCIP_RETCODE SCIPseparateSol(
   SCIP*                 scip,               /**< SCIP data structure */
   SCIP_SOL*             sol,                /**< primal solution that should be separated, or NULL for LP solution */
   SCIP_Bool             pretendroot,        /**< should the cut separators be called as if we are at the root node? */
   SCIP_Bool             onlydelayed,        /**< should only separators be called that were delayed in the previous round? */
   SCIP_Bool*            delayed,            /**< pointer to store whether a separator was delayed */
   SCIP_Bool*            cutoff              /**< pointer to store whether the node can be cut off */
   );

/** gets the array of cuts currently stored in the separation storage */
extern
SCIP_ROW** SCIPgetCuts(
   SCIP*                 scip                /**< SCIP data structure */
   );

/** get current number of cuts in the separation storage */
extern
int SCIPgetNCuts(
   SCIP*                 scip                /**< SCIP data structure */
   );

/** clears the separation storage */
extern
SCIP_RETCODE SCIPclearCuts(
   SCIP*                 scip                /**< SCIP data structure */
   );

/** removes cuts that are inefficacious w.r.t. the current LP solution from separation storage without adding the cuts to the LP */
extern
SCIP_RETCODE SCIPremoveInefficaciousCuts(
   SCIP*                 scip                /**< SCIP data structure */
   );

/**@} */




/*
 * LP diving methods
 */

/**@name LP Diving Methods */
/**@{ */

/** initiates LP diving, making methods SCIPchgVarObjDive(), SCIPchgVarLbDive(), and SCIPchgVarUbDive() available
 *
 *  @note diving is allowed even if the current LP is not flushed, not solved, or not solved to optimality; be aware
 *  that solving the (first) diving LP may take longer than expect and that the latter two cases could stem from
 *  numerical troubles during the last LP solve; because of this, most users will want to call this method only if
 *  SCIPgetLPSolstat(scip) == SCIP_LPSOLSTAT_OPTIMAL
 */
extern
SCIP_RETCODE SCIPstartDive(
   SCIP*                 scip                /**< SCIP data structure */
   );

/** quits LP diving and resets bounds and objective values of columns to the current node's values */
extern
SCIP_RETCODE SCIPendDive(
   SCIP*                 scip                /**< SCIP data structure */
   );

/** changes variable's objective value in current dive */
extern
SCIP_RETCODE SCIPchgVarObjDive(
   SCIP*                 scip,               /**< SCIP data structure */
   SCIP_VAR*             var,                /**< variable to change the objective value for */
   SCIP_Real             newobj              /**< new objective value */
   );

/** changes variable's lower bound in current dive */
extern
SCIP_RETCODE SCIPchgVarLbDive(
   SCIP*                 scip,               /**< SCIP data structure */
   SCIP_VAR*             var,                /**< variable to change the bound for */
   SCIP_Real             newbound            /**< new value for bound */
   );

/** changes variable's upper bound in current dive */
extern
SCIP_RETCODE SCIPchgVarUbDive(
   SCIP*                 scip,               /**< SCIP data structure */
   SCIP_VAR*             var,                /**< variable to change the bound for */
   SCIP_Real             newbound            /**< new value for bound */
   );

/** gets variable's objective value in current dive */
extern
SCIP_Real SCIPgetVarObjDive(
   SCIP*                 scip,               /**< SCIP data structure */
   SCIP_VAR*             var                 /**< variable to get the bound for */
   );

/** gets variable's lower bound in current dive */
extern
SCIP_Real SCIPgetVarLbDive(
   SCIP*                 scip,               /**< SCIP data structure */
   SCIP_VAR*             var                 /**< variable to get the bound for */
   );

/** gets variable's upper bound in current dive */
extern
SCIP_Real SCIPgetVarUbDive(
   SCIP*                 scip,               /**< SCIP data structure */
   SCIP_VAR*             var                 /**< variable to get the bound for */
   );

/** solves the LP of the current dive; no separation or pricing is applied
 *
 *  @note be aware that the LP solve may take longer than expected if SCIPgetLPSolstat(scip) != SCIP_LPSOLSTAT_OPTIMAL,
 *  compare the explanation of SCIPstartDive()
 */
extern
SCIP_RETCODE SCIPsolveDiveLP(
   SCIP*                 scip,               /**< SCIP data structure */
   int                   itlim,              /**< maximal number of LP iterations to perform, or -1 for no limit */
   SCIP_Bool*            lperror             /**< pointer to store whether an unresolved LP error occurred */
   );

/** returns the number of the node in the current branch and bound run, where the last LP was solved in diving
 *  or probing mode
 */
extern
SCIP_Longint SCIPgetLastDivenode(
   SCIP*                 scip                /**< SCIP data structure */
   );

/** returns whether we are in diving mode */
extern
SCIP_Bool SCIPinDive(
   SCIP*                 scip                /**< SCIP data structure */
   );

/**@} */




/*
 * probing methods
 */

/**@name Probing Methods */
/**@{ */

/** returns whether we are in probing mode */
extern
SCIP_Bool SCIPinProbing(
   SCIP*                 scip                /**< SCIP data structure */
   );

/** initiates probing, making methods SCIPnewProbingNode(), SCIPbacktrackProbing(), SCIPchgVarLbProbing(), 
 *  SCIPchgVarUbProbing(), SCIPfixVarProbing(), SCIPpropagateProbing(), and SCIPsolveProbingLP() available
 */
extern
SCIP_RETCODE SCIPstartProbing(
   SCIP*                 scip                /**< SCIP data structure */
   );

/** creates a new probing sub node, whose changes can be undone by backtracking to a higher node in the probing path
 *  with a call to SCIPbacktrackProbing();
 *  using a sub node for each set of probing bound changes can improve conflict analysis
 */
extern
SCIP_RETCODE SCIPnewProbingNode(
   SCIP*                 scip                /**< SCIP data structure */
   );

/** returns the current probing depth, i.e. the number of probing sub nodes existing in the probing path */
extern
int SCIPgetProbingDepth(
   SCIP*                 scip                /**< SCIP data structure */
   );

/** undoes all changes to the problem applied in probing up to the given probing depth;
 *  the changes of the probing node of the given probing depth are the last ones that remain active;
 *  changes that were applied before calling SCIPnewProbingNode() cannot be undone
 */
extern
SCIP_RETCODE SCIPbacktrackProbing(
   SCIP*                 scip,               /**< SCIP data structure */
   int                   probingdepth        /**< probing depth of the node in the probing path that should be reactivated */
   );

/** quits probing and resets bounds and constraints to the focus node's environment */
extern
SCIP_RETCODE SCIPendProbing(
   SCIP*                 scip                /**< SCIP data structure */
   );

/** injects a change of variable's lower bound into current probing node; the same can also be achieved with a call to
 *  SCIPchgVarLb(), but in this case, the bound change would be treated like a deduction instead of a branching decision
 */
extern
SCIP_RETCODE SCIPchgVarLbProbing(
   SCIP*                 scip,               /**< SCIP data structure */
   SCIP_VAR*             var,                /**< variable to change the bound for */
   SCIP_Real             newbound            /**< new value for bound */
   );

/** injects a change of variable's upper bound into current probing node; the same can also be achieved with a call to
 *  SCIPchgVarUb(), but in this case, the bound change would be treated like a deduction instead of a branching decision
 */
extern
SCIP_RETCODE SCIPchgVarUbProbing(
   SCIP*                 scip,               /**< SCIP data structure */
   SCIP_VAR*             var,                /**< variable to change the bound for */
   SCIP_Real             newbound            /**< new value for bound */
   );

/** injects a change of variable's bounds into current probing node to fix the variable to the specified value;
 *  the same can also be achieved with a call to SCIPfixVar(), but in this case, the bound changes would be treated
 *  like deductions instead of branching decisions
 */
extern
SCIP_RETCODE SCIPfixVarProbing(
   SCIP*                 scip,               /**< SCIP data structure */
   SCIP_VAR*             var,                /**< variable to change the bound for */
   SCIP_Real             fixedval            /**< value to fix variable to */
   );

/** applies domain propagation on the probing sub problem, that was changed after SCIPstartProbing() was called;
 *  the propagated domains of the variables can be accessed with the usual bound accessing calls SCIPvarGetLbLocal()
 *  and SCIPvarGetUbLocal(); the propagation is only valid locally, i.e. the local bounds as well as the changed
 *  bounds due to SCIPchgVarLbProbing(), SCIPchgVarUbProbing(), and SCIPfixVarProbing() are used for propagation
 */
extern
SCIP_RETCODE SCIPpropagateProbing(
   SCIP*                 scip,               /**< SCIP data structure */
   int                   maxproprounds,      /**< maximal number of propagation rounds (-1: no limit, 0: parameter settings) */
   SCIP_Bool*            cutoff,             /**< pointer to store whether the probing node can be cut off */
   SCIP_Longint*         ndomredsfound       /**< pointer to store the number of domain reductions found, or NULL */
   );

/** applies domain propagation on the probing sub problem, that was changed after SCIPstartProbing() was called;
 *  only propagations of the binary variables fixed at the current probing node that are triggered by the implication
 *  graph and the clique table are applied;
 *  the propagated domains of the variables can be accessed with the usual bound accessing calls SCIPvarGetLbLocal()
 *  and SCIPvarGetUbLocal(); the propagation is only valid locally, i.e. the local bounds as well as the changed
 *  bounds due to SCIPchgVarLbProbing(), SCIPchgVarUbProbing(), and SCIPfixVarProbing() are used for propagation
 */
extern
SCIP_RETCODE SCIPpropagateProbingImplications(
   SCIP*                 scip,               /**< SCIP data structure */
   SCIP_Bool*            cutoff              /**< pointer to store whether the probing node can be cut off */
   );

/** solves the LP at the current probing node (cannot be applied at preprocessing stage);
 *  no separation or pricing is applied
 */
extern
SCIP_RETCODE SCIPsolveProbingLP(
   SCIP*                 scip,               /**< SCIP data structure */
   int                   itlim,              /**< maximal number of LP iterations to perform, or -1 for no limit */
   SCIP_Bool*            lperror             /**< pointer to store whether an unresolved LP error occurred */
   );

/** solves the LP at the current probing node (cannot be applied at preprocessing stage) and applies pricing
 *  until the LP is solved to optimality; no separation is applied
 */
extern
SCIP_RETCODE SCIPsolveProbingLPWithPricing(
   SCIP*                 scip,               /**< SCIP data structure */
   SCIP_Bool             pretendroot,        /**< should the pricers be called as if we are at the root node? */
   SCIP_Bool             displayinfo,        /**< should info lines be displayed after each pricing round? */
   int                   maxpricerounds,     /**< maximal number of pricing rounds (-1: no limit);
                                              *   a finite limit means that the LP might not be solved to optimality! */
   SCIP_Bool*            lperror             /**< pointer to store whether an unresolved LP error occurred */
   );

/**@} */




/*
 * branching methods
 */

/**@name Branching Methods */
/**@{ */

/** gets branching candidates for LP solution branching (fractional variables) along with solution values,
 *  fractionalities, and number of branching candidates;
 *  branching rules should always select the branching candidate among the first npriolpcands of the candidate
 *  list
 */
extern
SCIP_RETCODE SCIPgetLPBranchCands(
   SCIP*                 scip,               /**< SCIP data structure */
   SCIP_VAR***           lpcands,            /**< pointer to store the array of LP branching candidates, or NULL */
   SCIP_Real**           lpcandssol,         /**< pointer to store the array of LP candidate solution values, or NULL */
   SCIP_Real**           lpcandsfrac,        /**< pointer to store the array of LP candidate fractionalities, or NULL */
   int*                  nlpcands,           /**< pointer to store the number of LP branching candidates, or NULL */
   int*                  npriolpcands        /**< pointer to store the number of candidates with maximal priority, or NULL */
   );

/** gets number of branching candidates for LP solution branching (number of fractional variables) */
extern
int SCIPgetNLPBranchCands(
   SCIP*                 scip                /**< SCIP data structure */
   );

/** gets number of branching candidates with maximal priority for LP solution branching */
extern
int SCIPgetNPrioLPBranchCands(
   SCIP*                 scip                /**< SCIP data structure */
   );

/** gets external branching candidates along with solution values, scores, and number of branching candidates;
 *  these branching candidates can be used by relaxations or nonlinear constraint handlers
 *  branching rules should always select the branching candidate among the first nprioexterncands of the candidate
 *  list
 */
extern
SCIP_RETCODE SCIPgetExternBranchCands(
   SCIP*                 scip,               /**< SCIP data structure */
   SCIP_VAR***           externcands,        /**< pointer to store the array of extern branching candidates, or NULL */
   SCIP_Real**           externcandssol,     /**< pointer to store the array of extern candidate solution values, or NULL */
   SCIP_Real**           externcandsscore,   /**< pointer to store the array of extern candidate scores, or NULL */
   int*                  nexterncands,       /**< pointer to store the number of extern branching candidates, or NULL */
   int*                  nprioexterncands,   /**< pointer to store the number of candidates with maximal priority, or NULL */
   int*                  nprioexternbins,    /**< pointer to store the number of binary candidates with maximal priority, or NULL */
   int*                  nprioexternints,    /**< pointer to store the number of integer candidates with maximal priority, or NULL */
   int*                  nprioexternimpls    /**< pointer to store the number of implicit integer candidates with maximal priority, 
                                              *   or NULL */
   );

/** gets number of external branching candidates */
extern
int SCIPgetNExternBranchCands(
   SCIP*                 scip                /**< SCIP data structure */
   );

/** gets number of external branching candidates with maximal branch priority */
extern
int SCIPgetNPrioExternBranchCands(
   SCIP*                 scip                /**< SCIP data structure */
   );

/** gets number of binary external branching candidates with maximal branch priority */
extern
int SCIPgetNPrioExternBranchBins(
   SCIP*                 scip                /**< SCIP data structure */
   );

/** gets number of integer external branching candidates with maximal branch priority */
extern
int SCIPgetNPrioExternBranchInts(
   SCIP*                 scip                /**< SCIP data structure */
   );

/** gets number of implicit integer external branching candidates with maximal branch priority */
extern
int SCIPgetNPrioExternBranchImpls(
   SCIP*                 scip                /**< SCIP data structure */
   );

/** gets number of continuous external branching candidates with maximal branch priority */
extern
int SCIPgetNPrioExternBranchConts(
   SCIP*                 scip                /**< SCIP data structure */
   );

/** insert variable, its score and its solution value into the external branching candidate storage
 * the relative difference of the current lower and upper bounds of a continuous variable must be at least epsilon
 */
extern
SCIP_RETCODE SCIPaddExternBranchCand(
   SCIP*                 scip,               /**< SCIP data structure */
   SCIP_VAR*             var,                /**< variable to insert */
   SCIP_Real             score,              /**< score of external candidate, e.g. infeasibility */
   SCIP_Real             solval              /**< value of the variable in the current solution */
   );

/** removes all external candidates from the storage for external branching */
extern
void SCIPclearExternBranchCands(
   SCIP*                 scip                /**< SCIP data structure */
   );

/** checks whether the given variable is contained in the candidate storage for external branching */
extern
SCIP_Bool SCIPcontainsExternBranchCand(
   SCIP*                 scip,               /**< SCIP data structure */
   SCIP_VAR*             var                 /**< variable to look for */
   );

/** gets branching candidates for pseudo solution branching (non-fixed variables) along with the number of candidates */
extern
SCIP_RETCODE SCIPgetPseudoBranchCands(
   SCIP*                 scip,               /**< SCIP data structure */
   SCIP_VAR***           pseudocands,        /**< pointer to store the array of pseudo branching candidates, or NULL */
   int*                  npseudocands,       /**< pointer to store the number of pseudo branching candidates, or NULL */
   int*                  npriopseudocands    /**< pointer to store the number of candidates with maximal priority, or NULL */
   );

/** gets branching candidates for pseudo solution branching (non-fixed variables) */
extern
int SCIPgetNPseudoBranchCands(
   SCIP*                 scip                /**< SCIP data structure */
   );

/** gets number of branching candidates with maximal branch priority for pseudo solution branching */
extern
int SCIPgetNPrioPseudoBranchCands(
   SCIP*                 scip                /**< SCIP data structure */
   );

/** gets number of binary branching candidates with maximal branch priority for pseudo solution branching */
extern
int SCIPgetNPrioPseudoBranchBins(
   SCIP*                 scip                /**< SCIP data structure */
   );

/** gets number of integer branching candidates with maximal branch priority for pseudo solution branching */
extern
int SCIPgetNPrioPseudoBranchInts(
   SCIP*                 scip                /**< SCIP data structure */
   );

/** gets number of implicit integer branching candidates with maximal branch priority for pseudo solution branching */
extern
int SCIPgetNPrioPseudoBranchImpls(
   SCIP*                 scip                /**< SCIP data structure */
   );

/** calculates the branching score out of the gain predictions for a binary branching */
extern
SCIP_Real SCIPgetBranchScore(
   SCIP*                 scip,               /**< SCIP data structure */
   SCIP_VAR*             var,                /**< variable, of which the branching factor should be applied, or NULL */
   SCIP_Real             downgain,           /**< prediction of objective gain for rounding downwards */
   SCIP_Real             upgain              /**< prediction of objective gain for rounding upwards */
   );

/** calculates the branching score out of the gain predictions for a branching with arbitrary many children */
extern
SCIP_Real SCIPgetBranchScoreMultiple(
   SCIP*                 scip,               /**< SCIP data structure */
   SCIP_VAR*             var,                /**< variable, of which the branching factor should be applied, or NULL */
   int                   nchildren,          /**< number of children that the branching will create */
   SCIP_Real*            gains               /**< prediction of objective gain for each child */
   );

/** computes a branching point for a continuous or discrete variable
 * @see SCIPbranchGetBranchingPoint
 */
extern
SCIP_Real SCIPgetBranchingPoint(
   SCIP*                 scip,               /**< SCIP data structure */
   SCIP_VAR*             var,                /**< variable, of which the branching point should be computed */
   SCIP_Real             suggestion          /**< suggestion for branching point, or SCIP_INVALID if no suggestion */
   );

/** calculates the node selection priority for moving the given variable's LP value to the given target value;
 *  this node selection priority can be given to the SCIPcreateChild() call
 */
extern
SCIP_Real SCIPcalcNodeselPriority(
   SCIP*                 scip,               /**< SCIP data structure */
   SCIP_VAR*             var,                /**< variable on which the branching is applied */
   SCIP_BRANCHDIR        branchdir,          /**< type of branching that was performed: upwards, downwards, or fixed;
                                              *   fixed should only be used, when both bounds changed
                                              */
   SCIP_Real             targetvalue         /**< new value of the variable in the child node */
   );

/** calculates an estimate for the objective of the best feasible solution contained in the subtree after applying the given 
 *  branching; this estimate can be given to the SCIPcreateChild() call
 */
extern
SCIP_Real SCIPcalcChildEstimate(
   SCIP*                 scip,               /**< SCIP data structure */
   SCIP_VAR*             var,                /**< variable on which the branching is applied */
   SCIP_Real             targetvalue         /**< new value of the variable in the child node */
   );

/** creates a child node of the focus node */
extern
SCIP_RETCODE SCIPcreateChild(
   SCIP*                 scip,               /**< SCIP data structure */
   SCIP_NODE**           node,               /**< pointer to node data structure */
   SCIP_Real             nodeselprio,        /**< node selection priority of new node */
   SCIP_Real             estimate            /**< estimate for (transformed) objective value of best feasible solution in subtree */
   );

/** branches on a non-continuous variable v using the current LP or pseudo solution;
 *  if solution value x' is fractional, two child nodes will be created
 *  (x <= floor(x'), x >= ceil(x')),
 *  if solution value is integral, the x' is equal to lower or upper bound of the branching
 *  variable and the bounds of v are finite, then two child nodes will be created
 *  (x <= x", x >= x"+1 with x" = floor((lb + ub)/2)),
 *  otherwise (up to) three child nodes will be created
 *  (x <= x'-1, x == x', x >= x'+1)
 */
extern
SCIP_RETCODE SCIPbranchVar(
   SCIP*                 scip,               /**< SCIP data structure */
   SCIP_VAR*             var,                /**< variable to branch on */
   SCIP_NODE**           downchild,          /**< pointer to return the left child with variable rounded down, or NULL */
   SCIP_NODE**           eqchild,            /**< pointer to return the middle child with variable fixed, or NULL */
   SCIP_NODE**           upchild             /**< pointer to return the right child with variable rounded up, or NULL */
   );

/** branches a variable x using a given domain hole; two child nodes (x <= left, x >= right) are created */
extern
SCIP_RETCODE SCIPbranchVarHole(
   SCIP*                 scip,               /**< SCIP data structure */
   SCIP_VAR*             var,                /**< variable to branch on */
   SCIP_Real             left,               /**< left side of the domain hole */
   SCIP_Real             right,              /**< right side of the domain hole */
   SCIP_NODE**           downchild,          /**< pointer to return the left child (x <= left), or NULL */
   SCIP_NODE**           upchild             /**< pointer to return the right child (x >= right), or NULL */
   );

/** branches on a variable x using a given value x'; 
 *  for continuous variables with relative domain width larger epsilon, x' must not be one of the bounds;
 *  two child nodes (x <= x', x >= x') are created;
 *  for integer variables, if solution value x' is fractional, two child nodes are created
 *  (x <= floor(x'), x >= ceil(x')),
 *  if x' is integral, three child nodes are created
 *  (x <= x'-1, x == x', x >= x'+1)
 */
extern
SCIP_RETCODE SCIPbranchVarVal(
   SCIP*                 scip,               /**< SCIP data structure */
   SCIP_VAR*             var,                /**< variable to branch on */
   SCIP_Real             val,                /**< value to branch on */
   SCIP_NODE**           downchild,          /**< pointer to return the left child with variable rounded down, or NULL */
   SCIP_NODE**           eqchild,            /**< pointer to return the middle child with variable fixed, or NULL */
   SCIP_NODE**           upchild             /**< pointer to return the right child with variable rounded up, or NULL */
   );

/** n-ary branching on a variable x using a given value
 * Branches on variable x such that up to n/2 children are created on each side of the usual branching value.
 * The branching value is selected as in SCIPbranchVarVal().
 * The parameters minwidth and widthfactor determine the domain width of the branching variable in the child nodes.
 * If n is odd, one child with domain width 'width' and having the branching value in the middle is created.
 * Otherwise, two children with domain width 'width' and being left and right of the branching value are created.
 * Next further nodes to the left and right are created, where width is multiplied by widthfactor with increasing distance from the first nodes.
 * The initial width is calculated such that n/2 nodes are created to the left and to the right of the branching value.
 * If this value is below minwidth, the initial width is set to minwidth, which may result in creating less than n nodes.
 *
 * Giving a large value for widthfactor results in creating children with small domain when close to the branching value
 * and large domain when closer to the current variable bounds. That is, setting widthfactor to a very large value and n to 3
 * results in a ternary branching where the branching variable is mostly fixed in the middle child.
 * Setting widthfactor to 1.0 results in children where the branching variable always has the same domain width
 * (except for one child if the branching value is not in the middle).
 */
extern
SCIP_RETCODE SCIPbranchVarValNary(
   SCIP*                 scip,               /**< SCIP data structure */
   SCIP_VAR*             var,                /**< variable to branch on */
   SCIP_Real             val,                /**< value to branch on */
   int                   n,                  /**< attempted number of children to be created, must be >= 2 */
   SCIP_Real             minwidth,           /**< minimal domain width in children */
   SCIP_Real             widthfactor,        /**< multiplier for children domain width with increasing distance from val, must be >= 1.0 */
   int*                  nchildren           /**< buffer to store number of created children, or NULL */
   );

/** calls branching rules to branch on an LP solution; if no fractional variables exist, the result is SCIP_DIDNOTRUN;
 *  if the branch priority of an unfixed variable is larger than the maximal branch priority of the fractional
 *  variables, pseudo solution branching is applied on the unfixed variables with maximal branch priority
 */
extern
SCIP_RETCODE SCIPbranchLP(
   SCIP*                 scip,               /**< SCIP data structure */
   SCIP_RESULT*          result              /**< pointer to store the result of the branching (s. branch.h) */
   );

/** calls branching rules to branch on a external candidates; if no such candidates exist, the result is SCIP_DIDNOTRUN */
extern
SCIP_RETCODE SCIPbranchExtern(
   SCIP*                 scip,               /**< SCIP data structure */
   SCIP_RESULT*          result              /**< pointer to store the result of the branching (s. branch.h) */
   );

/** calls branching rules to branch on a pseudo solution; if no unfixed variables exist, the result is SCIP_DIDNOTRUN */
extern
SCIP_RETCODE SCIPbranchPseudo(
   SCIP*                 scip,               /**< SCIP data structure */
   SCIP_RESULT*          result              /**< pointer to store the result of the branching (s. branch.h) */
   );

/**@} */




/*
 * primal solutions
 */

/**@name Primal Solution Methods */
/**@{ */

/** creates a primal solution, initialized to zero */
extern
SCIP_RETCODE SCIPcreateSol(
   SCIP*                 scip,               /**< SCIP data structure */
   SCIP_SOL**            sol,                /**< pointer to store the solution */
   SCIP_HEUR*            heur                /**< heuristic that found the solution (or NULL if it's from the tree) */
   );

/** creates a primal solution, initialized to the current LP solution */
extern
SCIP_RETCODE SCIPcreateLPSol(
   SCIP*                 scip,               /**< SCIP data structure */
   SCIP_SOL**            sol,                /**< pointer to store the solution */
   SCIP_HEUR*            heur                /**< heuristic that found the solution (or NULL if it's from the tree) */
   );

/** creates a primal solution, initialized to the current NLP solution */
extern
SCIP_RETCODE SCIPcreateNLPSol(
   SCIP*                 scip,               /**< SCIP data structure */
   SCIP_SOL**            sol,                /**< pointer to store the solution */
   SCIP_HEUR*            heur                /**< heuristic that found the solution (or NULL if it's from the tree) */
   );

/** creates a primal solution, initialized to the current relaxation solution */
extern
SCIP_RETCODE SCIPcreateRelaxSol(
   SCIP*                 scip,               /**< SCIP data structure */
   SCIP_SOL**            sol,                /**< pointer to store the solution */
   SCIP_HEUR*            heur                /**< heuristic that found the solution (or NULL if it's from the tree) */
   );

/** creates a primal solution, initialized to the current pseudo solution */
extern
SCIP_RETCODE SCIPcreatePseudoSol(
   SCIP*                 scip,               /**< SCIP data structure */
   SCIP_SOL**            sol,                /**< pointer to store the solution */
   SCIP_HEUR*            heur                /**< heuristic that found the solution (or NULL if it's from the tree) */
   );

/** creates a primal solution, initialized to the current LP or pseudo solution, depending on whether the LP was solved
 *  at the current node
 */
extern
SCIP_RETCODE SCIPcreateCurrentSol(
   SCIP*                 scip,               /**< SCIP data structure */
   SCIP_SOL**            sol,                /**< pointer to store the solution */
   SCIP_HEUR*            heur                /**< heuristic that found the solution (or NULL if it's from the tree) */
   );

/** creates a primal solution, initialized to unknown values */
extern
SCIP_RETCODE SCIPcreateUnknownSol(
   SCIP*                 scip,               /**< SCIP data structure */
   SCIP_SOL**            sol,                /**< pointer to store the solution */
   SCIP_HEUR*            heur                /**< heuristic that found the solution (or NULL if it's from the tree) */
   );

/** creates a primal solution living in the original problem space, initialized to zero;
 *  a solution in original space allows to set original variables to values, that would be invalid in the
 *  transformed problem due to preprocessing fixings or aggregations
 */
extern
SCIP_RETCODE SCIPcreateOrigSol(
   SCIP*                 scip,               /**< SCIP data structure */
   SCIP_SOL**            sol,                /**< pointer to store the solution */
   SCIP_HEUR*            heur                /**< heuristic that found the solution (or NULL if it's from the tree) */
   );

/** creates a copy of a primal solution; note that a copy of a linked solution is also linked and needs to be unlinked
 *  if it should stay unaffected from changes in the LP or pseudo solution
 */
extern
SCIP_RETCODE SCIPcreateSolCopy(
   SCIP*                 scip,               /**< SCIP data structure */
   SCIP_SOL**            sol,                /**< pointer to store the solution */
   SCIP_SOL*             sourcesol           /**< primal CIP solution to copy */
   );

/** frees primal CIP solution */
extern
SCIP_RETCODE SCIPfreeSol(
   SCIP*                 scip,               /**< SCIP data structure */
   SCIP_SOL**            sol                 /**< pointer to the solution */
   );

/** links a primal solution to the current LP solution */
extern
SCIP_RETCODE SCIPlinkLPSol(
   SCIP*                 scip,               /**< SCIP data structure */
   SCIP_SOL*             sol                 /**< primal solution */
   );

/** links a primal solution to the current NLP solution */
extern
SCIP_RETCODE SCIPlinkNLPSol(
   SCIP*                 scip,               /**< SCIP data structure */
   SCIP_SOL*             sol                 /**< primal solution */
   );

/** links a primal solution to the current relaxation solution */
extern
SCIP_RETCODE SCIPlinkRelaxSol(
   SCIP*                 scip,               /**< SCIP data structure */
   SCIP_SOL*             sol                 /**< primal solution */
   );

/** links a primal solution to the current pseudo solution */
extern
SCIP_RETCODE SCIPlinkPseudoSol(
   SCIP*                 scip,               /**< SCIP data structure */
   SCIP_SOL*             sol                 /**< primal solution */
   );

/** links a primal solution to the current LP or pseudo solution */
extern
SCIP_RETCODE SCIPlinkCurrentSol(
   SCIP*                 scip,               /**< SCIP data structure */
   SCIP_SOL*             sol                 /**< primal solution */
   );

/** clears a primal solution */
extern
SCIP_RETCODE SCIPclearSol(
   SCIP*                 scip,               /**< SCIP data structure */
   SCIP_SOL*             sol                 /**< primal solution */
   );

/** stores solution values of variables in solution's own array */
extern
SCIP_RETCODE SCIPunlinkSol(
   SCIP*                 scip,               /**< SCIP data structure */
   SCIP_SOL*             sol                 /**< primal solution */
   );

/** sets value of variable in primal CIP solution */
extern
SCIP_RETCODE SCIPsetSolVal(
   SCIP*                 scip,               /**< SCIP data structure */
   SCIP_SOL*             sol,                /**< primal solution */
   SCIP_VAR*             var,                /**< variable to add to solution */
   SCIP_Real             val                 /**< solution value of variable */
   );

/** sets values of multiple variables in primal CIP solution */
extern
SCIP_RETCODE SCIPsetSolVals(
   SCIP*                 scip,               /**< SCIP data structure */
   SCIP_SOL*             sol,                /**< primal solution */
   int                   nvars,              /**< number of variables to set solution value for */
   SCIP_VAR**            vars,               /**< array with variables to add to solution */
   SCIP_Real*            vals                /**< array with solution values of variables */
   );

/** increases value of variable in primal CIP solution */
extern
SCIP_RETCODE SCIPincSolVal(
   SCIP*                 scip,               /**< SCIP data structure */
   SCIP_SOL*             sol,                /**< primal solution */
   SCIP_VAR*             var,                /**< variable to increase solution value for */
   SCIP_Real             incval              /**< increment for solution value of variable */
   );

/** returns value of variable in primal CIP solution, or in current LP/pseudo solution */
extern
SCIP_Real SCIPgetSolVal(
   SCIP*                 scip,               /**< SCIP data structure */
   SCIP_SOL*             sol,                /**< primal solution, or NULL for current LP/pseudo solution */
   SCIP_VAR*             var                 /**< variable to get value for */
   );

/** gets values of multiple variables in primal CIP solution */
extern
SCIP_RETCODE SCIPgetSolVals(
   SCIP*                 scip,               /**< SCIP data structure */
   SCIP_SOL*             sol,                /**< primal solution, or NULL for current LP/pseudo solution */
   int                   nvars,              /**< number of variables to get solution value for */
   SCIP_VAR**            vars,               /**< array with variables to get value for */
   SCIP_Real*            vals                /**< array to store solution values of variables */
   );

/** returns objective value of primal CIP solution w.r.t. original problem, or current LP/pseudo objective value */
extern
SCIP_Real SCIPgetSolOrigObj(
   SCIP*                 scip,               /**< SCIP data structure */
   SCIP_SOL*             sol                 /**< primal solution, or NULL for current LP/pseudo objective value */
   );

/** returns transformed objective value of primal CIP solution, or transformed current LP/pseudo objective value */
extern
SCIP_Real SCIPgetSolTransObj(
   SCIP*                 scip,               /**< SCIP data structure */
   SCIP_SOL*             sol                 /**< primal solution, or NULL for current LP/pseudo objective value */
   );

/** sets transformed objective value of primal CIP solution; has to be called after solution has been constructed; 
 *  has to be called before solution is added to the solution storage
 */
extern
SCIP_RETCODE SCIPsetSolTransObj(
   SCIP*                 scip,               /**< SCIP data structure */
   SCIP_SOL*             sol,                /**< primal solution */
   SCIP_Real             obj                 /**< transformed objective value of given solution */
   );

/** maps original space objective value into transformed objective value */
extern
SCIP_Real SCIPtransformObj(
   SCIP*                 scip,               /**< SCIP data structure */
   SCIP_Real             obj                 /**< original space objective value to transform */
   );

/** maps transformed objective value into original space */
extern
SCIP_Real SCIPretransformObj(
   SCIP*                 scip,               /**< SCIP data structure */
   SCIP_Real             obj                 /**< transformed objective value to retransform in original space */
   );

/** gets clock time, when this solution was found */
extern
SCIP_Real SCIPgetSolTime(
   SCIP*                 scip,               /**< SCIP data structure */
   SCIP_SOL*             sol                 /**< primal solution */
   );

/** gets branch and bound run number, where this solution was found */
extern
int SCIPgetSolRunnum(
   SCIP*                 scip,               /**< SCIP data structure */
   SCIP_SOL*             sol                 /**< primal solution */
   );

/** gets node number of the specific branch and bound run, where this solution was found */
extern
SCIP_Longint SCIPgetSolNodenum(
   SCIP*                 scip,               /**< SCIP data structure */
   SCIP_SOL*             sol                 /**< primal solution */
   );

/** gets heuristic, that found this solution (or NULL if it's from the tree) */
extern
SCIP_HEUR* SCIPgetSolHeur(
   SCIP*                 scip,               /**< SCIP data structure */
   SCIP_SOL*             sol                 /**< primal solution */
   );

/** returns whether two given solutions are exactly equal */
extern
SCIP_Bool SCIPareSolsEqual(
   SCIP*                 scip,               /**< SCIP data structure */
   SCIP_SOL*             sol1,               /**< first primal CIP solution */
   SCIP_SOL*             sol2                /**< second primal CIP solution */
   );

/** outputs non-zero variables of solution in original problem space to file stream */
extern
SCIP_RETCODE SCIPprintSol(
   SCIP*                 scip,               /**< SCIP data structure */
   SCIP_SOL*             sol,                /**< primal solution, or NULL for current LP/pseudo solution */
   FILE*                 file,               /**< output file (or NULL for standard output) */
   SCIP_Bool             printzeros          /**< should variables set to zero be printed? */
   );

/** outputs non-zero variables of solution in transformed problem space to file stream */
extern
SCIP_RETCODE SCIPprintTransSol(
   SCIP*                 scip,               /**< SCIP data structure */
   SCIP_SOL*             sol,                /**< primal solution, or NULL for current LP/pseudo solution */
   FILE*                 file,               /**< output file (or NULL for standard output) */
   SCIP_Bool             printzeros          /**< should variables set to zero be printed? */
   );

/** outputs non-zero variables of solution representing a ray in original problem space to file stream */
extern
SCIP_RETCODE SCIPprintRay(
   SCIP*                 scip,               /**< SCIP data structure */
   SCIP_SOL*             sol,                /**< primal solution representing ray */
   FILE*                 file,               /**< output file (or NULL for standard output) */
   SCIP_Bool             printzeros          /**< should variables set to zero be printed? */
   );

/** gets number of feasible primal solutions stored in the solution storage in case the problem is transformed; in case
 *  if the problem stage is SCIP_STAGE_PROBLEM, it returns the number solution in the original solution candidate
 *  storage
 */
extern
int SCIPgetNSols(
   SCIP*                 scip                /**< SCIP data structure */
   );

/** gets array of feasible primal solutions stored in the solution storage in case the problem is transformed; in case
 *  if the problem stage is in SCIP_STAGE_PROBLEM, it returns the number array of solution candidate stored
 */
extern
SCIP_SOL** SCIPgetSols(
   SCIP*                 scip                /**< SCIP data structure */
   );

/** gets best feasible primal solution found so far if the problem is transformed; in case the problem is in
 *  SCIP_STAGE_PROBLEM it returns the best solution candidate, or NULL if no solution has been found or the candidate
 *  store is empty;
 */
extern
SCIP_SOL* SCIPgetBestSol(
   SCIP*                 scip                /**< SCIP data structure */
   );

/** outputs best feasible primal solution found so far to file stream */
extern
SCIP_RETCODE SCIPprintBestSol(
   SCIP*                 scip,               /**< SCIP data structure */
   FILE*                 file,               /**< output file (or NULL for standard output) */
   SCIP_Bool             printzeros          /**< should variables set to zero be printed? */
   );

/** outputs best feasible primal solution found so far in transformed variables to file stream */
extern
SCIP_RETCODE SCIPprintBestTransSol(
   SCIP*                 scip,               /**< SCIP data structure */
   FILE*                 file,               /**< output file (or NULL for standard output) */
   SCIP_Bool             printzeros          /**< should variables set to zero be printed? */
   );

/** try to round given solution */
extern
SCIP_RETCODE SCIProundSol(
   SCIP*                 scip,               /**< SCIP data structure */
   SCIP_SOL*             sol,                /**< primal solution */
   SCIP_Bool*            success             /**< pointer to store whether rounding was successful */
   );

/** retransforms solution to original problem space */
extern
SCIP_RETCODE SCIPretransformSol(
   SCIP*                 scip,               /**< SCIP data structure */
   SCIP_SOL*             sol                 /**< primal CIP solution */
   );

/** reads a given solution file, problem has to be transformed in advance */
extern
SCIP_RETCODE SCIPreadSol(
   SCIP*                 scip,              /**< SCIP data structure */
   const char*           filename           /**< name of the input file */
   );

/** adds feasible primal solution to solution storage by copying it */
extern
SCIP_RETCODE SCIPaddSol(
   SCIP*                 scip,               /**< SCIP data structure */
   SCIP_SOL*             sol,                /**< primal CIP solution */
   SCIP_Bool*            stored              /**< stores whether given solution was good enough to keep */
   );

/** adds primal solution to solution storage, frees the solution afterwards */
extern
SCIP_RETCODE SCIPaddSolFree(
   SCIP*                 scip,               /**< SCIP data structure */
   SCIP_SOL**            sol,                /**< pointer to primal CIP solution; is cleared in function call */
   SCIP_Bool*            stored              /**< stores whether given solution was good enough to keep */
   );

/** adds current LP/pseudo solution to solution storage */
extern
SCIP_RETCODE SCIPaddCurrentSol(
   SCIP*                 scip,               /**< SCIP data structure */
   SCIP_HEUR*            heur,               /**< heuristic that found the solution */
   SCIP_Bool*            stored              /**< stores whether given solution was good enough to keep */
   );

/** checks solution for feasibility; if possible, adds it to storage by copying */
extern
SCIP_RETCODE SCIPtrySol(
   SCIP*                 scip,               /**< SCIP data structure */
   SCIP_SOL*             sol,                /**< primal CIP solution */
   SCIP_Bool             printreason,        /**< should all reasons of violations be printed? */
   SCIP_Bool             checkbounds,        /**< should the bounds of the variables be checked? */
   SCIP_Bool             checkintegrality,   /**< has integrality to be checked? */
   SCIP_Bool             checklprows,        /**< have current LP rows (both local and global) to be checked? */
   SCIP_Bool*            stored              /**< stores whether given solution was feasible and good enough to keep */
   );

/** checks primal solution; if feasible, adds it to storage; solution is freed afterwards */
extern
SCIP_RETCODE SCIPtrySolFree(
   SCIP*                 scip,               /**< SCIP data structure */
   SCIP_SOL**            sol,                /**< pointer to primal CIP solution; is cleared in function call */
   SCIP_Bool             printreason,        /**< should all reasons of violations be printed? */
   SCIP_Bool             checkbounds,        /**< should the bounds of the variables be checked? */
   SCIP_Bool             checkintegrality,   /**< has integrality to be checked? */
   SCIP_Bool             checklprows,        /**< have current LP rows (both local and global) to be checked? */
   SCIP_Bool*            stored              /**< stores whether solution was feasible and good enough to keep */
   );

/** checks current LP/pseudo solution for feasibility; if possible, adds it to storage */
extern
SCIP_RETCODE SCIPtryCurrentSol(
   SCIP*                 scip,               /**< SCIP data structure */
   SCIP_HEUR*            heur,               /**< heuristic that found the solution */
   SCIP_Bool             printreason,        /**< should all reasons of violations be printed? */
   SCIP_Bool             checkintegrality,   /**< has integrality to be checked? */
   SCIP_Bool             checklprows,        /**< have current LP rows (both local and global) to be checked? */
   SCIP_Bool*            stored              /**< stores whether given solution was feasible and good enough to keep */
   );

/** checks solution for feasibility without adding it to the solution store */
extern
SCIP_RETCODE SCIPcheckSol(
   SCIP*                 scip,               /**< SCIP data structure */
   SCIP_SOL*             sol,                /**< primal CIP solution */
   SCIP_Bool             printreason,        /**< should all reasons of violations be printed? */
   SCIP_Bool             checkbounds,        /**< should the bounds of the variables be checked? */
   SCIP_Bool             checkintegrality,   /**< has integrality to be checked? */
   SCIP_Bool             checklprows,        /**< have current LP rows (both local and global) to be checked? */
   SCIP_Bool*            feasible            /**< stores whether given solution is feasible */
   );

/** checks solution for feasibility in original problem without adding it to the solution store;
 *  this method is used to double check a solution in order to validate the presolving process
 */
extern
SCIP_RETCODE SCIPcheckSolOrig(
   SCIP*                 scip,               /**< SCIP data structure */
   SCIP_SOL*             sol,                /**< primal CIP solution */
   SCIP_Bool*            feasible,           /**< stores whether given solution is feasible */
   SCIP_Bool             printreason,        /**< should the reason for the violation be printed? */
   SCIP_Bool             completely          /**< should all violations be checked? */
   );

/** return whether a primal ray is stored that proves unboundedness of the LP relaxation */
extern
SCIP_Bool SCIPhasPrimalRay(
   SCIP*                 scip                /**< SCIP data structure */
   );

/** gets value of given variable in primal ray causing unboundedness of the LP relaxation; 
 *  should only be called if such a ray is stored (check with SCIPhasPrimalRay()) */
extern
SCIP_Real SCIPgetPrimalRayVal(
   SCIP*                 scip,               /**< SCIP data structure */
   SCIP_VAR*             var                 /**< variable to get value for */
   );

/**@} */




/*
 * event methods
 */

/**@name Event Methods
 *
 * Events can only be caught during the operation on the transformed problem.
 * Events on variables can only be caught for transformed variables.
 * If you want to catch an event for an original variable, you have to get the corresponding transformed variable
 * with a call to SCIPgetTransformedVar() and catch the event on the transformed variable.
 */
/**@{ */

/** catches a global (not variable or row dependent) event */
extern
SCIP_RETCODE SCIPcatchEvent(
   SCIP*                 scip,               /**< SCIP data structure */
   SCIP_EVENTTYPE        eventtype,          /**< event type mask to select events to catch */
   SCIP_EVENTHDLR*       eventhdlr,          /**< event handler to process events with */
   SCIP_EVENTDATA*       eventdata,          /**< event data to pass to the event handler when processing this event */
   int*                  filterpos           /**< pointer to store position of event filter entry, or NULL */
   );

/** drops a global event (stops to track event) */
extern
SCIP_RETCODE SCIPdropEvent(
   SCIP*                 scip,               /**< SCIP data structure */
   SCIP_EVENTTYPE        eventtype,          /**< event type mask of dropped event */
   SCIP_EVENTHDLR*       eventhdlr,          /**< event handler to process events with */
   SCIP_EVENTDATA*       eventdata,          /**< event data to pass to the event handler when processing this event */
   int                   filterpos           /**< position of event filter entry returned by SCIPcatchEvent(), or -1 */
   );

/** catches an objective value or domain change event on the given transformed variable */
extern
SCIP_RETCODE SCIPcatchVarEvent(
   SCIP*                 scip,               /**< SCIP data structure */
   SCIP_VAR*             var,                /**< transformed variable to catch event for */
   SCIP_EVENTTYPE        eventtype,          /**< event type mask to select events to catch */
   SCIP_EVENTHDLR*       eventhdlr,          /**< event handler to process events with */
   SCIP_EVENTDATA*       eventdata,          /**< event data to pass to the event handler when processing this event */
   int*                  filterpos           /**< pointer to store position of event filter entry, or NULL */
   );

/** drops an objective value or domain change event (stops to track event) on the given transformed variable */
extern
SCIP_RETCODE SCIPdropVarEvent(
   SCIP*                 scip,               /**< SCIP data structure */
   SCIP_VAR*             var,                /**< transformed variable to drop event for */
   SCIP_EVENTTYPE        eventtype,          /**< event type mask of dropped event */
   SCIP_EVENTHDLR*       eventhdlr,          /**< event handler to process events with */
   SCIP_EVENTDATA*       eventdata,          /**< event data to pass to the event handler when processing this event */
   int                   filterpos           /**< position of event filter entry returned by SCIPcatchVarEvent(), or -1 */
   );

/** catches a row coefficient, constant, or side change event on the given row */
extern
SCIP_RETCODE SCIPcatchRowEvent(
   SCIP*                 scip,               /**< SCIP data structure */
   SCIP_ROW*             row,                /**< linear row to catch event for */
   SCIP_EVENTTYPE        eventtype,          /**< event type mask to select events to catch */
   SCIP_EVENTHDLR*       eventhdlr,          /**< event handler to process events with */
   SCIP_EVENTDATA*       eventdata,          /**< event data to pass to the event handler when processing this event */
   int*                  filterpos           /**< pointer to store position of event filter entry, or NULL */
   );

/** drops a row coefficient, constant, or side change event (stops to track event) on the given row */
extern
SCIP_RETCODE SCIPdropRowEvent(
   SCIP*                 scip,               /**< SCIP data structure */
   SCIP_ROW*             row,                /**< linear row to drop event for */
   SCIP_EVENTTYPE        eventtype,          /**< event type mask of dropped event */
   SCIP_EVENTHDLR*       eventhdlr,          /**< event handler to process events with */
   SCIP_EVENTDATA*       eventdata,          /**< event data to pass to the event handler when processing this event */
   int                   filterpos           /**< position of event filter entry returned by SCIPcatchVarEvent(), or -1 */
   );

/**@} */




/*
 * tree methods
 */

/**@name Tree Methods */
/**@{ */

/** gets current node in the tree */
extern
SCIP_NODE* SCIPgetCurrentNode(
   SCIP*                 scip                /**< SCIP data structure */
   );

/** gets the root node of the tree */
extern
SCIP_NODE* SCIPgetRootNode(
   SCIP*                 scip                /**< SCIP data structure */
   );

/** returns whether the current node is already solved and only propagated again */
extern
SCIP_Bool SCIPinRepropagation(
   SCIP*                 scip                /**< SCIP data structure */
   );

/** gets children of focus node along with the number of children */
extern
SCIP_RETCODE SCIPgetChildren(
   SCIP*                 scip,               /**< SCIP data structure */
   SCIP_NODE***          children,           /**< pointer to store children array, or NULL if not needed */
   int*                  nchildren           /**< pointer to store number of children, or NULL if not needed */
   );

/** gets number of children of focus node */
extern
int SCIPgetNChildren(
   SCIP*                 scip                /**< SCIP data structure */
   );

/** gets siblings of focus node along with the number of siblings */
extern
SCIP_RETCODE SCIPgetSiblings(
   SCIP*                 scip,               /**< SCIP data structure */
   SCIP_NODE***          siblings,           /**< pointer to store siblings array, or NULL if not needed */
   int*                  nsiblings           /**< pointer to store number of siblings, or NULL if not needed */
   );

/** gets number of siblings of focus node */
extern
int SCIPgetNSiblings(
   SCIP*                 scip                /**< SCIP data structure */
   );

/** gets leaves of the tree along with the number of leaves */
extern
SCIP_RETCODE SCIPgetLeaves(
   SCIP*                 scip,               /**< SCIP data structure */
   SCIP_NODE***          leaves,             /**< pointer to store leaves array, or NULL if not needed */
   int*                  nleaves             /**< pointer to store number of leaves, or NULL if not needed */
   );

/** gets number of leaves in the tree */
extern
int SCIPgetNLeaves(
   SCIP*                 scip                /**< SCIP data structure */
   );

/** gets the best child of the focus node w.r.t. the node selection priority assigned by the branching rule */
extern
SCIP_NODE* SCIPgetPrioChild(
   SCIP*                 scip                /**< SCIP data structure */
   );

/** gets the best sibling of the focus node w.r.t. the node selection priority assigned by the branching rule */
extern
SCIP_NODE* SCIPgetPrioSibling(
   SCIP*                 scip                /**< SCIP data structure */
   );

/** gets the best child of the focus node w.r.t. the node selection strategy */
extern
SCIP_NODE* SCIPgetBestChild(
   SCIP*                 scip                /**< SCIP data structure */
   );

/** gets the best sibling of the focus node w.r.t. the node selection strategy */
extern
SCIP_NODE* SCIPgetBestSibling(
   SCIP*                 scip                /**< SCIP data structure */
   );

/** gets the best leaf from the node queue w.r.t. the node selection strategy */
extern
SCIP_NODE* SCIPgetBestLeaf(
   SCIP*                 scip                /**< SCIP data structure */
   );

/** gets the best node from the tree (child, sibling, or leaf) w.r.t. the node selection strategy */
extern
SCIP_NODE* SCIPgetBestNode(
   SCIP*                 scip                /**< SCIP data structure */
   );

/** gets the node with smallest lower bound from the tree (child, sibling, or leaf) */
extern
SCIP_NODE* SCIPgetBestboundNode(
   SCIP*                 scip                /**< SCIP data structure */
   );

/** cuts off node and whole sub tree from branch and bound tree */
extern
SCIP_RETCODE SCIPcutoffNode(
   SCIP*                 scip,               /**< SCIP data structure */
   SCIP_NODE*            node                /**< node that should be cut off */
   );

/** marks the given node to be propagated again the next time a node of its subtree is processed */
extern
SCIP_RETCODE SCIPrepropagateNode(
   SCIP*                 scip,               /**< SCIP data structure */
   SCIP_NODE*            node                /**< node that should be propagated again */
   );

/** returns depth of first node in active path that is marked being cutoff */
extern
int SCIPgetCutoffdepth(
   SCIP*                 scip                /**< SCIP data structure */
   );

/** returns depth of first node in active path that has to be propagated again */
extern
int SCIPgetRepropdepth(
   SCIP*                 scip                /**< SCIP data structure */
   );


/* prints all branching decisions on variables from the root to the given node */
extern
SCIP_RETCODE SCIPprintNodeRootPath(
   SCIP*                 scip,               /**< SCIP data structure */
   SCIP_NODE*            node,               /**< node data */
   FILE*                 file                /**< output file (or NULL for standard output) */
   );

/**@} */


/*
 * statistic methods
 */

/**@name Statistic Methods */
/**@{ */

/** gets number of branch and bound runs performed, including the current run */
extern
int SCIPgetNRuns(
   SCIP*                 scip                /**< SCIP data structure */
   );

/** gets number of processed nodes in current run, including the focus node */
extern
SCIP_Longint SCIPgetNNodes(
   SCIP*                 scip                /**< SCIP data structure */
   );

/** gets total number of processed nodes in all runs, including the focus node */
extern
SCIP_Longint SCIPgetNTotalNodes(
   SCIP*                 scip                /**< SCIP data structure */
   );

/** gets number of nodes left in the tree (children + siblings + leaves) */
extern
int SCIPgetNNodesLeft(
   SCIP*                 scip                /**< SCIP data structure */
   );

/** gets total number of LPs solved so far */
extern
SCIP_Longint SCIPgetNLPs(
   SCIP*                 scip                /**< SCIP data structure */
   );

/** gets total number of iterations used so far in primal and dual simplex and barrier algorithm */
extern
SCIP_Longint SCIPgetNLPIterations(
   SCIP*                 scip                /**< SCIP data structure */
   );

/** gets total number of iterations used so far in primal and dual simplex and barrier algorithm for the root node */
extern
SCIP_Longint SCIPgetNRootLPIterations(
   SCIP*                 scip                /**< SCIP data structure */
   );

/** gets total number of primal LPs solved so far */
extern
SCIP_Longint SCIPgetNPrimalLPs(
   SCIP*                 scip                /**< SCIP data structure */
   );

/** gets total number of iterations used so far in primal simplex */
extern
SCIP_Longint SCIPgetNPrimalLPIterations(
   SCIP*                 scip                /**< SCIP data structure */
   );

/** gets total number of dual LPs solved so far */
extern
SCIP_Longint SCIPgetNDualLPs(
   SCIP*                 scip                /**< SCIP data structure */
   );

/** gets total number of iterations used so far in dual simplex */
extern
SCIP_Longint SCIPgetNDualLPIterations(
   SCIP*                 scip                /**< SCIP data structure */
   );

/** gets total number of barrier LPs solved so far */
extern
SCIP_Longint SCIPgetNBarrierLPs(
   SCIP*                 scip                /**< SCIP data structure */
   );

/** gets total number of iterations used so far in barrier algorithm */
extern
SCIP_Longint SCIPgetNBarrierLPIterations(
   SCIP*                 scip                /**< SCIP data structure */
   );

/** gets total number of LPs solved so far that were resolved from an advanced start basis */
extern
SCIP_Longint SCIPgetNResolveLPs(
   SCIP*                 scip                /**< SCIP data structure */
   );

/** gets total number of simplex iterations used so far in primal and dual simplex calls where an advanced start basis
 *  was available
 */
extern
SCIP_Longint SCIPgetNResolveLPIterations(
   SCIP*                 scip                /**< SCIP data structure */
   );

/** gets total number of primal LPs solved so far that were resolved from an advanced start basis */
extern
SCIP_Longint SCIPgetNPrimalResolveLPs(
   SCIP*                 scip                /**< SCIP data structure */
   );

/** gets total number of simplex iterations used so far in primal simplex calls where an advanced start basis
 *  was available
 */
extern
SCIP_Longint SCIPgetNPrimalResolveLPIterations(
   SCIP*                 scip                /**< SCIP data structure */
   );

/** gets total number of dual LPs solved so far that were resolved from an advanced start basis */
extern
SCIP_Longint SCIPgetNDualResolveLPs(
   SCIP*                 scip                /**< SCIP data structure */
   );

/** gets total number of simplex iterations used so far in dual simplex calls where an advanced start basis
 *  was available
 */
extern
SCIP_Longint SCIPgetNDualResolveLPIterations(
   SCIP*                 scip                /**< SCIP data structure */
   );

/** gets total number of LPs solved so far for node relaxations */
extern
SCIP_Longint SCIPgetNNodeLPs(
   SCIP*                 scip                /**< SCIP data structure */
   );

/** gets total number of simplex iterations used so far for node relaxations */
extern
SCIP_Longint SCIPgetNNodeLPIterations(
   SCIP*                 scip                /**< SCIP data structure */
   );

/** gets total number of LPs solved so far for initial LP in node relaxations */
extern
SCIP_Longint SCIPgetNNodeInitLPs(
   SCIP*                 scip                /**< SCIP data structure */
   );

/** gets total number of simplex iterations used so far for initial LP in node relaxations */
extern
SCIP_Longint SCIPgetNNodeInitLPIterations(
   SCIP*                 scip                /**< SCIP data structure */
   );

/** gets total number of LPs solved so far during diving and probing */
extern
SCIP_Longint SCIPgetNDivingLPs(
   SCIP*                 scip                /**< SCIP data structure */
   );

/** gets total number of simplex iterations used so far during diving and probing */
extern
SCIP_Longint SCIPgetNDivingLPIterations(
   SCIP*                 scip                /**< SCIP data structure */
   );

/** gets total number of times, strong branching was called (each call represents solving two LPs) */
extern
SCIP_Longint SCIPgetNStrongbranchs(
   SCIP*                 scip                /**< SCIP data structure */
   );

/** gets total number of simplex iterations used so far in strong branching */
extern
SCIP_Longint SCIPgetNStrongbranchLPIterations(
   SCIP*                 scip                /**< SCIP data structure */
   );

/** gets total number of times, strong branching was called at the root node (each call represents solving two LPs) */
extern
SCIP_Longint SCIPgetNRootStrongbranchs(
   SCIP*                 scip                /**< SCIP data structure */
   );

/** gets total number of simplex iterations used so far in strong branching at the root node */
extern
SCIP_Longint SCIPgetNRootStrongbranchLPIterations(
   SCIP*                 scip                /**< SCIP data structure */
   );

/** gets number of pricing rounds performed so far at the current node */
extern
int SCIPgetNPriceRounds(
   SCIP*                 scip                /**< SCIP data structure */
   );

/** get current number of variables in the pricing store */
extern
int SCIPgetNPricevars(
   SCIP*                 scip                /**< SCIP data structure */
   );

/** get total number of pricing variables found so far */
extern
int SCIPgetNPricevarsFound(
   SCIP*                 scip                /**< SCIP data structure */
   );

/** get total number of pricing variables applied to the LPs */
extern
int SCIPgetNPricevarsApplied(
   SCIP*                 scip                /**< SCIP data structure */
   );

/** gets number of separation rounds performed so far at the current node */
extern
int SCIPgetNSepaRounds(
   SCIP*                 scip                /**< SCIP data structure */
   );

/** get total number of cuts found so far */
extern
int SCIPgetNCutsFound(
   SCIP*                 scip                /**< SCIP data structure */
   );

/** get number of cuts found so far in current separation round */
extern
int SCIPgetNCutsFoundRound(
   SCIP*                 scip                /**< SCIP data structure */
   );

/** get total number of cuts applied to the LPs */
extern
int SCIPgetNCutsApplied(
   SCIP*                 scip                /**< SCIP data structure */
   );

/** get total number of constraints found in conflict analysis (conflict and reconvergence constraints) */
extern
SCIP_Longint SCIPgetNConflictConssFound(
   SCIP*                 scip                /**< SCIP data structure */
   );

/** get number of conflict constraints found so far at the current node */
extern
int SCIPgetNConflictConssFoundNode(
   SCIP*                 scip                /**< SCIP data structure */
   );

/** get total number of conflict constraints added to the problem */
extern
SCIP_Longint SCIPgetNConflictConssApplied(
   SCIP*                 scip                /**< SCIP data structure */
   );

/** gets depth of current node, or -1 if no current node exists; in probing, the current node is the last probing node,
 *  such that the depth includes the probing path
 */
extern
int SCIPgetDepth(
   SCIP*                 scip                /**< SCIP data structure */
   );

/** gets depth of the focus node, or -1 if no focus node exists; the focus node is the currently processed node in the
 *  branching tree, excluding the nodes of the probing path
 */
extern
int SCIPgetFocusDepth(
   SCIP*                 scip                /**< SCIP data structure */
   );

/** gets maximal depth of all processed nodes in current branch and bound run (excluding probing nodes) */
extern
int SCIPgetMaxDepth(
   SCIP*                 scip                /**< SCIP data structure */
   );

/** gets maximal depth of all processed nodes over all branch and bound runs */
extern
int SCIPgetMaxTotalDepth(
   SCIP*                 scip                /**< SCIP data structure */
   );

/** gets total number of backtracks, i.e. number of times, the new node was selected from the leaves queue */
extern
SCIP_Longint SCIPgetNBacktracks(
   SCIP*                 scip                /**< SCIP data structure */
   );

/** gets current plunging depth (successive times, a child was selected as next node) */
extern
int SCIPgetPlungeDepth(
   SCIP*                 scip                /**< SCIP data structure */
   );

/** gets total number of active constraints at the current node */
extern
int SCIPgetNActiveConss(
   SCIP*                 scip                /**< SCIP data structure */
   );

/** gets total number of enabled constraints at the current node */
extern
int SCIPgetNEnabledConss(
   SCIP*                 scip                /**< SCIP data structure */
   );

/** gets average dual bound of all unprocessed nodes for original problem */
extern
SCIP_Real SCIPgetAvgDualbound(
   SCIP*                 scip                /**< SCIP data structure */
   );

/** gets average lower (dual) bound of all unprocessed nodes in transformed problem */
extern
SCIP_Real SCIPgetAvgLowerbound(
   SCIP*                 scip                /**< SCIP data structure */
   );

/** gets global dual bound for original problem */
extern
SCIP_Real SCIPgetDualbound(
   SCIP*                 scip                /**< SCIP data structure */
   );

/** gets global lower (dual) bound in transformed problem */
extern
SCIP_Real SCIPgetLowerbound(
   SCIP*                 scip                /**< SCIP data structure */
   );

/** gets dual bound of the root node for the original problem */
extern
SCIP_Real SCIPgetDualboundRoot(
   SCIP*                 scip                /**< SCIP data structure */
   );

/** gets lower (dual) bound in transformed problem of the root node */
extern
SCIP_Real SCIPgetLowerboundRoot(
   SCIP*                 scip                /**< SCIP data structure */
   );

/** gets global primal bound (objective value of best solution or user objective limit) for the original problem */
extern
SCIP_Real SCIPgetPrimalbound(
   SCIP*                 scip                /**< SCIP data structure */
   );

/** gets global upper (primal) bound in transformed problem (objective value of best solution or user objective limit) */
extern
SCIP_Real SCIPgetUpperbound(
   SCIP*                 scip                /**< SCIP data structure */
   );

/** gets global cutoff bound in transformed problem: a sub problem with lower bound larger than the cutoff
 *  cannot contain a better feasible solution; usually, this bound is equal to the upper bound, but if the
 *  objective value is always integral, the cutoff bound is (nearly) one less than the upper bound;
 *  additionally, due to objective function domain propagation, the cutoff bound can be further reduced
 */
extern
SCIP_Real SCIPgetCutoffbound(
   SCIP*                 scip                /**< SCIP data structure */
   );

/** updates the cutoff bound
 *
 *  @note the given cutoff bound has to better or equal to known one (SCIPgetCutoffbound())
 */
extern
SCIP_RETCODE SCIPupdateCutoffbound(
   SCIP*                 scip,               /**< SCIP data structure */
   SCIP_Real             cutoffbound         /**< new cutoff bound */
   );

/** returns whether the current primal bound is justified with a feasible primal solution; if not, the primal bound
 *  was set from the user as objective limit
 */
extern
SCIP_Bool SCIPisPrimalboundSol(
   SCIP*                 scip                /**< SCIP data structure */
   );

/** gets current gap |(primalbound - dualbound)/min(|primalbound|,|dualbound|)| if both bounds have same sign,
 *  or infinity, if they have opposite sign
 */
extern
SCIP_Real SCIPgetGap(
   SCIP*                 scip                /**< SCIP data structure */
   );

/** gets current gap |(upperbound - lowerbound)/min(|upperbound|,|lowerbound|)| in transformed problem if both bounds
 *  have same sign, or infinity, if they have opposite sign
 */
extern
SCIP_Real SCIPgetTransGap(
   SCIP*                 scip                /**< SCIP data structure */
   );

/** gets number of feasible primal solutions found so far */
extern
SCIP_Longint SCIPgetNSolsFound(
   SCIP*                 scip                /**< SCIP data structure */
   );

/** gets number of feasible primal solutions found so far, that improved the primal bound at the time they were found */
extern
SCIP_Longint SCIPgetNBestSolsFound(
   SCIP*                 scip                /**< SCIP data structure */
   );

/** gets the average pseudo cost value for the given direction over all variables */
extern
SCIP_Real SCIPgetAvgPseudocost(
   SCIP*                 scip,               /**< SCIP data structure */
   SCIP_Real             solvaldelta         /**< difference of variable's new LP value - old LP value */
   );

/** gets the average pseudo cost value for the given direction over all variables,
 *  only using the pseudo cost information of the current run
 */
extern
SCIP_Real SCIPgetAvgPseudocostCurrentRun(
   SCIP*                 scip,               /**< SCIP data structure */
   SCIP_Real             solvaldelta         /**< difference of variable's new LP value - old LP value */
   );

/** gets the average number of pseudo cost updates for the given direction over all variables */
extern
SCIP_Real SCIPgetAvgPseudocostCount(
   SCIP*                 scip,               /**< SCIP data structure */
   SCIP_BRANCHDIR        dir                 /**< branching direction (downwards, or upwards) */
   );

/** gets the average number of pseudo cost updates for the given direction over all variables,
 *  only using the pseudo cost information of the current run
 */
extern
SCIP_Real SCIPgetAvgPseudocostCountCurrentRun(
   SCIP*                 scip,               /**< SCIP data structure */
   SCIP_BRANCHDIR        dir                 /**< branching direction (downwards, or upwards) */
   );

/** gets the average pseudo cost score value over all variables, assuming a fractionality of 0.5 */
extern
SCIP_Real SCIPgetAvgPseudocostScore(
   SCIP*                 scip                /**< SCIP data structure */
   );

/** gets the average pseudo cost score value over all variables, assuming a fractionality of 0.5,
 *  only using the pseudo cost information of the current run
 */
extern
SCIP_Real SCIPgetAvgPseudocostScoreCurrentRun(
   SCIP*                 scip                /**< SCIP data structure */
   );

/** gets the average conflict score value over all variables */
extern
SCIP_Real SCIPgetAvgConflictScore(
   SCIP*                 scip                /**< SCIP data structure */
   );

/** gets the average conflict score value over all variables, only using the pseudo cost information of the current run */
extern
SCIP_Real SCIPgetAvgConflictScoreCurrentRun(
   SCIP*                 scip                /**< SCIP data structure */
   );

/** gets the average inference score value over all variables */
extern
SCIP_Real SCIPgetAvgConflictlengthScore(
   SCIP*                 scip                /**< SCIP data structure */
   );

/** gets the average conflictlength score value over all variables, only using the pseudo cost information of the current run */
extern
SCIP_Real SCIPgetAvgConflictlengthScoreCurrentRun(
   SCIP*                 scip                /**< SCIP data structure */
   );

/** returns the average number of inferences found after branching in given direction over all variables */
extern
SCIP_Real SCIPgetAvgInferences(
   SCIP*                 scip,               /**< SCIP data structure */
   SCIP_BRANCHDIR        dir                 /**< branching direction (downwards, or upwards) */
   );

/** returns the average number of inferences found after branching in given direction over all variables,
 *  only using the pseudo cost information of the current run
 */
extern
SCIP_Real SCIPgetAvgInferencesCurrentRun(
   SCIP*                 scip,               /**< SCIP data structure */
   SCIP_BRANCHDIR        dir                 /**< branching direction (downwards, or upwards) */
   );

/** gets the average inference score value over all variables */
extern
SCIP_Real SCIPgetAvgInferenceScore(
   SCIP*                 scip                /**< SCIP data structure */
   );

/** gets the average inference score value over all variables, only using the inference information information of the
 *  current run
 */
extern
SCIP_Real SCIPgetAvgInferenceScoreCurrentRun(
   SCIP*                 scip                /**< SCIP data structure */
   );

/** returns the average number of cutoffs found after branching in given direction over all variables */
extern
SCIP_Real SCIPgetAvgCutoffs(
   SCIP*                 scip,               /**< SCIP data structure */
   SCIP_BRANCHDIR        dir                 /**< branching direction (downwards, or upwards) */
   );

/** returns the average number of cutoffs found after branching in given direction over all variables,
 *  only using the pseudo cost information of the current run
 */
extern
SCIP_Real SCIPgetAvgCutoffsCurrentRun(
   SCIP*                 scip,               /**< SCIP data structure */
   SCIP_BRANCHDIR        dir                 /**< branching direction (downwards, or upwards) */
   );

/** gets the average cutoff score value over all variables */
extern
SCIP_Real SCIPgetAvgCutoffScore(
   SCIP*                 scip                /**< SCIP data structure */
   );

/** gets the average cutoff score value over all variables, only using the pseudo cost information of the current run */
extern
SCIP_Real SCIPgetAvgCutoffScoreCurrentRun(
   SCIP*                 scip                /**< SCIP data structure */
   );

/** outputs original problem to file stream */
extern
SCIP_RETCODE SCIPprintOrigProblem(
   SCIP*                 scip,               /**< SCIP data structure */
   FILE*                 file,               /**< output file (or NULL for standard output) */
   const char*           extension,          /**< file format (or NULL for default CIP format)*/
   SCIP_Bool             genericnames        /**< using generic variable and constraint names? */
   );

/** outputs transformed problem of the current node to file stream */
extern
SCIP_RETCODE SCIPprintTransProblem(
   SCIP*                 scip,               /**< SCIP data structure */
   FILE*                 file,               /**< output file (or NULL for standard output) */
   const char*           extension,          /**< file format (or NULL for default CIP format)*/
   SCIP_Bool             genericnames        /**< using generic variable and constraint names? */
   );

/** outputs solving statistics */
extern
SCIP_RETCODE SCIPprintStatistics(
   SCIP*                 scip,               /**< SCIP data structure */
   FILE*                 file                /**< output file (or NULL for standard output) */
   );

/** outputs history statistics about branchings on variables */
extern
SCIP_RETCODE SCIPprintBranchingStatistics(
   SCIP*                 scip,               /**< SCIP data structure */
   FILE*                 file                /**< output file (or NULL for standard output) */
   );

/** outputs node information display line */
extern
SCIP_RETCODE SCIPprintDisplayLine(
   SCIP*                 scip,               /**< SCIP data structure */
   FILE*                 file,               /**< output file (or NULL for standard output) */
   SCIP_VERBLEVEL        verblevel           /**< minimal verbosity level to actually display the information line */
   );

/** gets total number of implications between variables that are stored in the implication graph */
extern
int SCIPgetNImplications(
   SCIP*                 scip                /**< SCIP data structure */
   );

/** stores conflict graph of binary variables' implications into a file, which can be used as input for the DOT tool */
extern
SCIP_RETCODE SCIPwriteImplicationConflictGraph(
   SCIP*                 scip,               /**< SCIP data structure */
   const char*           filename            /**< file name, or NULL for stdout */
   );

/**@} */




/*
 * timing methods
 */

/**@name Timing Methods */
/**@{ */

/** gets current time of day in seconds (standard time zone) */
extern
SCIP_Real SCIPgetTimeOfDay(
   SCIP*                 scip                /**< SCIP data structure */
   );

/** creates a clock using the default clock type */
extern
SCIP_RETCODE SCIPcreateClock(
   SCIP*                 scip,               /**< SCIP data structure */
   SCIP_CLOCK**          clck                /**< pointer to clock timer */
   );

/** creates a clock counting the CPU user seconds */
extern
SCIP_RETCODE SCIPcreateCPUClock(
   SCIP*                 scip,               /**< SCIP data structure */
   SCIP_CLOCK**          clck                /**< pointer to clock timer */
   );

/** creates a clock counting the wall clock seconds */
extern
SCIP_RETCODE SCIPcreateWallClock(
   SCIP*                 scip,               /**< SCIP data structure */
   SCIP_CLOCK**          clck                /**< pointer to clock timer */
   );

/** frees a clock */
extern
SCIP_RETCODE SCIPfreeClock(
   SCIP*                 scip,               /**< SCIP data structure */
   SCIP_CLOCK**          clck                /**< pointer to clock timer */
   );

/** resets the time measurement of a clock to zero and completely stops the clock */
extern
SCIP_RETCODE SCIPresetClock(
   SCIP*                 scip,               /**< SCIP data structure */
   SCIP_CLOCK*           clck                /**< clock timer */
   );

/** starts the time measurement of a clock */
extern
SCIP_RETCODE SCIPstartClock(
   SCIP*                 scip,               /**< SCIP data structure */
   SCIP_CLOCK*           clck                /**< clock timer */
   );

/** stops the time measurement of a clock */
extern
SCIP_RETCODE SCIPstopClock(
   SCIP*                 scip,               /**< SCIP data structure */
   SCIP_CLOCK*           clck                /**< clock timer */
   );

/** starts the current solving time */
extern
SCIP_RETCODE SCIPstartSolvingTime(
   SCIP*                 scip                /**< SCIP data structure */
   );

/** stops the current solving time in seconds */
extern
SCIP_RETCODE SCIPstopSolvingTime(
   SCIP*                 scip                /**< SCIP data structure */
   );

/** gets the measured time of a clock in seconds */
extern
SCIP_Real SCIPgetClockTime(
   SCIP*                 scip,               /**< SCIP data structure */
   SCIP_CLOCK*           clck                /**< clock timer */
   );

/** sets the measured time of a clock to the given value in seconds */
extern
SCIP_RETCODE SCIPsetClockTime(
   SCIP*                 scip,               /**< SCIP data structure */
   SCIP_CLOCK*           clck,               /**< clock timer */
   SCIP_Real             sec                 /**< time in seconds to set the clock's timer to */
   );

/** gets the current total SCIP time in seconds */
extern
SCIP_Real SCIPgetTotalTime(
   SCIP*                 scip                /**< SCIP data structure */
   );

/** gets the current solving time in seconds */
extern
SCIP_Real SCIPgetSolvingTime(
   SCIP*                 scip                /**< SCIP data structure */
   );

/** gets the current reading time in seconds */
extern
SCIP_Real SCIPgetReadingTime(
   SCIP*                 scip                /**< SCIP data structure */
   );

/** gets the current presolving time in seconds */
extern
SCIP_Real SCIPgetPresolvingTime(
   SCIP*                 scip                /**< SCIP data structure */
   );

/**@} */




/*
 * numeric values and comparisons
 */

/**@name Numerical Methods */
/**@{ */


/** returns value treated as zero */
extern
SCIP_Real SCIPepsilon(
   SCIP*                 scip                /**< SCIP data structure */
   );

/** returns value treated as zero for sums of floating point values */
extern
SCIP_Real SCIPsumepsilon(
   SCIP*                 scip                /**< SCIP data structure */
   );

/** returns feasibility tolerance for constraints */
extern
SCIP_Real SCIPfeastol(
   SCIP*                 scip                /**< SCIP data structure */
   );

/** returns feasibility tolerance for reduced costs */
extern
SCIP_Real SCIPdualfeastol(
   SCIP*                 scip                /**< SCIP data structure */
   );

/** returns convergence tolerance used in barrier algorithm */
extern
SCIP_Real SCIPbarrierconvtol(
   SCIP*                 scip                /**< SCIP data structure */
   );

/** return the cutoff bound delta */
extern
SCIP_Real SCIPcutoffbounddelta(
   SCIP*                 scip                /**< SCIP data structure */
   );

/** sets the feasibility tolerance for constraints */
extern
SCIP_RETCODE SCIPchgFeastol(
   SCIP*                 scip,               /**< SCIP data structure */
   SCIP_Real             feastol             /**< new feasibility tolerance for constraints */
   );

/** sets the feasibility tolerance for reduced costs */
extern
SCIP_RETCODE SCIPchgDualfeastol(
   SCIP*                 scip,               /**< SCIP data structure */
   SCIP_Real             dualfeastol         /**< new feasibility tolerance for reduced costs */
   );

/** sets the convergence tolerance used in barrier algorithm */
extern
SCIP_RETCODE SCIPchgBarrierconvtol(
   SCIP*                 scip,               /**< SCIP data structure */
   SCIP_Real             barrierconvtol      /**< new convergence tolerance used in barrier algorithm */
   );

/** marks that some limit parameter was changed */
extern
void SCIPmarkLimitChanged(
   SCIP*                 scip                /**< SCIP data structure */
   );

#ifndef NDEBUG

/* In debug mode, the following methods are implemented as function calls to ensure
 * type validity.
 * In optimized mode, the methods are implemented as defines to improve performance.
 * However, we want to have them in the library anyways, so we have to undef the defines.
 */

/** returns value treated as infinity */
extern
SCIP_Real SCIPinfinity(
   SCIP*                 scip                /**< SCIP data structure */
   );

/** checks, if values are in range of epsilon */
extern
SCIP_Bool SCIPisEQ(
   SCIP*                 scip,               /**< SCIP data structure */
   SCIP_Real             val1,               /**< first value to be compared */
   SCIP_Real             val2                /**< second value to be compared */
   );

/** checks, if val1 is (more than epsilon) lower than val2 */
extern
SCIP_Bool SCIPisLT(
   SCIP*                 scip,               /**< SCIP data structure */
   SCIP_Real             val1,               /**< first value to be compared */
   SCIP_Real             val2                /**< second value to be compared */
   );

/** checks, if val1 is not (more than epsilon) greater than val2 */
extern
SCIP_Bool SCIPisLE(
   SCIP*                 scip,               /**< SCIP data structure */
   SCIP_Real             val1,               /**< first value to be compared */
   SCIP_Real             val2                /**< second value to be compared */
   );

/** checks, if val1 is (more than epsilon) greater than val2 */
extern
SCIP_Bool SCIPisGT(
   SCIP*                 scip,               /**< SCIP data structure */
   SCIP_Real             val1,               /**< first value to be compared */
   SCIP_Real             val2                /**< second value to be compared */
   );

/** checks, if val1 is not (more than epsilon) lower than val2 */
extern
SCIP_Bool SCIPisGE(
   SCIP*                 scip,               /**< SCIP data structure */
   SCIP_Real             val1,               /**< first value to be compared */
   SCIP_Real             val2                /**< second value to be compared */
   );

/** checks, if value is (positive) infinite */
extern
SCIP_Bool SCIPisInfinity(
   SCIP*                 scip,               /**< SCIP data structure */
   SCIP_Real             val                 /**< value to be compared against infinity */
   );

/** checks, if value is in range epsilon of 0.0 */
extern
SCIP_Bool SCIPisZero(
   SCIP*                 scip,               /**< SCIP data structure */
   SCIP_Real             val                 /**< value to process */
   );

/** checks, if value is greater than epsilon */
extern
SCIP_Bool SCIPisPositive(
   SCIP*                 scip,               /**< SCIP data structure */
   SCIP_Real             val                 /**< value to process */
   );

/** checks, if value is lower than -epsilon */
extern
SCIP_Bool SCIPisNegative(
   SCIP*                 scip,               /**< SCIP data structure */
   SCIP_Real             val                 /**< value to process */
   );

/** checks, if value is integral within epsilon */
extern
SCIP_Bool SCIPisIntegral(
   SCIP*                 scip,               /**< SCIP data structure */
   SCIP_Real             val                 /**< value to process */
   );

/** checks whether the product val * scalar is integral in epsilon scaled by scalar */
extern
SCIP_Bool SCIPisScalingIntegral(
   SCIP*                 scip,               /**< SCIP data structure */
   SCIP_Real             val,                /**< unscaled value to check for scaled integrality */
   SCIP_Real             scalar              /**< value to scale val with for checking for integrality */
   );

/** checks, if given fractional part is smaller than epsilon */
extern
SCIP_Bool SCIPisFracIntegral(
   SCIP*                 scip,               /**< SCIP data structure */
   SCIP_Real             val                 /**< value to process */
   );

/** rounds value + epsilon down to the next integer */
extern
SCIP_Real SCIPfloor(
   SCIP*                 scip,               /**< SCIP data structure */
   SCIP_Real             val                 /**< value to process */
   );

/** rounds value - epsilon up to the next integer */
extern
SCIP_Real SCIPceil(
   SCIP*                 scip,               /**< SCIP data structure */
   SCIP_Real             val                 /**< value to process */
   );

/** rounds value to the nearest integer with epsilon tolerance */
extern
SCIP_Real SCIPround(
   SCIP*                 scip,               /**< SCIP data structure */
   SCIP_Real             val                 /**< value to process */
   );

/** returns fractional part of value, i.e. x - floor(x) in epsilon tolerance */
extern
SCIP_Real SCIPfrac(
   SCIP*                 scip,               /**< SCIP data structure */
   SCIP_Real             val                 /**< value to return fractional part for */
   );

/** checks, if values are in range of sumepsilon */
extern
SCIP_Bool SCIPisSumEQ(
   SCIP*                 scip,               /**< SCIP data structure */
   SCIP_Real             val1,               /**< first value to be compared */
   SCIP_Real             val2                /**< second value to be compared */
   );

/** checks, if val1 is (more than sumepsilon) lower than val2 */
extern
SCIP_Bool SCIPisSumLT(
   SCIP*                 scip,               /**< SCIP data structure */
   SCIP_Real             val1,               /**< first value to be compared */
   SCIP_Real             val2                /**< second value to be compared */
   );

/** checks, if val1 is not (more than sumepsilon) greater than val2 */
extern
SCIP_Bool SCIPisSumLE(
   SCIP*                 scip,               /**< SCIP data structure */
   SCIP_Real             val1,               /**< first value to be compared */
   SCIP_Real             val2                /**< second value to be compared */
   );

/** checks, if val1 is (more than sumepsilon) greater than val2 */
extern
SCIP_Bool SCIPisSumGT(
   SCIP*                 scip,               /**< SCIP data structure */
   SCIP_Real             val1,               /**< first value to be compared */
   SCIP_Real             val2                /**< second value to be compared */
   );

/** checks, if val1 is not (more than sumepsilon) lower than val2 */
extern
SCIP_Bool SCIPisSumGE(
   SCIP*                 scip,               /**< SCIP data structure */
   SCIP_Real             val1,               /**< first value to be compared */
   SCIP_Real             val2                /**< second value to be compared */
   );

/** checks, if value is in range sumepsilon of 0.0 */
extern
SCIP_Bool SCIPisSumZero(
   SCIP*                 scip,               /**< SCIP data structure */
   SCIP_Real             val                 /**< value to process */
   );

/** checks, if value is greater than sumepsilon */
extern
SCIP_Bool SCIPisSumPositive(
   SCIP*                 scip,               /**< SCIP data structure */
   SCIP_Real             val                 /**< value to process */
   );

/** checks, if value is lower than -sumepsilon */
extern
SCIP_Bool SCIPisSumNegative(
   SCIP*                 scip,               /**< SCIP data structure */
   SCIP_Real             val                 /**< value to process */
   );

/** checks, if relative difference of values is in range of feasibility tolerance */
extern
SCIP_Bool SCIPisFeasEQ(
   SCIP*                 scip,               /**< SCIP data structure */
   SCIP_Real             val1,               /**< first value to be compared */
   SCIP_Real             val2                /**< second value to be compared */
   );

/** checks, if relative difference val1 and val2 is lower than feasibility tolerance */
extern
SCIP_Bool SCIPisFeasLT(
   SCIP*                 scip,               /**< SCIP data structure */
   SCIP_Real             val1,               /**< first value to be compared */
   SCIP_Real             val2                /**< second value to be compared */
   );

/** checks, if relative difference of val1 and val2 is not greater than feasibility tolerance */
extern
SCIP_Bool SCIPisFeasLE(
   SCIP*                 scip,               /**< SCIP data structure */
   SCIP_Real             val1,               /**< first value to be compared */
   SCIP_Real             val2                /**< second value to be compared */
   );

/** checks, if relative difference of val1 and val2 is greater than feastol */
extern
SCIP_Bool SCIPisFeasGT(
   SCIP*                 scip,               /**< SCIP data structure */
   SCIP_Real             val1,               /**< first value to be compared */
   SCIP_Real             val2                /**< second value to be compared */
   );

/** checks, if relative difference of val1 and val2 is not lower than -feastol */
extern
SCIP_Bool SCIPisFeasGE(
   SCIP*                 scip,               /**< SCIP data structure */
   SCIP_Real             val1,               /**< first value to be compared */
   SCIP_Real             val2                /**< second value to be compared */
   );

/** checks, if value is in range feasibility tolerance of 0.0 */
extern
SCIP_Bool SCIPisFeasZero(
   SCIP*                 scip,               /**< SCIP data structure */
   SCIP_Real             val                 /**< value to process */
   );

/** checks, if value is greater than feasibility tolerance */
extern
SCIP_Bool SCIPisFeasPositive(
   SCIP*                 scip,               /**< SCIP data structure */
   SCIP_Real             val                 /**< value to process */
   );

/** checks, if value is lower than -feasibility tolerance */
extern
SCIP_Bool SCIPisFeasNegative(
   SCIP*                 scip,               /**< SCIP data structure */
   SCIP_Real             val                 /**< value to process */
   );

/** checks, if value is integral within the LP feasibility bounds */
extern
SCIP_Bool SCIPisFeasIntegral(
   SCIP*                 scip,               /**< SCIP data structure */
   SCIP_Real             val                 /**< value to process */
   );

/** checks, if given fractional part is smaller than feastol */
extern
SCIP_Bool SCIPisFeasFracIntegral(
   SCIP*                 scip,               /**< SCIP data structure */
   SCIP_Real             val                 /**< value to process */
   );

/** rounds value + feasibility tolerance down to the next integer */
extern
SCIP_Real SCIPfeasFloor(
   SCIP*                 scip,               /**< SCIP data structure */
   SCIP_Real             val                 /**< value to process */
   );

/** rounds value - feasibility tolerance up to the next integer */
extern
SCIP_Real SCIPfeasCeil(
   SCIP*                 scip,               /**< SCIP data structure */
   SCIP_Real             val                 /**< value to process */
   );

/** rounds value - feasibility tolerance up to the next integer in feasibility tolerance */
extern
SCIP_Real SCIPfeasRound(
   SCIP*                 scip,               /**< SCIP data structure */
   SCIP_Real             val                 /**< value to process */
   );

/** returns fractional part of value, i.e. x - floor(x) */
extern
SCIP_Real SCIPfeasFrac(
   SCIP*                 scip,               /**< SCIP data structure */
   SCIP_Real             val                 /**< value to process */
   );

/** checks, if the given new lower bound is tighter (w.r.t. bound strengthening epsilon) than the old one */
extern
SCIP_Bool SCIPisLbBetter(
   SCIP*                 scip,               /**< SCIP data structure */
   SCIP_Real             newlb,              /**< new lower bound */
   SCIP_Real             oldlb,              /**< old lower bound */
   SCIP_Real             oldub               /**< old upper bound */
   );

/** checks, if the given new upper bound is tighter (w.r.t. bound strengthening epsilon) than the old one */
SCIP_Bool SCIPisUbBetter(
   SCIP*                 scip,               /**< SCIP data structure */
   SCIP_Real             newub,              /**< new upper bound */
   SCIP_Real             oldlb,              /**< old lower bound */
   SCIP_Real             oldub               /**< old upper bound */
   );

/** checks, if relative difference of values is in range of epsilon */
extern
SCIP_Bool SCIPisRelEQ(
   SCIP*                 scip,               /**< SCIP data structure */
   SCIP_Real             val1,               /**< first value to be compared */
   SCIP_Real             val2                /**< second value to be compared */
   );

/** checks, if relative difference of val1 and val2 is lower than epsilon */
extern
SCIP_Bool SCIPisRelLT(
   SCIP*                 scip,               /**< SCIP data structure */
   SCIP_Real             val1,               /**< first value to be compared */
   SCIP_Real             val2                /**< second value to be compared */
   );

/** checks, if relative difference of val1 and val2 is not greater than epsilon */
extern
SCIP_Bool SCIPisRelLE(
   SCIP*                 scip,               /**< SCIP data structure */
   SCIP_Real             val1,               /**< first value to be compared */
   SCIP_Real             val2                /**< second value to be compared */
   );

/** checks, if relative difference of val1 and val2 is greater than epsilon */
extern
SCIP_Bool SCIPisRelGT(
   SCIP*                 scip,               /**< SCIP data structure */
   SCIP_Real             val1,               /**< first value to be compared */
   SCIP_Real             val2                /**< second value to be compared */
   );

/** checks, if relative difference of val1 and val2 is not lower than -epsilon */
extern
SCIP_Bool SCIPisRelGE(
   SCIP*                 scip,               /**< SCIP data structure */
   SCIP_Real             val1,               /**< first value to be compared */
   SCIP_Real             val2                /**< second value to be compared */
   );

/** checks, if relative difference of values is in range of sumepsilon */
extern
SCIP_Bool SCIPisSumRelEQ(
   SCIP*                 scip,               /**< SCIP data structure */
   SCIP_Real             val1,               /**< first value to be compared */
   SCIP_Real             val2                /**< second value to be compared */
   );

/** checks, if relative difference of val1 and val2 is lower than sumepsilon */
extern
SCIP_Bool SCIPisSumRelLT(
   SCIP*                 scip,               /**< SCIP data structure */
   SCIP_Real             val1,               /**< first value to be compared */
   SCIP_Real             val2                /**< second value to be compared */
   );

/** checks, if relative difference of val1 and val2 is not greater than sumepsilon */
extern
SCIP_Bool SCIPisSumRelLE(
   SCIP*                 scip,               /**< SCIP data structure */
   SCIP_Real             val1,               /**< first value to be compared */
   SCIP_Real             val2                /**< second value to be compared */
   );

/** checks, if relative difference of val1 and val2 is greater than sumepsilon */
extern
SCIP_Bool SCIPisSumRelGT(
   SCIP*                 scip,               /**< SCIP data structure */
   SCIP_Real             val1,               /**< first value to be compared */
   SCIP_Real             val2                /**< second value to be compared */
   );

/** checks, if relative difference of val1 and val2 is not lower than -sumepsilon */
extern
SCIP_Bool SCIPisSumRelGE(
   SCIP*                 scip,               /**< SCIP data structure */
   SCIP_Real             val1,               /**< first value to be compared */
   SCIP_Real             val2                /**< second value to be compared */
   );

/** Checks, if an iteratively updated value is reliable or should be recomputed from scratch.
 *  This is useful, if the value, e.g., the activity of a linear constraint or the pseudo objective value, gets a high
 *  absolute value during the optimization process which is later reduced significantly. In this case, the last digits
 *  were canceled out when increasing the value and are random after decreasing it.
 *  We do not consider the cancellations which can occur during increasing the absolute value because they just cannot
 *  be expressed using fixed precision floating point arithmetic, anymore.
 *  In order to get more reliable values, the idea is to always store the last reliable value, where increasing the
 *  absolute of the value is viewed as preserving reliability. Then, after each update, the new absolute value can be
 *  compared against the last reliable one with this method, checking whether it was decreased by a factor of at least
 *  "lp/recompfac" and should be recomputed.
 */
extern
SCIP_Bool SCIPisUpdateUnreliable(
   SCIP*                 scip,               /**< SCIP data structure */
   SCIP_Real             newvalue,           /**< new value after update */
   SCIP_Real             oldvalue            /**< old value, i.e., last reliable value */
   );

/** checks, if value is huge and should be handled separately (e.g., in activity computation) */
extern
SCIP_Bool SCIPisHugeValue(
   SCIP*                 scip,               /**< SCIP data structure */
   SCIP_Real             val                 /**< value to be checked whether it is huge */
   );

/** returns the minimum value that is regarded as huge and should be handled separately (e.g., in activity computation) */
extern
SCIP_Bool SCIPgetHugeValue(
   SCIP*                 scip                /**< SCIP data structure */
   );

#else

/* In optimized mode, the methods are implemented as defines to reduce the number of function calls and
 * speed up the algorithms.
 */

#define SCIPinfinity(scip)                        SCIPsetInfinity((scip)->set)
#define SCIPisInfinity(scip, val)                 SCIPsetIsInfinity((scip)->set, val)        
#define SCIPisEQ(scip, val1, val2)                SCIPsetIsEQ((scip)->set, val1, val2)       
#define SCIPisLT(scip, val1, val2)                SCIPsetIsLT((scip)->set, val1, val2)       
#define SCIPisLE(scip, val1, val2)                SCIPsetIsLE((scip)->set, val1, val2)       
#define SCIPisGT(scip, val1, val2)                SCIPsetIsGT((scip)->set, val1, val2)       
#define SCIPisGE(scip, val1, val2)                SCIPsetIsGE((scip)->set, val1, val2)       
#define SCIPisZero(scip, val)                     SCIPsetIsZero((scip)->set, val)            
#define SCIPisPositive(scip, val)                 SCIPsetIsPositive((scip)->set, val)        
#define SCIPisNegative(scip, val)                 SCIPsetIsNegative((scip)->set, val)        
#define SCIPisIntegral(scip, val)                 SCIPsetIsIntegral((scip)->set, val)
#define SCIPisScalingIntegral(scip, val, scalar)  SCIPsetIsScalingIntegral((scip)->set, val, scalar)
#define SCIPisFracIntegral(scip, val)             SCIPsetIsFracIntegral((scip)->set, val)
#define SCIPfloor(scip, val)                      SCIPsetFloor((scip)->set, val)
#define SCIPceil(scip, val)                       SCIPsetCeil((scip)->set, val)
#define SCIPround(scip, val)                      SCIPsetRound((scip)->set, val)
#define SCIPfrac(scip, val)                       SCIPsetFrac((scip)->set, val)
                                                                                
#define SCIPisSumEQ(scip, val1, val2)             SCIPsetIsSumEQ((scip)->set, val1, val2)    
#define SCIPisSumLT(scip, val1, val2)             SCIPsetIsSumLT((scip)->set, val1, val2)    
#define SCIPisSumLE(scip, val1, val2)             SCIPsetIsSumLE((scip)->set, val1, val2)    
#define SCIPisSumGT(scip, val1, val2)             SCIPsetIsSumGT((scip)->set, val1, val2)    
#define SCIPisSumGE(scip, val1, val2)             SCIPsetIsSumGE((scip)->set, val1, val2)    
#define SCIPisSumZero(scip, val)                  SCIPsetIsSumZero((scip)->set, val)         
#define SCIPisSumPositive(scip, val)              SCIPsetIsSumPositive((scip)->set, val)     
#define SCIPisSumNegative(scip, val)              SCIPsetIsSumNegative((scip)->set, val)     
                                                                                
#define SCIPisFeasEQ(scip, val1, val2)            SCIPsetIsFeasEQ((scip)->set, val1, val2)   
#define SCIPisFeasLT(scip, val1, val2)            SCIPsetIsFeasLT((scip)->set, val1, val2)   
#define SCIPisFeasLE(scip, val1, val2)            SCIPsetIsFeasLE((scip)->set, val1, val2)   
#define SCIPisFeasGT(scip, val1, val2)            SCIPsetIsFeasGT((scip)->set, val1, val2)   
#define SCIPisFeasGE(scip, val1, val2)            SCIPsetIsFeasGE((scip)->set, val1, val2)   
#define SCIPisFeasZero(scip, val)                 SCIPsetIsFeasZero((scip)->set, val)        
#define SCIPisFeasPositive(scip, val)             SCIPsetIsFeasPositive((scip)->set, val)    
#define SCIPisFeasNegative(scip, val)             SCIPsetIsFeasNegative((scip)->set, val)    
#define SCIPisFeasIntegral(scip, val)             SCIPsetIsFeasIntegral((scip)->set, val)
#define SCIPisFeasFracIntegral(scip, val)         SCIPsetIsFeasFracIntegral((scip)->set, val)
#define SCIPfeasFloor(scip, val)                  SCIPsetFeasFloor((scip)->set, val)
#define SCIPfeasCeil(scip, val)                   SCIPsetFeasCeil((scip)->set, val)
#define SCIPfeasRound(scip, val)                  SCIPsetFeasRound((scip)->set, val)
#define SCIPfeasFrac(scip, val)                   SCIPsetFeasFrac((scip)->set, val)

                                                                                
#define SCIPisLbBetter(scip, newlb, oldlb, oldub) SCIPsetIsLbBetter(scip->set, newlb, oldlb, oldub)
#define SCIPisUbBetter(scip, newub, oldlb, oldub) SCIPsetIsUbBetter(scip->set, newub, oldlb, oldub)
                                                                                
#define SCIPisRelEQ(scip, val1, val2)             SCIPsetIsRelEQ((scip)->set, val1, val2)    
#define SCIPisRelLT(scip, val1, val2)             SCIPsetIsRelLT((scip)->set, val1, val2)    
#define SCIPisRelLE(scip, val1, val2)             SCIPsetIsRelLE((scip)->set, val1, val2)    
#define SCIPisRelGT(scip, val1, val2)             SCIPsetIsRelGT((scip)->set, val1, val2)    
#define SCIPisRelGE(scip, val1, val2)             SCIPsetIsRelGE((scip)->set, val1, val2)    
                                                                                
#define SCIPisSumRelEQ(scip, val1, val2)          SCIPsetIsSumRelEQ((scip)->set, val1, val2) 
#define SCIPisSumRelLT(scip, val1, val2)          SCIPsetIsSumRelLT((scip)->set, val1, val2) 
#define SCIPisSumRelLE(scip, val1, val2)          SCIPsetIsSumRelLE((scip)->set, val1, val2) 
#define SCIPisSumRelGT(scip, val1, val2)          SCIPsetIsSumRelGT((scip)->set, val1, val2) 
#define SCIPisSumRelGE(scip, val1, val2)          SCIPsetIsSumRelGE((scip)->set, val1, val2) 

#define SCIPisUpdateUnreliable(scip, newval, oldval) SCIPsetIsUpdateUnreliable((scip)->set, newval, oldval)
#define SCIPisHugeValue(scip, val) SCIPsetIsHugeValue((scip)->set, val)
#define SCIPgetHugeValue(scip) SCIPsetGetHugeValue((scip)->set)
#endif

/** outputs a real number, or "+infinity", or "-infinity" to a file */
extern
void SCIPprintReal(
   SCIP*                 scip,               /**< SCIP data structure */
   FILE*                 file,               /**< output file (or NULL for standard output) */
   SCIP_Real             val,                /**< value to print */
   int                   width,              /**< width of the field */
   int                   precision           /**< number of significant digits printed */
   );

/**@} */




/*
 * memory management
 */

/**@name Memory Management */
/**@{ */

#define SCIPallocMemory(scip,ptr)               ( (BMSallocMemory((ptr)) == NULL) \
                                                       ? SCIP_NOMEMORY : SCIP_OKAY )
#define SCIPallocMemoryArray(scip,ptr,num)      ( (BMSallocMemoryArray((ptr), (num)) == NULL) \
                                                       ? SCIP_NOMEMORY : SCIP_OKAY )
#define SCIPallocClearMemoryArray(scip,ptr,num) ( (BMSallocClearMemoryArray((ptr), (num)) == NULL) \
                                                       ? SCIP_NOMEMORY : SCIP_OKAY )
#define SCIPallocMemorySize(scip,ptr,size)      ( (BMSallocMemorySize((ptr), (size)) == NULL) \
                                                       ? SCIP_NOMEMORY : SCIP_OKAY )
#define SCIPreallocMemoryArray(scip,ptr,newnum) ( (BMSreallocMemoryArray((ptr), (newnum)) == NULL) \
                                                       ? SCIP_NOMEMORY : SCIP_OKAY )
#define SCIPreallocMemorySize(scip,ptr,newsize) ( (BMSreallocMemorySize((ptr), (newsize)) == NULL) \
                                                       ? SCIP_NOMEMORY : SCIP_OKAY )
#define SCIPduplicateMemory(scip, ptr, source)  ( (BMSduplicateMemory((ptr), (source)) == NULL) \
                                                       ? SCIP_NOMEMORY : SCIP_OKAY )
#define SCIPduplicateMemoryArray(scip, ptr, source, num) \
                                                     ( (BMSduplicateMemoryArray((ptr), (source), (num)) == NULL) \
                                                       ? SCIP_NOMEMORY : SCIP_OKAY )
#define SCIPfreeMemory(scip,ptr)                BMSfreeMemory(ptr)
#define SCIPfreeMemoryNull(scip,ptr)            BMSfreeMemoryNull(ptr)
#define SCIPfreeMemoryArray(scip,ptr)           BMSfreeMemoryArray(ptr)
#define SCIPfreeMemoryArrayNull(scip,ptr)       BMSfreeMemoryArrayNull(ptr)
#define SCIPfreeMemorySize(scip,ptr)            BMSfreeMemorySize(ptr)
#define SCIPfreeMemorySizeNull(scip,ptr)        BMSfreeMemorySizeNull(ptr)

#define SCIPallocBlockMemory(scip,ptr)          ( (BMSallocBlockMemory(SCIPblkmem(scip), (ptr)) == NULL) \
                                                       ? SCIP_NOMEMORY : SCIP_OKAY )
#define SCIPallocBlockMemoryArray(scip,ptr,num) ( (BMSallocBlockMemoryArray(SCIPblkmem(scip), (ptr), (num)) == NULL) \
                                                       ? SCIP_NOMEMORY : SCIP_OKAY )
#define SCIPallocBlockMemorySize(scip,ptr,size) ( (BMSallocBlockMemorySize(SCIPblkmem(scip), (ptr), (size)) == NULL) \
                                                       ? SCIP_NOMEMORY : SCIP_OKAY )
#define SCIPreallocBlockMemoryArray(scip,ptr,oldnum,newnum) \
                                                     ( (BMSreallocBlockMemoryArray(SCIPblkmem(scip), (ptr), (oldnum), (newnum)) \
                                                       == NULL) ? SCIP_NOMEMORY : SCIP_OKAY )
#define SCIPreallocBlockMemorySize(scip,ptr,oldsize,newsize) \
                                                     ( (BMSreallocBlockMemorySize(SCIPblkmem(scip), (ptr), (oldsize), (newsize)) \
                                                       == NULL) ? SCIP_NOMEMORY : SCIP_OKAY )
#define SCIPduplicateBlockMemory(scip, ptr, source) \
                                                     ( (BMSduplicateBlockMemory(SCIPblkmem(scip), (ptr), (source)) == NULL) \
                                                       ? SCIP_NOMEMORY : SCIP_OKAY )
#define SCIPduplicateBlockMemoryArray(scip, ptr, source, num) \
                                                     ( (BMSduplicateBlockMemoryArray(SCIPblkmem(scip), (ptr), (source), (num)) \
                                                       == NULL) ? SCIP_NOMEMORY : SCIP_OKAY )
#define SCIPensureBlockMemoryArray(scip,ptr,arraysizeptr,minsize) \
                                                     ( (SCIPensureBlockMemoryArray_call((scip), (void**)(ptr), sizeof(**(ptr)), \
                                                        (arraysizeptr), (minsize))) )
#define SCIPfreeBlockMemory(scip,ptr)           BMSfreeBlockMemory(SCIPblkmem(scip), (ptr))
#define SCIPfreeBlockMemoryNull(scip,ptr)       BMSfreeBlockMemoryNull(SCIPblkmem(scip), (ptr))
#define SCIPfreeBlockMemoryArray(scip,ptr,num)  BMSfreeBlockMemoryArray(SCIPblkmem(scip), (ptr), (num))
#define SCIPfreeBlockMemoryArrayNull(scip,ptr,num) \
                                                     BMSfreeBlockMemoryArrayNull(SCIPblkmem(scip), (ptr), (num))
#define SCIPfreeBlockMemorySize(scip,ptr,size)  BMSfreeBlockMemorySize(SCIPblkmem(scip), (ptr), (size))
#define SCIPfreeBlockMemorySizeNull(scip,ptr,size) \
                                                     BMSfreeBlockMemorySizeNull(SCIPblkmem(scip), (ptr), (size))

#define SCIPallocBuffer(scip,ptr)               SCIPallocBufferSize(scip, (void**)(ptr), (int)sizeof(**(ptr)))
#define SCIPallocBufferArray(scip,ptr,num)      SCIPallocBufferSize(scip, (void**)(ptr), (num)*(int)sizeof(**(ptr)))
#define SCIPreallocBufferArray(scip,ptr,num)    SCIPreallocBufferSize(scip, (void**)(ptr), (num)*(int)sizeof(**(ptr)))
#define SCIPduplicateBuffer(scip,ptr,source)    SCIPduplicateBufferSize(scip, (void**)(ptr), source, (int)sizeof(**(ptr)))
#define SCIPduplicateBufferArray(scip,ptr,source,num) \
                                                     SCIPduplicateBufferSize(scip, (void**)(ptr), source, (num)*(int)sizeof(**(ptr)))
#define SCIPfreeBuffer(scip,ptr)                SCIPfreeBufferSize(scip, (void**)(ptr), 0)
#define SCIPfreeBufferNull(scip,ptr)            { if( *(ptr) != NULL ) SCIPfreeBuffer(scip, ptr); }
#define SCIPfreeBufferArray(scip,ptr)           SCIPfreeBufferSize(scip, (void**)(ptr), 0)
#define SCIPfreeBufferArrayNull(scip,ptr)       { if( *(ptr) != NULL ) SCIPfreeBufferArray(scip, ptr); }


/** returns block memory to use at the current time */
extern
BMS_BLKMEM* SCIPblkmem(
   SCIP*                 scip                /**< SCIP data structure */
   );

/** returns the total number of bytes used in block memory */
extern
SCIP_Longint SCIPgetMemUsed(
   SCIP*                 scip                /**< SCIP data structure */
   );

/** calculate memory size for dynamically allocated arrays */
extern
int SCIPcalcMemGrowSize(
   SCIP*                 scip,               /**< SCIP data structure */
   int                   num                 /**< minimum number of entries to store */
   );

/** extends a dynamically allocated block memory array to be able to store at least the given number of elements;
 *  use SCIPensureBlockMemoryArray() define to call this method!
 */
extern
SCIP_RETCODE SCIPensureBlockMemoryArray_call(
   SCIP*                 scip,               /**< SCIP data structure */
   void**                arrayptr,           /**< pointer to dynamically sized array */
   size_t                elemsize,           /**< size in bytes of each element in array */
   int*                  arraysize,          /**< pointer to current array size */
   int                   minsize             /**< required minimal array size */
   );

/** gets a memory buffer with at least the given size */
extern
SCIP_RETCODE SCIPallocBufferSize(
   SCIP*                 scip,               /**< SCIP data structure */
   void**                ptr,                /**< pointer to store the buffer */
   int                   size                /**< required size in bytes of buffer */
   );

/** allocates a memory buffer with at least the given size and copies the given memory into the buffer */
extern
SCIP_RETCODE SCIPduplicateBufferSize(
   SCIP*                 scip,               /**< SCIP data structure */
   void**                ptr,                /**< pointer to store the buffer */
   const void*           source,             /**< memory block to copy into the buffer */
   int                   size                /**< required size in bytes of buffer */
   );

/** reallocates a memory buffer to at least the given size */
extern
SCIP_RETCODE SCIPreallocBufferSize(
   SCIP*                 scip,               /**< SCIP data structure */
   void**                ptr,                /**< pointer to the buffer */
   int                   size                /**< required size in bytes of buffer */
   );

/** frees a memory buffer */
extern
void SCIPfreeBufferSize(
   SCIP*                 scip,               /**< SCIP data structure */
   void**                ptr,                /**< pointer to the buffer */
   int                   dummysize           /**< used to get a safer define for SCIPfreeBuffer() and SCIPfreeBufferArray() */
   );

/** prints output about used memory */
extern
void SCIPprintMemoryDiagnostic(
   SCIP*                 scip                /**< SCIP data structure */
   );

/**@} */




/*
 * dynamic arrays
 */

/**@name Dynamic Arrays */
/**@{ */

#ifndef NDEBUG

/* In debug mode, the following methods are implemented as function calls to ensure
 * type validity.
 */

/** creates a dynamic array of real values */
extern
SCIP_RETCODE SCIPcreateRealarray(
   SCIP*                 scip,               /**< SCIP data structure */
   SCIP_REALARRAY**      realarray           /**< pointer to store the real array */
   );

/** frees a dynamic array of real values */
extern
SCIP_RETCODE SCIPfreeRealarray(
   SCIP*                 scip,               /**< SCIP data structure */
   SCIP_REALARRAY**      realarray           /**< pointer to the real array */
   );

/** extends dynamic array to be able to store indices from minidx to maxidx */
extern
SCIP_RETCODE SCIPextendRealarray(
   SCIP*                 scip,               /**< SCIP data structure */
   SCIP_REALARRAY*       realarray,          /**< dynamic real array */
   int                   minidx,             /**< smallest index to allocate storage for */
   int                   maxidx              /**< largest index to allocate storage for */
   );

/** clears a dynamic real array */
extern
SCIP_RETCODE SCIPclearRealarray(
   SCIP*                 scip,               /**< SCIP data structure */
   SCIP_REALARRAY*       realarray           /**< dynamic real array */
   );

/** gets value of entry in dynamic array */
extern
SCIP_Real SCIPgetRealarrayVal(
   SCIP*                 scip,               /**< SCIP data structure */
   SCIP_REALARRAY*       realarray,          /**< dynamic real array */
   int                   idx                 /**< array index to get value for */
   );

/** sets value of entry in dynamic array */
extern
SCIP_RETCODE SCIPsetRealarrayVal(
   SCIP*                 scip,               /**< SCIP data structure */
   SCIP_REALARRAY*       realarray,          /**< dynamic real array */
   int                   idx,                /**< array index to set value for */
   SCIP_Real             val                 /**< value to set array index to */
   );

/** increases value of entry in dynamic array */
extern
SCIP_RETCODE SCIPincRealarrayVal(
   SCIP*                 scip,               /**< SCIP data structure */
   SCIP_REALARRAY*       realarray,          /**< dynamic real array */
   int                   idx,                /**< array index to increase value for */
   SCIP_Real             incval              /**< value to increase array index */
   );

/** returns the minimal index of all stored non-zero elements */
extern
int SCIPgetRealarrayMinIdx(
   SCIP*                 scip,               /**< SCIP data structure */
   SCIP_REALARRAY*       realarray           /**< dynamic real array */
   );

/** returns the maximal index of all stored non-zero elements */
extern
int SCIPgetRealarrayMaxIdx(
   SCIP*                 scip,               /**< SCIP data structure */
   SCIP_REALARRAY*       realarray           /**< dynamic real array */
   );

/** creates a dynamic array of int values */
extern
SCIP_RETCODE SCIPcreateIntarray(
   SCIP*                 scip,               /**< SCIP data structure */
   SCIP_INTARRAY**       intarray            /**< pointer to store the int array */
   );

/** frees a dynamic array of int values */
extern
SCIP_RETCODE SCIPfreeIntarray(
   SCIP*                 scip,               /**< SCIP data structure */
   SCIP_INTARRAY**       intarray            /**< pointer to the int array */
   );

/** extends dynamic array to be able to store indices from minidx to maxidx */
extern
SCIP_RETCODE SCIPextendIntarray(
   SCIP*                 scip,               /**< SCIP data structure */
   SCIP_INTARRAY*        intarray,           /**< dynamic int array */
   int                   minidx,             /**< smallest index to allocate storage for */
   int                   maxidx              /**< largest index to allocate storage for */
   );

/** clears a dynamic int array */
extern
SCIP_RETCODE SCIPclearIntarray(
   SCIP*                 scip,               /**< SCIP data structure */
   SCIP_INTARRAY*        intarray            /**< dynamic int array */
   );

/** gets value of entry in dynamic array */
extern
int SCIPgetIntarrayVal(
   SCIP*                 scip,               /**< SCIP data structure */
   SCIP_INTARRAY*        intarray,           /**< dynamic int array */
   int                   idx                 /**< array index to get value for */
   );

/** sets value of entry in dynamic array */
extern
SCIP_RETCODE SCIPsetIntarrayVal(
   SCIP*                 scip,               /**< SCIP data structure */
   SCIP_INTARRAY*        intarray,           /**< dynamic int array */
   int                   idx,                /**< array index to set value for */
   int                   val                 /**< value to set array index to */
   );

/** increases value of entry in dynamic array */
extern
SCIP_RETCODE SCIPincIntarrayVal(
   SCIP*                 scip,               /**< SCIP data structure */
   SCIP_INTARRAY*        intarray,           /**< dynamic int array */
   int                   idx,                /**< array index to increase value for */
   int                   incval              /**< value to increase array index */
   );

/** returns the minimal index of all stored non-zero elements */
extern
int SCIPgetIntarrayMinIdx(
   SCIP*                 scip,               /**< SCIP data structure */
   SCIP_INTARRAY*        intarray            /**< dynamic int array */
   );

/** returns the maximal index of all stored non-zero elements */
extern
int SCIPgetIntarrayMaxIdx(
   SCIP*                 scip,               /**< SCIP data structure */
   SCIP_INTARRAY*        intarray            /**< dynamic int array */
   );

/** creates a dynamic array of bool values */
extern
SCIP_RETCODE SCIPcreateBoolarray(
   SCIP*                 scip,               /**< SCIP data structure */
   SCIP_BOOLARRAY**      boolarray           /**< pointer to store the bool array */
   );

/** frees a dynamic array of bool values */
extern
SCIP_RETCODE SCIPfreeBoolarray(
   SCIP*                 scip,               /**< SCIP data structure */
   SCIP_BOOLARRAY**      boolarray           /**< pointer to the bool array */
   );

/** extends dynamic array to be able to store indices from minidx to maxidx */
extern
SCIP_RETCODE SCIPextendBoolarray(
   SCIP*                 scip,               /**< SCIP data structure */
   SCIP_BOOLARRAY*       boolarray,          /**< dynamic bool array */
   int                   minidx,             /**< smallest index to allocate storage for */
   int                   maxidx              /**< largest index to allocate storage for */
   );

/** clears a dynamic bool array */
extern
SCIP_RETCODE SCIPclearBoolarray(
   SCIP*                 scip,               /**< SCIP data structure */
   SCIP_BOOLARRAY*       boolarray           /**< dynamic bool array */
   );

/** gets value of entry in dynamic array */
extern
SCIP_Bool SCIPgetBoolarrayVal(
   SCIP*                 scip,               /**< SCIP data structure */
   SCIP_BOOLARRAY*       boolarray,          /**< dynamic bool array */
   int                   idx                 /**< array index to get value for */
   );

/** sets value of entry in dynamic array */
extern
SCIP_RETCODE SCIPsetBoolarrayVal(
   SCIP*                 scip,               /**< SCIP data structure */
   SCIP_BOOLARRAY*       boolarray,          /**< dynamic bool array */
   int                   idx,                /**< array index to set value for */
   SCIP_Bool             val                 /**< value to set array index to */
   );

/** returns the minimal index of all stored non-zero elements */
extern
int SCIPgetBoolarrayMinIdx(
   SCIP*                 scip,               /**< SCIP data structure */
   SCIP_BOOLARRAY*       boolarray           /**< dynamic bool array */
   );

/** returns the maximal index of all stored non-zero elements */
extern
int SCIPgetBoolarrayMaxIdx(
   SCIP*                 scip,               /**< SCIP data structure */
   SCIP_BOOLARRAY*       boolarray           /**< dynamic bool array */
   );

/** creates a dynamic array of pointers */
extern
SCIP_RETCODE SCIPcreatePtrarray(
   SCIP*                 scip,               /**< SCIP data structure */
   SCIP_PTRARRAY**       ptrarray            /**< pointer to store the int array */
   );

/** frees a dynamic array of pointers */
extern
SCIP_RETCODE SCIPfreePtrarray(
   SCIP*                 scip,               /**< SCIP data structure */
   SCIP_PTRARRAY**       ptrarray            /**< pointer to the int array */
   );

/** extends dynamic array to be able to store indices from minidx to maxidx */
extern
SCIP_RETCODE SCIPextendPtrarray(
   SCIP*                 scip,               /**< SCIP data structure */
   SCIP_PTRARRAY*        ptrarray,           /**< dynamic int array */
   int                   minidx,             /**< smallest index to allocate storage for */
   int                   maxidx              /**< largest index to allocate storage for */
   );

/** clears a dynamic pointer array */
extern
SCIP_RETCODE SCIPclearPtrarray(
   SCIP*                 scip,               /**< SCIP data structure */
   SCIP_PTRARRAY*        ptrarray            /**< dynamic int array */
   );

/** gets value of entry in dynamic array */
extern
void* SCIPgetPtrarrayVal(
   SCIP*                 scip,               /**< SCIP data structure */
   SCIP_PTRARRAY*        ptrarray,           /**< dynamic int array */
   int                   idx                 /**< array index to get value for */
   );

/** sets value of entry in dynamic array */
extern
SCIP_RETCODE SCIPsetPtrarrayVal(
   SCIP*                 scip,               /**< SCIP data structure */
   SCIP_PTRARRAY*        ptrarray,           /**< dynamic int array */
   int                   idx,                /**< array index to set value for */
   void*                 val                 /**< value to set array index to */
   );

/** returns the minimal index of all stored non-zero elements */
extern
int SCIPgetPtrarrayMinIdx(
   SCIP*                 scip,               /**< SCIP data structure */
   SCIP_PTRARRAY*        ptrarray            /**< dynamic ptr array */
   );

/** returns the maximal index of all stored non-zero elements */
extern
int SCIPgetPtrarrayMaxIdx(
   SCIP*                 scip,               /**< SCIP data structure */
   SCIP_PTRARRAY*        ptrarray            /**< dynamic ptr array */
   );

#else

/* In optimized mode, the methods are implemented as defines to reduce the number of function calls and
 * speed up the algorithms.
 */

#define SCIPcreateRealarray(scip, realarray)                    SCIPrealarrayCreate(realarray, SCIPblkmem(scip))
#define SCIPfreeRealarray(scip, realarray)                      SCIPrealarrayFree(realarray)
#define SCIPextendRealarray(scip, realarray, minidx, maxidx)    SCIPrealarrayExtend(realarray, (scip)->set, minidx, maxidx)
#define SCIPclearRealarray(scip, realarray)                     SCIPrealarrayClear(realarray)
#define SCIPgetRealarrayVal(scip, realarray, idx)               SCIPrealarrayGetVal(realarray, idx)
#define SCIPsetRealarrayVal(scip, realarray, idx, val)          SCIPrealarraySetVal(realarray, (scip)->set, idx, val)
#define SCIPincRealarrayVal(scip, realarray, idx, incval)       SCIPrealarrayIncVal(realarray, scip->set, idx, incval)
#define SCIPgetRealarrayMinIdx(scip, realarray)                 SCIPrealarrayGetMinIdx(realarray)
#define SCIPgetRealarrayMaxIdx(scip, realarray)                 SCIPrealarrayGetMaxIdx(realarray)

#define SCIPcreateIntarray(scip, intarray)                      SCIPintarrayCreate(intarray, SCIPblkmem(scip))
#define SCIPfreeIntarray(scip, intarray)                        SCIPintarrayFree(intarray)
#define SCIPextendIntarray(scip, intarray, minidx, maxidx)      SCIPintarrayExtend(intarray, (scip)->set, minidx, maxidx)
#define SCIPclearIntarray(scip, intarray)                       SCIPintarrayClear(intarray)
#define SCIPgetIntarrayVal(scip, intarray, idx)                 SCIPintarrayGetVal(intarray, idx)
#define SCIPsetIntarrayVal(scip, intarray, idx, val)            SCIPintarraySetVal(intarray, (scip)->set, idx, val)
#define SCIPincIntarrayVal(scip, intarray, idx, incval)         SCIPintarrayIncVal(intarray, scip->set, idx, incval)
#define SCIPgetIntarrayMinIdx(scip, intarray)                   SCIPintarrayGetMinIdx(intarray)
#define SCIPgetIntarrayMaxIdx(scip, intarray)                   SCIPintarrayGetMaxIdx(intarray)

#define SCIPcreateBoolarray(scip, boolarray)                    SCIPboolarrayCreate(boolarray, SCIPblkmem(scip))
#define SCIPfreeBoolarray(scip, boolarray)                      SCIPboolarrayFree(boolarray)
#define SCIPextendBoolarray(scip, boolarray, minidx, maxidx)    SCIPboolarrayExtend(boolarray, (scip)->set, minidx, maxidx)
#define SCIPclearBoolarray(scip, boolarray)                     SCIPboolarrayClear(boolarray)
#define SCIPgetBoolarrayVal(scip, boolarray, idx)               SCIPboolarrayGetVal(boolarray, idx)
#define SCIPsetBoolarrayVal(scip, boolarray, idx, val)          SCIPboolarraySetVal(boolarray, (scip)->set, idx, val)
#define SCIPgetBoolarrayMinIdx(scip, boolarray)                 SCIPboolarrayGetMinIdx(boolarray)
#define SCIPgetBoolarrayMaxIdx(scip, boolarray)                 SCIPboolarrayGetMaxIdx(boolarray)

#define SCIPcreatePtrarray(scip, ptrarray)                      SCIPptrarrayCreate(ptrarray, SCIPblkmem(scip))
#define SCIPfreePtrarray(scip, ptrarray)                        SCIPptrarrayFree(ptrarray)
#define SCIPextendPtrarray(scip, ptrarray, minidx, maxidx)      SCIPptrarrayExtend(ptrarray, (scip)->set, minidx, maxidx)
#define SCIPclearPtrarray(scip, ptrarray)                       SCIPptrarrayClear(ptrarray)
#define SCIPgetPtrarrayVal(scip, ptrarray, idx)                 SCIPptrarrayGetVal(ptrarray, idx)
#define SCIPsetPtrarrayVal(scip, ptrarray, idx, val)            SCIPptrarraySetVal(ptrarray, (scip)->set, idx, val)
#define SCIPgetPtrarrayMinIdx(scip, ptrarray)                   SCIPptrarrayGetMinIdx(ptrarray)
#define SCIPgetPtrarrayMaxIdx(scip, ptrarray)                   SCIPptrarrayGetMaxIdx(ptrarray)

#endif

/**@} */
#ifdef __cplusplus
}
#endif

#endif<|MERGE_RESOLUTION|>--- conflicted
+++ resolved
@@ -234,7 +234,6 @@
    SCIP*                 scip                /**< SCIP data structure */
    );
 
-<<<<<<< HEAD
 /** returns whether the floating point problem should be a relaxation of the original problem (instead of an approximation);
  *  only relevant for solving the problem provably correct 
  */
@@ -261,7 +260,9 @@
 /** returns whether pseudo solutions should be ignored for calculating dual bounds */
 extern
 SCIP_Bool SCIPignorePseudosol(
-=======
+   SCIP*                 scip                /**< SCIP data structure */
+   );
+
 /** returns whether the presolving process would be finished given no more presolving reductions are found in this
  *  presolving round
  *
@@ -274,7 +275,6 @@
  */
 extern
 SCIP_Bool SCIPisPresolveFinished(
->>>>>>> 9948ed2b
    SCIP*                 scip                /**< SCIP data structure */
    );
 
@@ -907,18 +907,6 @@
    SCIP*                 scip                /**< SCIP data structure */
    );
 
-<<<<<<< HEAD
-/** sets parameters such that we obtain a reduced version of SCIP, which is currently a pure branch-and-bound algorithm. 
- *  the method is called when the user sets the REDUCEDSOLVE flag to true. note that it does not enable exact MIP solving
- *  (for that the EXACTSOLVE flag has to be set to true as well).
- */ 
-extern
-SCIP_RETCODE SCIPsetReducedsolve(
-   SCIP*                 scip                /**< SCIP data structure */
-   );
-
-/** sets heuristic parameters to aggressive values */
-=======
 /** sets parameters to 
  *  - SCIP_PARAMEMPHASIS_DEFAULT to use default values (see also SCIPresetParams())
  *  - SCIP_PARAMEMPHASIS_COUNTER to get feasible and "fast" counting process
@@ -943,6 +931,16 @@
    SCIP_Bool             quiet               /**< should the parameter be set quiet (no output) */
    );
 
+/** sets parameters such that we obtain a reduced version of SCIP, which is currently a pure branch-and-bound algorithm.
+ *  the method is called when the user sets the REDUCEDSOLVE flag to true. note that it does not enable exact MIP solving
+ *  (for that the EXACTSOLVE flag has to be set to true as well).
+ */
+extern
+SCIP_RETCODE SCIPsetReducedsolve(
+   SCIP*                 scip,               /**< SCIP data structure */
+   SCIP_Bool             quiet               /**< should the parameter be set quiet (no output) */
+   );
+
 /** sets heuristic parameters values to 
  *  - SCIP_PARAMSETTING_DEFAULT which are the default values of all heuristic parameters 
  *  - SCIP_PARAMSETTING_FAST such that the time spend for heuristic is decreased
@@ -962,7 +960,6 @@
  *  - SCIP_PARAMSETTING_AGGRESSIVE such that the presolving is more aggregative
  *  - SCIP_PARAMSETTING_OFF which turn off all presolving
  */
->>>>>>> 9948ed2b
 extern 
 SCIP_RETCODE SCIPsetPresolving(
    SCIP*                 scip,                /**< SCIP data structure */
@@ -2010,7 +2007,7 @@
 void SCIPsetTransObjscale(
    SCIP*                 scip,               /**< SCIP data structure */
    SCIP_Real             objscale            /**< new objective scalar */
-   );   
+   );
 
 /** sets limit on objective function, such that only solutions better than this limit are accepted */
 extern
