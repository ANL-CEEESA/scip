--- conflicted
+++ resolved
@@ -722,13 +722,9 @@
 /** registers the Benders' decomposition subproblem with the Benders' decomposition struct.
  *
  *  If a custom subproblem solving method is used and no internal cut generation methods will be employed, then the
-<<<<<<< HEAD
- *  subproblem parameter can be set to NULL.
-=======
  *  subproblem parameter can be set to NULL. By setting subproblem to NULL will inform the Benders' decomposition core
  *  that a custom solving method is used. This will ensure that no internal solving methods are invoked during the
  *  solution process.
->>>>>>> 4fb65d77
  *
  *  @return \ref SCIP_OKAY is returned if everything worked. Otherwise a suitable error code is passed. See \ref
  *          SCIP_Retcode "SCIP_RETCODE" for a complete list of error codes.
@@ -893,7 +889,6 @@
    assert(benders != NULL);
    assert(probnumber >= 0 && probnumber < SCIPbendersGetNSubproblems(benders));
 
-<<<<<<< HEAD
    (*optimal) = FALSE;
 
    if( SCIPbendersGetAuxiliaryVar(benders, probnumber) == NULL )
@@ -906,10 +901,6 @@
       (*optimal) = FALSE;
       return SCIP_OKAY;
    }
-=======
-   /* check stages for both, SCIP and the requested subproblem data structure */
-   SCIP_CALL( SCIPcheckStage(scip, "SCIPcheckBendersSubproblemOptimality", FALSE, FALSE, FALSE, FALSE, TRUE, TRUE, FALSE, FALSE, FALSE, TRUE, TRUE, FALSE, FALSE, FALSE) );
->>>>>>> 4fb65d77
 
    if( SCIPbendersSubproblem(benders, probnumber) != NULL )
    {
