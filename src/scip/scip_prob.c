/* * * * * * * * * * * * * * * * * * * * * * * * * * * * * * * * * * * * * * */
/*                                                                           */
/*                  This file is part of the program and library             */
/*         SCIP --- Solving Constraint Integer Programs                      */
/*                                                                           */
/*  Copyright (c) 2002-2025 Zuse Institute Berlin (ZIB)                      */
/*                                                                           */
/*  Licensed under the Apache License, Version 2.0 (the "License");          */
/*  you may not use this file except in compliance with the License.         */
/*  You may obtain a copy of the License at                                  */
/*                                                                           */
/*      http://www.apache.org/licenses/LICENSE-2.0                           */
/*                                                                           */
/*  Unless required by applicable law or agreed to in writing, software      */
/*  distributed under the License is distributed on an "AS IS" BASIS,        */
/*  WITHOUT WARRANTIES OR CONDITIONS OF ANY KIND, either express or implied. */
/*  See the License for the specific language governing permissions and      */
/*  limitations under the License.                                           */
/*                                                                           */
/*  You should have received a copy of the Apache-2.0 license                */
/*  along with SCIP; see the file LICENSE. If not visit scipopt.org.         */
/*                                                                           */
/* * * * * * * * * * * * * * * * * * * * * * * * * * * * * * * * * * * * * * */

/**@file   scip_prob.c
 * @ingroup OTHER_CFILES
 * @brief  public methods for global and local (sub)problems
 * @author Tobias Achterberg
 * @author Timo Berthold
 * @author Gerald Gamrath
 * @author Leona Gottwald
 * @author Stefan Heinz
 * @author Gregor Hendel
 * @author Thorsten Koch
 * @author Alexander Martin
 * @author Marc Pfetsch
 * @author Michael Winkler
 * @author Kati Wolter
 *
 * @todo check all SCIP_STAGE_* switches, and include the new stages TRANSFORMED and INITSOLVE
 */

/*---+----1----+----2----+----3----+----4----+----5----+----6----+----7----+----8----+----9----+----0----+----1----+----2*/

#include "blockmemshell/memory.h"
#include "scip/benders.h"
#include "scip/clock.h"
#include "scip/concurrent.h"
#include "scip/conflictstore.h"
#include "scip/cons.h"
#include "scip/dcmp.h"
#include "scip/debug.h"
#include "scip/lp.h"
#include "scip/pricer.h"
#include "scip/pricestore.h"
#include "scip/primal.h"
#include "scip/prob.h"
#include "scip/pub_cons.h"
#include "scip/pub_event.h"
#include "scip/pub_message.h"
#include "scip/pub_misc.h"
#include "scip/pub_reader.h"
#include "scip/pub_sol.h"
#include "scip/pub_tree.h"
#include "scip/pub_var.h"
#include "scip/reader.h"
#include "scip/reopt.h"
#include "scip/scip_cons.h"
#include "scip/scip_exact.h"
#include "scip/scip_general.h"
#include "scip/scip_mem.h"
#include "scip/scip_message.h"
#include "scip/scip_numerics.h"
#include "scip/scip_param.h"
#include "scip/scip_prob.h"
#include "scip/scip_randnumgen.h"
#include "scip/scip_sol.h"
#include "scip/scip_solve.h"
#include "scip/scip_solvingstats.h"
#include "scip/scip_timing.h"
#include "scip/scip_var.h"
#include "scip/set.h"
#include "scip/stat.h"
#include "scip/struct_cons.h"
#include "scip/struct_lp.h"
#include "scip/struct_mem.h"
#include "scip/struct_primal.h"
#include "scip/struct_prob.h"
#include "scip/struct_scip.h"
#include "scip/struct_set.h"
#include "scip/struct_stat.h"
#include "scip/struct_var.h"
#include "scip/syncstore.h"
#include "scip/tree.h"
#include <stdio.h>
#include <string.h>

/** creates empty problem and initializes all solving data structures (the objective sense is set to MINIMIZE)
 *  If the problem type requires the use of variable pricers, these pricers should be added to the problem with calls
 *  to SCIPactivatePricer(). These pricers are automatically deactivated, when the problem is freed.
 *
 *  @return \ref SCIP_OKAY is returned if everything worked. otherwise a suitable error code is passed. see \ref
 *          SCIP_Retcode "SCIP_RETCODE" for a complete list of error codes.
 *
 *  @pre This method can be called if @p scip is in one of the following stages:
 *       - \ref SCIP_STAGE_INIT
 *       - \ref SCIP_STAGE_PROBLEM
 *       - \ref SCIP_STAGE_TRANSFORMED
 *       - \ref SCIP_STAGE_PRESOLVING
 *       - \ref SCIP_STAGE_PRESOLVED
 *       - \ref SCIP_STAGE_SOLVING
 *       - \ref SCIP_STAGE_SOLVED
 *       - \ref SCIP_STAGE_FREE
 *
 *  @post After calling this method, \SCIP reaches the following stage:
 *        - \ref SCIP_STAGE_PROBLEM
 */
SCIP_RETCODE SCIPcreateProb(
   SCIP*                 scip,               /**< SCIP data structure */
   const char*           name,               /**< problem name */
   SCIP_DECL_PROBDELORIG ((*probdelorig)),   /**< frees user data of original problem */
   SCIP_DECL_PROBTRANS   ((*probtrans)),     /**< creates user data of transformed problem by transforming original user data */
   SCIP_DECL_PROBDELTRANS((*probdeltrans)),  /**< frees user data of transformed problem */
   SCIP_DECL_PROBINITSOL ((*probinitsol)),   /**< solving process initialization method of transformed data */
   SCIP_DECL_PROBEXITSOL ((*probexitsol)),   /**< solving process deinitialization method of transformed data */
   SCIP_DECL_PROBCOPY    ((*probcopy)),      /**< copies user data if you want to copy it to a subscip, or NULL */
   SCIP_PROBDATA*        probdata            /**< user problem data set by the reader */
   )
{
   SCIP_CALL( SCIPcheckStage(scip, "SCIPcreateProb", TRUE, TRUE, FALSE, TRUE, FALSE, TRUE, FALSE, TRUE, FALSE, TRUE, TRUE, FALSE, FALSE, TRUE) );

   /* free old problem */
   SCIP_CALL( SCIPfreeProb(scip) );
   assert(scip->set->stage == SCIP_STAGE_INIT);

   /* switch stage to PROBLEM */
   scip->set->stage = SCIP_STAGE_PROBLEM;

   SCIP_CALL( SCIPstatCreate(&scip->stat, scip->mem->probmem, scip->set, NULL, NULL, scip->messagehdlr) );

   SCIP_CALL( SCIPprobCreate(&scip->origprob, scip->mem->probmem, scip->set, name,
         probdelorig, probtrans, probdeltrans, probinitsol, probexitsol, probcopy, probdata, FALSE) );

   /* create solution pool for original solution candidates */
   SCIP_CALL( SCIPprimalCreate(&scip->origprimal) );

   /* create conflict pool for storing conflict constraints */
   SCIP_CALL( SCIPconflictstoreCreate(&scip->conflictstore, scip->set) );

   /* initialize reoptimization structure, if needed */
   SCIP_CALL( SCIPenableReoptimization(scip, scip->set->reopt_enable) );

   SCIP_CALL( SCIPdecompstoreCreate(&scip->decompstore, SCIPblkmem(scip), SCIP_DECOMPSTORE_CAPA) );

   return SCIP_OKAY;
}

/** creates empty problem and initializes all solving data structures (the objective sense is set to MINIMIZE)
 *  all callback methods will be set to NULL and can be set afterwards, if needed, via SCIPsetProbDelorig(),
 *  SCIPsetProbTrans(), SCIPsetProbDeltrans(), SCIPsetProbInitsol(), SCIPsetProbExitsol(), and
 *  SCIPsetProbCopy()
 *  If the problem type requires the use of variable pricers, these pricers should be added to the problem with calls
 *  to SCIPactivatePricer(). These pricers are automatically deactivated, when the problem is freed.
 *
 *  @return \ref SCIP_OKAY is returned if everything worked. otherwise a suitable error code is passed. see \ref
 *          SCIP_Retcode "SCIP_RETCODE" for a complete list of error codes.
 *
 *  @pre This method can be called if @p scip is in one of the following stages:
 *       - \ref SCIP_STAGE_INIT
 *       - \ref SCIP_STAGE_PROBLEM
 *       - \ref SCIP_STAGE_TRANSFORMED
 *       - \ref SCIP_STAGE_PRESOLVING
 *       - \ref SCIP_STAGE_PRESOLVED
 *       - \ref SCIP_STAGE_SOLVING
 *       - \ref SCIP_STAGE_SOLVED
 *       - \ref SCIP_STAGE_FREE
 *
 *  @post After calling this method, \SCIP reaches the following stage:
 *        - \ref SCIP_STAGE_PROBLEM
 */
SCIP_RETCODE SCIPcreateProbBasic(
   SCIP*                 scip,               /**< SCIP data structure */
   const char*           name                /**< problem name */
   )
{
   SCIP_CALL( SCIPcheckStage(scip, "SCIPcreateProbBasic", TRUE, TRUE, FALSE, TRUE, TRUE, TRUE, TRUE, TRUE, FALSE, TRUE, TRUE, FALSE, FALSE, TRUE) );

   SCIP_CALL( SCIPcreateProb(scip, name, NULL, NULL, NULL, NULL, NULL, NULL, NULL) );

   return SCIP_OKAY;
}

/** sets callback to free user data of original problem
 *
 *  @return \ref SCIP_OKAY is returned if everything worked. otherwise a suitable error code is passed. see \ref
 *          SCIP_Retcode "SCIP_RETCODE" for a complete list of error codes.
 *
 *  @pre This method can be called if @p scip is in one of the following stages:
 *       - \ref SCIP_STAGE_PROBLEM
 */
SCIP_RETCODE SCIPsetProbDelorig(
   SCIP*                 scip,               /**< SCIP data structure */
   SCIP_DECL_PROBDELORIG ((*probdelorig))    /**< frees user data of original problem */
   )
{
   assert(scip != NULL);
   SCIP_CALL( SCIPcheckStage(scip, "SCIPsetProbDelorig", FALSE, TRUE, FALSE, FALSE, FALSE, FALSE, FALSE, FALSE, FALSE, FALSE, FALSE, FALSE, FALSE, FALSE) );

   SCIPprobSetDelorig(scip->origprob, probdelorig);

   return SCIP_OKAY;
}

/** sets callback to create user data of transformed problem by transforming original user data
 *
 *  @return \ref SCIP_OKAY is returned if everything worked. otherwise a suitable error code is passed. see \ref
 *          SCIP_Retcode "SCIP_RETCODE" for a complete list of error codes.
 *
 *  @pre This method can be called if @p scip is in one of the following stages:
 *       - \ref SCIP_STAGE_PROBLEM
 */
SCIP_RETCODE SCIPsetProbTrans(
   SCIP*                 scip,               /**< SCIP data structure */
   SCIP_DECL_PROBTRANS   ((*probtrans))      /**< creates user data of transformed problem by transforming original user data */
   )
{
   assert(scip != NULL);
   SCIP_CALL( SCIPcheckStage(scip, "SCIPsetProbTrans", FALSE, TRUE, FALSE, FALSE, FALSE, FALSE, FALSE, FALSE, FALSE, FALSE, FALSE, FALSE, FALSE, FALSE) );

   SCIPprobSetTrans(scip->origprob, probtrans);

   return SCIP_OKAY;
}

/** sets callback to free user data of transformed problem
 *
 *  @return \ref SCIP_OKAY is returned if everything worked. otherwise a suitable error code is passed. see \ref
 *          SCIP_Retcode "SCIP_RETCODE" for a complete list of error codes.
 *
 *  @pre This method can be called if @p scip is in one of the following stages:
 *       - \ref SCIP_STAGE_PROBLEM
 */
SCIP_RETCODE SCIPsetProbDeltrans(
   SCIP*                 scip,               /**< SCIP data structure */
   SCIP_DECL_PROBDELTRANS((*probdeltrans))   /**< frees user data of transformed problem */
   )
{
   assert(scip != NULL);
   SCIP_CALL( SCIPcheckStage(scip, "SCIPsetProbDeltrans", FALSE, TRUE, FALSE, FALSE, FALSE, FALSE, FALSE, FALSE, FALSE, FALSE, FALSE, FALSE, FALSE, FALSE) );

   SCIPprobSetDeltrans(scip->origprob, probdeltrans);

   return SCIP_OKAY;
}

/** sets solving process initialization callback of transformed data
 *
 *  @return \ref SCIP_OKAY is returned if everything worked. otherwise a suitable error code is passed. see \ref
 *          SCIP_Retcode "SCIP_RETCODE" for a complete list of error codes.
 *
 *  @pre This method can be called if @p scip is in one of the following stages:
 *       - \ref SCIP_STAGE_PROBLEM
 */
SCIP_RETCODE SCIPsetProbInitsol(
   SCIP*                 scip,               /**< SCIP data structure */
   SCIP_DECL_PROBINITSOL ((*probinitsol))    /**< solving process initialization method of transformed data */
   )
{
   assert(scip != NULL);

   SCIP_CALL( SCIPcheckStage(scip, "SCIPsetProbInitsol", FALSE, TRUE, FALSE, FALSE, FALSE, FALSE, FALSE, FALSE, FALSE, FALSE, FALSE, FALSE, FALSE, FALSE) );

   SCIPprobSetInitsol(scip->origprob, probinitsol);

   return SCIP_OKAY;
}

/** sets solving process deinitialization callback of transformed data
 *
 *  @return \ref SCIP_OKAY is returned if everything worked. otherwise a suitable error code is passed. see \ref
 *          SCIP_Retcode "SCIP_RETCODE" for a complete list of error codes.
 *
 *  @pre This method can be called if @p scip is in one of the following stages:
 *       - \ref SCIP_STAGE_PROBLEM
 */
SCIP_RETCODE SCIPsetProbExitsol(
   SCIP*                 scip,               /**< SCIP data structure */
   SCIP_DECL_PROBEXITSOL ((*probexitsol))    /**< solving process deinitialization method of transformed data */
   )
{
   assert(scip != NULL);
   SCIP_CALL( SCIPcheckStage(scip, "SCIPsetProbExitsol", FALSE, TRUE, FALSE, FALSE, FALSE, FALSE, FALSE, FALSE, FALSE, FALSE, FALSE, FALSE, FALSE, FALSE) );

   SCIPprobSetExitsol(scip->origprob, probexitsol);

   return SCIP_OKAY;
}

/** sets callback to copy user data to a subscip
 *
 *  @return \ref SCIP_OKAY is returned if everything worked. otherwise a suitable error code is passed. see \ref
 *          SCIP_Retcode "SCIP_RETCODE" for a complete list of error codes.
 *
 *  @pre This method can be called if @p scip is in one of the following stages:
 *       - \ref SCIP_STAGE_PROBLEM
 */
SCIP_RETCODE SCIPsetProbCopy(
   SCIP*                 scip,               /**< SCIP data structure */
   SCIP_DECL_PROBCOPY    ((*probcopy))       /**< copies user data if you want to copy it to a subscip, or NULL */
   )
{
   assert(scip != NULL);
   SCIP_CALL( SCIPcheckStage(scip, "SCIPsetProbCopy", FALSE, TRUE, FALSE, FALSE, FALSE, FALSE, FALSE, FALSE, FALSE, FALSE, FALSE, FALSE, FALSE, FALSE) );

   SCIPprobSetCopy(scip->origprob, probcopy);

   return SCIP_OKAY;
}

/** reads problem from file and initializes all solving data structures
 *
 *  @return \ref SCIP_OKAY is returned if everything worked. otherwise a suitable error code is passed. see \ref
 *          SCIP_Retcode "SCIP_RETCODE" for a complete list of error codes.
 *
 *  @pre This method can be called if @p scip is in one of the following stages:
 *       - \ref SCIP_STAGE_INIT
 *       - \ref SCIP_STAGE_PROBLEM
 *       - \ref SCIP_STAGE_TRANSFORMED
 *       - \ref SCIP_STAGE_INITPRESOLVE
 *       - \ref SCIP_STAGE_PRESOLVING
 *       - \ref SCIP_STAGE_EXITPRESOLVE
 *       - \ref SCIP_STAGE_PRESOLVED
 *       - \ref SCIP_STAGE_SOLVING
 *       - \ref SCIP_STAGE_EXITSOLVE
 *
 *  @post After the method was called, \SCIP is in one of the following stages:
 *       - \ref SCIP_STAGE_INIT if reading failed (usually, when a SCIP_READERROR occurs)
 *       - \ref SCIP_STAGE_PROBLEM if the problem file was successfully read
 */
SCIP_RETCODE SCIPreadProb(
   SCIP*                 scip,               /**< SCIP data structure */
   const char*           filename,           /**< problem file name */
   const char*           extension           /**< extension of the desired file reader,
                                              *   or NULL if file extension should be used */
   )
{
   SCIP_RETCODE retcode;
   SCIP_RESULT result;
   SCIP_Bool usevartable;
   SCIP_Bool useconstable;
   int i;
   char* tmpfilename;
   char* fileextension;

   assert(scip != NULL);
   assert(filename != NULL);

   SCIP_CALL( SCIPcheckStage(scip, "SCIPreadProb", TRUE, TRUE, FALSE, TRUE, TRUE, TRUE, TRUE, TRUE, FALSE, TRUE, TRUE, FALSE, FALSE, FALSE) );

   SCIP_CALL( SCIPgetBoolParam(scip, "misc/usevartable", &usevartable) );
   SCIP_CALL( SCIPgetBoolParam(scip, "misc/useconstable", &useconstable) );

   if( !usevartable || !useconstable )
   {
      SCIPerrorMessage("Cannot read problem if vartable or constable is disabled. Make sure parameters 'misc/usevartable' and 'misc/useconstable' are set to TRUE.\n");
      return SCIP_READERROR;
   }

   /* try all readers until one could read the file */
   result = SCIP_DIDNOTRUN;

   /* copy filename */
   SCIP_CALL( SCIPduplicateBufferArray(scip, &tmpfilename, filename, (int)strlen(filename)+1) );

   fileextension = NULL;
   if( extension == NULL )
   {
      /* get extension from filename */
      SCIPsplitFilename(tmpfilename, NULL, NULL, &fileextension, NULL);
   }

   for( i = 0; i < scip->set->nreaders && result == SCIP_DIDNOTRUN; ++i )
   {
      retcode = SCIPreaderRead(scip->set->readers[i], scip->set, filename,
            extension != NULL ? extension : fileextension, &result);

      /* check for reader errors */
      if( retcode == SCIP_NOFILE || retcode == SCIP_READERROR )
         goto TERMINATE;
      SCIP_CALL( retcode );
   }

   switch( result )
   {
   case SCIP_DIDNOTRUN:
      retcode = SCIP_PLUGINNOTFOUND;
      break;
   case SCIP_SUCCESS:
      if( scip->origprob != NULL )
      {
         SCIP_Real readingtime;

         SCIPmessagePrintVerbInfo(scip->messagehdlr, scip->set->disp_verblevel, SCIP_VERBLEVEL_NORMAL,
               "original problem has %d variables (%d bin, %d int, %d cont) and %d constraints\n",
               scip->origprob->nvars, scip->origprob->nbinvars + scip->origprob->nbinimplvars, scip->origprob->nintvars
               + scip->origprob->nintimplvars, scip->origprob->ncontvars + scip->origprob->ncontimplvars,
               scip->origprob->nconss);

         if( scip->origprob->nbinimplvars > 0 || scip->origprob->nintimplvars > 0 || scip->origprob->ncontimplvars > 0 )
            SCIPmessagePrintVerbInfo(scip->messagehdlr, scip->set->disp_verblevel, SCIP_VERBLEVEL_NORMAL,
               "original problem has %d implied integral variables (%d bin, %d int, %d cont)\n",
               SCIPprobGetNImplVars(scip->origprob), scip->origprob->nbinimplvars, scip->origprob->nintimplvars,
               scip->origprob->ncontimplvars);

         /* in full verbose mode we will also print the number of constraints per constraint handler */
         if( scip->set->disp_verblevel == SCIP_VERBLEVEL_FULL )
         {
            int* nconss;
            int c;
            int h;

            SCIP_CALL( SCIPallocClearBufferArray(scip, &nconss, scip->set->nconshdlrs) );

            /* loop over all constraints and constraint-handlers to count for each type the amount of original
             * constraints
             */
            for( c = scip->origprob->nconss - 1; c >= 0; --c )
            {
               for( h = scip->set->nconshdlrs - 1; h >= 0; --h )
               {
                  if( scip->origprob->conss[c]->conshdlr == scip->set->conshdlrs[h] )
                  {
                     ++(nconss[h]);
                     break;
                  }
               }
               /* constraint handler should be found */
               assert(h >= 0);
            }

            /* loop over all constraints handlers for printing the number of original constraints */
            for( h = 0; h < scip->set->nconshdlrs; ++h )
            {
               if( nconss[h] > 0 )
               {
                  SCIPmessagePrintVerbInfo(scip->messagehdlr, scip->set->disp_verblevel, SCIP_VERBLEVEL_FULL,
                     "%7d constraints of type <%s>\n", nconss[h], SCIPconshdlrGetName(scip->set->conshdlrs[h]));
               }
            }

            SCIPfreeBufferArray(scip, &nconss);
         }

         /* in case the permutation seed is different to 0, permute the original problem */
         if( scip->set->random_permutationseed > 0 )
         {
            SCIP_Bool permuteconss;
            SCIP_Bool permutevars;
            int permutationseed;

            permuteconss = scip->set->random_permuteconss;
            permutevars = scip->set->random_permutevars;
            permutationseed = scip->set->random_permutationseed;

            SCIP_CALL( SCIPpermuteProb(scip, (unsigned int)permutationseed, permuteconss,
                  permutevars, permutevars, permutevars, permutevars, permutevars, permutevars) );
         }

         /* get reading time */
         readingtime = SCIPgetReadingTime(scip);

         /* display timing statistics */
         SCIPmessagePrintVerbInfo(scip->messagehdlr, scip->set->disp_verblevel, SCIP_VERBLEVEL_FULL,
            "Reading Time: %.2f\n", readingtime);

         /* add reading time to solving time, if requested */
         if( scip->set->time_reading )
            SCIPclockSetTime(scip->stat->solvingtime, readingtime);
      }
      retcode = SCIP_OKAY;
      break;
   default:
      assert(i < scip->set->nreaders);
      SCIPerrorMessage("invalid result code <%d> from reader <%s> reading file <%s>\n",
         result, SCIPreaderGetName(scip->set->readers[i]), filename);
      retcode = SCIP_READERROR;
   }  /*lint !e788*/

 TERMINATE:
   /* free buffer array */
   SCIPfreeBufferArray(scip, &tmpfilename);

   return retcode;
}

/** write original or transformed problem */
static
SCIP_RETCODE writeProblem(
   SCIP*                 scip,               /**< SCIP data structure */
   const char*           filename,           /**< output file (or NULL for standard output) */
   const char*           extension,          /**< extension of the desired file reader,
                                              *   or NULL if file extension should be used */
   SCIP_Bool             transformed,        /**< output the transformed problem? */
   SCIP_Bool             genericnames        /**< using generic variable and constraint names? */
   )
{
   SCIP_RETCODE retcode;
   char* tmpfilename;
   char* fileextension;
   char* compression;
   FILE* file;

   assert(scip != NULL );

   fileextension = NULL;
   compression = NULL;
   file = NULL;
   tmpfilename = NULL;

   if( filename != NULL &&  filename[0] != '\0' )
   {
      int success;

      file = fopen(filename, "w");
      if( file == NULL )
      {
         SCIPerrorMessage("cannot create file <%s> for writing\n", filename);
         SCIPprintSysError(filename);
         return SCIP_FILECREATEERROR;
      }

      /* get extension from filename,
       * if an error occurred, close the file before returning */
      if( BMSduplicateMemoryArray(&tmpfilename, filename, strlen(filename)+1) == NULL )
      {
         (void) fclose(file);
         SCIPerrorMessage("Error <%d> in function call\n", SCIP_NOMEMORY);
         return SCIP_NOMEMORY;
      }

      SCIPsplitFilename(tmpfilename, NULL, NULL, &fileextension, &compression);

      if( compression != NULL )
      {
         SCIPmessagePrintWarning(scip->messagehdlr, "currently it is not possible to write files with any compression\n");
         BMSfreeMemoryArray(&tmpfilename);
         (void) fclose(file);
         return SCIP_FILECREATEERROR;
      }

      if( extension == NULL && fileextension == NULL )
      {
         SCIPmessagePrintWarning(scip->messagehdlr, "filename <%s> has no file extension, select default <cip> format for writing\n", filename);
      }

      if( transformed )
         retcode = SCIPprintTransProblem(scip, file, extension != NULL ? extension : fileextension, genericnames);
      else
         retcode = SCIPprintOrigProblem(scip, file, extension != NULL ? extension : fileextension, genericnames);

      BMSfreeMemoryArray(&tmpfilename);

      success = fclose(file);
      if( success != 0 )
      {
         SCIPerrorMessage("An error occurred while closing file <%s>\n", filename);
         return SCIP_FILECREATEERROR;
      }
   }
   else
   {
      /* print to stdout */
      if( transformed )
         retcode = SCIPprintTransProblem(scip, NULL, extension, genericnames);
      else
         retcode = SCIPprintOrigProblem(scip, NULL, extension, genericnames);
   }

   /* check for write errors */
   if( retcode == SCIP_WRITEERROR || retcode == SCIP_PLUGINNOTFOUND )
      return retcode;
   else
   {
      SCIP_CALL( retcode );
   }

   return SCIP_OKAY;
}

/** writes original problem to file
 *
 *  @return \ref SCIP_OKAY is returned if everything worked. otherwise a suitable error code is passed. see \ref
 *          SCIP_Retcode "SCIP_RETCODE" for a complete list of error codes.
 *
 *  @pre This method can be called if @p scip is in one of the following stages:
 *       - \ref SCIP_STAGE_PROBLEM
 *       - \ref SCIP_STAGE_TRANSFORMING
 *       - \ref SCIP_STAGE_TRANSFORMED
 *       - \ref SCIP_STAGE_INITPRESOLVE
 *       - \ref SCIP_STAGE_PRESOLVING
 *       - \ref SCIP_STAGE_EXITPRESOLVE
 *       - \ref SCIP_STAGE_PRESOLVED
 *       - \ref SCIP_STAGE_INITSOLVE
 *       - \ref SCIP_STAGE_SOLVING
 *       - \ref SCIP_STAGE_SOLVED
 *       - \ref SCIP_STAGE_EXITSOLVE
 *       - \ref SCIP_STAGE_FREETRANS
 */
SCIP_RETCODE SCIPwriteOrigProblem(
   SCIP*                 scip,               /**< SCIP data structure */
   const char*           filename,           /**< output file (or NULL for standard output) */
   const char*           extension,          /**< extension of the desired file reader,
                                              *   or NULL if file extension should be used */
   SCIP_Bool             genericnames        /**< using generic variable and constraint names? */
   )
{
   SCIP_RETCODE retcode;

   SCIP_CALL( SCIPcheckStage(scip, "SCIPwriteOrigProblem", FALSE, TRUE, TRUE, TRUE, TRUE, TRUE, TRUE, TRUE, TRUE, TRUE, TRUE, TRUE, TRUE, FALSE) );

   assert( scip != NULL );
   assert( scip->origprob != NULL );

   retcode = writeProblem(scip, filename, extension, FALSE, genericnames);

   /* check for write errors */
   if( retcode == SCIP_FILECREATEERROR || retcode == SCIP_WRITEERROR || retcode == SCIP_PLUGINNOTFOUND )
      return retcode;
   else
   {
      SCIP_CALL( retcode );
   }

   return SCIP_OKAY;
}

/** writes transformed problem which are valid in the current node to file
 *
 *  @return \ref SCIP_OKAY is returned if everything worked. otherwise a suitable error code is passed. see \ref
 *          SCIP_Retcode "SCIP_RETCODE" for a complete list of error codes.
 *
 *  @pre This method can be called if @p scip is in one of the following stages:
 *       - \ref SCIP_STAGE_TRANSFORMED
 *       - \ref SCIP_STAGE_INITPRESOLVE
 *       - \ref SCIP_STAGE_PRESOLVING
 *       - \ref SCIP_STAGE_EXITPRESOLVE
 *       - \ref SCIP_STAGE_PRESOLVED
 *       - \ref SCIP_STAGE_INITSOLVE
 *       - \ref SCIP_STAGE_SOLVING
 *       - \ref SCIP_STAGE_SOLVED
 *       - \ref SCIP_STAGE_EXITSOLVE
 *
 *  @note If you want the write all constraints (including the once which are redundant for example), you need to set
 *        the parameter <write/allconss> to TRUE
 */
SCIP_RETCODE SCIPwriteTransProblem(
   SCIP*                 scip,               /**< SCIP data structure */
   const char*           filename,           /**< output file (or NULL for standard output) */
   const char*           extension,          /**< extension of the desired file reader,
                                              *   or NULL if file extension should be used */
   SCIP_Bool             genericnames        /**< using generic variable and constraint names? */
   )
{
   SCIP_RETCODE retcode;

   SCIP_CALL( SCIPcheckStage(scip, "SCIPwriteTransProblem", FALSE, FALSE, FALSE, TRUE, TRUE, TRUE, TRUE, TRUE, TRUE, TRUE, TRUE, TRUE, TRUE, FALSE) );

   assert( scip != NULL );
   assert( scip->transprob != NULL );

   retcode = writeProblem(scip, filename, extension, TRUE, genericnames);

   /* check for write errors */
   if( retcode == SCIP_FILECREATEERROR || retcode == SCIP_WRITEERROR || retcode == SCIP_PLUGINNOTFOUND )
      return retcode;
   else
   {
      SCIP_CALL( retcode );
   }

   return SCIP_OKAY;
}

/** frees problem and solution process data
 *
 *  @return \ref SCIP_OKAY is returned if everything worked. otherwise a suitable error code is passed. see \ref
 *          SCIP_Retcode "SCIP_RETCODE" for a complete list of error codes.
 *
 *  @pre This method can be called if @p scip is in one of the following stages:
 *       - \ref SCIP_STAGE_INIT
 *       - \ref SCIP_STAGE_PROBLEM
 *       - \ref SCIP_STAGE_TRANSFORMED
 *       - \ref SCIP_STAGE_PRESOLVING
 *       - \ref SCIP_STAGE_PRESOLVED
 *       - \ref SCIP_STAGE_SOLVING
 *       - \ref SCIP_STAGE_SOLVED
 *       - \ref SCIP_STAGE_FREE
 *
 *  @post After this method was called, SCIP is in the following stage:
 *       - \ref SCIP_STAGE_INIT
 */
SCIP_RETCODE SCIPfreeProb(
   SCIP*                 scip                /**< SCIP data structure */
   )
{
   SCIP_Bool transsolorig;

   SCIP_CALL( SCIPcheckStage(scip, "SCIPfreeProb", TRUE, TRUE, FALSE, TRUE, FALSE, TRUE, FALSE, TRUE, FALSE, TRUE, TRUE, FALSE, FALSE, TRUE) );

   /* if we free the problem, we do not have to transfer transformed solutions to the original space, so temporarily disable it */
   transsolorig = scip->set->misc_transsolsorig;
   scip->set->misc_transsolsorig = FALSE;

   SCIP_CALL( SCIPfreeTransform(scip) );
   /* for some reason the free transform can generate events caught in the globalbnd eventhander
    * which requires the concurrent so it must be freed afterwards this happened o instance fiber
    */
   SCIP_CALL( SCIPfreeConcurrent(scip) );

   assert(scip->set->stage == SCIP_STAGE_INIT || scip->set->stage == SCIP_STAGE_PROBLEM);
   scip->set->misc_transsolsorig = transsolorig;

   if( scip->set->stage == SCIP_STAGE_PROBLEM )
   {
      int i;

      /* free concsolvers and deinitialize the syncstore */
      if( scip->set->nconcsolvers > 0 )
      {
         assert(SCIPsyncstoreIsInitialized(scip->syncstore));

         SCIP_CALL( SCIPsetFreeConcsolvers(scip->set) );
         SCIP_CALL( SCIPsyncstoreExit(scip->syncstore) );
      }

      /* deactivate all pricers */
      for( i = scip->set->nactivepricers-1; i >= 0; --i )
      {
         SCIP_CALL( SCIPpricerDeactivate(scip->set->pricers[i], scip->set) );
      }
      assert(scip->set->nactivepricers == 0);

      /* deactivate all Benders' decomposition */
      for( i = scip->set->nactivebenders-1; i >= 0; --i )
      {
         SCIP_CALL( SCIPbendersDeactivate(scip->set->benders[i], scip->set) );
      }
      assert(scip->set->nactivebenders == 0);

      /* free all debug data */
      SCIP_CALL( SCIPdebugFreeDebugData(scip->set) );

      /* free original primal solution candidate pool, original problem and problem statistics data structures */
      if( scip->reopt != NULL )
      {
         SCIP_CALL( SCIPreoptFree(&scip->reopt, scip->set, scip->origprimal, scip->mem->probmem) );
      }
      SCIPdecompstoreFree(&scip->decompstore, SCIPblkmem(scip));
      SCIP_CALL( SCIPconflictstoreFree(&scip->conflictstore, scip->mem->probmem, scip->set, scip->stat, scip->reopt) );
      SCIP_CALL( SCIPprimalFree(&scip->origprimal, scip->mem->probmem) );
      SCIP_CALL( SCIPprobFree(&scip->origprob, scip->messagehdlr, scip->mem->probmem, scip->set, scip->stat, scip->eventqueue, scip->lp) );
      SCIP_CALL( SCIPstatFree(&scip->stat, scip->mem->probmem) );

      /* readers */
      for( i = 0; i < scip->set->nreaders; ++i )
      {
         SCIP_CALL( SCIPreaderResetReadingTime(scip->set->readers[i]) );
      }

      /* switch stage to INIT */
      scip->set->stage = SCIP_STAGE_INIT;
   }
   assert(scip->set->stage == SCIP_STAGE_INIT);

   return SCIP_OKAY;
}

/** permutes parts of the problem data structure
 *
 *  @return \ref SCIP_OKAY is returned if everything worked. otherwise a suitable error code is passed. see \ref
 *          SCIP_Retcode "SCIP_RETCODE" for a complete list of error codes.
 *
 *  @pre This method can be called if @p scip is in one of the following stages:
 *       - \ref SCIP_STAGE_PROBLEM
 *       - \ref SCIP_STAGE_TRANSFORMED
 *
 *  @todo This need to be changed to use the new random number generator implemented in random.c
 */
SCIP_RETCODE SCIPpermuteProb(
   SCIP*                 scip,               /**< SCIP data structure */
   unsigned int          randseed,           /**< seed value for random generator */
   SCIP_Bool             permuteconss,       /**< should the list of constraints in each constraint handler be permuted? */
   SCIP_Bool             permutebinvars,     /**< should the list of binary variables be permuted? */
   SCIP_Bool             permuteintvars,     /**< should the list of integer variables be permuted? */
   SCIP_Bool             permutebinimplvars, /**< should the list of binary implied integral vars be permuted? */
   SCIP_Bool             permuteintimplvars, /**< should the list of integer implied integral vars be permuted? */
   SCIP_Bool             permutecontimplvars, /**< should the list of continuous implied integral vars be permuted? */
   SCIP_Bool             permutecontvars     /**< should the list of continuous variables be permuted? */
   )
{
   SCIP_VAR** vars;
   SCIP_CONSHDLR** conshdlrs;
   SCIP_RANDNUMGEN* randnumgen;
   SCIP_Bool permuted;
   int nconshdlrs;
   int nvars;
   int intstart;
   int binimplstart;
   int intimplstart;
   int contimplstart;
   int contstart;
   int j;

   assert(scip != NULL);
   SCIP_CALL( SCIPcheckStage(scip, "SCIPpermuteProb", FALSE, TRUE, FALSE, TRUE, FALSE, FALSE, FALSE, FALSE, FALSE, FALSE, FALSE, FALSE, FALSE, FALSE) );

   vars = SCIPgetVars(scip);
   nvars = SCIPgetNVars(scip);
   assert(vars != NULL || nvars == 0);

   intstart = SCIPgetNBinVars(scip);
   binimplstart = intstart + SCIPgetNIntVars(scip);
   intimplstart = binimplstart + SCIPgetNBinImplVars(scip);
   contimplstart = intimplstart + SCIPgetNIntImplVars(scip);
   contstart = contimplstart + SCIPgetNContImplVars(scip);
   assert(nvars == contstart + SCIPgetNContVars(scip));

   conshdlrs = SCIPgetConshdlrs(scip);
   nconshdlrs = SCIPgetNConshdlrs(scip);
   assert(conshdlrs != NULL || nconshdlrs == 0);

   /* create a random number generator */
   SCIP_CALL( SCIPcreateRandom(scip, &randnumgen, randseed, TRUE) );

   /* The constraint handler should not be permuted since they are called w.r.t. to certain properties; besides
    * that the "conshdlrs" array should stay in the order as it is since this array is used to copy the plugins for
    * sub-SCIPs and contains the dependencies between the constraint handlers; for example the linear constraint
    * handler stays in front of all constraint handler which can upgrade a linear constraint (such as logicor,
    * setppc, and knapsack).
    */

   permuted = FALSE;

   /* for each constraint handler, permute its constraints */
   if( permuteconss )
   {
      int i;

      /* we must only permute active constraints */
      if( SCIPisTransformed(scip) && !SCIPprobIsPermuted(scip->transprob) )
      {
         /* loop over all constraint handlers */
         for( i = 0; i < nconshdlrs; ++i )
         {
            SCIP_CONS** conss;
            int nconss;

            conss = SCIPconshdlrGetConss(conshdlrs[i]);
            nconss = SCIPconshdlrGetNActiveConss(conshdlrs[i]);

            assert(nconss == 0 || conss != NULL);

            SCIPrandomPermuteArray(randnumgen, (void**)conss, 0, nconss);

            /* readjust the mapping of constraints to array positions */
            for( j = 0; j < nconss; ++j )
               conss[j]->consspos = j;

            permuted = TRUE;
         }
      }
      else if( !SCIPisTransformed(scip) && !SCIPprobIsPermuted(scip->origprob) )
      {
         SCIP_CONS** conss = scip->origprob->conss;
         int nconss = scip->origprob->nconss;

         SCIPrandomPermuteArray(randnumgen, (void**)conss, 0, nconss);

         for( j = 0; j < nconss; ++j )
         {
            assert(conss[j]->consspos == -1);
            conss[j]->addarraypos = j;
         }

         permuted = TRUE;
      }
   }

   /* permute binary variables */
   if( permutebinvars && !SCIPprobIsPermuted(scip->origprob) )
   {
      SCIPrandomPermuteArray(randnumgen, (void**)vars, 0, intstart);

      /* readjust the mapping of variables to array positions */
      for( j = 0; j < intstart; ++j )
         vars[j]->probindex = j;

      permuted = TRUE;
   }

   /* permute integer variables */
   if( permuteintvars && !SCIPprobIsPermuted(scip->origprob) )
   {
      SCIPrandomPermuteArray(randnumgen, (void**)vars, intstart, binimplstart);

      /* readjust the mapping of variables to array positions */
      for( j = intstart; j < binimplstart; ++j )
         vars[j]->probindex = j;

      permuted = TRUE;
   }

   /* permute binary implied integral variables */
   if( permutebinimplvars && !SCIPprobIsPermuted(scip->origprob) )
   {
      SCIPrandomPermuteArray(randnumgen, (void**)vars, binimplstart, intimplstart);

      /* readjust the mapping of variables to array positions */
      for( j = binimplstart; j < intimplstart; ++j )
         vars[j]->probindex = j;

      permuted = TRUE;
   }

   /* permute integer implied integral variables */
   if( permuteintimplvars && !SCIPprobIsPermuted(scip->origprob) )
   {
      SCIPrandomPermuteArray(randnumgen, (void**)vars, intimplstart, contimplstart);

      /* readjust the mapping of variables to array positions */
      for( j = intimplstart; j < contimplstart; ++j )
         vars[j]->probindex = j;

      permuted = TRUE;
   }

   /* permute continuous implied integral variables */
   if( permutecontimplvars && !SCIPprobIsPermuted(scip->origprob) )
   {
      SCIPrandomPermuteArray(randnumgen, (void**)vars, contimplstart, contstart);

      /* readjust the mapping of variables to array positions */
      for( j = contimplstart; j < contstart; ++j )
         vars[j]->probindex = j;

      permuted = TRUE;
   }

   /* permute continuous variables */
   if( permutecontvars && !SCIPprobIsPermuted(scip->origprob) )
   {
      SCIPrandomPermuteArray(randnumgen, (void**)vars, contstart, nvars);

      /* readjust the mapping of variables to array positions */
      for( j = contstart; j < nvars; ++j )
         vars[j]->probindex = j;

      permuted = TRUE;
   }

   if( permuted && SCIPisTransformed(scip) )
   {
      assert(!SCIPprobIsPermuted(scip->transprob));

      /* mark tranformed problem as permuted */
      SCIPprobMarkPermuted(scip->transprob);

      SCIPmessagePrintVerbInfo(scip->messagehdlr, scip->set->disp_verblevel, SCIP_VERBLEVEL_HIGH,
         "permute transformed problem using random seed %u\n", randseed);
   }
   else if( permuted && !SCIPisTransformed(scip) )
   {
      assert(!SCIPprobIsPermuted(scip->origprob));

      /* mark original problem as permuted */
      SCIPprobMarkPermuted(scip->origprob);

      SCIPmessagePrintVerbInfo(scip->messagehdlr, scip->set->disp_verblevel, SCIP_VERBLEVEL_HIGH,
         "permute original problem using random seed %u\n", randseed);
   }

   /* free random number generator */
   SCIPfreeRandom(scip, &randnumgen);

   return SCIP_OKAY;
}

/** gets user problem data
 *
 *  @return a SCIP_PROBDATA pointer, or NULL if no problem data was allocated
 *
 *  @pre This method can be called if @p scip is in one of the following stages:
 *       - \ref SCIP_STAGE_PROBLEM
 *       - \ref SCIP_STAGE_TRANSFORMING
 *       - \ref SCIP_STAGE_TRANSFORMED
 *       - \ref SCIP_STAGE_INITPRESOLVE
 *       - \ref SCIP_STAGE_PRESOLVING
 *       - \ref SCIP_STAGE_EXITPRESOLVE
 *       - \ref SCIP_STAGE_PRESOLVED
 *       - \ref SCIP_STAGE_INITSOLVE
 *       - \ref SCIP_STAGE_SOLVING
 *       - \ref SCIP_STAGE_SOLVED
 *       - \ref SCIP_STAGE_EXITSOLVE
 *       - \ref SCIP_STAGE_FREETRANS
 */
SCIP_PROBDATA* SCIPgetProbData(
   SCIP*                 scip                /**< SCIP data structure */
   )
{
   SCIP_CALL_ABORT( SCIPcheckStage(scip, "SCIPgetProbData", FALSE, TRUE, TRUE, TRUE, TRUE, TRUE, TRUE, TRUE, TRUE, TRUE, TRUE, TRUE, TRUE, FALSE) );

   switch( scip->set->stage )
   {
   case SCIP_STAGE_PROBLEM:
      return SCIPprobGetData(scip->origprob);

   case SCIP_STAGE_TRANSFORMING:
   case SCIP_STAGE_TRANSFORMED:
   case SCIP_STAGE_INITPRESOLVE:
   case SCIP_STAGE_PRESOLVING:
   case SCIP_STAGE_EXITPRESOLVE:
   case SCIP_STAGE_PRESOLVED:
   case SCIP_STAGE_INITSOLVE:
   case SCIP_STAGE_SOLVING:
   case SCIP_STAGE_SOLVED:
   case SCIP_STAGE_EXITSOLVE:
   case SCIP_STAGE_FREETRANS:
      return SCIPprobGetData(scip->transprob);

   default:
      SCIPerrorMessage("invalid SCIP stage <%d>\n", scip->set->stage);
      SCIPABORT();
      return NULL; /*lint !e527*/
   }  /*lint !e788*/
}

/** sets user problem data
 *
 *  @return \ref SCIP_OKAY is returned if everything worked. otherwise a suitable error code is passed. see \ref
 *          SCIP_Retcode "SCIP_RETCODE" for a complete list of error codes.
 *
 *  @pre This method can be called if @p scip is in one of the following stages:
 *       - \ref SCIP_STAGE_PROBLEM
 *       - \ref SCIP_STAGE_TRANSFORMING
 *       - \ref SCIP_STAGE_TRANSFORMED
 *       - \ref SCIP_STAGE_INITPRESOLVE
 *       - \ref SCIP_STAGE_PRESOLVING
 *       - \ref SCIP_STAGE_EXITPRESOLVE
 *       - \ref SCIP_STAGE_PRESOLVED
 *       - \ref SCIP_STAGE_INITSOLVE
 *       - \ref SCIP_STAGE_SOLVING
 *       - \ref SCIP_STAGE_SOLVED
 *       - \ref SCIP_STAGE_EXITSOLVE
 *       - \ref SCIP_STAGE_FREETRANS
 */
SCIP_RETCODE SCIPsetProbData(
   SCIP*                 scip,               /**< SCIP data structure */
   SCIP_PROBDATA*        probdata            /**< user problem data to use */
   )
{
   SCIP_CALL( SCIPcheckStage(scip, "SCIPsetProbData", FALSE, TRUE, TRUE, TRUE, TRUE, TRUE, TRUE, TRUE, TRUE, TRUE, TRUE, TRUE, TRUE, FALSE) );

   switch( scip->set->stage )
   {
   case SCIP_STAGE_PROBLEM:
      SCIPprobSetData(scip->origprob, probdata);
      return SCIP_OKAY;

   case SCIP_STAGE_TRANSFORMING:
   case SCIP_STAGE_TRANSFORMED:
   case SCIP_STAGE_INITPRESOLVE:
   case SCIP_STAGE_PRESOLVING:
   case SCIP_STAGE_EXITPRESOLVE:
   case SCIP_STAGE_PRESOLVED:
   case SCIP_STAGE_INITSOLVE:
   case SCIP_STAGE_SOLVING:
   case SCIP_STAGE_SOLVED:
   case SCIP_STAGE_EXITSOLVE:
   case SCIP_STAGE_FREETRANS:
      SCIPprobSetData(scip->transprob, probdata);
      return SCIP_OKAY;

   case SCIP_STAGE_INIT:
   case SCIP_STAGE_FREE:
   default:
      SCIPerrorMessage("invalid SCIP stage <%d>\n", scip->set->stage);
      return SCIP_INVALIDCALL;
   }
}

/** returns name of the current problem instance
 *
 *  @return name of the current problem instance
 *
 *  @pre This method can be called if @p scip is in one of the following stages:
 *       - \ref SCIP_STAGE_PROBLEM
 *       - \ref SCIP_STAGE_TRANSFORMING
 *       - \ref SCIP_STAGE_TRANSFORMED
 *       - \ref SCIP_STAGE_INITPRESOLVE
 *       - \ref SCIP_STAGE_PRESOLVING
 *       - \ref SCIP_STAGE_EXITPRESOLVE
 *       - \ref SCIP_STAGE_PRESOLVED
 *       - \ref SCIP_STAGE_INITSOLVE
 *       - \ref SCIP_STAGE_SOLVING
 *       - \ref SCIP_STAGE_SOLVED
 *       - \ref SCIP_STAGE_EXITSOLVE
 *       - \ref SCIP_STAGE_FREETRANS
 */
const char* SCIPgetProbName(
   SCIP*                 scip                /**< SCIP data structure */
   )
{
   SCIP_CALL_ABORT( SCIPcheckStage(scip, "SCIPgetProbName", FALSE, TRUE, TRUE, TRUE, TRUE, TRUE, TRUE, TRUE, TRUE, TRUE, TRUE, TRUE, TRUE, FALSE) );

   return SCIPprobGetName(scip->origprob);
}

/** sets name of the current problem instance
 *
 *  @return \ref SCIP_OKAY is returned if everything worked. otherwise a suitable error code is passed. see \ref
 *          SCIP_Retcode "SCIP_RETCODE" for a complete list of error codes.
 *
 *  @pre This method can be called if @p scip is in one of the following stages:
 *       - \ref SCIP_STAGE_PROBLEM
 *       - \ref SCIP_STAGE_TRANSFORMING
 *       - \ref SCIP_STAGE_TRANSFORMED
 *       - \ref SCIP_STAGE_INITPRESOLVE
 *       - \ref SCIP_STAGE_PRESOLVING
 *       - \ref SCIP_STAGE_EXITPRESOLVE
 *       - \ref SCIP_STAGE_PRESOLVED
 *       - \ref SCIP_STAGE_INITSOLVE
 *       - \ref SCIP_STAGE_SOLVING
 *       - \ref SCIP_STAGE_SOLVED
 *       - \ref SCIP_STAGE_EXITSOLVE
 *       - \ref SCIP_STAGE_FREETRANS
 */
SCIP_RETCODE SCIPsetProbName(
   SCIP*                 scip,               /**< SCIP data structure */
   const char*           name                /**< name to be set */
   )
{
   SCIP_CALL( SCIPcheckStage(scip, "SCIPsetProbName", FALSE, TRUE, TRUE, TRUE, TRUE, TRUE, TRUE, TRUE, TRUE, TRUE, TRUE, TRUE, TRUE, FALSE) );

   return SCIPprobSetName(scip->origprob, name);
}

/** changes the objective function of the original problem.
 *
 *  @return \ref SCIP_OKAY is returned if everything worked. otherwise a suitable error code is passed. see \ref
 *          SCIP_Retcode "SCIP_RETCODE" for a complete list of error codes.
 *
 *  @pre This method can be called if @p scip is in one of the following stages:
 *       - \ref SCIP_STAGE_PROBLEM
 *       - \ref SCIP_STAGE_PRESOLVED
 *
 *  @note This method should be only used to change the objective function during two reoptimization runs and is only
 *        recommended to an experienced user.
 *
 *  @note All variables not given in \p vars array are assumed to have an objective coefficient of zero.
 */
SCIP_RETCODE SCIPchgReoptObjective(
   SCIP*                 scip,               /**< SCIP data structure */
   SCIP_OBJSENSE         objsense,           /**< new objective function */
   SCIP_VAR**            vars,               /**< original problem variables */
   SCIP_Real*            coefs,              /**< objective coefficients */
   int                   nvars               /**< variables in vars array */
   )
{
   SCIP_VAR** origvars;
   int norigvars;
   int i;

   SCIP_CALL( SCIPcheckStage(scip, "SCIPchgReoptObjective", FALSE, TRUE, FALSE, FALSE, FALSE, FALSE, FALSE, TRUE, FALSE, FALSE, FALSE, FALSE, FALSE, FALSE) );

   assert(nvars == 0 || vars != NULL);
   assert(nvars == 0 || coefs != NULL);

   origvars = scip->origprob->vars;
   norigvars = scip->origprob->nvars;

#ifdef SCIP_MORE_DEBUG
   SCIPdebugMsg(scip, "objective function need to be set:\n");
   for( i = 0; i < nvars; i++ )
   {
      if( !SCIPisZero(scip, coefs[i]) )
         SCIPdebugMsg(scip, "%s%g <%s> ", SCIPisPositive(scip, coefs[i]) ? "+" : "", coefs[i], SCIPvarGetName(vars[i]));
   }
   SCIPdebugMsg(scip, "\n");
#endif

   /* Set all coefficients of original variables to 0, since we will add the new objective coefficients later. */
   for( i = 0; i < norigvars; i++ )
   {
      SCIP_CALL( SCIPchgVarObj(scip, origvars[i], 0.0) );
   }

   if( scip->set->stage >= SCIP_STAGE_TRANSFORMED )
   {
      /* In order to avoid numerical troubles, also explicitly set all transformed objective coefficients to 0. */
      for( i = 0; i < scip->transprob->nvars; i++ )
      {
         SCIP_CALL( SCIPchgVarObj(scip, scip->transprob->vars[i], 0.0) );
      }
   }

   /* reset objective data of original problem */
   scip->origprob->objscale = 1.0;
   scip->origprob->objsense = objsense;
   scip->origprob->objoffset = 0.0;
   scip->origprob->objisintegral = FALSE;

   if( scip->set->stage >= SCIP_STAGE_TRANSFORMED )
   {
      /* reset objective data of transformed problem */
      scip->transprob->objscale = 1.0;
      scip->transprob->objsense = objsense;
      scip->transprob->objoffset = 0.0;
      scip->transprob->objisintegral = FALSE;
   }

   /* set new objective values */
   for( i = 0; i < nvars; ++i )
   {
      if( !SCIPvarIsOriginal(vars[i]) )
      {
         SCIPerrorMessage("Cannot handle variable <%s> (status: %d) in SCIPchgReoptObjective().\n",
               SCIPvarGetName(vars[i]), SCIPvarGetStatus(vars[i]));
         return SCIP_INVALIDDATA;
      }

      /* Add coefficients because this gets transferred to the transformed problem (the coefficients were set to 0 above). */
      SCIP_CALL( SCIPaddVarObj(scip, vars[i], coefs[i]) );
   }

#ifdef SCIP_MORE_DEBUG
   SCIPdebugMsg(scip, "new objective function:\n");
   for( i = 0; i < norigvars; i++ )
   {
      SCIP_Real objval = SCIPvarGetObj(origvars[i]);
      if( !SCIPisZero(scip, objval) )
         SCIPdebugMsg(scip, "%s%g <%s> ", SCIPisPositive(scip, objval) ? "+" : "", objval, SCIPvarGetName(origvars[i]));
   }
   SCIPdebugMsg(scip, "\n");
#endif

   return SCIP_OKAY;
}

/** returns objective sense of original problem
 *
 *  @return objective sense of original problem
 *
 *  @pre This method can be called if @p scip is in one of the following stages:
 *       - \ref SCIP_STAGE_PROBLEM
 *       - \ref SCIP_STAGE_TRANSFORMING
 *       - \ref SCIP_STAGE_TRANSFORMED
 *       - \ref SCIP_STAGE_INITPRESOLVE
 *       - \ref SCIP_STAGE_PRESOLVING
 *       - \ref SCIP_STAGE_EXITPRESOLVE
 *       - \ref SCIP_STAGE_PRESOLVED
 *       - \ref SCIP_STAGE_INITSOLVE
 *       - \ref SCIP_STAGE_SOLVING
 *       - \ref SCIP_STAGE_SOLVED
 *       - \ref SCIP_STAGE_EXITSOLVE
 *       - \ref SCIP_STAGE_FREETRANS
 */
SCIP_OBJSENSE SCIPgetObjsense(
   SCIP*                 scip                /**< SCIP data structure */
   )
{
   SCIP_CALL_ABORT( SCIPcheckStage(scip, "SCIPgetObjsense", FALSE, TRUE, TRUE, TRUE, TRUE, TRUE, TRUE, TRUE, TRUE, TRUE, TRUE, TRUE, TRUE, FALSE) );

   return scip->origprob->objsense;
}

/** sets objective sense of problem
 *
 *  @return \ref SCIP_OKAY is returned if everything worked. otherwise a suitable error code is passed. see \ref
 *          SCIP_Retcode "SCIP_RETCODE" for a complete list of error codes.
 *
 *  @pre This method can be called if @p scip is in one of the following stages:
 *       - \ref SCIP_STAGE_PROBLEM
 */
SCIP_RETCODE SCIPsetObjsense(
   SCIP*                 scip,               /**< SCIP data structure */
   SCIP_OBJSENSE         objsense            /**< new objective sense */
   )
{
   SCIP_CALL( SCIPcheckStage(scip, "SCIPsetObjsense", FALSE, TRUE, FALSE, FALSE, FALSE, FALSE, FALSE, FALSE, FALSE, FALSE, FALSE, FALSE, FALSE, FALSE) );

   if( objsense != SCIP_OBJSENSE_MAXIMIZE && objsense != SCIP_OBJSENSE_MINIMIZE )
   {
      SCIPerrorMessage("invalid objective sense\n");
      return SCIP_INVALIDDATA;
   }

   SCIPprobSetObjsense(scip->origprob, objsense);

   return SCIP_OKAY;
}

/** adds offset of objective function
 *
 *  @return \ref SCIP_OKAY is returned if everything worked. otherwise a suitable error code is passed. see \ref
 *          SCIP_Retcode "SCIP_RETCODE" for a complete list of error codes.
 *
 *  @pre This method can be called if @p scip is in one of the following stages:
 *       - \ref SCIP_STAGE_PRESOLVING
 */
SCIP_RETCODE SCIPaddObjoffset(
   SCIP*                 scip,               /**< SCIP data structure */
   SCIP_Real             addval              /**< value to add to objective offset */
   )
{
   SCIP_CALL( SCIPcheckStage(scip, "SCIPaddObjoffset", FALSE, FALSE, FALSE, FALSE, FALSE, TRUE, FALSE, FALSE, FALSE, FALSE, FALSE, FALSE, FALSE, FALSE) );

   SCIPprobAddObjoffset(scip->transprob, addval);
   SCIP_CALL( SCIPprimalUpdateObjoffset(scip->primal, SCIPblkmem(scip), scip->set, scip->stat, scip->eventqueue,
         scip->eventfilter, scip->transprob, scip->origprob, scip->tree, scip->reopt, scip->lp) );

   return SCIP_OKAY;
}

/** adds offset of objective function to original problem and to all existing solution in original space
 *
 *  @return \ref SCIP_OKAY is returned if everything worked. otherwise a suitable error code is passed. see \ref
 *          SCIP_Retcode "SCIP_RETCODE" for a complete list of error codes.
 *
 *  @pre This method can be called if @p scip is in one of the following stages:
 *       - \ref SCIP_STAGE_PROBLEM
 */
SCIP_RETCODE SCIPaddOrigObjoffset(
   SCIP*                 scip,               /**< SCIP data structure */
   SCIP_Real             addval              /**< value to add to objective offset */
   )
{
   SCIP_CALL( SCIPcheckStage(scip, "SCIPaddOrigObjoffset", FALSE, TRUE, FALSE, FALSE, FALSE, FALSE, FALSE, FALSE, FALSE, FALSE, FALSE, FALSE, FALSE, FALSE) );

   scip->origprob->objoffset += addval;
   SCIPprimalAddOrigObjoffset(scip->origprimal, scip->set, addval);

   return SCIP_OKAY;
}

/** adds offset of objective function to original problem and to all existing solution in original space
 *
 *  @return \ref SCIP_OKAY is returned if everything worked. otherwise a suitable error code is passed. see \ref
 *          SCIP_Retcode "SCIP_RETCODE" for a complete list of error codes.
 *
 *  @pre This method can be called if @p scip is in one of the following stages:
 *       - \ref SCIP_STAGE_PROBLEM
 */
SCIP_RETCODE SCIPaddOrigObjoffsetExact(
   SCIP*                 scip,               /**< SCIP data structure */
   SCIP_RATIONAL*        addval              /**< value to add to objective offset */
   )
{
   SCIP_CALL( SCIPcheckStage(scip, "SCIPaddOrigObjoffsetExact", FALSE, TRUE, FALSE, FALSE, FALSE, FALSE, FALSE, FALSE, FALSE, FALSE, FALSE, FALSE, FALSE, FALSE) );

   SCIPprobAddObjoffsetExact(scip->origprob, addval);
   SCIPprimalAddOrigObjoffsetExact(scip->origprimal, scip->set, addval);

   return SCIP_OKAY;
}

/** returns the objective offset of the original problem
 *
 *  @return the objective offset of the original problem
 *
 *  @pre This method can be called if @p scip is in one of the following stages:
 *       - \ref SCIP_STAGE_PROBLEM
 *       - \ref SCIP_STAGE_TRANSFORMING
 *       - \ref SCIP_STAGE_TRANSFORMED
 *       - \ref SCIP_STAGE_INITPRESOLVE
 *       - \ref SCIP_STAGE_PRESOLVING
 *       - \ref SCIP_STAGE_EXITPRESOLVE
 *       - \ref SCIP_STAGE_PRESOLVED
 *       - \ref SCIP_STAGE_INITSOLVE
 *       - \ref SCIP_STAGE_SOLVING
 *       - \ref SCIP_STAGE_SOLVED
 */
SCIP_Real SCIPgetOrigObjoffset(
   SCIP*                 scip                /**< SCIP data structure */
   )
{
   SCIP_CALL_ABORT( SCIPcheckStage(scip, "SCIPgetOrigObjoffset", FALSE, TRUE, TRUE, TRUE, TRUE, TRUE, TRUE, TRUE, TRUE, TRUE, TRUE, FALSE, FALSE, FALSE) );

   return scip->origprob->objoffset;
}

/** returns the exact objective offset of the original problem
 *
 *  DO NOT MODIFY THE POINTER RETURNED BY THIS METHOD
 *
 *  @return the exact objective offset of the original problem
 *
 *  @pre This method can be called if @p scip is in one of the following stages:
 *       - \ref SCIP_STAGE_PROBLEM
 *       - \ref SCIP_STAGE_TRANSFORMING
 *       - \ref SCIP_STAGE_TRANSFORMED
 *       - \ref SCIP_STAGE_INITPRESOLVE
 *       - \ref SCIP_STAGE_PRESOLVING
 *       - \ref SCIP_STAGE_EXITPRESOLVE
 *       - \ref SCIP_STAGE_PRESOLVED
 *       - \ref SCIP_STAGE_INITSOLVE
 *       - \ref SCIP_STAGE_SOLVING
 *       - \ref SCIP_STAGE_SOLVED
 */
SCIP_RATIONAL* SCIPgetOrigObjoffsetExact(
   SCIP*                 scip                /**< SCIP data structure */
   )
{
   SCIP_CALL_ABORT( SCIPcheckStage(scip, "SCIPgetOrigObjoffsetExact", FALSE, TRUE, TRUE, TRUE, TRUE, TRUE, TRUE, TRUE, TRUE, TRUE, TRUE, FALSE, FALSE, FALSE) );

   assert(SCIPisExact(scip));

   return scip->origprob->objoffsetexact;
}

/** returns the objective scale of the original problem
 *
 *  @return the objective scale of the original problem
 *
 *  @pre This method can be called if @p scip is in one of the following stages:
 *       - \ref SCIP_STAGE_PROBLEM
 *       - \ref SCIP_STAGE_TRANSFORMING
 *       - \ref SCIP_STAGE_TRANSFORMED
 *       - \ref SCIP_STAGE_INITPRESOLVE
 *       - \ref SCIP_STAGE_PRESOLVING
 *       - \ref SCIP_STAGE_EXITPRESOLVE
 *       - \ref SCIP_STAGE_PRESOLVED
 *       - \ref SCIP_STAGE_INITSOLVE
 *       - \ref SCIP_STAGE_SOLVING
 *       - \ref SCIP_STAGE_SOLVED
 */
SCIP_Real SCIPgetOrigObjscale(
   SCIP*                 scip                /**< SCIP data structure */
   )
{
   SCIP_CALL_ABORT( SCIPcheckStage(scip, "SCIPgetOrigObjscale", FALSE, TRUE, TRUE, TRUE, TRUE, TRUE, TRUE, TRUE, TRUE, TRUE, TRUE, FALSE, FALSE, FALSE) );

   return scip->origprob->objscale;
}

/** returns the objective offset of the transformed problem
 *
 *  @return the objective offset of the transformed problem
 *
 *  @pre This method can be called if @p scip is in one of the following stages:
 *       - \ref SCIP_STAGE_TRANSFORMED
 *       - \ref SCIP_STAGE_INITPRESOLVE
 *       - \ref SCIP_STAGE_PRESOLVING
 *       - \ref SCIP_STAGE_EXITPRESOLVE
 *       - \ref SCIP_STAGE_PRESOLVED
 *       - \ref SCIP_STAGE_INITSOLVE
 *       - \ref SCIP_STAGE_SOLVING
 *       - \ref SCIP_STAGE_SOLVED
 */
SCIP_Real SCIPgetTransObjoffset(
   SCIP*                 scip                /**< SCIP data structure */
   )
{
   SCIP_CALL_ABORT( SCIPcheckStage(scip, "SCIPgetTransObjoffset", FALSE, FALSE, FALSE, TRUE, TRUE, TRUE, TRUE, TRUE, TRUE, TRUE, TRUE, FALSE, FALSE, FALSE) );

   return scip->transprob->objoffset;
}

/** returns the objective scale of the transformed problem
 *
 *  @return the objective scale of the transformed problem
 *
 *  @pre This method can be called if @p scip is in one of the following stages:
 *       - \ref SCIP_STAGE_TRANSFORMED
 *       - \ref SCIP_STAGE_INITPRESOLVE
 *       - \ref SCIP_STAGE_PRESOLVING
 *       - \ref SCIP_STAGE_EXITPRESOLVE
 *       - \ref SCIP_STAGE_PRESOLVED
 *       - \ref SCIP_STAGE_INITSOLVE
 *       - \ref SCIP_STAGE_SOLVING
 *       - \ref SCIP_STAGE_SOLVED
 */
SCIP_Real SCIPgetTransObjscale(
   SCIP*                 scip                /**< SCIP data structure */
   )
{
   SCIP_CALL_ABORT( SCIPcheckStage(scip, "SCIPgetTransObjscale", FALSE, FALSE, FALSE, TRUE, TRUE, TRUE, TRUE, TRUE, TRUE, TRUE, TRUE, FALSE, FALSE, FALSE) );

   return scip->transprob->objscale;
}

/** sets limit on objective function, such that only solutions better than this limit are accepted
 *
 *  @note SCIP will only look for solutions with a strictly better objective value, thus, e.g., prune
 *        all branch-and-bound nodes with dual bound equal or worse to the objective limit.
 *        However, SCIP will also collect solutions with objective value worse than the objective limit and
 *        use them to run improvement heuristics on them.
 *  @note If SCIP can prove that there exists no solution with a strictly better objective value, the solving status
 *        will normally be infeasible (the objective limit is interpreted as part of the problem).
 *        The only exception is that by chance, SCIP found a solution with the same objective value and thus
 *        proved the optimality of this solution, resulting in solution status optimal.
 *
 *  @return \ref SCIP_OKAY is returned if everything worked. otherwise a suitable error code is passed. see \ref
 *          SCIP_Retcode "SCIP_RETCODE" for a complete list of error codes.
 *
 *  @pre This method can be called if @p scip is in one of the following stages:
 *       - \ref SCIP_STAGE_PROBLEM
 *       - \ref SCIP_STAGE_TRANSFORMED
 *       - \ref SCIP_STAGE_INITPRESOLVE
 *       - \ref SCIP_STAGE_PRESOLVING
 *       - \ref SCIP_STAGE_EXITPRESOLVE
 *       - \ref SCIP_STAGE_PRESOLVED
 *       - \ref SCIP_STAGE_SOLVING
 */
SCIP_RETCODE SCIPsetObjlimit(
   SCIP*                 scip,               /**< SCIP data structure */
   SCIP_Real             objlimit            /**< new primal objective limit */
   )
{
   SCIP_Real oldobjlimit;

   SCIP_CALL( SCIPcheckStage(scip, "SCIPsetObjlimit", FALSE, TRUE, FALSE, TRUE, TRUE, TRUE, TRUE, TRUE, FALSE, TRUE, FALSE, FALSE, FALSE, FALSE) );

   switch( scip->set->stage )
   {
   case SCIP_STAGE_PROBLEM:
      SCIPprobSetObjlim(scip->origprob, objlimit);
      break;
   case SCIP_STAGE_PRESOLVED:
      oldobjlimit = SCIPprobGetObjlim(scip->origprob, scip->set);
      assert(oldobjlimit == SCIPprobGetObjlim(scip->transprob, scip->set)); /*lint !e777*/
      if( SCIPtransformObj(scip, objlimit) > SCIPprobInternObjval(scip->transprob, scip->origprob, scip->set, oldobjlimit) && ! scip->set->reopt_enable)
      {
         SCIPerrorMessage("cannot relax objective limit from %.15g to %.15g in presolved stage.\n", oldobjlimit, objlimit);
         return SCIP_INVALIDDATA;
      }
      SCIPprobSetObjlim(scip->origprob, objlimit);
      SCIPprobSetObjlim(scip->transprob, objlimit);
      SCIP_CALL( SCIPprimalUpdateObjlimit(scip->primal, scip->mem->probmem, scip->set, scip->stat, scip->eventqueue,
            scip->eventfilter, scip->transprob, scip->origprob, scip->tree, scip->reopt, scip->lp) );
      break;

   case SCIP_STAGE_TRANSFORMED:
   case SCIP_STAGE_INITPRESOLVE:
   case SCIP_STAGE_PRESOLVING:
   case SCIP_STAGE_EXITPRESOLVE:
   case SCIP_STAGE_SOLVING:
      oldobjlimit = SCIPprobGetObjlim(scip->origprob, scip->set);
      assert(oldobjlimit == SCIPprobGetObjlim(scip->transprob, scip->set)); /*lint !e777*/
      if( SCIPtransformObj(scip, objlimit) > SCIPprobInternObjval(scip->transprob, scip->origprob, scip->set, oldobjlimit) )
      {
         SCIPerrorMessage("cannot relax objective limit from %.15g to %.15g after problem was transformed.\n", oldobjlimit, objlimit);
         return SCIP_INVALIDDATA;
      }
      SCIPprobSetObjlim(scip->origprob, objlimit);
      SCIPprobSetObjlim(scip->transprob, objlimit);
      SCIP_CALL( SCIPprimalUpdateObjlimit(scip->primal, scip->mem->probmem, scip->set, scip->stat, scip->eventqueue,
            scip->eventfilter, scip->transprob, scip->origprob, scip->tree, scip->reopt, scip->lp) );
      break;

   default:
      SCIPerrorMessage("method is not callable in SCIP stage <%d>\n", scip->set->stage);
      return SCIP_INVALIDCALL;
   } /*lint !e788*/

   return SCIP_OKAY;
}

/** returns current limit on objective function
 *
 *  @return the current objective limit of the original problem
 *
 *  @pre This method can be called if @p scip is in one of the following stages:
 *       - \ref SCIP_STAGE_PROBLEM
 *       - \ref SCIP_STAGE_TRANSFORMING
 *       - \ref SCIP_STAGE_TRANSFORMED
 *       - \ref SCIP_STAGE_INITPRESOLVE
 *       - \ref SCIP_STAGE_PRESOLVING
 *       - \ref SCIP_STAGE_EXITPRESOLVE
 *       - \ref SCIP_STAGE_PRESOLVED
 *       - \ref SCIP_STAGE_INITSOLVE
 *       - \ref SCIP_STAGE_SOLVING
 *       - \ref SCIP_STAGE_SOLVED
 */
SCIP_Real SCIPgetObjlimit(
   SCIP*                 scip                /**< SCIP data structure */
   )
{
   SCIP_CALL_ABORT( SCIPcheckStage(scip, "SCIPgetObjlimit", FALSE, TRUE, TRUE, TRUE, TRUE, TRUE, TRUE, TRUE, TRUE, TRUE, TRUE, FALSE, FALSE, FALSE) );

   return SCIPprobGetObjlim(scip->origprob, scip->set);
}

/** informs SCIP, that the objective value is always integral in every feasible solution
 *
 *  @return \ref SCIP_OKAY is returned if everything worked. otherwise a suitable error code is passed. see \ref
 *          SCIP_Retcode "SCIP_RETCODE" for a complete list of error codes.
 *
 *  @pre This method can be called if @p scip is in one of the following stages:
 *       - \ref SCIP_STAGE_PROBLEM
 *       - \ref SCIP_STAGE_TRANSFORMING
 *       - \ref SCIP_STAGE_INITPRESOLVE
 *       - \ref SCIP_STAGE_EXITPRESOLVE
 *       - \ref SCIP_STAGE_SOLVING
 *
 *  @note This function should be used to inform SCIP that the objective function is integral, helping to improve the
 *        performance. This is useful when using column generation. If no column generation (pricing) is used, SCIP
 *        automatically detects whether the objective function is integral or can be scaled to be integral. However, in
 *        any case, the user has to make sure that no variable is added during the solving process that destroys this
 *        property.
 */
SCIP_RETCODE SCIPsetObjIntegral(
   SCIP*                 scip                /**< SCIP data structure */
   )
{
   SCIP_CALL( SCIPcheckStage(scip, "SCIPsetObjIntegral", FALSE, TRUE, TRUE, FALSE, TRUE, FALSE, TRUE, FALSE, FALSE, TRUE, FALSE, FALSE, FALSE, FALSE) );

   switch( scip->set->stage )
   {
   case SCIP_STAGE_PROBLEM:
      SCIPprobSetObjIntegral(scip->origprob);
      return SCIP_OKAY;

   case SCIP_STAGE_TRANSFORMING:
   case SCIP_STAGE_PRESOLVING:
   case SCIP_STAGE_PRESOLVED:
   case SCIP_STAGE_SOLVING:
      SCIPprobSetObjIntegral(scip->transprob);
      return SCIP_OKAY;

   default:
      SCIPerrorMessage("method is not callable in SCIP stage <%d>\n", scip->set->stage);
      return SCIP_INVALIDCALL;
   } /*lint !e788*/
}

/** returns whether the objective value is known to be integral in every feasible solution
 *
 *  @return TRUE, if objective value is known to be always integral, otherwise FALSE
 *
 *  @pre This method can be called if @p scip is in one of the following stages:
 *       - \ref SCIP_STAGE_PROBLEM
 *       - \ref SCIP_STAGE_TRANSFORMING
 *       - \ref SCIP_STAGE_INITPRESOLVE
 *       - \ref SCIP_STAGE_PRESOLVING
 *       - \ref SCIP_STAGE_EXITPRESOLVE
 *       - \ref SCIP_STAGE_PRESOLVED
 *       - \ref SCIP_STAGE_SOLVING
 *
 *  @note If no pricing is performed, SCIP automatically detects whether the objective function is integral or can be
 *        scaled to be integral, helping to improve performance. This function returns the result. Otherwise
 *        SCIPsetObjIntegral() can be used to inform SCIP. However, in any case, the user has to make sure that no
 *        variable is added during the solving process that destroys this property.
 */
SCIP_Bool SCIPisObjIntegral(
   SCIP*                 scip                /**< SCIP data structure */
   )
{
   int v;

   SCIP_CALL_ABORT( SCIPcheckStage(scip, "SCIPisObjIntegral", FALSE, TRUE, TRUE, FALSE, TRUE, TRUE, TRUE, TRUE, FALSE, TRUE, FALSE, FALSE, FALSE, FALSE) );

   switch( scip->set->stage )
   {
   case SCIP_STAGE_PROBLEM:
      /* if the user explicitly added the information that there is an integral objective, return TRUE */
      if( SCIPprobIsObjIntegral(scip->origprob) )
         return TRUE;

      /* if there exist unknown variables, we cannot conclude that the objective value is always integral */
      if ( scip->set->nactivepricers != 0 )
         return FALSE;

      /* if the objective value offset is fractional, the value itself is possibly fractional */
      if ( ! SCIPisIntegral(scip, scip->origprob->objoffset) )
         return FALSE;

      /* scan through the variables */
      for (v = 0; v < scip->origprob->nvars; ++v)
      {
         SCIP_Real obj;

         /* get objective value of variable */
         obj = SCIPvarGetObj(scip->origprob->vars[v]);

         /* check, if objective value is non-zero */
         if ( ! SCIPisZero(scip, obj) )
         {
            /* if variable's objective value is fractional, the problem's objective value may also be fractional */
            if ( ! SCIPisIntegral(scip, obj) )
               break;

            /* if variable with non-zero objective value is continuous, the problem's objective value may be fractional */
            if ( !SCIPvarIsIntegral(scip->origprob->vars[v]) )
               break;
         }
      }

      /* we do not store the result, since we assume that the original problem might be changed */
      if ( v == scip->origprob->nvars )
         return TRUE;
      return FALSE;

   case SCIP_STAGE_TRANSFORMING:
   case SCIP_STAGE_INITPRESOLVE:
   case SCIP_STAGE_PRESOLVING:
   case SCIP_STAGE_EXITPRESOLVE:
   case SCIP_STAGE_PRESOLVED:
   case SCIP_STAGE_SOLVING:
      return SCIPprobIsObjIntegral(scip->transprob);

   default:
      SCIPerrorMessage("invalid SCIP stage <%d>\n", scip->set->stage);
      SCIPABORT();
      return FALSE; /*lint !e527*/
   } /*lint !e788*/
}

/** returns the Euclidean norm of the objective function vector (available only for transformed problem)
 *
 *  @return the Euclidean norm of the transformed objective function vector
 *
 *  @pre This method can be called if @p scip is in one of the following stages:
 *       - \ref SCIP_STAGE_TRANSFORMED
 *       - \ref SCIP_STAGE_INITPRESOLVE
 *       - \ref SCIP_STAGE_PRESOLVING
 *       - \ref SCIP_STAGE_EXITPRESOLVE
 *       - \ref SCIP_STAGE_PRESOLVED
 *       - \ref SCIP_STAGE_INITSOLVE
 *       - \ref SCIP_STAGE_SOLVING
 *       - \ref SCIP_STAGE_SOLVED
 *       - \ref SCIP_STAGE_EXITSOLVE
 */
SCIP_Real SCIPgetObjNorm(
   SCIP*                 scip                /**< SCIP data structure */
   )
{
   SCIP_CALL_ABORT( SCIPcheckStage(scip, "SCIPgetObjNorm", FALSE, FALSE, FALSE, TRUE, TRUE, TRUE, TRUE, TRUE, TRUE, TRUE, TRUE, TRUE, FALSE, FALSE) );

   if( scip->lp->objsqrnormunreliable )
      SCIPlpRecalculateObjSqrNorm(scip->set, scip->lp);
   assert(!scip->lp->objsqrnormunreliable);

   return SCIPlpGetObjNorm(scip->lp);
}

/** adds variable to the problem
 *
 *  @return \ref SCIP_OKAY is returned if everything worked. Otherwise a suitable error code is passed. See \ref
 *          SCIP_Retcode "SCIP_RETCODE" for a complete list of error codes.
 *
 *  @pre This method can be called if @p scip is in one of the following stages:
 *       - \ref SCIP_STAGE_PROBLEM
 *       - \ref SCIP_STAGE_TRANSFORMING
 *       - \ref SCIP_STAGE_INITPRESOLVE
 *       - \ref SCIP_STAGE_PRESOLVING
 *       - \ref SCIP_STAGE_EXITPRESOLVE
 *       - \ref SCIP_STAGE_PRESOLVED
 *       - \ref SCIP_STAGE_SOLVING
 */
SCIP_RETCODE SCIPaddVar(
   SCIP*                 scip,               /**< SCIP data structure */
   SCIP_VAR*             var                 /**< variable to add */
   )
{
   SCIP_CALL( SCIPcheckStage(scip, "SCIPaddVar", FALSE, TRUE, TRUE, FALSE, TRUE, TRUE, TRUE, TRUE, FALSE, TRUE, FALSE, FALSE, FALSE, FALSE) );

   /* avoid inserting the same variable twice */
   if( SCIPvarGetProbindex(var) != -1 )
      return SCIP_OKAY;

   /* insert the negation variable x instead of the negated variable x' in x' = offset - x */
   if( SCIPvarGetStatus(var) == SCIP_VARSTATUS_NEGATED )
   {
      assert(SCIPvarGetNegationVar(var) != NULL);
      SCIP_CALL( SCIPaddVar(scip, SCIPvarGetNegationVar(var)) );
      return SCIP_OKAY;
   }

   /* exact variable data should be available if and only if exact solving is turned on */
   if( SCIPisExact(scip) && !SCIPvarIsExact(var) )
   {
      SCIPerrorMessage("cannot add variable without exact data while exact solving is enabled\n");
      return SCIP_INVALIDDATA;
   }
   else if( !SCIPisExact(scip) && SCIPvarIsExact(var) )
   {
      SCIPerrorMessage("cannot add variable with exact data while exact solving is disabled\n");
      return SCIP_INVALIDDATA;
   }

   switch( scip->set->stage )
   {
   case SCIP_STAGE_PROBLEM:
      if( SCIPvarGetStatus(var) != SCIP_VARSTATUS_ORIGINAL )
      {
         SCIPerrorMessage("cannot add transformed variables to original problem\n");
         return SCIP_INVALIDDATA;
      }
      SCIP_CALL( SCIPprobAddVar(scip->origprob, scip->mem->probmem, scip->set, scip->lp, scip->branchcand,
            scip->eventqueue, scip->eventfilter, var) );
      return SCIP_OKAY;

   case SCIP_STAGE_TRANSFORMING:
   case SCIP_STAGE_INITPRESOLVE:
   case SCIP_STAGE_PRESOLVING:
   case SCIP_STAGE_EXITPRESOLVE:
   case SCIP_STAGE_PRESOLVED:
   case SCIP_STAGE_SOLVING:
      /* check variable's status */
      if( SCIPvarGetStatus(var) == SCIP_VARSTATUS_ORIGINAL )
      {
         SCIPerrorMessage("cannot add original variables to transformed problem\n");
         return SCIP_INVALIDDATA;
      }
      else if( SCIPvarGetStatus(var) != SCIP_VARSTATUS_LOOSE && SCIPvarGetStatus(var) != SCIP_VARSTATUS_COLUMN )
      {
         SCIPerrorMessage("cannot add fixed or aggregated variables to transformed problem\n");
         return SCIP_INVALIDDATA;
      }
      SCIP_CALL( SCIPprobAddVar(scip->transprob, scip->mem->probmem, scip->set, scip->lp,
            scip->branchcand, scip->eventqueue, scip->eventfilter, var) );
      return SCIP_OKAY;

   default:
      SCIPerrorMessage("invalid SCIP stage <%d>\n", scip->set->stage);
      return SCIP_INVALIDCALL;
   }  /*lint !e788*/
}

/** adds variable to the problem and uses it as pricing candidate to enter the LP
 *
 *  @return \ref SCIP_OKAY is returned if everything worked. Otherwise a suitable error code is passed. See \ref
 *          SCIP_Retcode "SCIP_RETCODE" for a complete list of error codes.
 *
 *  @pre This method can only be called if @p scip is in stage \ref SCIP_STAGE_SOLVING
 */
SCIP_RETCODE SCIPaddPricedVar(
   SCIP*                 scip,               /**< SCIP data structure */
   SCIP_VAR*             var,                /**< variable to add */
   SCIP_Real             score               /**< pricing score of variable (the larger, the better the variable) */
   )
{
   SCIP_CALL( SCIPcheckStage(scip, "SCIPaddPricedVar", FALSE, FALSE, FALSE, FALSE, FALSE, FALSE, FALSE, FALSE, FALSE, TRUE, FALSE, FALSE, FALSE, FALSE) );

   /* insert the negation variable x instead of the negated variable x' in x' = offset - x */
   if( SCIPvarGetStatus(var) == SCIP_VARSTATUS_NEGATED )
   {
      assert(SCIPvarGetNegationVar(var) != NULL);
      SCIP_CALL( SCIPaddPricedVar(scip, SCIPvarGetNegationVar(var), score) );
      return SCIP_OKAY;
   }

   /* add variable to problem if not yet inserted */
   if( SCIPvarGetProbindex(var) == -1 )
   {
      /* check variable's status */
      if( SCIPvarGetStatus(var) == SCIP_VARSTATUS_ORIGINAL )
      {
         SCIPerrorMessage("cannot add original variables to transformed problem\n");
         return SCIP_INVALIDDATA;
      }
      else if( SCIPvarGetStatus(var) != SCIP_VARSTATUS_LOOSE && SCIPvarGetStatus(var) != SCIP_VARSTATUS_COLUMN )
      {
         SCIPerrorMessage("cannot add fixed or aggregated variables to transformed problem\n");
         return SCIP_INVALIDDATA;
      }
      SCIP_CALL( SCIPprobAddVar(scip->transprob, scip->mem->probmem, scip->set, scip->lp,
            scip->branchcand, scip->eventqueue, scip->eventfilter, var) );
   }

   /* add variable to pricing storage */
   SCIP_CALL( SCIPpricestoreAddVar(scip->pricestore, scip->mem->probmem, scip->set, scip->eventqueue, scip->lp, var, score,
         (SCIPtreeGetCurrentDepth(scip->tree) == 0)) );

   return SCIP_OKAY;
}

/** removes variable from the problem
 *
 *  @return \ref SCIP_OKAY is returned if everything worked. Otherwise a suitable error code is passed. See \ref
 *          SCIP_Retcode "SCIP_RETCODE" for a complete list of error codes.
 *
 *  @warning The variable is not deleted from the constraints when in SCIP_STAGE_PROBLEM.  In this stage, it is the
 *           user's responsibility to ensure the variable has been removed from all constraints or the constraints
 *           deleted.
 *
 *  @pre This method can be called if @p scip is in one of the following stages:
 *       - \ref SCIP_STAGE_PROBLEM
 *       - \ref SCIP_STAGE_TRANSFORMING
 *       - \ref SCIP_STAGE_TRANSFORMED
 *       - \ref SCIP_STAGE_PRESOLVING
 *       - \ref SCIP_STAGE_FREETRANS
 */
SCIP_RETCODE SCIPdelVar(
   SCIP*                 scip,               /**< SCIP data structure */
   SCIP_VAR*             var,                /**< variable to delete */
   SCIP_Bool*            deleted             /**< pointer to store whether marking variable to be deleted was successful */
   )
{
   assert(scip != NULL);
   assert(var != NULL);
   assert(deleted != NULL);

   SCIP_CALL( SCIPcheckStage(scip, "SCIPdelVar", FALSE, TRUE, TRUE, TRUE, FALSE, TRUE, FALSE, TRUE, FALSE, TRUE, FALSE, TRUE, TRUE, FALSE) );

   switch( scip->set->stage )
   {
   case SCIP_STAGE_PROBLEM:
      if( SCIPvarGetStatus(var) != SCIP_VARSTATUS_ORIGINAL )
      {
         SCIPerrorMessage("cannot remove transformed variables from original problem\n");
         return SCIP_INVALIDDATA;
      }
      SCIP_CALL( SCIPprobDelVar(scip->origprob, scip->mem->probmem, scip->set, scip->eventqueue, var, deleted) );

      /* delete the variables from the problems that were marked to be deleted */
      SCIP_CALL( SCIPprobPerformVarDeletions(scip->origprob, scip->mem->probmem, scip->set, scip->stat, scip->eventqueue, scip->cliquetable, scip->lp, scip->branchcand) );

      return SCIP_OKAY;

   case SCIP_STAGE_TRANSFORMING:
   case SCIP_STAGE_TRANSFORMED:
   case SCIP_STAGE_PRESOLVING:
      /* check variable's status */
      if( SCIPvarGetStatus(var) == SCIP_VARSTATUS_ORIGINAL )
      {
         SCIPerrorMessage("cannot remove original variables from transformed problem\n");
         return SCIP_INVALIDDATA;
      }
      else if( SCIPvarGetStatus(var) != SCIP_VARSTATUS_LOOSE && SCIPvarGetStatus(var) != SCIP_VARSTATUS_COLUMN )
      {
         SCIPerrorMessage("cannot remove fixed or aggregated variables from transformed problem\n");
         return SCIP_INVALIDDATA;
      }

      SCIP_CALL( SCIPprobDelVar(scip->transprob, scip->mem->probmem, scip->set, scip->eventqueue, var, deleted) );

      return SCIP_OKAY;
   case SCIP_STAGE_FREETRANS:
      /* in FREETRANS stage, we don't need to remove the variable, because the transformed problem is freed anyways */
      *deleted = FALSE;

      return SCIP_OKAY;
   default:
      SCIPerrorMessage("invalid SCIP stage <%d>\n", scip->set->stage);
      return SCIP_INVALIDCALL;
   }  /*lint !e788*/
}

/** gets variables of the problem along with the numbers of different variable types; data may become invalid after
 *  calls to SCIPchgVarType(), SCIPfixVar(), SCIPaggregateVars(), and SCIPmultiaggregateVar()
 *
 *  @return \ref SCIP_OKAY is returned if everything worked. Otherwise a suitable error code is passed. See \ref
 *          SCIP_Retcode "SCIP_RETCODE" for a complete list of error codes.
 *
 *  @pre This method can be called if @p scip is in one of the following stages:
 *       - \ref SCIP_STAGE_PROBLEM
 *       - \ref SCIP_STAGE_TRANSFORMED
 *       - \ref SCIP_STAGE_INITPRESOLVE
 *       - \ref SCIP_STAGE_PRESOLVING
 *       - \ref SCIP_STAGE_EXITPRESOLVE
 *       - \ref SCIP_STAGE_PRESOLVED
 *       - \ref SCIP_STAGE_INITSOLVE
 *       - \ref SCIP_STAGE_SOLVING
 *       - \ref SCIP_STAGE_SOLVED
 *       - \ref SCIP_STAGE_EXITSOLVE
 */
SCIP_RETCODE SCIPgetVarsData(
   SCIP*                 scip,               /**< SCIP data structure */
   SCIP_VAR***           vars,               /**< pointer to store variables array or NULL if not needed */
   int*                  nvars,              /**< pointer to store number of variables or NULL if not needed */
   int*                  nbinvars,           /**< pointer to store number of binary variables or NULL if not needed */
   int*                  nintvars,           /**< pointer to store number of integer variables or NULL if not needed */
   int*                  nimplvars,          /**< pointer to store number of implied integral vars or NULL if not needed */
   int*                  ncontvars           /**< pointer to store number of continuous variables or NULL if not needed */
   )
{
   SCIP_CALL( SCIPcheckStage(scip, "SCIPgetVarsData", FALSE, TRUE, FALSE, TRUE, TRUE, TRUE, TRUE, TRUE, TRUE, TRUE, TRUE, TRUE, FALSE, FALSE) );

   switch( scip->set->stage )
   {
   case SCIP_STAGE_PROBLEM:
      if( vars != NULL )
         *vars = scip->origprob->vars;
      if( nvars != NULL )
         *nvars = scip->origprob->nvars;
      if( nbinvars != NULL )
         *nbinvars = scip->origprob->nbinvars;
      if( nintvars != NULL )
         *nintvars = scip->origprob->nintvars;
      if( nimplvars != NULL )
         *nimplvars = SCIPprobGetNImplVars(scip->origprob);
      if( ncontvars != NULL )
         *ncontvars = scip->origprob->ncontvars;
      return SCIP_OKAY;

   case SCIP_STAGE_TRANSFORMED:
   case SCIP_STAGE_INITPRESOLVE:
   case SCIP_STAGE_PRESOLVING:
   case SCIP_STAGE_EXITPRESOLVE:
   case SCIP_STAGE_PRESOLVED:
   case SCIP_STAGE_INITSOLVE:
   case SCIP_STAGE_SOLVING:
   case SCIP_STAGE_SOLVED:
   case SCIP_STAGE_EXITSOLVE:
      if( vars != NULL )
         *vars = scip->transprob->vars;
      if( nvars != NULL )
         *nvars = scip->transprob->nvars;
      if( nbinvars != NULL )
         *nbinvars = scip->transprob->nbinvars;
      if( nintvars != NULL )
         *nintvars = scip->transprob->nintvars;
      if( nimplvars != NULL )
         *nimplvars = SCIPprobGetNImplVars(scip->transprob);
      if( ncontvars != NULL )
         *ncontvars = scip->transprob->ncontvars;
      return SCIP_OKAY;

   default:
      SCIPerrorMessage("invalid SCIP stage <%d>\n", scip->set->stage);
      return SCIP_INVALIDCALL;
   }  /*lint !e788*/
}

/** gets array with active problem variables
 *
 *  @return array with active problem variables
 *
 *  @note Variables in the array are grouped in following order:
 *        - binaries
 *        - integers
 *        - implied integral binaries
 *        - implied integral integers
 *        - implied integral continuous
 *        - continuous
 *
 *  @warning Modifying a variable status (e.g. with SCIPfixVar(), SCIPaggregateVars(), and SCIPmultiaggregateVar())
 *           or a variable type (e.g. with SCIPchgVarType() and SCIPchgVarImplType())
 *           may invalidate or resort the data array.
 *
 *  @pre This method can be called if @p scip is in one of the following stages:
 *       - \ref SCIP_STAGE_PROBLEM
 *       - \ref SCIP_STAGE_TRANSFORMED
 *       - \ref SCIP_STAGE_INITPRESOLVE
 *       - \ref SCIP_STAGE_PRESOLVING
 *       - \ref SCIP_STAGE_EXITPRESOLVE
 *       - \ref SCIP_STAGE_PRESOLVED
 *       - \ref SCIP_STAGE_INITSOLVE
 *       - \ref SCIP_STAGE_SOLVING
 *       - \ref SCIP_STAGE_SOLVED
 *       - \ref SCIP_STAGE_EXITSOLVE
 */
SCIP_VAR** SCIPgetVars(
   SCIP*                 scip                /**< SCIP data structure */
   )
{
   SCIP_CALL_ABORT( SCIPcheckStage(scip, "SCIPgetVars", FALSE, TRUE, FALSE, TRUE, TRUE, TRUE, TRUE, TRUE, TRUE, TRUE, TRUE, TRUE, FALSE, FALSE) );

   switch( scip->set->stage )
   {
   case SCIP_STAGE_PROBLEM:
      return scip->origprob->vars;

   case SCIP_STAGE_TRANSFORMED:
   case SCIP_STAGE_INITPRESOLVE:
   case SCIP_STAGE_PRESOLVING:
   case SCIP_STAGE_EXITPRESOLVE:
   case SCIP_STAGE_PRESOLVED:
   case SCIP_STAGE_INITSOLVE:
   case SCIP_STAGE_SOLVING:
   case SCIP_STAGE_SOLVED:
   case SCIP_STAGE_EXITSOLVE:
      return scip->transprob->vars;

   default:
      SCIPerrorMessage("invalid SCIP stage <%d>\n", scip->set->stage);
      SCIPABORT();
      return NULL; /*lint !e527*/
   }  /*lint !e788*/
}

/** gets number of active problem variables
 *
 *  @return the number of active problem variables
 *
 *  @pre This method can be called if @p scip is in one of the following stages:
 *       - \ref SCIP_STAGE_PROBLEM
 *       - \ref SCIP_STAGE_TRANSFORMED
 *       - \ref SCIP_STAGE_INITPRESOLVE
 *       - \ref SCIP_STAGE_PRESOLVING
 *       - \ref SCIP_STAGE_EXITPRESOLVE
 *       - \ref SCIP_STAGE_PRESOLVED
 *       - \ref SCIP_STAGE_INITSOLVE
 *       - \ref SCIP_STAGE_SOLVING
 *       - \ref SCIP_STAGE_SOLVED
 *       - \ref SCIP_STAGE_EXITSOLVE
 */
int SCIPgetNVars(
   SCIP*                 scip                /**< SCIP data structure */
   )
{
   SCIP_CALL_ABORT( SCIPcheckStage(scip, "SCIPgetNVars", FALSE, TRUE, FALSE, TRUE, TRUE, TRUE, TRUE, TRUE, TRUE, TRUE, TRUE, TRUE, FALSE, FALSE) );

   switch( scip->set->stage )
   {
   case SCIP_STAGE_PROBLEM:
      return scip->origprob->nvars;

   case SCIP_STAGE_TRANSFORMED:
   case SCIP_STAGE_INITPRESOLVE:
   case SCIP_STAGE_PRESOLVING:
   case SCIP_STAGE_EXITPRESOLVE:
   case SCIP_STAGE_PRESOLVED:
   case SCIP_STAGE_INITSOLVE:
   case SCIP_STAGE_SOLVING:
   case SCIP_STAGE_SOLVED:
   case SCIP_STAGE_EXITSOLVE:
      return scip->transprob->nvars;

   default:
      SCIPerrorMessage("invalid SCIP stage <%d>\n", scip->set->stage);
      SCIPABORT();
      return 0; /*lint !e527*/
   }  /*lint !e788*/
}

/** gets number of binary active problem variables
 *
 *  @return the number of binary active problem variables
 *
 *  @note This function does not count binary variables which are implied integral.
 *
 *  @pre This method can be called if @p scip is in one of the following stages:
 *       - \ref SCIP_STAGE_PROBLEM
 *       - \ref SCIP_STAGE_TRANSFORMED
 *       - \ref SCIP_STAGE_INITPRESOLVE
 *       - \ref SCIP_STAGE_PRESOLVING
 *       - \ref SCIP_STAGE_EXITPRESOLVE
 *       - \ref SCIP_STAGE_PRESOLVED
 *       - \ref SCIP_STAGE_INITSOLVE
 *       - \ref SCIP_STAGE_SOLVING
 *       - \ref SCIP_STAGE_SOLVED
 *       - \ref SCIP_STAGE_EXITSOLVE
 */
int SCIPgetNBinVars(
   SCIP*                 scip                /**< SCIP data structure */
   )
{
   SCIP_CALL_ABORT( SCIPcheckStage(scip, "SCIPgetNBinVars", FALSE, TRUE, FALSE, TRUE, TRUE, TRUE, TRUE, TRUE, TRUE, TRUE, TRUE, TRUE, FALSE, FALSE) );

   switch( scip->set->stage )
   {
   case SCIP_STAGE_PROBLEM:
      return scip->origprob->nbinvars;

   case SCIP_STAGE_TRANSFORMED:
   case SCIP_STAGE_INITPRESOLVE:
   case SCIP_STAGE_PRESOLVING:
   case SCIP_STAGE_EXITPRESOLVE:
   case SCIP_STAGE_PRESOLVED:
   case SCIP_STAGE_INITSOLVE:
   case SCIP_STAGE_SOLVING:
   case SCIP_STAGE_SOLVED:
   case SCIP_STAGE_EXITSOLVE:
      return scip->transprob->nbinvars;

   default:
      SCIPerrorMessage("invalid SCIP stage <%d>\n", scip->set->stage);
      SCIPABORT();
      return 0; /*lint !e527*/
   }  /*lint !e788*/
}

/** gets number of integer active problem variables
 *
 *  @return the number of integer active problem variables
 *
 *  @note This function does not count integer variables which are implied integral.
 *
 *  @pre This method can be called if @p scip is in one of the following stages:
 *       - \ref SCIP_STAGE_PROBLEM
 *       - \ref SCIP_STAGE_TRANSFORMED
 *       - \ref SCIP_STAGE_INITPRESOLVE
 *       - \ref SCIP_STAGE_PRESOLVING
 *       - \ref SCIP_STAGE_EXITPRESOLVE
 *       - \ref SCIP_STAGE_PRESOLVED
 *       - \ref SCIP_STAGE_INITSOLVE
 *       - \ref SCIP_STAGE_SOLVING
 *       - \ref SCIP_STAGE_SOLVED
 *       - \ref SCIP_STAGE_EXITSOLVE
 */
int SCIPgetNIntVars(
   SCIP*                 scip                /**< SCIP data structure */
   )
{
   SCIP_CALL_ABORT( SCIPcheckStage(scip, "SCIPgetNIntVars", FALSE, TRUE, FALSE, TRUE, TRUE, TRUE, TRUE, TRUE, TRUE, TRUE, TRUE, TRUE, FALSE, FALSE) );

   switch( scip->set->stage )
   {
   case SCIP_STAGE_PROBLEM:
      return scip->origprob->nintvars;

   case SCIP_STAGE_TRANSFORMED:
   case SCIP_STAGE_INITPRESOLVE:
   case SCIP_STAGE_PRESOLVING:
   case SCIP_STAGE_EXITPRESOLVE:
   case SCIP_STAGE_PRESOLVED:
   case SCIP_STAGE_INITSOLVE:
   case SCIP_STAGE_SOLVING:
   case SCIP_STAGE_SOLVED:
   case SCIP_STAGE_EXITSOLVE:
      return scip->transprob->nintvars;

   default:
      SCIPerrorMessage("invalid SCIP stage <%d>\n", scip->set->stage);
      SCIPABORT();
      return 0; /*lint !e527*/
   }  /*lint !e788*/
}

/** gets number of implied integral active problem variables
 *
 *  @return the number of implied integral active problem variables
 *
 *  @note This function counts binary, integer, and continuous variables which are implied integral.
 *
 *  @pre This method can be called if @p scip is in one of the following stages:
 *       - \ref SCIP_STAGE_PROBLEM
 *       - \ref SCIP_STAGE_TRANSFORMED
 *       - \ref SCIP_STAGE_INITPRESOLVE
 *       - \ref SCIP_STAGE_PRESOLVING
 *       - \ref SCIP_STAGE_EXITPRESOLVE
 *       - \ref SCIP_STAGE_PRESOLVED
 *       - \ref SCIP_STAGE_INITSOLVE
 *       - \ref SCIP_STAGE_SOLVING
 *       - \ref SCIP_STAGE_SOLVED
 *       - \ref SCIP_STAGE_EXITSOLVE
 */
int SCIPgetNImplVars(
   SCIP*                 scip                /**< SCIP data structure */
   )
{
   SCIP_CALL_ABORT( SCIPcheckStage(scip, "SCIPgetNImplVars", FALSE, TRUE, FALSE, TRUE, TRUE, TRUE, TRUE, TRUE, TRUE, TRUE, TRUE, TRUE, FALSE, FALSE) );

   switch( scip->set->stage )
   {
   case SCIP_STAGE_PROBLEM:
      return SCIPprobGetNImplVars(scip->origprob);

   case SCIP_STAGE_TRANSFORMED:
   case SCIP_STAGE_INITPRESOLVE:
   case SCIP_STAGE_PRESOLVING:
   case SCIP_STAGE_EXITPRESOLVE:
   case SCIP_STAGE_PRESOLVED:
   case SCIP_STAGE_INITSOLVE:
   case SCIP_STAGE_SOLVING:
   case SCIP_STAGE_SOLVED:
   case SCIP_STAGE_EXITSOLVE:
      return SCIPprobGetNImplVars(scip->transprob);

   default:
      SCIPerrorMessage("invalid SCIP stage <%d>\n", scip->set->stage);
      SCIPABORT();
      return 0; /*lint !e527*/
   }  /*lint !e788*/
}

/** gets number of binary implied integral active problem variables
 *
 *  @return the number of binary implied integral active problem variables
 *
 *  @pre This method can be called if @p scip is in one of the following stages:
 *       - \ref SCIP_STAGE_PROBLEM
 *       - \ref SCIP_STAGE_TRANSFORMED
 *       - \ref SCIP_STAGE_INITPRESOLVE
 *       - \ref SCIP_STAGE_PRESOLVING
 *       - \ref SCIP_STAGE_EXITPRESOLVE
 *       - \ref SCIP_STAGE_PRESOLVED
 *       - \ref SCIP_STAGE_INITSOLVE
 *       - \ref SCIP_STAGE_SOLVING
 *       - \ref SCIP_STAGE_SOLVED
 *       - \ref SCIP_STAGE_EXITSOLVE
 */
int SCIPgetNBinImplVars(
   SCIP*                 scip                /**< SCIP data structure */
   )
{
   SCIP_CALL_ABORT( SCIPcheckStage(scip, "SCIPgetNBinImplVars", FALSE, TRUE, FALSE, TRUE, TRUE, TRUE, TRUE, TRUE, TRUE, TRUE, TRUE, TRUE, FALSE, FALSE) );

   switch( scip->set->stage )
   {
      case SCIP_STAGE_PROBLEM:
         return scip->origprob->nbinimplvars;

      case SCIP_STAGE_TRANSFORMED:
      case SCIP_STAGE_INITPRESOLVE:
      case SCIP_STAGE_PRESOLVING:
      case SCIP_STAGE_EXITPRESOLVE:
      case SCIP_STAGE_PRESOLVED:
      case SCIP_STAGE_INITSOLVE:
      case SCIP_STAGE_SOLVING:
      case SCIP_STAGE_SOLVED:
      case SCIP_STAGE_EXITSOLVE:
         return scip->transprob->nbinimplvars;

      default:
         SCIPerrorMessage("invalid SCIP stage <%d>\n", scip->set->stage);
         SCIPABORT();
         return 0; /*lint !e527*/
   }  /*lint !e788*/
}

/** gets number of integer implied integral active problem variables
 *
 *  @return the number of integer implied integral active problem variables
 *
 *  @pre This method can be called if @p scip is in one of the following stages:
 *       - \ref SCIP_STAGE_PROBLEM
 *       - \ref SCIP_STAGE_TRANSFORMED
 *       - \ref SCIP_STAGE_INITPRESOLVE
 *       - \ref SCIP_STAGE_PRESOLVING
 *       - \ref SCIP_STAGE_EXITPRESOLVE
 *       - \ref SCIP_STAGE_PRESOLVED
 *       - \ref SCIP_STAGE_INITSOLVE
 *       - \ref SCIP_STAGE_SOLVING
 *       - \ref SCIP_STAGE_SOLVED
 *       - \ref SCIP_STAGE_EXITSOLVE
 */
int SCIPgetNIntImplVars(
   SCIP*                 scip                /**< SCIP data structure */
   )
{
   SCIP_CALL_ABORT( SCIPcheckStage(scip, "SCIPgetNIntImplVars", FALSE, TRUE, FALSE, TRUE, TRUE, TRUE, TRUE, TRUE, TRUE, TRUE, TRUE, TRUE, FALSE, FALSE) );

   switch( scip->set->stage )
   {
      case SCIP_STAGE_PROBLEM:
         return scip->origprob->nintimplvars;

      case SCIP_STAGE_TRANSFORMED:
      case SCIP_STAGE_INITPRESOLVE:
      case SCIP_STAGE_PRESOLVING:
      case SCIP_STAGE_EXITPRESOLVE:
      case SCIP_STAGE_PRESOLVED:
      case SCIP_STAGE_INITSOLVE:
      case SCIP_STAGE_SOLVING:
      case SCIP_STAGE_SOLVED:
      case SCIP_STAGE_EXITSOLVE:
         return scip->transprob->nintimplvars;

      default:
         SCIPerrorMessage("invalid SCIP stage <%d>\n", scip->set->stage);
         SCIPABORT();
         return 0; /*lint !e527*/
   }  /*lint !e788*/
}

/** gets number of continuous implied integral active problem variables
 *
 *  @return the number of continuous implied integral active problem variables
 *
 *  @pre This method can be called if @p scip is in one of the following stages:
 *       - \ref SCIP_STAGE_PROBLEM
 *       - \ref SCIP_STAGE_TRANSFORMED
 *       - \ref SCIP_STAGE_INITPRESOLVE
 *       - \ref SCIP_STAGE_PRESOLVING
 *       - \ref SCIP_STAGE_EXITPRESOLVE
 *       - \ref SCIP_STAGE_PRESOLVED
 *       - \ref SCIP_STAGE_INITSOLVE
 *       - \ref SCIP_STAGE_SOLVING
 *       - \ref SCIP_STAGE_SOLVED
 *       - \ref SCIP_STAGE_EXITSOLVE
 */
int SCIPgetNContImplVars(
   SCIP*                 scip                /**< SCIP data structure */
   )
{
   SCIP_CALL_ABORT( SCIPcheckStage(scip, "SCIPgetNContImplVars", FALSE, TRUE, FALSE, TRUE, TRUE, TRUE, TRUE, TRUE, TRUE, TRUE, TRUE, TRUE, FALSE, FALSE) );

   switch( scip->set->stage )
   {
      case SCIP_STAGE_PROBLEM:
         return scip->origprob->ncontimplvars;

      case SCIP_STAGE_TRANSFORMED:
      case SCIP_STAGE_INITPRESOLVE:
      case SCIP_STAGE_PRESOLVING:
      case SCIP_STAGE_EXITPRESOLVE:
      case SCIP_STAGE_PRESOLVED:
      case SCIP_STAGE_INITSOLVE:
      case SCIP_STAGE_SOLVING:
      case SCIP_STAGE_SOLVED:
      case SCIP_STAGE_EXITSOLVE:
         return scip->transprob->ncontimplvars;

      default:
         SCIPerrorMessage("invalid SCIP stage <%d>\n", scip->set->stage);
         SCIPABORT();
         return 0; /*lint !e527*/
   }  /*lint !e788*/
}

/** gets number of continuous active problem variables
 *
 *  @return the number of continuous active problem variables
 *
 *  @note This function does not count continuous variables which are implied integral.
 *
 *  @pre This method can be called if @p scip is in one of the following stages:
 *       - \ref SCIP_STAGE_PROBLEM
 *       - \ref SCIP_STAGE_TRANSFORMED
 *       - \ref SCIP_STAGE_INITPRESOLVE
 *       - \ref SCIP_STAGE_PRESOLVING
 *       - \ref SCIP_STAGE_EXITPRESOLVE
 *       - \ref SCIP_STAGE_PRESOLVED
 *       - \ref SCIP_STAGE_INITSOLVE
 *       - \ref SCIP_STAGE_SOLVING
 *       - \ref SCIP_STAGE_SOLVED
 *       - \ref SCIP_STAGE_EXITSOLVE
 */
int SCIPgetNContVars(
   SCIP*                 scip                /**< SCIP data structure */
   )
{
   SCIP_CALL_ABORT( SCIPcheckStage(scip, "SCIPgetNContVars", FALSE, TRUE, FALSE, TRUE, TRUE, TRUE, TRUE, TRUE, TRUE, TRUE, TRUE, TRUE, FALSE, FALSE) );

   switch( scip->set->stage )
   {
   case SCIP_STAGE_PROBLEM:
      return scip->origprob->ncontvars;

   case SCIP_STAGE_TRANSFORMED:
   case SCIP_STAGE_INITPRESOLVE:
   case SCIP_STAGE_PRESOLVING:
   case SCIP_STAGE_EXITPRESOLVE:
   case SCIP_STAGE_PRESOLVED:
   case SCIP_STAGE_INITSOLVE:
   case SCIP_STAGE_SOLVING:
   case SCIP_STAGE_SOLVED:
   case SCIP_STAGE_EXITSOLVE:
      return scip->transprob->ncontvars;

   default:
      SCIPerrorMessage("invalid SCIP stage <%d>\n", scip->set->stage);
      SCIPABORT();
      return 0; /*lint !e527*/
   }  /*lint !e788*/
}

/** gets number of active problem variables with a non-zero objective coefficient
 *
 *  @note In case of the original problem the number of variables is counted. In case of the transformed problem the
 *        number of variables is just returned since it is stored internally
 *
 *  @return the number of active problem variables with a non-zero objective coefficient
 *
 *  @pre This method can be called if @p scip is in one of the following stages:
 *       - \ref SCIP_STAGE_PROBLEM
 *       - \ref SCIP_STAGE_TRANSFORMED
 *       - \ref SCIP_STAGE_INITPRESOLVE
 *       - \ref SCIP_STAGE_PRESOLVING
 *       - \ref SCIP_STAGE_EXITPRESOLVE
 *       - \ref SCIP_STAGE_PRESOLVED
 *       - \ref SCIP_STAGE_INITSOLVE
 *       - \ref SCIP_STAGE_SOLVING
 *       - \ref SCIP_STAGE_SOLVED
 */
int SCIPgetNObjVars(
   SCIP*                 scip                /**< SCIP data structure */
   )
{
   SCIP_CALL_ABORT( SCIPcheckStage(scip, "SCIPgetNObjVars", FALSE, TRUE, FALSE, TRUE, TRUE, TRUE, TRUE, TRUE, TRUE, TRUE, TRUE, FALSE, FALSE, FALSE) );

   switch( scip->set->stage )
   {
   case SCIP_STAGE_PROBLEM:
      return SCIPprobGetNObjVars(scip->origprob, scip->set);

   case SCIP_STAGE_TRANSFORMED:
   case SCIP_STAGE_INITPRESOLVE:
   case SCIP_STAGE_PRESOLVING:
   case SCIP_STAGE_EXITPRESOLVE:
   case SCIP_STAGE_PRESOLVED:
   case SCIP_STAGE_INITSOLVE:
   case SCIP_STAGE_SOLVING:
   case SCIP_STAGE_SOLVED:
      return SCIPprobGetNObjVars(scip->transprob, scip->set);

   default:
      SCIPerrorMessage("invalid SCIP stage <%d>\n", scip->set->stage);
      SCIPABORT();
      return 0; /*lint !e527*/
   }  /*lint !e788*/
}


/** gets array with fixed and aggregated problem variables; data may become invalid after
 *  calls to SCIPfixVar(), SCIPaggregateVars(), and SCIPmultiaggregateVar()
 *
 *  @return an array with fixed and aggregated problem variables; data may become invalid after
 *          calls to SCIPfixVar(), SCIPaggregateVars(), and SCIPmultiaggregateVar()
 *
 *  @pre This method can be called if @p scip is in one of the following stages:
 *       - \ref SCIP_STAGE_PROBLEM
 *       - \ref SCIP_STAGE_TRANSFORMED
 *       - \ref SCIP_STAGE_INITPRESOLVE
 *       - \ref SCIP_STAGE_PRESOLVING
 *       - \ref SCIP_STAGE_EXITPRESOLVE
 *       - \ref SCIP_STAGE_PRESOLVED
 *       - \ref SCIP_STAGE_INITSOLVE
 *       - \ref SCIP_STAGE_SOLVING
 *       - \ref SCIP_STAGE_SOLVED
 */
SCIP_VAR** SCIPgetFixedVars(
   SCIP*                 scip                /**< SCIP data structure */
   )
{
   SCIP_CALL_ABORT( SCIPcheckStage(scip, "SCIPgetFixedVars", FALSE, TRUE, FALSE, TRUE, TRUE, TRUE, TRUE, TRUE, TRUE, TRUE, TRUE, FALSE, FALSE, FALSE) );

   switch( scip->set->stage )
   {
   case SCIP_STAGE_PROBLEM:
      return NULL;

   case SCIP_STAGE_TRANSFORMED:
   case SCIP_STAGE_INITPRESOLVE:
   case SCIP_STAGE_PRESOLVING:
   case SCIP_STAGE_EXITPRESOLVE:
   case SCIP_STAGE_PRESOLVED:
   case SCIP_STAGE_INITSOLVE:
   case SCIP_STAGE_SOLVING:
   case SCIP_STAGE_SOLVED:
      return scip->transprob->fixedvars;

   default:
      SCIPerrorMessage("invalid SCIP stage <%d>\n", scip->set->stage);
      SCIPABORT();
      return NULL; /*lint !e527*/
   }  /*lint !e788*/
}

/** gets number of fixed or aggregated problem variables
 *
 *  @return the number of fixed or aggregated problem variables
 *
 *  @pre This method can be called if @p scip is in one of the following stages:
 *       - \ref SCIP_STAGE_PROBLEM
 *       - \ref SCIP_STAGE_TRANSFORMED
 *       - \ref SCIP_STAGE_INITPRESOLVE
 *       - \ref SCIP_STAGE_PRESOLVING
 *       - \ref SCIP_STAGE_EXITPRESOLVE
 *       - \ref SCIP_STAGE_PRESOLVED
 *       - \ref SCIP_STAGE_INITSOLVE
 *       - \ref SCIP_STAGE_SOLVING
 *       - \ref SCIP_STAGE_SOLVED
 */
int SCIPgetNFixedVars(
   SCIP*                 scip                /**< SCIP data structure */
   )
{
   SCIP_CALL_ABORT( SCIPcheckStage(scip, "SCIPgetNFixedVars", FALSE, TRUE, FALSE, TRUE, TRUE, TRUE, TRUE, TRUE, TRUE, TRUE, TRUE, FALSE, FALSE, FALSE) );

   switch( scip->set->stage )
   {
   case SCIP_STAGE_PROBLEM:
      return 0;

   case SCIP_STAGE_TRANSFORMED:
   case SCIP_STAGE_INITPRESOLVE:
   case SCIP_STAGE_PRESOLVING:
   case SCIP_STAGE_EXITPRESOLVE:
   case SCIP_STAGE_PRESOLVED:
   case SCIP_STAGE_INITSOLVE:
   case SCIP_STAGE_SOLVING:
   case SCIP_STAGE_SOLVED:
      return scip->transprob->nfixedvars;

   default:
      SCIPerrorMessage("invalid SCIP stage <%d>\n", scip->set->stage);
      SCIPABORT();
      return 0; /*lint !e527*/
   }  /*lint !e788*/
}

/** gets variables of the original problem along with the numbers of different variable types; data may become invalid
 *  after a call to SCIPchgVarType()
 *
 *  @return \ref SCIP_OKAY is returned if everything worked. Otherwise a suitable error code is passed. See \ref
 *          SCIP_Retcode "SCIP_RETCODE" for a complete list of error codes.
 *
 *  @pre This method can be called if @p scip is in one of the following stages:
 *       - \ref SCIP_STAGE_PROBLEM
 *       - \ref SCIP_STAGE_TRANSFORMING
 *       - \ref SCIP_STAGE_TRANSFORMED
 *       - \ref SCIP_STAGE_INITPRESOLVE
 *       - \ref SCIP_STAGE_PRESOLVING
 *       - \ref SCIP_STAGE_EXITPRESOLVE
 *       - \ref SCIP_STAGE_PRESOLVED
 *       - \ref SCIP_STAGE_INITSOLVE
 *       - \ref SCIP_STAGE_SOLVING
 *       - \ref SCIP_STAGE_SOLVED
 *       - \ref SCIP_STAGE_EXITSOLVE
 *       - \ref SCIP_STAGE_FREETRANS
 */
SCIP_RETCODE SCIPgetOrigVarsData(
   SCIP*                 scip,               /**< SCIP data structure */
   SCIP_VAR***           vars,               /**< pointer to store variables array or NULL if not needed */
   int*                  nvars,              /**< pointer to store number of variables or NULL if not needed */
   int*                  nbinvars,           /**< pointer to store number of binary variables or NULL if not needed */
   int*                  nintvars,           /**< pointer to store number of integer variables or NULL if not needed */
   int*                  nimplvars,          /**< pointer to store number of implied integral vars or NULL if not needed */
   int*                  ncontvars           /**< pointer to store number of continuous variables or NULL if not needed */
   )
{
   SCIP_CALL( SCIPcheckStage(scip, "SCIPgetOrigVarsData", FALSE, TRUE, TRUE, TRUE, TRUE, TRUE, TRUE, TRUE, TRUE, TRUE, TRUE, TRUE, TRUE, FALSE) );

   if( vars != NULL )
      *vars = scip->origprob->vars;
   if( nvars != NULL )
      *nvars = scip->origprob->nvars;
   if( nbinvars != NULL )
      *nbinvars = scip->origprob->nbinvars;
   if( nintvars != NULL )
      *nintvars = scip->origprob->nintvars;
   if( nimplvars != NULL )
      *nimplvars = SCIPprobGetNImplVars(scip->origprob);
   if( ncontvars != NULL )
      *ncontvars = scip->origprob->ncontvars;

   return SCIP_OKAY;
}

/** gets array with original problem variables
 *
 *  @return array with original problem variables
 *
 *  @note Variables in the array are grouped in following order:
 *        - binaries
 *        - integers
 *        - implied integral binaries
 *        - implied integral integers
 *        - implied integral continuous
 *        - continuous
 *
 *  @warning Modifying the variable number (e.g. with SCIPaddVar() and SCIPdelVar())
 *           or a variable type (e.g. with SCIPchgVarType() and SCIPchgVarImplType())
 *           may invalidate or resort the data array.
 *
 *  @pre This method can be called if @p scip is in one of the following stages:
 *       - \ref SCIP_STAGE_PROBLEM
 *       - \ref SCIP_STAGE_TRANSFORMING
 *       - \ref SCIP_STAGE_TRANSFORMED
 *       - \ref SCIP_STAGE_INITPRESOLVE
 *       - \ref SCIP_STAGE_PRESOLVING
 *       - \ref SCIP_STAGE_EXITPRESOLVE
 *       - \ref SCIP_STAGE_PRESOLVED
 *       - \ref SCIP_STAGE_INITSOLVE
 *       - \ref SCIP_STAGE_SOLVING
 *       - \ref SCIP_STAGE_SOLVED
 *       - \ref SCIP_STAGE_EXITSOLVE
 *       - \ref SCIP_STAGE_FREETRANS
 */
SCIP_VAR** SCIPgetOrigVars(
   SCIP*                 scip                /**< SCIP data structure */
   )
{
   SCIP_CALL_ABORT( SCIPcheckStage(scip, "SCIPgetOrigVars", FALSE, TRUE, TRUE, TRUE, TRUE, TRUE, TRUE, TRUE, TRUE, TRUE, TRUE, TRUE, TRUE, FALSE) );

   return scip->origprob->vars;
}

/** gets number of original problem variables
 *
 *  @return the number of original problem variables
 *
 *  @pre This method can be called if @p scip is in one of the following stages:
 *       - \ref SCIP_STAGE_PROBLEM
 *       - \ref SCIP_STAGE_TRANSFORMING
 *       - \ref SCIP_STAGE_TRANSFORMED
 *       - \ref SCIP_STAGE_INITPRESOLVE
 *       - \ref SCIP_STAGE_PRESOLVING
 *       - \ref SCIP_STAGE_EXITPRESOLVE
 *       - \ref SCIP_STAGE_PRESOLVED
 *       - \ref SCIP_STAGE_INITSOLVE
 *       - \ref SCIP_STAGE_SOLVING
 *       - \ref SCIP_STAGE_SOLVED
 *       - \ref SCIP_STAGE_EXITSOLVE
 *       - \ref SCIP_STAGE_FREETRANS
 */
int SCIPgetNOrigVars(
   SCIP*                 scip                /**< SCIP data structure */
   )
{
   SCIP_CALL_ABORT( SCIPcheckStage(scip, "SCIPgetNOrigVars", FALSE, TRUE, TRUE, TRUE, TRUE, TRUE, TRUE, TRUE, TRUE, TRUE, TRUE, TRUE, TRUE, FALSE) );

   return scip->origprob->nvars;
}

/** gets number of binary variables in the original problem
 *
 *  @return the number of binary variables in the original problem
 *
 *  @note This function does not count binary variables which are implied integral.
 *
 *  @pre This method can be called if @p scip is in one of the following stages:
 *       - \ref SCIP_STAGE_PROBLEM
 *       - \ref SCIP_STAGE_TRANSFORMING
 *       - \ref SCIP_STAGE_TRANSFORMED
 *       - \ref SCIP_STAGE_INITPRESOLVE
 *       - \ref SCIP_STAGE_PRESOLVING
 *       - \ref SCIP_STAGE_EXITPRESOLVE
 *       - \ref SCIP_STAGE_PRESOLVED
 *       - \ref SCIP_STAGE_INITSOLVE
 *       - \ref SCIP_STAGE_SOLVING
 *       - \ref SCIP_STAGE_SOLVED
 *       - \ref SCIP_STAGE_EXITSOLVE
 *       - \ref SCIP_STAGE_FREETRANS
 */
int SCIPgetNOrigBinVars(
   SCIP*                 scip                /**< SCIP data structure */
   )
{
   SCIP_CALL_ABORT( SCIPcheckStage(scip, "SCIPgetNOrigBinVars", FALSE, TRUE, TRUE, TRUE, TRUE, TRUE, TRUE, TRUE, TRUE, TRUE, TRUE, TRUE, TRUE, FALSE) );

   return scip->origprob->nbinvars;
}

/** gets the number of integer variables in the original problem
 *
 *  @return the number of integer variables in the original problem
 *
 *  @note This function does not count integer variables which are implied integral.
 *
 *  @pre This method can be called if @p scip is in one of the following stages:
 *       - \ref SCIP_STAGE_PROBLEM
 *       - \ref SCIP_STAGE_TRANSFORMING
 *       - \ref SCIP_STAGE_TRANSFORMED
 *       - \ref SCIP_STAGE_INITPRESOLVE
 *       - \ref SCIP_STAGE_PRESOLVING
 *       - \ref SCIP_STAGE_EXITPRESOLVE
 *       - \ref SCIP_STAGE_PRESOLVED
 *       - \ref SCIP_STAGE_INITSOLVE
 *       - \ref SCIP_STAGE_SOLVING
 *       - \ref SCIP_STAGE_SOLVED
 *       - \ref SCIP_STAGE_EXITSOLVE
 *       - \ref SCIP_STAGE_FREETRANS
 */
int SCIPgetNOrigIntVars(
   SCIP*                 scip                /**< SCIP data structure */
   )
{
   SCIP_CALL_ABORT( SCIPcheckStage(scip, "SCIPgetNOrigIntVars", FALSE, TRUE, TRUE, TRUE, TRUE, TRUE, TRUE, TRUE, TRUE, TRUE, TRUE, TRUE, TRUE, FALSE) );

   return scip->origprob->nintvars;
}

/** gets number of implied integral variables in the original problem
 *
 *  @return the number of implied integral variables in the original problem
 *
 *  @note This function counts binary, integer, and continuous variables which are implied integral.
 *
 *  @pre This method can be called if @p scip is in one of the following stages:
 *       - \ref SCIP_STAGE_PROBLEM
 *       - \ref SCIP_STAGE_TRANSFORMING
 *       - \ref SCIP_STAGE_TRANSFORMED
 *       - \ref SCIP_STAGE_INITPRESOLVE
 *       - \ref SCIP_STAGE_PRESOLVING
 *       - \ref SCIP_STAGE_EXITPRESOLVE
 *       - \ref SCIP_STAGE_PRESOLVED
 *       - \ref SCIP_STAGE_INITSOLVE
 *       - \ref SCIP_STAGE_SOLVING
 *       - \ref SCIP_STAGE_SOLVED
 *       - \ref SCIP_STAGE_EXITSOLVE
 *       - \ref SCIP_STAGE_FREETRANS
 */
int SCIPgetNOrigImplVars(
   SCIP*                 scip                /**< SCIP data structure */
   )
{
   SCIP_CALL_ABORT( SCIPcheckStage(scip, "SCIPgetNOrigImplVars", FALSE, TRUE, TRUE, TRUE, TRUE, TRUE, TRUE, TRUE, TRUE, TRUE, TRUE, TRUE, TRUE, FALSE) );

   return SCIPprobGetNImplVars(scip->origprob);
}

/** gets number of binary implied integral variables in the original problem
 *
 *  @return the number of binary implied integral variables in the original problem
 *
 *  @pre This method can be called if @p scip is in one of the following stages:
 *       - \ref SCIP_STAGE_PROBLEM
 *       - \ref SCIP_STAGE_TRANSFORMING
 *       - \ref SCIP_STAGE_TRANSFORMED
 *       - \ref SCIP_STAGE_INITPRESOLVE
 *       - \ref SCIP_STAGE_PRESOLVING
 *       - \ref SCIP_STAGE_EXITPRESOLVE
 *       - \ref SCIP_STAGE_PRESOLVED
 *       - \ref SCIP_STAGE_INITSOLVE
 *       - \ref SCIP_STAGE_SOLVING
 *       - \ref SCIP_STAGE_SOLVED
 *       - \ref SCIP_STAGE_EXITSOLVE
 *       - \ref SCIP_STAGE_FREETRANS
 */
int SCIPgetNOrigBinImplVars(
   SCIP*                 scip                /**< SCIP data structure */
   )
{
   SCIP_CALL_ABORT( SCIPcheckStage(scip, "SCIPgetNOrigBinImplVars", FALSE, TRUE, TRUE, TRUE, TRUE, TRUE, TRUE, TRUE, TRUE, TRUE, TRUE, TRUE, TRUE, FALSE) );

   return scip->origprob->nbinimplvars;
}

/** gets number of integer implied integral variables in the original problem
 *
 *  @return the number of integer implied integral variables in the original problem
 *
 *  @pre This method can be called if @p scip is in one of the following stages:
 *       - \ref SCIP_STAGE_PROBLEM
 *       - \ref SCIP_STAGE_TRANSFORMING
 *       - \ref SCIP_STAGE_TRANSFORMED
 *       - \ref SCIP_STAGE_INITPRESOLVE
 *       - \ref SCIP_STAGE_PRESOLVING
 *       - \ref SCIP_STAGE_EXITPRESOLVE
 *       - \ref SCIP_STAGE_PRESOLVED
 *       - \ref SCIP_STAGE_INITSOLVE
 *       - \ref SCIP_STAGE_SOLVING
 *       - \ref SCIP_STAGE_SOLVED
 *       - \ref SCIP_STAGE_EXITSOLVE
 *       - \ref SCIP_STAGE_FREETRANS
 */
int SCIPgetNOrigIntImplVars(
   SCIP*                 scip                /**< SCIP data structure */
   )
{
   SCIP_CALL_ABORT( SCIPcheckStage(scip, "SCIPgetNOrigIntImplVars", FALSE, TRUE, TRUE, TRUE, TRUE, TRUE, TRUE, TRUE, TRUE, TRUE, TRUE, TRUE, TRUE, FALSE) );

   return scip->origprob->nintimplvars;
}

/** gets number of continuous implied integral variables in the original problem
 *
 *  @return the number of continuous implied integral variables in the original problem
 *
 *  @pre This method can be called if @p scip is in one of the following stages:
 *       - \ref SCIP_STAGE_PROBLEM
 *       - \ref SCIP_STAGE_TRANSFORMING
 *       - \ref SCIP_STAGE_TRANSFORMED
 *       - \ref SCIP_STAGE_INITPRESOLVE
 *       - \ref SCIP_STAGE_PRESOLVING
 *       - \ref SCIP_STAGE_EXITPRESOLVE
 *       - \ref SCIP_STAGE_PRESOLVED
 *       - \ref SCIP_STAGE_INITSOLVE
 *       - \ref SCIP_STAGE_SOLVING
 *       - \ref SCIP_STAGE_SOLVED
 *       - \ref SCIP_STAGE_EXITSOLVE
 *       - \ref SCIP_STAGE_FREETRANS
 */
int SCIPgetNOrigContImplVars(
   SCIP*                 scip                /**< SCIP data structure */
   )
{
   SCIP_CALL_ABORT( SCIPcheckStage(scip, "SCIPgetNOrigContImplVars", FALSE, TRUE, TRUE, TRUE, TRUE, TRUE, TRUE, TRUE, TRUE, TRUE, TRUE, TRUE, TRUE, FALSE) );

   return scip->origprob->ncontimplvars;
}

/** gets number of continuous variables in the original problem
 *
 *  @return the number of continuous variables in the original problem
 *
 *  @note This function does not count continuous variables which are implied integral.
 *
 *  @pre This method can be called if @p scip is in one of the following stages:
 *       - \ref SCIP_STAGE_PROBLEM
 *       - \ref SCIP_STAGE_TRANSFORMING
 *       - \ref SCIP_STAGE_TRANSFORMED
 *       - \ref SCIP_STAGE_INITPRESOLVE
 *       - \ref SCIP_STAGE_PRESOLVING
 *       - \ref SCIP_STAGE_EXITPRESOLVE
 *       - \ref SCIP_STAGE_PRESOLVED
 *       - \ref SCIP_STAGE_INITSOLVE
 *       - \ref SCIP_STAGE_SOLVING
 *       - \ref SCIP_STAGE_SOLVED
 *       - \ref SCIP_STAGE_EXITSOLVE
 *       - \ref SCIP_STAGE_FREETRANS
 */
int SCIPgetNOrigContVars(
   SCIP*                 scip                /**< SCIP data structure */
   )
{
   SCIP_CALL_ABORT( SCIPcheckStage(scip, "SCIPgetNOrigContVars", FALSE, TRUE, TRUE, TRUE, TRUE, TRUE, TRUE, TRUE, TRUE, TRUE, TRUE, TRUE, TRUE, FALSE) );

   return scip->origprob->ncontvars;
}

/** gets number of all problem variables created during creation and solving of problem;
 *  this includes also variables that were deleted in the meantime
 *
 *  @return the number of all problem variables created during creation and solving of problem;
 *          this includes also variables that were deleted in the meantime
 *
 *  @pre This method can be called if @p scip is in one of the following stages:
 *       - \ref SCIP_STAGE_PROBLEM
 *       - \ref SCIP_STAGE_TRANSFORMING
 *       - \ref SCIP_STAGE_TRANSFORMED
 *       - \ref SCIP_STAGE_INITPRESOLVE
 *       - \ref SCIP_STAGE_PRESOLVING
 *       - \ref SCIP_STAGE_EXITPRESOLVE
 *       - \ref SCIP_STAGE_PRESOLVED
 *       - \ref SCIP_STAGE_INITSOLVE
 *       - \ref SCIP_STAGE_SOLVING
 *       - \ref SCIP_STAGE_SOLVED
 *       - \ref SCIP_STAGE_EXITSOLVE
 *       - \ref SCIP_STAGE_FREETRANS
 */
int SCIPgetNTotalVars(
   SCIP*                 scip                /**< SCIP data structure */
   )
{
   SCIP_CALL_ABORT( SCIPcheckStage(scip, "SCIPgetNTotalVars", FALSE, TRUE, TRUE, TRUE, TRUE, TRUE, TRUE, TRUE, TRUE, TRUE, TRUE, TRUE, TRUE, FALSE) );

   assert(scip->stat != NULL);

   switch( scip->set->stage )
   {
   case SCIP_STAGE_PROBLEM:
   case SCIP_STAGE_TRANSFORMING:
   case SCIP_STAGE_TRANSFORMED:
   case SCIP_STAGE_INITPRESOLVE:
   case SCIP_STAGE_PRESOLVING:
   case SCIP_STAGE_EXITPRESOLVE:
   case SCIP_STAGE_PRESOLVED:
   case SCIP_STAGE_INITSOLVE:
   case SCIP_STAGE_SOLVING:
   case SCIP_STAGE_SOLVED:
   case SCIP_STAGE_EXITSOLVE:
   case SCIP_STAGE_FREETRANS:
      return scip->stat->nvaridx;

   default:
      SCIPerrorMessage("invalid SCIP stage <%d>\n", scip->set->stage);
      SCIPABORT();
      return 0; /*lint !e527*/
   }  /*lint !e788*/
}

/** gets variables of the original or transformed problem along with the numbers of different variable types;
 *  the returned problem space (original or transformed) corresponds to the given solution;
 *  data may become invalid after calls to SCIPchgVarType(), SCIPfixVar(), SCIPaggregateVars(), and
 *  SCIPmultiaggregateVar()
 *
 *  @return \ref SCIP_OKAY is returned if everything worked. Otherwise a suitable error code is passed. See \ref
 *          SCIP_Retcode "SCIP_RETCODE" for a complete list of error codes.
 *
 *  @pre This method can be called if @p scip is in one of the following stages:
 *       - \ref SCIP_STAGE_PROBLEM
 *       - \ref SCIP_STAGE_TRANSFORMED
 *       - \ref SCIP_STAGE_INITPRESOLVE
 *       - \ref SCIP_STAGE_PRESOLVING
 *       - \ref SCIP_STAGE_EXITPRESOLVE
 *       - \ref SCIP_STAGE_PRESOLVED
 *       - \ref SCIP_STAGE_INITSOLVE
 *       - \ref SCIP_STAGE_SOLVING
 *       - \ref SCIP_STAGE_SOLVED
 */
SCIP_RETCODE SCIPgetSolVarsData(
   SCIP*                 scip,               /**< SCIP data structure */
   SCIP_SOL*             sol,                /**< primal solution that selects the problem space, NULL for current solution */
   SCIP_VAR***           vars,               /**< pointer to store variables array or NULL if not needed */
   int*                  nvars,              /**< pointer to store number of variables or NULL if not needed */
   int*                  nbinvars,           /**< pointer to store number of binary variables or NULL if not needed */
   int*                  nintvars,           /**< pointer to store number of integer variables or NULL if not needed */
   int*                  nbinimplvars,       /**< pointer to store number of binary implied integral vars or NULL if not needed */
   int*                  nintimplvars,       /**< pointer to store number of integer implied integral vars or NULL if not needed */
   int*                  ncontimplvars,      /**< pointer to store number of continuous implied integral vars or NULL if not needed */
   int*                  ncontvars           /**< pointer to store number of continuous variables or NULL if not needed */
   )
{
   SCIP_CALL( SCIPcheckStage(scip, "SCIPgetSolVarsData", FALSE, TRUE, FALSE, TRUE, TRUE, TRUE, TRUE, TRUE, TRUE, TRUE, TRUE, FALSE, FALSE, FALSE) );

   if( scip->set->stage == SCIP_STAGE_PROBLEM || (sol != NULL && SCIPsolIsOriginal(sol)) )
   {
      if( vars != NULL )
         *vars = scip->origprob->vars;
      if( nvars != NULL )
         *nvars = scip->origprob->nvars;
      if( nbinvars != NULL )
         *nbinvars = scip->origprob->nbinvars;
      if( nintvars != NULL )
         *nintvars = scip->origprob->nintvars;
      if( nbinimplvars != NULL )
         *nbinimplvars = scip->origprob->nbinimplvars;
      if( nintimplvars != NULL )
         *nintimplvars = scip->origprob->nintimplvars;
      if( ncontimplvars != NULL )
         *ncontimplvars = scip->origprob->ncontimplvars;
      if( ncontvars != NULL )
         *ncontvars = scip->origprob->ncontvars;
   }
   else
   {
      if( vars != NULL )
         *vars = scip->transprob->vars;
      if( nvars != NULL )
         *nvars = scip->transprob->nvars;
      if( nbinvars != NULL )
         *nbinvars = scip->transprob->nbinvars;
      if( nintvars != NULL )
         *nintvars = scip->transprob->nintvars;
      if( nbinimplvars != NULL )
         *nbinimplvars = scip->transprob->nbinimplvars;
      if( nintimplvars != NULL )
         *nintimplvars = scip->transprob->nintimplvars;
      if( ncontimplvars != NULL )
         *ncontimplvars = scip->transprob->ncontimplvars;
      if( ncontvars != NULL )
         *ncontvars = scip->transprob->ncontvars;
   }

   return SCIP_OKAY;
}

/** returns variable of given name in the problem, or NULL if not existing
 *
 *  @return variable of given name in the problem, or NULL if not existing
 *
 *  @pre This method can be called if @p scip is in one of the following stages:
 *       - \ref SCIP_STAGE_PROBLEM
 *       - \ref SCIP_STAGE_TRANSFORMING
 *       - \ref SCIP_STAGE_TRANSFORMED
 *       - \ref SCIP_STAGE_INITPRESOLVE
 *       - \ref SCIP_STAGE_PRESOLVING
 *       - \ref SCIP_STAGE_EXITPRESOLVE
 *       - \ref SCIP_STAGE_PRESOLVED
 *       - \ref SCIP_STAGE_INITSOLVE
 *       - \ref SCIP_STAGE_SOLVING
 *       - \ref SCIP_STAGE_SOLVED
 *       - \ref SCIP_STAGE_EXITSOLVE
 *       - \ref SCIP_STAGE_FREETRANS
 */
SCIP_VAR* SCIPfindVar(
   SCIP*                 scip,               /**< SCIP data structure */
   const char*           name                /**< name of variable to find */
   )
{
   SCIP_VAR* var;

   assert(name != NULL);

   SCIP_CALL_ABORT( SCIPcheckStage(scip, "SCIPfindVar", FALSE, TRUE, TRUE, TRUE, TRUE, TRUE, TRUE, TRUE, TRUE, TRUE, TRUE, TRUE, TRUE, FALSE) );

   switch( scip->set->stage )
   {
   case SCIP_STAGE_PROBLEM:
      return SCIPprobFindVar(scip->origprob, name);

   case SCIP_STAGE_TRANSFORMING:
   case SCIP_STAGE_TRANSFORMED:
   case SCIP_STAGE_INITPRESOLVE:
   case SCIP_STAGE_PRESOLVING:
   case SCIP_STAGE_EXITPRESOLVE:
   case SCIP_STAGE_PRESOLVED:
   case SCIP_STAGE_INITSOLVE:
   case SCIP_STAGE_SOLVING:
   case SCIP_STAGE_SOLVED:
   case SCIP_STAGE_EXITSOLVE:
   case SCIP_STAGE_FREETRANS:
      var = SCIPprobFindVar(scip->transprob, name);
      if( var == NULL )
         return SCIPprobFindVar(scip->origprob, name);
      else
         return var;

   default:
      SCIPerrorMessage("invalid SCIP stage <%d>\n", scip->set->stage);
      SCIPABORT();
      return NULL; /*lint !e527*/
   }  /*lint !e788*/
}

/** returns TRUE iff all potential variables exist in the problem, and FALSE, if there may be additional variables,
 *  that will be added in pricing and improve the objective value
 *
 *  @return TRUE, if all potential variables exist in the problem; FALSE, otherwise
 *
 *  @pre This method can be called if @p scip is in one of the following stages:
 *       - \ref SCIP_STAGE_TRANSFORMING
 *       - \ref SCIP_STAGE_TRANSFORMED
 *       - \ref SCIP_STAGE_INITPRESOLVE
 *       - \ref SCIP_STAGE_PRESOLVING
 *       - \ref SCIP_STAGE_EXITPRESOLVE
 *       - \ref SCIP_STAGE_PRESOLVED
 *       - \ref SCIP_STAGE_INITSOLVE
 *       - \ref SCIP_STAGE_SOLVING
 *       - \ref SCIP_STAGE_SOLVED
 *       - \ref SCIP_STAGE_EXITSOLVE
 *       - \ref SCIP_STAGE_FREETRANS
 */
SCIP_Bool SCIPallVarsInProb(
   SCIP*                 scip                /**< SCIP data structure */
   )
{
   SCIP_CALL_ABORT( SCIPcheckStage(scip, "SCIPallVarsInProb", FALSE, FALSE, TRUE, TRUE, TRUE, TRUE, TRUE, TRUE, TRUE, TRUE, TRUE, TRUE, TRUE, FALSE) );

   return (scip->set->nactivepricers == 0);
}

/** adds constraint to the problem; if constraint is only valid locally, it is added to the local subproblem of the
 *  current node (and all of its subnodes); otherwise it is added to the global problem;
 *  if a local constraint is added at the root node, it is automatically upgraded into a global constraint
 *
 *  @return \ref SCIP_OKAY is returned if everything worked. Otherwise a suitable error code is passed. See \ref
 *          SCIP_Retcode "SCIP_RETCODE" for a complete list of error codes.
 *
 *  @pre This method can be called if @p scip is in one of the following stages:
 *       - \ref SCIP_STAGE_PROBLEM
 *       - \ref SCIP_STAGE_TRANSFORMED
 *       - \ref SCIP_STAGE_INITPRESOLVE
 *       - \ref SCIP_STAGE_PRESOLVING
 *       - \ref SCIP_STAGE_EXITPRESOLVE
 *       - \ref SCIP_STAGE_PRESOLVED
 *       - \ref SCIP_STAGE_INITSOLVE
 *       - \ref SCIP_STAGE_SOLVING
 *       - \ref SCIP_STAGE_EXITSOLVE
 */
SCIP_RETCODE SCIPaddCons(
   SCIP*                 scip,               /**< SCIP data structure */
   SCIP_CONS*            cons                /**< constraint to add */
   )
{
   SCIP_Bool isconsexact;

   assert(cons != NULL);

   SCIP_CALL( SCIPcheckStage(scip, "SCIPaddCons", FALSE, TRUE, FALSE, TRUE, TRUE, TRUE, TRUE, TRUE, TRUE, TRUE, FALSE, TRUE, FALSE, FALSE) );

   /* exact constraints should be added if and only if exact solving is turned on */
   isconsexact = SCIPconshdlrIsExact((SCIPconsGetHdlr(cons)));
   if( SCIPisExact(scip) && !isconsexact )
   {
      SCIPerrorMessage("cannot add inexact constraint while exact solving is enabled\n");
      return SCIP_INVALIDDATA;
   }
   else if( !SCIPisExact(scip) && isconsexact )
   {
      SCIPerrorMessage("cannot add exact constraint while exact solving is disabled\n");
      return SCIP_INVALIDDATA;
   }

   switch( scip->set->stage )
   {
   case SCIP_STAGE_PROBLEM:
   {
      SCIP_CALL( SCIPprobAddCons(scip->origprob, scip->set, scip->stat, cons) );

      if( scip->set->reopt_enable )
      {
         SCIP_CALL( SCIPreoptAddCons(scip->reopt, scip->set, scip->mem->probmem, cons) );
      }
   }
      return SCIP_OKAY;

   case SCIP_STAGE_TRANSFORMED:
      SCIP_CALL( SCIPprobAddCons(scip->transprob, scip->set, scip->stat, cons) );
      return SCIP_OKAY;

   case SCIP_STAGE_INITPRESOLVE:
   case SCIP_STAGE_PRESOLVING:
   case SCIP_STAGE_EXITPRESOLVE:
   case SCIP_STAGE_PRESOLVED:
   case SCIP_STAGE_INITSOLVE:
   case SCIP_STAGE_SOLVING:
      assert( SCIPtreeGetCurrentDepth(scip->tree) >= 0 ||  scip->set->stage == SCIP_STAGE_PRESOLVED
         || scip->set->stage == SCIP_STAGE_INITSOLVE );
      if( SCIPtreeGetCurrentDepth(scip->tree) <= SCIPtreeGetEffectiveRootDepth(scip->tree) )
         SCIPconsSetLocal(cons, FALSE);
      if( SCIPconsIsGlobal(cons) )
      {
         SCIP_CALL( SCIPprobAddCons(scip->transprob, scip->set, scip->stat, cons) );
      }
      else
      {
         assert(SCIPtreeGetCurrentDepth(scip->tree) > SCIPtreeGetEffectiveRootDepth(scip->tree));
         SCIP_CALL( SCIPnodeAddCons(SCIPtreeGetCurrentNode(scip->tree), scip->mem->probmem, scip->set, scip->stat,
               scip->tree, cons) );
      }
      return SCIP_OKAY;

   case SCIP_STAGE_EXITSOLVE:
      SCIP_CALL( SCIPprobAddCons(scip->transprob, scip->set, scip->stat, cons) );
      return SCIP_OKAY;

   default:
      SCIPerrorMessage("invalid SCIP stage <%d>\n", scip->set->stage);
      return SCIP_INVALIDCALL;
   }  /*lint !e788*/
}

/** globally removes constraint from all subproblems; removes constraint from the constraint set change data of the
 *  node, where it was added, or from the problem, if it was a problem constraint
 *
 *  @return \ref SCIP_OKAY is returned if everything worked. Otherwise a suitable error code is passed. See \ref
 *          SCIP_Retcode "SCIP_RETCODE" for a complete list of error codes.
 *
 *  @pre This method can be called if @p scip is in one of the following stages:
 *       - \ref SCIP_STAGE_PROBLEM
 *       - \ref SCIP_STAGE_INITPRESOLVE
 *       - \ref SCIP_STAGE_PRESOLVING
 *       - \ref SCIP_STAGE_EXITPRESOLVE
 *       - \ref SCIP_STAGE_INITSOLVE
 *       - \ref SCIP_STAGE_SOLVING
 *       - \ref SCIP_STAGE_EXITSOLVE
 */
SCIP_RETCODE SCIPdelCons(
   SCIP*                 scip,               /**< SCIP data structure */
   SCIP_CONS*            cons                /**< constraint to delete */
   )
{
   assert(cons != NULL);

   SCIP_CALL( SCIPcheckStage(scip, "SCIPdelCons", FALSE, TRUE, FALSE, TRUE, TRUE, TRUE, TRUE, FALSE, TRUE, TRUE, FALSE, TRUE, FALSE, FALSE) );

   switch( scip->set->stage )
   {
   case SCIP_STAGE_PROBLEM:
      assert(cons->addconssetchg == NULL);
      SCIP_CALL( SCIPconsDelete(cons, scip->mem->probmem, scip->set, scip->stat, scip->origprob, scip->reopt) );
      return SCIP_OKAY;

      /* only added constraints can be removed in (de-)initialization process of presolving, otherwise the reduction
       * might be wrong
       */
   case SCIP_STAGE_TRANSFORMED:
   case SCIP_STAGE_INITPRESOLVE:
   case SCIP_STAGE_EXITPRESOLVE:
      assert(SCIPconsIsAdded(cons));
      /*lint -fallthrough*/

   case SCIP_STAGE_PRESOLVING:
   case SCIP_STAGE_INITSOLVE:
   case SCIP_STAGE_SOLVING:
   case SCIP_STAGE_EXITSOLVE:
      SCIP_CALL( SCIPconsDelete(cons, scip->mem->probmem, scip->set, scip->stat, scip->transprob, scip->reopt) );
      return SCIP_OKAY;

   default:
      SCIPerrorMessage("invalid SCIP stage <%d>\n", scip->set->stage);
      return SCIP_INVALIDCALL;
   }  /*lint !e788*/
}

/** returns original constraint of given name in the problem, or NULL if not existing
 *
 *  @return original constraint of given name in the problem, or NULL if not existing
 *
 *  @pre This method can be called if @p scip is in one of the following stages:
 *       - \ref SCIP_STAGE_PROBLEM
 *       - \ref SCIP_STAGE_TRANSFORMING
 *       - \ref SCIP_STAGE_TRANSFORMED
 *       - \ref SCIP_STAGE_INITPRESOLVE
 *       - \ref SCIP_STAGE_PRESOLVING
 *       - \ref SCIP_STAGE_EXITPRESOLVE
 *       - \ref SCIP_STAGE_PRESOLVED
 *       - \ref SCIP_STAGE_INITSOLVE
 *       - \ref SCIP_STAGE_SOLVING
 *       - \ref SCIP_STAGE_SOLVED
 *       - \ref SCIP_STAGE_EXITSOLVE
 *       - \ref SCIP_STAGE_FREETRANS
 */
SCIP_CONS* SCIPfindOrigCons(
   SCIP*                 scip,               /**< SCIP data structure */
   const char*           name                /**< name of constraint to find */
   )
{
   assert(name != NULL);

   SCIP_CALL_ABORT( SCIPcheckStage(scip, "SCIPfindOrigCons", FALSE, TRUE, TRUE, TRUE, TRUE, TRUE, TRUE, TRUE, TRUE, TRUE, TRUE, TRUE, TRUE, FALSE) );

   switch( scip->set->stage )
   {
   case SCIP_STAGE_PROBLEM:
   case SCIP_STAGE_TRANSFORMING:
   case SCIP_STAGE_TRANSFORMED:
   case SCIP_STAGE_INITPRESOLVE:
   case SCIP_STAGE_PRESOLVING:
   case SCIP_STAGE_EXITPRESOLVE:
   case SCIP_STAGE_PRESOLVED:
   case SCIP_STAGE_SOLVING:
   case SCIP_STAGE_SOLVED:
   case SCIP_STAGE_EXITSOLVE:
   case SCIP_STAGE_FREETRANS:
      return SCIPprobFindCons(scip->origprob, name);

   default:
      SCIPerrorMessage("invalid SCIP stage <%d>\n", scip->set->stage);
      SCIPABORT();
      return NULL; /*lint !e527*/
   }  /*lint !e788*/
}

/** returns constraint of given name in the problem, or NULL if not existing
 *
 *  @return constraint of given name in the problem, or NULL if not existing
 *
 *  @pre This method can be called if @p scip is in one of the following stages:
 *       - \ref SCIP_STAGE_PROBLEM
 *       - \ref SCIP_STAGE_TRANSFORMING
 *       - \ref SCIP_STAGE_TRANSFORMED
 *       - \ref SCIP_STAGE_INITPRESOLVE
 *       - \ref SCIP_STAGE_PRESOLVING
 *       - \ref SCIP_STAGE_EXITPRESOLVE
 *       - \ref SCIP_STAGE_PRESOLVED
 *       - \ref SCIP_STAGE_INITSOLVE
 *       - \ref SCIP_STAGE_SOLVING
 *       - \ref SCIP_STAGE_SOLVED
 *       - \ref SCIP_STAGE_EXITSOLVE
 *       - \ref SCIP_STAGE_FREETRANS
 */
SCIP_CONS* SCIPfindCons(
   SCIP*                 scip,               /**< SCIP data structure */
   const char*           name                /**< name of constraint to find */
   )
{
   SCIP_CONS* cons;

   assert(name != NULL);

   SCIP_CALL_ABORT( SCIPcheckStage(scip, "SCIPfindCons", FALSE, TRUE, TRUE, TRUE, TRUE, TRUE, TRUE, TRUE, TRUE, TRUE, TRUE, TRUE, TRUE, FALSE) );

   switch( scip->set->stage )
   {
   case SCIP_STAGE_PROBLEM:
      return SCIPprobFindCons(scip->origprob, name);

   case SCIP_STAGE_TRANSFORMING:
   case SCIP_STAGE_TRANSFORMED:
   case SCIP_STAGE_INITPRESOLVE:
   case SCIP_STAGE_PRESOLVING:
   case SCIP_STAGE_EXITPRESOLVE:
   case SCIP_STAGE_PRESOLVED:
   case SCIP_STAGE_SOLVING:
   case SCIP_STAGE_SOLVED:
   case SCIP_STAGE_EXITSOLVE:
   case SCIP_STAGE_FREETRANS:
      cons = SCIPprobFindCons(scip->transprob, name);
      if( cons == NULL )
         return SCIPprobFindCons(scip->origprob, name);
      else
         return cons;

   default:
      SCIPerrorMessage("invalid SCIP stage <%d>\n", scip->set->stage);
      SCIPABORT();
      return NULL; /*lint !e527*/
   }  /*lint !e788*/
}

/** gets number of upgraded constraints
 *
 *  @return number of upgraded constraints
 *
 *  @pre This method can be called if @p scip is in one of the following stages:
 *       - \ref SCIP_STAGE_PROBLEM
 *       - \ref SCIP_STAGE_TRANSFORMED
 *       - \ref SCIP_STAGE_INITPRESOLVE
 *       - \ref SCIP_STAGE_PRESOLVING
 *       - \ref SCIP_STAGE_PRESOLVED
 *       - \ref SCIP_STAGE_EXITPRESOLVE
 *       - \ref SCIP_STAGE_SOLVING
 *       - \ref SCIP_STAGE_SOLVED
 */
int SCIPgetNUpgrConss(
   SCIP*                 scip                /**< SCIP data structure */
   )
{
   SCIP_CALL_ABORT( SCIPcheckStage(scip, "SCIPgetNUpgrConss", FALSE, TRUE, FALSE, TRUE, TRUE, TRUE, TRUE, TRUE, FALSE, TRUE, TRUE, FALSE, FALSE, FALSE) );

   switch( scip->set->stage )
   {
   case SCIP_STAGE_PROBLEM:
      return 0;

   case SCIP_STAGE_TRANSFORMED:
   case SCIP_STAGE_INITPRESOLVE:
   case SCIP_STAGE_PRESOLVING:
   case SCIP_STAGE_EXITPRESOLVE:
   case SCIP_STAGE_PRESOLVED:
   case SCIP_STAGE_SOLVING:
   case SCIP_STAGE_SOLVED:
      return scip->stat->npresolupgdconss;

   default:
      SCIPerrorMessage("invalid SCIP stage <%d>\n", scip->set->stage);
      SCIPABORT();
      return 0; /*lint !e527*/
   }  /*lint !e788*/
}

/** gets total number of globally valid constraints currently in the problem
 *
 *  @return total number of globally valid constraints currently in the problem
 *
 *  @pre This method can be called if @p scip is in one of the following stages:
 *       - \ref SCIP_STAGE_PROBLEM
 *       - \ref SCIP_STAGE_TRANSFORMED
 *       - \ref SCIP_STAGE_INITPRESOLVE
 *       - \ref SCIP_STAGE_PRESOLVING
 *       - \ref SCIP_STAGE_EXITPRESOLVE
 *       - \ref SCIP_STAGE_PRESOLVED
 *       - \ref SCIP_STAGE_INITSOLVE
 *       - \ref SCIP_STAGE_SOLVING
 *       - \ref SCIP_STAGE_SOLVED
 */
int SCIPgetNConss(
   SCIP*                 scip                /**< SCIP data structure */
   )
{
   SCIP_CALL_ABORT( SCIPcheckStage(scip, "SCIPgetNConss", FALSE, TRUE, FALSE, TRUE, TRUE, TRUE, TRUE, TRUE, TRUE, TRUE, TRUE, FALSE, FALSE, FALSE) );

   switch( scip->set->stage )
   {
   case SCIP_STAGE_PROBLEM:
      return scip->origprob->nconss;

   case SCIP_STAGE_TRANSFORMED:
   case SCIP_STAGE_INITPRESOLVE:
   case SCIP_STAGE_PRESOLVING:
   case SCIP_STAGE_EXITPRESOLVE:
   case SCIP_STAGE_PRESOLVED:
   case SCIP_STAGE_INITSOLVE:
   case SCIP_STAGE_SOLVING:
   case SCIP_STAGE_SOLVED:
      return scip->transprob->nconss;

   default:
      SCIPerrorMessage("invalid SCIP stage <%d>\n", scip->set->stage);
      SCIPABORT();
      return 0; /*lint !e527*/
   }  /*lint !e788*/
}

/** gets array of globally valid constraints currently in the problem
 *
 *  @return array of globally valid constraints currently in the problem
 *
 *  @pre This method can be called if @p scip is in one of the following stages:
 *       - \ref SCIP_STAGE_PROBLEM
 *       - \ref SCIP_STAGE_TRANSFORMED
 *       - \ref SCIP_STAGE_INITPRESOLVE
 *       - \ref SCIP_STAGE_PRESOLVING
 *       - \ref SCIP_STAGE_EXITPRESOLVE
 *       - \ref SCIP_STAGE_PRESOLVED
 *       - \ref SCIP_STAGE_INITSOLVE
 *       - \ref SCIP_STAGE_SOLVING
 *       - \ref SCIP_STAGE_SOLVED
 *
 *  @warning If your are using the method SCIPaddCons(), it can happen that the internal constraint array (which is
 *           accessed via this method) gets resized. This can invalid the pointer which is returned by this method.
 */
SCIP_CONS** SCIPgetConss(
   SCIP*                 scip                /**< SCIP data structure */
   )
{
   SCIP_CALL_ABORT( SCIPcheckStage(scip, "SCIPgetConss", FALSE, TRUE, FALSE, TRUE, TRUE, TRUE, TRUE, TRUE, TRUE, TRUE, TRUE, FALSE, FALSE, FALSE) );

   switch( scip->set->stage )
   {
   case SCIP_STAGE_PROBLEM:
      return scip->origprob->conss;

   case SCIP_STAGE_TRANSFORMED:
   case SCIP_STAGE_INITPRESOLVE:
   case SCIP_STAGE_PRESOLVING:
   case SCIP_STAGE_EXITPRESOLVE:
   case SCIP_STAGE_PRESOLVED:
   case SCIP_STAGE_INITSOLVE:
   case SCIP_STAGE_SOLVING:
   case SCIP_STAGE_SOLVED:
      return scip->transprob->conss;

   default:
      SCIPerrorMessage("invalid SCIP stage <%d>\n", scip->set->stage);
      SCIPABORT();
      return NULL; /*lint !e527*/
   }  /*lint !e788*/
}

/** gets total number of constraints in the original problem
 *
 *  @return total number of constraints in the original problem
 *
 *  @pre This method can be called if @p scip is in one of the following stages:
 *       - \ref SCIP_STAGE_PROBLEM
 *       - \ref SCIP_STAGE_TRANSFORMING
 *       - \ref SCIP_STAGE_TRANSFORMED
 *       - \ref SCIP_STAGE_INITPRESOLVE
 *       - \ref SCIP_STAGE_PRESOLVING
 *       - \ref SCIP_STAGE_EXITPRESOLVE
 *       - \ref SCIP_STAGE_PRESOLVED
 *       - \ref SCIP_STAGE_INITSOLVE
 *       - \ref SCIP_STAGE_SOLVING
 *       - \ref SCIP_STAGE_SOLVED
 *       - \ref SCIP_STAGE_EXITSOLVE
 *       - \ref SCIP_STAGE_FREETRANS
 */
int SCIPgetNOrigConss(
   SCIP*                 scip                /**< SCIP data structure */
   )
{
   SCIP_CALL_ABORT( SCIPcheckStage(scip, "SCIPgetNOrigConss", FALSE, TRUE, TRUE, TRUE, TRUE, TRUE, TRUE, TRUE, TRUE, TRUE, TRUE, TRUE, TRUE, FALSE) );

   return scip->origprob->nconss;
}

/** gets array of constraints in the original problem
 *
 *  @return array of constraints in the original problem
 *
 *  @pre This method can be called if @p scip is in one of the following stages:
 *       - \ref SCIP_STAGE_PROBLEM
 *       - \ref SCIP_STAGE_TRANSFORMING
 *       - \ref SCIP_STAGE_TRANSFORMED
 *       - \ref SCIP_STAGE_INITPRESOLVE
 *       - \ref SCIP_STAGE_PRESOLVING
 *       - \ref SCIP_STAGE_EXITPRESOLVE
 *       - \ref SCIP_STAGE_PRESOLVED
 *       - \ref SCIP_STAGE_INITSOLVE
 *       - \ref SCIP_STAGE_SOLVING
 *       - \ref SCIP_STAGE_SOLVED
 *       - \ref SCIP_STAGE_EXITSOLVE
 *       - \ref SCIP_STAGE_FREETRANS
 */
SCIP_CONS** SCIPgetOrigConss(
   SCIP*                 scip                /**< SCIP data structure */
   )
{
   SCIP_CALL_ABORT( SCIPcheckStage(scip, "SCIPgetOrigConss", FALSE, TRUE, TRUE, TRUE, TRUE, TRUE, TRUE, TRUE, TRUE, TRUE, TRUE, TRUE, TRUE, FALSE) );

   return scip->origprob->conss;
}

/** computes the number of check constraint in the current node (loop over all constraint handler and cumulates the
 *  number of check constraints)
 *
 *  @return returns the number of check constraints
 *
 *  @pre This method can be called if @p scip is in one of the following stages:
 *       - \ref SCIP_STAGE_TRANSFORMED
 *       - \ref SCIP_STAGE_INITPRESOLVE
 *       - \ref SCIP_STAGE_PRESOLVING
 *       - \ref SCIP_STAGE_EXITPRESOLVE
 *       - \ref SCIP_STAGE_PRESOLVED
 *       - \ref SCIP_STAGE_INITSOLVE
 *       - \ref SCIP_STAGE_SOLVING
 */
int SCIPgetNCheckConss(
   SCIP*                 scip                /**< SCIP data structure */
   )
{
   SCIP_CONSHDLR** conshdlrs;
   int nconshdlrs;
   int ncheckconss;
   int c;

   SCIP_CALL_ABORT( SCIPcheckStage(scip, "SCIPgetNCheckConss", FALSE, FALSE, FALSE, TRUE, TRUE, TRUE, TRUE, TRUE, TRUE, TRUE, FALSE, FALSE, FALSE, FALSE) );

   nconshdlrs = SCIPgetNConshdlrs(scip);
   conshdlrs = SCIPgetConshdlrs(scip);
   assert(conshdlrs != NULL);

   ncheckconss = 0;

   /* loop over all constraint handler and collect the number of constraints which need to be checked */
   for( c = 0; c < nconshdlrs; ++c )
   {
      assert(conshdlrs[c] != NULL);
      ncheckconss += SCIPconshdlrGetNCheckConss(conshdlrs[c]);
   }

   return ncheckconss;
}

/*
 * local subproblem methods
 */

/** adds a conflict to a given node or globally to the problem if @p node == NULL.
 *
 *  @return \ref SCIP_OKAY is returned if everything worked. Otherwise a suitable error code is passed. See \ref
 *          SCIP_Retcode "SCIP_RETCODE" for a complete list of error codes.
 *
 *  @pre this method can be called in one of the following stages of the SCIP solving process:
 *       - \ref SCIP_STAGE_INITPRESOLVE
 *       - \ref SCIP_STAGE_PRESOLVING
 *       - \ref SCIP_STAGE_EXITPRESOLVE
 *       - \ref SCIP_STAGE_SOLVING
 *
 *  @note this method will release the constraint
 */
SCIP_RETCODE SCIPaddConflict(
   SCIP*                 scip,               /**< SCIP data structure */
   SCIP_NODE*            node,               /**< node to add conflict (or NULL if global) */
   SCIP_CONS*            cons,               /**< constraint representing the conflict */
   SCIP_NODE*            validnode,          /**< node at whichaddConf the constraint is valid (or NULL) */
   SCIP_CONFTYPE         conftype,           /**< type of the conflict */
   SCIP_Bool             iscutoffinvolved    /**< is a cutoff bound involved in this conflict */
   )
{
   SCIP_Real primalbound;

   assert(scip != NULL);
   assert(cons != NULL);
   assert(scip->conflictstore != NULL);
   assert(conftype != SCIP_CONFTYPE_BNDEXCEEDING || iscutoffinvolved);

   SCIP_CALL( SCIPcheckStage(scip, "SCIPaddConflict", FALSE, FALSE, FALSE, FALSE, TRUE, TRUE, TRUE, FALSE, FALSE, TRUE, FALSE, FALSE, FALSE, FALSE) );

   if( iscutoffinvolved )
      primalbound = SCIPgetCutoffbound(scip);
   else
      primalbound = -SCIPinfinity(scip);

   /* add a global conflict */
   if( node == NULL )
   {
      SCIP_CALL( SCIPaddCons(scip, cons) );
   }
   /* add a local conflict */
   else
   {
      SCIP_CALL( SCIPaddConsNode(scip, node, cons, validnode) );
   }

   if( node == NULL || SCIPnodeGetType(node) != SCIP_NODETYPE_PROBINGNODE )
   {
      /* add the conflict to the conflict store */
      SCIP_CALL( SCIPconflictstoreAddConflict(scip->conflictstore, scip->mem->probmem, scip->set, scip->stat, scip->tree,
            scip->transprob, scip->reopt, cons, conftype, iscutoffinvolved, primalbound) );
   }

   /* mark constraint to be a conflict */
   SCIPconsMarkConflict(cons);

   SCIP_CALL( SCIPreleaseCons(scip, &cons) );

   return SCIP_OKAY;
}

/** tries to remove conflicts depending on an old cutoff bound if the improvement of the new incumbent is good enough
 *
 *  @return \ref SCIP_OKAY is returned if everything worked. Otherwise a suitable error code is passed. See \ref
 *          SCIP_Retcode "SCIP_RETCODE" for a complete list of error codes.
 *
 *  @pre this method can be called in one of the following stages of the SCIP solving process:
 *       - \ref SCIP_STAGE_PRESOLVING
 *       - \ref SCIP_STAGE_SOLVING
 */
SCIP_RETCODE SCIPclearConflictStore(
   SCIP*                 scip,               /**< SCIP data structure */
   SCIP_EVENT*           event               /**< event data */
   )
{
   assert(scip != NULL);
   assert(event != NULL);
   assert(SCIPeventGetType(event) == SCIP_EVENTTYPE_BESTSOLFOUND);
   assert(SCIPeventGetSol(event) != NULL);

   SCIP_CALL( SCIPcheckStage(scip, "SCIPclearConflictStore", FALSE, FALSE, FALSE, FALSE, FALSE, TRUE, FALSE, FALSE, FALSE, TRUE, FALSE, FALSE, FALSE, FALSE) );

   SCIP_CALL( SCIPconflictstoreCleanNewIncumbent(scip->conflictstore, scip->set, scip->stat, scip->mem->probmem,
         scip->transprob, scip->reopt, scip->primal->cutoffbound) );

   return SCIP_OKAY;
}

/** adds constraint to the given node (and all of its subnodes), even if it is a global constraint;
 *  It is sometimes desirable to add the constraint to a more local node (i.e., a node of larger depth) even if
 *  the constraint is also valid higher in the tree, for example, if one wants to produce a constraint which is
 *  only active in a small part of the tree although it is valid in a larger part.
 *  In this case, one should pass the more global node where the constraint is valid as "validnode".
 *  Note that the same constraint cannot be added twice to the branching tree with different "validnode" parameters.
 *  If the constraint is valid at the same node as it is inserted (the usual case), one should pass NULL as "validnode".
 *  If the "validnode" is the root node, it is automatically upgraded into a global constraint, but still only added to
 *  the given node. If a local constraint is added to the root node, it is added to the global problem instead.
 *
 *  @return \ref SCIP_OKAY is returned if everything worked. Otherwise a suitable error code is passed. See \ref
 *          SCIP_Retcode "SCIP_RETCODE" for a complete list of error codes.
 *
 *  @pre this method can be called in one of the following stages of the SCIP solving process:
 *       - \ref SCIP_STAGE_INITPRESOLVE
 *       - \ref SCIP_STAGE_PRESOLVING
 *       - \ref SCIP_STAGE_EXITPRESOLVE
 *       - \ref SCIP_STAGE_SOLVING
 */
SCIP_RETCODE SCIPaddConsNode(
   SCIP*                 scip,               /**< SCIP data structure */
   SCIP_NODE*            node,               /**< node to add constraint to */
   SCIP_CONS*            cons,               /**< constraint to add */
   SCIP_NODE*            validnode           /**< node at which the constraint is valid, or NULL */
   )
{
   SCIP_Bool isconsexact;

   assert(cons != NULL);
   assert(node != NULL);

   SCIP_CALL( SCIPcheckStage(scip, "SCIPaddConsNode", FALSE, FALSE, FALSE, FALSE, TRUE, TRUE, TRUE, FALSE, FALSE, TRUE, FALSE, FALSE, FALSE, FALSE) );

   /* exact constraints should be added if and only if exact solving is turned on */
   isconsexact = SCIPconshdlrIsExact((SCIPconsGetHdlr(cons)));
   if( SCIPisExact(scip) && !isconsexact )
   {
      SCIPerrorMessage("cannot add inexact constraint while exact solving is enabled\n");
      return SCIP_INVALIDDATA;
   }
   else if( !SCIPisExact(scip) && isconsexact )
   {
      SCIPerrorMessage("cannot add exact constraint while exact solving is disabled\n");
      return SCIP_INVALIDDATA;
   }

   if( validnode != NULL )
   {
      int validdepth;

      validdepth = SCIPnodeGetDepth(validnode);
      if( validdepth > SCIPnodeGetDepth(node) )
      {
         SCIPerrorMessage("cannot add constraint <%s> valid in depth %d to a node of depth %d\n",
            SCIPconsGetName(cons), validdepth, SCIPnodeGetDepth(node));
         return SCIP_INVALIDDATA;
      }
      if( cons->validdepth != -1 && cons->validdepth != validdepth )
      {
         SCIPerrorMessage("constraint <%s> is already marked to be valid in depth %d - cannot mark it to be valid in depth %d\n",
            SCIPconsGetName(cons), cons->validdepth, validdepth);
         return SCIP_INVALIDDATA;
      }
      if( validdepth <= SCIPtreeGetEffectiveRootDepth(scip->tree) )
         SCIPconsSetLocal(cons, FALSE);
      else
         cons->validdepth = validdepth;
   }

   if( SCIPnodeGetDepth(node) <= SCIPtreeGetEffectiveRootDepth(scip->tree) )
   {
      SCIPconsSetLocal(cons, FALSE);
      SCIP_CALL( SCIPprobAddCons(scip->transprob, scip->set, scip->stat, cons) );
   }
   else
   {
      SCIP_CALL( SCIPnodeAddCons(node, scip->mem->probmem, scip->set, scip->stat, scip->tree, cons) );
   }

   return SCIP_OKAY;
}

/** adds constraint locally to the current node (and all of its subnodes), even if it is a global constraint;
 *  It is sometimes desirable to add the constraint to a more local node (i.e., a node of larger depth) even if
 *  the constraint is also valid higher in the tree, for example, if one wants to produce a constraint which is
 *  only active in a small part of the tree although it is valid in a larger part.
 *
 *  If the constraint is valid at the same node as it is inserted (the usual case), one should pass NULL as "validnode".
 *  If the "validnode" is the root node, it is automatically upgraded into a global constraint, but still only added to
 *  the given node. If a local constraint is added to the root node, it is added to the global problem instead.
 *
 *  @return \ref SCIP_OKAY is returned if everything worked. Otherwise a suitable error code is passed. See \ref
 *          SCIP_Retcode "SCIP_RETCODE" for a complete list of error codes.
 *
 *  @pre this method can be called in one of the following stages of the SCIP solving process:
 *       - \ref SCIP_STAGE_INITPRESOLVE
 *       - \ref SCIP_STAGE_PRESOLVING
 *       - \ref SCIP_STAGE_EXITPRESOLVE
 *       - \ref SCIP_STAGE_SOLVING
 *
 *  @note The same constraint cannot be added twice to the branching tree with different "validnode" parameters. This is
 *        the case due to internal data structures and performance issues. In such a case you should try to realize your
 *        issue using the method SCIPdisableCons() and SCIPenableCons() and control these via the event system of SCIP.
 */
SCIP_RETCODE SCIPaddConsLocal(
   SCIP*                 scip,               /**< SCIP data structure */
   SCIP_CONS*            cons,               /**< constraint to add */
   SCIP_NODE*            validnode           /**< node at which the constraint is valid, or NULL */
   )
{
   assert(cons != NULL);

   SCIP_CALL( SCIPcheckStage(scip, "SCIPaddConsLocal", FALSE, FALSE, FALSE, FALSE, TRUE, TRUE, TRUE, FALSE, FALSE, TRUE, FALSE, FALSE, FALSE, FALSE) );

   SCIP_CALL( SCIPaddConsNode(scip, SCIPtreeGetCurrentNode(scip->tree), cons, validnode) );

   return SCIP_OKAY;
}

/** disables constraint's separation, enforcing, and propagation capabilities at the given node (and all subnodes);
 *  if the method is called at the root node, the constraint is globally deleted from the problem;
 *  the constraint deletion is being remembered at the given node, s.t. after leaving the node's subtree, the constraint
 *  is automatically enabled again, and after entering the node's subtree, it is automatically disabled;
 *  this may improve performance because redundant checks on this constraint are avoided, but it consumes memory;
 *  alternatively, use SCIPdisableCons()
 *
 *  @return \ref SCIP_OKAY is returned if everything worked. Otherwise a suitable error code is passed. See \ref
 *          SCIP_Retcode "SCIP_RETCODE" for a complete list of error codes.
 *
 *  @pre this method can be called in one of the following stages of the SCIP solving process:
 *       - \ref SCIP_STAGE_INITPRESOLVE
 *       - \ref SCIP_STAGE_PRESOLVING
 *       - \ref SCIP_STAGE_EXITPRESOLVE
 *       - \ref SCIP_STAGE_SOLVING
 */
SCIP_RETCODE SCIPdelConsNode(
   SCIP*                 scip,               /**< SCIP data structure */
   SCIP_NODE*            node,               /**< node to disable constraint in */
   SCIP_CONS*            cons                /**< constraint to locally delete */
   )
{
   assert(cons != NULL);

   SCIP_CALL( SCIPcheckStage(scip, "SCIPdelConsNode", FALSE, FALSE, FALSE, FALSE, TRUE, TRUE, TRUE, FALSE, FALSE, TRUE, FALSE, FALSE, FALSE, FALSE) );

   /* only added constraints can be removed in (de-)initialization process of presolving, otherwise the reduction
    * might be wrong
    */
   if( scip->set->stage == SCIP_STAGE_INITPRESOLVE || scip->set->stage == SCIP_STAGE_EXITPRESOLVE )
      assert(SCIPconsIsAdded(cons));

   if( SCIPnodeGetDepth(node) <= SCIPtreeGetEffectiveRootDepth(scip->tree) )
   {
      SCIP_CALL( SCIPconsDelete(cons, scip->mem->probmem, scip->set, scip->stat, scip->transprob, scip->reopt) );
   }
   else
   {
      SCIP_CALL( SCIPnodeDelCons(node, scip->mem->probmem, scip->set, scip->stat, scip->tree, cons) );
   }

   return SCIP_OKAY;
}

/** disables constraint's separation, enforcing, and propagation capabilities at the current node (and all subnodes);
 *  if the method is called during problem modification or at the root node, the constraint is globally deleted from
 *  the problem;
 *  the constraint deletion is being remembered at the current node, s.t. after leaving the current subtree, the
 *  constraint is automatically enabled again, and after reentering the current node's subtree, it is automatically
 *  disabled again;
 *  this may improve performance because redundant checks on this constraint are avoided, but it consumes memory;
 *  alternatively, use SCIPdisableCons()
 *
 *  @return \ref SCIP_OKAY is returned if everything worked. Otherwise a suitable error code is passed. See \ref
 *          SCIP_Retcode "SCIP_RETCODE" for a complete list of error codes.
 *
 *  @pre this method can be called in one of the following stages of the SCIP solving process:
 *       - \ref SCIP_STAGE_PROBLEM
 *       - \ref SCIP_STAGE_INITPRESOLVE
 *       - \ref SCIP_STAGE_PRESOLVING
 *       - \ref SCIP_STAGE_EXITPRESOLVE
 *       - \ref SCIP_STAGE_SOLVING
 *
 *  @note SCIP stage does not get changed
 *
 */
SCIP_RETCODE SCIPdelConsLocal(
   SCIP*                 scip,               /**< SCIP data structure */
   SCIP_CONS*            cons                /**< constraint to locally delete */
   )
{
   SCIP_NODE* node;

   assert(cons != NULL);

   SCIP_CALL( SCIPcheckStage(scip, "SCIPdelConsLocal", FALSE, TRUE, FALSE, FALSE, TRUE, TRUE, TRUE, FALSE, FALSE, TRUE, FALSE, FALSE, FALSE, FALSE) );

   switch( scip->set->stage )
   {
   case SCIP_STAGE_PROBLEM:
      assert(cons->addconssetchg == NULL);
      SCIP_CALL( SCIPconsDelete(cons, scip->mem->probmem, scip->set, scip->stat, scip->origprob, scip->reopt) );
      return SCIP_OKAY;

      /* only added constraints can be removed in (de-)initialization process of presolving, otherwise the reduction
       * might be wrong
       */
   case SCIP_STAGE_INITPRESOLVE:
   case SCIP_STAGE_EXITPRESOLVE:
      assert(SCIPconsIsAdded(cons));
      /*lint -fallthrough*/

   case SCIP_STAGE_PRESOLVING:
   case SCIP_STAGE_SOLVING:
      node = SCIPtreeGetCurrentNode(scip->tree);

      if( SCIPnodeGetDepth(node) <= SCIPtreeGetEffectiveRootDepth(scip->tree) )
      {
         SCIP_CALL( SCIPconsDelete(cons, scip->mem->probmem, scip->set, scip->stat, scip->transprob, scip->reopt) );
      }
      else
      {
         SCIP_CALL( SCIPnodeDelCons(node, scip->mem->probmem, scip->set, scip->stat, scip->tree, cons) );
      }
      return SCIP_OKAY;

   default:
      SCIPerrorMessage("invalid SCIP stage <%d>\n", scip->set->stage);
      return SCIP_INVALIDCALL;
   }  /*lint !e788*/
}

/** gets estimate of best primal solution w.r.t. original problem contained in current subtree
 *
 *  @return estimate of best primal solution w.r.t. original problem contained in current subtree
 *
 *  @pre this method can be called in one of the following stages of the SCIP solving process:
 *       - \ref SCIP_STAGE_SOLVING
 */
SCIP_Real SCIPgetLocalOrigEstimate(
   SCIP*                 scip                /**< SCIP data structure */
   )
{
   SCIP_NODE* node;

   SCIP_CALL_ABORT( SCIPcheckStage(scip, "SCIPgetLocalOrigEstimate", FALSE, FALSE, FALSE, FALSE, FALSE, FALSE, FALSE, FALSE, FALSE, TRUE, FALSE, FALSE, FALSE, FALSE) );

   node = SCIPtreeGetCurrentNode(scip->tree);
   return node != NULL ? SCIPprobExternObjval(scip->transprob, scip->origprob, scip->set, SCIPnodeGetEstimate(node)) : SCIP_INVALID;
}

/** gets estimate of best primal solution w.r.t. transformed problem contained in current subtree
 *
 *  @return estimate of best primal solution w.r.t. transformed problem contained in current subtree
 *
 *  @pre this method can be called in one of the following stages of the SCIP solving process:
 *       - \ref SCIP_STAGE_SOLVING
 */
SCIP_Real SCIPgetLocalTransEstimate(
   SCIP*                 scip                /**< SCIP data structure */
   )
{
   SCIP_NODE* node;

   SCIP_CALL_ABORT( SCIPcheckStage(scip, "SCIPgetLocalTransEstimate", FALSE, FALSE, FALSE, FALSE, FALSE, FALSE, FALSE, FALSE, FALSE, TRUE, FALSE, FALSE, FALSE, FALSE) );

   node = SCIPtreeGetCurrentNode(scip->tree);

   return node != NULL ? SCIPnodeGetEstimate(node) : SCIP_INVALID;
}

/** gets dual bound of current node
 *
 *  @return dual bound of current node
 *
 *  @pre this method can be called in one of the following stages of the SCIP solving process:
 *       - \ref SCIP_STAGE_SOLVING
 */
SCIP_Real SCIPgetLocalDualbound(
   SCIP*                 scip                /**< SCIP data structure */
   )
{
   SCIP_NODE* node;

   SCIP_CALL_ABORT( SCIPcheckStage(scip, "SCIPgetLocalDualbound", FALSE, FALSE, FALSE, FALSE, FALSE, FALSE, FALSE, FALSE, FALSE, TRUE, FALSE, FALSE, FALSE, FALSE) );

   node = SCIPtreeGetCurrentNode(scip->tree);
   return node != NULL ? SCIPprobExternObjval(scip->transprob, scip->origprob, scip->set, SCIPnodeGetLowerbound(node)) : SCIP_INVALID;
}

/** gets lower bound of current node in transformed problem
 *
 *  @return lower bound  of current node in transformed problem
 *
 *  @pre this method can be called in one of the following stages of the SCIP solving process:
 *       - \ref SCIP_STAGE_SOLVING
 */
SCIP_Real SCIPgetLocalLowerbound(
   SCIP*                 scip                /**< SCIP data structure */
   )
{
   SCIP_NODE* node;

   SCIP_CALL_ABORT( SCIPcheckStage(scip, "SCIPgetLocalLowerbound", FALSE, FALSE, FALSE, FALSE, FALSE, FALSE, FALSE, FALSE, FALSE, TRUE, FALSE, FALSE, FALSE, FALSE) );

   node = SCIPtreeGetCurrentNode(scip->tree);

   return node != NULL ? SCIPnodeGetLowerbound(node) : SCIP_INVALID;
}

/** gets dual bound of given node
 *
 *  @return dual bound of a given node
 *
 *  @pre this method can be called in one of the following stages of the SCIP solving process:
 *       - \ref SCIP_STAGE_SOLVING
 */
SCIP_Real SCIPgetNodeDualbound(
   SCIP*                 scip,               /**< SCIP data structure */
   SCIP_NODE*            node                /**< node to get dual bound for */
   )
{
   SCIP_CALL_ABORT( SCIPcheckStage(scip, "SCIPgetNodeDualbound", FALSE, FALSE, FALSE, FALSE, FALSE, FALSE, FALSE, FALSE, FALSE, TRUE, FALSE, FALSE, FALSE, FALSE) );

   return SCIPprobExternObjval(scip->transprob, scip->origprob, scip->set, SCIPnodeGetLowerbound(node));
}

/** gets lower bound of given node in transformed problem
 *
 *  @return lower bound  of given node in transformed problem
 *
 *  @pre this method can be called in one of the following stages of the SCIP solving process:
 *       - \ref SCIP_STAGE_SOLVING
 */
SCIP_Real SCIPgetNodeLowerbound(
   SCIP*                 scip,               /**< SCIP data structure */
   SCIP_NODE*            node                /**< node to get dual bound for */
   )
{
   SCIP_CALL_ABORT( SCIPcheckStage(scip, "SCIPgetNodeLowerbound", FALSE, FALSE, FALSE, FALSE, FALSE, FALSE, FALSE, FALSE, FALSE, TRUE, FALSE, FALSE, FALSE, FALSE) );

   return SCIPnodeGetLowerbound(node);
}

/** if given value is tighter (larger for minimization, smaller for maximization) than the current node's dual bound (in
 *  original problem space), sets the current node's dual bound to the new value
 *
 *  @note the given new bound has to be a dual bound, i.e., it has to be valid for the original problem.
 *
 *  @return \ref SCIP_OKAY is returned if everything worked. Otherwise a suitable error code is passed. See \ref
 *          SCIP_Retcode "SCIP_RETCODE" for a complete list of error codes.
 *
 *  @pre this method can be called in one of the following stages of the SCIP solving process:
 *       - \ref SCIP_STAGE_PROBLEM
 *       - \ref SCIP_STAGE_PRESOLVING
 *       - \ref SCIP_STAGE_PRESOLVED
 *       - \ref SCIP_STAGE_SOLVING
 */
SCIP_RETCODE SCIPupdateLocalDualbound(
   SCIP*                 scip,               /**< SCIP data structure */
   SCIP_Real             newbound            /**< new dual bound for the node (if it's tighter than the old one) */
   )
{
   SCIP_CALL( SCIPcheckStage(scip, "SCIPupdateLocalDualbound", FALSE, TRUE, FALSE, FALSE, FALSE, TRUE, FALSE, TRUE, FALSE, TRUE, FALSE, FALSE, FALSE, FALSE) );

   switch( scip->set->stage )
   {
   case SCIP_STAGE_PROBLEM:
      /* since no root node, for which we could update the dual bound, has been create yet, update the dual bound stored in
       * the problem data
       */
      SCIPprobUpdateDualbound(scip->origprob, newbound);
      break;

   case SCIP_STAGE_PRESOLVING:
   case SCIP_STAGE_PRESOLVED:
      /* since no root node, for which we could update the dual bound, has been create yet, update the dual bound stored in
       * the problem data
       */
      SCIPprobUpdateDualbound(scip->transprob, SCIPprobExternObjval(scip->transprob, scip->origprob, scip->set, newbound));
      break;

   case SCIP_STAGE_SOLVING:
      SCIP_CALL( SCIPupdateNodeLowerbound(scip, SCIPtreeGetCurrentNode(scip->tree), SCIPprobInternObjval(scip->transprob, scip->origprob, scip->set, newbound)) );
      break;

   default:
      SCIPerrorMessage("invalid SCIP stage <%d>\n", scip->set->stage);
      SCIPABORT();
      return SCIP_INVALIDCALL; /*lint !e527*/
   }  /*lint !e788*/

   return SCIP_OKAY;
}

/** if given value is larger than the current node's lower bound (in transformed problem), sets the current node's
 *  lower bound to the new value
 *
 *  @note the given new bound has to be a lower bound, i.e., it has to be valid for the transformed problem.
 *
 *  @return \ref SCIP_OKAY is returned if everything worked. Otherwise a suitable error code is passed. See \ref
 *          SCIP_Retcode "SCIP_RETCODE" for a complete list of error codes.
 *
 *  @pre this method can be called in one of the following stages of the SCIP solving process:
 *       - \ref SCIP_STAGE_PRESOLVING
 *       - \ref SCIP_STAGE_PRESOLVED
 *       - \ref SCIP_STAGE_SOLVING
 */
SCIP_RETCODE SCIPupdateLocalLowerbound(
   SCIP*                 scip,               /**< SCIP data structure */
   SCIP_Real             newbound            /**< new lower bound for the node (if it's larger than the old one) */
   )
{
   SCIP_CALL( SCIPcheckStage(scip, "SCIPupdateLocalLowerbound", FALSE, FALSE, FALSE, FALSE, FALSE, TRUE, FALSE, TRUE, FALSE, TRUE, FALSE, FALSE, FALSE, FALSE) );

   switch( scip->set->stage )
   {
   case SCIP_STAGE_PRESOLVING:
   case SCIP_STAGE_PRESOLVED:
      /* since no root node, for which we could update the lower bound, has been created yet, update the dual bound stored
       * in the problem data
       */
      SCIPprobUpdateDualbound(scip->transprob, SCIPprobExternObjval(scip->transprob, scip->origprob, scip->set, newbound));
      break;

   case SCIP_STAGE_SOLVING:
      SCIP_CALL( SCIPupdateNodeLowerbound(scip, SCIPtreeGetCurrentNode(scip->tree), newbound) );
      break;

   default:
      SCIPerrorMessage("invalid SCIP stage <%d>\n", scip->set->stage);
      SCIPABORT();
      return SCIP_INVALIDCALL; /*lint !e527*/
   }  /*lint !e788*/

   return SCIP_OKAY;
}

/** if given value is tighter (higher for minimization, lower for maximization) than the node's dual bound, sets the
 *  node's dual bound to the new value.
 *
 *  @note must not be used on a leaf because the node priority queue remains untouched
 *
 *  @return \ref SCIP_OKAY is returned if everything worked. Otherwise a suitable error code is passed. See \ref
 *          SCIP_Retcode "SCIP_RETCODE" for a complete list of error codes.
 *
 *  @pre this method can be called in one of the following stages of the SCIP solving process:
 *       - \ref SCIP_STAGE_SOLVING
 */
SCIP_RETCODE SCIPupdateNodeDualbound(
   SCIP*                 scip,               /**< SCIP data structure */
   SCIP_NODE*            node,               /**< node to update dual bound for */
   SCIP_Real             newbound            /**< new dual bound for the node (if it's tighter than the old one) */
   )
{
   SCIP_CALL( SCIPcheckStage(scip, "SCIPupdateNodeDualbound", FALSE, FALSE, FALSE, FALSE, FALSE, FALSE, FALSE, FALSE, FALSE, TRUE, FALSE, FALSE, FALSE, FALSE) );

   SCIP_CALL( SCIPupdateNodeLowerbound(scip, node, SCIPprobInternObjval(scip->transprob, scip->origprob, scip->set, newbound)) );

   return SCIP_OKAY;
}

/** if given value is higher than the node's lower bound (in transformed problem), sets the node's lower bound to the
 *  new value.
 *
 *  @note must not be used on a leaf because the node priority queue remains untouched
 *
 *  @return \ref SCIP_OKAY is returned if everything worked. Otherwise a suitable error code is passed. See \ref
 *          SCIP_Retcode "SCIP_RETCODE" for a complete list of error codes.
 *
 *  @pre this method can be called in one of the following stages of the SCIP solving process:
 *       - \ref SCIP_STAGE_SOLVING
 */
SCIP_RETCODE SCIPupdateNodeLowerbound(
   SCIP*                 scip,               /**< SCIP data structure */
   SCIP_NODE*            node,               /**< node to update lower bound for */
   SCIP_Real             newbound            /**< new lower bound for the node (if it's larger than the old one) */
   )
{
   SCIP_CALL( SCIPcheckStage(scip, "SCIPupdateNodeLowerbound", FALSE, FALSE, FALSE, FALSE, FALSE, FALSE, FALSE, FALSE, FALSE, TRUE, FALSE, FALSE, FALSE, FALSE) );

   /* if lowerbound exceeds the cutoffbound, the node will be marked to be cutoff
    *
    * If the node is an inner node (not a child node) we need to cutoff the node manually if we exceed the cutoffbound.
    * This is only relevant if a user updates the lower bound. Therefore, we only check for a cutoff here in the user
    * function instead of in SCIPnodeUpdateLowerbound().
    */
<<<<<<< HEAD
   if( !SCIPisInfinity(scip, newbound) )
      SCIPnodeUpdateLowerbound(node, scip->stat, scip->set, scip->tree, scip->transprob, scip->origprob, newbound);

   if( SCIPisGE(scip, newbound, scip->primal->cutoffbound) )
=======
   if( SCIPisLT(scip, newbound, scip->primal->cutoffbound) )
   {
      SCIP_CALL( SCIPnodeUpdateLowerbound(node, scip->stat, scip->set, scip->eventfilter, scip->tree, scip->transprob, scip->origprob, newbound, NULL) );
   }
   else
>>>>>>> ee6f88ac
   {
      SCIP_CALL( SCIPnodeCutoff(node, scip->set, scip->stat, scip->eventfilter, scip->tree, scip->transprob, scip->origprob, scip->reopt, scip->lp, scip->mem->probmem) );
   }

   return SCIP_OKAY;
}

/** change the node selection priority of the given child
 *
 *  @return \ref SCIP_OKAY is returned if everything worked. Otherwise a suitable error code is passed. See \ref
 *          SCIP_Retcode "SCIP_RETCODE" for a complete list of error codes.
 *
 *  @pre this method can be called in one of the following stages of the SCIP solving process:
 *       - \ref SCIP_STAGE_SOLVING
 */
SCIP_RETCODE SCIPchgChildPrio(
   SCIP*                 scip,               /**< SCIP data structure */
   SCIP_NODE*            child,              /**< child to update the node selection priority */
   SCIP_Real             priority            /**< node selection priority value */
   )
{
   SCIP_CALL( SCIPcheckStage(scip, "SCIPchgChildPrio", FALSE, FALSE, FALSE, FALSE, FALSE, FALSE, FALSE, FALSE, FALSE, TRUE, FALSE, FALSE, FALSE, FALSE) );

   if( SCIPnodeGetType(child) != SCIP_NODETYPE_CHILD )
      return SCIP_INVALIDDATA;

   SCIPchildChgNodeselPrio(scip->tree, child, priority);

   return SCIP_OKAY;
}<|MERGE_RESOLUTION|>--- conflicted
+++ resolved
@@ -4160,18 +4160,12 @@
     * This is only relevant if a user updates the lower bound. Therefore, we only check for a cutoff here in the user
     * function instead of in SCIPnodeUpdateLowerbound().
     */
-<<<<<<< HEAD
    if( !SCIPisInfinity(scip, newbound) )
-      SCIPnodeUpdateLowerbound(node, scip->stat, scip->set, scip->tree, scip->transprob, scip->origprob, newbound);
+   {
+      SCIP_CALL( SCIPnodeUpdateLowerbound(node, scip->stat, scip->set, scip->eventfilter, scip->tree, scip->transprob, scip->origprob, newbound, NULL) );
+   }
 
    if( SCIPisGE(scip, newbound, scip->primal->cutoffbound) )
-=======
-   if( SCIPisLT(scip, newbound, scip->primal->cutoffbound) )
-   {
-      SCIP_CALL( SCIPnodeUpdateLowerbound(node, scip->stat, scip->set, scip->eventfilter, scip->tree, scip->transprob, scip->origprob, newbound, NULL) );
-   }
-   else
->>>>>>> ee6f88ac
    {
       SCIP_CALL( SCIPnodeCutoff(node, scip->set, scip->stat, scip->eventfilter, scip->tree, scip->transprob, scip->origprob, scip->reopt, scip->lp, scip->mem->probmem) );
    }
