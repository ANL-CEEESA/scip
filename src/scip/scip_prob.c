--- conflicted
+++ resolved
@@ -39,11 +39,7 @@
 #include "scip/concurrent.h"
 #include "scip/conflictstore.h"
 #include "scip/cons.h"
-<<<<<<< HEAD
-#include "scip/decomp.h"
-=======
 #include "scip/dcmp.h"
->>>>>>> bf76ffad
 #include "scip/debug.h"
 #include "scip/lp.h"
 #include "scip/pricer.h"
@@ -143,11 +139,7 @@
    /* initialize reoptimization structure, if needed */
    SCIP_CALL( SCIPenableReoptimization(scip, scip->set->reopt_enable) );
 
-<<<<<<< HEAD
-   SCIP_CALL( SCIPdecompstoreCreate(&scip->decompstore, SCIPblkmem(scip), 10) );
-=======
    SCIP_CALL( SCIPdecompstoreCreate(&scip->decompstore, SCIPblkmem(scip), SCIP_DECOMPSTORE_CAPA) );
->>>>>>> bf76ffad
 
    return SCIP_OKAY;
 }
