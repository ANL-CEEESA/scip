/* * * * * * * * * * * * * * * * * * * * * * * * * * * * * * * * * * * * * * */
/*                                                                           */
/*                  This file is part of the program and library             */
/*         SCIP --- Solving Constraint Integer Programs                      */
/*                                                                           */
/*    Copyright (C) 2002-2015 Konrad-Zuse-Zentrum                            */
/*                            fuer Informationstechnik Berlin                */
/*                                                                           */
/*  SCIP is distributed under the terms of the ZIB Academic License.         */
/*                                                                           */
/*  You should have received a copy of the ZIB Academic License              */
/*  along with SCIP; see the file COPYING. If not email to scip@zib.de.      */
/*                                                                           */
/* * * * * * * * * * * * * * * * * * * * * * * * * * * * * * * * * * * * * * */

/**@file   scipdefplugins.c
 * @brief  default SCIP plugins
 * @author Tobias Achterberg
 */

/*--+----1----+----2----+----3----+----4----+----5----+----6----+----7----+----8----+----9----+----0----+----1----+----2*/

#include "scip/scipdefplugins.h"
#include "scip/debug.h"

/** includes default SCIP plugins into SCIP */
SCIP_RETCODE SCIPincludeDefaultPlugins(
   SCIP*                 scip                /**< SCIP data structure */
   )
{
   SCIP_NLPI* nlpi;

   SCIP_CALL( SCIPincludeConshdlrNonlinear(scip) ); /* nonlinear must be before linear, quadratic, abspower, and and due to constraint upgrading */
   SCIP_CALL( SCIPincludeConshdlrQuadratic(scip) ); /* quadratic must be before linear due to constraint upgrading */
   SCIP_CALL( SCIPincludeConshdlrLinear(scip) ); /* linear must be before its specializations due to constraint upgrading */
   SCIP_CALL( SCIPincludeConshdlrAbspower(scip) ); /* absolute power needs to be after quadratic and nonlinear due to constraint upgrading */
   SCIP_CALL( SCIPincludeConshdlrAnd(scip) );
   SCIP_CALL( SCIPincludeConshdlrBivariate(scip) ); /* bivariate needs to be after quadratic and nonlinear due to constraint upgrading */
   SCIP_CALL( SCIPincludeConshdlrBounddisjunction(scip) );
   SCIP_CALL( SCIPincludeConshdlrConjunction(scip) );
   SCIP_CALL( SCIPincludeConshdlrCountsols(scip) );
   SCIP_CALL( SCIPincludeConshdlrCumulative(scip) );
   SCIP_CALL( SCIPincludeConshdlrDisjunction(scip) );
   SCIP_CALL( SCIPincludeConshdlrIndicator(scip) );
   SCIP_CALL( SCIPincludeConshdlrIntegral(scip) );
   SCIP_CALL( SCIPincludeConshdlrKnapsack(scip) );
   SCIP_CALL( SCIPincludeConshdlrLinking(scip) );
   SCIP_CALL( SCIPincludeConshdlrLogicor(scip) );
   SCIP_CALL( SCIPincludeConshdlrOr(scip) );
   SCIP_CALL( SCIPincludeConshdlrOrbitope(scip) );
   SCIP_CALL( SCIPincludeConshdlrPseudoboolean(scip) );
   SCIP_CALL( SCIPincludeConshdlrSetppc(scip) );
   SCIP_CALL( SCIPincludeConshdlrSOC(scip) ); /* SOC needs to be after quadratic due to constraint upgrading */
   SCIP_CALL( SCIPincludeConshdlrSOS1(scip) );
   SCIP_CALL( SCIPincludeConshdlrSOS2(scip) );
   SCIP_CALL( SCIPincludeConshdlrSuperindicator(scip) );
   SCIP_CALL( SCIPincludeConshdlrVarbound(scip) );
   SCIP_CALL( SCIPincludeConshdlrXor(scip) );
   SCIP_CALL( SCIPincludeReaderBnd(scip) );
   SCIP_CALL( SCIPincludeReaderCcg(scip) );
   SCIP_CALL( SCIPincludeReaderCip(scip) );
   SCIP_CALL( SCIPincludeReaderCnf(scip) );
   SCIP_CALL( SCIPincludeReaderDiff(scip) );
   SCIP_CALL( SCIPincludeReaderFix(scip) );
   SCIP_CALL( SCIPincludeReaderFzn(scip) );
   SCIP_CALL( SCIPincludeReaderGms(scip) );
   SCIP_CALL( SCIPincludeReaderLp(scip) );
   SCIP_CALL( SCIPincludeReaderMps(scip) );
   SCIP_CALL( SCIPincludeReaderOpb(scip) );
   SCIP_CALL( SCIPincludeReaderOsil(scip) );
   SCIP_CALL( SCIPincludeReaderPip(scip) );
   SCIP_CALL( SCIPincludeReaderPpm(scip) );
   SCIP_CALL( SCIPincludeReaderPbm(scip) );
   SCIP_CALL( SCIPincludeReaderRlp(scip) );
   SCIP_CALL( SCIPincludeReaderSol(scip) );
   SCIP_CALL( SCIPincludeReaderWbo(scip) );
   SCIP_CALL( SCIPincludeReaderZpl(scip) );
   SCIP_CALL( SCIPincludePresolBoundshift(scip) );
   SCIP_CALL( SCIPincludePresolComponents(scip) );
   SCIP_CALL( SCIPincludePresolConvertinttobin(scip) );
   SCIP_CALL( SCIPincludePresolDomcol(scip) );
   SCIP_CALL( SCIPincludePresolImplfree(scip) );
   SCIP_CALL( SCIPincludePresolDualagg(scip) );
   SCIP_CALL( SCIPincludePresolDualinfer(scip) );
   SCIP_CALL( SCIPincludePresolGateextraction(scip) );
   SCIP_CALL( SCIPincludePresolImplics(scip) );
   SCIP_CALL( SCIPincludePresolInttobinary(scip) );
   SCIP_CALL( SCIPincludePresolRedvub(scip) );
   SCIP_CALL( SCIPincludePresolTrivial(scip) );
   SCIP_CALL( SCIPincludePresolTworowbnd(scip) );
   SCIP_CALL( SCIPincludePresolStuffing(scip) );
   SCIP_CALL( SCIPincludeNodeselBfs(scip) );
   SCIP_CALL( SCIPincludeNodeselBreadthfirst(scip) );
   SCIP_CALL( SCIPincludeNodeselDfs(scip) );
   SCIP_CALL( SCIPincludeNodeselEstimate(scip) );
   SCIP_CALL( SCIPincludeNodeselHybridestim(scip) );
   SCIP_CALL( SCIPincludeNodeselLinprojection(scip) );
   SCIP_CALL( SCIPincludeNodeselRestartdfs(scip) );
   SCIP_CALL( SCIPincludeNodeselUct(scip) );
   SCIP_CALL( SCIPincludeBranchruleAllfullstrong(scip) );
   SCIP_CALL( SCIPincludeBranchruleCloud(scip) );
   SCIP_CALL( SCIPincludeBranchruleDistribution(scip) );
   SCIP_CALL( SCIPincludeBranchruleFullstrong(scip) );
   SCIP_CALL( SCIPincludeBranchruleInference(scip) );
   SCIP_CALL( SCIPincludeBranchruleLeastinf(scip) );
   SCIP_CALL( SCIPincludeBranchruleMostinf(scip) );
   SCIP_CALL( SCIPincludeBranchruleMultAggr(scip) );
   SCIP_CALL( SCIPincludeBranchruleNodereopt(scip) );
   SCIP_CALL( SCIPincludeBranchrulePscost(scip) );
   SCIP_CALL( SCIPincludeBranchruleRandom(scip) );
   SCIP_CALL( SCIPincludeBranchruleRelpscost(scip) );
<<<<<<< HEAD
   SCIP_CALL( SCIPincludeEventHdlrSolvingphase(scip) );
   SCIP_CALL( SCIPincludeEventHdlrNodeevent(scip) );
   SCIP_CALL( SCIPincludeEventHdlrEstimation(scip) );
=======
   SCIP_CALL( SCIPincludeComprLargestrepr(scip) );
   SCIP_CALL( SCIPincludeComprWeakcompr(scip) );
>>>>>>> 87f9effa
   SCIP_CALL( SCIPincludeHeurActconsdiving(scip) );
   SCIP_CALL( SCIPincludeHeurBound(scip) );
   SCIP_CALL( SCIPincludeHeurClique(scip) );
   SCIP_CALL( SCIPincludeHeurCoefdiving(scip) );
   SCIP_CALL( SCIPincludeHeurCrossover(scip) );
   SCIP_CALL( SCIPincludeHeurDins(scip) );
   SCIP_CALL( SCIPincludeHeurDistributiondiving(scip) );
   SCIP_CALL( SCIPincludeHeurDualval(scip) );
   SCIP_CALL( SCIPincludeHeurFeaspump(scip) );
   SCIP_CALL( SCIPincludeHeurFixandinfer(scip) );
   SCIP_CALL( SCIPincludeHeurFracdiving(scip) );
   SCIP_CALL( SCIPincludeHeurGuideddiving(scip) );
   SCIP_CALL( SCIPincludeHeurZeroobj(scip) );
   SCIP_CALL( SCIPincludeHeurIndicator(scip) );
   SCIP_CALL( SCIPincludeHeurIntdiving(scip) );
   SCIP_CALL( SCIPincludeHeurIntshifting(scip) );
   SCIP_CALL( SCIPincludeHeurLinesearchdiving(scip) );
   SCIP_CALL( SCIPincludeHeurLocalbranching(scip) );
   SCIP_CALL( SCIPincludeHeurNlpdiving(scip) );
   SCIP_CALL( SCIPincludeHeurMutation(scip) );
   SCIP_CALL( SCIPincludeHeurObjpscostdiving(scip) );
   SCIP_CALL( SCIPincludeHeurOctane(scip) );
   SCIP_CALL( SCIPincludeHeurOfins(scip) );
   SCIP_CALL( SCIPincludeHeurOneopt(scip) );
   SCIP_CALL( SCIPincludeHeurProximity(scip) );
   SCIP_CALL( SCIPincludeHeurPscostdiving(scip) );
   SCIP_CALL( SCIPincludeHeurRandrounding(scip) );
   SCIP_CALL( SCIPincludeHeurRens(scip) );
   SCIP_CALL( SCIPincludeHeurReoptsols(scip) );
   SCIP_CALL( SCIPincludeHeurRins(scip) );
   SCIP_CALL( SCIPincludeHeurRootsoldiving(scip) );
   SCIP_CALL( SCIPincludeHeurRounding(scip) );
   SCIP_CALL( SCIPincludeHeurShiftandpropagate(scip) );
   SCIP_CALL( SCIPincludeHeurShifting(scip) );
   SCIP_CALL( SCIPincludeHeurSimplerounding(scip) );
   SCIP_CALL( SCIPincludeHeurSubNlp(scip) );
   SCIP_CALL( SCIPincludeHeurTrivial(scip) );
   SCIP_CALL( SCIPincludeHeurTrivialnegation(scip) );
   SCIP_CALL( SCIPincludeHeurTrySol(scip) );
   SCIP_CALL( SCIPincludeHeurTwoopt(scip) );
   SCIP_CALL( SCIPincludeHeurUndercover(scip) );
   SCIP_CALL( SCIPincludeHeurVbounds(scip) );
   SCIP_CALL( SCIPincludeHeurVeclendiving(scip) );
   SCIP_CALL( SCIPincludeHeurZirounding(scip) );
   SCIP_CALL( SCIPincludePropDualfix(scip) );
   SCIP_CALL( SCIPincludePropGenvbounds(scip) );
   SCIP_CALL( SCIPincludePropObbt(scip) );
   SCIP_CALL( SCIPincludePropProbing(scip) );
   SCIP_CALL( SCIPincludePropPseudoobj(scip) );
   SCIP_CALL( SCIPincludePropRedcost(scip) );
   SCIP_CALL( SCIPincludePropRootredcost(scip) );
   SCIP_CALL( SCIPincludePropVbounds(scip) );
   SCIP_CALL( SCIPincludeSepaCGMIP(scip) );
   SCIP_CALL( SCIPincludeSepaClique(scip) );
   SCIP_CALL( SCIPincludeSepaClosecuts(scip) );
   SCIP_CALL( SCIPincludeSepaCmir(scip) );
   SCIP_CALL( SCIPincludeSepaEccuts(scip) );
   SCIP_CALL( SCIPincludeSepaDisjunctive(scip) );
   SCIP_CALL( SCIPincludeSepaFlowcover(scip) );
   SCIP_CALL( SCIPincludeSepaGomory(scip) );
   SCIP_CALL( SCIPincludeSepaImpliedbounds(scip) );
   SCIP_CALL( SCIPincludeSepaIntobj(scip) );
   SCIP_CALL( SCIPincludeSepaMcf(scip) );
   SCIP_CALL( SCIPincludeSepaOddcycle(scip) );
   SCIP_CALL( SCIPincludeSepaRapidlearning(scip) );
   SCIP_CALL( SCIPincludeSepaStrongcg(scip) );
   SCIP_CALL( SCIPincludeSepaZerohalf(scip) );
   SCIP_CALL( SCIPincludeDispDefault(scip) );
   SCIP_CALL( SCIPincludeEventHdlrSofttimelimit(scip) );

   /* include NLPI's, if available */
   SCIP_CALL( SCIPcreateNlpSolverIpopt(SCIPblkmem(scip), &nlpi) );
   if( nlpi != NULL )
   {
      SCIP_CALL( SCIPincludeNlpi(scip, nlpi) );
      SCIP_CALL( SCIPincludeExternalCodeInformation(scip, SCIPgetSolverNameIpopt(), SCIPgetSolverDescIpopt()) );
   }

   SCIP_CALL( SCIPdebugIncludeProp(scip) ); /*lint !e506 !e774*/

   return SCIP_OKAY;
}<|MERGE_RESOLUTION|>--- conflicted
+++ resolved
@@ -109,14 +109,11 @@
    SCIP_CALL( SCIPincludeBranchrulePscost(scip) );
    SCIP_CALL( SCIPincludeBranchruleRandom(scip) );
    SCIP_CALL( SCIPincludeBranchruleRelpscost(scip) );
-<<<<<<< HEAD
    SCIP_CALL( SCIPincludeEventHdlrSolvingphase(scip) );
    SCIP_CALL( SCIPincludeEventHdlrNodeevent(scip) );
    SCIP_CALL( SCIPincludeEventHdlrEstimation(scip) );
-=======
    SCIP_CALL( SCIPincludeComprLargestrepr(scip) );
    SCIP_CALL( SCIPincludeComprWeakcompr(scip) );
->>>>>>> 87f9effa
    SCIP_CALL( SCIPincludeHeurActconsdiving(scip) );
    SCIP_CALL( SCIPincludeHeurBound(scip) );
    SCIP_CALL( SCIPincludeHeurClique(scip) );
