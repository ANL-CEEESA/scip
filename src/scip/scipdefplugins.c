--- conflicted
+++ resolved
@@ -38,6 +38,7 @@
    SCIP_CALL( SCIPincludeConshdlrBivariate(scip) ); /* bivariate needs to be after quadratic and nonlinear due to constraint upgrading */
    SCIP_CALL( SCIPincludeConshdlrBounddisjunction(scip) );
    SCIP_CALL( SCIPincludeConshdlrCardinality(scip) );
+   SCIP_CALL( SCIPincludeConshdlrComponents(scip) );
    SCIP_CALL( SCIPincludeConshdlrConjunction(scip) );
    SCIP_CALL( SCIPincludeConshdlrCountsols(scip) );
    SCIP_CALL( SCIPincludeConshdlrCumulative(scip) );
@@ -57,11 +58,7 @@
    SCIP_CALL( SCIPincludeConshdlrSuperindicator(scip) );
    SCIP_CALL( SCIPincludeConshdlrVarbound(scip) );
    SCIP_CALL( SCIPincludeConshdlrXor(scip) );
-<<<<<<< HEAD
 #ifndef __SAP_NO_READERS__
-=======
-   SCIP_CALL( SCIPincludeConshdlrComponents(scip) );
->>>>>>> 49ffff5d
    SCIP_CALL( SCIPincludeReaderBnd(scip) );
    SCIP_CALL( SCIPincludeReaderCcg(scip) );
 #endif
