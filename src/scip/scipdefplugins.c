--- conflicted
+++ resolved
@@ -226,43 +226,7 @@
    SCIP_CALL( SCIPincludeEventHdlrSofttimelimit(scip) );
    SCIP_CALL( SCIPincludeConcurrentScipSolvers(scip) );
    SCIP_CALL( SCIPincludeBendersDefault(scip) );
-<<<<<<< HEAD
    SCIP_CALL( SCIPincludeCutselHybrid(scip) );
-
-   /* include NLPI's, if available */
-   SCIP_CALL( SCIPcreateNlpSolverIpopt(SCIPblkmem(scip), &nlpi) );
-   if( nlpi != NULL )
-   {
-      SCIP_CALL( SCIPincludeNlpi(scip, nlpi) );
-      SCIP_CALL( SCIPincludeExternalCodeInformation(scip, SCIPgetSolverNameIpopt(), SCIPgetSolverDescIpopt()) );
-   }
-   SCIP_CALL( SCIPcreateNlpSolverFilterSQP(SCIPblkmem(scip), &nlpi) );
-   if( nlpi != NULL )
-   {
-      SCIP_CALL( SCIPincludeNlpi(scip, nlpi) );
-      SCIP_CALL( SCIPincludeExternalCodeInformation(scip, SCIPgetSolverNameFilterSQP(), SCIPgetSolverDescFilterSQP()) );
-   }
-
-   SCIP_CALL( SCIPcreateNlpSolverWorhp(SCIPblkmem(scip), &nlpi, TRUE) );
-   if( nlpi != NULL )
-   {
-      SCIP_CALL( SCIPincludeNlpi(scip, nlpi) );
-      SCIP_CALL( SCIPincludeExternalCodeInformation(scip, SCIPgetSolverNameWorhp(), SCIPgetSolverDescWorhp()) );
-   }
-
-   SCIP_CALL( SCIPcreateNlpSolverWorhp(SCIPblkmem(scip), &nlpi, FALSE) );
-   if( nlpi != NULL )
-   {
-      SCIP_CALL( SCIPincludeNlpi(scip, nlpi) );
-   }
-
-   /* coverity[leaked_storage] */
-   SCIP_CALL( SCIPcreateNlpSolverAll(SCIPblkmem(scip), &nlpi, SCIPgetNlpis(scip), SCIPgetNNlpis(scip)) );
-   if( nlpi != NULL )
-   {
-      SCIP_CALL( SCIPincludeNlpi(scip, nlpi) );
-   }
-=======
    SCIP_CALL( SCIPincludeExprhdlrAbs(scip) );
    SCIP_CALL( SCIPincludeExprhdlrCos(scip) );
    SCIP_CALL( SCIPincludeExprhdlrEntropy(scip) );
@@ -289,7 +253,6 @@
    SCIP_CALL( SCIPincludeNlpSolverWorhp(scip, TRUE) );
    SCIP_CALL( SCIPincludeNlpSolverWorhp(scip, FALSE) );
    SCIP_CALL( SCIPincludeNlpSolverAll(scip) );
->>>>>>> 17d44685
 
 #ifdef TPI_TNYC
    SCIP_CALL( SCIPincludeExternalCodeInformation(scip, "TinyCThread", "Small, portable implementation of the C11 threads API (tinycthread.github.io)") );
