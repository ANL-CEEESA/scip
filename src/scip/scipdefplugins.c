--- conflicted
+++ resolved
@@ -117,14 +117,6 @@
    SCIP_CALL( SCIPincludePresolBoundshift(scip) );
    SCIP_CALL( SCIPincludePresolInttobinary(scip) );
    SCIP_CALL( SCIPincludePresolConvertinttobin(scip) );
-<<<<<<< HEAD
-   SCIP_CALL( SCIPincludePresolDomcol(scip) );
-   SCIP_CALL( SCIPincludePresolDonotmultaggr(scip) );
-   SCIP_CALL( SCIPincludePresolDualagg(scip) );
-   SCIP_CALL( SCIPincludePresolDualcomp(scip) );
-   SCIP_CALL( SCIPincludePresolDualinfer(scip) );
-=======
->>>>>>> ee6f88ac
    SCIP_CALL( SCIPincludePresolGateextraction(scip) );
    SCIP_CALL( SCIPincludePresolImplint(scip) );
    SCIP_CALL( SCIPincludePresolQPKKTref(scip) );
@@ -138,24 +130,17 @@
    SCIP_CALL( SCIPincludePresolSparsify(scip) );
    SCIP_CALL( SCIPincludePresolDualsparsify(scip) );
    SCIP_CALL( SCIPincludePresolRedvub(scip) );
+   SCIP_CALL( SCIPincludePresolDonotmultaggr(scip) );
    SCIP_CALL( SCIPincludeNodeselEstimate(scip) );
    SCIP_CALL( SCIPincludeNodeselBfs(scip) );
    SCIP_CALL( SCIPincludeNodeselHybridestim(scip) );
    SCIP_CALL( SCIPincludeNodeselRestartdfs(scip) );
    SCIP_CALL( SCIPincludeNodeselUct(scip) );
-<<<<<<< HEAD
-   SCIP_CALL( SCIPincludeNodeselVanillabfs(scip) );
-   SCIP_CALL( SCIPincludeBranchruleAllfullstrong(scip) );
-   SCIP_CALL( SCIPincludeBranchruleCloud(scip) );
-   SCIP_CALL( SCIPincludeBranchruleDistribution(scip) );
-   SCIP_CALL( SCIPincludeBranchruleFullstrong(scip) );
-   SCIP_CALL( SCIPincludeBranchruleGomory(scip) );
-=======
    SCIP_CALL( SCIPincludeNodeselDfs(scip) );
    SCIP_CALL( SCIPincludeNodeselBreadthfirst(scip) );
+   SCIP_CALL( SCIPincludeNodeselVanillabfs(scip) );
    SCIP_CALL( SCIPincludeBranchruleRelpscost(scip) );
    SCIP_CALL( SCIPincludeBranchrulePscost(scip) );
->>>>>>> ee6f88ac
    SCIP_CALL( SCIPincludeBranchruleInference(scip) );
    SCIP_CALL( SCIPincludeBranchruleMostinf(scip) );
    SCIP_CALL( SCIPincludeBranchruleLeastinf(scip) );
