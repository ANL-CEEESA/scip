/* * * * * * * * * * * * * * * * * * * * * * * * * * * * * * * * * * * * * * */
/*                                                                           */
/*                  This file is part of the program and library             */
/*         SCIP --- Solving Constraint Integer Programs                      */
/*                                                                           */
/*    Copyright (C) 2002-2011 Konrad-Zuse-Zentrum                            */
/*                            fuer Informationstechnik Berlin                */
/*                                                                           */
/*  SCIP is distributed under the terms of the ZIB Academic License.         */
/*                                                                           */
/*  You should have received a copy of the ZIB Academic License              */
/*  along with SCIP; see the file COPYING. If not email to scip@zib.de.      */
/*                                                                           */
/* * * * * * * * * * * * * * * * * * * * * * * * * * * * * * * * * * * * * * */

/**@file   sepa_closecuts.c
 * @ingroup SEPARATORS
 * @brief  closecuts meta separator
 * @author Marc Pfetsch
 */

/*---+----1----+----2----+----3----+----4----+----5----+----6----+----7----+----8----+----9----+----0----+----1----+----2*/

#include <assert.h>
#include <string.h>

#include "scip/sepa_closecuts.h"


#define SEPA_NAME              "closecuts"
#define SEPA_DESC              "closecuts meta separator"
#define SEPA_PRIORITY           1000000
#define SEPA_FREQ                    -1
#define SEPA_MAXBOUNDDIST           1.0
#define SEPA_USESSUBSCIP          FALSE /**< does the separator use a secondary SCIP instance? */
#define SEPA_DELAY                FALSE /**< should separation method be delayed, if other separators found cuts? */


/* default values for parameters */
#define SCIP_DEFAULT_SEPARELINT              TRUE /**< generate close cuts w.r.t. relative interior point (best solution otherwise)? */
#define SCIP_DEFAULT_SEPACOMBVALUE           0.30 /**< convex combination value for close cuts */
#define SCIP_DEFAULT_SEPAROOTONLY            TRUE /**< generate close cuts in the root only? */
#define SCIP_DEFAULT_SEPATHRESHOLD             50 /**< threshold on number of generated cuts below which the ordinary separation is started */
#define SCIP_DEFAULT_INCLOBJCUTOFF          FALSE /**< include the objective cutoff when computing the relative interior? */
#define SCIP_DEFAULT_RECOMPUTERELINT        FALSE /**< recompute relative interior in each separation call? */
#define SCIP_DEFAULT_RELINTNORMTYPE           'o' /**< type of norm to use when computing relative interior */
#define SCIP_DEFAULT_MAXUNSUCCESSFUL            0 /**< turn off separation in current node after unsuccessful calls (-1 never turn off) */


/** separator data */
struct SCIP_SepaData
{
   SCIP_Bool             separelint;         /**< generate close cuts w.r.t. relative interior point (best solution otherwise)? */
   SCIP_Bool             separootonly;       /**< generate close cuts in the root only? */
   SCIP_Real             sepacombvalue;      /**< convex combination value for close cuts */
   int                   sepathreshold;      /**< threshold on number of generated cuts below which the ordinary separation is started */
   SCIP_Bool             inclobjcutoff;      /**< include the objective cutoff when computing the relative interior? */
   SCIP_Bool             recomputerelint;    /**< recompute relative interior in each separation call? */
   char                  relintnormtype;     /**< type of norm to use when computing relative interior */
   int                   maxunsuccessful;    /**< turn off separation in current node after unsuccessful calls (-1 never turn off) */
   SCIP_SOL*             sepasol;            /**< solution that can be used for generating close cuts */
   SCIP_Longint          discardnode;        /**< number of node for which separation is discarded */
   int                   nunsuccessful;      /**< number of consecutive unsuccessful calls */
};




/** generate point for close cut separation
 *
 *  The constructed point is the convex combination of the point stored in set->closesol and the
 *  current LP solution. The convexity parameter is set->sepa_closecombvalue. If this parameter is
 *  0, the point coincides with the LP solution.
 */
static
SCIP_RETCODE generateCloseCutPoint(
   SCIP*                 scip,               /**< SCIP data structure */
   SCIP_SEPADATA*        sepadata,           /**< separator data */
   SCIP_SOL**            point               /**< point to be generated (or NULL if unsuccessful) */
   )
{
   SCIP_VAR** vars;
   SCIP_VAR* var;
   SCIP_Real val;
   SCIP_Real alpha;
   SCIP_Real onealpha;
   int nvars;
   int i;

   assert( scip != NULL );
   assert( point != NULL );

   *point = NULL;
   if ( sepadata->sepasol == NULL )
      return SCIP_OKAY;

   alpha = sepadata->sepacombvalue;
   if ( alpha < 0.001 )
      return SCIP_OKAY;
   onealpha = 1.0 - alpha;

   /* create solution */
   SCIP_CALL( SCIPcreateSol(scip, point, NULL) );

   /* generate convex combination */
   vars = SCIPgetVars(scip);
   nvars = SCIPgetNVars(scip);
   for (i = 0; i < nvars; ++i)
   {
      var = vars[i];
      val = alpha * SCIPgetSolVal(scip, sepadata->sepasol, var) + onealpha * SCIPvarGetLPSol(var);

      if ( ! SCIPisZero(scip, val) )
      {
         SCIP_CALL( SCIPsetSolVal(scip, *point, var, val) );
      }
   }

   return SCIP_OKAY;
}




/*
 * Callback methods of separator
 */


/** copy method for separator plugins (called when SCIP copies plugins) */
static
SCIP_DECL_SEPACOPY(sepaCopyClosecuts)
{  /*lint --e{715}*/
   assert( scip != NULL );
   assert( sepa != NULL );
   assert( strcmp(SCIPsepaGetName(sepa), SEPA_NAME) == 0 );

   /* call inclusion method of constraint handler */
   SCIP_CALL( SCIPincludeSepaClosecuts(scip) );

   return SCIP_OKAY;
}

/** destructor of separator to free user data (called when SCIP is exiting) */
static
SCIP_DECL_SEPAFREE(sepaFreeClosecuts)
{  /*lint --e{715}*/
   SCIP_SEPADATA* sepadata;

   assert( sepa != NULL );
   assert( strcmp(SCIPsepaGetName(sepa), SEPA_NAME) == 0 );

   /* free separator data */
   sepadata = SCIPsepaGetData(sepa);
   assert( sepadata != NULL );

   SCIPfreeMemory(scip, &sepadata);

   SCIPsepaSetData(sepa, NULL);

   return SCIP_OKAY;
}

/** initialization method of separator (called after problem was transformed) */
#define sepaInitClosecuts NULL

/** deinitialization method of separator (called before transformed problem is freed) */
#define sepaExitClosecuts NULL

/** solving process initialization method of separator (called when branch and bound process is about to begin) */
#define sepaInitsolClosecuts NULL

/** solving process deinitialization method of separator (called before branch and bound process data is freed) */
static
SCIP_DECL_SEPAEXITSOL(sepaExitsolClosecuts)
{  /*lint --e{715}*/
   SCIP_SEPADATA* sepadata;

   assert( sepa != NULL );
   assert( strcmp(SCIPsepaGetName(sepa), SEPA_NAME) == 0 );

   sepadata = SCIPsepaGetData(sepa);
   assert( sepadata != NULL );

   if ( sepadata->separelint && sepadata->sepasol != NULL )
   {
      SCIP_CALL( SCIPfreeSol(scip, &sepadata->sepasol) );
   }

   return SCIP_OKAY;
}


/** LP solution separation method of separator */
static
SCIP_DECL_SEPAEXECLP(sepaExeclpClosecuts)
{  /*lint --e{715}*/
   SCIP_SEPADATA* sepadata;
   SCIP_Longint currentnodenumber;
   SCIP_Bool isroot;

   assert( sepa != NULL );
   assert( strcmp(SCIPsepaGetName(sepa), SEPA_NAME) == 0 );
   assert( result != NULL );

   *result = SCIP_DIDNOTRUN;

   sepadata = SCIPsepaGetData(sepa);
   assert( sepadata != NULL );

   currentnodenumber = SCIPnodeGetNumber(SCIPgetCurrentNode(scip));
   if ( sepadata->discardnode == currentnodenumber )
      return SCIP_OKAY;

   isroot = FALSE;
   if (SCIPgetNNodes(scip) == 0)
      isroot = TRUE;

   /* only separate close cuts in the root if required */
   if ( sepadata->separootonly || isroot )
   {
      SCIP_SOL* point = NULL;

      SCIPdebugMessage("Separation method of closecuts separator.\n");
      *result = SCIP_DIDNOTFIND;

      /* check whether we have to compute a relative interior point */
      if ( sepadata->separelint )
      {
         /* check if previous relative interior point should be forgotten,
          * otherwise it is computed only once and the same point is used for all nodes */
         if ( sepadata->recomputerelint && sepadata->sepasol != NULL )
         {
            SCIP_CALL( SCIPfreeSol(scip, &sepadata->sepasol) );
         }
         if ( sepadata->sepasol == NULL )
         {
            SCIPverbMessage(scip, SCIP_VERBLEVEL_MINIMAL, 0, "Computing relative interior point (norm type: %c) ...\n", sepadata->relintnormtype);
            assert(sepadata->relintnormtype == 'o' || sepadata->relintnormtype == 'i');
            if( sepadata->relintnormtype == 'o' )
            {
               SCIP_CALL( SCIPcomputeLPRelIntPointOneNorm(scip, TRUE, sepadata->inclobjcutoff, &sepadata->sepasol) );
            }
            else
            {
               SCIP_CALL( SCIPcomputeLPRelIntPointSupNorm(scip, sepadata->inclobjcutoff, &sepadata->sepasol) );
            }
         }
      }
      else
      {
         /* get best solution (NULL if not present) */
         sepadata->sepasol = SCIPgetBestSol(scip);
      }

      /* separate close cuts */
      if ( sepadata->sepasol != NULL )
      {
         SCIPdebugMessage("Generating close cuts ... (combination value: %f)\n", sepadata->sepacombvalue);

         /* generate point to be separated */
         SCIP_CALL( generateCloseCutPoint(scip, sepadata, &point) );

         /* apply a separation round to generated point */
         if ( point != NULL )
         {
            int noldcuts;
            SCIP_Bool delayed;
            SCIP_Bool cutoff;

            noldcuts = SCIPgetNCuts(scip);

            SCIP_CALL( SCIPseparateSol(scip, point, isroot, FALSE, &delayed, &cutoff) );

            SCIP_CALL( SCIPfreeSol(scip, &point) );
            assert( point == NULL );

            /* the cuts can be not violated by the current LP if the computed point is strange */
            SCIP_CALL( SCIPremoveInefficaciousCuts(scip) );

            if ( cutoff )
               *result = SCIP_CUTOFF;
            else
            {
               if ( SCIPgetNCuts(scip) - noldcuts > sepadata->sepathreshold )
               {
                  sepadata->nunsuccessful = 0;
                  *result = SCIP_NEWROUND;
               }
               else
               {
                  if ( SCIPgetNCuts(scip) > noldcuts )
                  {
                     sepadata->nunsuccessful = 0;
                     *result = SCIP_SEPARATED;
                  }
                  else
                     ++sepadata->nunsuccessful;
               }
            }

            SCIPdebugMessage("Separated close cuts: %d (enoughcuts: %d, unsuccessful: %d).\n", SCIPgetNCuts(scip) - noldcuts,
               SCIPgetNCuts(scip) - noldcuts > sepadata->sepathreshold, sepadata->nunsuccessful);

            if ( sepadata->maxunsuccessful >= 0 && sepadata->nunsuccessful > sepadata->maxunsuccessful )
            {
               SCIPdebugMessage("Turn off close cut separation, because of %d unsuccessful calls.\n", sepadata->nunsuccessful);
               sepadata->discardnode = currentnodenumber;
            }
         }
      }
   }

   return SCIP_OKAY;
}

/** arbitrary primal solution separation method of separator */
#define sepaExecsolClosecuts NULL




/*
 * separator specific interface methods
 */

/** creates the closecuts separator and includes it in SCIP */
SCIP_RETCODE SCIPincludeSepaClosecuts(
   SCIP*                 scip                /**< SCIP data structure */
   )
{
   SCIP_SEPADATA* sepadata;

   /* create closecuts separator data */
   SCIP_CALL( SCIPallocMemory(scip, &sepadata) );
   sepadata->sepasol = NULL;
   sepadata->discardnode = -1;
   sepadata->nunsuccessful = 0;

   /* include separator */
   SCIP_CALL( SCIPincludeSepa(scip, SEPA_NAME, SEPA_DESC, SEPA_PRIORITY, SEPA_FREQ, SEPA_MAXBOUNDDIST, SEPA_USESSUBSCIP, SEPA_DELAY,
         sepaCopyClosecuts, sepaFreeClosecuts, sepaInitClosecuts, sepaExitClosecuts,
         sepaInitsolClosecuts, sepaExitsolClosecuts, sepaExeclpClosecuts, sepaExecsolClosecuts,
         sepadata) );

   /* add closecuts separator parameters */
   SCIP_CALL( SCIPaddBoolParam(scip,
         "separating/closecuts/separelint",
         "generate close cuts w.r.t. relative interior point (best solution otherwise)?",
         &sepadata->separelint, TRUE, SCIP_DEFAULT_SEPARELINT, NULL, NULL) );

   SCIP_CALL( SCIPaddRealParam(scip,
         "separating/closecuts/sepacombvalue",
         "convex combination value for close cuts",
         &sepadata->sepacombvalue, TRUE, SCIP_DEFAULT_SEPACOMBVALUE, 0.0, 1.0,
         NULL, NULL) );

   SCIP_CALL( SCIPaddBoolParam(scip,
         "separating/closecuts/separootonly",
         "generate close cuts in the root only?",
         &sepadata->separootonly, TRUE, SCIP_DEFAULT_SEPAROOTONLY, NULL, NULL) );

   SCIP_CALL( SCIPaddIntParam(scip,
         "separating/closecuts/closethres",
         "threshold on number of generated cuts below which the ordinary separation is started",
         &sepadata->sepathreshold, TRUE, SCIP_DEFAULT_SEPATHRESHOLD, -1, INT_MAX, NULL, NULL) );

   SCIP_CALL( SCIPaddBoolParam(scip,
         "separating/closecuts/inclobjcutoff",
         "include an objective cutoff when computing the relative interior?",
         &sepadata->inclobjcutoff, TRUE, SCIP_DEFAULT_INCLOBJCUTOFF, NULL, NULL) );

   SCIP_CALL( SCIPaddBoolParam(scip,
         "separating/closecuts/recomputerelint",
         "recompute relative interior point in each separation call?",
         &sepadata->recomputerelint, TRUE, SCIP_DEFAULT_RECOMPUTERELINT, NULL, NULL) );

   SCIP_CALL( SCIPaddCharParam(scip,
         "separating/closecuts/relintnormtype",
         "type of norm to use when computing relative interior: 'o'ne norm, 'i'nfinity norm",
         &sepadata->relintnormtype, TRUE, SCIP_DEFAULT_RELINTNORMTYPE, "oi", NULL, NULL) );

   SCIP_CALL( SCIPaddIntParam(scip,
         "separating/closecuts/maxunsuccessful",
         "turn off separation in current node after unsuccessful calls (-1 never turn off)",
<<<<<<< HEAD
         &sepadata->maxunsuccessful, TRUE, SCIP_DEFAULT_MAXUNSUCCESSFULL, -1, INT_MAX, NULL, NULL) );
=======
         &sepadata->maxunsuccessful, TRUE, SCIP_DEFAULT_MAXUNSUCCESSFUL, -1, INT_MAX, NULL, NULL) );
>>>>>>> fc959709

   return SCIP_OKAY;
}<|MERGE_RESOLUTION|>--- conflicted
+++ resolved
@@ -383,11 +383,7 @@
    SCIP_CALL( SCIPaddIntParam(scip,
          "separating/closecuts/maxunsuccessful",
          "turn off separation in current node after unsuccessful calls (-1 never turn off)",
-<<<<<<< HEAD
-         &sepadata->maxunsuccessful, TRUE, SCIP_DEFAULT_MAXUNSUCCESSFULL, -1, INT_MAX, NULL, NULL) );
-=======
          &sepadata->maxunsuccessful, TRUE, SCIP_DEFAULT_MAXUNSUCCESSFUL, -1, INT_MAX, NULL, NULL) );
->>>>>>> fc959709
 
    return SCIP_OKAY;
 }