/* * * * * * * * * * * * * * * * * * * * * * * * * * * * * * * * * * * * * * */
/*                                                                           */
/*                  This file is part of the program and library             */
/*         SCIP --- Solving Constraint Integer Programs                      */
/*                                                                           */
/*    Copyright (C) 2002-2015 Konrad-Zuse-Zentrum                            */
/*                            fuer Informationstechnik Berlin                */
/*                                                                           */
/*  SCIP is distributed under the terms of the ZIB Academic License.         */
/*                                                                           */
/*  You should have received a copy of the ZIB Academic License              */
/*  along with SCIP; see the file COPYING. If not email to scip@zib.de.      */
/*                                                                           */
/* * * * * * * * * * * * * * * * * * * * * * * * * * * * * * * * * * * * * * */

/**@file   set.c
 * @brief  methods for global SCIP settings
 * @author Tobias Achterberg
 * @author Timo Berthold
 *
 * @todo Functions like SCIPsetFeastol() are misleading (it seems that the feasibility tolerance can be set).
 *       Rename all functions starting with SCIPsetXXX, e.g., SCIPsetGetFeastol() and SCIPsetSetFeastol().
 */

/*---+----1----+----2----+----3----+----4----+----5----+----6----+----7----+----8----+----9----+----0----+----1----+----2*/

#include <assert.h>
#include <string.h>
#include <math.h>

#include "scip/def.h"
#include "scip/set.h"
#include "scip/stat.h"
#include "scip/clock.h"
#include "scip/event.h"
#include "scip/lp.h"
#include "scip/paramset.h"
#include "scip/scip.h"
#include "scip/branch.h"
#include "scip/conflict.h"
#include "scip/cons.h"
#include "scip/disp.h"
#include "scip/dialog.h"
#include "scip/heur.h"
#include "scip/compress.h"
#include "scip/nodesel.h"
#include "scip/presol.h"
#include "scip/pricer.h"
#include "scip/reader.h"
#include "scip/relax.h"
#include "scip/sepa.h"
#include "scip/prop.h"
#include "nlpi/nlpi.h"

/*
 * Default settings
 */


/* Branching */

#define SCIP_DEFAULT_BRANCH_SCOREFUNC       'p' /**< branching score function ('s'um, 'p'roduct) */
#define SCIP_DEFAULT_BRANCH_SCOREFAC      0.167 /**< branching score factor to weigh downward and upward gain prediction
                                                 *   in sum score function */
#define SCIP_DEFAULT_BRANCH_PREFERBINARY  FALSE /**< should branching on binary variables be preferred? */
#define SCIP_DEFAULT_BRANCH_CLAMP           0.2 /**< minimal fractional distance of branching point to a continuous variable'
                                                 *   bounds; a value of 0.5 leads to branching always in the middle of a bounded domain */
#define SCIP_DEFAULT_BRANCH_LPGAINNORMALIZE 's' /**< strategy for normalizing LP gain when updating pseudo costs of continuous variables */
#define SCIP_DEFAULT_BRANCH_DELAYPSCOST    TRUE /**< should updating pseudo costs of continuous variables be delayed to after separation */
#define SCIP_DEFAULT_BRANCH_DIVINGPSCOST   TRUE /**< should pseudo costs be updated also in diving and probing mode? */
#define SCIP_DEFAULT_BRANCH_FORCEALL      FALSE /**< should all strong branching children be regarded even if
                                                 *   one is detected to be infeasible? (only with propagation) */
#define SCIP_DEFAULT_BRANCH_FIRSTSBCHILD    'a' /**< child node to be regarded first during strong branching (only with propagation): 'u'p child, 'd'own child, or 'a'utomatic */
#define SCIP_DEFAULT_BRANCH_CHECKSBSOL     TRUE /**< should LP solutions during strong branching with propagation be checked for feasibility? */
#define SCIP_DEFAULT_BRANCH_ROUNDSBSOL     TRUE /**< should LP solutions during strong branching with propagation be rounded? (only when checksbsol=TRUE) */

<<<<<<< HEAD
/* Tree Compression */

#define SCIP_DEFAULT_COMPR_ENABLE         FALSE /**< should automatic tree compression after presolving be enabled? */
#define SCIP_DEFAULT_COMPR_TIME              60 /**< maximum time to run */
=======
>>>>>>> f672e863

/* Conflict Analysis */

#define SCIP_DEFAULT_CONF_MAXVARSFAC       0.10 /**< maximal fraction of variables involved in a conflict constraint */
#define SCIP_DEFAULT_CONF_MINMAXVARS         30 /**< minimal absolute maximum of variables involved in a conflict constraint */
#define SCIP_DEFAULT_CONF_MAXLPLOOPS          2 /**< maximal number of LP resolving loops during conflict analysis
                                                 *   (-1: no limit) */
#define SCIP_DEFAULT_CONF_LPITERATIONS       10 /**< maximal number of LP iterations in each LP resolving loop
                                                 *   (-1: no limit) */
#define SCIP_DEFAULT_CONF_FUIPLEVELS         -1 /**< number of depth levels up to which first UIP's are used in conflict
                                                 *   analysis (-1: use All-FirstUIP rule) */
#define SCIP_DEFAULT_CONF_INTERCONSS         -1 /**< maximal number of intermediate conflict constraints generated in
                                                 *   conflict graph (-1: use every intermediate constraint) */
#define SCIP_DEFAULT_CONF_MAXCONSS           10 /**< maximal number of conflict constraints accepted at an infeasible node
                                                 *   (-1: use all generated conflict constraints) */
#define SCIP_DEFAULT_CONF_RECONVLEVELS       -1 /**< number of depth levels up to which UIP reconvergence constraints are
                                                 *   generated (-1: generate reconvergence constraints in all depth levels) */
#define SCIP_DEFAULT_CONF_ENABLE           TRUE /**< conflict analysis be enabled? */
#define SCIP_DEFAULT_CONF_USEPROP          TRUE /**< should propagation conflict analysis be used? */
#define SCIP_DEFAULT_CONF_USEINFLP         TRUE /**< should infeasible LP conflict analysis be used? */
#define SCIP_DEFAULT_CONF_USEBOUNDLP      FALSE /**< should bound exceeding LP conflict analysis be used? */
#define SCIP_DEFAULT_CONF_USESB           FALSE /**< should infeasible/bound exceeding strong branching conflict analysis
                                                 *   be used? */
#define SCIP_DEFAULT_CONF_USEPSEUDO        TRUE /**< should pseudo solution conflict analysis be used? */
#define SCIP_DEFAULT_CONF_PREFERBINARY    FALSE /**< should binary conflicts be preferred? */
#define SCIP_DEFAULT_CONF_ALLOWLOCAL       TRUE /**< should conflict constraints be generated that are only valid locally? */
#define SCIP_DEFAULT_CONF_SETTLELOCAL     FALSE /**< should conflict constraints be attached only to the local subtree
                                                 *   where they can be useful? */
#define SCIP_DEFAULT_CONF_REPROPAGATE      TRUE /**< should earlier nodes be repropagated in order to replace branching
                                                 *   decisions by deductions? */
#define SCIP_DEFAULT_CONF_KEEPREPROP       TRUE /**< should constraints be kept for repropagation even if they are too long? */
#define SCIP_DEFAULT_CONF_SEPARATE         TRUE /**< should the conflict constraints be separated? */
#define SCIP_DEFAULT_CONF_DYNAMIC          TRUE /**< should the conflict constraints be subject to aging? */
#define SCIP_DEFAULT_CONF_REMOVEABLE       TRUE /**< should the conflict's relaxations be subject to LP aging and cleanup? */
#define SCIP_DEFAULT_CONF_DEPTHSCOREFAC     1.0 /**< score factor for depth level in bound relaxation heuristic of LP analysis */
#define SCIP_DEFAULT_CONF_SCOREFAC         0.98 /**< factor to decrease importance of variables' earlier conflict scores */
#define SCIP_DEFAULT_CONF_RESTARTNUM          0 /**< number of successful conflict analysis calls that trigger a restart
                                                 *   (0: disable conflict restarts) */
#define SCIP_DEFAULT_CONF_RESTARTFAC        1.5 /**< factor to increase restartnum with after each restart */
#define SCIP_DEFAULT_CONF_IGNORERELAXEDBD FALSE /**< should relaxed bounds be ignored? */
#define SCIP_DEFAULT_CONF_MAXVARSDETECTIMPLIEDBOUNDS 250 /**< maximal number of variables to try to detect global bound implications and shorten the whole conflict set (0: disabled) */
#define SCIP_DEFAULT_CONF_FULLSHORTENCONFLICT TRUE /**< try to shorten the whole conflict set or terminate early (depending on the 'maxvarsdetectimpliedbounds' parameter) */
#define SCIP_DEFAULT_CONF_CONFLITWEIGHT     0.0 /**< the weight the VSIDS score is weight by updating the VSIDS for a variable if it is part of a conflict */
#define SCIP_DEFAULT_CONF_CONFLITGRAPHWEIGHT 1.0/**< the weight the VSIDS score is weight by updating the VSIDS for a variable if it is part of a conflict graph */


/* Constraints */

#define SCIP_DEFAULT_CONS_AGELIMIT            0 /**< maximum age an unnecessary constraint can reach before it is deleted
                                                 *   (0: dynamic adjustment, -1: constraints are never deleted) */
#define SCIP_DEFAULT_CONS_OBSOLETEAGE        -1 /**< age of a constraint after which it is marked obsolete
                                                 *   (0: dynamic adjustment, -1: constraints are never marked obsolete) */
#define SCIP_DEFAULT_CONS_DISABLEENFOPS   FALSE /**< should enforcement of pseudo solution be disabled? */


/* Display */

#define SCIP_DEFAULT_DISP_VERBLEVEL SCIP_VERBLEVEL_HIGH /**< verbosity level of output */
#define SCIP_DEFAULT_DISP_WIDTH             139 /**< maximal number of characters in a node information line */
#define SCIP_DEFAULT_DISP_FREQ              100 /**< frequency for displaying node information lines */
#define SCIP_DEFAULT_DISP_HEADERFREQ         15 /**< frequency for displaying header lines (every n'th node info line) */
#define SCIP_DEFAULT_DISP_LPINFO          FALSE /**< should the LP solver display status messages? */


/* History */

#define SCIP_DEFAULT_HISTORY_VALUEBASED   FALSE /**< should statistics be collected for variable domain value pairs */
#define SCIP_DEFAULT_HISTORY_ALLOWMERGE   FALSE /**< should variable histories be merged from sub-SCIPs whenever possible? */
#define SCIP_DEFAULT_HISTORY_ALLOWTRANSFER FALSE /**< should variable histories be transferred to initialize SCIP copies? */
/* Heuristics */

#define SCIP_DEFAULT_HEUR_DIVESTARTFRAC         0.15 /**< start percentage of diving candidates that should be fixed before LP resolve */
#define SCIP_DEFAULT_HEUR_DIVELPSOLVEFREQ       1    /**< LP solve frequency for diving heuristics */
/* Limits */

#define SCIP_DEFAULT_LIMIT_TIME           1e+20 /**< maximal time in seconds to run */
#define SCIP_DEFAULT_LIMIT_MEMORY         1e+20 /**< maximal memory usage in MB */
#define SCIP_DEFAULT_LIMIT_GAP              0.0 /**< solving stops, if the gap is below the given value */
#define SCIP_DEFAULT_LIMIT_ABSGAP           0.0 /**< solving stops, if the absolute difference between primal and dual
                                                 *   bound reaches this value */
#define SCIP_DEFAULT_LIMIT_NODES           -1LL /**< maximal number of nodes to process (-1: no limit) */
#define SCIP_DEFAULT_LIMIT_STALLNODES      -1LL /**< solving stops, if the given number of nodes was processed since the
                                                 *   last improvement of the primal solution value (-1: no limit) */
#define SCIP_DEFAULT_LIMIT_SOLUTIONS         -1 /**< solving stops, if given number of sols were found (-1: no limit) */
#define SCIP_DEFAULT_LIMIT_BESTSOL           -1 /**< solving stops, if given number of solution improvements were found
                                                 *   (-1: no limit) */
#define SCIP_DEFAULT_LIMIT_MAXSOL           100 /**< maximal number of solutions to store in the solution storage */
#define SCIP_DEFAULT_LIMIT_MAXORIGSOL        10 /**< maximal number of solutions candidates to store in the solution storage of the original problem */
#define SCIP_DEFAULT_LIMIT_RESTARTS          -1 /**< solving stops, if the given number of restarts was triggered (-1: no limit) */
#define SCIP_DEFAULT_LIMIT_AUTORESTARTNODES  -1 /**< if solve exceeds this number of nodes, an automatic restart is triggered (-1: no automatic restart)*/

/* LP */

#define SCIP_DEFAULT_LP_SOLVEFREQ             1 /**< frequency for solving LP at the nodes; -1: never; 0: only root LP */
#define SCIP_DEFAULT_LP_ITERLIM            -1LL /**< iteration limit for each single LP solve; -1: no limit */
#define SCIP_DEFAULT_LP_ROOTITERLIM        -1LL /**< iteration limit for initial root LP solve; -1: no limit */
#define SCIP_DEFAULT_LP_SOLVEDEPTH           -1 /**< maximal depth for solving LPs (-1: no depth limit) */
#define SCIP_DEFAULT_LP_INITALGORITHM       's' /**< LP algorithm for solving initial LP relaxations ('s'implex, 'b'arrier,
                                                 *   barrier with 'c'rossover) */
#define SCIP_DEFAULT_LP_RESOLVEALGORITHM    's' /**< LP algorithm for resolving LP relaxations if a starting basis exists
                                                 *   ('s'implex, 'b'arrier, barrier with 'c'rossover) */
#define SCIP_DEFAULT_LP_PRICING             'l' /**< LP pricing strategy ('l'pi default, 'a'uto, 'f'ull pricing, 'p'artial,
                                                 *   's'teepest edge pricing, 'q'uickstart steepest edge pricing,
                                                 *   'd'evex pricing) */
#define SCIP_DEFAULT_LP_CLEARINITIALPROBINGLP TRUE/**< should lp state be cleared at the end of probing mode when lp
                                                   *   was initially unsolved, e.g., when called right after presolving? */
#define SCIP_DEFAULT_LP_RESOLVERESTORE    FALSE /**< should the LP be resolved to restore the state at start of diving (if FALSE we buffer the solution values)? */
#define SCIP_DEFAULT_LP_FREESOLVALBUFFERS FALSE /**< should the buffers for storing LP solution values during diving be freed at end of diving? */
#define SCIP_DEFAULT_LP_COLAGELIMIT          10 /**< maximum age a dynamic column can reach before it is deleted from SCIP_LP
                                                 *   (-1: don't delete columns due to aging) */
#define SCIP_DEFAULT_LP_ROWAGELIMIT          10 /**< maximum age a dynamic row can reach before it is deleted from SCIP_LP
                                                 *   (-1: don't delete rows due to aging) */
#define SCIP_DEFAULT_LP_CLEANUPCOLS       FALSE /**< should new non-basic columns be removed after LP solving? */
#define SCIP_DEFAULT_LP_CLEANUPCOLSROOT   FALSE /**< should new non-basic columns be removed after root LP solving? */
#define SCIP_DEFAULT_LP_CLEANUPROWS        TRUE /**< should new basic rows be removed after LP solving? */
#define SCIP_DEFAULT_LP_CLEANUPROWSROOT    TRUE /**< should new basic rows be removed after root LP solving? */
#define SCIP_DEFAULT_LP_CHECKSTABILITY     TRUE /**< should LP solver's return status be checked for stability? */
#define SCIP_DEFAULT_LP_CONDITIONLIMIT     -1.0 /**< maximum condition number of LP basis counted as stable (-1.0: no limit) */
#define SCIP_DEFAULT_LP_CHECKPRIMFEAS      TRUE /**< should LP solutions be checked for primal feasibility to resolve LP at numerical troubles? */
#define SCIP_DEFAULT_LP_CHECKDUALFEAS      TRUE /**< should LP solutions be checked for dual feasibility to resolve LP at numerical troubles? */
#define SCIP_DEFAULT_LP_FASTMIP               1 /**< should FASTMIP setting of LP solver be used? */
#define SCIP_DEFAULT_LP_SCALING            TRUE /**< should scaling of LP solver be used? */
#define SCIP_DEFAULT_LP_PRESOLVING         TRUE /**< should presolving of LP solver be used? */
#define SCIP_DEFAULT_LP_LEXDUALALGO       FALSE /**< should the dual lexicographic algorithm be used? */
#define SCIP_DEFAULT_LP_LEXDUALROOTONLY    TRUE /**< should the lexicographic dual algorithm be applied only at the root node */
#define SCIP_DEFAULT_LP_LEXDUALMAXROUNDS      2 /**< maximum number of rounds in the dual lexicographic algorithm */
#define SCIP_DEFAULT_LP_LEXDUALBASIC      FALSE /**< choose fractional basic variables in lexicographic dual algorithm */
#define SCIP_DEFAULT_LP_LEXDUALSTALLING    TRUE /**< turn on the lex dual algorithm only when stalling? */
#define SCIP_DEFAULT_LP_DISABLECUTOFF         2 /**< disable the cutoff bound in the LP solver? (0: enabled, 1: disabled, 2: auto) */
#define SCIP_DEFAULT_LP_ROWREPSWITCH        2.0 /**< simplex algorithm shall use row representation of the basis
                                                 *   if number of rows divided by number of columns exceeds this value */
#define SCIP_DEFAULT_LP_THREADS               0 /**< number of threads used for solving the LP (0: automatic) */
#define SCIP_DEFAULT_LP_RESOLVEITERFAC     -1.0 /**< factor of average LP iterations that is used as LP iteration limit             
                                                 *   for LP resolve (-1.0: unlimited) */
#define SCIP_DEFAULT_LP_RESOLVEITERMIN     1000 /**< minimum number of iterations that are allowed for LP resolve */


/* NLP */

#define SCIP_DEFAULT_NLP_SOLVER              "" /**< name of NLP solver to use, or "" if solver should be chosen by priority */
#define SCIP_DEFAULT_NLP_DISABLE          FALSE /**< should the NLP be always disabled? */


/* Memory */

#define SCIP_DEFAULT_MEM_SAVEFAC            0.8 /**< fraction of maximal mem usage when switching to memory saving mode */
#define SCIP_DEFAULT_MEM_ARRAYGROWFAC       1.2 /**< memory growing factor for dynamically allocated arrays */
#define SCIP_DEFAULT_MEM_TREEGROWFAC        2.0 /**< memory growing factor for tree array */
#define SCIP_DEFAULT_MEM_PATHGROWFAC        2.0 /**< memory growing factor for path array */
#define SCIP_DEFAULT_MEM_ARRAYGROWINIT        4 /**< initial size of dynamically allocated arrays */
#define SCIP_DEFAULT_MEM_TREEGROWINIT     65536 /**< initial size of tree array */
#define SCIP_DEFAULT_MEM_PATHGROWINIT       256 /**< initial size of path array */


/* Miscellaneous */

#define SCIP_DEFAULT_MISC_CATCHCTRLC       TRUE /**< should the CTRL-C interrupt be caught by SCIP? */
#define SCIP_DEFAULT_MISC_USEVARTABLE      TRUE /**< should a hashtable be used to map from variable names to variables? */
#define SCIP_DEFAULT_MISC_USECONSTABLE     TRUE /**< should a hashtable be used to map from constraint names to constraints? */
#define SCIP_DEFAULT_MISC_USESMALLTABLES  FALSE /**< should smaller hashtables be used? yields better performance for small problems with about 100 variables */
#define SCIP_DEFAULT_MISC_PERMUTATIONSEED    -1 /**< seed value for permuting the problem after the problem was transformed (-1: no permutation) */
#define SCIP_DEFAULT_MISC_PERMUTECONSS     TRUE /**< should order of constraints be permuted (depends on permutationseed)? */
#define SCIP_DEFAULT_MISC_PERMUTEVARS     FALSE /**< should order of variables be permuted (depends on permutationseed)? */
#define SCIP_DEFAULT_MISC_EXACTSOLVE      FALSE /**< should the problem be solved exactly (with proven dual bounds)? */
#define SCIP_DEFAULT_MISC_RESETSTAT        TRUE /**< should the statistics be reset if the transformed problem is
                                                 *   freed otherwise the statistics get reset after original problem is
                                                 *   freed (in case of Benders decomposition this parameter should be set
                                                 *   to FALSE and therefore can be used to collect statistics over all
                                                 *   runs) */
#define SCIP_DEFAULT_MISC_IMPROVINGSOLS   FALSE /**< should only solutions be checked which improve the primal bound */
#define SCIP_DEFAULT_MISC_PRINTREASON      TRUE /**< should the reason be printed if a given start solution is infeasible? */
#define SCIP_DEFAULT_MISC_ESTIMEXTERNMEM   TRUE /**< should the usage of external memory be estimated? */
#define SCIP_DEFAULT_MISC_TRANSORIGSOLS    TRUE /**< should SCIP try to transfer original solutions to the extended space (after presolving)? */
#define SCIP_DEFAULT_MISC_CALCINTEGRAL     TRUE /**< should SCIP calculate the primal dual integral? */
#define SCIP_DEFAULT_MISC_REUSESOLS        TRUE /**< should solutions from orig space used in primal space after transformation */
#define SCIP_DEFAULT_MISC_FINITESOLSTORE  FALSE /**< should SCIP try to remove infinite fixings from solutions copied to the solution store? */


/* Node Selection */

#define SCIP_DEFAULT_NODESEL_CHILDSEL       'h' /**< child selection rule ('d'own, 'u'p, 'p'seudo costs, 'i'nference, 'l'p value,
                                                 *   'r'oot LP value difference, 'h'brid inference/root LP value difference) */


/* Presolving */

#define SCIP_DEFAULT_PRESOL_ABORTFAC      1e-04 /**< abort presolve, if at most this fraction of the problem was changed
                                                 *   in last presolve round */
#define SCIP_DEFAULT_PRESOL_MAXROUNDS        -1 /**< maximal number of presolving rounds (-1: unlimited, 0: off) */
#define SCIP_DEFAULT_PRESOL_MAXRESTARTS      -1 /**< maximal number of restarts (-1: unlimited) */
#define SCIP_DEFAULT_PRESOL_RESTARTFAC     0.05 /**< fraction of integer variables that were fixed in the root node
                                                 *   triggering a restart with preprocessing after root node evaluation */
#define SCIP_DEFAULT_PRESOL_IMMRESTARTFAC  0.20 /**< fraction of integer variables that were fixed in the root node triggering an
                                                 *   immediate restart with preprocessing */
#define SCIP_DEFAULT_PRESOL_SUBRESTARTFAC  1.00 /**< fraction of integer variables that were globally fixed during the
                                                 *   solving process triggering a restart with preprocessing */
#define SCIP_DEFAULT_PRESOL_RESTARTMINRED  0.10 /**< minimal fraction of integer variables removed after restart to allow
                                                 *   for an additional restart */
#define SCIP_DEFAULT_PRESOL_DONOTMULTAGGR FALSE /**< should multi-aggregation of variables be forbidden? */
#define SCIP_DEFAULT_PRESOL_DONOTAGGR     FALSE /**< should aggregation of variables be forbidden? */


/* Pricing */

#define SCIP_DEFAULT_PRICE_ABORTFAC         2.0 /**< pricing is aborted, if fac * price_maxvars pricing candidates were
                                                 *   found */
#define SCIP_DEFAULT_PRICE_MAXVARS          100 /**< maximal number of variables priced in per pricing round */
#define SCIP_DEFAULT_PRICE_MAXVARSROOT     2000 /**< maximal number of priced variables at the root node */
#define SCIP_DEFAULT_PRICE_DELVARS        FALSE /**< should variables created at the current node be deleted when the node is solved
                                                 *   in case they are not present in the LP anymore? */
#define SCIP_DEFAULT_PRICE_DELVARSROOT    FALSE /**< should variables created at the root node be deleted when the root is solved
                                                 *   in case they are not present in the LP anymore? */

/* Reoptimization */

#define SCIP_DEFAULT_REOPT_ENABLE         FALSE /**< enable reoptimization */
#define SCIP_DEFAULT_REOPT_MAXSAVEDNODES INT_MAX/**< maximum number of saved nodes */
#define SCIP_DEFAULT_REOPT_DYNAMIXDIFF    FALSE /**< should the maximal number of bound changes in two ancestor
                                                     nodes calculated automaticaly, depending on the number of variables? */
#define SCIP_DEFAULT_REOPT_MAXDIFFOFNODES INT_MAX/**< maximum number of bound changes of two ancestor nodes
                                                     such that the path get not shrunk */
#define SCIP_DEFAULT_REOPT_SAVELPBASIS    FALSE /**< save the LP basis of feasible and branched nodes during reoptimization */
#define SCIP_DEFAULT_REOPT_SEPAGLBSOLS    FALSE /**< save global constraints to separate solutions found so far */
#define SCIP_DEFAULT_REOPT_SEPAGLBINFSUBTREES TRUE/**< save global constraints to separate infeasible subtrees */
#define SCIP_DEFAULT_REOPT_SEPALOCSOLS    FALSE /**< save local constraints to separate solutions found so far */
#define SCIP_DEFAULT_REOPT_SEPABESTSOL    FALSE /**< separate only the best solution, i.e., for constraint shortest path problems */
#define SCIP_DEFAULT_REOPT_SOLVELP            1 /**< strategy for solving the LP at nodes from reoptimization */
#define SCIP_DEFAULT_REOPT_SOLVELPDIFF        1 /**< difference of path length between two ancestor nodes to solve the LP */
#define SCIP_DEFAULT_REOPT_SAVESOLS      INT_MAX/**< save n best solutions found so far. */
#define SCIP_DEFAULT_REOPT_OBJSIMSOL       -1.0 /**< reuse stored solutions only if the similarity of the new and the old objective
                                                     function is greater or equal than this value */
#define SCIP_DEFAULT_REOPT_OBJSIMROOTLP     1.0 /**< similarity of two sequential objective function to disable solving the root LP. */
#define SCIP_DEFAULT_REOPT_DELAY           -1.0 /**< start reoptimzing the search if the new objective function has similarity of
                                                     at least SCIP_DEFAULT_REOPT_DELAY w.r.t. the previous objective function. */
#define SCIP_DEFAULT_REOPT_COMMONTIMELIMIT TRUE /**< is the given time limit for all reoptimization round? */
#define SCIP_DEFAULT_REOPT_SHRINKTRANSIT   TRUE /**< replace branched transit nodes by their child nodes, if the number of bound changes is not to large */
#define SCIP_DEFAULT_REOPT_STRONGBRANCHINIT FALSE/**< try to fix variables before reoptimizing by probing like strong branching */
#define SCIP_DEFAULT_REOPT_REDUCETOFRONTIER TRUE/**< delete stored nodes which were not reoptimized */
#define SCIP_DEFAULT_REOPT_DYNLOCALDELAY    FALSE/**< increase the local delay by 0.5% if no subproblem was restarted. */
#define SCIP_DEFAULT_REOPT_SAVECONSPROP     FALSE/**< save constraint propagation */
#define SCIP_DEFAULT_REOPT_FORCEHEURRESTART   3 /**< force a restart if the last n optimal solutions are found by reoptssols heuristic */

/* Propagating */

#define SCIP_DEFAULT_PROP_MAXROUNDS         100 /**< maximal number of propagation rounds per node (-1: unlimited) */
#define SCIP_DEFAULT_PROP_MAXROUNDSROOT    1000 /**< maximal number of propagation rounds in root node (-1: unlimited) */
#define SCIP_DEFAULT_PROP_ABORTONCUTOFF    TRUE /**< should propagation be aborted immediately? setting this to FALSE could
                                                 *   help conflict analysis to produce more conflict constraints */


/* Separation */

#define SCIP_DEFAULT_SEPA_MAXBOUNDDIST      1.0 /**< maximal relative distance from current node's dual bound to primal
                                                 *   bound compared to best node's dual bound for applying separation
                                                 *   (0.0: only on current best node, 1.0: on all nodes) */
#define SCIP_DEFAULT_SEPA_MINEFFICACY      0.05 /**< minimal efficacy for a cut to enter the LP */
#define SCIP_DEFAULT_SEPA_MINEFFICACYROOT  0.001 /**< minimal efficacy for a cut to enter the LP in the root node */
#define SCIP_DEFAULT_SEPA_MINORTHO         0.50 /**< minimal orthogonality for a cut to enter the LP */
#define SCIP_DEFAULT_SEPA_MINORTHOROOT     0.50 /**< minimal orthogonality for a cut to enter the LP in the root node */
#define SCIP_DEFAULT_SEPA_OBJPARALFAC    0.0001 /**< factor to scale objective parallelism of cut in score calculation */
#define SCIP_DEFAULT_SEPA_ORTHOFAC         1.00 /**< factor to scale orthogonality of cut in score calculation */
#define SCIP_DEFAULT_SEPA_ORTHOFUNC         'e' /**< function used for calc. scalar prod. in orthogonality test ('e'uclidean, 'd'iscrete) */
#define SCIP_DEFAULT_SEPA_EFFICACYNORM      'e' /**< row norm to use for efficacy calculation ('e'uclidean, 'm'aximum,
                                                 *   's'um, 'd'iscrete) */
#define SCIP_DEFAULT_SEPA_CUTSELRESTART     'a' /**< cut selection during restart ('a'ge, activity 'q'uotient) */
#define SCIP_DEFAULT_SEPA_CUTSELSUBSCIP     'a' /**< cut selection for sub SCIPs  ('a'ge, activity 'q'uotient) */
#define SCIP_DEFAULT_SEPA_MAXRUNS            -1 /**< maximal number of runs for which separation is enabled (-1: unlimited) */
#define SCIP_DEFAULT_SEPA_MAXROUNDS           5 /**< maximal number of separation rounds per node (-1: unlimited) */
#define SCIP_DEFAULT_SEPA_MAXROUNDSROOT      -1 /**< maximal number of separation rounds in the root node (-1: unlimited) */
#define SCIP_DEFAULT_SEPA_MAXROUNDSROOTSUBRUN 1 /**< maximal number of separation rounds in the root node of a subsequent run (-1: unlimited) */
#define SCIP_DEFAULT_SEPA_MAXADDROUNDS        1 /**< maximal additional number of separation rounds in subsequent
                                                 *   price-and-cut loops (-1: no additional restriction) */
#define SCIP_DEFAULT_SEPA_MAXSTALLROUNDS      5 /**< maximal number of consecutive separation rounds without objective
                                                 *   or integrality improvement (-1: no additional restriction) */
#define SCIP_DEFAULT_SEPA_MAXCUTS           100 /**< maximal number of cuts separated per separation round */
#define SCIP_DEFAULT_SEPA_MAXCUTSROOT      2000 /**< maximal separated cuts at the root node */
#define SCIP_DEFAULT_SEPA_CUTAGELIMIT       100 /**< maximum age a cut can reach before it is deleted from global cut pool
                                                 *   (-1: cuts are never deleted from the global cut pool) */
#define SCIP_DEFAULT_SEPA_POOLFREQ            0 /**< separation frequency for the global cut pool */
#define SCIP_DEFAULT_SEPA_FEASTOLFAC      -1.00 /**< factor on cut infeasibility to limit feasibility tolerance for relaxation solver (-1: off) */
#define SCIP_DEFAULT_SEPA_MINACTIVITYQUOT   0.8 /**< minimum cut activity quotient to convert cuts into constraints
                                                 *   during a restart (0.0: all cuts are converted) */

/* Timing */

#define SCIP_DEFAULT_TIME_CLOCKTYPE  SCIP_CLOCKTYPE_CPU  /**< default clock type for timing */
#define SCIP_DEFAULT_TIME_ENABLED          TRUE /**< is timing enabled? */
#define SCIP_DEFAULT_TIME_READING         FALSE /**< belongs reading time to solving time? */
#define SCIP_DEFAULT_TIME_RARECLOCKCHECK  FALSE /**< should clock checks of solving time be performed less frequently (might exceed time limit slightly) */
#define SCIP_DEFAULT_TIME_STATISTICTIMING  TRUE /**< should timing for statistic output be enabled? */

/* visualization output */

#define SCIP_DEFAULT_VISUAL_VBCFILENAME     "-" /**< name of the VBC tool output file, or "-" if no VBC tool output should be created */
#define SCIP_DEFAULT_VISUAL_BAKFILENAME     "-" /**< name of the BAK tool output file, or "-" if no BAK tool output should be created */
#define SCIP_DEFAULT_VISUAL_REALTIME       TRUE /**< should the real solving time be used instead of a time step counter in visualization? */
#define SCIP_DEFAULT_VISUAL_DISPSOLS      FALSE /**< should the node where solutions are found be visualized? */
#define SCIP_DEFAULT_VISUAL_OBJEXTERN      TRUE /**< should be output the external value of the objective? */


/* Reading */

#define SCIP_DEFAULT_READ_INITIALCONSS     TRUE /**< should model constraints be marked as initial? */
#define SCIP_DEFAULT_READ_DYNAMICCONSS     TRUE /**< should model constraints be subject to aging? */
#define SCIP_DEFAULT_READ_DYNAMICCOLS     FALSE /**< should columns be added and removed dynamically to the LP? */
#define SCIP_DEFAULT_READ_DYNAMICROWS     FALSE /**< should rows be added and removed dynamically to the LP? */
#define SCIP_DEFAULT_WRITE_GENNAMES_OFFSET    0 /**< when writing the problem with generic names, we start with index
                                                 *   0; using this parameter we can change the starting index to be
                                                 *   different */


/* Writing */

#define SCIP_DEFAULT_WRITE_ALLCONSS       FALSE /**< should all constraints be written (including the redundant constraints)? */




/** calculate memory size for dynamically allocated arrays */
static
int calcGrowSize(
   int                   initsize,           /**< initial size of array */
   SCIP_Real             growfac,            /**< growing factor of array */
   int                   num                 /**< minimum number of entries to store */
   )
{
   int size;

   assert(initsize >= 0);
   assert(growfac >= 1.0);
   assert(num >= 0);

   if( growfac == 1.0 )
      size = MAX(initsize, num);
   else
   {
      int oldsize;

      /* calculate the size with this loop, such that the resulting numbers are always the same (-> block memory) */
      initsize = MAX(initsize, 4);
      size = initsize;
      oldsize = size - 1;

      /* second condition checks against overflow */
      while( size < num && size > oldsize )
      {
         oldsize = size;
         size = (int)(growfac * size + initsize);
      }

      /* if an overflow happened, set the correct value */
      if( size <= oldsize )
         size = num;
   }

   assert(size >= initsize);
   assert(size >= num);

   return size;
}


/** information method for a parameter change of feastol */
static
SCIP_DECL_PARAMCHGD(paramChgdFeastol)
{  /*lint --e{715}*/
   SCIP_Real newfeastol;

   newfeastol = SCIPparamGetReal(param);

   /* change the feastol through the SCIP call in order to adjust lpfeastol if necessary */
   SCIP_CALL( SCIPchgFeastol(scip, newfeastol) );

   return SCIP_OKAY;
}

/** information method for a parameter change of lpfeastol */
static
SCIP_DECL_PARAMCHGD(paramChgdLpfeastol)
{  /*lint --e{715}*/
   SCIP_Real newlpfeastol;

   newlpfeastol = SCIPparamGetReal(param);

   /* change the lpfeastol through the SCIP call in order to mark the LP unsolved and control that it does not exceed
    * SCIP's feastol
    */
   SCIP_CALL( SCIPchgLpfeastol(scip, newlpfeastol, FALSE) );

   return SCIP_OKAY;
}

/** information method for a parameter change of dualfeastol */
static
SCIP_DECL_PARAMCHGD(paramChgdDualfeastol)
{  /*lint --e{715}*/
   SCIP_Real newdualfeastol;

   newdualfeastol = SCIPparamGetReal(param);

   /* change the dualfeastol through the SCIP call in order to mark the LP unsolved */
   SCIP_CALL( SCIPchgDualfeastol(scip, newdualfeastol) );

   return SCIP_OKAY;
}

/** information method for a parameter change of barrierconvtol */
static
SCIP_DECL_PARAMCHGD(paramChgdBarrierconvtol)
{  /*lint --e{715}*/
   SCIP_Real newbarrierconvtol;

   newbarrierconvtol = SCIPparamGetReal(param);

   /* change the barrierconvtol through the SCIP call in order to mark the LP unsolved */
   SCIP_CALL( SCIPchgBarrierconvtol(scip, newbarrierconvtol) );

   return SCIP_OKAY;
}

/** parameter change information method to autoselect display columns again */
static
SCIP_DECL_PARAMCHGD(SCIPparamChgdDispWidth)
{  /*lint --e{715}*/
   /* automatically select the new active display columns */
   SCIP_CALL( SCIPautoselectDisps(scip) );

   return SCIP_OKAY;
}

/** parameter change information method that some limit was changed */
static
SCIP_DECL_PARAMCHGD(SCIPparamChgdLimit)
{  /*lint --e{715}*/

   SCIPmarkLimitChanged(scip);
   return SCIP_OKAY;
}

/** enable or disable all plugin timers depending on the value of the flag \p enabled */
void SCIPsetEnableOrDisablePluginClocks(
   SCIP_SET*            set,                /**< SCIP settings */
   SCIP_Bool            enabled             /**< should plugin clocks be enabled? */
   )
{
   int i;

   assert(set != NULL);

   /* go through all plugin types and enable or disable their respective clocks */
   for( i = set->nreaders - 1; i >= 0; --i )
      SCIPreaderEnableOrDisableClocks(set->readers[i], enabled);

   for( i = set->npricers - 1; i >= 0; --i )
      SCIPpricerEnableOrDisableClocks(set->pricers[i], enabled);

   for( i = set->nconshdlrs - 1; i >= 0; --i )
      SCIPconshdlrEnableOrDisableClocks(set->conshdlrs[i], enabled);

   for( i = set->nconflicthdlrs - 1; i >= 0; --i )
      SCIPconflicthdlrEnableOrDisableClocks(set->conflicthdlrs[i], enabled);

   for( i = set->npresols - 1; i >= 0; --i )
      SCIPpresolEnableOrDisableClocks(set->presols[i], enabled);

   for( i = set->nrelaxs - 1; i >= 0; --i )
      SCIPrelaxEnableOrDisableClocks(set->relaxs[i], enabled);

   for( i = set->nsepas - 1; i >= 0; --i )
      SCIPsepaEnableOrDisableClocks(set->sepas[i], enabled);

   for( i = set->nprops - 1; i >= 0; --i )
      SCIPpropEnableOrDisableClocks(set->props[i], enabled);

   for( i = set->nheurs - 1; i >= 0; --i )
      SCIPheurEnableOrDisableClocks(set->heurs[i], enabled);

   for( i = set->neventhdlrs - 1; i >= 0; --i )
      SCIPeventhdlrEnableOrDisableClocks(set->eventhdlrs[i], enabled);

   for( i = set->nnodesels - 1; i >= 0; --i )
      SCIPnodeselEnableOrDisableClocks(set->nodesels[i], enabled);

   for( i = set->nbranchrules - 1; i >= 0; --i )
      SCIPbranchruleEnableOrDisableClocks(set->branchrules[i], enabled);
}

/* method to be invoked when the parameter timing/statistictiming is changed */
static
SCIP_DECL_PARAMCHGD(paramChgdStatistictiming)
{  /*lint --e{715}*/
   SCIP_CALL( SCIPenableOrDisableStatisticTiming(scip) );

   return SCIP_OKAY;
}


/** copies plugins from sourcescip to targetscip; in case that a constraint handler which does not need constraints
 *  cannot be copied, valid will return FALSE. All plugins can declare that, if their copy process failed, the 
 *  copied SCIP instance might not represent the same problem semantics as the original. 
 *  Note that in this case dual reductions might be invalid. */
SCIP_RETCODE SCIPsetCopyPlugins(
   SCIP_SET*             sourceset,          /**< source SCIP_SET data structure */
   SCIP_SET*             targetset,          /**< target SCIP_SET data structure */
   SCIP_Bool             copyreaders,        /**< should the file readers be copied */
   SCIP_Bool             copypricers,        /**< should the variable pricers be copied */
   SCIP_Bool             copyconshdlrs,      /**< should the constraint handlers be copied */
   SCIP_Bool             copyconflicthdlrs,  /**< should the conflict handlers be copied */
   SCIP_Bool             copypresolvers,     /**< should the presolvers be copied */
   SCIP_Bool             copyrelaxators,     /**< should the relaxators be copied */
   SCIP_Bool             copyseparators,     /**< should the separators be copied */
   SCIP_Bool             copypropagators,    /**< should the propagators be copied */
   SCIP_Bool             copyheuristics,     /**< should the heuristics be copied */
   SCIP_Bool             copycompressions,   /**< should the compressions be copied */
   SCIP_Bool             copyeventhdlrs,     /**< should the event handlers be copied */
   SCIP_Bool             copynodeselectors,  /**< should the node selectors be copied */
   SCIP_Bool             copybranchrules,    /**< should the branchrules be copied */
   SCIP_Bool             copydisplays,       /**< should the display columns be copied */
   SCIP_Bool             copydialogs,        /**< should the dialogs be copied */
   SCIP_Bool             copynlpis,          /**< should the NLP interfaces be copied */
   SCIP_Bool*            allvalid            /**< pointer to store whether all plugins were validly copied */
   )
{
   int p;
   SCIP_Bool valid;

   assert(sourceset != NULL);
   assert(targetset != NULL);
   assert(sourceset != targetset);
   assert(allvalid != NULL);

   *allvalid = TRUE;

   /* copy all reader plugins */
   if( copyreaders && sourceset->readers != NULL )
   {
      for( p = sourceset->nreaders - 1; p >= 0; --p )
      {
         SCIP_CALL( SCIPreaderCopyInclude(sourceset->readers[p], targetset) );
      }
   }

   /* copy all variable pricer plugins */
   if( copypricers && sourceset->pricers != NULL )
   {
      for( p = sourceset->npricers - 1; p >= 0; --p )
      {
         valid = FALSE;
         SCIP_CALL( SCIPpricerCopyInclude(sourceset->pricers[p], targetset, &valid) );
         *allvalid = *allvalid && valid;
         if( SCIPpricerIsActive(sourceset->pricers[p]) )
         {
            SCIP_CALL( SCIPactivatePricer(targetset->scip, targetset->pricers[p]) );
         }
      }
   }

   /* copy all constraint handler plugins */
   if( copyconshdlrs && sourceset->conshdlrs_include != NULL )
   {
      /* copy them in order they were added to the sourcescip
       *
       * @note we only have to set the valid pointer to FALSE in case that a constraint handler, which does not need
       *       constraints, does not copy; in the case that a constraint handler does not copy and it needs constraint
       *       we will detect later that the problem is not valid if a constraint of that type exits
       */
      for( p = 0; p < sourceset->nconshdlrs; ++p )
      {
         if( SCIPconshdlrIsClonable(sourceset->conshdlrs_include[p]) )
         {
            valid = FALSE;
            SCIP_CALL( SCIPconshdlrCopyInclude(sourceset->conshdlrs_include[p], targetset, &valid) );
            *allvalid = *allvalid && valid;
            SCIPdebugMessage("Copying conshdlr <%s> was%s valid.\n", SCIPconshdlrGetName(sourceset->conshdlrs_include[p]), valid ? "" : " not");
         } 
         else if( !SCIPconshdlrNeedsCons(sourceset->conshdlrs_include[p]) )
         {
            SCIPdebugMessage("Copying Conshdlr <%s> without constraints not valid.\n", SCIPconshdlrGetName(sourceset->conshdlrs_include[p]));
            *allvalid = FALSE;
         }
      }
   }

   /* copy all conflict handler plugins */
   if( copyconflicthdlrs && sourceset->conflicthdlrs != NULL )
   {
      for( p = sourceset->nconflicthdlrs - 1; p >= 0; --p )
      {
         SCIP_CALL( SCIPconflicthdlrCopyInclude(sourceset->conflicthdlrs[p], targetset) );
      }
   }

   /* copy all presolver plugins */
   if( copypresolvers && sourceset->presols != NULL )
   {
      for( p = sourceset->npresols - 1; p >= 0; --p )
      {
         SCIP_CALL( SCIPpresolCopyInclude(sourceset->presols[p], targetset) );
      }
   }


   /* copy all relaxator plugins */
   if( copyrelaxators && sourceset->relaxs != NULL )
   {
      for( p = sourceset->nrelaxs - 1; p >= 0; --p )
      {
         SCIP_CALL( SCIPrelaxCopyInclude(sourceset->relaxs[p], targetset) );
      }
   }


   /* copy all separator plugins */
   if( copyseparators && sourceset->sepas != NULL )
   {
      for( p = sourceset->nsepas - 1; p >= 0; --p )
      {
         SCIP_CALL( SCIPsepaCopyInclude(sourceset->sepas[p], targetset) );
      }
   }

   /* copy all propagators plugins */
   if( copypropagators && sourceset->props != NULL )
   {
      for( p = sourceset->nprops - 1; p >= 0; --p )
      {
         SCIP_CALL( SCIPpropCopyInclude(sourceset->props[p], targetset) );
      }
   }

   /* copy all primal heuristics plugins */
   if( copyheuristics && sourceset->heurs != NULL )
   {
      for( p = sourceset->nheurs - 1; p >= 0; --p )
      {
         SCIP_CALL( SCIPheurCopyInclude(sourceset->heurs[p], targetset) );
      }
   }

   /* copy all tree compressions plugins */
   if( copycompressions && sourceset->comprs != NULL )
   {
      for( p = sourceset->ncomprs - 1; p >= 0; --p )
      {
         SCIP_CALL( SCIPcomprCopyInclude(sourceset->comprs[p], targetset) );
      }
   }

   /* copy all event handler plugins */
   if( copyeventhdlrs && sourceset->eventhdlrs != NULL )
   {
      for( p = sourceset->neventhdlrs - 1; p >= 0; --p )
      {
         /* @todo: the copying process of event handlers is currently not checked for consistency */
         SCIP_CALL( SCIPeventhdlrCopyInclude(sourceset->eventhdlrs[p], targetset) );
      }
   }


   /* copy all node selector plugins */
   if( copynodeselectors && sourceset->nodesels != NULL )
   {
      for( p = sourceset->nnodesels - 1; p >= 0; --p )
      {
         SCIP_CALL( SCIPnodeselCopyInclude(sourceset->nodesels[p], targetset) );
      }
   }

   /* copy all branchrule plugins */
   if( copybranchrules && sourceset->branchrules != NULL )
   {
      for( p = sourceset->nbranchrules - 1; p >= 0; --p )
      {
         SCIP_CALL( SCIPbranchruleCopyInclude(sourceset->branchrules[p], targetset) );
      }
   }


   /* copy all display plugins */
   if( copydisplays && sourceset->disps != NULL )
   {
      for( p = sourceset->ndisps - 1; p >= 0; --p )
      {
         SCIP_CALL( SCIPdispCopyInclude(sourceset->disps[p], targetset) );
      }
   }


   /* copy all dialog plugins */
   if( copydialogs && sourceset->dialogs != NULL )
   {
      for( p = sourceset->ndialogs - 1; p >= 0; --p )
      {
         /* @todo: the copying process of dialog handlers is currently not checked for consistency */         
         SCIP_CALL( SCIPdialogCopyInclude(sourceset->dialogs[p], targetset) );
      }
   }

   /* copy all NLP interfaces */
   if( copynlpis && sourceset->nlpis != NULL )
   {
      for( p = sourceset->nnlpis - 1; p >= 0; --p )
      {
         SCIP_NLPI* nlpicopy;

         SCIP_CALL( SCIPnlpiCopy(SCIPblkmem(targetset->scip), sourceset->nlpis[p], &nlpicopy) );
         SCIP_CALL( SCIPincludeNlpi(targetset->scip, nlpicopy) );
      }
   }

   return SCIP_OKAY;
}

/** copies parameters from sourcescip to targetscip */
SCIP_RETCODE SCIPsetCopyParams(
   SCIP_SET*             sourceset,          /**< source SCIP_SET data structure */
   SCIP_SET*             targetset,          /**< target SCIP_SET data structure */
   SCIP_MESSAGEHDLR*     messagehdlr         /**< message handler of target SCIP */
   )
{
   assert(sourceset != NULL);
   assert(targetset != NULL);
   assert(sourceset != targetset);
   assert(targetset->scip != NULL);

   SCIP_CALL( SCIPparamsetCopyParams(sourceset->paramset, targetset->paramset, targetset, messagehdlr) );

   return SCIP_OKAY;
}

/** creates global SCIP settings */
SCIP_RETCODE SCIPsetCreate(
   SCIP_SET**            set,                /**< pointer to SCIP settings */
   SCIP_MESSAGEHDLR*     messagehdlr,        /**< message handler */
   BMS_BLKMEM*           blkmem,             /**< block memory */
   SCIP*                 scip                /**< SCIP data structure */
   )
{
   assert(set != NULL);
   assert(scip != NULL);

   SCIP_ALLOC( BMSallocMemory(set) );

   (*set)->stage = SCIP_STAGE_INIT;
   (*set)->scip = scip;

   SCIP_CALL( SCIPparamsetCreate(&(*set)->paramset, blkmem) );
   SCIP_CALL( SCIPbufferCreate(&(*set)->buffer) );

   (*set)->readers = NULL;
   (*set)->nreaders = 0;
   (*set)->readerssize = 0;
   (*set)->pricers = NULL;
   (*set)->npricers = 0;
   (*set)->nactivepricers = 0;
   (*set)->pricerssize = 0;
   (*set)->pricerssorted = FALSE;
   (*set)->pricersnamesorted = FALSE;
   (*set)->conshdlrs = NULL;
   (*set)->conshdlrs_sepa = NULL;
   (*set)->conshdlrs_enfo = NULL;
   (*set)->conshdlrs_include = NULL;
   (*set)->nconshdlrs = 0;
   (*set)->conshdlrssize = 0;
   (*set)->conflicthdlrs = NULL;
   (*set)->nconflicthdlrs = 0;
   (*set)->conflicthdlrssize = 0;
   (*set)->conflicthdlrssorted = FALSE;
   (*set)->conflicthdlrsnamesorted = FALSE;
   (*set)->presols = NULL;
   (*set)->npresols = 0;
   (*set)->presolssize = 0;
   (*set)->presolssorted = FALSE;
   (*set)->presolsnamesorted = FALSE;
   (*set)->relaxs = NULL;
   (*set)->nrelaxs = 0;
   (*set)->relaxssize = 0;
   (*set)->relaxssorted = FALSE;
   (*set)->relaxsnamesorted = FALSE;
   (*set)->sepas = NULL;
   (*set)->nsepas = 0;
   (*set)->sepassize = 0;
   (*set)->sepassorted = FALSE;
   (*set)->sepasnamesorted = FALSE;
   (*set)->props = NULL;
   (*set)->nprops = 0;
   (*set)->propssize = 0;
   (*set)->propssorted = FALSE;
   (*set)->propspresolsorted = FALSE;
   (*set)->propsnamesorted = FALSE;
   (*set)->heurs = NULL;
   (*set)->nheurs = 0;
   (*set)->heurssize = 0;
   (*set)->heurssorted = FALSE;
   (*set)->heursnamesorted = FALSE;
   (*set)->comprs = NULL;
   (*set)->ncomprs = 0;
   (*set)->comprssize = 0;
   (*set)->comprssorted = FALSE;
   (*set)->comprsnamesorted = FALSE;
   (*set)->eventhdlrs = NULL;
   (*set)->neventhdlrs = 0;
   (*set)->eventhdlrssize = 0;
   (*set)->nodesels = NULL;
   (*set)->nnodesels = 0;
   (*set)->nodeselssize = 0;
   (*set)->nodesel = NULL;
   (*set)->branchrules = NULL;
   (*set)->nbranchrules = 0;
   (*set)->branchrulessize = 0;
   (*set)->branchrulessorted = FALSE;
   (*set)->branchrulesnamesorted = FALSE;
   (*set)->disps = NULL;
   (*set)->ndisps = 0;
   (*set)->dispssize = 0;
   (*set)->dialogs = NULL;
   (*set)->ndialogs = 0;
   (*set)->dialogssize = 0;
   (*set)->nlpis = NULL;
   (*set)->nnlpis = 0;
   (*set)->nlpissize = 0;
   (*set)->nlpissorted = FALSE;
   (*set)->limitchanged = FALSE;
   (*set)->extcodenames = NULL;
   (*set)->extcodedescs = NULL;
   (*set)->nextcodes = 0;
   (*set)->extcodessize = 0;
   (*set)->visual_vbcfilename = NULL;
   (*set)->visual_bakfilename = NULL;
   (*set)->nlp_solver = NULL;
   (*set)->nlp_disable = FALSE;
   (*set)->mem_externestim = 0;
   (*set)->sepa_primfeastol = SCIP_INVALID;

   /* branching parameters */
   SCIP_CALL( SCIPsetAddCharParam(*set, messagehdlr, blkmem,
         "branching/scorefunc",
         "branching score function ('s'um, 'p'roduct, 'q'uotient)",
         &(*set)->branch_scorefunc, TRUE, SCIP_DEFAULT_BRANCH_SCOREFUNC, "spq",
         NULL, NULL) );
   SCIP_CALL( SCIPsetAddRealParam(*set, messagehdlr, blkmem,
         "branching/scorefac",
         "branching score factor to weigh downward and upward gain prediction in sum score function",
         &(*set)->branch_scorefac, TRUE, SCIP_DEFAULT_BRANCH_SCOREFAC, 0.0, 1.0,
         NULL, NULL) );
   SCIP_CALL( SCIPsetAddBoolParam(*set, messagehdlr, blkmem,
         "branching/preferbinary",
         "should branching on binary variables be preferred?",
         &(*set)->branch_preferbinary, FALSE, SCIP_DEFAULT_BRANCH_PREFERBINARY,
         NULL, NULL) );
   SCIP_CALL( SCIPsetAddRealParam(*set, messagehdlr, blkmem,
         "branching/clamp",
         "minimal relative distance of branching point to bounds when branching on a continuous variable",
         &(*set)->branch_clamp, FALSE, SCIP_DEFAULT_BRANCH_CLAMP, 0.0, 0.5,
         NULL, NULL) );
   SCIP_CALL( SCIPsetAddCharParam(*set, messagehdlr, blkmem,
         "branching/lpgainnormalize",
         "strategy for normalization of LP gain when updating pseudocosts of continuous variables (divide by movement of 'l'p value, reduction in 'd'omain width, or reduction in domain width of 's'ibling)",
         &(*set)->branch_lpgainnorm, FALSE, SCIP_DEFAULT_BRANCH_LPGAINNORMALIZE, "dls",
         NULL, NULL) );
   SCIP_CALL( SCIPsetAddBoolParam(*set, messagehdlr, blkmem,
         "branching/delaypscostupdate",
         "should updating pseudo costs for continuous variables be delayed to the time after separation?",
         &(*set)->branch_delaypscost, FALSE, SCIP_DEFAULT_BRANCH_DELAYPSCOST,
         NULL, NULL) );
   SCIP_CALL( SCIPsetAddBoolParam(*set, messagehdlr, blkmem,
         "branching/divingpscost",
         "should pseudo costs be updated also in diving and probing mode?",
         &(*set)->branch_divingpscost, FALSE, SCIP_DEFAULT_BRANCH_DIVINGPSCOST,
         NULL, NULL) );
   SCIP_CALL( SCIPsetAddBoolParam(*set, messagehdlr, blkmem,
         "branching/forceallchildren",
         "should all strong branching children be regarded even if one is detected to be infeasible? (only with propagation)",
         &(*set)->branch_forceall, TRUE, SCIP_DEFAULT_BRANCH_FORCEALL,
         NULL, NULL) );
   SCIP_CALL( SCIPsetAddCharParam(*set, messagehdlr, blkmem,
         "branching/firstsbchild",
         "child node to be regarded first during strong branching (only with propagation): 'u'p child, 'd'own child, or 'a'utomatic",
         &(*set)->branch_firstsbchild, TRUE, SCIP_DEFAULT_BRANCH_FIRSTSBCHILD, "adu",
         NULL, NULL) );
   SCIP_CALL( SCIPsetAddBoolParam(*set, messagehdlr, blkmem,
         "branching/checksol",
         "should LP solutions during strong branching with propagation be checked for feasibility?",
         &(*set)->branch_checksbsol, TRUE, SCIP_DEFAULT_BRANCH_CHECKSBSOL,
         NULL, NULL) );
   SCIP_CALL( SCIPsetAddBoolParam(*set, messagehdlr, blkmem,
         "branching/roundsbsol",
         "should LP solutions during strong branching with propagation be rounded? (only when checksbsol=TRUE)",
         &(*set)->branch_roundsbsol, TRUE, SCIP_DEFAULT_BRANCH_ROUNDSBSOL,
         NULL, NULL) );

   /* tree compression parameters */
   SCIP_CALL( SCIPsetAddBoolParam(*set, messagehdlr, blkmem,
         "compression/enable",
         "should automatic tree compression after the presolving be enabled?",
         &(*set)->compr_enable, TRUE, SCIP_DEFAULT_COMPR_ENABLE,
         NULL, NULL) );
   SCIP_CALL( SCIPsetAddRealParam(*set, messagehdlr, blkmem,
         "compression/time",
         "maximal time in seconds to run",
         &(*set)->compr_time, TRUE, SCIP_DEFAULT_COMPR_TIME, 0.0, SCIP_REAL_MAX,
         NULL, NULL) );

   /* conflict analysis parameters */
   SCIP_CALL( SCIPsetAddBoolParam(*set, messagehdlr, blkmem,
         "conflict/enable",
         "should conflict analysis be enabled?",
         &(*set)->conf_enable, FALSE, SCIP_DEFAULT_CONF_ENABLE,
         NULL, NULL) );
   SCIP_CALL( SCIPsetAddBoolParam(*set, messagehdlr, blkmem,
         "conflict/useprop",
         "should propagation conflict analysis be used?",
         &(*set)->conf_useprop, FALSE, SCIP_DEFAULT_CONF_USEPROP,
         NULL, NULL) );
   SCIP_CALL( SCIPsetAddBoolParam(*set, messagehdlr, blkmem,
         "conflict/useinflp",
         "should infeasible LP conflict analysis be used?",
         &(*set)->conf_useinflp, FALSE, SCIP_DEFAULT_CONF_USEINFLP,
         NULL, NULL) );
   SCIP_CALL( SCIPsetAddBoolParam(*set, messagehdlr, blkmem,
         "conflict/useboundlp",
         "should bound exceeding LP conflict analysis be used?",
         &(*set)->conf_useboundlp, FALSE, SCIP_DEFAULT_CONF_USEBOUNDLP,
         NULL, NULL) );
   SCIP_CALL( SCIPsetAddBoolParam(*set, messagehdlr, blkmem,
         "conflict/usesb",
         "should infeasible/bound exceeding strong branching conflict analysis be used?",
         &(*set)->conf_usesb, FALSE, SCIP_DEFAULT_CONF_USESB,
         NULL, NULL) );
   SCIP_CALL( SCIPsetAddBoolParam(*set, messagehdlr, blkmem,
         "conflict/usepseudo",
         "should pseudo solution conflict analysis be used?",
         &(*set)->conf_usepseudo, FALSE, SCIP_DEFAULT_CONF_USEPSEUDO,
         NULL, NULL) );
   SCIP_CALL( SCIPsetAddRealParam(*set, messagehdlr, blkmem,
         "conflict/maxvarsfac",
         "maximal fraction of variables involved in a conflict constraint",
         &(*set)->conf_maxvarsfac, TRUE, SCIP_DEFAULT_CONF_MAXVARSFAC, 0.0, SCIP_REAL_MAX,
         NULL, NULL) );
   SCIP_CALL( SCIPsetAddIntParam(*set, messagehdlr, blkmem,
         "conflict/minmaxvars",
         "minimal absolute maximum of variables involved in a conflict constraint",
         &(*set)->conf_minmaxvars, TRUE, SCIP_DEFAULT_CONF_MINMAXVARS, 0, INT_MAX,
         NULL, NULL) );
   SCIP_CALL( SCIPsetAddIntParam(*set, messagehdlr, blkmem,
         "conflict/maxlploops",
         "maximal number of LP resolving loops during conflict analysis (-1: no limit)",
         &(*set)->conf_maxlploops, TRUE, SCIP_DEFAULT_CONF_MAXLPLOOPS, -1, INT_MAX,
         NULL, NULL) );
   SCIP_CALL( SCIPsetAddIntParam(*set, messagehdlr, blkmem,
         "conflict/lpiterations",
         "maximal number of LP iterations in each LP resolving loop (-1: no limit)",
         &(*set)->conf_lpiterations, TRUE, SCIP_DEFAULT_CONF_LPITERATIONS, -1, INT_MAX,
         NULL, NULL) );
   SCIP_CALL( SCIPsetAddIntParam(*set, messagehdlr, blkmem,
         "conflict/fuiplevels",
         "number of depth levels up to which first UIP's are used in conflict analysis (-1: use All-FirstUIP rule)",
         &(*set)->conf_fuiplevels, TRUE, SCIP_DEFAULT_CONF_FUIPLEVELS, -1, INT_MAX,
         NULL, NULL) );
   SCIP_CALL( SCIPsetAddIntParam(*set, messagehdlr, blkmem,
         "conflict/interconss",
         "maximal number of intermediate conflict constraints generated in conflict graph (-1: use every intermediate constraint)",
         &(*set)->conf_interconss, TRUE, SCIP_DEFAULT_CONF_INTERCONSS, -1, INT_MAX,
         NULL, NULL) );
   SCIP_CALL( SCIPsetAddIntParam(*set, messagehdlr, blkmem,
         "conflict/reconvlevels",
         "number of depth levels up to which UIP reconvergence constraints are generated (-1: generate reconvergence constraints in all depth levels)",
         &(*set)->conf_reconvlevels, TRUE, SCIP_DEFAULT_CONF_RECONVLEVELS, -1, INT_MAX,
         NULL, NULL) );
   SCIP_CALL( SCIPsetAddIntParam(*set, messagehdlr, blkmem,
         "conflict/maxconss",
         "maximal number of conflict constraints accepted at an infeasible node (-1: use all generated conflict constraints)",
         &(*set)->conf_maxconss, TRUE, SCIP_DEFAULT_CONF_MAXCONSS, -1, INT_MAX,
         NULL, NULL) );
   SCIP_CALL( SCIPsetAddBoolParam(*set, messagehdlr, blkmem,
         "conflict/preferbinary",
         "should binary conflicts be preferred?",
         &(*set)->conf_preferbinary, FALSE, SCIP_DEFAULT_CONF_PREFERBINARY,
         NULL, NULL) );
   SCIP_CALL( SCIPsetAddBoolParam(*set, messagehdlr, blkmem,
         "conflict/allowlocal",
         "should conflict constraints be generated that are only valid locally?",
         &(*set)->conf_allowlocal, TRUE, SCIP_DEFAULT_CONF_ALLOWLOCAL,
         NULL, NULL) );
   SCIP_CALL( SCIPsetAddBoolParam(*set, messagehdlr, blkmem,
         "conflict/settlelocal",
         "should conflict constraints be attached only to the local subtree where they can be useful?",
         &(*set)->conf_settlelocal, TRUE, SCIP_DEFAULT_CONF_SETTLELOCAL,
         NULL, NULL) );
   SCIP_CALL( SCIPsetAddBoolParam(*set, messagehdlr, blkmem,
         "conflict/repropagate",
         "should earlier nodes be repropagated in order to replace branching decisions by deductions?",
         &(*set)->conf_repropagate, TRUE, SCIP_DEFAULT_CONF_REPROPAGATE,
         NULL, NULL) );
   SCIP_CALL( SCIPsetAddBoolParam(*set, messagehdlr, blkmem,
         "conflict/keepreprop",
         "should constraints be kept for repropagation even if they are too long?",
         &(*set)->conf_keepreprop, TRUE, SCIP_DEFAULT_CONF_KEEPREPROP,
         NULL, NULL) );
   SCIP_CALL( SCIPsetAddBoolParam(*set, messagehdlr, blkmem,
         "conflict/separate",
         "should the conflict constraints be separated?",
         &(*set)->conf_seperate, TRUE, SCIP_DEFAULT_CONF_SEPARATE,
         NULL, NULL) );
   SCIP_CALL( SCIPsetAddBoolParam(*set, messagehdlr, blkmem,
         "conflict/dynamic",
         "should the conflict constraints be subject to aging?",
         &(*set)->conf_dynamic, TRUE, SCIP_DEFAULT_CONF_DYNAMIC,
         NULL, NULL) );
   SCIP_CALL( SCIPsetAddBoolParam(*set, messagehdlr, blkmem,
         "conflict/removable",
         "should the conflict's relaxations be subject to LP aging and cleanup?",
         &(*set)->conf_removable, TRUE, SCIP_DEFAULT_CONF_REMOVEABLE,
         NULL, NULL) );
   SCIP_CALL( SCIPsetAddRealParam(*set, messagehdlr, blkmem,
         "conflict/depthscorefac",
         "score factor for depth level in bound relaxation heuristic of LP analysis",
         &(*set)->conf_depthscorefac, TRUE, SCIP_DEFAULT_CONF_DEPTHSCOREFAC, SCIP_REAL_MIN, SCIP_REAL_MAX,
         NULL, NULL) );
   SCIP_CALL( SCIPsetAddRealParam(*set, messagehdlr, blkmem,
         "conflict/scorefac",
         "factor to decrease importance of variables' earlier conflict scores",
         &(*set)->conf_scorefac, TRUE, SCIP_DEFAULT_CONF_SCOREFAC, 1e-6, 1.0,
         NULL, NULL) );
   SCIP_CALL( SCIPsetAddIntParam(*set, messagehdlr, blkmem,
         "conflict/restartnum",
         "number of successful conflict analysis calls that trigger a restart (0: disable conflict restarts)",
         &(*set)->conf_restartnum, FALSE, SCIP_DEFAULT_CONF_RESTARTNUM, 0, INT_MAX,
         NULL, NULL) );
   SCIP_CALL( SCIPsetAddRealParam(*set, messagehdlr, blkmem,
         "conflict/restartfac",
         "factor to increase restartnum with after each restart",
         &(*set)->conf_restartfac, FALSE, SCIP_DEFAULT_CONF_RESTARTFAC, 0.0, SCIP_REAL_MAX,
         NULL, NULL) );
   SCIP_CALL( SCIPsetAddBoolParam(*set, messagehdlr, blkmem,
         "conflict/ignorerelaxedbd",
         "should relaxed bounds be ignored?",
         &(*set)->conf_ignorerelaxedbd, TRUE, SCIP_DEFAULT_CONF_IGNORERELAXEDBD,
         NULL, NULL) );
   SCIP_CALL( SCIPsetAddIntParam(*set, messagehdlr, blkmem,
         "conflict/maxvarsdetectimpliedbounds",
         "maximal number of variables to try to detect global bound implications and shorten the whole conflict set (0: disabled)",
         &(*set)->conf_maxvarsdetectimpliedbounds, TRUE, SCIP_DEFAULT_CONF_MAXVARSDETECTIMPLIEDBOUNDS, 0, INT_MAX,
         NULL, NULL) );
   SCIP_CALL( SCIPsetAddBoolParam(*set, messagehdlr, blkmem,
         "conflict/fullshortenconflict",
         "try to shorten the whole conflict set or terminate early (depending on the 'maxvarsdetectimpliedbounds' parameter)",
         &(*set)->conf_fullshortenconflict, TRUE, SCIP_DEFAULT_CONF_FULLSHORTENCONFLICT,
         NULL, NULL) );
   SCIP_CALL( SCIPsetAddRealParam(*set, messagehdlr, blkmem,
         "conflict/conflictweight",
         "the weight the VSIDS score is weight by updating the VSIDS for a variable if it is part of a conflict",
         &(*set)->conf_conflictweight, FALSE, SCIP_DEFAULT_CONF_CONFLITWEIGHT, 0.0, 1.0,
         NULL, NULL) );
   SCIP_CALL( SCIPsetAddRealParam(*set, messagehdlr, blkmem,
         "conflict/conflictgraphweight",
         "the weight the VSIDS score is weight by updating the VSIDS for a variable if it is part of a conflict graph",
         &(*set)->conf_conflictgraphweight, FALSE, SCIP_DEFAULT_CONF_CONFLITGRAPHWEIGHT, 0.0, 1.0,
         NULL, NULL) );

   /* constraint parameters */
   SCIP_CALL( SCIPsetAddIntParam(*set, messagehdlr, blkmem,
         "constraints/agelimit",
         "maximum age an unnecessary constraint can reach before it is deleted (0: dynamic, -1: keep all constraints)",
         &(*set)->cons_agelimit, TRUE, SCIP_DEFAULT_CONS_AGELIMIT, -1, INT_MAX,
         NULL, NULL) );
   SCIP_CALL( SCIPsetAddIntParam(*set, messagehdlr, blkmem,
         "constraints/obsoleteage",
         "age of a constraint after which it is marked obsolete (0: dynamic, -1 do not mark constraints obsolete)",
         &(*set)->cons_obsoleteage, TRUE, SCIP_DEFAULT_CONS_OBSOLETEAGE, -1, INT_MAX,
         NULL, NULL) );
   SCIP_CALL( SCIPsetAddBoolParam(*set, messagehdlr, blkmem,
         "constraints/disableenfops",
         "should enforcement of pseudo solution be disabled?",
         &(*set)->cons_disableenfops, TRUE, SCIP_DEFAULT_CONS_DISABLEENFOPS,
         NULL, NULL) );

   /* display parameters */
   assert(sizeof(int) == sizeof(SCIP_VERBLEVEL));
   SCIP_CALL( SCIPsetAddIntParam(*set, messagehdlr, blkmem,
         "display/verblevel",
         "verbosity level of output",
         (int*)&(*set)->disp_verblevel, FALSE, (int)SCIP_DEFAULT_DISP_VERBLEVEL,
         (int)SCIP_VERBLEVEL_NONE, (int)SCIP_VERBLEVEL_FULL,
         NULL, NULL) );
   SCIP_CALL( SCIPsetAddIntParam(*set, messagehdlr, blkmem,
         "display/width",
         "maximal number of characters in a node information line",
         &(*set)->disp_width, FALSE, SCIP_DEFAULT_DISP_WIDTH, 0, INT_MAX,
         SCIPparamChgdDispWidth, NULL) );
   SCIP_CALL( SCIPsetAddIntParam(*set, messagehdlr, blkmem,
         "display/freq",
         "frequency for displaying node information lines",
         &(*set)->disp_freq, FALSE, SCIP_DEFAULT_DISP_FREQ, -1, INT_MAX,
         NULL, NULL) );
   SCIP_CALL( SCIPsetAddIntParam(*set, messagehdlr, blkmem,
         "display/headerfreq",
         "frequency for displaying header lines (every n'th node information line)",
         &(*set)->disp_headerfreq, FALSE, SCIP_DEFAULT_DISP_HEADERFREQ, -1, INT_MAX,
         NULL, NULL) );
   SCIP_CALL( SCIPsetAddBoolParam(*set, messagehdlr, blkmem,
         "display/lpinfo",
         "should the LP solver display status messages?",
         &(*set)->disp_lpinfo, FALSE, SCIP_DEFAULT_DISP_LPINFO,
         NULL, NULL) );

   /* history parameters */
   SCIP_CALL( SCIPsetAddBoolParam(*set, messagehdlr, blkmem,
         "history/valuebased",
         "should statistics be collected for variable domain value pairs?",
         &(*set)->history_valuebased, FALSE, SCIP_DEFAULT_HISTORY_VALUEBASED,
         NULL, NULL) );
   SCIP_CALL( SCIPsetAddBoolParam(*set, messagehdlr, blkmem,
         "history/allowmerge",
         "should variable histories be merged from sub-SCIPs whenever possible?",
         &(*set)->history_allowmerge, FALSE, SCIP_DEFAULT_HISTORY_ALLOWMERGE,
         NULL, NULL) );
   SCIP_CALL( SCIPsetAddBoolParam(*set, messagehdlr, blkmem,
         "history/allowtransfer",
         "should variable histories be transferred to initialize SCIP copies?",
         &(*set)->history_allowtransfer, FALSE, SCIP_DEFAULT_HISTORY_ALLOWTRANSFER,
         NULL, NULL) );

   /* heuristic parameters */
   SCIP_CALL( SCIPsetAddRealParam(*set, messagehdlr, blkmem, "heuristics/divestartfrac",
         "start percentage of diving candidates that should be fixed before LP resolve",
         &(*set)->heur_divestartfrac, FALSE, SCIP_DEFAULT_HEUR_DIVESTARTFRAC,  0.01, 1.0, NULL, NULL) );
   SCIP_CALL( SCIPsetAddIntParam(*set, messagehdlr, blkmem,
         "heuristics/divelpsolvefreq",
         "LP solve frequency for diving heuristics (0: no LP is solved)",
         &(*set)->heur_divelpsolvefreq, FALSE, SCIP_DEFAULT_HEUR_DIVELPSOLVEFREQ, 0, INT_MAX,
         NULL, NULL) );

   /* limit parameters */
   SCIP_CALL( SCIPsetAddRealParam(*set, messagehdlr, blkmem,
         "limits/time",
         "maximal time in seconds to run",
         &(*set)->limit_time, FALSE, SCIP_DEFAULT_LIMIT_TIME, 0.0, SCIP_REAL_MAX,
         SCIPparamChgdLimit, NULL) );
   SCIP_CALL( SCIPsetAddLongintParam(*set, messagehdlr, blkmem,
         "limits/nodes",
         "maximal number of nodes to process (-1: no limit)",
         &(*set)->limit_nodes, FALSE, SCIP_DEFAULT_LIMIT_NODES, -1LL, SCIP_LONGINT_MAX,
         SCIPparamChgdLimit, NULL) );
   SCIP_CALL( SCIPsetAddLongintParam(*set, messagehdlr, blkmem,
         "limits/totalnodes",
         "maximal number of total nodes (incl. restarts) to process (-1: no limit)",
         &(*set)->limit_totalnodes, FALSE, SCIP_DEFAULT_LIMIT_NODES, -1LL, SCIP_LONGINT_MAX,
         SCIPparamChgdLimit, NULL) );
   SCIP_CALL( SCIPsetAddLongintParam(*set, messagehdlr, blkmem,
         "limits/stallnodes",
         "solving stops, if the given number of nodes was processed since the last improvement of the primal solution value (-1: no limit)",
         &(*set)->limit_stallnodes, FALSE, SCIP_DEFAULT_LIMIT_STALLNODES, -1LL, SCIP_LONGINT_MAX,
         SCIPparamChgdLimit, NULL) );
   SCIP_CALL( SCIPsetAddRealParam(*set, messagehdlr, blkmem,
         "limits/memory",
         "maximal memory usage in MB; reported memory usage is lower than real memory usage!",
         &(*set)->limit_memory, FALSE, SCIP_DEFAULT_LIMIT_MEMORY, 0.0, SCIP_REAL_MAX,
         SCIPparamChgdLimit, NULL) );
   SCIP_CALL( SCIPsetAddRealParam(*set, messagehdlr, blkmem,
         "limits/gap",
         "solving stops, if the relative gap = |primal - dual|/MIN(|dual|,|primal|) is below the given value",
         &(*set)->limit_gap, FALSE, SCIP_DEFAULT_LIMIT_GAP, 0.0, SCIP_REAL_MAX,
         SCIPparamChgdLimit, NULL) );
   SCIP_CALL( SCIPsetAddRealParam(*set, messagehdlr, blkmem,
         "limits/absgap",
         "solving stops, if the absolute gap = |primalbound - dualbound| is below the given value",
         &(*set)->limit_absgap, FALSE, SCIP_DEFAULT_LIMIT_ABSGAP, 0.0, SCIP_REAL_MAX,
         SCIPparamChgdLimit, NULL) );
   SCIP_CALL( SCIPsetAddIntParam(*set, messagehdlr, blkmem,
         "limits/solutions",
         "solving stops, if the given number of solutions were found (-1: no limit)",
         &(*set)->limit_solutions, FALSE, SCIP_DEFAULT_LIMIT_SOLUTIONS, -1, INT_MAX,
         SCIPparamChgdLimit, NULL) );
   SCIP_CALL( SCIPsetAddIntParam(*set, messagehdlr, blkmem,
         "limits/bestsol",
         "solving stops, if the given number of solution improvements were found (-1: no limit)",
         &(*set)->limit_bestsol, FALSE, SCIP_DEFAULT_LIMIT_BESTSOL, -1, INT_MAX,
         SCIPparamChgdLimit, NULL) );
   SCIP_CALL( SCIPsetAddIntParam(*set, messagehdlr, blkmem,
         "limits/maxsol",
         "maximal number of solutions to store in the solution storage",
         &(*set)->limit_maxsol, FALSE, SCIP_DEFAULT_LIMIT_MAXSOL, 1, INT_MAX,
         SCIPparamChgdLimit, NULL) );
   SCIP_CALL( SCIPsetAddIntParam(*set, messagehdlr, blkmem,
         "limits/maxorigsol",
         "maximal number of solutions candidates to store in the solution storage of the original problem",
         &(*set)->limit_maxorigsol, FALSE, SCIP_DEFAULT_LIMIT_MAXORIGSOL, 0, INT_MAX,
         SCIPparamChgdLimit, NULL) );
   SCIP_CALL( SCIPsetAddIntParam(*set, messagehdlr, blkmem,
         "limits/restarts",
         "solving stops, if the given number of restarts was triggered (-1: no limit)",
         &(*set)->limit_restarts, FALSE, SCIP_DEFAULT_LIMIT_RESTARTS, -1, INT_MAX,
         SCIPparamChgdLimit, NULL) );

   SCIP_CALL( SCIPsetAddIntParam(*set, messagehdlr, blkmem,
         "limits/autorestartnodes",
         "if solve exceeds this number of nodes for the first time, an automatic restart is triggered (-1: no automatic restart)",
         &(*set)->limit_autorestartnodes, FALSE, SCIP_DEFAULT_LIMIT_AUTORESTARTNODES, -1, INT_MAX,
         SCIPparamChgdLimit, NULL) );

   /* LP parameters */
   SCIP_CALL( SCIPsetAddIntParam(*set, messagehdlr, blkmem,
         "lp/solvefreq",
         "frequency for solving LP at the nodes (-1: never; 0: only root LP)",
         &(*set)->lp_solvefreq, FALSE, SCIP_DEFAULT_LP_SOLVEFREQ, -1, INT_MAX,
         NULL, NULL) );
   SCIP_CALL( SCIPsetAddLongintParam(*set, messagehdlr, blkmem,
         "lp/iterlim",
         "iteration limit for each single LP solve (-1: no limit)",
         &(*set)->lp_iterlim, TRUE, SCIP_DEFAULT_LP_ITERLIM, -1LL, SCIP_LONGINT_MAX,
         NULL, NULL) );
   SCIP_CALL( SCIPsetAddLongintParam(*set, messagehdlr, blkmem,
         "lp/rootiterlim",
         "iteration limit for initial root LP solve (-1: no limit)",
         &(*set)->lp_rootiterlim, TRUE, SCIP_DEFAULT_LP_ROOTITERLIM, -1LL, SCIP_LONGINT_MAX,
         NULL, NULL) );
   SCIP_CALL( SCIPsetAddIntParam(*set, messagehdlr, blkmem,
         "lp/solvedepth",
         "maximal depth for solving LP at the nodes (-1: no depth limit)",
         &(*set)->lp_solvedepth, FALSE, SCIP_DEFAULT_LP_SOLVEDEPTH, -1, INT_MAX,
         NULL, NULL) );
   SCIP_CALL( SCIPsetAddCharParam(*set, messagehdlr, blkmem,
         "lp/initalgorithm",
         "LP algorithm for solving initial LP relaxations (automatic 's'implex, 'p'rimal simplex, 'd'ual simplex, 'b'arrier, barrier with 'c'rossover)",
         &(*set)->lp_initalgorithm, FALSE, SCIP_DEFAULT_LP_INITALGORITHM, "spdbc",
         NULL, NULL) );
   SCIP_CALL( SCIPsetAddCharParam(*set, messagehdlr, blkmem,
         "lp/resolvealgorithm",
         "LP algorithm for resolving LP relaxations if a starting basis exists (automatic 's'implex, 'p'rimal simplex, 'd'ual simplex, 'b'arrier, barrier with 'c'rossover)",
         &(*set)->lp_resolvealgorithm, FALSE, SCIP_DEFAULT_LP_RESOLVEALGORITHM, "spdbc",
         NULL, NULL) );
   SCIP_CALL( SCIPsetAddCharParam(*set, messagehdlr, blkmem,
         "lp/pricing",
         "LP pricing strategy ('l'pi default, 'a'uto, 'f'ull pricing, 'p'artial, 's'teepest edge pricing, 'q'uickstart steepest edge pricing, 'd'evex pricing)",
         &(*set)->lp_pricing, FALSE, SCIP_DEFAULT_LP_PRICING, "lafpsqd",
         NULL, NULL) );
   SCIP_CALL( SCIPsetAddBoolParam(*set, messagehdlr, blkmem,
         "lp/clearinitialprobinglp",
         "should lp state be cleared at the end of probing mode when lp was initially unsolved, e.g., when called right after presolving?",
         &(*set)->lp_clearinitialprobinglp, TRUE, SCIP_DEFAULT_LP_CLEARINITIALPROBINGLP,
         NULL, NULL) );
   SCIP_CALL( SCIPsetAddBoolParam(*set, messagehdlr, blkmem,
         "lp/resolverestore",
         "should the LP be resolved to restore the state at start of diving (if FALSE we buffer the solution values)?",
         &(*set)->lp_resolverestore, TRUE, SCIP_DEFAULT_LP_RESOLVERESTORE,
         NULL, NULL) );
   SCIP_CALL( SCIPsetAddBoolParam(*set, messagehdlr, blkmem,
         "lp/freesolvalbuffers",
         "should the buffers for storing LP solution values during diving be freed at end of diving?",
         &(*set)->lp_freesolvalbuffers, TRUE, SCIP_DEFAULT_LP_FREESOLVALBUFFERS,
         NULL, NULL) );
   SCIP_CALL( SCIPsetAddIntParam(*set, messagehdlr, blkmem,
         "lp/colagelimit",
         "maximum age a dynamic column can reach before it is deleted from the LP (-1: don't delete columns due to aging)",
         &(*set)->lp_colagelimit, TRUE, SCIP_DEFAULT_LP_COLAGELIMIT, -1, INT_MAX,
         NULL, NULL) );
   SCIP_CALL( SCIPsetAddIntParam(*set, messagehdlr, blkmem,
         "lp/rowagelimit",
         "maximum age a dynamic row can reach before it is deleted from the LP (-1: don't delete rows due to aging)",
         &(*set)->lp_rowagelimit, TRUE, SCIP_DEFAULT_LP_ROWAGELIMIT, -1, INT_MAX,
         NULL, NULL) );
   SCIP_CALL( SCIPsetAddBoolParam(*set, messagehdlr, blkmem,
         "lp/cleanupcols",
         "should new non-basic columns be removed after LP solving?",
         &(*set)->lp_cleanupcols, TRUE, SCIP_DEFAULT_LP_CLEANUPCOLS,
         NULL, NULL) );
   SCIP_CALL( SCIPsetAddBoolParam(*set, messagehdlr, blkmem,
         "lp/cleanupcolsroot",
         "should new non-basic columns be removed after root LP solving?",
         &(*set)->lp_cleanupcolsroot, TRUE, SCIP_DEFAULT_LP_CLEANUPCOLSROOT,
         NULL, NULL) );
   SCIP_CALL( SCIPsetAddBoolParam(*set, messagehdlr, blkmem,
         "lp/cleanuprows",
         "should new basic rows be removed after LP solving?",
         &(*set)->lp_cleanuprows, TRUE, SCIP_DEFAULT_LP_CLEANUPROWS,
         NULL, NULL) );
   SCIP_CALL( SCIPsetAddBoolParam(*set, messagehdlr, blkmem,
         "lp/cleanuprowsroot",
         "should new basic rows be removed after root LP solving?",
         &(*set)->lp_cleanuprowsroot, TRUE, SCIP_DEFAULT_LP_CLEANUPROWSROOT,
         NULL, NULL) );
   SCIP_CALL( SCIPsetAddBoolParam(*set, messagehdlr, blkmem,
         "lp/checkstability",
         "should LP solver's return status be checked for stability?",
         &(*set)->lp_checkstability, TRUE, SCIP_DEFAULT_LP_CHECKSTABILITY,
         NULL, NULL) );
   SCIP_CALL( SCIPsetAddRealParam(*set, messagehdlr, blkmem,
         "lp/conditionlimit",
         "maximum condition number of LP basis counted as stable (-1.0: no limit)",
         &(*set)->lp_conditionlimit, TRUE, SCIP_DEFAULT_LP_CONDITIONLIMIT, -1.0, SCIP_REAL_MAX,
         NULL, NULL) );
   SCIP_CALL( SCIPsetAddBoolParam(*set, messagehdlr, blkmem,
         "lp/checkprimfeas",
         "should LP solutions be checked for primal feasibility, resolving LP when numerical troubles occur?",
         &(*set)->lp_checkprimfeas, TRUE, SCIP_DEFAULT_LP_CHECKPRIMFEAS,
         NULL, NULL) );
   SCIP_CALL( SCIPsetAddBoolParam(*set, messagehdlr, blkmem,
         "lp/checkdualfeas",
         "should LP solutions be checked for dual feasibility, resolving LP when numerical troubles occur?",
         &(*set)->lp_checkdualfeas, TRUE, SCIP_DEFAULT_LP_CHECKDUALFEAS,
         NULL, NULL) );
   SCIP_CALL( SCIPsetAddIntParam(*set, messagehdlr, blkmem,
         "lp/fastmip",
         "which FASTMIP setting of LP solver should be used? 0: off, 1: low",
         &(*set)->lp_fastmip, TRUE, SCIP_DEFAULT_LP_FASTMIP, 0, 1,
         NULL, NULL) );
   SCIP_CALL( SCIPsetAddBoolParam(*set, messagehdlr, blkmem,
         "lp/scaling",
         "should scaling of LP solver be used?",
         &(*set)->lp_scaling, TRUE, SCIP_DEFAULT_LP_SCALING,
         NULL, NULL) );
   SCIP_CALL( SCIPsetAddBoolParam(*set, messagehdlr, blkmem,
         "lp/presolving",
         "should presolving of LP solver be used?",
         &(*set)->lp_presolving, TRUE, SCIP_DEFAULT_LP_PRESOLVING,
         NULL, NULL) );
   SCIP_CALL( SCIPsetAddBoolParam(*set, messagehdlr, blkmem,
         "lp/lexdualalgo",
         "should the lexicographic dual alogrithm be used?",
         &(*set)->lp_lexdualalgo, TRUE, SCIP_DEFAULT_LP_LEXDUALALGO,
         NULL, NULL) );
   SCIP_CALL( SCIPsetAddBoolParam(*set, messagehdlr, blkmem,
         "lp/lexdualrootonly",
         "should the lexicographic dual algorithm be applied only at the root node",
         &(*set)->lp_lexdualrootonly, TRUE, SCIP_DEFAULT_LP_LEXDUALROOTONLY,
         NULL, NULL) );
   SCIP_CALL( SCIPsetAddIntParam(*set, messagehdlr, blkmem,
         "lp/lexdualmaxrounds",
         "maximum number of rounds in the  lexicographic dual algorithm (-1: unbounded)",
         &(*set)->lp_lexdualmaxrounds, TRUE, SCIP_DEFAULT_LP_LEXDUALMAXROUNDS, -1, INT_MAX,
         NULL, NULL) );
   SCIP_CALL( SCIPsetAddBoolParam(*set, messagehdlr, blkmem,
         "lp/lexdualbasic",
         "choose fractional basic variables in lexicographic dual algorithm?",
         &(*set)->lp_lexdualbasic, TRUE, SCIP_DEFAULT_LP_LEXDUALBASIC,
         NULL, NULL) );
   SCIP_CALL( SCIPsetAddBoolParam(*set, messagehdlr, blkmem,
         "lp/lexdualstalling",
         "turn on the lex dual algorithm only when stalling?",
         &(*set)->lp_lexdualstalling, TRUE, SCIP_DEFAULT_LP_LEXDUALSTALLING,
         NULL, NULL) );
   SCIP_CALL( SCIPsetAddIntParam(*set, messagehdlr, blkmem,
         "lp/disablecutoff",
         "disable the cutoff bound in the LP solver? (0: enabled, 1: disabled, 2: auto)",
         &(*set)->lp_disablecutoff, TRUE, SCIP_DEFAULT_LP_DISABLECUTOFF,
         0, 2, NULL, NULL) );
   SCIP_CALL( SCIPsetAddRealParam(*set, messagehdlr, blkmem,
         "lp/rowrepswitch",
         "simplex algorithm shall use row representation of the basis if number of rows divided by number of columns exceeds this value (-1.0 to disable row representation)",
         &(*set)->lp_rowrepswitch, TRUE, SCIP_DEFAULT_LP_ROWREPSWITCH, -1.0, SCIP_REAL_MAX,
         NULL, NULL) );
   SCIP_CALL( SCIPsetAddIntParam(*set, messagehdlr, blkmem,
         "lp/threads",
         "number of threads used for solving the LP (0: automatic)",
         &(*set)->lp_threads, TRUE, SCIP_DEFAULT_LP_THREADS, 0, 64,
         NULL, NULL) );
   SCIP_CALL( SCIPsetAddRealParam(*set, messagehdlr, blkmem,
         "lp/resolveiterfac",
         "factor of average LP iterations that is used as LP iteration limit for LP resolve (-1: unlimited)",
         &(*set)->lp_resolveiterfac, TRUE, SCIP_DEFAULT_LP_RESOLVEITERFAC, -1.0, SCIP_REAL_MAX,
         NULL, NULL) );
   SCIP_CALL( SCIPsetAddIntParam(*set, messagehdlr, blkmem,
         "lp/resolveitermin",
         "minimum number of iterations that are allowed for LP resolve",
         &(*set)->lp_resolveitermin, TRUE, SCIP_DEFAULT_LP_RESOLVEITERMIN, 1, INT_MAX,
         NULL, NULL) );

   /* NLP parameters */
   SCIP_CALL( SCIPsetAddStringParam(*set, messagehdlr, blkmem,
         "nlp/solver",
         "solver to use for solving NLPs; leave empty to select NLPI with highest priority",
         &(*set)->nlp_solver, FALSE, SCIP_DEFAULT_NLP_SOLVER,
         NULL, NULL) );
   SCIP_CALL( SCIPsetAddBoolParam(*set, messagehdlr, blkmem,
         "nlp/disable",
         "should the NLP relaxation be always disabled (also for NLPs/MINLPs)?",
         &(*set)->nlp_disable, FALSE, SCIP_DEFAULT_NLP_DISABLE,
         NULL, NULL) );

   /* memory parameters */
   SCIP_CALL( SCIPsetAddRealParam(*set, messagehdlr, blkmem,
         "memory/savefac",
         "fraction of maximal memory usage resulting in switch to memory saving mode",
         &(*set)->mem_savefac, FALSE, SCIP_DEFAULT_MEM_SAVEFAC, 0.0, 1.0,
         NULL, NULL) );
   SCIP_CALL( SCIPsetAddRealParam(*set, messagehdlr, blkmem,
         "memory/arraygrowfac",
         "memory growing factor for dynamically allocated arrays",
         &(*set)->mem_arraygrowfac, TRUE, SCIP_DEFAULT_MEM_ARRAYGROWFAC, 1.0, 10.0,
         NULL, NULL) );
   SCIP_CALL( SCIPsetAddIntParam(*set, messagehdlr, blkmem,
         "memory/arraygrowinit",
         "initial size of dynamically allocated arrays",
         &(*set)->mem_arraygrowinit, TRUE, SCIP_DEFAULT_MEM_ARRAYGROWINIT, 0, INT_MAX,
         NULL, NULL) );
   SCIP_CALL( SCIPsetAddRealParam(*set, messagehdlr, blkmem,
         "memory/treegrowfac",
         "memory growing factor for tree array",
         &(*set)->mem_treegrowfac, TRUE, SCIP_DEFAULT_MEM_TREEGROWFAC, 1.0, 10.0,
         NULL, NULL) );
   SCIP_CALL( SCIPsetAddIntParam(*set, messagehdlr, blkmem,
         "memory/treegrowinit",
         "initial size of tree array",
         &(*set)->mem_treegrowinit, TRUE, SCIP_DEFAULT_MEM_TREEGROWINIT, 0, INT_MAX,
         NULL, NULL) );
   SCIP_CALL( SCIPsetAddRealParam(*set, messagehdlr, blkmem,
         "memory/pathgrowfac",
         "memory growing factor for path array",
         &(*set)->mem_pathgrowfac, TRUE, SCIP_DEFAULT_MEM_PATHGROWFAC, 1.0, 10.0,
         NULL, NULL) );
   SCIP_CALL( SCIPsetAddIntParam(*set, messagehdlr, blkmem,
         "memory/pathgrowinit",
         "initial size of path array",
         &(*set)->mem_pathgrowinit, TRUE, SCIP_DEFAULT_MEM_PATHGROWINIT, 0, INT_MAX,
         NULL, NULL) );

   /* miscellaneous parameters */
   SCIP_CALL( SCIPsetAddBoolParam(*set, messagehdlr, blkmem,
         "misc/catchctrlc",
         "should the CTRL-C interrupt be caught by SCIP?",
         &(*set)->misc_catchctrlc, FALSE, SCIP_DEFAULT_MISC_CATCHCTRLC,
         NULL, NULL) );
   SCIP_CALL( SCIPsetAddBoolParam(*set, messagehdlr, blkmem,
         "misc/usevartable",
         "should a hashtable be used to map from variable names to variables?",
         &(*set)->misc_usevartable, FALSE, SCIP_DEFAULT_MISC_USEVARTABLE,
         NULL, NULL) );
   SCIP_CALL( SCIPsetAddBoolParam(*set, messagehdlr, blkmem,
         "misc/useconstable",
         "should a hashtable be used to map from constraint names to constraints?",
         &(*set)->misc_useconstable, FALSE, SCIP_DEFAULT_MISC_USECONSTABLE,
         NULL, NULL) );
   SCIP_CALL( SCIPsetAddBoolParam(*set, messagehdlr, blkmem,
         "misc/usesmalltables",
         "should smaller hashtables be used? yields better performance for small problems with about 100 variables",
         &(*set)->misc_usesmalltables, FALSE, SCIP_DEFAULT_MISC_USESMALLTABLES,
         NULL, NULL) );
#if 0 /**@todo activate exactsolve parameter and finish implementation of solving MIPs exactly */
   SCIP_CALL( SCIPsetAddBoolParam(*set, messagehdlr, blkmem,
         "misc/exactsolve",
         "should the problem be solved exactly (with proven dual bounds)?",
         &(*set)->misc_exactsolve, FALSE, SCIP_DEFAULT_MISC_EXACTSOLVE,
         NULL, NULL) );
#else
   (*set)->misc_exactsolve = SCIP_DEFAULT_MISC_EXACTSOLVE;
#endif
   SCIP_CALL( SCIPsetAddIntParam(*set, messagehdlr, blkmem,
         "misc/permutationseed",
         "seed value for permuting the problem after the problem was transformed (-1: no permutation)",
         &(*set)->misc_permutationseed, FALSE, SCIP_DEFAULT_MISC_PERMUTATIONSEED, -1, INT_MAX,
         NULL, NULL) );

   SCIP_CALL( SCIPsetAddBoolParam(*set, messagehdlr, blkmem,
         "misc/permuteconss",
         "should order of constraints be permuted (depends on permutationseed)?",
         &(*set)->misc_permuteconss, TRUE, SCIP_DEFAULT_MISC_PERMUTECONSS,
         NULL, NULL) );

   SCIP_CALL( SCIPsetAddBoolParam(*set, messagehdlr, blkmem,
         "misc/permutevars",
         "should order of variables be permuted (depends on permutationseed)?",
         &(*set)->misc_permutevars, TRUE, SCIP_DEFAULT_MISC_PERMUTEVARS,
         NULL, NULL) );

   SCIP_CALL( SCIPsetAddBoolParam(*set, messagehdlr, blkmem,
         "misc/resetstat",
         "should the statistics be reset if the transformed problem is freed (in case of a Benders decomposition this parameter should be set to FALSE)",
         &(*set)->misc_resetstat, FALSE, SCIP_DEFAULT_MISC_RESETSTAT,
         NULL, NULL) );

   SCIP_CALL( SCIPsetAddBoolParam(*set, messagehdlr, blkmem,
         "misc/improvingsols",
         "should only solutions be checked which improve the primal bound",
         &(*set)->misc_improvingsols, FALSE, SCIP_DEFAULT_MISC_IMPROVINGSOLS,
         NULL, NULL) );
   SCIP_CALL( SCIPsetAddBoolParam(*set, messagehdlr, blkmem,
         "misc/printreason",
         "should the reason be printed if a given start solution is infeasible",
         &(*set)->misc_printreason, FALSE, SCIP_DEFAULT_MISC_PRINTREASON,
         NULL, NULL) );
   SCIP_CALL( SCIPsetAddBoolParam(*set, messagehdlr, blkmem,
         "misc/estimexternmem",
         "should the usage of external memory be estimated?",
         &(*set)->misc_estimexternmem, FALSE, SCIP_DEFAULT_MISC_ESTIMEXTERNMEM,
         NULL, NULL) );
   SCIP_CALL( SCIPsetAddBoolParam(*set, messagehdlr, blkmem,
         "misc/transorigsols",
         "should SCIP try to transfer original solutions to the extended space (after presolving)?",
         &(*set)->misc_transorigsols, FALSE, SCIP_DEFAULT_MISC_TRANSORIGSOLS,
         NULL, NULL) );
   SCIP_CALL( SCIPsetAddBoolParam(*set, messagehdlr, blkmem,
            "misc/calcintegral",
            "should SCIP calculate the primal dual integral value?",
            &(*set)->misc_calcintegral, FALSE, SCIP_DEFAULT_MISC_CALCINTEGRAL,
            NULL, NULL) );
   SCIP_CALL( SCIPsetAddBoolParam(*set, messagehdlr, blkmem,
            "misc/finitesolutionstore",
            "should SCIP try to remove infinite fixings from solutions copied to the solution store?",
            &(*set)->misc_finitesolstore, FALSE, SCIP_DEFAULT_MISC_FINITESOLSTORE,
            NULL, NULL) );

   /* node selection */
   SCIP_CALL( SCIPsetAddCharParam(*set, messagehdlr, blkmem,
         "nodeselection/childsel",
         "child selection rule ('d'own, 'u'p, 'p'seudo costs, 'i'nference, 'l'p value, 'r'oot LP value difference, 'h'ybrid inference/root LP value difference)",
         &(*set)->nodesel_childsel, FALSE, SCIP_DEFAULT_NODESEL_CHILDSEL, "dupilrh",
         NULL, NULL) );

   /* numerical parameters */
   SCIP_CALL( SCIPsetAddRealParam(*set, messagehdlr, blkmem,
         "numerics/infinity",
         "values larger than this are considered infinity",
         &(*set)->num_infinity, FALSE, SCIP_DEFAULT_INFINITY, 1e+10, SCIP_INVALID/10.0,
         NULL, NULL) );
   SCIP_CALL( SCIPsetAddRealParam(*set, messagehdlr, blkmem,
         "numerics/epsilon",
         "absolute values smaller than this are considered zero",
         &(*set)->num_epsilon, FALSE, SCIP_DEFAULT_EPSILON, SCIP_MINEPSILON, SCIP_MAXEPSILON,
         NULL, NULL) );
   SCIP_CALL( SCIPsetAddRealParam(*set, messagehdlr, blkmem,
         "numerics/sumepsilon",
         "absolute values of sums smaller than this are considered zero",
         &(*set)->num_sumepsilon, FALSE, SCIP_DEFAULT_SUMEPSILON, SCIP_MINEPSILON*1e+03, SCIP_MAXEPSILON,
         NULL, NULL) );
   SCIP_CALL( SCIPsetAddRealParam(*set, messagehdlr, blkmem,
         "numerics/feastol",
         "feasibility tolerance for constraints",
         &(*set)->num_feastol, FALSE, SCIP_DEFAULT_FEASTOL, SCIP_MINEPSILON*1e+03, SCIP_MAXEPSILON,
         paramChgdFeastol, NULL) );
   SCIP_CALL( SCIPsetAddRealParam(*set, messagehdlr, blkmem,
         "numerics/lpfeastol",
         "primal feasibility tolerance of LP solver",
         &(*set)->num_lpfeastol, FALSE, SCIP_DEFAULT_LPFEASTOL, SCIP_MINEPSILON*1e+03, SCIP_MAXEPSILON,
         paramChgdLpfeastol, NULL) );
   SCIP_CALL( SCIPsetAddRealParam(*set, messagehdlr, blkmem,
         "numerics/dualfeastol",
         "feasibility tolerance for reduced costs in LP solution",
         &(*set)->num_dualfeastol, FALSE, SCIP_DEFAULT_DUALFEASTOL, SCIP_MINEPSILON*1e+03, SCIP_MAXEPSILON,
         paramChgdDualfeastol, NULL) );
   SCIP_CALL( SCIPsetAddRealParam(*set, messagehdlr, blkmem,
         "numerics/barrierconvtol",
         "LP convergence tolerance used in barrier algorithm",
         &(*set)->num_barrierconvtol, TRUE, SCIP_DEFAULT_BARRIERCONVTOL, SCIP_MINEPSILON*1e+03, SCIP_MAXEPSILON,
         paramChgdBarrierconvtol, NULL) );
   SCIP_CALL( SCIPsetAddRealParam(*set, messagehdlr, blkmem,
         "numerics/boundstreps",
         "minimal relative improve for strengthening bounds",
         &(*set)->num_boundstreps, TRUE, SCIP_DEFAULT_BOUNDSTREPS, SCIP_MINEPSILON*1e+03, SCIP_INVALID/10.0,
         NULL, NULL) );
   SCIP_CALL( SCIPsetAddRealParam(*set, messagehdlr, blkmem,
         "numerics/pseudocosteps",
         "minimal variable distance value to use for branching pseudo cost updates",
         &(*set)->num_pseudocosteps, TRUE, SCIP_DEFAULT_PSEUDOCOSTEPS, SCIP_MINEPSILON*1e+03, 1.0,
         NULL, NULL) );
   SCIP_CALL( SCIPsetAddRealParam(*set, messagehdlr, blkmem,
         "numerics/pseudocostdelta",
         "minimal objective distance value to use for branching pseudo cost updates",
         &(*set)->num_pseudocostdelta, TRUE, SCIP_DEFAULT_PSEUDOCOSTDELTA, 0.0, SCIP_REAL_MAX,
         NULL, NULL) );
   SCIP_CALL( SCIPsetAddRealParam(*set, messagehdlr, blkmem,
         "numerics/recomputefac",
         "minimal decrease factor that causes the recomputation of a value (e.g., pseudo objective) instead of an update",
         &(*set)->num_recompfac, TRUE, SCIP_DEFAULT_RECOMPFAC, 0.0, SCIP_REAL_MAX,
         NULL, NULL) );
   SCIP_CALL( SCIPsetAddRealParam(*set, messagehdlr, blkmem,
         "numerics/hugeval",
         "values larger than this are considered huge and should be handled separately (e.g., in activity computation)",
         &(*set)->num_hugeval, TRUE, SCIP_DEFAULT_HUGEVAL, 0.0, SCIP_INVALID/10.0,
         NULL, NULL) );

   /* presolving parameters */
   SCIP_CALL( SCIPsetAddIntParam(*set, messagehdlr, blkmem,
         "presolving/maxrounds",
         "maximal number of presolving rounds (-1: unlimited, 0: off)",
         &(*set)->presol_maxrounds, FALSE, SCIP_DEFAULT_PRESOL_MAXROUNDS, -1, INT_MAX,
         NULL, NULL) );
   SCIP_CALL( SCIPsetAddRealParam(*set, messagehdlr, blkmem,
         "presolving/abortfac",
         "abort presolve, if at most this fraction of the problem was changed in last presolve round",
         &(*set)->presol_abortfac, TRUE, SCIP_DEFAULT_PRESOL_ABORTFAC, 0.0, 1.0,
         NULL, NULL) );
   SCIP_CALL( SCIPsetAddIntParam(*set, messagehdlr, blkmem,
         "presolving/maxrestarts",
         "maximal number of restarts (-1: unlimited)",
         &(*set)->presol_maxrestarts, FALSE, SCIP_DEFAULT_PRESOL_MAXRESTARTS, -1, INT_MAX,
         NULL, NULL) );
   SCIP_CALL( SCIPsetAddRealParam(*set, messagehdlr, blkmem,
         "presolving/restartfac",
         "fraction of integer variables that were fixed in the root node triggering a restart with preprocessing after root node evaluation",
         &(*set)->presol_restartfac, TRUE, SCIP_DEFAULT_PRESOL_RESTARTFAC, 0.0, 1.0,
         NULL, NULL) );
   SCIP_CALL( SCIPsetAddRealParam(*set, messagehdlr, blkmem,
         "presolving/immrestartfac",
         "fraction of integer variables that were fixed in the root node triggering an immediate restart with preprocessing",
         &(*set)->presol_immrestartfac, TRUE, SCIP_DEFAULT_PRESOL_IMMRESTARTFAC, 0.0, 1.0,
         NULL, NULL) );
   SCIP_CALL( SCIPsetAddRealParam(*set, messagehdlr, blkmem,
         "presolving/subrestartfac",
         "fraction of integer variables that were globally fixed during the solving process triggering a restart with preprocessing",
         &(*set)->presol_subrestartfac, TRUE, SCIP_DEFAULT_PRESOL_SUBRESTARTFAC, 0.0, 1.0,
         NULL, NULL) );
   SCIP_CALL( SCIPsetAddRealParam(*set, messagehdlr, blkmem,
         "presolving/restartminred",
         "minimal fraction of integer variables removed after restart to allow for an additional restart",
         &(*set)->presol_restartminred, TRUE, SCIP_DEFAULT_PRESOL_RESTARTMINRED, 0.0, 1.0,
         NULL, NULL) );
   SCIP_CALL( SCIPsetAddBoolParam(*set, messagehdlr, blkmem,
         "presolving/donotmultaggr",
         "should multi-aggregation of variables be forbidden?",
         &(*set)->presol_donotmultaggr, TRUE, SCIP_DEFAULT_PRESOL_DONOTMULTAGGR,
         NULL, NULL) );
   SCIP_CALL( SCIPsetAddBoolParam(*set, messagehdlr, blkmem,
         "presolving/donotaggr",
         "should aggregation of variables be forbidden?",
         &(*set)->presol_donotaggr, TRUE, SCIP_DEFAULT_PRESOL_DONOTAGGR,
         NULL, NULL) );


   /* pricing parameters */
   SCIP_CALL( SCIPsetAddIntParam(*set, messagehdlr, blkmem,
         "pricing/maxvars",
         "maximal number of variables priced in per pricing round",
         &(*set)->price_maxvars, FALSE, SCIP_DEFAULT_PRICE_MAXVARS, 1, INT_MAX,
         NULL, NULL) );
   SCIP_CALL( SCIPsetAddIntParam(*set, messagehdlr, blkmem,
         "pricing/maxvarsroot",
         "maximal number of priced variables at the root node",
         &(*set)->price_maxvarsroot, FALSE, SCIP_DEFAULT_PRICE_MAXVARSROOT, 1, INT_MAX,
         NULL, NULL) );
   SCIP_CALL( SCIPsetAddRealParam(*set, messagehdlr, blkmem,
         "pricing/abortfac",
         "pricing is aborted, if fac * pricing/maxvars pricing candidates were found",
         &(*set)->price_abortfac, FALSE, SCIP_DEFAULT_PRICE_ABORTFAC, 1.0, SCIP_REAL_MAX,
         NULL, NULL) );
   SCIP_CALL( SCIPsetAddBoolParam(*set, messagehdlr, blkmem,
         "pricing/delvars",
         "should variables created at the current node be deleted when the node is solved in case they are not present in the LP anymore?",
         &(*set)->price_delvars, FALSE, SCIP_DEFAULT_PRICE_DELVARS,
         NULL, NULL) );
   SCIP_CALL( SCIPsetAddBoolParam(*set, messagehdlr, blkmem,
         "pricing/delvarsroot",
         "should variables created at the root node be deleted when the root is solved in case they are not present in the LP anymore?",
         &(*set)->price_delvarsroot, FALSE, SCIP_DEFAULT_PRICE_DELVARSROOT,
         NULL, NULL) );

   /* propagation parameters */
   SCIP_CALL( SCIPsetAddIntParam(*set, messagehdlr, blkmem,
         "propagating/maxrounds",
         "maximal number of propagation rounds per node (-1: unlimited)",
         &(*set)->prop_maxrounds, FALSE, SCIP_DEFAULT_PROP_MAXROUNDS, -1, INT_MAX,
         NULL, NULL) );
   SCIP_CALL( SCIPsetAddIntParam(*set, messagehdlr, blkmem,
         "propagating/maxroundsroot",
         "maximal number of propagation rounds in the root node (-1: unlimited)",
         &(*set)->prop_maxroundsroot, FALSE, SCIP_DEFAULT_PROP_MAXROUNDSROOT, -1, INT_MAX,
         NULL, NULL) );
   SCIP_CALL( SCIPsetAddBoolParam(*set, messagehdlr, blkmem,
         "propagating/abortoncutoff",
         "should propagation be aborted immediately? setting this to FALSE could help conflict analysis to produce more conflict constraints",
         &(*set)->prop_abortoncutoff, FALSE, SCIP_DEFAULT_PROP_ABORTONCUTOFF,
         NULL, NULL) );

   /* reoptimization */
   SCIP_CALL( SCIPsetAddBoolParam(*set, messagehdlr, blkmem,
         "reoptimization/enable",
         "should reoptimization used?",
         &(*set)->reopt_enable, FALSE, SCIP_DEFAULT_REOPT_ENABLE,
         NULL, NULL) );
   SCIP_CALL( SCIPsetAddIntParam(*set, messagehdlr, blkmem,
         "reoptimization/maxsavednodes",
         "maximal number of saved nodes",
         &(*set)->reopt_maxsavednodes, TRUE, SCIP_DEFAULT_REOPT_MAXSAVEDNODES, -1, INT_MAX,
         NULL, NULL) );
   SCIP_CALL( SCIPsetAddIntParam(*set, messagehdlr, blkmem,
         "reoptimization/maxdiffofnodes",
         "maximal number of bound changes between two stored nodes on one path",
         &(*set)->reopt_maxdiffofnodes, TRUE, SCIP_DEFAULT_REOPT_MAXDIFFOFNODES, 0, INT_MAX,
         NULL, NULL) );
   SCIP_CALL( SCIPsetAddBoolParam(*set, messagehdlr, blkmem,
         "reoptimization/globalcons/sepainfsubtrees",
         "save global constraints to separate infeasible subtrees.",
         &(*set)->reopt_sepaglbinfsubtrees, FALSE, SCIP_DEFAULT_REOPT_SEPAGLBINFSUBTREES,
         NULL, NULL) );
   SCIP_CALL( SCIPsetAddBoolParam(*set, messagehdlr, blkmem,
         "reoptimization/sepabestsol",
         "separate only the best solution, i.e., for constrained shortest path",
         &(*set)->reopt_sepabestsol, TRUE, SCIP_DEFAULT_REOPT_SEPABESTSOL,
         NULL, NULL) );
   SCIP_CALL( SCIPsetAddIntParam(*set, messagehdlr, blkmem,
         "reoptimization/solvelp",
         "at which reopttype should the LP be solved? (1: transit, 3: strong branched, 4: w/ added logicor, 5: only leafs).",
         &(*set)->reopt_solvelp, TRUE, SCIP_DEFAULT_REOPT_SOLVELP, 1, 5,
         NULL, NULL) );
   SCIP_CALL( SCIPsetAddIntParam(*set, messagehdlr, blkmem,
         "reoptimization/solvelpdiff",
         "maximal number of bound changes at node to skip solving the LP",
         &(*set)->reopt_solvelpdiff, TRUE, SCIP_DEFAULT_REOPT_SOLVELPDIFF, 0, INT_MAX,
         NULL, NULL) );
   SCIP_CALL( SCIPsetAddIntParam(*set, messagehdlr, blkmem,
         "reoptimization/savesols",
         "number of best solutions which should be saved for the following runs. (-1: save all)",
         &(*set)->reopt_savesols, TRUE, SCIP_DEFAULT_REOPT_SAVESOLS, 0, INT_MAX,
         NULL, NULL) );
   SCIP_CALL( SCIPsetAddRealParam(*set, messagehdlr, blkmem,
         "reoptimization/objsimrootLP",
         "similarity of two sequential objective function to disable solving the root LP.",
         &(*set)->reopt_objsimrootlp, TRUE, SCIP_DEFAULT_REOPT_OBJSIMROOTLP, -1, 1,
         NULL, NULL) );
   SCIP_CALL( SCIPsetAddRealParam(*set, messagehdlr, blkmem,
         "reoptimization/objsimsol",
         "similarity of two objective functions to reuse stored solutions",
         &(*set)->reopt_objsimsol, TRUE, SCIP_DEFAULT_REOPT_OBJSIMSOL, -1, 1,
         NULL, NULL) );
   SCIP_CALL( SCIPsetAddRealParam(*set, messagehdlr, blkmem,
         "reoptimization/delay",
         "minimum similarity for using reoptimization of the search tree.",
         &(*set)->reopt_objsimdelay, TRUE, SCIP_DEFAULT_REOPT_DELAY, -1, 1,
         NULL, NULL) );
   SCIP_CALL( SCIPsetAddBoolParam(*set, messagehdlr, blkmem,
         "reoptimization/commontimelimit",
         "time limit over all reoptimization rounds?.",
         &(*set)->reopt_commontimelimit, TRUE, SCIP_DEFAULT_REOPT_COMMONTIMELIMIT,
         NULL, NULL) );
   SCIP_CALL( SCIPsetAddBoolParam(*set, messagehdlr, blkmem,
         "reoptimization/shrinktransit",
         "replace branched inner nodes by their child nodes, if the number of bound changes is not to large",
         &(*set)->reopt_shrinkinner, TRUE, SCIP_DEFAULT_REOPT_SHRINKTRANSIT,
         NULL, NULL) );
   SCIP_CALL( SCIPsetAddBoolParam(*set, messagehdlr, blkmem,
         "reoptimization/strongbranchinginit",
         " try to fix variables before reoptimizing by probing like strong branching",
         &(*set)->reopt_sbinit, TRUE, SCIP_DEFAULT_REOPT_STRONGBRANCHINIT,
         NULL, NULL) );
   SCIP_CALL( SCIPsetAddBoolParam(*set, messagehdlr, blkmem,
         "reoptimization/reducetofrontier",
         "delete stored nodes which were not reoptimized",
         &(*set)->reopt_reducetofrontier, TRUE, SCIP_DEFAULT_REOPT_REDUCETOFRONTIER,
         NULL, NULL) );
   SCIP_CALL( SCIPsetAddIntParam(*set, messagehdlr, blkmem,
         "reoptimization/forceheurrestart",
         "force a restart if the last n optimal solutions were found by heuristic reoptsols",
         &(*set)->reopt_forceheurrestart, TRUE, SCIP_DEFAULT_REOPT_FORCEHEURRESTART, 1, INT_MAX,
         NULL, NULL) );
   SCIP_CALL( SCIPsetAddBoolParam(*set, messagehdlr, blkmem,
         "reoptimization/saveconsprop",
         "save constraint propagations",
         &(*set)->reopt_saveconsprop, TRUE, SCIP_DEFAULT_REOPT_SAVECONSPROP,
         NULL, NULL) );

   /* separation parameters */
   SCIP_CALL( SCIPsetAddRealParam(*set, messagehdlr, blkmem,
         "separating/maxbounddist",
         "maximal relative distance from current node's dual bound to primal bound compared to best node's dual bound for applying separation (0.0: only on current best node, 1.0: on all nodes)",
         &(*set)->sepa_maxbounddist, FALSE, SCIP_DEFAULT_SEPA_MAXBOUNDDIST, 0.0, 1.0,
         NULL, NULL) );
   SCIP_CALL( SCIPsetAddRealParam(*set, messagehdlr, blkmem,
         "separating/minefficacy",
         "minimal efficacy for a cut to enter the LP",
         &(*set)->sepa_minefficacy, FALSE, SCIP_DEFAULT_SEPA_MINEFFICACY, 0.0, SCIP_INVALID/10.0,
         NULL, NULL) );
   SCIP_CALL( SCIPsetAddRealParam(*set, messagehdlr, blkmem,
         "separating/minefficacyroot",
         "minimal efficacy for a cut to enter the LP in the root node",
         &(*set)->sepa_minefficacyroot, FALSE, SCIP_DEFAULT_SEPA_MINEFFICACYROOT, 0.0, SCIP_INVALID/10.0,
         NULL, NULL) );
   SCIP_CALL( SCIPsetAddRealParam(*set, messagehdlr, blkmem,
         "separating/minortho",
         "minimal orthogonality for a cut to enter the LP",
         &(*set)->sepa_minortho, FALSE, SCIP_DEFAULT_SEPA_MINORTHO, 0.0, 1.0,
         NULL, NULL) );
   SCIP_CALL( SCIPsetAddRealParam(*set, messagehdlr, blkmem,
         "separating/minorthoroot",
         "minimal orthogonality for a cut to enter the LP in the root node",
         &(*set)->sepa_minorthoroot, FALSE, SCIP_DEFAULT_SEPA_MINORTHOROOT, 0.0, 1.0,
         NULL, NULL) );
   SCIP_CALL( SCIPsetAddRealParam(*set, messagehdlr, blkmem,
         "separating/objparalfac",
         "factor to scale objective parallelism of cut in separation score calculation",
         &(*set)->sepa_objparalfac, TRUE, SCIP_DEFAULT_SEPA_OBJPARALFAC, 0.0, SCIP_INVALID/10.0,
         NULL, NULL) );
   SCIP_CALL( SCIPsetAddRealParam(*set, messagehdlr, blkmem,
         "separating/orthofac",
         "factor to scale orthogonality of cut in separation score calculation (0.0 to disable orthogonality calculation)",
         &(*set)->sepa_orthofac, TRUE, SCIP_DEFAULT_SEPA_ORTHOFAC, 0.0, SCIP_INVALID/10.0,
         NULL, NULL) );
   SCIP_CALL( SCIPsetAddRealParam(*set, messagehdlr, blkmem,
           "separating/minactivityquot",
           "minimum cut activity quotient to convert cuts into constraints during a restart (0.0: all cuts are converted)",
           &(*set)->sepa_minactivityquot, FALSE, SCIP_DEFAULT_SEPA_MINACTIVITYQUOT, 0.0, 1.0,
           NULL, NULL) );
   SCIP_CALL( SCIPsetAddCharParam(*set, messagehdlr, blkmem,
         "separating/orthofunc",
         "function used for calc. scalar prod. in orthogonality test ('e'uclidean, 'd'iscrete)",
         &(*set)->sepa_orthofunc, TRUE, SCIP_DEFAULT_SEPA_ORTHOFUNC, "ed",
         NULL, NULL) );
   SCIP_CALL( SCIPsetAddCharParam(*set, messagehdlr, blkmem,
         "separating/efficacynorm",
         "row norm to use for efficacy calculation ('e'uclidean, 'm'aximum, 's'um, 'd'iscrete)",
         &(*set)->sepa_efficacynorm, TRUE, SCIP_DEFAULT_SEPA_EFFICACYNORM, "emsd",
         NULL, NULL) );
   SCIP_CALL( SCIPsetAddCharParam(*set, messagehdlr, blkmem,
         "separating/cutselrestart",
         "cut selection during restart ('a'ge, activity 'q'uotient)",
         &(*set)->sepa_cutselrestart, TRUE, SCIP_DEFAULT_SEPA_CUTSELRESTART, "aq",
         NULL, NULL) );
   SCIP_CALL( SCIPsetAddCharParam(*set, messagehdlr, blkmem,
         "separating/cutselsubscip",
         "cut selection for sub SCIPs  ('a'ge, activity 'q'uotient)",
         &(*set)->sepa_cutselsubscip, TRUE, SCIP_DEFAULT_SEPA_CUTSELSUBSCIP, "aq",
         NULL, NULL) );
   SCIP_CALL( SCIPsetAddIntParam(*set, messagehdlr, blkmem,
         "separating/maxruns",
         "maximal number of runs for which separation is enabled (-1: unlimited)",
         &(*set)->sepa_maxruns, TRUE, SCIP_DEFAULT_SEPA_MAXRUNS, -1, INT_MAX,
         NULL, NULL) );
   SCIP_CALL( SCIPsetAddIntParam(*set, messagehdlr, blkmem,
         "separating/maxrounds",
         "maximal number of separation rounds per node (-1: unlimited)",
         &(*set)->sepa_maxrounds, FALSE, SCIP_DEFAULT_SEPA_MAXROUNDS, -1, INT_MAX,
         NULL, NULL) );
   SCIP_CALL( SCIPsetAddIntParam(*set, messagehdlr, blkmem,
         "separating/maxroundsroot",
         "maximal number of separation rounds in the root node (-1: unlimited)",
         &(*set)->sepa_maxroundsroot, FALSE, SCIP_DEFAULT_SEPA_MAXROUNDSROOT, -1, INT_MAX,
         NULL, NULL) );
   SCIP_CALL( SCIPsetAddIntParam(*set, messagehdlr, blkmem,
         "separating/maxroundsrootsubrun",
         "maximal number of separation rounds in the root node of a subsequent run (-1: unlimited)",
         &(*set)->sepa_maxroundsrootsubrun, TRUE, SCIP_DEFAULT_SEPA_MAXROUNDSROOTSUBRUN, -1, INT_MAX,
         NULL, NULL) );
   SCIP_CALL( SCIPsetAddIntParam(*set, messagehdlr, blkmem,
         "separating/maxaddrounds",
         "maximal additional number of separation rounds in subsequent price-and-cut loops (-1: no additional restriction)",
         &(*set)->sepa_maxaddrounds, TRUE, SCIP_DEFAULT_SEPA_MAXADDROUNDS, -1, INT_MAX,
         NULL, NULL) );
   SCIP_CALL( SCIPsetAddIntParam(*set, messagehdlr, blkmem,
         "separating/maxstallrounds",
         "maximal number of consecutive separation rounds without objective or integrality improvement (-1: no additional restriction)",
         &(*set)->sepa_maxstallrounds, FALSE, SCIP_DEFAULT_SEPA_MAXSTALLROUNDS, -1, INT_MAX,
         NULL, NULL) );
   SCIP_CALL( SCIPsetAddIntParam(*set, messagehdlr, blkmem,
         "separating/maxcuts",
         "maximal number of cuts separated per separation round (0: disable local separation)",
         &(*set)->sepa_maxcuts, FALSE, SCIP_DEFAULT_SEPA_MAXCUTS, 0, INT_MAX,
         NULL, NULL) );
   SCIP_CALL( SCIPsetAddIntParam(*set, messagehdlr, blkmem,
         "separating/maxcutsroot",
         "maximal number of separated cuts at the root node (0: disable root node separation)",
         &(*set)->sepa_maxcutsroot, FALSE, SCIP_DEFAULT_SEPA_MAXCUTSROOT, 0, INT_MAX,
         NULL, NULL) );
   SCIP_CALL( SCIPsetAddIntParam(*set, messagehdlr, blkmem,
         "separating/cutagelimit",
         "maximum age a cut can reach before it is deleted from the global cut pool, or -1 to keep all cuts",
         &(*set)->sepa_cutagelimit, TRUE, SCIP_DEFAULT_SEPA_CUTAGELIMIT, -1, INT_MAX,
         NULL, NULL) );
   SCIP_CALL( SCIPsetAddIntParam(*set, messagehdlr, blkmem,
         "separating/poolfreq",
         "separation frequency for the global cut pool (-1: disable global cut pool, 0: only separate pool at the root)",
         &(*set)->sepa_poolfreq, FALSE, SCIP_DEFAULT_SEPA_POOLFREQ, -1, INT_MAX,
         NULL, NULL) );
   SCIP_CALL( SCIPsetAddRealParam(*set, messagehdlr, blkmem,
         "separating/feastolfac",
         "factor on cut infeasibility to limit feasibility tolerance for relaxation solver (-1: off)",
         &(*set)->sepa_feastolfac, TRUE, SCIP_DEFAULT_SEPA_FEASTOLFAC, -1.0, 1.0,
         NULL, NULL) );

   /* timing parameters */
   assert(sizeof(int) == sizeof(SCIP_CLOCKTYPE));
   SCIP_CALL( SCIPsetAddIntParam(*set, messagehdlr, blkmem,
         "timing/clocktype",
         "default clock type (1: CPU user seconds, 2: wall clock time)",
         (int*)&(*set)->time_clocktype, FALSE, (int)SCIP_DEFAULT_TIME_CLOCKTYPE, 1, 2,
         NULL, NULL) );
   SCIP_CALL( SCIPsetAddBoolParam(*set, messagehdlr, blkmem,
         "timing/enabled",
         "is timing enabled?",
         &(*set)->time_enabled, FALSE, SCIP_DEFAULT_TIME_ENABLED,
         NULL, NULL) );
   SCIP_CALL( SCIPsetAddBoolParam(*set, messagehdlr, blkmem,
         "timing/reading",
         "belongs reading time to solving time?",
         &(*set)->time_reading, FALSE, SCIP_DEFAULT_TIME_READING,
         NULL, NULL) );
   SCIP_CALL( SCIPsetAddBoolParam(*set, messagehdlr, blkmem,
         "timing/rareclockcheck",
         "should clock checks of solving time be performed less frequently (note: time limit could be exceeded slightly)",
         &(*set)->time_rareclockcheck, FALSE, SCIP_DEFAULT_TIME_RARECLOCKCHECK,
         NULL, NULL) );
   SCIP_CALL( SCIPsetAddBoolParam(*set, messagehdlr, blkmem,
         "timing/statistictiming",
         "should timing for statistic output be performed?",
         &(*set)->time_statistictiming, FALSE, SCIP_DEFAULT_TIME_STATISTICTIMING,
         paramChgdStatistictiming, NULL) );

   /* visualization parameters */
   SCIP_CALL( SCIPsetAddStringParam(*set, messagehdlr, blkmem,
         "visual/vbcfilename",
         "name of the VBC tool output file, or - if no VBC tool output should be created",
         &(*set)->visual_vbcfilename, FALSE, SCIP_DEFAULT_VISUAL_VBCFILENAME,
         NULL, NULL) );
   SCIP_CALL( SCIPsetAddStringParam(*set, messagehdlr, blkmem,
         "visual/bakfilename",
         "name of the BAK tool output file, or - if no BAK tool output should be created",
         &(*set)->visual_bakfilename, FALSE, SCIP_DEFAULT_VISUAL_BAKFILENAME,
         NULL, NULL) );
   SCIP_CALL( SCIPsetAddBoolParam(*set, messagehdlr, blkmem,
         "visual/realtime",
         "should the real solving time be used instead of a time step counter in visualization?",
         &(*set)->visual_realtime, FALSE, SCIP_DEFAULT_VISUAL_REALTIME,
         NULL, NULL) );
   SCIP_CALL( SCIPsetAddBoolParam(*set, messagehdlr, blkmem,
         "visual/dispsols",
         "should the node where solutions are found be visualized?",
         &(*set)->visual_dispsols, FALSE, SCIP_DEFAULT_VISUAL_DISPSOLS,
         NULL, NULL) );
   SCIP_CALL( SCIPsetAddBoolParam(*set, messagehdlr, blkmem,
         "visual/objextern",
         "should be output the external value of the objective?",
         &(*set)->visual_objextern, FALSE, SCIP_DEFAULT_VISUAL_OBJEXTERN,
         NULL, NULL) );

   /* Reading parameters */
   SCIP_CALL( SCIPsetAddBoolParam(*set, messagehdlr, blkmem,
         "reading/initialconss",
         "should model constraints be marked as initial?",
         &(*set)->read_initialconss, FALSE, SCIP_DEFAULT_READ_INITIALCONSS,
         NULL, NULL) );
   SCIP_CALL( SCIPsetAddBoolParam(*set, messagehdlr, blkmem,
         "reading/dynamicconss",
         "should model constraints be subject to aging?",
         &(*set)->read_dynamicconss, FALSE, SCIP_DEFAULT_READ_DYNAMICCONSS,
         NULL, NULL) );
   SCIP_CALL( SCIPsetAddBoolParam(*set, messagehdlr, blkmem,
         "reading/dynamiccols",
         "should columns be added and removed dynamically to the LP?",
         &(*set)->read_dynamiccols, FALSE, SCIP_DEFAULT_READ_DYNAMICCOLS,
         NULL, NULL) );
   SCIP_CALL( SCIPsetAddBoolParam(*set, messagehdlr, blkmem,
         "reading/dynamicrows",
         "should rows be added and removed dynamically to the LP?",
         &(*set)->read_dynamicrows, FALSE, SCIP_DEFAULT_READ_DYNAMICROWS,
         NULL, NULL) );

   /* Writing parameters */
   SCIP_CALL( SCIPsetAddBoolParam(*set, messagehdlr, blkmem,
         "write/allconss",
         "should all constraints be written (including the redundant constraints)?",
         &(*set)->write_allconss, FALSE, SCIP_DEFAULT_WRITE_ALLCONSS,
         NULL, NULL) );
   SCIP_CALL( SCIPsetAddIntParam(*set, messagehdlr, blkmem,
         "write/genericnamesoffset",
         "when writing a generic problem the index for the first variable should start with?",
         &(*set)->write_genoffset, FALSE, SCIP_DEFAULT_WRITE_GENNAMES_OFFSET, 0, INT_MAX/2,
         NULL, NULL) );

   /* check if default time limit is finite; if the time limit is changed later, this flag is set accordingly */
   (*set)->istimelimitfinite = !SCIPsetIsInfinity(*set, SCIP_DEFAULT_LIMIT_TIME);

   return SCIP_OKAY;
}

/** frees global SCIP settings */
SCIP_RETCODE SCIPsetFree(
   SCIP_SET**            set,                /**< pointer to SCIP settings */
   BMS_BLKMEM*           blkmem              /**< block memory */
   )
{
   int i;

   assert(set != NULL);

   /* free parameter set */
   SCIPparamsetFree(&(*set)->paramset, blkmem);

   /* free memory buffers */
   SCIPbufferFree(&(*set)->buffer);

   /* free file readers */
   for( i = 0; i < (*set)->nreaders; ++i )
   {
      SCIP_CALL( SCIPreaderFree(&(*set)->readers[i], *set) );
   }
   BMSfreeMemoryArrayNull(&(*set)->readers);

   /* free variable pricers */
   for( i = 0; i < (*set)->npricers; ++i )
   {
      SCIP_CALL( SCIPpricerFree(&(*set)->pricers[i], *set) );
   }
   BMSfreeMemoryArrayNull(&(*set)->pricers);

   /* free constraint handlers */
   for( i = 0; i < (*set)->nconshdlrs; ++i )
   {
      SCIP_CALL( SCIPconshdlrFree(&(*set)->conshdlrs[i], *set) );
   }
   BMSfreeMemoryArrayNull(&(*set)->conshdlrs);
   BMSfreeMemoryArrayNull(&(*set)->conshdlrs_sepa);
   BMSfreeMemoryArrayNull(&(*set)->conshdlrs_enfo);
   BMSfreeMemoryArrayNull(&(*set)->conshdlrs_include);

   /* free conflict handlers */
   for( i = 0; i < (*set)->nconflicthdlrs; ++i )
   {
      SCIP_CALL( SCIPconflicthdlrFree(&(*set)->conflicthdlrs[i], *set) );
   }
   BMSfreeMemoryArrayNull(&(*set)->conflicthdlrs);

   /* free presolvers */
   for( i = 0; i < (*set)->npresols; ++i )
   {
      SCIP_CALL( SCIPpresolFree(&(*set)->presols[i], *set) );
   }
   BMSfreeMemoryArrayNull(&(*set)->presols);

   /* free relaxators */
   for( i = 0; i < (*set)->nrelaxs; ++i )
   {
      SCIP_CALL( SCIPrelaxFree(&(*set)->relaxs[i], *set) );
   }
   BMSfreeMemoryArrayNull(&(*set)->relaxs);

   /* free separators */
   for( i = 0; i < (*set)->nsepas; ++i )
   {
      SCIP_CALL( SCIPsepaFree(&(*set)->sepas[i], *set) );
   }
   BMSfreeMemoryArrayNull(&(*set)->sepas);

   /* free propagators */
   for( i = 0; i < (*set)->nprops; ++i )
   {
      SCIP_CALL( SCIPpropFree(&(*set)->props[i], *set) );
   }
   BMSfreeMemoryArrayNull(&(*set)->props);

   /* free primal heuristics */
   for( i = 0; i < (*set)->nheurs; ++i )
   {
      SCIP_CALL( SCIPheurFree(&(*set)->heurs[i], *set) );
   }
   BMSfreeMemoryArrayNull(&(*set)->heurs);

   /* free tree compressions */
   for( i = 0; i < (*set)->ncomprs; ++i )
   {
      SCIP_CALL( SCIPcomprFree(&(*set)->comprs[i], *set) );
   }
   BMSfreeMemoryArrayNull(&(*set)->comprs);

   /* free event handlers */
   for( i = 0; i < (*set)->neventhdlrs; ++i )
   {
      SCIP_CALL( SCIPeventhdlrFree(&(*set)->eventhdlrs[i], *set) );
   }
   BMSfreeMemoryArrayNull(&(*set)->eventhdlrs);

   /* free node selectors */
   for( i = 0; i < (*set)->nnodesels; ++i )
   {
      SCIP_CALL( SCIPnodeselFree(&(*set)->nodesels[i], *set) );
   }
   BMSfreeMemoryArrayNull(&(*set)->nodesels);

   /* free branching methods */
   for( i = 0; i < (*set)->nbranchrules; ++i )
   {
      SCIP_CALL( SCIPbranchruleFree(&(*set)->branchrules[i], *set) );
   }
   BMSfreeMemoryArrayNull(&(*set)->branchrules);

   /* free display columns */
   for( i = 0; i < (*set)->ndisps; ++i )
   {
      SCIP_CALL( SCIPdispFree(&(*set)->disps[i], *set) );
   }
   BMSfreeMemoryArrayNull(&(*set)->disps);

   /* free dialogs */
   BMSfreeMemoryArrayNull(&(*set)->dialogs);

   /* free NLPIs */
   for( i = 0; i < (*set)->nnlpis; ++i )
   {
      SCIP_CALL( SCIPnlpiFree(&(*set)->nlpis[i]) );
   }
   BMSfreeMemoryArrayNull(&(*set)->nlpis);

   /* free information on external codes */
   for( i = 0; i < (*set)->nextcodes; ++i )
   {
      BMSfreeMemoryArrayNull(&(*set)->extcodenames[i]);
      BMSfreeMemoryArrayNull(&(*set)->extcodedescs[i]);
   }
   BMSfreeMemoryArrayNull(&(*set)->extcodenames);
   BMSfreeMemoryArrayNull(&(*set)->extcodedescs);

   BMSfreeMemory(set);

   return SCIP_OKAY;
}

/** returns current stage of SCIP */
SCIP_STAGE SCIPsetGetStage(
   SCIP_SET*             set                 /**< global SCIP settings */
   )
{
   assert(set != NULL);

   return set->stage;
}

/** creates a SCIP_Bool parameter, sets it to its default value, and adds it to the parameter set */
SCIP_RETCODE SCIPsetAddBoolParam(
   SCIP_SET*             set,                /**< global SCIP settings */
   SCIP_MESSAGEHDLR*     messagehdlr,        /**< message handler */
   BMS_BLKMEM*           blkmem,             /**< block memory */
   const char*           name,               /**< name of the parameter */
   const char*           desc,               /**< description of the parameter */
   SCIP_Bool*            valueptr,           /**< pointer to store the current parameter value, or NULL */
   SCIP_Bool             isadvanced,         /**< is this parameter an advanced parameter? */
   SCIP_Bool             defaultvalue,       /**< default value of the parameter */
   SCIP_DECL_PARAMCHGD   ((*paramchgd)),     /**< change information method of parameter */
   SCIP_PARAMDATA*       paramdata           /**< locally defined parameter specific data */
   )
{
   assert(set != NULL);

   SCIP_CALL( SCIPparamsetAddBool(set->paramset, messagehdlr, blkmem, name, desc, valueptr, isadvanced,
         defaultvalue, paramchgd, paramdata) );

   return SCIP_OKAY;
}

/** creates an int parameter, sets it to its default value, and adds it to the parameter set */
SCIP_RETCODE SCIPsetAddIntParam(
   SCIP_SET*             set,                /**< global SCIP settings */
   SCIP_MESSAGEHDLR*     messagehdlr,        /**< message handler */
   BMS_BLKMEM*           blkmem,             /**< block memory */
   const char*           name,               /**< name of the parameter */
   const char*           desc,               /**< description of the parameter */
   int*                  valueptr,           /**< pointer to store the current parameter value, or NULL */
   SCIP_Bool             isadvanced,         /**< is this parameter an advanced parameter? */
   int                   defaultvalue,       /**< default value of the parameter */
   int                   minvalue,           /**< minimum value for parameter */
   int                   maxvalue,           /**< maximum value for parameter */
   SCIP_DECL_PARAMCHGD   ((*paramchgd)),     /**< change information method of parameter */
   SCIP_PARAMDATA*       paramdata           /**< locally defined parameter specific data */
   )
{
   assert(set != NULL);

   SCIP_CALL( SCIPparamsetAddInt(set->paramset, messagehdlr, blkmem, name, desc, valueptr, isadvanced,
         defaultvalue, minvalue, maxvalue, paramchgd, paramdata) );

   return SCIP_OKAY;
}

/** creates a SCIP_Longint parameter, sets it to its default value, and adds it to the parameter set */
SCIP_RETCODE SCIPsetAddLongintParam(
   SCIP_SET*             set,                /**< global SCIP settings */
   SCIP_MESSAGEHDLR*     messagehdlr,        /**< message handler */
   BMS_BLKMEM*           blkmem,             /**< block memory */
   const char*           name,               /**< name of the parameter */
   const char*           desc,               /**< description of the parameter */
   SCIP_Longint*         valueptr,           /**< pointer to store the current parameter value, or NULL */
   SCIP_Bool             isadvanced,         /**< is this parameter an advanced parameter? */
   SCIP_Longint          defaultvalue,       /**< default value of the parameter */
   SCIP_Longint          minvalue,           /**< minimum value for parameter */
   SCIP_Longint          maxvalue,           /**< maximum value for parameter */
   SCIP_DECL_PARAMCHGD   ((*paramchgd)),     /**< change information method of parameter */
   SCIP_PARAMDATA*       paramdata           /**< locally defined parameter specific data */
   )
{
   assert(set != NULL);

   SCIP_CALL( SCIPparamsetAddLongint(set->paramset, messagehdlr, blkmem, name, desc, valueptr, isadvanced,
         defaultvalue, minvalue, maxvalue, paramchgd, paramdata) );

   return SCIP_OKAY;
}

/** creates a SCIP_Real parameter, sets it to its default value, and adds it to the parameter set */
SCIP_RETCODE SCIPsetAddRealParam(
   SCIP_SET*             set,                /**< global SCIP settings */
   SCIP_MESSAGEHDLR*     messagehdlr,        /**< message handler */
   BMS_BLKMEM*           blkmem,             /**< block memory */
   const char*           name,               /**< name of the parameter */
   const char*           desc,               /**< description of the parameter */
   SCIP_Real*            valueptr,           /**< pointer to store the current parameter value, or NULL */
   SCIP_Bool             isadvanced,         /**< is this parameter an advanced parameter? */
   SCIP_Real             defaultvalue,       /**< default value of the parameter */
   SCIP_Real             minvalue,           /**< minimum value for parameter */
   SCIP_Real             maxvalue,           /**< maximum value for parameter */
   SCIP_DECL_PARAMCHGD   ((*paramchgd)),     /**< change information method of parameter */
   SCIP_PARAMDATA*       paramdata           /**< locally defined parameter specific data */
   )
{
   assert(set != NULL);

   SCIP_CALL( SCIPparamsetAddReal(set->paramset, messagehdlr, blkmem, name, desc, valueptr, isadvanced,
         defaultvalue, minvalue, maxvalue, paramchgd, paramdata) );

   return SCIP_OKAY;
}

/** creates a char parameter, sets it to its default value, and adds it to the parameter set */
SCIP_RETCODE SCIPsetAddCharParam(
   SCIP_SET*             set,                /**< global SCIP settings */
   SCIP_MESSAGEHDLR*     messagehdlr,        /**< message handler */
   BMS_BLKMEM*           blkmem,             /**< block memory */
   const char*           name,               /**< name of the parameter */
   const char*           desc,               /**< description of the parameter */
   char*                 valueptr,           /**< pointer to store the current parameter value, or NULL */
   SCIP_Bool             isadvanced,         /**< is this parameter an advanced parameter? */
   char                  defaultvalue,       /**< default value of the parameter */
   const char*           allowedvalues,      /**< array with possible parameter values, or NULL if not restricted */
   SCIP_DECL_PARAMCHGD   ((*paramchgd)),     /**< change information method of parameter */
   SCIP_PARAMDATA*       paramdata           /**< locally defined parameter specific data */
   )
{
   assert(set != NULL);

   SCIP_CALL( SCIPparamsetAddChar(set->paramset, messagehdlr, blkmem, name, desc, valueptr, isadvanced,
         defaultvalue, allowedvalues, paramchgd, paramdata) );

   return SCIP_OKAY;
}

/** creates a string parameter, sets it to its default value, and adds it to the parameter set */
SCIP_RETCODE SCIPsetAddStringParam(
   SCIP_SET*             set,                /**< global SCIP settings */
   SCIP_MESSAGEHDLR*     messagehdlr,        /**< message handler */
   BMS_BLKMEM*           blkmem,             /**< block memory */
   const char*           name,               /**< name of the parameter */
   const char*           desc,               /**< description of the parameter */
   char**                valueptr,           /**< pointer to store the current parameter value, or NULL */
   SCIP_Bool             isadvanced,         /**< is this parameter an advanced parameter? */
   const char*           defaultvalue,       /**< default value of the parameter */
   SCIP_DECL_PARAMCHGD   ((*paramchgd)),     /**< change information method of parameter */
   SCIP_PARAMDATA*       paramdata           /**< locally defined parameter specific data */
   )
{
   assert(set != NULL);

   SCIP_CALL( SCIPparamsetAddString(set->paramset, messagehdlr, blkmem, name, desc, valueptr, isadvanced,
         defaultvalue, paramchgd, paramdata) );

   return SCIP_OKAY;
}

/** gets the fixing status value of an existing parameter */
SCIP_Bool SCIPsetIsParamFixed(
   SCIP_SET*             set,                /**< global SCIP settings */
   const char*           name                /**< name of the parameter */
   )
{
   assert(set != NULL);

   return SCIPparamsetIsFixed(set->paramset, name);
}

/** returns the pointer to the SCIP parameter with the given name */
SCIP_PARAM* SCIPsetGetParam(
   SCIP_SET*             set,                /**< global SCIP settings */
   const char*           name                /**< name of the parameter */
   )
{
   assert(set != NULL);

   return SCIPparamsetGetParam(set->paramset, name);
}

/** gets the value of an existing SCIP_Bool parameter */
SCIP_RETCODE SCIPsetGetBoolParam(
   SCIP_SET*             set,                /**< global SCIP settings */
   const char*           name,               /**< name of the parameter */
   SCIP_Bool*            value               /**< pointer to store the parameter */
   )
{
   assert(set != NULL);

   SCIP_CALL( SCIPparamsetGetBool(set->paramset, name, value) );

   return SCIP_OKAY;
}

/** gets the value of an existing Int parameter */
SCIP_RETCODE SCIPsetGetIntParam(
   SCIP_SET*             set,                /**< global SCIP settings */
   const char*           name,               /**< name of the parameter */
   int*                  value               /**< pointer to store the value of the parameter */
   )
{
   assert(set != NULL);

   SCIP_CALL( SCIPparamsetGetInt(set->paramset, name, value) );

   return SCIP_OKAY;
}

/** gets the value of an existing SCIP_Longint parameter */
SCIP_RETCODE SCIPsetGetLongintParam(
   SCIP_SET*             set,                /**< global SCIP settings */
   const char*           name,               /**< name of the parameter */
   SCIP_Longint*         value               /**< pointer to store the value of the parameter */
   )
{
   assert(set != NULL);

   SCIP_CALL( SCIPparamsetGetLongint(set->paramset, name, value) );

   return SCIP_OKAY;
}

/** gets the value of an existing SCIP_Real parameter */
SCIP_RETCODE SCIPsetGetRealParam(
   SCIP_SET*             set,                /**< global SCIP settings */
   const char*           name,               /**< name of the parameter */
   SCIP_Real*            value               /**< pointer to store the value of the parameter */
   )
{
   assert(set != NULL);

   SCIP_CALL( SCIPparamsetGetReal(set->paramset, name, value) );

   return SCIP_OKAY;
}

/** gets the value of an existing Char parameter */
SCIP_RETCODE SCIPsetGetCharParam(
   SCIP_SET*             set,                /**< global SCIP settings */
   const char*           name,               /**< name of the parameter */
   char*                 value               /**< pointer to store the value of the parameter */
   )
{
   assert(set != NULL);

   SCIP_CALL( SCIPparamsetGetChar(set->paramset, name, value) );

   return SCIP_OKAY;
}

/** gets the value of an existing String parameter */
SCIP_RETCODE SCIPsetGetStringParam(
   SCIP_SET*             set,                /**< global SCIP settings */
   const char*           name,               /**< name of the parameter */
   char**                value               /**< pointer to store the value of the parameter */
   )
{
   assert(set != NULL);

   SCIP_CALL( SCIPparamsetGetString(set->paramset, name, value) );

   return SCIP_OKAY;
}

/** changes the fixing status of an existing parameter */
SCIP_RETCODE SCIPsetChgParamFixed(
   SCIP_SET*             set,                /**< global SCIP settings */
   const char*           name,               /**< name of the parameter */
   SCIP_Bool             fixed               /**< new fixing status of the parameter */
   )
{
   assert(set != NULL);

   SCIP_CALL( SCIPparamsetFix(set->paramset, name, fixed) );

   return SCIP_OKAY;
}

/** changes the value of an existing parameter */
SCIP_RETCODE SCIPsetSetParam(
   SCIP_SET*             set,                /**< global SCIP settings */
   SCIP_MESSAGEHDLR*     messagehdlr,        /**< message handler */
   const char*           name,               /**< name of the parameter */
   void*                 value               /**< new value of the parameter */
   )
{
   assert(set != NULL);

   SCIP_CALL( SCIPparamsetSet(set->paramset, set, messagehdlr, name, value) );

   return SCIP_OKAY;
}

/** changes the value of an existing SCIP_Bool parameter */
SCIP_RETCODE SCIPsetChgBoolParam(
   SCIP_SET*             set,                /**< global SCIP settings */
   SCIP_MESSAGEHDLR*     messagehdlr,        /**< message handler */
   SCIP_PARAM*           param,              /**< parameter */
   SCIP_Bool             value               /**< new value of the parameter */
   )
{
   SCIP_RETCODE retcode;

   assert(set != NULL);

   retcode = SCIPparamSetBool(param, set, messagehdlr, value, TRUE);

   if( retcode != SCIP_PARAMETERWRONGVAL )
   {
      SCIP_CALL( retcode );
   }

   return retcode;
}

/** changes the value of an existing SCIP_Bool parameter */
SCIP_RETCODE SCIPsetSetBoolParam(
   SCIP_SET*             set,                /**< global SCIP settings */
   SCIP_MESSAGEHDLR*     messagehdlr,        /**< message handler */
   const char*           name,               /**< name of the parameter */
   SCIP_Bool             value               /**< new value of the parameter */
   )
{
   assert(set != NULL);

   SCIP_CALL( SCIPparamsetSetBool(set->paramset, set, messagehdlr, name, value) );

   return SCIP_OKAY;
}

/** sets the default value of an existing SCIP_Bool parameter */
SCIP_RETCODE SCIPsetSetDefaultBoolParam(
   SCIP_SET*             set,                /**< global SCIP settings */
   const char*           name,               /**< name of the parameter */
   SCIP_Bool             defaultvalue        /**< new default value of the parameter */
   )
{
   assert(set != NULL);

   SCIP_CALL( SCIPparamsetSetDefaultBool(set->paramset, name, defaultvalue) );

   return SCIP_OKAY;
}


/** changes the value of an existing Int parameter */
SCIP_RETCODE SCIPsetChgIntParam(
   SCIP_SET*             set,                /**< global SCIP settings */
   SCIP_MESSAGEHDLR*     messagehdlr,        /**< message handler */
   SCIP_PARAM*           param,              /**< parameter */
   int                   value               /**< new value of the parameter */
   )
{
   SCIP_RETCODE retcode;

   assert(set != NULL);
   assert(param != NULL);

   retcode = SCIPparamSetInt(param, set, messagehdlr, value, TRUE);

   if( retcode != SCIP_PARAMETERWRONGVAL )
   {
      SCIP_CALL( retcode );
   }

   return retcode;
}

/** changes the value of an existing Int parameter */
SCIP_RETCODE SCIPsetSetIntParam(
   SCIP_SET*             set,                /**< global SCIP settings */
   SCIP_MESSAGEHDLR*     messagehdlr,        /**< message handler */
   const char*           name,               /**< name of the parameter */
   int                   value               /**< new value of the parameter */
   )
{
   assert(set != NULL);

   SCIP_CALL( SCIPparamsetSetInt(set->paramset, set, messagehdlr, name, value) );

   return SCIP_OKAY;
}

/** changes the default value of an existing Int parameter */
SCIP_RETCODE SCIPsetSetDefaultIntParam(
   SCIP_SET*             set,                /**< global SCIP settings */
   const char*           name,               /**< name of the parameter */
   int                   defaultvalue        /**< new default value of the parameter */
   )
{
   assert(set != NULL);

   SCIP_CALL( SCIPparamsetSetDefaultInt(set->paramset, name, defaultvalue) );

   return SCIP_OKAY;
}

/** changes the value of an existing SCIP_Longint parameter */
SCIP_RETCODE SCIPsetChgLongintParam(
   SCIP_SET*             set,                /**< global SCIP settings */
   SCIP_MESSAGEHDLR*     messagehdlr,        /**< message handler */
   SCIP_PARAM*           param,              /**< parameter */
   SCIP_Longint          value               /**< new value of the parameter */
   )
{
   SCIP_RETCODE retcode;

   assert(set != NULL);
   assert(param != NULL);

   retcode = SCIPparamSetLongint(param, set, messagehdlr, value, TRUE);

   if( retcode != SCIP_PARAMETERWRONGVAL )
   {
      SCIP_CALL( retcode );
   }

   return retcode;
}

/** changes the value of an existing SCIP_Longint parameter */
SCIP_RETCODE SCIPsetSetLongintParam(
   SCIP_SET*             set,                /**< global SCIP settings */
   SCIP_MESSAGEHDLR*     messagehdlr,        /**< message handler */
   const char*           name,               /**< name of the parameter */
   SCIP_Longint          value               /**< new value of the parameter */
   )
{
   assert(set != NULL);

   SCIP_CALL( SCIPparamsetSetLongint(set->paramset, set, messagehdlr, name, value) );

   return SCIP_OKAY;
}

/** changes the value of an existing SCIP_Real parameter */
SCIP_RETCODE SCIPsetChgRealParam(
   SCIP_SET*             set,                /**< global SCIP settings */
   SCIP_MESSAGEHDLR*     messagehdlr,        /**< message handler */
   SCIP_PARAM*           param,              /**< parameter */
   SCIP_Real             value               /**< new value of the parameter */
   )
{
   SCIP_RETCODE retcode;

   assert(set != NULL);
   assert(param != NULL);

   retcode = SCIPparamSetReal(param, set, messagehdlr,  value, TRUE);

   if( retcode != SCIP_PARAMETERWRONGVAL )
   {
      SCIP_CALL( retcode );
   }

   return retcode;
}

/** changes the value of an existing SCIP_Real parameter */
SCIP_RETCODE SCIPsetSetRealParam(
   SCIP_SET*             set,                /**< global SCIP settings */
   SCIP_MESSAGEHDLR*     messagehdlr,        /**< message handler */
   const char*           name,               /**< name of the parameter */
   SCIP_Real             value               /**< new value of the parameter */
   )
{
   assert(set != NULL);

   SCIP_CALL( SCIPparamsetSetReal(set->paramset, set, messagehdlr, name, value) );

   return SCIP_OKAY;
}

/** changes the value of an existing Char parameter */
SCIP_RETCODE SCIPsetChgCharParam(
   SCIP_SET*             set,                /**< global SCIP settings */
   SCIP_MESSAGEHDLR*     messagehdlr,        /**< message handler */
   SCIP_PARAM*           param,              /**< parameter */
   char                  value               /**< new value of the parameter */
   )
{
   SCIP_RETCODE retcode;

   assert(set != NULL);
   assert(param != NULL);

   retcode = SCIPparamSetChar(param, set, messagehdlr, value, TRUE);

   if( retcode != SCIP_PARAMETERWRONGVAL )
   {
      SCIP_CALL( retcode );
   }

   return retcode;
}

/** changes the value of an existing Char parameter */
SCIP_RETCODE SCIPsetSetCharParam(
   SCIP_SET*             set,                /**< global SCIP settings */
   SCIP_MESSAGEHDLR*     messagehdlr,        /**< message handler */
   const char*           name,               /**< name of the parameter */
   char                  value               /**< new value of the parameter */
   )
{
   assert(set != NULL);

   SCIP_CALL( SCIPparamsetSetChar(set->paramset, set, messagehdlr, name, value) );

   return SCIP_OKAY;
}

/** changes the value of an existing String parameter */
SCIP_RETCODE SCIPsetChgStringParam(
   SCIP_SET*             set,                /**< global SCIP settings */
   SCIP_MESSAGEHDLR*     messagehdlr,        /**< message handler */
   SCIP_PARAM*           param,              /**< parameter */
   const char*           value               /**< new value of the parameter */
   )
{
   SCIP_RETCODE retcode;

   assert(set != NULL);
   assert(param != NULL);

   retcode = SCIPparamSetString(param, set, messagehdlr, value, TRUE);

   if( retcode != SCIP_PARAMETERWRONGVAL )
   {
      SCIP_CALL( retcode );
   }

   return retcode;
}

/** changes the value of an existing String parameter */
SCIP_RETCODE SCIPsetSetStringParam(
   SCIP_SET*             set,                /**< global SCIP settings */
   SCIP_MESSAGEHDLR*     messagehdlr,        /**< message handler */
   const char*           name,               /**< name of the parameter */
   const char*           value               /**< new value of the parameter */
   )
{
   assert(set != NULL);

   SCIP_CALL( SCIPparamsetSetString(set->paramset, set, messagehdlr, name, value) );

   return SCIP_OKAY;
}

/** reads parameters from a file */
SCIP_RETCODE SCIPsetReadParams(
   SCIP_SET*             set,                /**< global SCIP settings */
   SCIP_MESSAGEHDLR*     messagehdlr,        /**< message handler */
   const char*           filename            /**< file name */
   )
{
   assert(set != NULL);

   SCIP_CALL( SCIPparamsetRead(set->paramset, set, messagehdlr, filename) );

   return SCIP_OKAY;
}

/** writes all parameters in the parameter set to a file */
SCIP_RETCODE SCIPsetWriteParams(
   SCIP_SET*             set,                /**< global SCIP settings */
   SCIP_MESSAGEHDLR*     messagehdlr,        /**< message handler */
   const char*           filename,           /**< file name, or NULL for stdout */
   SCIP_Bool             comments,           /**< should parameter descriptions be written as comments? */
   SCIP_Bool             onlychanged         /**< should only the parameters been written, that are changed from default? */
   )
{
   assert(set != NULL);

   SCIP_CALL( SCIPparamsetWrite(set->paramset, messagehdlr, filename, comments, onlychanged) );

   return SCIP_OKAY;
}

/** resets a single parameters to its default value */
SCIP_RETCODE SCIPsetResetParam(
   SCIP_SET*             set,                /**< global SCIP settings */
   SCIP_MESSAGEHDLR*     messagehdlr,        /**< message handler */
   const char*           name                /**< name of the parameter */
   )
{
   SCIP_CALL( SCIPparamsetSetToDefault(set->paramset, set, messagehdlr, name) );

   return SCIP_OKAY;
}

/** resets all parameters to their default values */
SCIP_RETCODE SCIPsetResetParams(
   SCIP_SET*             set,                /**< global SCIP settings */
   SCIP_MESSAGEHDLR*     messagehdlr         /**< message handler */
   )
{
   SCIP_CALL( SCIPparamsetSetToDefaults(set->paramset, set, messagehdlr) );

   return SCIP_OKAY;
}

/** sets parameters to
 *  - SCIP_PARAMSETTING_DEFAULT to use default values (see also SCIPsetResetParams())
 *  - SCIP_PARAMSETTING_COUNTER to get feasible and "fast" counting process
 *  - SCIP_PARAMSETTING_CPSOLVER to get CP like search (e.g. no LP relaxation)
 *  - SCIP_PARAMSETTING_EASYCIP to solve easy problems fast
 *  - SCIP_PARAMSETTING_FEASIBILITY to detect feasibility fast
 *  - SCIP_PARAMSETTING_HARDLP to be capable to handle hard LPs
 *  - SCIP_PARAMSETTING_OPTIMALITY to prove optimality fast
 */
SCIP_RETCODE SCIPsetSetEmphasis(
   SCIP_SET*             set,                /**< global SCIP settings */
   SCIP_MESSAGEHDLR*     messagehdlr,        /**< message handler */
   SCIP_PARAMEMPHASIS    paramemphasis,      /**< parameter settings */
   SCIP_Bool             quiet               /**< should the parameter be set quiet (no output) */
   )
{
   SCIP_CALL( SCIPparamsetSetEmphasis(set->paramset, set, messagehdlr, paramemphasis, quiet) );

   return SCIP_OKAY;
}

/** sets parameters to deactivate separators and heuristics that use auxiliary SCIP instances; should be called for
 *  auxiliary SCIP instances to avoid recursion
 */
SCIP_RETCODE SCIPsetSetSubscipsOff(
   SCIP_SET*             set,                /**< global SCIP settings */
   SCIP_MESSAGEHDLR*     messagehdlr,        /**< message handler */
   SCIP_Bool             quiet               /**< should the parameter be set quiet (no output) */
   )
{
   SCIP_CALL( SCIPparamsetSetToSubscipsOff(set->paramset, set, messagehdlr, quiet) );

   return SCIP_OKAY;
}

/** sets heuristic parameters values to
 *  - SCIP_PARAMSETTING_DEFAULT which are the default values of all heuristic parameters
 *  - SCIP_PARAMSETTING_FAST such that the time spend for heuristic is decreased
 *  - SCIP_PARAMSETTING_AGGRESSIVE such that the heuristic are called more aggregative
 *  - SCIP_PARAMSETTING_OFF which turn off all heuristics
 */
SCIP_RETCODE SCIPsetSetHeuristics(
   SCIP_SET*             set,                /**< global SCIP settings */
   SCIP_MESSAGEHDLR*     messagehdlr,        /**< message handler */
   SCIP_PARAMSETTING     paramsetting,       /**< parameter settings */
   SCIP_Bool             quiet               /**< should the parameter be set quiet (no output) */
   )
{
   SCIP_CALL( SCIPparamsetSetHeuristics(set->paramset, set, messagehdlr, paramsetting, quiet) );

   return SCIP_OKAY;
}

/** sets presolving parameters to
 *  - SCIP_PARAMSETTING_DEFAULT which are the default values of all presolving parameters
 *  - SCIP_PARAMSETTING_FAST such that the time spend for presolving is decreased
 *  - SCIP_PARAMSETTING_AGGRESSIVE such that the presolving is more aggregative
 *  - SCIP_PARAMSETTING_OFF which turn off all presolving
 */
SCIP_RETCODE SCIPsetSetPresolving(
   SCIP_SET*             set,                /**< global SCIP settings */
   SCIP_MESSAGEHDLR*     messagehdlr,        /**< message handler */
   SCIP_PARAMSETTING     paramsetting,       /**< parameter settings */
   SCIP_Bool             quiet               /**< should the parameter be set quiet (no output) */
   )
{
   SCIP_CALL( SCIPparamsetSetPresolving(set->paramset, set, messagehdlr, paramsetting, quiet) );

   return SCIP_OKAY;
}

/** sets separating parameters to
 *  - SCIP_PARAMSETTING_DEFAULT which are the default values of all separating parameters
 *  - SCIP_PARAMSETTING_FAST such that the time spend for separating is decreased
 *  - SCIP_PARAMSETTING_AGGRESSIVE such that the separating is done more aggregative
 *  - SCIP_PARAMSETTING_OFF which turn off all separating
 */
SCIP_RETCODE SCIPsetSetSeparating(
   SCIP_SET*             set,                /**< global SCIP settings */
   SCIP_MESSAGEHDLR*     messagehdlr,        /**< message handler */
   SCIP_PARAMSETTING     paramsetting,       /**< parameter settings */
   SCIP_Bool             quiet               /**< should the parameter be set quiet (no output) */
   )
{
   SCIP_CALL( SCIPparamsetSetSeparating(set->paramset, set, messagehdlr, paramsetting, quiet) );

   return SCIP_OKAY;
}

/** returns the array of all available SCIP parameters */
SCIP_PARAM** SCIPsetGetParams(
   SCIP_SET*             set                 /**< global SCIP settings */
   )
{
   assert(set != NULL);

   return SCIPparamsetGetParams(set->paramset);
}

/** returns the total number of all available SCIP parameters */
int SCIPsetGetNParams(
   SCIP_SET*             set                 /**< global SCIP settings */
   )
{
   assert(set != NULL);

   return SCIPparamsetGetNParams(set->paramset);
}

/** inserts file reader in file reader list */
SCIP_RETCODE SCIPsetIncludeReader(
   SCIP_SET*             set,                /**< global SCIP settings */
   SCIP_READER*          reader              /**< file reader */
   )
{
   assert(set != NULL);
   assert(reader != NULL);

   if( set->nreaders >= set->readerssize )
   {
      set->readerssize = SCIPsetCalcMemGrowSize(set, set->nreaders+1);
      SCIP_ALLOC( BMSreallocMemoryArray(&set->readers, set->readerssize) );
   }
   assert(set->nreaders < set->readerssize);

   set->readers[set->nreaders] = reader;
   set->nreaders++;

   return SCIP_OKAY;
}

/** returns the file reader of the given name, or NULL if not existing */
SCIP_READER* SCIPsetFindReader(
   SCIP_SET*             set,                /**< global SCIP settings */
   const char*           name                /**< name of file reader */
   )
{
   int i;

   assert(set != NULL);
   assert(name != NULL);

   for( i = 0; i < set->nreaders; ++i )
   {
      if( strcmp(SCIPreaderGetName(set->readers[i]), name) == 0 )
         return set->readers[i];
   }

   return NULL;
}

/** inserts variable pricer in variable pricer list */
SCIP_RETCODE SCIPsetIncludePricer(
   SCIP_SET*             set,                /**< global SCIP settings */
   SCIP_PRICER*          pricer              /**< variable pricer */
   )
{
   assert(set != NULL);
   assert(pricer != NULL);

   if( set->npricers >= set->pricerssize )
   {
      set->pricerssize = SCIPsetCalcMemGrowSize(set, set->npricers+1);
      SCIP_ALLOC( BMSreallocMemoryArray(&set->pricers, set->pricerssize) );
   }
   assert(set->npricers < set->pricerssize);

   set->pricers[set->npricers] = pricer;
   set->npricers++;
   set->pricerssorted = FALSE;

   return SCIP_OKAY;
}

/** returns the variable pricer of the given name, or NULL if not existing */
SCIP_PRICER* SCIPsetFindPricer(
   SCIP_SET*             set,                /**< global SCIP settings */
   const char*           name                /**< name of variable pricer */
   )
{
   int i;

   assert(set != NULL);
   assert(name != NULL);

   for( i = 0; i < set->npricers; ++i )
   {
      if( strcmp(SCIPpricerGetName(set->pricers[i]), name) == 0 )
         return set->pricers[i];
   }

   return NULL;
}

/** sorts pricers by priorities */
void SCIPsetSortPricers(
   SCIP_SET*             set                 /**< global SCIP settings */
   )
{
   assert(set != NULL);

   if( !set->pricerssorted )
   {
      SCIPsortPtr((void**)set->pricers, SCIPpricerComp, set->npricers);
      set->pricerssorted = TRUE;
      set->pricersnamesorted = FALSE;
   }
}

/** sorts pricers by name */
void SCIPsetSortPricersName(
   SCIP_SET*             set                 /**< global SCIP settings */
   )
{
   assert(set != NULL);

   if( !set->pricersnamesorted )
   {
      SCIPsortPtr((void**)set->pricers, SCIPpricerCompName, set->npricers);
      set->pricerssorted = FALSE;
      set->pricersnamesorted = TRUE;
   }
}

/** inserts constraint handler in constraint handler list */
SCIP_RETCODE SCIPsetIncludeConshdlr(
   SCIP_SET*             set,                /**< global SCIP settings */
   SCIP_CONSHDLR*        conshdlr            /**< constraint handler */
   )
{
   int priority;
   int i;

   assert(set != NULL);
   assert(conshdlr != NULL);
   assert(!SCIPconshdlrIsInitialized(conshdlr));

   /* allocate memory */
   if( set->nconshdlrs >= set->conshdlrssize )
   {
      set->conshdlrssize = SCIPsetCalcMemGrowSize(set, set->nconshdlrs+1);
      SCIP_ALLOC( BMSreallocMemoryArray(&set->conshdlrs, set->conshdlrssize) );
      SCIP_ALLOC( BMSreallocMemoryArray(&set->conshdlrs_sepa, set->conshdlrssize) );
      SCIP_ALLOC( BMSreallocMemoryArray(&set->conshdlrs_enfo, set->conshdlrssize) );
      SCIP_ALLOC( BMSreallocMemoryArray(&set->conshdlrs_include, set->conshdlrssize) );
   }
   assert(set->nconshdlrs < set->conshdlrssize);

   /* sort constraint handler into conshdlrs array sorted by check priority */
   priority = SCIPconshdlrGetCheckPriority(conshdlr);
   for( i = set->nconshdlrs; i > 0 && SCIPconshdlrGetCheckPriority(set->conshdlrs[i-1]) < priority; --i )
   {
      set->conshdlrs[i] = set->conshdlrs[i-1];
   }
   set->conshdlrs[i] = conshdlr;

   /* sort constraint handler into conshdlrs_sepa array sorted by sepa priority */
   priority = SCIPconshdlrGetSepaPriority(conshdlr);
   for( i = set->nconshdlrs; i > 0 && SCIPconshdlrGetSepaPriority(set->conshdlrs_sepa[i-1]) < priority; --i )
   {
      set->conshdlrs_sepa[i] = set->conshdlrs_sepa[i-1];
   }
   set->conshdlrs_sepa[i] = conshdlr;

   /* sort constraint handler into conshdlrs_enfo array sorted by enfo priority */
   priority = SCIPconshdlrGetEnfoPriority(conshdlr);
   for( i = set->nconshdlrs; i > 0 && SCIPconshdlrGetEnfoPriority(set->conshdlrs_enfo[i-1]) < priority; --i )
   {
      set->conshdlrs_enfo[i] = set->conshdlrs_enfo[i-1];
   }
   set->conshdlrs_enfo[i] = conshdlr;

   /* add constraint handler into conshdlrs_include array sorted by inclusion order */
   set->conshdlrs_include[set->nconshdlrs] = conshdlr;

   set->nconshdlrs++;

   return SCIP_OKAY;
}

/** reinserts a constraint handler with modified sepa priority into the sepa priority sorted array */
void SCIPsetReinsertConshdlrSepaPrio(
   SCIP_SET*             set,                /**< global SCIP settings */
   SCIP_CONSHDLR*        conshdlr,           /**< constraint handler to be reinserted */
   int                   oldpriority         /**< the old separation priority of constraint handler */
   )
{
   int newpriority;
   int newpos;
   int i;
   assert(set != NULL);
   assert(conshdlr != NULL);

   newpriority = SCIPconshdlrGetSepaPriority(conshdlr);
   newpos = -1;

   /* search for the old position of constraint handler; determine its new position at the same time */
   if( newpriority > oldpriority )
   {
      i = 0;
      while( i < set->nconshdlrs &&
            strcmp(SCIPconshdlrGetName(set->conshdlrs_sepa[i]), SCIPconshdlrGetName(conshdlr)) != 0 )
      {
         int priorityatpos;

         priorityatpos = SCIPconshdlrGetSepaPriority(set->conshdlrs_sepa[i]);
         assert(priorityatpos >= oldpriority);

         /* current index is the position to insert the constraint handler */
         if( newpriority > priorityatpos && newpos == -1 )
            newpos = i;

         ++i;
      }
      assert(i < set->nconshdlrs);

      /* constraint must change its position in array */
      if( newpos != -1 )
      {
         /* shift all constraint handlers between old and new position by one, and insert constraint handler */
         for( ; i > newpos; --i )
         {
            set->conshdlrs_sepa[i] = set->conshdlrs_sepa[i-1];
         }
         set->conshdlrs_sepa[newpos] = conshdlr;
      }

   }
   else if( newpriority < oldpriority )
   {
      i = set->nconshdlrs - 1;
      while( i >= 0 &&
                  strcmp(SCIPconshdlrGetName(set->conshdlrs_sepa[i]), SCIPconshdlrGetName(conshdlr)) != 0 )
      {
         int priorityatpos;

         priorityatpos = SCIPconshdlrGetSepaPriority(set->conshdlrs_sepa[i]);
         assert(priorityatpos <= oldpriority);

         /* current index is the position to insert the constraint handler */
         if( newpriority < priorityatpos && newpos == -1 )
            newpos = i;

         --i;
      }
      assert(i >= 0);

      /* constraint must change its position in array */
      if( newpos != -1 )
      {
         /* shift all constraint handlers between old and new position by one, and insert constraint handler */
         for(; i < newpos; ++i )
         {
            set->conshdlrs_sepa[i] = set->conshdlrs_sepa[i + 1];
         }
         set->conshdlrs_sepa[newpos] = conshdlr;
      }
#ifndef NDEBUG
      for( i = 0; i < set->nconshdlrs - 1; ++i )
         assert(SCIPconshdlrGetSepaPriority(set->conshdlrs_sepa[i])
               >= SCIPconshdlrGetSepaPriority(set->conshdlrs_sepa[i + 1]));
#endif
   }
}

/** returns the constraint handler of the given name, or NULL if not existing */
SCIP_CONSHDLR* SCIPsetFindConshdlr(
   SCIP_SET*             set,                /**< global SCIP settings */
   const char*           name                /**< name of constraint handler */
   )
{
   int i;

   assert(set != NULL);
   assert(name != NULL);

   for( i = 0; i < set->nconshdlrs; ++i )
   {
      if( strcmp(SCIPconshdlrGetName(set->conshdlrs[i]), name) == 0 )
         return set->conshdlrs[i];
   }

   return NULL;
}

/** inserts conflict handler in conflict handler list */
SCIP_RETCODE SCIPsetIncludeConflicthdlr(
   SCIP_SET*             set,                /**< global SCIP settings */
   SCIP_CONFLICTHDLR*    conflicthdlr        /**< conflict handler */
   )
{
   assert(set != NULL);
   assert(conflicthdlr != NULL);
   assert(!SCIPconflicthdlrIsInitialized(conflicthdlr));

   if( set->nconflicthdlrs >= set->conflicthdlrssize )
   {
      set->conflicthdlrssize = SCIPsetCalcMemGrowSize(set, set->nconflicthdlrs+1);
      SCIP_ALLOC( BMSreallocMemoryArray(&set->conflicthdlrs, set->conflicthdlrssize) );
   }
   assert(set->nconflicthdlrs < set->conflicthdlrssize);

   set->conflicthdlrs[set->nconflicthdlrs] = conflicthdlr;
   set->nconflicthdlrs++;
   set->conflicthdlrssorted = FALSE;

   return SCIP_OKAY;
}

/** returns the conflict handler of the given name, or NULL if not existing */
SCIP_CONFLICTHDLR* SCIPsetFindConflicthdlr(
   SCIP_SET*             set,                /**< global SCIP settings */
   const char*           name                /**< name of conflict handler */
   )
{
   int i;

   assert(set != NULL);
   assert(name != NULL);

   for( i = 0; i < set->nconflicthdlrs; ++i )
   {
      if( strcmp(SCIPconflicthdlrGetName(set->conflicthdlrs[i]), name) == 0 )
         return set->conflicthdlrs[i];
   }

   return NULL;
}

/** sorts conflict handlers by priorities */
void SCIPsetSortConflicthdlrs(
   SCIP_SET*             set                 /**< global SCIP settings */
   )
{
   assert(set != NULL);

   if( !set->conflicthdlrssorted )
   {
      SCIPsortPtr((void**)set->conflicthdlrs, SCIPconflicthdlrComp, set->nconflicthdlrs);
      set->conflicthdlrssorted = TRUE;
      set->conflicthdlrsnamesorted = FALSE;
   }
}

/** sorts conflict handlers by name */
void SCIPsetSortConflicthdlrsName(
   SCIP_SET*             set                 /**< global SCIP settings */
   )
{
   assert(set != NULL);

   if( !set->conflicthdlrsnamesorted )
   {
      SCIPsortPtr((void**)set->conflicthdlrs, SCIPconflicthdlrCompName, set->nconflicthdlrs);
      set->conflicthdlrssorted = FALSE;
      set->conflicthdlrsnamesorted = TRUE;
   }
}

/** inserts presolver in presolver list */
SCIP_RETCODE SCIPsetIncludePresol(
   SCIP_SET*             set,                /**< global SCIP settings */
   SCIP_PRESOL*          presol              /**< presolver */
   )
{
   assert(set != NULL);
   assert(presol != NULL);

   if( set->npresols >= set->presolssize )
   {
      set->presolssize = SCIPsetCalcMemGrowSize(set, set->npresols+1);
      SCIP_ALLOC( BMSreallocMemoryArray(&set->presols, set->presolssize) );
   }
   assert(set->npresols < set->presolssize);

   set->presols[set->npresols] = presol;
   set->npresols++;
   set->presolssorted = FALSE;

   return SCIP_OKAY;
}

/** returns the presolver of the given name, or NULL if not existing */
SCIP_PRESOL* SCIPsetFindPresol(
   SCIP_SET*             set,                /**< global SCIP settings */
   const char*           name                /**< name of presolver */
   )
{
   int i;

   assert(set != NULL);
   assert(name != NULL);

   for( i = 0; i < set->npresols; ++i )
   {
      if( strcmp(SCIPpresolGetName(set->presols[i]), name) == 0 )
         return set->presols[i];
   }

   return NULL;
}

/** sorts presolvers by priorities */
void SCIPsetSortPresols(
   SCIP_SET*             set                 /**< global SCIP settings */
   )
{
   assert(set != NULL);

   if( !set->presolssorted )
   {
      SCIPsortPtr((void**)set->presols, SCIPpresolComp, set->npresols);
      set->presolssorted = TRUE;
      set->presolsnamesorted = FALSE;
   }
}

/** sorts presolvers by name */
void SCIPsetSortPresolsName(
   SCIP_SET*             set                 /**< global SCIP settings */
   )
{
   assert(set != NULL);

   if( !set->presolsnamesorted )
   {
      SCIPsortPtr((void**)set->presols, SCIPpresolCompName, set->npresols);
      set->presolssorted = FALSE;
      set->presolsnamesorted = TRUE;
   }
}

/** inserts relaxator in relaxator list */
SCIP_RETCODE SCIPsetIncludeRelax(
   SCIP_SET*             set,                /**< global SCIP settings */
   SCIP_RELAX*           relax               /**< relaxator */
   )
{
   assert(set != NULL);
   assert(relax != NULL);
   assert(!SCIPrelaxIsInitialized(relax));

   if( set->nrelaxs >= set->relaxssize )
   {
      set->relaxssize = SCIPsetCalcMemGrowSize(set, set->nrelaxs+1);
      SCIP_ALLOC( BMSreallocMemoryArray(&set->relaxs, set->relaxssize) );
   }
   assert(set->nrelaxs < set->relaxssize);

   set->relaxs[set->nrelaxs] = relax;
   set->nrelaxs++;
   set->relaxssorted = FALSE;

   return SCIP_OKAY;
}

/** returns the relaxator of the given name, or NULL if not existing */
SCIP_RELAX* SCIPsetFindRelax(
   SCIP_SET*             set,                /**< global SCIP settings */
   const char*           name                /**< name of relaxator */
   )
{
   int i;

   assert(set != NULL);
   assert(name != NULL);

   for( i = 0; i < set->nrelaxs; ++i )
   {
      if( strcmp(SCIPrelaxGetName(set->relaxs[i]), name) == 0 )
         return set->relaxs[i];
   }

   return NULL;
}

/** sorts relaxators by priorities */
void SCIPsetSortRelaxs(
   SCIP_SET*             set                 /**< global SCIP settings */
   )
{
   assert(set != NULL);

   if( !set->relaxssorted )
   {
      SCIPsortPtr((void**)set->relaxs, SCIPrelaxComp, set->nrelaxs);
      set->relaxssorted = TRUE;
      set->relaxsnamesorted = FALSE;
   }
}

/** sorts relaxators by priorities */
void SCIPsetSortRelaxsName(
   SCIP_SET*             set                 /**< global SCIP settings */
   )
{
   assert(set != NULL);

   if( !set->relaxsnamesorted )
   {
      SCIPsortPtr((void**)set->relaxs, SCIPrelaxCompName, set->nrelaxs);
      set->relaxssorted = FALSE;
      set->relaxsnamesorted = TRUE;
   }
}

/** inserts separator in separator list */
SCIP_RETCODE SCIPsetIncludeSepa(
   SCIP_SET*             set,                /**< global SCIP settings */
   SCIP_SEPA*            sepa                /**< separator */
   )
{
   assert(set != NULL);
   assert(sepa != NULL);
   assert(!SCIPsepaIsInitialized(sepa));

   if( set->nsepas >= set->sepassize )
   {
      set->sepassize = SCIPsetCalcMemGrowSize(set, set->nsepas+1);
      SCIP_ALLOC( BMSreallocMemoryArray(&set->sepas, set->sepassize) );
   }
   assert(set->nsepas < set->sepassize);

   set->sepas[set->nsepas] = sepa;
   set->nsepas++;
   set->sepassorted = FALSE;

   return SCIP_OKAY;
}

/** returns the separator of the given name, or NULL if not existing */
SCIP_SEPA* SCIPsetFindSepa(
   SCIP_SET*             set,                /**< global SCIP settings */
   const char*           name                /**< name of separator */
   )
{
   int i;

   assert(set != NULL);
   assert(name != NULL);

   for( i = 0; i < set->nsepas; ++i )
   {
      if( strcmp(SCIPsepaGetName(set->sepas[i]), name) == 0 )
         return set->sepas[i];
   }

   return NULL;
}

/** sorts separators by priorities */
void SCIPsetSortSepas(
   SCIP_SET*             set                 /**< global SCIP settings */
   )
{
   assert(set != NULL);

   if( !set->sepassorted )
   {
      SCIPsortPtr((void**)set->sepas, SCIPsepaComp, set->nsepas);
      set->sepassorted = TRUE;
      set->sepasnamesorted = FALSE;
   }
}

/** sorts separators by name */
void SCIPsetSortSepasName(
   SCIP_SET*             set                 /**< global SCIP settings */
   )
{
   assert(set != NULL);

   if( !set->sepasnamesorted )
   {
      SCIPsortPtr((void**)set->sepas, SCIPsepaCompName, set->nsepas);
      set->sepassorted = FALSE;
      set->sepasnamesorted = TRUE;
   }
}

/** inserts propagator in propagator list */
SCIP_RETCODE SCIPsetIncludeProp(
   SCIP_SET*             set,                /**< global SCIP settings */
   SCIP_PROP*            prop                /**< propagator */
   )
{
   assert(set != NULL);
   assert(prop != NULL);
   assert(!SCIPpropIsInitialized(prop));

   if( set->nprops >= set->propssize )
   {
      set->propssize = SCIPsetCalcMemGrowSize(set, set->nprops+1);
      SCIP_ALLOC( BMSreallocMemoryArray(&set->props, set->propssize) );
   }
   assert(set->nprops < set->propssize);

   set->props[set->nprops] = prop;
   set->nprops++;
   set->propssorted = FALSE;

   return SCIP_OKAY;
}

/** returns the propagator of the given name, or NULL if not existing */
SCIP_PROP* SCIPsetFindProp(
   SCIP_SET*             set,                /**< global SCIP settings */
   const char*           name                /**< name of propagator */
   )
{
   int i;

   assert(set != NULL);
   assert(name != NULL);

   for( i = 0; i < set->nprops; ++i )
   {
      if( strcmp(SCIPpropGetName(set->props[i]), name) == 0 )
         return set->props[i];
   }

   return NULL;
}

/** sorts propagators by priorities */
void SCIPsetSortProps(
   SCIP_SET*             set                 /**< global SCIP settings */
   )
{
   assert(set != NULL);

   if( !set->propssorted )
   {
      SCIPsortPtr((void**)set->props, SCIPpropComp, set->nprops);
      set->propssorted = TRUE;
      set->propspresolsorted = FALSE;
      set->propsnamesorted = FALSE;
   }
}

/** sorts propagators by priorities for presolving */
void SCIPsetSortPropsPresol(
   SCIP_SET*             set                 /**< global SCIP settings */
   )
{
   assert(set != NULL);

   if( !set->propspresolsorted )
   {
      SCIPsortPtr((void**)set->props, SCIPpropCompPresol, set->nprops);
      set->propspresolsorted = TRUE;
      set->propssorted = FALSE;
      set->propsnamesorted = FALSE;
   }
}

/** sorts propagators w.r.t. names */
void SCIPsetSortPropsName(
   SCIP_SET*             set                 /**< global SCIP settings */
   )
{
   assert(set != NULL);

   if( !set->propsnamesorted )
   {
      SCIPsortPtr((void**)set->props, SCIPpropCompName, set->nprops);
      set->propssorted = FALSE;
      set->propspresolsorted = FALSE;
      set->propsnamesorted = TRUE;
   }
}

/** inserts primal heuristic in primal heuristic list */
SCIP_RETCODE SCIPsetIncludeHeur(
   SCIP_SET*             set,                /**< global SCIP settings */
   SCIP_HEUR*            heur                /**< primal heuristic */
   )
{
   assert(set != NULL);
   assert(heur != NULL);
   assert(!SCIPheurIsInitialized(heur));

   if( set->nheurs >= set->heurssize )
   {
      set->heurssize = SCIPsetCalcMemGrowSize(set, set->nheurs+1);
      SCIP_ALLOC( BMSreallocMemoryArray(&set->heurs, set->heurssize) );
   }
   assert(set->nheurs < set->heurssize);

   set->heurs[set->nheurs] = heur;
   set->nheurs++;
   set->heurssorted = FALSE;

   return SCIP_OKAY;
}

/** returns the primal heuristic of the given name, or NULL if not existing */
SCIP_HEUR* SCIPsetFindHeur(
   SCIP_SET*             set,                /**< global SCIP settings */
   const char*           name                /**< name of primal heuristic */
   )
{
   int i;

   assert(set != NULL);
   assert(name != NULL);

   for( i = 0; i < set->nheurs; ++i )
   {
      if( strcmp(SCIPheurGetName(set->heurs[i]), name) == 0 )
         return set->heurs[i];
   }

   return NULL;
}

/** sorts heuristics by priorities */
void SCIPsetSortHeurs(
   SCIP_SET*             set                 /**< global SCIP settings */
   )
{
   assert(set != NULL);

   if( !set->heurssorted )
   {
      SCIPsortPtr((void**)set->heurs, SCIPheurComp, set->nheurs);
      set->heurssorted = TRUE;
      set->heursnamesorted = FALSE;
   }
}

/** sorts heuristics by names */
void SCIPsetSortHeursName(
   SCIP_SET*             set                 /**< global SCIP settings */
   )
{
   assert(set != NULL);

   if( !set->heursnamesorted )
   {
      SCIPsortPtr((void**)set->heurs, SCIPheurCompName, set->nheurs);
      set->heurssorted = FALSE;
      set->heursnamesorted = TRUE;
   }
}

/** inserts tree compression in tree compression list */
SCIP_RETCODE SCIPsetIncludeCompr(
   SCIP_SET*             set,                /**< global SCIP settings */
   SCIP_COMPR*           compr               /**< tree compression */
   )
{
   assert(set != NULL);
   assert(compr != NULL);
   assert(!SCIPcomprIsInitialized(compr));

   if( set->ncomprs >= set->comprssize )
   {
      set->comprssize = SCIPsetCalcMemGrowSize(set, set->ncomprs+1);
      SCIP_ALLOC( BMSreallocMemoryArray(&set->comprs, set->comprssize) );
   }
   assert(set->ncomprs < set->comprssize);

   set->comprs[set->ncomprs] = compr;
   set->ncomprs++;
   set->comprssorted = FALSE;

   return SCIP_OKAY;
}

/** returns the tree compression of the given name, or NULL if not existing */
SCIP_COMPR* SCIPsetFindCompr(
   SCIP_SET*             set,                /**< global SCIP settings */
   const char*           name                /**< name of tree compression */
   )
{
   int i;

   assert(set != NULL);
   assert(name != NULL);

   for( i = 0; i < set->ncomprs; ++i )
   {
      if( strcmp(SCIPcomprGetName(set->comprs[i]), name) == 0 )
         return set->comprs[i];
   }

   return NULL;
}

/** sorts compressions by priorities */
void SCIPsetSortComprs(
   SCIP_SET*             set                 /**< global SCIP settings */
   )
{
   assert(set != NULL);

   if( !set->comprssorted )
   {
      SCIPsortPtr((void**)set->comprs, SCIPcomprComp, set->ncomprs);
      set->comprssorted = TRUE;
      set->comprsnamesorted = FALSE;
   }
}

/** sorts heuristics by names */
void SCIPsetSortComprsName(
   SCIP_SET*             set                 /**< global SCIP settings */
   )
{
   assert(set != NULL);

   if( !set->comprsnamesorted )
   {
      SCIPsortPtr((void**)set->comprs, SCIPcomprCompName, set->ncomprs);
      set->comprssorted = FALSE;
      set->comprsnamesorted = TRUE;
   }
}

/** inserts event handler in event handler list */
SCIP_RETCODE SCIPsetIncludeEventhdlr(
   SCIP_SET*             set,                /**< global SCIP settings */
   SCIP_EVENTHDLR*       eventhdlr           /**< event handler */
   )
{
   assert(set != NULL);
   assert(eventhdlr != NULL);
   assert(!SCIPeventhdlrIsInitialized(eventhdlr));

   if( set->neventhdlrs >= set->eventhdlrssize )
   {
      set->eventhdlrssize = SCIPsetCalcMemGrowSize(set, set->neventhdlrs+1);
      SCIP_ALLOC( BMSreallocMemoryArray(&set->eventhdlrs, set->eventhdlrssize) );
   }
   assert(set->neventhdlrs < set->eventhdlrssize);

   set->eventhdlrs[set->neventhdlrs] = eventhdlr;
   set->neventhdlrs++;

   return SCIP_OKAY;
}

/** returns the event handler of the given name, or NULL if not existing */
SCIP_EVENTHDLR* SCIPsetFindEventhdlr(
   SCIP_SET*             set,                /**< global SCIP settings */
   const char*           name                /**< name of event handler */
   )
{
   int i;

   assert(set != NULL);
   assert(name != NULL);

   for( i = 0; i < set->neventhdlrs; ++i )
   {
      if( strcmp(SCIPeventhdlrGetName(set->eventhdlrs[i]), name) == 0 )
         return set->eventhdlrs[i];
   }

   return NULL;
}

/** inserts node selector in node selector list */
SCIP_RETCODE SCIPsetIncludeNodesel(
   SCIP_SET*             set,                /**< global SCIP settings */
   SCIP_NODESEL*         nodesel             /**< node selector */
   )
{
   int i;
   int nodeselstdprio;

   assert(set != NULL);
   assert(nodesel != NULL);
   assert(!SCIPnodeselIsInitialized(nodesel));

   if( set->nnodesels >= set->nodeselssize )
   {
      set->nodeselssize = SCIPsetCalcMemGrowSize(set, set->nnodesels+1);
      SCIP_ALLOC( BMSreallocMemoryArray(&set->nodesels, set->nodeselssize) );
   }
   assert(set->nnodesels < set->nodeselssize);

   nodeselstdprio = SCIPnodeselGetStdPriority(nodesel);

   for( i = set->nnodesels; i > 0 && nodeselstdprio > SCIPnodeselGetStdPriority(set->nodesels[i-1]); --i )
      set->nodesels[i] = set->nodesels[i-1];

   set->nodesels[i] = nodesel;
   set->nnodesels++;

   return SCIP_OKAY;
}

/** returns the node selector of the given name, or NULL if not existing */
SCIP_NODESEL* SCIPsetFindNodesel(
   SCIP_SET*             set,                /**< global SCIP settings */
   const char*           name                /**< name of event handler */
   )
{
   int i;

   assert(set != NULL);
   assert(name != NULL);

   for( i = 0; i < set->nnodesels; ++i )
   {
      if( strcmp(SCIPnodeselGetName(set->nodesels[i]), name) == 0 )
         return set->nodesels[i];
   }

   return NULL;
}

/** returns node selector with highest priority in the current mode */
SCIP_NODESEL* SCIPsetGetNodesel(
   SCIP_SET*             set,                /**< global SCIP settings */
   SCIP_STAT*            stat                /**< dynamic problem statistics */
   )
{
   assert(set != NULL);
   assert(stat != NULL);

   /* check, if old node selector is still valid */
   if( set->nodesel == NULL && set->nnodesels > 0 )
   {
      int i;

      set->nodesel = set->nodesels[0];

      /* search highest priority node selector */
      if( stat->memsavemode )
      {
         for( i = 1; i < set->nnodesels; ++i )
         {
            if( SCIPnodeselGetMemsavePriority(set->nodesels[i]) > SCIPnodeselGetMemsavePriority(set->nodesel) )
               set->nodesel = set->nodesels[i];
         }
      }
      else
      {
         for( i = 1; i < set->nnodesels; ++i )
         {
            if( SCIPnodeselGetStdPriority(set->nodesels[i]) > SCIPnodeselGetStdPriority(set->nodesel) )
               set->nodesel = set->nodesels[i];
         }
      }
   }

   return set->nodesel;
}

/** inserts branching rule in branching rule list */
SCIP_RETCODE SCIPsetIncludeBranchrule(
   SCIP_SET*             set,                /**< global SCIP settings */
   SCIP_BRANCHRULE*      branchrule          /**< branching rule */
   )
{
   assert(set != NULL);
   assert(branchrule != NULL);
   assert(!SCIPbranchruleIsInitialized(branchrule));

   if( set->nbranchrules >= set->branchrulessize )
   {
      set->branchrulessize = SCIPsetCalcMemGrowSize(set, set->nbranchrules+1);
      SCIP_ALLOC( BMSreallocMemoryArray(&set->branchrules, set->branchrulessize) );
   }
   assert(set->nbranchrules < set->branchrulessize);

   set->branchrules[set->nbranchrules] = branchrule;
   set->nbranchrules++;
   set->branchrulessorted = FALSE;

   return SCIP_OKAY;
}

/** returns the branching rule of the given name, or NULL if not existing */
SCIP_BRANCHRULE* SCIPsetFindBranchrule(
   SCIP_SET*             set,                /**< global SCIP settings */
   const char*           name                /**< name of event handler */
   )
{
   int i;

   assert(set != NULL);
   assert(name != NULL);

   for( i = 0; i < set->nbranchrules; ++i )
   {
      if( strcmp(SCIPbranchruleGetName(set->branchrules[i]), name) == 0 )
         return set->branchrules[i];
   }

   return NULL;
}

/** sorts branching rules by priorities */
void SCIPsetSortBranchrules(
   SCIP_SET*             set                 /**< global SCIP settings */
   )
{
   assert(set != NULL);

   if( !set->branchrulessorted )
   {
      SCIPsortPtr((void**)set->branchrules, SCIPbranchruleComp, set->nbranchrules);
      set->branchrulessorted = TRUE;
      set->branchrulesnamesorted = FALSE;
   }
}

/** sorts branching rules by priorities */
void SCIPsetSortBranchrulesName(
   SCIP_SET*             set                 /**< global SCIP settings */
   )
{
   assert(set != NULL);

   if( !set->branchrulesnamesorted )
   {
      SCIPsortPtr((void**)set->branchrules, SCIPbranchruleCompName, set->nbranchrules);
      set->branchrulessorted = FALSE;
      set->branchrulesnamesorted = TRUE;
   }
}

/** inserts display column in display column list */
SCIP_RETCODE SCIPsetIncludeDisp(
   SCIP_SET*             set,                /**< global SCIP settings */
   SCIP_DISP*            disp                /**< display column */
   )
{
   int i;
   int disppos;

   assert(set != NULL);
   assert(disp != NULL);
   assert(!SCIPdispIsInitialized(disp));

   if( set->ndisps >= set->dispssize )
   {
      set->dispssize = SCIPsetCalcMemGrowSize(set, set->ndisps+1);
      SCIP_ALLOC( BMSreallocMemoryArray(&set->disps, set->dispssize) );
   }
   assert(set->ndisps < set->dispssize);

   disppos = SCIPdispGetPosition(disp);

   for( i = set->ndisps; i > 0 && disppos < SCIPdispGetPosition(set->disps[i-1]); --i )
   {
      set->disps[i] = set->disps[i-1];
   }
   set->disps[i] = disp;
   set->ndisps++;

   return SCIP_OKAY;
}

/** returns the display column of the given name, or NULL if not existing */
SCIP_DISP* SCIPsetFindDisp(
   SCIP_SET*             set,                /**< global SCIP settings */
   const char*           name                /**< name of display */
   )
{
   int i;

   assert(set != NULL);
   assert(name != NULL);

   for( i = 0; i < set->ndisps; ++i )
   {
      if( strcmp(SCIPdispGetName(set->disps[i]), name) == 0 )
         return set->disps[i];
   }

   return NULL;
}

/** inserts dialog in dialog list */
SCIP_RETCODE SCIPsetIncludeDialog(
   SCIP_SET*             set,                /**< global SCIP settings */
   SCIP_DIALOG*          dialog              /**< dialog */
   )
{
   assert(set != NULL);
   assert(dialog != NULL);

   if( set->ndialogs >= set->dialogssize )
   {
      set->dialogssize = SCIPsetCalcMemGrowSize(set, set->ndialogs+1);
      SCIP_ALLOC( BMSreallocMemoryArray(&set->dialogs, set->dialogssize) );
   }
   assert(set->ndialogs < set->dialogssize);

   set->dialogs[set->ndialogs] = dialog;
   set->ndialogs++;

   return SCIP_OKAY;
}

/** returns if the dialog already exists */
SCIP_Bool SCIPsetExistsDialog(
   SCIP_SET*             set,                /**< global SCIP settings */
   SCIP_DIALOG*          dialog              /**< dialog */
   )
{
   int i;

   assert(set != NULL);

   if( dialog == NULL )
      return FALSE;

   for( i = 0; i < set->ndialogs; ++i )
   {
      if( set->dialogs[i] == dialog )
         return TRUE;
   }

   return FALSE;
}

/** inserts NLPI in NLPI list */
SCIP_RETCODE SCIPsetIncludeNlpi(
   SCIP_SET*             set,                /**< global SCIP settings */
   SCIP_NLPI*            nlpi                /**< NLPI */
   )
{
   assert(set != NULL);
   assert(nlpi != NULL);

   if( set->nnlpis >= set->nlpissize )
   {
      set->nlpissize = SCIPsetCalcMemGrowSize(set, set->nnlpis+1);
      SCIP_ALLOC( BMSreallocMemoryArray(&set->nlpis, set->nlpissize) );
   }
   assert(set->nnlpis < set->nlpissize);

   set->nlpis[set->nnlpis] = nlpi;
   set->nnlpis++;
   set->nlpissorted = FALSE;

   return SCIP_OKAY;
}

/** returns the NLPI of the given name, or NULL if not existing */
SCIP_NLPI* SCIPsetFindNlpi(
   SCIP_SET*             set,                /**< global SCIP settings */
   const char*           name                /**< name of NLPI */
   )
{
   int i;

   assert(set != NULL);
   assert(name != NULL);

   for( i = 0; i < set->nnlpis; ++i )
   {
      if( strcmp(SCIPnlpiGetName(set->nlpis[i]), name) == 0 )
         return set->nlpis[i];
   }

   return NULL;
}

/** sorts NLPIs by priorities */
void SCIPsetSortNlpis(
   SCIP_SET*             set                 /**< global SCIP settings */
   )
{
   assert(set != NULL);

   if( !set->nlpissorted )
   {
      SCIPsortPtr((void**)set->nlpis, SCIPnlpiComp, set->nnlpis);
      set->nlpissorted = TRUE;
   }
}

/** set priority of an NLPI */
void SCIPsetSetPriorityNlpi(
   SCIP_SET*             set,                /**< global SCIP settings */
   SCIP_NLPI*            nlpi,               /**< NLPI */
   int                   priority            /**< new priority of NLPI */
   )
{
   assert(set != NULL);
   assert(nlpi != NULL);

   SCIPnlpiSetPriority(nlpi, priority);
   set->nlpissorted = FALSE;
}

/** inserts information about an external code in external codes list */
SCIP_RETCODE SCIPsetIncludeExternalCode(
   SCIP_SET*             set,                /**< global SCIP settings */
   const char*           name,               /**< name of external code */
   const char*           description         /**< description of external code, can be NULL */
   )
{
   assert(set  != NULL);
   assert(name != NULL);

   if( set->nextcodes >= set->extcodessize )
   {
      set->extcodessize = SCIPsetCalcMemGrowSize(set, set->nextcodes+1);
      SCIP_ALLOC( BMSreallocMemoryArray(&set->extcodenames, set->extcodessize) );
      SCIP_ALLOC( BMSreallocMemoryArray(&set->extcodedescs, set->extcodessize) );
   }
   assert(set->nextcodes < set->extcodessize);

   BMSduplicateMemoryArray(&(set->extcodenames[set->nextcodes]), name, (int) (strlen(name)+1));  /*lint !e866*/
   if( description != NULL )
   {
      BMSduplicateMemoryArray(&(set->extcodedescs[set->nextcodes]), description, (int) (strlen(description)+1));  /*lint !e866*/
   }
   else
   {
      set->extcodedescs[set->nextcodes] = NULL;
   }
   set->nextcodes++;

   return SCIP_OKAY;
}

/** calls init methods of all plugins */
SCIP_RETCODE SCIPsetInitPlugins(
   SCIP_SET*             set,                /**< global SCIP settings */
   BMS_BLKMEM*           blkmem,             /**< block memory */
   SCIP_STAT*            stat                /**< dynamic problem statistics */
   )
{
   int i;

   assert(set != NULL);

   /* active variable pricers */
   SCIPsetSortPricers(set);
   for( i = 0; i < set->nactivepricers; ++i )
   {
      SCIP_CALL( SCIPpricerInit(set->pricers[i], set) );
   }

   /* constraint handlers */
   for( i = 0; i < set->nconshdlrs; ++i )
   {
      SCIP_CALL( SCIPconshdlrInit(set->conshdlrs[i], blkmem, set, stat) );
   }

   /* conflict handlers */
   for( i = 0; i < set->nconflicthdlrs; ++i )
   {
      SCIP_CALL( SCIPconflicthdlrInit(set->conflicthdlrs[i], set) );
   }

   /* presolvers */
   for( i = 0; i < set->npresols; ++i )
   {
      SCIP_CALL( SCIPpresolInit(set->presols[i], set) );
   }

   /* relaxators */
   for( i = 0; i < set->nrelaxs; ++i )
   {
      SCIP_CALL( SCIPrelaxInit(set->relaxs[i], set) );
   }

   /* separators */
   for( i = 0; i < set->nsepas; ++i )
   {
      SCIP_CALL( SCIPsepaInit(set->sepas[i], set) );
   }

   /* propagators */
   for( i = 0; i < set->nprops; ++i )
   {
      SCIP_CALL( SCIPpropInit(set->props[i], set) );
   }

   /* primal heuristics */
   for( i = 0; i < set->nheurs; ++i )
   {
      SCIP_CALL( SCIPheurInit(set->heurs[i], set) );
   }

   /* tree compression */
   for( i = 0; i < set->ncomprs; ++i )
   {
      SCIP_CALL( SCIPcomprInit(set->comprs[i], set) );
   }

   /* event handlers */
   for( i = 0; i < set->neventhdlrs; ++i )
   {
      SCIP_CALL( SCIPeventhdlrInit(set->eventhdlrs[i], set) );
   }

   /* node selectors */
   for( i = 0; i < set->nnodesels; ++i )
   {
      SCIP_CALL( SCIPnodeselInit(set->nodesels[i], set) );
   }

   /* branching rules */
   for( i = 0; i < set->nbranchrules; ++i )
   {
      SCIP_CALL( SCIPbranchruleInit(set->branchrules[i], set) );
   }

   /* display columns */
   for( i = 0; i < set->ndisps; ++i )
   {
      SCIP_CALL( SCIPdispInit(set->disps[i], set) );
   }
   SCIP_CALL( SCIPdispAutoActivate(set) );

   return SCIP_OKAY;
}

/** calls exit methods of all plugins */
SCIP_RETCODE SCIPsetExitPlugins(
   SCIP_SET*             set,                /**< global SCIP settings */
   BMS_BLKMEM*           blkmem,             /**< block memory */
   SCIP_STAT*            stat                /**< dynamic problem statistics */
   )
{
   int i;

   assert(set != NULL);

   /* active variable pricers */
   SCIPsetSortPricers(set);
   for( i = 0; i < set->nactivepricers; ++i )
   {
      SCIP_CALL( SCIPpricerExit(set->pricers[i], set) );
   }

   /* constraint handlers */
   for( i = 0; i < set->nconshdlrs; ++i )
   {
      SCIP_CALL( SCIPconshdlrExit(set->conshdlrs[i], blkmem, set, stat) );
   }

   /* conflict handlers */
   for( i = 0; i < set->nconflicthdlrs; ++i )
   {
      SCIP_CALL( SCIPconflicthdlrExit(set->conflicthdlrs[i], set) );
   }

   /* presolvers */
   for( i = 0; i < set->npresols; ++i )
   {
      SCIP_CALL( SCIPpresolExit(set->presols[i], set) );
   }

   /* relaxators */
   for( i = 0; i < set->nrelaxs; ++i )
   {
      SCIP_CALL( SCIPrelaxExit(set->relaxs[i], set) );
   }

   /* separators */
   for( i = 0; i < set->nsepas; ++i )
   {
      SCIP_CALL( SCIPsepaExit(set->sepas[i], set) );
   }

   /* propagators */
   for( i = 0; i < set->nprops; ++i )
   {
      SCIP_CALL( SCIPpropExit(set->props[i], set) );
   }

   /* primal heuristics */
   for( i = 0; i < set->nheurs; ++i )
   {
      SCIP_CALL( SCIPheurExit(set->heurs[i], set) );
   }

   /* tree compression */
   for( i = 0; i < set->ncomprs; ++i )
   {
      SCIP_CALL( SCIPcomprExit(set->comprs[i], set) );
   }

   /* event handlers */
   for( i = 0; i < set->neventhdlrs; ++i )
   {
      SCIP_CALL( SCIPeventhdlrExit(set->eventhdlrs[i], set) );
   }

   /* node selectors */
   for( i = 0; i < set->nnodesels; ++i )
   {
      SCIP_CALL( SCIPnodeselExit(set->nodesels[i], set) );
   }

   /* branching rules */
   for( i = 0; i < set->nbranchrules; ++i )
   {
      SCIP_CALL( SCIPbranchruleExit(set->branchrules[i], set) );
   }

   /* display columns */
   for( i = 0; i < set->ndisps; ++i )
   {
      SCIP_CALL( SCIPdispExit(set->disps[i], set) );
   }

   return SCIP_OKAY;
}

/** calls initpre methods of all plugins */
SCIP_RETCODE SCIPsetInitprePlugins(
   SCIP_SET*             set,                /**< global SCIP settings */
   BMS_BLKMEM*           blkmem,             /**< block memory */
   SCIP_STAT*            stat                /**< dynamic problem statistics */
   )
{
   int i;

   assert(set != NULL);

   /* inform presolvers that the presolving is abound to begin */
   for( i = 0; i < set->npresols; ++i )
   {
      SCIP_CALL( SCIPpresolInitpre(set->presols[i], set) );
   }

   /* inform propagators that the presolving is abound to begin */
   for( i = 0; i < set->nprops; ++i )
   {
      SCIP_CALL( SCIPpropInitpre(set->props[i], set) );
   }

   /* inform constraint handlers that the presolving is abound to begin */
   for( i = 0; i < set->nconshdlrs; ++i )
   {
      SCIP_CALL( SCIPconshdlrInitpre(set->conshdlrs[i], blkmem, set, stat) );
   }

   return SCIP_OKAY;
}

/** calls exitpre methods of all plugins */
SCIP_RETCODE SCIPsetExitprePlugins(
   SCIP_SET*             set,                /**< global SCIP settings */
   BMS_BLKMEM*           blkmem,             /**< block memory */
   SCIP_STAT*            stat                /**< dynamic problem statistics */
   )
{
   int i;

   assert(set != NULL);

   /* inform presolvers that the presolving is abound to begin */
   for( i = 0; i < set->npresols; ++i )
   {
      SCIP_CALL( SCIPpresolExitpre(set->presols[i], set) );
   }

   /* inform propagators that the presolving is abound to begin */
   for( i = 0; i < set->nprops; ++i )
   {
      SCIP_CALL( SCIPpropExitpre(set->props[i], set) );
   }

   /* inform constraint handlers that the presolving is abound to begin */
   for( i = 0; i < set->nconshdlrs; ++i )
   {
      SCIP_CALL( SCIPconshdlrExitpre(set->conshdlrs[i], blkmem, set, stat) );
   }

   return SCIP_OKAY;
}

/** calls initsol methods of all plugins */
SCIP_RETCODE SCIPsetInitsolPlugins(
   SCIP_SET*             set,                /**< global SCIP settings */
   BMS_BLKMEM*           blkmem,             /**< block memory */
   SCIP_STAT*            stat                /**< dynamic problem statistics */
   )
{
   int i;

   assert(set != NULL);

   /* active variable pricers */
   SCIPsetSortPricers(set);
   for( i = 0; i < set->nactivepricers; ++i )
   {
      SCIP_CALL( SCIPpricerInitsol(set->pricers[i], set) );
   }

   /* constraint handlers */
   for( i = 0; i < set->nconshdlrs; ++i )
   {
      SCIP_CALL( SCIPconshdlrInitsol(set->conshdlrs[i], blkmem, set, stat) );
   }

   /* conflict handlers */
   for( i = 0; i < set->nconflicthdlrs; ++i )
   {
      SCIP_CALL( SCIPconflicthdlrInitsol(set->conflicthdlrs[i], set) );
   }

   /* relaxators */
   for( i = 0; i < set->nrelaxs; ++i )
   {
      SCIP_CALL( SCIPrelaxInitsol(set->relaxs[i], set) );
   }

   /* separators */
   for( i = 0; i < set->nsepas; ++i )
   {
      SCIP_CALL( SCIPsepaInitsol(set->sepas[i], set) );
   }

   /* propagators */
   for( i = 0; i < set->nprops; ++i )
   {
      SCIP_CALL( SCIPpropInitsol(set->props[i], set) );
   }

   /* primal heuristics */
   for( i = 0; i < set->nheurs; ++i )
   {
      SCIP_CALL( SCIPheurInitsol(set->heurs[i], set) );
   }

   /* tree compression */
   for( i = 0; i < set->ncomprs; ++i )
   {
      SCIP_CALL( SCIPcomprInitsol(set->comprs[i], set) );
   }

   /* event handlers */
   for( i = 0; i < set->neventhdlrs; ++i )
   {
      SCIP_CALL( SCIPeventhdlrInitsol(set->eventhdlrs[i], set) );
   }

   /* node selectors */
   for( i = 0; i < set->nnodesels; ++i )
   {
      SCIP_CALL( SCIPnodeselInitsol(set->nodesels[i], set) );
   }

   /* branching rules */
   for( i = 0; i < set->nbranchrules; ++i )
   {
      SCIP_CALL( SCIPbranchruleInitsol(set->branchrules[i], set) );
   }

   /* display columns */
   for( i = 0; i < set->ndisps; ++i )
   {
      SCIP_CALL( SCIPdispInitsol(set->disps[i], set) );
   }

   /* reset feasibility tolerance for relaxations */
   set->sepa_primfeastol = SCIP_INVALID;

   return SCIP_OKAY;
}

/** calls exitsol methods of all plugins */
SCIP_RETCODE SCIPsetExitsolPlugins(
   SCIP_SET*             set,                /**< global SCIP settings */
   BMS_BLKMEM*           blkmem,             /**< block memory */
   SCIP_STAT*            stat,               /**< dynamic problem statistics */
   SCIP_Bool             restart             /**< was this exit solve call triggered by a restart? */
   )
{
   int i;

   assert(set != NULL);

   /* active variable pricers */
   SCIPsetSortPricers(set);
   for( i = 0; i < set->nactivepricers; ++i )
   {
      SCIP_CALL( SCIPpricerExitsol(set->pricers[i], set) );
   }

   /* constraint handlers */
   for( i = 0; i < set->nconshdlrs; ++i )
   {
      SCIP_CALL( SCIPconshdlrExitsol(set->conshdlrs[i], blkmem, set, stat, restart) );
   }

   /* conflict handlers */
   for( i = 0; i < set->nconflicthdlrs; ++i )
   {
      SCIP_CALL( SCIPconflicthdlrExitsol(set->conflicthdlrs[i], set) );
   }

   /* relaxators */
   for( i = 0; i < set->nrelaxs; ++i )
   {
      SCIP_CALL( SCIPrelaxExitsol(set->relaxs[i], set) );
   }

   /* separators */
   for( i = 0; i < set->nsepas; ++i )
   {
      SCIP_CALL( SCIPsepaExitsol(set->sepas[i], set) );
   }

   /* propagators */
   for( i = 0; i < set->nprops; ++i )
   {
      SCIP_CALL( SCIPpropExitsol(set->props[i], set, restart) );
   }

   /* primal heuristics */
   for( i = 0; i < set->nheurs; ++i )
   {
      SCIP_CALL( SCIPheurExitsol(set->heurs[i], set) );
   }

   /* tree compression */
   for( i = 0; i < set->ncomprs; ++i )
   {
      SCIP_CALL( SCIPcomprExitsol(set->comprs[i], set) );
   }

   /* event handlers */
   for( i = 0; i < set->neventhdlrs; ++i )
   {
      SCIP_CALL( SCIPeventhdlrExitsol(set->eventhdlrs[i], set) );
   }

   /* node selectors */
   for( i = 0; i < set->nnodesels; ++i )
   {
      SCIP_CALL( SCIPnodeselExitsol(set->nodesels[i], set) );
   }

   /* branching rules */
   for( i = 0; i < set->nbranchrules; ++i )
   {
      SCIP_CALL( SCIPbranchruleExitsol(set->branchrules[i], set) );
   }

   /* display columns */
   for( i = 0; i < set->ndisps; ++i )
   {
      SCIP_CALL( SCIPdispExitsol(set->disps[i], set) );
   }

   return SCIP_OKAY;
}

/** returns the estimated number of bytes used by extern software, e.g., the LP solver */
SCIP_Longint SCIPsetGetMemExternEstim(
   SCIP_SET*             set                 /**< global SCIP settings */
   )
{
   return set->mem_externestim;
}

/** calculate memory size for dynamically allocated arrays */
int SCIPsetCalcMemGrowSize(
   SCIP_SET*             set,                /**< global SCIP settings */
   int                   num                 /**< minimum number of entries to store */
   )
{
   return calcGrowSize(set->mem_arraygrowinit, set->mem_arraygrowfac, num);
}

/** calculate memory size for tree array */
int SCIPsetCalcTreeGrowSize(
   SCIP_SET*             set,                /**< global SCIP settings */
   int                   num                 /**< minimum number of entries to store */
   )
{
   return calcGrowSize(set->mem_treegrowinit, set->mem_treegrowfac, num);
}

/** calculate memory size for path array */
int SCIPsetCalcPathGrowSize(
   SCIP_SET*             set,                /**< global SCIP settings */
   int                   num                 /**< minimum number of entries to store */
   )
{
   return calcGrowSize(set->mem_pathgrowinit, set->mem_pathgrowfac, num);
}

/** sets verbosity level for message output */
SCIP_RETCODE SCIPsetSetVerbLevel(
   SCIP_SET*             set,                /**< global SCIP settings */
   SCIP_VERBLEVEL        verblevel           /**< verbosity level for message output */
   )
{
   assert(set != NULL);

   if( verblevel > SCIP_VERBLEVEL_FULL )
   {
      SCIPerrorMessage("invalid verbosity level <%d>, maximum is <%d>\n", verblevel, SCIP_VERBLEVEL_FULL);
      return SCIP_INVALIDCALL;
   }

   set->disp_verblevel = verblevel;

   return SCIP_OKAY;
}

/** sets feasibility tolerance */
SCIP_RETCODE SCIPsetSetFeastol(
   SCIP_SET*             set,                /**< global SCIP settings */
   SCIP_Real             feastol             /**< new feasibility tolerance */
   )
{
   assert(set != NULL);

   set->num_feastol = feastol;

   /* the feasibility tolerance of the LP solver should never be larger than SCIP's feasibility tolerance; if necessary,
    * decrease it; use the SCIP change method in order to mark the LP unsolved
    */
   if( SCIPsetFeastol(set) < SCIPsetLpfeastol(set) )
   {
      SCIPdebugMessage("decreasing lpfeastol along with feastol to %g\n", SCIPsetFeastol(set));
      SCIP_CALL( SCIPchgLpfeastol(set->scip, SCIPsetFeastol(set), TRUE) );
   }

   return SCIP_OKAY;
}

/** sets primal feasibility tolerance of LP solver */
SCIP_RETCODE SCIPsetSetLpfeastol(
   SCIP_SET*             set,                /**< global SCIP settings */
   SCIP_Real             lpfeastol,          /**< new primal feasibility tolerance of LP solver */
   SCIP_Bool             printnewvalue       /**< should "numerics/lpfeastol = ..." be printed? */
   )
{
   SCIP_RETCODE retcode;

   assert(set != NULL);

   retcode = SCIP_OKAY;

   /* the feasibility tolerance of the LP solver should never be larger than SCIP's feasibility tolerance; if this is
    * tried, we correct it to feastol; note that when we are called, e.g., by paramChgdLpfeastol, lpfeastol has already
    * been modified and so we cannot leave the lpfeastol value unchanged; if we would not return SCIP_PARAMETERWRONGVAL
    * in this case, the interactive shell would print the incorrect value to be set
    */
   if( lpfeastol > SCIPsetFeastol(set) )
   {
      SCIPerrorMessage("LP feasibility tolerance must be at least as tight as SCIP's feasibility tolerance\n");

      retcode = SCIP_PARAMETERWRONGVAL;
      printnewvalue = TRUE;

      set->num_lpfeastol = SCIPsetFeastol(set);
   }
   else
      set->num_lpfeastol = lpfeastol;

   if( printnewvalue )
   {
      SCIPverbMessage(set->scip, SCIP_VERBLEVEL_HIGH, NULL, "numerics/lpfeastol = %.15g\n", SCIPsetLpfeastol(set));
   }

   return retcode;
}

/** sets feasibility tolerance for reduced costs in LP solution */
SCIP_RETCODE SCIPsetSetDualfeastol(
   SCIP_SET*             set,                /**< global SCIP settings */
   SCIP_Real             dualfeastol         /**< new reduced costs feasibility tolerance */
   )
{
   assert(set != NULL);

   set->num_dualfeastol = dualfeastol;

   return SCIP_OKAY;
}

/** sets LP convergence tolerance used in barrier algorithm */
SCIP_RETCODE SCIPsetSetBarrierconvtol(
   SCIP_SET*             set,                /**< global SCIP settings */
   SCIP_Real             barrierconvtol      /**< new convergence tolerance used in barrier algorithm */
   )
{
   assert(set != NULL);

   set->num_barrierconvtol = barrierconvtol;

   return SCIP_OKAY;
}

/** marks that some limit parameter was changed */
void SCIPsetSetLimitChanged(
   SCIP_SET*             set                 /**< global SCIP settings */
   )
{
   set->limitchanged = TRUE;

   set->istimelimitfinite = !SCIPsetIsInfinity(set, set->limit_time);
}

/** returns the maximal number of variables priced into the LP per round */
int SCIPsetGetPriceMaxvars(
   SCIP_SET*             set,                /**< global SCIP settings */
   SCIP_Bool             root                /**< are we at the root node? */
   )
{
   assert(set != NULL);

   if( root )
      return set->price_maxvarsroot;
   else
      return set->price_maxvars;
}

/** returns the maximal number of cuts separated per round */
int SCIPsetGetSepaMaxcuts(
   SCIP_SET*             set,                /**< global SCIP settings */
   SCIP_Bool             root                /**< are we at the root node? */
   )
{
   assert(set != NULL);

   if( root )
      return set->sepa_maxcutsroot;
   else
      return set->sepa_maxcuts;
}



/*
 * simple functions implemented as defines
 */

/* In debug mode, the following methods are implemented as function calls to ensure
 * type validity.
 * In optimized mode, the methods are implemented as defines to improve performance.
 * However, we want to have them in the library anyways, so we have to undef the defines.
 */

#undef SCIPsetInfinity
#undef SCIPsetEpsilon
#undef SCIPsetSumepsilon
#undef SCIPsetFeastol
#undef SCIPsetLpfeastol
#undef SCIPsetSepaprimfeastol
#undef SCIPsetDualfeastol
#undef SCIPsetBarrierconvtol
#undef SCIPsetPseudocosteps
#undef SCIPsetPseudocostdelta
#undef SCIPsetCutoffbounddelta
#undef SCIPsetRecompfac
#undef SCIPsetIsEQ
#undef SCIPsetIsLT
#undef SCIPsetIsLE
#undef SCIPsetIsGT
#undef SCIPsetIsGE
#undef SCIPsetIsInfinity
#undef SCIPsetIsZero
#undef SCIPsetIsPositive
#undef SCIPsetIsNegative
#undef SCIPsetIsIntegral
#undef SCIPsetIsScalingIntegral
#undef SCIPsetIsFracIntegral
#undef SCIPsetFloor
#undef SCIPsetCeil
#undef SCIPsetRound
#undef SCIPsetFrac
#undef SCIPsetIsSumEQ
#undef SCIPsetIsSumLT
#undef SCIPsetIsSumLE
#undef SCIPsetIsSumGT
#undef SCIPsetIsSumGE
#undef SCIPsetIsSumZero
#undef SCIPsetIsSumPositive
#undef SCIPsetIsSumNegative
#undef SCIPsetSumFloor
#undef SCIPsetSumCeil
#undef SCIPsetSumRound
#undef SCIPsetSumFrac
#undef SCIPsetIsFeasEQ
#undef SCIPsetIsFeasLT
#undef SCIPsetIsFeasLE
#undef SCIPsetIsFeasGT
#undef SCIPsetIsFeasGE
#undef SCIPsetIsFeasZero
#undef SCIPsetIsFeasPositive
#undef SCIPsetIsFeasNegative
#undef SCIPsetIsFeasIntegral
#undef SCIPsetIsFeasFracIntegral
#undef SCIPsetFeasFloor
#undef SCIPsetFeasCeil
#undef SCIPsetFeasRound
#undef SCIPsetFeasFrac
#undef SCIPsetIsDualfeasEQ
#undef SCIPsetIsDualfeasLT
#undef SCIPsetIsDualfeasLE
#undef SCIPsetIsDualfeasGT
#undef SCIPsetIsDualfeasGE
#undef SCIPsetIsDualfeasZero
#undef SCIPsetIsDualfeasPositive
#undef SCIPsetIsDualfeasNegative
#undef SCIPsetIsDualfeasIntegral
#undef SCIPsetIsDualfeasFracIntegral
#undef SCIPsetDualfeasFloor
#undef SCIPsetDualfeasCeil
#undef SCIPsetDualfeasRound
#undef SCIPsetDualfeasFrac
#undef SCIPsetIsLbBetter
#undef SCIPsetIsUbBetter
#undef SCIPsetIsEfficacious
#undef SCIPsetIsRelEQ
#undef SCIPsetIsRelLT
#undef SCIPsetIsRelLE
#undef SCIPsetIsRelGT
#undef SCIPsetIsRelGE
#undef SCIPsetIsSumRelEQ
#undef SCIPsetIsSumRelLT
#undef SCIPsetIsSumRelLE
#undef SCIPsetIsSumRelGT
#undef SCIPsetIsSumRelGE
#undef SCIPsetIsUpdateUnreliable
#undef SCIPsetIsHugeValue
#undef SCIPsetGetHugeValue

/** returns value treated as infinity */
SCIP_Real SCIPsetInfinity(
   SCIP_SET*             set                 /**< global SCIP settings */
   )
{
   assert(set != NULL);

   return set->num_infinity;
}

/** returns the minimum value that is regarded as huge and should be handled separately (e.g., in activity
 *  computation)
 */
SCIP_Real SCIPsetGetHugeValue(
   SCIP_SET*             set                 /**< global SCIP settings */
   )
{
   assert(set != NULL);

   return set->num_hugeval;
}

/** returns value treated as zero */
SCIP_Real SCIPsetEpsilon(
   SCIP_SET*             set                 /**< global SCIP settings */
   )
{
   assert(set != NULL);

   return set->num_epsilon;
}

/** returns value treated as zero for sums of floating point values */
SCIP_Real SCIPsetSumepsilon(
   SCIP_SET*             set                 /**< global SCIP settings */
   )
{
   assert(set != NULL);

   return set->num_sumepsilon;
}

/** returns feasibility tolerance for constraints */
SCIP_Real SCIPsetFeastol(
   SCIP_SET*             set                 /**< global SCIP settings */
   )
{
   assert(set != NULL);

   return set->num_feastol;
}

/** returns feasibility tolerance for reduced costs */
SCIP_Real SCIPsetDualfeastol(
   SCIP_SET*             set                 /**< global SCIP settings */
   )
{
   assert(set != NULL);

   return set->num_dualfeastol;
}

/** returns primal feasibility tolerance of LP solver */
SCIP_Real SCIPsetLpfeastol(
   SCIP_SET*             set                 /**< global SCIP settings */
   )
{
   assert(set != NULL);

   if( set->sepa_primfeastol != SCIP_INVALID ) /*lint !e777*/
      return MIN(set->sepa_primfeastol, set->num_lpfeastol);

   return set->num_lpfeastol;
}

/** returns primal feasibility tolerance as specified by separation storage, or SCIP_INVALID */
SCIP_Real SCIPsetSepaprimfeastol(
   SCIP_SET*             set                 /**< global SCIP settings */
   )
{
   return set->sepa_primfeastol;
}

/** returns convergence tolerance used in barrier algorithm */
SCIP_Real SCIPsetBarrierconvtol(
   SCIP_SET*             set                 /**< global SCIP settings */
   )
{
   assert(set != NULL);

   return set->num_barrierconvtol;
}

/** returns minimal variable distance value to use for pseudo cost updates */
SCIP_Real SCIPsetPseudocosteps(
   SCIP_SET*             set                 /**< global SCIP settings */
   )
{
   assert(set != NULL);

   return set->num_pseudocosteps;
}

/** returns minimal minimal objective distance value to use for pseudo cost updates */
SCIP_Real SCIPsetPseudocostdelta(
   SCIP_SET*             set                 /**< global SCIP settings */
   )
{
   assert(set != NULL);

   return set->num_pseudocostdelta;
}

/** return the delta to use for computing the cutoff bound for integral objectives */
SCIP_Real SCIPsetCutoffbounddelta(
   SCIP_SET*             set                 /**< global SCIP settings */
   )
{
   SCIP_Real feastol;

   assert(set != NULL);

   feastol = SCIPsetFeastol(set);

   return MIN(100.0 * feastol, 0.0001);
}

/** returns minimal decrease factor that causes the recomputation of a value
 *  (e.g., pseudo objective) instead of an update */
SCIP_Real SCIPsetRecompfac(
   SCIP_SET*             set                 /**< global SCIP settings */
   )
{
   assert(set != NULL);

   return set->num_recompfac;
}

/** checks, if value is (positive) infinite */
SCIP_Bool SCIPsetIsInfinity(
   SCIP_SET*             set,                /**< global SCIP settings */
   SCIP_Real             val                 /**< value to be compared against infinity */
   )
{
   assert(set != NULL);

   return (val >= set->num_infinity);
}

/** checks, if value is huge and should be handled separately (e.g., in activity computation) */
SCIP_Bool SCIPsetIsHugeValue(
   SCIP_SET*             set,                /**< global SCIP settings */
   SCIP_Real             val                 /**< value to be checked whether it is huge */
   )
{
   assert(set != NULL);

   return (val >= set->num_hugeval);
}

/** checks, if values are in range of epsilon */
SCIP_Bool SCIPsetIsEQ(
   SCIP_SET*             set,                /**< global SCIP settings */
   SCIP_Real             val1,               /**< first value to be compared */
   SCIP_Real             val2                /**< second value to be compared */
   )
{
   assert(set != NULL);

   /* avoid to compare two different infinities; the reason for that is
    * that such a comparison can lead to unexpected results */
   assert( ((!SCIPsetIsInfinity(set, val1) || !SCIPsetIsInfinity(set, val2))
         && (!SCIPsetIsInfinity(set, -val1) || !SCIPsetIsInfinity(set, -val2)))
      || val1 == val2 );    /*lint !e777*/

   return EPSEQ(val1, val2, set->num_epsilon);
}

/** checks, if val1 is (more than epsilon) lower than val2 */
SCIP_Bool SCIPsetIsLT(
   SCIP_SET*             set,                /**< global SCIP settings */
   SCIP_Real             val1,               /**< first value to be compared */
   SCIP_Real             val2                /**< second value to be compared */
   )
{
   assert(set != NULL);

   /* avoid to compare two different infinities; the reason for that is
    * that such a comparison can lead to unexpected results */
   assert( ((!SCIPsetIsInfinity(set, val1) || !SCIPsetIsInfinity(set, val2))
         && (!SCIPsetIsInfinity(set, -val1) || !SCIPsetIsInfinity(set, -val2)))
      || val1 == val2 );    /*lint !e777*/

   return EPSLT(val1, val2, set->num_epsilon);
}

/** checks, if val1 is not (more than epsilon) greater than val2 */
SCIP_Bool SCIPsetIsLE(
   SCIP_SET*             set,                /**< global SCIP settings */
   SCIP_Real             val1,               /**< first value to be compared */
   SCIP_Real             val2                /**< second value to be compared */
   )
{
   assert(set != NULL);

   /* avoid to compare two different infinities; the reason for that is
    * that such a comparison can lead to unexpected results */
   assert( ((!SCIPsetIsInfinity(set, val1) || !SCIPsetIsInfinity(set, val2))
         && (!SCIPsetIsInfinity(set, -val1) || !SCIPsetIsInfinity(set, -val2)))
      || val1 == val2 );    /*lint !e777*/

   return EPSLE(val1, val2, set->num_epsilon);
}

/** checks, if val1 is (more than epsilon) greater than val2 */
SCIP_Bool SCIPsetIsGT(
   SCIP_SET*             set,                /**< global SCIP settings */
   SCIP_Real             val1,               /**< first value to be compared */
   SCIP_Real             val2                /**< second value to be compared */
   )
{
   assert(set != NULL);

   /* avoid to compare two different infinities; the reason for that is
    * that such a comparison can lead to unexpected results */
   assert( ((!SCIPsetIsInfinity(set, val1) || !SCIPsetIsInfinity(set, val2))
         && (!SCIPsetIsInfinity(set, -val1) || !SCIPsetIsInfinity(set, -val2)))
      || val1 == val2 );    /*lint !e777*/

   return EPSGT(val1, val2, set->num_epsilon);
}

/** checks, if val1 is not (more than epsilon) lower than val2 */
SCIP_Bool SCIPsetIsGE(
   SCIP_SET*             set,                /**< global SCIP settings */
   SCIP_Real             val1,               /**< first value to be compared */
   SCIP_Real             val2                /**< second value to be compared */
   )
{
   assert(set != NULL);

   /* avoid to compare two different infinities; the reason for that is
    * that such a comparison can lead to unexpected results */
   assert( ((!SCIPsetIsInfinity(set, val1) || !SCIPsetIsInfinity(set, val2))
         && (!SCIPsetIsInfinity(set, -val1) || !SCIPsetIsInfinity(set, -val2)))
      || val1 == val2 );    /*lint !e777*/

   return EPSGE(val1, val2, set->num_epsilon);
}

/** checks, if value is in range epsilon of 0.0 */
SCIP_Bool SCIPsetIsZero(
   SCIP_SET*             set,                /**< global SCIP settings */
   SCIP_Real             val                 /**< value to process */
   )
{
   assert(set != NULL);

   return EPSZ(val, set->num_epsilon);
}

/** checks, if value is greater than epsilon */
SCIP_Bool SCIPsetIsPositive(
   SCIP_SET*             set,                /**< global SCIP settings */
   SCIP_Real             val                 /**< value to process */
   )
{
   assert(set != NULL);

   return EPSP(val, set->num_epsilon);
}

/** checks, if value is lower than -epsilon */
SCIP_Bool SCIPsetIsNegative(
   SCIP_SET*             set,                /**< global SCIP settings */
   SCIP_Real             val                 /**< value to process */
   )
{
   assert(set != NULL);

   return EPSN(val, set->num_epsilon);
}

/** checks, if value is integral within epsilon */
SCIP_Bool SCIPsetIsIntegral(
   SCIP_SET*             set,                /**< global SCIP settings */
   SCIP_Real             val                 /**< value to process */
   )
{
   assert(set != NULL);

   return EPSISINT(val, set->num_epsilon);
}

/** checks whether the product val * scalar is integral in epsilon scaled by scalar */
SCIP_Bool SCIPsetIsScalingIntegral(
   SCIP_SET*             set,                /**< global SCIP settings */
   SCIP_Real             val,                /**< unscaled value to check for scaled integrality */
   SCIP_Real             scalar              /**< value to scale val with for checking for integrality */
   )
{
   SCIP_Real scaledeps;

   assert(set != NULL);

   scaledeps = REALABS(scalar);
   scaledeps = MAX(scaledeps, 1.0);
   scaledeps *= set->num_epsilon;

   return EPSISINT(scalar*val, scaledeps);
}

/** checks, if given fractional part is smaller than epsilon */
SCIP_Bool SCIPsetIsFracIntegral(
   SCIP_SET*             set,                /**< global SCIP settings */
   SCIP_Real             val                 /**< value to process */
   )
{
   assert(set != NULL);
   assert(SCIPsetIsGE(set, val, -set->num_epsilon));
   assert(SCIPsetIsLE(set, val, 1.0+set->num_epsilon));

   return (val <= set->num_epsilon);
}

/** rounds value + feasibility tolerance down to the next integer in epsilon tolerance */
SCIP_Real SCIPsetFloor(
   SCIP_SET*             set,                /**< global SCIP settings */
   SCIP_Real             val                 /**< value to process */
   )
{
   assert(set != NULL);

   return EPSFLOOR(val, set->num_epsilon);
}

/** rounds value - feasibility tolerance up to the next integer in epsilon tolerance */
SCIP_Real SCIPsetCeil(
   SCIP_SET*             set,                /**< global SCIP settings */
   SCIP_Real             val                 /**< value to process */
   )
{
   assert(set != NULL);

   return EPSCEIL(val, set->num_epsilon);
}

/** rounds value to the nearest integer in epsilon tolerance */
SCIP_Real SCIPsetRound(
   SCIP_SET*             set,                /**< global SCIP settings */
   SCIP_Real             val                 /**< value to process */
   )
{
   assert(set != NULL);

   return EPSROUND(val, set->num_epsilon);
}

/** returns fractional part of value, i.e. x - floor(x) in epsilon tolerance */
SCIP_Real SCIPsetFrac(
   SCIP_SET*             set,                /**< global SCIP settings */
   SCIP_Real             val                 /**< value to return fractional part for */
   )
{
   assert(set != NULL);

   return EPSFRAC(val, set->num_epsilon);
}

/** checks, if values are in range of sumepsilon */
SCIP_Bool SCIPsetIsSumEQ(
   SCIP_SET*             set,                /**< global SCIP settings */
   SCIP_Real             val1,               /**< first value to be compared */
   SCIP_Real             val2                /**< second value to be compared */
   )
{
   assert(set != NULL);

   /* avoid to compare two different infinities; the reason for that is
    * that such a comparison can lead to unexpected results */
   assert( ((!SCIPsetIsInfinity(set, val1) || !SCIPsetIsInfinity(set, val2))
         && (!SCIPsetIsInfinity(set, -val1) || !SCIPsetIsInfinity(set, -val2)))
      || val1 == val2 );    /*lint !e777*/

   return EPSEQ(val1, val2, set->num_sumepsilon);
}

/** checks, if val1 is (more than sumepsilon) lower than val2 */
SCIP_Bool SCIPsetIsSumLT(
   SCIP_SET*             set,                /**< global SCIP settings */
   SCIP_Real             val1,               /**< first value to be compared */
   SCIP_Real             val2                /**< second value to be compared */
   )
{
   assert(set != NULL);

   /* avoid to compare two different infinities; the reason for that is
    * that such a comparison can lead to unexpected results */
   assert( ((!SCIPsetIsInfinity(set, val1) || !SCIPsetIsInfinity(set, val2))
         && (!SCIPsetIsInfinity(set, -val1) || !SCIPsetIsInfinity(set, -val2)))
      || val1 == val2 );    /*lint !e777*/

   return EPSLT(val1, val2, set->num_sumepsilon);
}

/** checks, if val1 is not (more than sumepsilon) greater than val2 */
SCIP_Bool SCIPsetIsSumLE(
   SCIP_SET*             set,                /**< global SCIP settings */
   SCIP_Real             val1,               /**< first value to be compared */
   SCIP_Real             val2                /**< second value to be compared */
   )
{
   assert(set != NULL);

   /* avoid to compare two different infinities; the reason for that is
    * that such a comparison can lead to unexpected results */
   assert( ((!SCIPsetIsInfinity(set, val1) || !SCIPsetIsInfinity(set, val2))
         && (!SCIPsetIsInfinity(set, -val1) || !SCIPsetIsInfinity(set, -val2)))
      || val1 == val2 );    /*lint !e777*/

   return EPSLE(val1, val2, set->num_sumepsilon);
}

/** checks, if val1 is (more than sumepsilon) greater than val2 */
SCIP_Bool SCIPsetIsSumGT(
   SCIP_SET*             set,                /**< global SCIP settings */
   SCIP_Real             val1,               /**< first value to be compared */
   SCIP_Real             val2                /**< second value to be compared */
   )
{
   assert(set != NULL);

   /* avoid to compare two different infinities; the reason for that is
    * that such a comparison can lead to unexpected results */
   assert( ((!SCIPsetIsInfinity(set, val1) || !SCIPsetIsInfinity(set, val2))
         && (!SCIPsetIsInfinity(set, -val1) || !SCIPsetIsInfinity(set, -val2)))
      || val1 == val2 );    /*lint !e777*/

   return EPSGT(val1, val2, set->num_sumepsilon);
}

/** checks, if val1 is not (more than sumepsilon) lower than val2 */
SCIP_Bool SCIPsetIsSumGE(
   SCIP_SET*             set,                /**< global SCIP settings */
   SCIP_Real             val1,               /**< first value to be compared */
   SCIP_Real             val2                /**< second value to be compared */
   )
{
   assert(set != NULL);

   /* avoid to compare two different infinities; the reason for that is
    * that such a comparison can lead to unexpected results */
   assert( ((!SCIPsetIsInfinity(set, val1) || !SCIPsetIsInfinity(set, val2))
         && (!SCIPsetIsInfinity(set, -val1) || !SCIPsetIsInfinity(set, -val2)))
      || val1 == val2 );    /*lint !e777*/

   return EPSGE(val1, val2, set->num_sumepsilon);
}

/** checks, if value is in range sumepsilon of 0.0 */
SCIP_Bool SCIPsetIsSumZero(
   SCIP_SET*             set,                /**< global SCIP settings */
   SCIP_Real             val                 /**< value to process */
   )
{
   assert(set != NULL);

   return EPSZ(val, set->num_sumepsilon);
}

/** checks, if value is greater than sumepsilon */
SCIP_Bool SCIPsetIsSumPositive(
   SCIP_SET*             set,                /**< global SCIP settings */
   SCIP_Real             val                 /**< value to process */
   )
{
   assert(set != NULL);

   return EPSP(val, set->num_sumepsilon);
}

/** checks, if value is lower than -sumepsilon */
SCIP_Bool SCIPsetIsSumNegative(
   SCIP_SET*             set,                /**< global SCIP settings */
   SCIP_Real             val                 /**< value to process */
   )
{
   assert(set != NULL);

   return EPSN(val, set->num_sumepsilon);
}

/** rounds value + sumepsilon tolerance down to the next integer */
SCIP_Real SCIPsetSumFloor(
   SCIP_SET*             set,                /**< global SCIP settings */
   SCIP_Real             val                 /**< value to process */
   )
{
   assert(set != NULL);

   return EPSFLOOR(val, set->num_sumepsilon);
}

/** rounds value - sumepsilon tolerance up to the next integer */
SCIP_Real SCIPsetSumCeil(
   SCIP_SET*             set,                /**< global SCIP settings */
   SCIP_Real             val                 /**< value to process */
   )
{
   assert(set != NULL);

   return EPSCEIL(val, set->num_sumepsilon);
}

/** rounds value to the nearest integer in sumepsilon tolerance */
SCIP_Real SCIPsetSumRound(
   SCIP_SET*             set,                /**< global SCIP settings */
   SCIP_Real             val                 /**< value to process */
   )
{
   assert(set != NULL);

   return EPSROUND(val, set->num_sumepsilon);
}

/** returns fractional part of value, i.e. x - floor(x) in sumepsilon tolerance */
SCIP_Real SCIPsetSumFrac(
   SCIP_SET*             set,                /**< global SCIP settings */
   SCIP_Real             val                 /**< value to process */
   )
{
   assert(set != NULL);

   return EPSFRAC(val, set->num_sumepsilon);
}

/** checks, if relative difference of values is in range of feastol */
SCIP_Bool SCIPsetIsFeasEQ(
   SCIP_SET*             set,                /**< global SCIP settings */
   SCIP_Real             val1,               /**< first value to be compared */
   SCIP_Real             val2                /**< second value to be compared */
   )
{
   SCIP_Real diff;

   assert(set != NULL);

   /* avoid to compare two different infinities; the reason for that is
    * that such a comparison can lead to unexpected results */
   assert( ((!SCIPsetIsInfinity(set, val1) || !SCIPsetIsInfinity(set, val2))
         && (!SCIPsetIsInfinity(set, -val1) || !SCIPsetIsInfinity(set, -val2)))
      || val1 == val2 );    /*lint !e777*/

   diff = SCIPrelDiff(val1, val2);

   return EPSZ(diff, set->num_feastol);
}

/** checks, if relative difference of val1 and val2 is lower than feastol */
SCIP_Bool SCIPsetIsFeasLT(
   SCIP_SET*             set,                /**< global SCIP settings */
   SCIP_Real             val1,               /**< first value to be compared */
   SCIP_Real             val2                /**< second value to be compared */
   )
{
   SCIP_Real diff;

   assert(set != NULL);

   /* avoid to compare two different infinities; the reason for that is
    * that such a comparison can lead to unexpected results */
   assert( ((!SCIPsetIsInfinity(set, val1) || !SCIPsetIsInfinity(set, val2))
         && (!SCIPsetIsInfinity(set, -val1) || !SCIPsetIsInfinity(set, -val2)))
      || val1 == val2 );    /*lint !e777*/

   diff = SCIPrelDiff(val1, val2);

   return EPSN(diff, set->num_feastol);
}

/** checks, if relative difference of val1 and val2 is not greater than feastol */
SCIP_Bool SCIPsetIsFeasLE(
   SCIP_SET*             set,                /**< global SCIP settings */
   SCIP_Real             val1,               /**< first value to be compared */
   SCIP_Real             val2                /**< second value to be compared */
   )
{
   SCIP_Real diff;

   assert(set != NULL);

   /* avoid to compare two different infinities; the reason for that is
    * that such a comparison can lead to unexpected results */
   assert( ((!SCIPsetIsInfinity(set, val1) || !SCIPsetIsInfinity(set, val2))
         && (!SCIPsetIsInfinity(set, -val1) || !SCIPsetIsInfinity(set, -val2)))
      || val1 == val2 );    /*lint !e777*/

   diff = SCIPrelDiff(val1, val2);

   return !EPSP(diff, set->num_feastol);
}

/** checks, if relative difference of val1 and val2 is greater than feastol */
SCIP_Bool SCIPsetIsFeasGT(
   SCIP_SET*             set,                /**< global SCIP settings */
   SCIP_Real             val1,               /**< first value to be compared */
   SCIP_Real             val2                /**< second value to be compared */
   )
{
   SCIP_Real diff;

   assert(set != NULL);

   /* avoid to compare two different infinities; the reason for that is
    * that such a comparison can lead to unexpected results */
   assert( ((!SCIPsetIsInfinity(set, val1) || !SCIPsetIsInfinity(set, val2))
         && (!SCIPsetIsInfinity(set, -val1) || !SCIPsetIsInfinity(set, -val2)))
      || val1 == val2 );    /*lint !e777*/

   diff = SCIPrelDiff(val1, val2);

   return EPSP(diff, set->num_feastol);
}

/** checks, if relative difference of val1 and val2 is not lower than -feastol */
SCIP_Bool SCIPsetIsFeasGE(
   SCIP_SET*             set,                /**< global SCIP settings */
   SCIP_Real             val1,               /**< first value to be compared */
   SCIP_Real             val2                /**< second value to be compared */
   )
{
   SCIP_Real diff;

   assert(set != NULL);

   /* avoid to compare two different infinities; the reason for that is
    * that such a comparison can lead to unexpected results */
   assert( ((!SCIPsetIsInfinity(set, val1) || !SCIPsetIsInfinity(set, val2))
         && (!SCIPsetIsInfinity(set, -val1) || !SCIPsetIsInfinity(set, -val2)))
      || val1 == val2 );    /*lint !e777*/

   diff = SCIPrelDiff(val1, val2);

   return !EPSN(diff, set->num_feastol);
}

/** checks, if value is in range feasibility tolerance of 0.0 */
SCIP_Bool SCIPsetIsFeasZero(
   SCIP_SET*             set,                /**< global SCIP settings */
   SCIP_Real             val                 /**< value to process */
   )
{
   assert(set != NULL);

   return EPSZ(val, set->num_feastol);
}

/** checks, if value is greater than feasibility tolerance */
SCIP_Bool SCIPsetIsFeasPositive(
   SCIP_SET*             set,                /**< global SCIP settings */
   SCIP_Real             val                 /**< value to process */
   )
{
   assert(set != NULL);

   return EPSP(val, set->num_feastol);
}

/** checks, if value is lower than -feasibility tolerance */
SCIP_Bool SCIPsetIsFeasNegative(
   SCIP_SET*             set,                /**< global SCIP settings */
   SCIP_Real             val                 /**< value to process */
   )
{
   assert(set != NULL);

   return EPSN(val, set->num_feastol);
}

/** checks, if value is integral within the feasibility bounds */
SCIP_Bool SCIPsetIsFeasIntegral(
   SCIP_SET*             set,                /**< global SCIP settings */
   SCIP_Real             val                 /**< value to process */
   )
{
   assert(set != NULL);

   return EPSISINT(val, set->num_feastol);
}

/** checks, if given fractional part is smaller than feastol */
SCIP_Bool SCIPsetIsFeasFracIntegral(
   SCIP_SET*             set,                /**< global SCIP settings */
   SCIP_Real             val                 /**< value to process */
   )
{
   assert(set != NULL);
   /* TODO: maybe we should compare with REALABS(val) to handle
      numerical issues, e.g., if val < 0 */
   assert(SCIPsetIsGE(set, val, -set->num_feastol));
   assert(SCIPsetIsLE(set, val, 1.0+set->num_feastol));

   return (val <= set->num_feastol);
}

/** rounds value + feasibility tolerance down to the next integer in feasibility tolerance */
SCIP_Real SCIPsetFeasFloor(
   SCIP_SET*             set,                /**< global SCIP settings */
   SCIP_Real             val                 /**< value to process */
   )
{
   assert(set != NULL);

   return EPSFLOOR(val, set->num_feastol);
}

/** rounds value - feasibility tolerance up to the next integer in feasibility tolerance */
SCIP_Real SCIPsetFeasCeil(
   SCIP_SET*             set,                /**< global SCIP settings */
   SCIP_Real             val                 /**< value to process */
   )
{
   assert(set != NULL);

   return EPSCEIL(val, set->num_feastol);
}

/** rounds value to the nearest integer in feasibility tolerance */
SCIP_Real SCIPsetFeasRound(
   SCIP_SET*             set,                /**< global SCIP settings */
   SCIP_Real             val                 /**< value to process */
   )
{
   assert(set != NULL);

   return EPSROUND(val, set->num_feastol);
}

/** returns fractional part of value, i.e. x - floor(x) in feasibility tolerance */
SCIP_Real SCIPsetFeasFrac(
   SCIP_SET*             set,                /**< global SCIP settings */
   SCIP_Real             val                 /**< value to process */
   )
{
   assert(set != NULL);

   return EPSFRAC(val, set->num_feastol);
}

/** checks, if relative difference of values is in range of dual feasibility tolerance */
SCIP_Bool SCIPsetIsDualfeasEQ(
   SCIP_SET*             set,                /**< global SCIP settings */
   SCIP_Real             val1,               /**< first value to be compared */
   SCIP_Real             val2                /**< second value to be compared */
   )
{
   SCIP_Real diff;

   assert(set != NULL);

   /* avoid to compare two different infinities; the reason for that is
    * that such a comparison can lead to unexpected results */
   assert( ((!SCIPsetIsInfinity(set, val1) || !SCIPsetIsInfinity(set, val2))
         && (!SCIPsetIsInfinity(set, -val1) || !SCIPsetIsInfinity(set, -val2)))
      || val1 == val2 );    /*lint !e777*/

   diff = SCIPrelDiff(val1, val2);

   return EPSZ(diff, set->num_dualfeastol);
}

/** checks, if relative difference of val1 and val2 is lower than dual feasibility tolerance */
SCIP_Bool SCIPsetIsDualfeasLT(
   SCIP_SET*             set,                /**< global SCIP settings */
   SCIP_Real             val1,               /**< first value to be compared */
   SCIP_Real             val2                /**< second value to be compared */
   )
{
   SCIP_Real diff;

   assert(set != NULL);

   /* avoid to compare two different infinities; the reason for that is
    * that such a comparison can lead to unexpected results */
   assert( ((!SCIPsetIsInfinity(set, val1) || !SCIPsetIsInfinity(set, val2))
         && (!SCIPsetIsInfinity(set, -val1) || !SCIPsetIsInfinity(set, -val2)))
      || val1 == val2 );    /*lint !e777*/

   diff = SCIPrelDiff(val1, val2);

   return EPSN(diff, set->num_dualfeastol);
}

/** checks, if relative difference of val1 and val2 is not greater than dual feasibility tolerance */
SCIP_Bool SCIPsetIsDualfeasLE(
   SCIP_SET*             set,                /**< global SCIP settings */
   SCIP_Real             val1,               /**< first value to be compared */
   SCIP_Real             val2                /**< second value to be compared */
   )
{
   SCIP_Real diff;

   assert(set != NULL);

   /* avoid to compare two different infinities; the reason for that is
    * that such a comparison can lead to unexpected results */
   assert( ((!SCIPsetIsInfinity(set, val1) || !SCIPsetIsInfinity(set, val2))
         && (!SCIPsetIsInfinity(set, -val1) || !SCIPsetIsInfinity(set, -val2)))
      || val1 == val2 );    /*lint !e777*/

   diff = SCIPrelDiff(val1, val2);

   return !EPSP(diff, set->num_dualfeastol);
}

/** checks, if relative difference of val1 and val2 is greater than dual feasibility tolerance */
SCIP_Bool SCIPsetIsDualfeasGT(
   SCIP_SET*             set,                /**< global SCIP settings */
   SCIP_Real             val1,               /**< first value to be compared */
   SCIP_Real             val2                /**< second value to be compared */
   )
{
   SCIP_Real diff;

   assert(set != NULL);

   /* avoid to compare two different infinities; the reason for that is
    * that such a comparison can lead to unexpected results */
   assert( ((!SCIPsetIsInfinity(set, val1) || !SCIPsetIsInfinity(set, val2))
         && (!SCIPsetIsInfinity(set, -val1) || !SCIPsetIsInfinity(set, -val2)))
      || val1 == val2 );    /*lint !e777*/

   diff = SCIPrelDiff(val1, val2);

   return EPSP(diff, set->num_dualfeastol);
}

/** checks, if relative difference of val1 and val2 is not lower than -dual feasibility tolerance */
SCIP_Bool SCIPsetIsDualfeasGE(
   SCIP_SET*             set,                /**< global SCIP settings */
   SCIP_Real             val1,               /**< first value to be compared */
   SCIP_Real             val2                /**< second value to be compared */
   )
{
   SCIP_Real diff;

   assert(set != NULL);

   /* avoid to compare two different infinities; the reason for that is
    * that such a comparison can lead to unexpected results */
   assert( ((!SCIPsetIsInfinity(set, val1) || !SCIPsetIsInfinity(set, val2))
         && (!SCIPsetIsInfinity(set, -val1) || !SCIPsetIsInfinity(set, -val2)))
      || val1 == val2 );    /*lint !e777*/

   diff = SCIPrelDiff(val1, val2);

   return !EPSN(diff, set->num_dualfeastol);
}

/** checks, if value is in range feasibility tolerance of 0.0 */
SCIP_Bool SCIPsetIsDualfeasZero(
   SCIP_SET*             set,                /**< global SCIP settings */
   SCIP_Real             val                 /**< value to process */
   )
{
   assert(set != NULL);

   return EPSZ(val, set->num_dualfeastol);
}

/** checks, if value is greater than dual feasibility tolerance */
SCIP_Bool SCIPsetIsDualfeasPositive(
   SCIP_SET*             set,                /**< global SCIP settings */
   SCIP_Real             val                 /**< value to process */
   )
{
   assert(set != NULL);

   return EPSP(val, set->num_dualfeastol);
}

/** checks, if value is lower than -dual feasibility tolerance */
SCIP_Bool SCIPsetIsDualfeasNegative(
   SCIP_SET*             set,                /**< global SCIP settings */
   SCIP_Real             val                 /**< value to process */
   )
{
   assert(set != NULL);

   return EPSN(val, set->num_dualfeastol);
}

/** checks, if value is integral within the dual feasibility bounds */
SCIP_Bool SCIPsetIsDualfeasIntegral(
   SCIP_SET*             set,                /**< global SCIP settings */
   SCIP_Real             val                 /**< value to process */
   )
{
   assert(set != NULL);

   return EPSISINT(val, set->num_dualfeastol);
}

/** checks, if given fractional part is smaller than dual feasibility tolerance */
SCIP_Bool SCIPsetIsDualfeasFracIntegral(
   SCIP_SET*             set,                /**< global SCIP settings */
   SCIP_Real             val                 /**< value to process */
   )
{
   assert(set != NULL);
   assert(SCIPsetIsGE(set, val, -set->num_dualfeastol));
   assert(SCIPsetIsLE(set, val, 1.0+set->num_dualfeastol));

   return (val <= set->num_dualfeastol);
}

/** rounds value + dual feasibility tolerance down to the next integer */
SCIP_Real SCIPsetDualfeasFloor(
   SCIP_SET*             set,                /**< global SCIP settings */
   SCIP_Real             val                 /**< value to process */
   )
{
   assert(set != NULL);

   return EPSFLOOR(val, set->num_dualfeastol);
}

/** rounds value - dual feasibility tolerance up to the next integer */
SCIP_Real SCIPsetDualfeasCeil(
   SCIP_SET*             set,                /**< global SCIP settings */
   SCIP_Real             val                 /**< value to process */
   )
{
   assert(set != NULL);

   return EPSCEIL(val, set->num_dualfeastol);
}

/** rounds value to the nearest integer in dual feasibility tolerance */
SCIP_Real SCIPsetDualfeasRound(
   SCIP_SET*             set,                /**< global SCIP settings */
   SCIP_Real             val                 /**< value to process */
   )
{
   assert(set != NULL);

   return EPSROUND(val, set->num_dualfeastol);
}

/** returns fractional part of value, i.e. x - floor(x) in dual feasibility tolerance */
SCIP_Real SCIPsetDualfeasFrac(
   SCIP_SET*             set,                /**< global SCIP settings */
   SCIP_Real             val                 /**< value to process */
   )
{
   assert(set != NULL);

   return EPSFRAC(val, set->num_dualfeastol);
}

/** checks, if the given new lower bound is at least min(oldub - oldlb, |oldlb|) times the bound
 *  strengthening epsilon better than the old one
 */
SCIP_Bool SCIPsetIsLbBetter(
   SCIP_SET*             set,                /**< global SCIP settings */
   SCIP_Real             newlb,              /**< new lower bound */
   SCIP_Real             oldlb,              /**< old lower bound */
   SCIP_Real             oldub               /**< old upper bound */
   )
{
   SCIP_Real eps;

   assert(set != NULL);
   assert(SCIPsetIsLE(set, oldlb, oldub));

   eps = REALABS(oldlb);
   eps = MIN(oldub - oldlb, eps);
   return EPSGT(newlb, oldlb, set->num_boundstreps * MAX(eps, 1e-3));
}

/** checks, if the given new upper bound is at least min(oldub - oldlb, |oldub|) times the bound
 *  strengthening epsilon better than the old one
 */
SCIP_Bool SCIPsetIsUbBetter(
   SCIP_SET*             set,                /**< global SCIP settings */
   SCIP_Real             newub,              /**< new upper bound */
   SCIP_Real             oldlb,              /**< old lower bound */
   SCIP_Real             oldub               /**< old upper bound */
   )
{
   SCIP_Real eps;

   assert(set != NULL);
   assert(SCIPsetIsLE(set, oldlb, oldub));

   eps = REALABS(oldub);
   eps = MIN(oldub - oldlb, eps);
   return EPSLT(newub, oldub, set->num_boundstreps * MAX(eps, 1e-3));
}

/** checks, if the given cut's efficacy is larger than the minimal cut efficacy */
SCIP_Bool SCIPsetIsEfficacious(
   SCIP_SET*             set,                /**< global SCIP settings */
   SCIP_Bool             root,               /**< should the root's minimal cut efficacy be used? */
   SCIP_Real             efficacy            /**< efficacy of the cut */
   )
{
   assert(set != NULL);

   if( root )
      return EPSP(efficacy, set->sepa_minefficacyroot);
   else
      return EPSP(efficacy, set->sepa_minefficacy);
}

/** checks, if relative difference of values is in range of epsilon */
SCIP_Bool SCIPsetIsRelEQ(
   SCIP_SET*             set,                /**< global SCIP settings */
   SCIP_Real             val1,               /**< first value to be compared */
   SCIP_Real             val2                /**< second value to be compared */
   )
{
   SCIP_Real diff;

   assert(set != NULL);

   /* avoid to compare two different infinities; the reason for that is
    * that such a comparison can lead to unexpected results */
   assert( ((!SCIPsetIsInfinity(set, val1) || !SCIPsetIsInfinity(set, val2))
         && (!SCIPsetIsInfinity(set, -val1) || !SCIPsetIsInfinity(set, -val2)))
      || val1 == val2 );    /*lint !e777*/

   diff = SCIPrelDiff(val1, val2);

   return EPSZ(diff, set->num_epsilon);
}

/** checks, if relative difference of val1 and val2 is lower than epsilon */
SCIP_Bool SCIPsetIsRelLT(
   SCIP_SET*             set,                /**< global SCIP settings */
   SCIP_Real             val1,               /**< first value to be compared */
   SCIP_Real             val2                /**< second value to be compared */
   )
{
   SCIP_Real diff;

   assert(set != NULL);

   /* avoid to compare two different infinities; the reason for that is
    * that such a comparison can lead to unexpected results */
   assert( ((!SCIPsetIsInfinity(set, val1) || !SCIPsetIsInfinity(set, val2))
         && (!SCIPsetIsInfinity(set, -val1) || !SCIPsetIsInfinity(set, -val2)))
      || val1 == val2 );    /*lint !e777*/

   diff = SCIPrelDiff(val1, val2);

   return EPSN(diff, set->num_epsilon);
}

/** checks, if relative difference of val1 and val2 is not greater than epsilon */
SCIP_Bool SCIPsetIsRelLE(
   SCIP_SET*             set,                /**< global SCIP settings */
   SCIP_Real             val1,               /**< first value to be compared */
   SCIP_Real             val2                /**< second value to be compared */
   )
{
   SCIP_Real diff;

   assert(set != NULL);

   /* avoid to compare two different infinities; the reason for that is
    * that such a comparison can lead to unexpected results */
   assert( ((!SCIPsetIsInfinity(set, val1) || !SCIPsetIsInfinity(set, val2))
         && (!SCIPsetIsInfinity(set, -val1) || !SCIPsetIsInfinity(set, -val2)))
      || val1 == val2 );    /*lint !e777*/

   diff = SCIPrelDiff(val1, val2);

   return !EPSP(diff, set->num_epsilon);
}

/** checks, if relative difference of val1 and val2 is greater than epsilon */
SCIP_Bool SCIPsetIsRelGT(
   SCIP_SET*             set,                /**< global SCIP settings */
   SCIP_Real             val1,               /**< first value to be compared */
   SCIP_Real             val2                /**< second value to be compared */
   )
{
   SCIP_Real diff;

   assert(set != NULL);

   /* avoid to compare two different infinities; the reason for that is
    * that such a comparison can lead to unexpected results */
   assert( ((!SCIPsetIsInfinity(set, val1) || !SCIPsetIsInfinity(set, val2))
         && (!SCIPsetIsInfinity(set, -val1) || !SCIPsetIsInfinity(set, -val2)))
      || val1 == val2 );    /*lint !e777*/

   diff = SCIPrelDiff(val1, val2);

   return EPSP(diff, set->num_epsilon);
}

/** checks, if relative difference of val1 and val2 is not lower than -epsilon */
SCIP_Bool SCIPsetIsRelGE(
   SCIP_SET*             set,                /**< global SCIP settings */
   SCIP_Real             val1,               /**< first value to be compared */
   SCIP_Real             val2                /**< second value to be compared */
   )
{
   SCIP_Real diff;

   assert(set != NULL);

   /* avoid to compare two different infinities; the reason for that is
    * that such a comparison can lead to unexpected results */
   assert( ((!SCIPsetIsInfinity(set, val1) || !SCIPsetIsInfinity(set, val2))
         && (!SCIPsetIsInfinity(set, -val1) || !SCIPsetIsInfinity(set, -val2)))
      || val1 == val2 );    /*lint !e777*/

   diff = SCIPrelDiff(val1, val2);

   return !EPSN(diff, set->num_epsilon);
}

/** checks, if relative difference of values is in range of sumepsilon */
SCIP_Bool SCIPsetIsSumRelEQ(
   SCIP_SET*             set,                /**< global SCIP settings */
   SCIP_Real             val1,               /**< first value to be compared */
   SCIP_Real             val2                /**< second value to be compared */
   )
{
   SCIP_Real diff;

   assert(set != NULL);

   /* avoid to compare two different infinities; the reason for that is
    * that such a comparison can lead to unexpected results */
   assert( ((!SCIPsetIsInfinity(set, val1) || !SCIPsetIsInfinity(set, val2))
         && (!SCIPsetIsInfinity(set, -val1) || !SCIPsetIsInfinity(set, -val2)))
      || val1 == val2 );    /*lint !e777*/

   diff = SCIPrelDiff(val1, val2);

   return EPSZ(diff, set->num_sumepsilon);
}

/** checks, if relative difference of val1 and val2 is lower than sumepsilon */
SCIP_Bool SCIPsetIsSumRelLT(
   SCIP_SET*             set,                /**< global SCIP settings */
   SCIP_Real             val1,               /**< first value to be compared */
   SCIP_Real             val2                /**< second value to be compared */
   )
{
   SCIP_Real diff;

   assert(set != NULL);

   /* avoid to compare two different infinities; the reason for that is
    * that such a comparison can lead to unexpected results */
   assert( ((!SCIPsetIsInfinity(set, val1) || !SCIPsetIsInfinity(set, val2))
         && (!SCIPsetIsInfinity(set, -val1) || !SCIPsetIsInfinity(set, -val2)))
      || val1 == val2 );    /*lint !e777*/

   diff = SCIPrelDiff(val1, val2);

   return EPSN(diff, set->num_sumepsilon);
}

/** checks, if relative difference of val1 and val2 is not greater than sumepsilon */
SCIP_Bool SCIPsetIsSumRelLE(
   SCIP_SET*             set,                /**< global SCIP settings */
   SCIP_Real             val1,               /**< first value to be compared */
   SCIP_Real             val2                /**< second value to be compared */
   )
{
   SCIP_Real diff;

   assert(set != NULL);

   /* avoid to compare two different infinities; the reason for that is
    * that such a comparison can lead to unexpected results */
   assert( ((!SCIPsetIsInfinity(set, val1) || !SCIPsetIsInfinity(set, val2))
         && (!SCIPsetIsInfinity(set, -val1) || !SCIPsetIsInfinity(set, -val2)))
      || val1 == val2 );    /*lint !e777*/

   diff = SCIPrelDiff(val1, val2);

   return !EPSP(diff, set->num_sumepsilon);
}

/** checks, if relative difference of val1 and val2 is greater than sumepsilon */
SCIP_Bool SCIPsetIsSumRelGT(
   SCIP_SET*             set,                /**< global SCIP settings */
   SCIP_Real             val1,               /**< first value to be compared */
   SCIP_Real             val2                /**< second value to be compared */
   )
{
   SCIP_Real diff;

   assert(set != NULL);

   /* avoid to compare two different infinities; the reason for that is
    * that such a comparison can lead to unexpected results */
   assert( ((!SCIPsetIsInfinity(set, val1) || !SCIPsetIsInfinity(set, val2))
         && (!SCIPsetIsInfinity(set, -val1) || !SCIPsetIsInfinity(set, -val2)))
      || val1 == val2 );    /*lint !e777*/

   diff = SCIPrelDiff(val1, val2);

   return EPSP(diff, set->num_sumepsilon);
}

/** checks, if relative difference of val1 and val2 is not lower than -sumepsilon */
SCIP_Bool SCIPsetIsSumRelGE(
   SCIP_SET*             set,                /**< global SCIP settings */
   SCIP_Real             val1,               /**< first value to be compared */
   SCIP_Real             val2                /**< second value to be compared */
   )
{
   SCIP_Real diff;

   assert(set != NULL);

   /* avoid to compare two different infinities; the reason for that is
    * that such a comparison can lead to unexpected results */
   assert( ((!SCIPsetIsInfinity(set, val1) || !SCIPsetIsInfinity(set, val2))
         && (!SCIPsetIsInfinity(set, -val1) || !SCIPsetIsInfinity(set, -val2)))
      || val1 == val2 );    /*lint !e777*/

   diff = SCIPrelDiff(val1, val2);

   return !EPSN(diff, set->num_sumepsilon);
}

/** Checks, if an iteratively updated value is reliable or should be recomputed from scratch.
 *  This is useful, if the value, e.g., the activity of a linear constraint or the pseudo objective value, gets a high
 *  absolute value during the optimization process which is later reduced significantly. In this case, the last digits
 *  were canceled out when increasing the value and are random after decreasing it.
 *  We dot not consider the cancellations which can occur during increasing the absolute value because they just cannot
 *  be expressed using fixed precision floating point arithmetic, anymore.
 *  The idea to get more reliable values is to always store the last reliable value, where increasing the absolute of
 *  the value is viewed as preserving reliability. Then, after each update, the new absolute value can be compared
 *  against the last reliable one with this method, checking whether it was decreased by a factor of at least
 *  "lp/recompfac" and should be recomputed.
 */
SCIP_Bool SCIPsetIsUpdateUnreliable(
   SCIP_SET*             set,                /**< global SCIP settings */
   SCIP_Real             newvalue,           /**< new value after update */
   SCIP_Real             oldvalue            /**< old value, i.e., last reliable value */
   )
{
   SCIP_Real quotient;

   assert(set != NULL);

   quotient = ABS(oldvalue) / MAX(ABS(newvalue), set->num_epsilon);

   return quotient >= set->num_recompfac;
}<|MERGE_RESOLUTION|>--- conflicted
+++ resolved
@@ -74,13 +74,12 @@
 #define SCIP_DEFAULT_BRANCH_CHECKSBSOL     TRUE /**< should LP solutions during strong branching with propagation be checked for feasibility? */
 #define SCIP_DEFAULT_BRANCH_ROUNDSBSOL     TRUE /**< should LP solutions during strong branching with propagation be rounded? (only when checksbsol=TRUE) */
 
-<<<<<<< HEAD
+
 /* Tree Compression */
 
 #define SCIP_DEFAULT_COMPR_ENABLE         FALSE /**< should automatic tree compression after presolving be enabled? */
 #define SCIP_DEFAULT_COMPR_TIME              60 /**< maximum time to run */
-=======
->>>>>>> f672e863
+
 
 /* Conflict Analysis */
 
