/* * * * * * * * * * * * * * * * * * * * * * * * * * * * * * * * * * * * * * */
/*                                                                           */
/*                  This file is part of the program and library             */
/*         SCIP --- Solving Constraint Integer Programs                      */
/*                                                                           */
/*    Copyright (C) 2002-2015 Konrad-Zuse-Zentrum                            */
/*                            fuer Informationstechnik Berlin                */
/*                                                                           */
/*  SCIP is distributed under the terms of the ZIB Academic License.         */
/*                                                                           */
/*  You should have received a copy of the ZIB Academic License              */
/*  along with SCIP; see the file COPYING. If not email to scip@zib.de.      */
/*                                                                           */
/* * * * * * * * * * * * * * * * * * * * * * * * * * * * * * * * * * * * * * */

/**@file   solve.c
 * @brief  main solving loop and node processing
 * @author Tobias Achterberg
 * @author Timo Berthold
 * @author Marc Pfetsch
 * @author Gerald Gamrath
 */

/*---+----1----+----2----+----3----+----4----+----5----+----6----+----7----+----8----+----9----+----0----+----1----+----2*/

#include <assert.h>

#include "scip/def.h"
#include "scip/set.h"
#include "scip/stat.h"
#include "scip/clock.h"
#include "scip/visual.h"
#include "scip/interrupt.h"
#include "scip/event.h"
#include "scip/lp.h"
#include "scip/mem.h"
#include "scip/var.h"
#include "scip/prob.h"
#include "scip/sol.h"
#include "scip/primal.h"
#include "scip/tree.h"
#include "scip/pricestore.h"
#include "scip/sepastore.h"
#include "scip/cutpool.h"
#include "scip/solve.h"
#include "scip/scip.h"
#include "scip/branch.h"
#include "scip/conflict.h"
#include "scip/cons.h"
#include "scip/disp.h"
#include "scip/heur.h"
#include "scip/nodesel.h"
#include "scip/pricer.h"
#include "scip/relax.h"
#include "scip/sepa.h"
#include "scip/prop.h"
#include "scip/pub_misc.h"
#include "scip/debug.h"


#define MAXNLPERRORS  10                /**< maximal number of LP error loops in a single node */
#define MAXNCLOCKSKIPS 64               /**< maximum number of SCIPsolveIsStopped() calls without checking the clock */
#define NINITCALLS 1000L                /**< minimum number of calls to SCIPsolveIsStopped() prior to dynamic clock skips */
#define SAFETYFACTOR 1e-2               /**< the probability that SCIP skips the clock call after the time limit has already been reached */

/** returns whether the solving process will be / was stopped before proving optimality;
 *  if the solving process was stopped, stores the reason as status in stat
 */
SCIP_Bool SCIPsolveIsStopped(
   SCIP_SET*             set,                /**< global SCIP settings */
   SCIP_STAT*            stat,               /**< dynamic problem statistics */
   SCIP_Bool             checknodelimits     /**< should the node limits be involved in the check? */
   )
{
   assert(set != NULL);
   assert(stat != NULL);
   assert(set->istimelimitfinite || SCIPsetIsInfinity(set, set->limit_time));

   /* increase the number of calls to this method */
   ++stat->nisstoppedcalls;

   /* in case lowerbound >= upperbound, we do not want to terminate with SCIP_STATUS_GAPLIMIT but with the ordinary 
    * SCIP_STATUS_OPTIMAL/INFEASIBLE/...
    */
   if( set->stage >= SCIP_STAGE_SOLVING && SCIPsetIsLE(set, SCIPgetUpperbound(set->scip), SCIPgetLowerbound(set->scip)) )
      return TRUE;

   /* if some limit has been changed since the last call, we reset the status */
   if( set->limitchanged )
   {
      stat->status = SCIP_STATUS_UNKNOWN;
      set->limitchanged = FALSE;
   }

   if( SCIPinterrupted() || stat->userinterrupt )
   {
      stat->status = SCIP_STATUS_USERINTERRUPT;
      stat->userinterrupt = FALSE;
   }
   /* only measure the clock if a time limit is set */
   else if( set->istimelimitfinite )
   {
      /* check if we have already called this function sufficiently often for a valid estimation of its average call interval */
      if( stat->nclockskipsleft <= 0 || stat->nisstoppedcalls < NINITCALLS )
      {
         SCIP_Real currtime = SCIPclockGetTime(stat->solvingtime);

         /* use the measured time to update the average time interval between two calls to this method */
         if( set->time_rareclockcheck && stat->nisstoppedcalls >= NINITCALLS )
         {
            SCIP_Real avgisstoppedfreq;
            int nclockskips = MAXNCLOCKSKIPS;

            avgisstoppedfreq = currtime / stat->nisstoppedcalls;

            /* if we are approaching the time limit, reset the number of clock skips to 0 */
            if( (SAFETYFACTOR * (set->limit_time - currtime) / (avgisstoppedfreq + 1e-6)) < nclockskips )
               nclockskips = 0;

            stat->nclockskipsleft = nclockskips;
         }
         else
            stat->nclockskipsleft = 0;

         /* set the status if the time limit was hit */
         if( currtime >= set->limit_time )
         {
            stat->status = SCIP_STATUS_TIMELIMIT;
            return TRUE;
         }
      }
      else if( SCIPclockGetLastTime(stat->solvingtime) >= set->limit_time )
      {
         /* use information if clock has been updated more recently */
         stat->status = SCIP_STATUS_TIMELIMIT;
         return TRUE;
      }
      else
         --stat->nclockskipsleft;
   }
   if( SCIPgetMemUsed(set->scip) >= set->limit_memory*1048576.0 - set->mem_externestim )
      stat->status = SCIP_STATUS_MEMLIMIT;
   else if( set->stage >= SCIP_STAGE_SOLVING && SCIPsetIsLT(set, SCIPgetGap(set->scip), set->limit_gap) )
      stat->status = SCIP_STATUS_GAPLIMIT;
   else if( set->stage >= SCIP_STAGE_SOLVING
      && SCIPsetIsLT(set, SCIPgetUpperbound(set->scip) - SCIPgetLowerbound(set->scip), set->limit_absgap) )
      stat->status = SCIP_STATUS_GAPLIMIT;
   else if( set->limit_solutions >= 0 && set->stage >= SCIP_STAGE_PRESOLVED
      && SCIPgetNLimSolsFound(set->scip) >= set->limit_solutions )
      stat->status = SCIP_STATUS_SOLLIMIT;
   else if( set->limit_bestsol >= 0 && set->stage >= SCIP_STAGE_PRESOLVED
      && SCIPgetNBestSolsFound(set->scip) >= set->limit_bestsol )
      stat->status = SCIP_STATUS_BESTSOLLIMIT;
   else if( checknodelimits && set->limit_nodes >= 0 && stat->nnodes >= set->limit_nodes )
      stat->status = SCIP_STATUS_NODELIMIT;
   else if( checknodelimits && set->limit_totalnodes >= 0 && stat->ntotalnodes >= set->limit_totalnodes )
      stat->status = SCIP_STATUS_TOTALNODELIMIT;
   else if( checknodelimits && set->limit_stallnodes >= 0 && stat->nnodes >= stat->bestsolnode + set->limit_stallnodes )
      stat->status = SCIP_STATUS_STALLNODELIMIT;

   /* If stat->status was initialized to SCIP_STATUS_NODELIMIT or SCIP_STATUS_STALLNODELIMIT due to a previous call to SCIPsolveIsStopped(,,TRUE),
    * in the case of checknodelimits == FALSE, we do not want to report here that the solve will be stopped due to a nodelimit.
    */
   if( !checknodelimits )
      return (stat->status != SCIP_STATUS_UNKNOWN && stat->status != SCIP_STATUS_NODELIMIT && stat->status != SCIP_STATUS_TOTALNODELIMIT && stat->status != SCIP_STATUS_STALLNODELIMIT);
   else
      return (stat->status != SCIP_STATUS_UNKNOWN);
}

/** calls primal heuristics */
SCIP_RETCODE SCIPprimalHeuristics(
   SCIP_SET*             set,                /**< global SCIP settings */
   SCIP_STAT*            stat,               /**< dynamic problem statistics */
   SCIP_PROB*            prob,               /**< transformed problem after presolve */
   SCIP_PRIMAL*          primal,             /**< primal data */
   SCIP_TREE*            tree,               /**< branch and bound tree, or NULL if called during presolving */
   SCIP_LP*              lp,                 /**< LP data, or NULL if called during presolving or propagation */
   SCIP_NODE*            nextnode,           /**< next node that will be processed, or NULL if no more nodes left
                                              *   (only needed when calling after node heuristics) */
   SCIP_HEURTIMING       heurtiming,         /**< current point in the node solving process */
   SCIP_Bool             nodeinfeasible,     /**< was the current node already detected to be infeasible? */
   SCIP_Bool*            foundsol            /**< pointer to store whether a solution has been found */
   )
{  /*lint --e{715}*/

   SCIP_RESULT result;
   SCIP_Longint oldnbestsolsfound;
   SCIP_Real lowerbound;
   int ndelayedheurs;
   int depth;
   int lpstateforkdepth;
   int h;
#ifndef NDEBUG
   SCIP_Bool inprobing;
   SCIP_Bool indiving;
#endif

   assert(set != NULL);
   assert(primal != NULL);
   assert(tree != NULL || heurtiming == SCIP_HEURTIMING_BEFOREPRESOL || heurtiming == SCIP_HEURTIMING_DURINGPRESOLLOOP);
   assert(lp != NULL || heurtiming == SCIP_HEURTIMING_BEFOREPRESOL || heurtiming == SCIP_HEURTIMING_DURINGPRESOLLOOP 
      || heurtiming == SCIP_HEURTIMING_AFTERPROPLOOP);
   assert(heurtiming == SCIP_HEURTIMING_BEFORENODE || heurtiming == SCIP_HEURTIMING_DURINGLPLOOP
      || heurtiming == SCIP_HEURTIMING_AFTERLPLOOP || heurtiming == SCIP_HEURTIMING_AFTERNODE
      || heurtiming == SCIP_HEURTIMING_DURINGPRICINGLOOP || heurtiming == SCIP_HEURTIMING_BEFOREPRESOL
      || heurtiming == SCIP_HEURTIMING_DURINGPRESOLLOOP || heurtiming == SCIP_HEURTIMING_AFTERPROPLOOP
      || heurtiming == (SCIP_HEURTIMING_AFTERLPLOOP | SCIP_HEURTIMING_AFTERNODE));
   assert(heurtiming != SCIP_HEURTIMING_AFTERNODE || (nextnode == NULL) == (SCIPtreeGetNNodes(tree) == 0));
   assert(foundsol != NULL);

   *foundsol = FALSE;

   /* nothing to do, if no heuristics are available, or if the branch-and-bound process is finished */
   if( set->nheurs == 0 || (heurtiming == SCIP_HEURTIMING_AFTERNODE && nextnode == NULL) )
      return SCIP_OKAY;

   /* sort heuristics by priority, but move the delayed heuristics to the front */
   SCIPsetSortHeurs(set);

   /* specialize the AFTERNODE timing flag */
   if( (heurtiming & SCIP_HEURTIMING_AFTERNODE) == SCIP_HEURTIMING_AFTERNODE )
   {
      SCIP_Bool plunging;
      SCIP_Bool pseudonode;

      /* clear the AFTERNODE flags and replace them by the right ones */
      heurtiming &= ~SCIP_HEURTIMING_AFTERNODE;

      /* we are in plunging mode iff the next node is a sibling or a child, and no leaf */
      assert(nextnode == NULL
         || SCIPnodeGetType(nextnode) == SCIP_NODETYPE_SIBLING
         || SCIPnodeGetType(nextnode) == SCIP_NODETYPE_CHILD
         || SCIPnodeGetType(nextnode) == SCIP_NODETYPE_LEAF);
      plunging = (nextnode != NULL && SCIPnodeGetType(nextnode) != SCIP_NODETYPE_LEAF);
      pseudonode = !SCIPtreeHasFocusNodeLP(tree);
      if( plunging && SCIPtreeGetCurrentDepth(tree) > 0 ) /* call plunging heuristics also at root node */
      {
         if( !pseudonode )
            heurtiming |= SCIP_HEURTIMING_AFTERLPNODE;
         else
            heurtiming |= SCIP_HEURTIMING_AFTERPSEUDONODE;
      }
      else
      {
         if( !pseudonode )
            heurtiming |= SCIP_HEURTIMING_AFTERLPPLUNGE | SCIP_HEURTIMING_AFTERLPNODE;
         else
            heurtiming |= SCIP_HEURTIMING_AFTERPSEUDOPLUNGE | SCIP_HEURTIMING_AFTERPSEUDONODE;
      }
   }

   /* initialize the tree related data, if we are not in presolving */
   if( heurtiming == SCIP_HEURTIMING_BEFOREPRESOL || heurtiming == SCIP_HEURTIMING_DURINGPRESOLLOOP )
   {
      depth = -1;
      lpstateforkdepth = -1;

      SCIPdebugMessage("calling primal heuristics %s presolving\n", 
         heurtiming == SCIP_HEURTIMING_BEFOREPRESOL ? "before" : "during");
   }
   else
   {
      assert(tree != NULL); /* for lint */
      depth = SCIPtreeGetFocusDepth(tree);
      lpstateforkdepth = (tree->focuslpstatefork != NULL ? SCIPnodeGetDepth(tree->focuslpstatefork) : -1);

      SCIPdebugMessage("calling primal heuristics in depth %d (timing: %u)\n", depth, heurtiming);
   }

   /* call heuristics */
   ndelayedheurs = 0;
   oldnbestsolsfound = primal->nbestsolsfound;

#ifndef NDEBUG
   /* remember old probing and diving status */
   inprobing = tree != NULL && SCIPtreeProbing(tree);
   indiving = lp != NULL && SCIPlpDiving(lp);

   /* heuristics should currently not be called in diving mode */
   assert(!indiving);
#endif

   /* collect lower bound of current node */
   if( tree !=  NULL )
   {
      assert(SCIPtreeGetFocusNode(tree) != NULL);
      lowerbound = SCIPnodeGetLowerbound(SCIPtreeGetFocusNode(tree));
   }
   else if( lp != NULL )
      lowerbound = SCIPlpGetPseudoObjval(lp, set, prob);
   else
      lowerbound = -SCIPsetInfinity(set);

   for( h = 0; h < set->nheurs; ++h )
   {
      /* it might happen that a diving heuristic renders the previously solved node LP invalid
       * such that additional calls to LP heuristics will fail; better abort the loop in this case
       */
      if( lp != NULL && lp->resolvelperror) 
         break;

#ifdef SCIP_DEBUG
      {
         SCIP_Bool delayed;
         if( SCIPheurShouldBeExecuted(set->heurs[h], depth, lpstateforkdepth, heurtiming, &delayed) )
         {
            SCIPdebugMessage(" -> executing heuristic <%s> with priority %d\n",
               SCIPheurGetName(set->heurs[h]), SCIPheurGetPriority(set->heurs[h]));
         }
      }
#endif

      SCIP_CALL( SCIPheurExec(set->heurs[h], set, primal, depth, lpstateforkdepth, heurtiming, nodeinfeasible,
            &ndelayedheurs, &result) );

      /* if the new solution cuts off the current node due to a new primal solution (via the cutoff bound) interrupt
       * calling the remaining heuristics
       */
      if( result == SCIP_FOUNDSOL && (lowerbound > primal->cutoffbound || SCIPsolveIsStopped(set, stat, FALSE)) )
         break;

      /* make sure that heuristic did not change probing or diving status */
      assert(tree == NULL || inprobing == SCIPtreeProbing(tree));
      assert(lp == NULL || indiving == SCIPlpDiving(lp));
   }
   assert(0 <= ndelayedheurs && ndelayedheurs <= set->nheurs);

   *foundsol = (primal->nbestsolsfound > oldnbestsolsfound);

   return SCIP_OKAY;
}

/** applies one round of propagation */
static
SCIP_RETCODE propagationRound(
   BMS_BLKMEM*           blkmem,             /**< block memory buffers */
   SCIP_SET*             set,                /**< global SCIP settings */
   SCIP_STAT*            stat,               /**< dynamic problem statistics */
   SCIP_PRIMAL*          primal,             /**< primal data */
   SCIP_TREE*            tree,               /**< branch and bound tree */
   int                   depth,              /**< depth level to use for propagator frequency checks */
   SCIP_Bool             fullpropagation,    /**< should all constraints be propagated (or only new ones)? */
   SCIP_Bool             onlydelayed,        /**< should only delayed propagators be called? */
   SCIP_Bool*            delayed,            /**< pointer to store whether a propagator was delayed */
   SCIP_Bool*            propagain,          /**< pointer to store whether propagation should be applied again */
   SCIP_PROPTIMING       timingmask,         /**< timing mask to decide which propagators are executed */
   SCIP_Bool*            cutoff              /**< pointer to store whether the node can be cut off */
   )
{  /*lint --e{715}*/
   SCIP_RESULT result;
   SCIP_Bool abortoncutoff;
   int i;

   assert(set != NULL);
   assert(delayed != NULL);
   assert(propagain != NULL);
   assert(cutoff != NULL);

   *delayed = FALSE;
   *propagain = FALSE;

   /* sort propagators */
   SCIPsetSortProps(set);

   /* check if we want to abort on a cutoff; if we are not in the solving stage (e.g., in presolving), we want to abort
    * anyway
    */
   abortoncutoff = set->prop_abortoncutoff || (set->stage != SCIP_STAGE_SOLVING);

   /* call additional propagators with nonnegative priority */
   for( i = 0; i < set->nprops && (!(*cutoff) || !abortoncutoff); ++i )
   {
      /* timing needs to fit */
      if( (SCIPpropGetTimingmask(set->props[i]) & timingmask) == 0 )
         continue;

      if( SCIPpropGetPriority(set->props[i]) < 0 )
         continue;

      if( onlydelayed && !SCIPpropWasDelayed(set->props[i]) )
         continue;

      SCIPdebugMessage("calling propagator <%s>\n", SCIPpropGetName(set->props[i]));

      SCIP_CALL( SCIPpropExec(set->props[i], set, stat, depth, onlydelayed, tree->sbprobing, timingmask, &result) );
      *delayed = *delayed || (result == SCIP_DELAYED);
      *propagain = *propagain || (result == SCIP_REDUCEDDOM);

      /* beside the result pointer of the propagator we have to check if an internal cutoff was detected; this can
       * happen when a global bound change was applied which is globally valid and leads locally (for the current node
       * and others) to an infeasible problem;
       */
      *cutoff = *cutoff || (result == SCIP_CUTOFF) || (tree->cutoffdepth <= SCIPtreeGetCurrentDepth(tree));

      if( result == SCIP_CUTOFF )
      {
         SCIPdebugMessage(" -> propagator <%s> detected cutoff\n", SCIPpropGetName(set->props[i]));
      }

      /* if we work off the delayed propagators, we stop immediately if a reduction was found */
      if( onlydelayed && result == SCIP_REDUCEDDOM )
      {
         *delayed = TRUE;
         return SCIP_OKAY;
      }
   }

   /* propagate constraints */
   for( i = 0; i < set->nconshdlrs && (!(*cutoff) || !abortoncutoff); ++i )
   {
      /* timing needs to fit */
      if( (SCIPconshdlrGetPropTimingmask(set->conshdlrs[i]) & timingmask) == 0 )
         continue;

      if( onlydelayed && !SCIPconshdlrWasPropagationDelayed(set->conshdlrs[i]) )
         continue;

      SCIPdebugMessage("calling propagation method of constraint handler <%s>\n", SCIPconshdlrGetName(set->conshdlrs[i]));

      SCIP_CALL( SCIPconshdlrPropagate(set->conshdlrs[i], blkmem, set, stat, depth, fullpropagation, onlydelayed,
            tree->sbprobing, timingmask, &result) );
      *delayed = *delayed || (result == SCIP_DELAYED);
      *propagain = *propagain || (result == SCIP_REDUCEDDOM);

      /* beside the result pointer of the propagator we have to check if an internal cutoff was detected; this can
       * happen when a global bound change was applied which is globally valid and leads locally (for the current node
       * and others) to an infeasible problem;
       */
      *cutoff = *cutoff || (result == SCIP_CUTOFF) || (tree->cutoffdepth <= SCIPtreeGetCurrentDepth(tree));

      if( result == SCIP_CUTOFF )
      {
         SCIPdebugMessage(" -> constraint handler <%s> detected cutoff in propagation\n",
            SCIPconshdlrGetName(set->conshdlrs[i]));
      }

      /* if we work off the delayed propagators, we stop immediately if a reduction was found */
      if( onlydelayed && result == SCIP_REDUCEDDOM )
      {
         *delayed = TRUE;
         return SCIP_OKAY;
      }
   }

   /* call additional propagators with negative priority */
   for( i = 0; i < set->nprops && (!(*cutoff) || !abortoncutoff); ++i )
   {
      /* timing needs to fit */
      if( (SCIPpropGetTimingmask(set->props[i]) & timingmask) == 0 )
         continue;

      if( SCIPpropGetPriority(set->props[i]) >= 0 )
         continue;

      if( onlydelayed && !SCIPpropWasDelayed(set->props[i]) )
         continue;

      SCIPdebugMessage("calling propagator <%s>\n", SCIPpropGetName(set->props[i]));

      SCIP_CALL( SCIPpropExec(set->props[i], set, stat, depth, onlydelayed, tree->sbprobing, timingmask, &result) );
      *delayed = *delayed || (result == SCIP_DELAYED);
      *propagain = *propagain || (result == SCIP_REDUCEDDOM);

      /* beside the result pointer of the propagator we have to check if an internal cutoff was detected; this can
       * happen when a global bound change was applied which is globally valid and leads locally (for the current node
       * and others) to an infeasible problem;
       */
      *cutoff = *cutoff || (result == SCIP_CUTOFF) || (tree->cutoffdepth <= SCIPtreeGetCurrentDepth(tree));

      if( result == SCIP_CUTOFF )
      {
         SCIPdebugMessage(" -> propagator <%s> detected cutoff\n", SCIPpropGetName(set->props[i]));
      }

      /* if we work off the delayed propagators, we stop immediately if a reduction was found */
      if( onlydelayed && result == SCIP_REDUCEDDOM )
      {
         *delayed = TRUE;
         return SCIP_OKAY;
      }
   }

   return SCIP_OKAY;
}

/** applies domain propagation on current node */
static
SCIP_RETCODE propagateDomains(
   BMS_BLKMEM*           blkmem,             /**< block memory buffers */
   SCIP_SET*             set,                /**< global SCIP settings */
   SCIP_STAT*            stat,               /**< dynamic problem statistics */
   SCIP_PRIMAL*          primal,             /**< primal data */
   SCIP_TREE*            tree,               /**< branch and bound tree */
   int                   depth,              /**< depth level to use for propagator frequency checks */
   int                   maxproprounds,      /**< maximal number of propagation rounds (-1: no limit, 0: parameter settings) */
   SCIP_Bool             fullpropagation,    /**< should all constraints be propagated (or only new ones)? */
   SCIP_PROPTIMING       timingmask,         /**< timing mask to decide which propagators are executed */
   SCIP_Bool*            cutoff              /**< pointer to store whether the node can be cut off */
   )
{
   SCIP_NODE* node;
   SCIP_Bool delayed;
   SCIP_Bool propagain;
   int propround;

   assert(set != NULL);
   assert(tree != NULL);
   assert(depth >= 0);
   assert(cutoff != NULL);

   node = SCIPtreeGetCurrentNode(tree);
   assert(node != NULL);
   assert(SCIPnodeIsActive(node));
   assert(SCIPnodeGetType(node) == SCIP_NODETYPE_FOCUSNODE
      || SCIPnodeGetType(node) == SCIP_NODETYPE_REFOCUSNODE
      || SCIPnodeGetType(node) == SCIP_NODETYPE_PROBINGNODE);

   /* adjust maximal number of propagation rounds */
   if( maxproprounds == 0 )
      maxproprounds = (depth == 0 ? set->prop_maxroundsroot : set->prop_maxrounds);
   if( maxproprounds == -1 )
      maxproprounds = INT_MAX;

   SCIPdebugMessage("domain propagation of node %p in depth %d (using depth %d, maxrounds %d, proptiming %u)\n",
      (void*)node, SCIPnodeGetDepth(node), depth, maxproprounds, timingmask);

   /* propagate as long new bound changes were found and the maximal number of propagation rounds is not exceeded */
   *cutoff = FALSE;
   propround = 0;
   propagain = TRUE;
   while( propagain && !(*cutoff) && propround < maxproprounds && !SCIPsolveIsStopped(set, stat, FALSE) )
   {
      propround++;

      /* perform the propagation round by calling the propagators and constraint handlers */
      SCIP_CALL( propagationRound(blkmem, set, stat, primal, tree, depth, fullpropagation, FALSE, &delayed, &propagain, timingmask, cutoff) );

      /* if the propagation will be terminated, call the delayed propagators */
      while( delayed && (!propagain || propround >= maxproprounds) && !(*cutoff) )
      {
         /* call the delayed propagators and constraint handlers */
         SCIP_CALL( propagationRound(blkmem, set, stat, primal, tree, depth, fullpropagation, TRUE, &delayed, &propagain, timingmask, cutoff) );
      }

      /* if a reduction was found, we want to do another full propagation round (even if the propagator only claimed
       * to have done a domain reduction without applying a domain change)
       */
      fullpropagation = TRUE;
   }

   /* mark the node to be completely propagated in the current repropagation subtree level */
   SCIPnodeMarkPropagated(node, tree);

   if( *cutoff )
   {
      SCIPdebugMessage(" --> domain propagation of node %p finished: cutoff!\n", (void*)node);
   }

   return SCIP_OKAY;
}

/** applies domain propagation on current node and flushes the conflict storage afterwards */
SCIP_RETCODE SCIPpropagateDomains(
   BMS_BLKMEM*           blkmem,             /**< block memory buffers */
   SCIP_SET*             set,                /**< global SCIP settings */
   SCIP_STAT*            stat,               /**< dynamic problem statistics */
   SCIP_PROB*            transprob,          /**< transformed problem */
   SCIP_PROB*            origprob,           /**< original problem */
   SCIP_PRIMAL*          primal,             /**< primal data */
   SCIP_TREE*            tree,               /**< branch and bound tree */
   SCIP_LP*              lp,                 /**< LP data */
   SCIP_BRANCHCAND*      branchcand,         /**< branching candidate storage */
   SCIP_EVENTQUEUE*      eventqueue,         /**< event queue */
   SCIP_CONFLICT*        conflict,           /**< conflict analysis data */
   SCIP_CLIQUETABLE*     cliquetable,        /**< clique table data structure */
   int                   depth,              /**< depth level to use for propagator frequency checks */
   int                   maxproprounds,      /**< maximal number of propagation rounds (-1: no limit, 0: parameter settings) */
   SCIP_PROPTIMING       timingmask,         /**< timing mask to decide which propagators are executed */
   SCIP_Bool*            cutoff              /**< pointer to store whether the node can be cut off */
   )
{
   /* apply domain propagation */
   SCIP_CALL( propagateDomains(blkmem, set, stat, primal, tree, depth, maxproprounds, TRUE, timingmask, cutoff) );

   /* flush the conflict set storage */
   SCIP_CALL( SCIPconflictFlushConss(conflict, blkmem, set, stat, transprob, origprob, tree, lp, branchcand, eventqueue, cliquetable) );

   return SCIP_OKAY;
}

/** returns whether the given variable with the old LP solution value should lead to an update of the pseudo cost entry */
static
SCIP_Bool isPseudocostUpdateValid(
   SCIP_VAR*             var,                /**< problem variable */
   SCIP_SET*             set,                /**< global SCIP settings */
   SCIP_Real             oldlpsolval,        /**< solution value of variable in old LP */
   SCIP_Bool             updateintegers,     /**< whether to update pseudo costs for integer variables */
   SCIP_Bool             updatecontinuous    /**< whether to update pseudo costs for continuous variables */
   )
{
   SCIP_Real newlpsolval;

   assert(var != NULL);

   if( !updatecontinuous && SCIPvarGetType(var) == SCIP_VARTYPE_CONTINUOUS )
      return FALSE;

   if( !updateintegers && SCIPvarGetType(var) != SCIP_VARTYPE_CONTINUOUS )
      return FALSE;

   if( SCIPvarGetType(var) == SCIP_VARTYPE_CONTINUOUS && set->branch_lpgainnorm != 'l' )
   {
      /* if the variable is fixed at +/- infinity or it has an unbounded domain, then the domain-based update strategies will not work */
      if( SCIPsetIsInfinity(set, REALABS(SCIPvarGetLbLocal(var))) || SCIPsetIsInfinity(set, REALABS(SCIPvarGetUbLocal(var))) )
         return FALSE;

      /* @todo if set->branch_lpgainnorm == 's', then we would need to know then domain before branching
       * since this is difficult to get, we don't check for unboundedness here and let the pscost update fail later
       * however, this makes the weights used to spread a pseudo cost update over all domain changes inaccurate
       */

      return TRUE;
   }

   /* if the old LP solution value is unknown, the pseudo cost update cannot be performed */
   if( oldlpsolval >= SCIP_INVALID )
      return FALSE;

   /* the bound change on the given variable was responsible for the gain in the dual bound, if the variable's
    * old solution value is outside the current bounds, and the new solution value is equal to the bound
    * closest to the old solution value
    */

   /* find out, which of the current bounds is violated by the old LP solution value */
   if( SCIPsetIsLT(set, oldlpsolval, SCIPvarGetLbLocal(var)) )
   {
      newlpsolval = SCIPvarGetLPSol(var);
      return SCIPsetIsEQ(set, newlpsolval, SCIPvarGetLbLocal(var));
   }
   else if( SCIPsetIsGT(set, oldlpsolval, SCIPvarGetUbLocal(var)) )
   {
      newlpsolval = SCIPvarGetLPSol(var);
      return SCIPsetIsEQ(set, newlpsolval, SCIPvarGetUbLocal(var));
   }
   else
      return FALSE;
}

/** pseudo cost flag stored in the variables to mark them for the pseudo cost update */
enum PseudocostFlag
{
   PSEUDOCOST_NONE     = 0,             /**< variable's bounds were not changed */
   PSEUDOCOST_IGNORE   = 1,             /**< bound changes on variable should be ignored for pseudo cost updates */
   PSEUDOCOST_UPDATE   = 2              /**< pseudo cost value of variable should be updated */
};
typedef enum PseudocostFlag PSEUDOCOSTFLAG;

/** updates the variable's pseudo cost values after the node's initial LP was solved */
static
SCIP_RETCODE updatePseudocost(
   SCIP_SET*             set,                /**< global SCIP settings */
   SCIP_STAT*            stat,               /**< dynamic problem statistics */
   SCIP_PROB*            prob,               /**< transformed problem after presolve */
   SCIP_TREE*            tree,               /**< branch and bound tree */
   SCIP_LP*              lp,                 /**< LP data */
   SCIP_Bool             updateintegers,     /**< whether to update pseudo costs for integer variables */
   SCIP_Bool             updatecontinuous    /**< whether to update pseudo costs for continuous variables */
   )
{
   SCIP_NODE* focusnode;
   int actdepth;

   assert(lp != NULL);
   assert(tree != NULL);
   assert(tree->path != NULL);

   focusnode = SCIPtreeGetFocusNode(tree);
   assert(SCIPnodeIsActive(focusnode));
   assert(SCIPnodeGetType(focusnode) == SCIP_NODETYPE_FOCUSNODE);
   actdepth = SCIPnodeGetDepth(focusnode);
   assert(tree->path[actdepth] == focusnode);

   if( (updateintegers || updatecontinuous) && lp->solved && SCIPlpGetSolstat(lp) == SCIP_LPSOLSTAT_OPTIMAL && tree->focuslpstatefork != NULL )
   {
      SCIP_BOUNDCHG** updates;
      SCIP_NODE* node;
      SCIP_VAR* var;
      SCIP_Real weight;
      SCIP_Real lpgain;
      int nupdates;
      int nvalidupdates;
      int d;
      int i;

      assert(SCIPnodeIsActive(tree->focuslpstatefork));
      assert(tree->path[tree->focuslpstatefork->depth] == tree->focuslpstatefork);

      /* get a buffer for the collected bound changes; start with a size twice as large as the number of nodes between
       * current node and LP fork
       */
      SCIP_CALL( SCIPsetAllocBufferArray(set, &updates, (int)(2*(actdepth - tree->focuslpstatefork->depth))) );
      nupdates = 0;
      nvalidupdates = 0;

      /* search the nodes from LP fork down to current node for bound changes in between; move in this direction,
       * because the bound changes closer to the LP fork are more likely to have a valid LP solution information
       * attached; collect the bound changes for pseudo cost value updates and mark the corresponding variables such
       * that they are not updated twice in case of more than one bound change on the same variable
       */
      for( d = tree->focuslpstatefork->depth+1; d <= actdepth; ++d )
      {
         node = tree->path[d];

         if( node->domchg != NULL )
         {
            SCIP_BOUNDCHG* boundchgs;
            int nboundchgs;

            boundchgs = node->domchg->domchgbound.boundchgs;
            nboundchgs = node->domchg->domchgbound.nboundchgs;
            for( i = 0; i < nboundchgs; ++i )
            {
               var = boundchgs[i].var;
               assert(var != NULL);

               /* we even collect redundant bound changes, since they were not redundant in the LP branching decision
                * and therefore should be regarded in the pseudocost updates
                *
                * however, if the variable is continuous and we normalize the pseudo costs by the domain reduction,
                * then getting the variable bound before the branching is not possible by looking at the variables branching information (since redundant branchings are not applied)
                * thus, in this case we ignore the boundchange
                */
               if( (SCIP_BOUNDCHGTYPE)boundchgs[i].boundchgtype == SCIP_BOUNDCHGTYPE_BRANCHING &&
                   (PSEUDOCOSTFLAG)var->pseudocostflag == PSEUDOCOST_NONE
                 )
               {
                  /* remember the bound change and mark the variable */
                  SCIP_CALL( SCIPsetReallocBufferArray(set, &updates, nupdates+1) );
                  updates[nupdates] = &boundchgs[i];
                  nupdates++;

                  /* check, if the bound change would lead to a valid pseudo cost update
                   * and see comment above (however, ...) */
                  if( isPseudocostUpdateValid(var, set, boundchgs[i].data.branchingdata.lpsolval, updateintegers, updatecontinuous) &&
                      (SCIPvarGetType(var) != SCIP_VARTYPE_CONTINUOUS || !boundchgs[i].redundant || set->branch_lpgainnorm != 'd')
                    )
                  {
                     var->pseudocostflag = PSEUDOCOST_UPDATE; /*lint !e641*/
                     nvalidupdates++;
                  }
                  else
                     var->pseudocostflag = PSEUDOCOST_IGNORE; /*lint !e641*/
               }
            }
         }
      }

      /* update the pseudo cost values and reset the variables' flags; assume, that the responsibility for the dual gain
       * is equally spread on all bound changes that lead to valid pseudo cost updates
       */
      assert(SCIPnodeGetType(tree->focuslpstatefork) == SCIP_NODETYPE_FORK);
      weight = (nvalidupdates > 0 ? 1.0 / (SCIP_Real)nvalidupdates : 1.0);
      lpgain = (SCIPlpGetObjval(lp, set, prob) - tree->focuslpstatefork->data.fork->lpobjval) * weight;
      lpgain = MAX(lpgain, 0.0);

      for( i = 0; i < nupdates; ++i )
      {
         assert((SCIP_BOUNDCHGTYPE)updates[i]->boundchgtype == SCIP_BOUNDCHGTYPE_BRANCHING);

         var = updates[i]->var;
         assert(var != NULL);
         assert((PSEUDOCOSTFLAG)var->pseudocostflag != PSEUDOCOST_NONE);

         if( (PSEUDOCOSTFLAG)var->pseudocostflag == PSEUDOCOST_UPDATE )
         {
            if( SCIPvarGetType(var) != SCIP_VARTYPE_CONTINUOUS || set->branch_lpgainnorm == 'l' )
            {
               SCIPdebugMessage("updating pseudocosts of <%s>: sol: %g -> %g, LP: %e -> %e => solvaldelta = %g, gain=%g, weight: %g\n",
                  SCIPvarGetName(var), updates[i]->data.branchingdata.lpsolval, SCIPvarGetLPSol(var),
                  tree->focuslpstatefork->data.fork->lpobjval, SCIPlpGetObjval(lp, set, prob),
                  SCIPvarGetLPSol(var) - updates[i]->data.branchingdata.lpsolval, lpgain, weight);
               SCIP_CALL( SCIPvarUpdatePseudocost(var, set, stat,
                  SCIPvarGetLPSol(var) - updates[i]->data.branchingdata.lpsolval, lpgain, weight) );
            }
            else
            {
               /* set->branch_lpgainnorm == 'd':
                * For continuous variables, we want to pseudocosts to be the average of the gain in the LP value
                * if the domain is reduced from x% of its original width to y% of its original (e.g., global) width, i.e.,
                * to be the average of LPgain / (oldwidth/origwidth - newwidth/origwidth) = LPgain * origwidth / (oldwidth - newwidth).
                * Then an expected improvement in the LP value by a reduction of the domain width
                * from x% to y% of its original width can be computed by pseudocost * (oldwidth - newwidth) / origwidth.
                * Since the original width cancels out, we can also define the pseudocosts as average of LPgain / (oldwidth - newwidth)
                * and compute the expected improvement as pseudocost * (oldwidth - newwidth).
                *
                * Let var have bounds [a,c] before the branching and assume we branched on some value b.
                * b is given by updates[i]->newbound.
                *
                * If updates[i]->boundtype = upper, then node corresponds to the child [a,b].
                * Thus, we have oldwidth = c-a, newwidth = b-a, and oldwidth - newwidth = c-b.
                * To get c (the previous upper bound), we look into the var->ubchginfos array.
                *
                * If updates[i]->boundtype = lower, then node corresponds to the child [b,c].
                * Thus, we have oldwidth = c-a, newwidth = c-b, and oldwidth - newwidth = b-a.
                * To get c (the previous lower bound), we look into the var->lbchginfos array.
                */
               SCIP_BDCHGINFO* bdchginfo;
               SCIP_Real oldbound;
               SCIP_Real delta;
               int j;
               int nbdchginfos;

               assert(set->branch_lpgainnorm == 'd' || set->branch_lpgainnorm == 's');

               oldbound = SCIP_INVALID;

               if( set->branch_lpgainnorm == 'd' )
               {
                  assert(!updates[i]->redundant);

                  if( (SCIP_BOUNDTYPE)updates[i]->boundtype == SCIP_BOUNDTYPE_UPPER )
                  {
                     nbdchginfos = SCIPvarGetNBdchgInfosUb(var);

                     /* walk backwards through bound change information array to find the bound change corresponding to branching in updates[i]
                      * usually it will be the first one we look at */
                     for( j = nbdchginfos-1; j >= 0; --j )
                     {
                        bdchginfo = SCIPvarGetBdchgInfoUb(var, j);

                        if( bdchginfo->oldbound > updates[i]->newbound )
                        {
                           /* first boundchange which upper bound is above the upper bound set by the branching in updates[i]
                            * if bdchginfo->boundchgtype == SCIP_BOUNDCHGTYPE_BRANCHING, then this should be exactly the bound change that we are looking for
                            * if bdchginfo->boundchgtype != SCIP_BOUNDCHGTYPE_BRANCHING, then this should be because the branching domain change has not been applied to the variable due to redundancy
                            * in this case, i.e., if there was another boundchange coming from somewhere else, I am not sure whether oldbound is an accurate value to compute the old domain size, so we skip the pseudocosts update
                            */
                           if( (SCIP_BOUNDCHGTYPE)bdchginfo->boundchgtype == SCIP_BOUNDCHGTYPE_BRANCHING )
                           {
                              assert(bdchginfo->newbound == updates[i]->newbound); /*lint !e777*/
                              oldbound = bdchginfo->oldbound;
                           }
                           else
                              assert(updates[i]->redundant);

                           break;
                        }
                     }
                     /* if the bound change was redundant (e.g., due to a change in the global bound), then it was not applied, so there exists no corresponding bound change info
                      * if it is not redundant, then we should have found at least one corresponding boundchange */
                     assert(j >= 0 || updates[i]->redundant);
                     if( oldbound != SCIP_INVALID ) /*lint !e777*/
                     {
                        assert(!SCIPsetIsInfinity(set, -oldbound)); /* branching on a variable fixed to -infinity does not make sense */
                        assert(!SCIPsetIsInfinity(set, updates[i]->newbound)); /* branching to infinity does not make sense */

                        /* if the old upper bound is at infinity or the new upper bound is at -infinity, then we say the delta (c-b) is infinity */
                        if( SCIPsetIsInfinity(set, oldbound) || SCIPsetIsInfinity(set, -updates[i]->newbound) )
                           delta = SCIP_INVALID;
                        else
                           delta = updates[i]->newbound - oldbound;
                     }
                     else
                        delta = SCIP_INVALID;

                  }
                  else
                  {
                     assert((SCIP_BOUNDTYPE)updates[i]->boundtype == SCIP_BOUNDTYPE_LOWER);
                     nbdchginfos = SCIPvarGetNBdchgInfosLb(var);

                     /* walk backwards through bound change information array to find the bound change corresponding to branching in updates[i]
                      * usually it will be the first one we look at */
                     for( j = nbdchginfos-1; j >= 0; --j )
                     {
                        bdchginfo = SCIPvarGetBdchgInfoLb(var, j);

                        if( bdchginfo->oldbound < updates[i]->newbound )
                        {
                           /* first boundchange which lower bound is below the lower bound set by the branching in updates[i]
                            * if bdchginfo->boundchgtype == SCIP_BOUNDCHGTYPE_BRANCHING, then this should be exactly the bound change that we are looking for
                            * if bdchginfo->boundchgtype != SCIP_BOUNDCHGTYPE_BRANCHING, then this should be because the branching domain change has not been applied to the variable due to redundancy
                            * in this case, i.e., if there was another boundchange coming from somewhere else, I am not sure whether oldbound is an accurate value to compute the old domain size, so we skip the pseudocosts update
                            */
                           if( (SCIP_BOUNDCHGTYPE)bdchginfo->boundchgtype == SCIP_BOUNDCHGTYPE_BRANCHING )
                           {
                              assert(bdchginfo->newbound == updates[i]->newbound); /*lint !e777*/
                              oldbound = bdchginfo->oldbound;
                           }
                           else
                              assert(updates[i]->redundant);

                           break;
                        }
                     }
                     /* if the bound change was redundant (e.g., due to a change in the global bound), then it was not applied, so there exists no corresponding bound change info
                      * if it is not redundant, then we should have found at least one corresponding boundchange */
                     assert(j >= 0 || updates[i]->redundant);
                     if( oldbound != SCIP_INVALID ) /*lint !e777*/
                     {
                        assert(!SCIPsetIsInfinity(set, oldbound)); /* branching on a variable fixed to +infinity does not make sense */
                        assert(!SCIPsetIsInfinity(set, -updates[i]->newbound)); /* branching to infinity does not make sense */

                        /* if the old lower bound is at -infinity or the new lower bound is at +infinity, then we say the delta (b-a) is infinity */
                        if( SCIPsetIsInfinity(set, -oldbound) || SCIPsetIsInfinity(set, updates[i]->newbound) )
                           delta = SCIP_INVALID;
                        else
                           delta = updates[i]->newbound - oldbound;
                     }
                     else
                        delta = SCIP_INVALID;
                  }
               }
               else
               {
                  /* set->branch_lpgainnorm == 's':
                   * Here, we divide the LPgain by the reduction in the sibling node.
                   *
                   * If updates[i]->boundtype = upper, then node corresponds to the child [a,b].
                   * Thus, we have oldwidth = c-a, newwidth = c-b, and oldwidth - newwidth = b-a.
                   * Conveniently, we just use the current lower bound for a (it may have been tightened, though).
                   *
                   * If updates[i]->boundtype = lower, then node corresponds to the child [b,a].
                   * Thus, we have oldwidth = c-a, newwidth = b-a, and oldwidth - newwidth = c-b.
                   * Conveniently, we just use the current upper bound for c (it may have been tightened, though).
                   */
                  if( (SCIP_BOUNDTYPE)updates[i]->boundtype == SCIP_BOUNDTYPE_UPPER )
                  {
                     assert(!SCIPsetIsInfinity(set, updates[i]->newbound)); /* branching on a variable fixed to +infinity does not make sense */
                     assert(!SCIPsetIsInfinity(set, SCIPvarGetLbLocal(var))); /* branching to infinity does not make sense */
                     if( SCIPsetIsInfinity(set, -updates[i]->newbound) || SCIPsetIsInfinity(set, -SCIPvarGetLbLocal(var)) )
                        delta = SCIP_INVALID;
                     else
                        delta = updates[i]->newbound - SCIPvarGetLbLocal(var);
                  }
                  else
                  {
                     assert((SCIP_BOUNDTYPE)updates[i]->boundtype == SCIP_BOUNDTYPE_LOWER);
                     assert(!SCIPsetIsInfinity(set, -updates[i]->newbound)); /* branching on a variable fixed to -infinity does not make sense */
                     assert(!SCIPsetIsInfinity(set, -SCIPvarGetUbLocal(var))); /* branching to -infinity does not make sense */
                     if( SCIPsetIsInfinity(set, updates[i]->newbound) || SCIPsetIsInfinity(set, SCIPvarGetUbLocal(var)) )
                        delta = SCIP_INVALID;
                     else
                        delta = -(SCIPvarGetUbLocal(var) - updates[i]->newbound);
                  }
               }

               if( delta != SCIP_INVALID ) /*lint !e777*/
               {
                  SCIPdebugMessage("updating pseudocosts of <%s> with strategy %c: domain: [%g,%g] -> [%g,%g], LP: %e -> %e => "
                     "delta = %g, gain=%g, weight: %g\n",
                     SCIPvarGetName(var), set->branch_lpgainnorm,
                     (SCIP_BOUNDTYPE)updates[i]->boundtype == SCIP_BOUNDTYPE_UPPER ? SCIPvarGetLbLocal(var) : oldbound,
                     (SCIP_BOUNDTYPE)updates[i]->boundtype == SCIP_BOUNDTYPE_UPPER ? oldbound : SCIPvarGetUbLocal(var),
                     (SCIP_BOUNDTYPE)updates[i]->boundtype == SCIP_BOUNDTYPE_UPPER ? SCIPvarGetLbLocal(var) : updates[i]->newbound,
                     (SCIP_BOUNDTYPE)updates[i]->boundtype == SCIP_BOUNDTYPE_UPPER ? updates[i]->newbound : SCIPvarGetUbLocal(var),
                     tree->focuslpstatefork->lowerbound, SCIPlpGetObjval(lp, set, prob),
                     delta, lpgain, weight);

                  SCIP_CALL( SCIPvarUpdatePseudocost(var, set, stat, delta, lpgain, weight) );
               }
            }
         }
         var->pseudocostflag = PSEUDOCOST_NONE; /*lint !e641*/
      }

      /* free the buffer for the collected bound changes */
      SCIPsetFreeBufferArray(set, &updates);
   }

   return SCIP_OKAY;
}

/** updates the estimated value of a primal feasible solution for the focus node after the LP was solved */
static
SCIP_RETCODE updateEstimate(
   SCIP_SET*             set,                /**< global SCIP settings */
   SCIP_STAT*            stat,               /**< problem statistics */
   SCIP_TREE*            tree,               /**< branch and bound tree */
   SCIP_LP*              lp,                 /**< current LP data */
   SCIP_BRANCHCAND*      branchcand          /**< branching candidate storage */
   )
{
   SCIP_NODE* focusnode;
   SCIP_VAR** lpcands;
   SCIP_Real* lpcandsfrac;
   SCIP_Real estimate;
   int nlpcands;
   int i;

   assert(SCIPtreeHasFocusNodeLP(tree));

   /* estimate is only available if LP was solved to optimality */
   if( SCIPlpGetSolstat(lp) != SCIP_LPSOLSTAT_OPTIMAL || !SCIPlpIsRelax(lp) )
      return SCIP_OKAY;

   focusnode = SCIPtreeGetFocusNode(tree);
   assert(focusnode != NULL);

   /* get the fractional variables */
   SCIP_CALL( SCIPbranchcandGetLPCands(branchcand, set, stat, lp, &lpcands, NULL, &lpcandsfrac, &nlpcands, NULL, NULL) );

   /* calculate the estimate: lowerbound + sum(min{f_j * pscdown_j, (1-f_j) * pscup_j}) */
   estimate = SCIPnodeGetLowerbound(focusnode);
   for( i = 0; i < nlpcands; ++i )
   {
      SCIP_Real pscdown;
      SCIP_Real pscup;

      pscdown = SCIPvarGetPseudocost(lpcands[i], stat, 0.0-lpcandsfrac[i]);
      pscup = SCIPvarGetPseudocost(lpcands[i], stat, 1.0-lpcandsfrac[i]);
      estimate += MIN(pscdown, pscup);
   }
   SCIPnodeSetEstimate(focusnode, set, estimate);

   return SCIP_OKAY;
}

/** puts all constraints with initial flag TRUE into the LP */
SCIP_RETCODE SCIPinitConssLP(
   BMS_BLKMEM*           blkmem,             /**< block memory buffers */
   SCIP_SET*             set,                /**< global SCIP settings */
   SCIP_SEPASTORE*       sepastore,          /**< separation storage */
   SCIP_STAT*            stat,               /**< dynamic problem statistics */
   SCIP_PROB*            transprob,          /**< transformed problem */
   SCIP_PROB*            origprob,           /**< original problem */
   SCIP_TREE*            tree,               /**< branch and bound tree */
   SCIP_LP*              lp,                 /**< LP data */
   SCIP_BRANCHCAND*      branchcand,         /**< branching candidate storage */
   SCIP_EVENTQUEUE*      eventqueue,         /**< event queue */
   SCIP_EVENTFILTER*     eventfilter,        /**< global event filter */
   SCIP_CLIQUETABLE*     cliquetable,        /**< clique table data structure */
   SCIP_Bool             root,               /**< is this the initial root LP? */
   SCIP_Bool             firstsubtreeinit,   /**< is this the first call in the current subtree after jumping through the tree? */
   SCIP_Bool*            cutoff              /**< pointer to store whether the node can be cut off */
   )
{
   int h;

   assert(set != NULL);
   assert(lp != NULL);
   assert(cutoff != NULL);

   /* inform separation storage, that LP is now filled with initial data */
   SCIPsepastoreStartInitialLP(sepastore);

   /* add LP relaxations of all initial constraints to LP */
   SCIPdebugMessage("init LP: initial rows\n");
   for( h = 0; h < set->nconshdlrs; ++h )
   {
      SCIP_CALL( SCIPconshdlrInitLP(set->conshdlrs[h], blkmem, set, stat, tree, firstsubtreeinit) );
   }
   SCIP_CALL( SCIPsepastoreApplyCuts(sepastore, blkmem, set, stat, transprob, origprob, tree, lp, branchcand,
         eventqueue, eventfilter, cliquetable, root, SCIP_EFFICIACYCHOICE_LP, cutoff) );

   /* inform separation storage, that initial LP setup is now finished */
   SCIPsepastoreEndInitialLP(sepastore);

  return SCIP_OKAY;
}

/** constructs the initial LP of the current node */
static
SCIP_RETCODE initLP(
   BMS_BLKMEM*           blkmem,             /**< block memory buffers */
   SCIP_SET*             set,                /**< global SCIP settings */
   SCIP_STAT*            stat,               /**< dynamic problem statistics */
   SCIP_PROB*            transprob,          /**< transformed problem */
   SCIP_PROB*            origprob,           /**< original problem */
   SCIP_TREE*            tree,               /**< branch and bound tree */
   SCIP_LP*              lp,                 /**< LP data */
   SCIP_PRICESTORE*      pricestore,         /**< pricing storage */
   SCIP_SEPASTORE*       sepastore,          /**< separation storage */
   SCIP_BRANCHCAND*      branchcand,         /**< branching candidate storage */
   SCIP_EVENTQUEUE*      eventqueue,         /**< event queue */
   SCIP_EVENTFILTER*     eventfilter,        /**< global event filter */
   SCIP_CLIQUETABLE*     cliquetable,        /**< clique table data structure */
   SCIP_Bool             root,               /**< is this the initial root LP? */
   SCIP_Bool*            cutoff              /**< pointer to store whether the node can be cut off */
   )
{
   SCIP_VAR* var;
   int v;

   assert(set != NULL);
   assert(transprob != NULL);
   assert(lp != NULL);
   assert(cutoff != NULL);

   *cutoff = FALSE;

   /* at the root node, we have to add the initial variables as columns */
   if( root )
   {
      assert(SCIPlpGetNCols(lp) == 0);
      assert(SCIPlpGetNRows(lp) == 0);
      assert(lp->nremovablecols == 0);
      assert(lp->nremovablerows == 0);

      /* inform pricing storage, that LP is now filled with initial data */
      SCIPpricestoreStartInitialLP(pricestore);

      /* add all initial variables to LP */
      SCIPdebugMessage("init LP: initial columns\n");
      for( v = 0; v < transprob->nvars; ++v )
      {
         var = transprob->vars[v];
         assert(SCIPvarGetProbindex(var) >= 0);

         if( SCIPvarIsInitial(var) )
         {
            SCIP_CALL( SCIPpricestoreAddVar(pricestore, blkmem, set, eventqueue, lp, var, 0.0, TRUE) );
         }
      }
      assert(lp->nremovablecols == 0);
      SCIP_CALL( SCIPpricestoreApplyVars(pricestore, blkmem, set, stat, eventqueue, transprob, tree, lp) );

      /* inform pricing storage, that initial LP setup is now finished */
      SCIPpricestoreEndInitialLP(pricestore);
   }

   /* put all initial constraints into the LP */
   /* @todo check whether we jumped through the tree */
   SCIP_CALL( SCIPinitConssLP(blkmem, set, sepastore, stat, transprob, origprob, tree, lp, branchcand, eventqueue,
         eventfilter, cliquetable, root, TRUE, cutoff) );

   return SCIP_OKAY;
}

/** constructs the LP of the current node, but does not load the LP state and warmstart information  */
SCIP_RETCODE SCIPconstructCurrentLP(
   BMS_BLKMEM*           blkmem,             /**< block memory buffers */
   SCIP_SET*             set,                /**< global SCIP settings */
   SCIP_STAT*            stat,               /**< dynamic problem statistics */
   SCIP_PROB*            transprob,          /**< transformed problem */
   SCIP_PROB*            origprob,           /**< original problem */
   SCIP_TREE*            tree,               /**< branch and bound tree */
   SCIP_LP*              lp,                 /**< LP data */
   SCIP_PRICESTORE*      pricestore,         /**< pricing storage */
   SCIP_SEPASTORE*       sepastore,          /**< separation storage */
   SCIP_BRANCHCAND*      branchcand,         /**< branching candidate storage */
   SCIP_EVENTQUEUE*      eventqueue,         /**< event queue */
   SCIP_EVENTFILTER*     eventfilter,        /**< global event filter */
   SCIP_CLIQUETABLE*     cliquetable,        /**< clique table data structure */
   SCIP_Bool             newinitconss,       /**< do we have to add new initial constraints? */
   SCIP_Bool*            cutoff              /**< pointer to store whether the node can be cut off */
   )
{
   SCIP_Bool initroot;

   assert(tree != NULL);
   assert(cutoff != NULL);

   *cutoff = FALSE;

   if( !SCIPtreeIsFocusNodeLPConstructed(tree) )
   {
      /* load the LP into the solver and load the LP state */
      SCIPdebugMessage("loading LP\n");
      SCIP_CALL( SCIPtreeLoadLP(tree, blkmem, set, eventqueue, eventfilter, lp, &initroot) );
      assert(initroot || SCIPnodeGetDepth(SCIPtreeGetFocusNode(tree)) > 0);
      assert(SCIPtreeIsFocusNodeLPConstructed(tree));

      /* setup initial LP relaxation of node */
      SCIP_CALL( initLP(blkmem, set, stat, transprob, origprob, tree, lp, pricestore, sepastore, branchcand, eventqueue, eventfilter, cliquetable, initroot,
            cutoff) );
   }
   else if( newinitconss )
   {
      SCIP_CALL( SCIPinitConssLP(blkmem, set, sepastore, stat, transprob,
            origprob, tree, lp, branchcand, eventqueue, eventfilter, cliquetable, FALSE, FALSE,
            cutoff) );
   }

   return SCIP_OKAY;
}

/** updates the primal ray stored in primal data
 * clears previously stored primal ray, if existing and there was no LP error
 * stores current primal ray, if LP is unbounded and there has been no error
 */
static
SCIP_RETCODE updatePrimalRay(
   BMS_BLKMEM*           blkmem,             /**< block memory buffers */
   SCIP_SET*             set,                /**< global SCIP settings */
   SCIP_STAT*            stat,               /**< dynamic problem statistics */
   SCIP_PROB*            prob,               /**< transformed problem after presolve */
   SCIP_PRIMAL*          primal,             /**< primal data */
   SCIP_TREE*            tree,               /**< branch and bound tree */
   SCIP_LP*              lp,                 /**< LP data */
   SCIP_Bool             lperror             /**< has there been an LP error? */
)
{
   assert(blkmem != NULL);
   assert(set != NULL);
   assert(stat != NULL);
   assert(prob != NULL);
   assert(primal != NULL);
   assert(tree != NULL);
   assert(lp != NULL);

   if( lperror )
      return SCIP_OKAY;

   /* clear previously stored primal ray, if any */
   if( primal->primalray != NULL )
   {
      SCIP_CALL( SCIPsolFree(&primal->primalray, blkmem, primal) );
   }

   /* store unbounded ray, if LP is unbounded */
   if( SCIPlpGetSolstat(lp) == SCIP_LPSOLSTAT_UNBOUNDEDRAY )
   {
      SCIP_VAR** vars;
      SCIP_Real* ray;
      int nvars;
      int i;

      SCIPdebugMessage("LP is unbounded, store primal ray\n");

      vars = prob->vars;
      nvars = prob->nvars;

      /* get buffer memory for storing the ray and load the ray values into it */
      SCIP_CALL( SCIPsetAllocBufferArray(set, &ray, nvars) );
      BMSclearMemoryArray(ray, nvars);
      SCIP_CALL( SCIPlpGetPrimalRay(lp, set, ray) );

      /* create solution to store the primal ray in */
      assert(primal->primalray == NULL);
      SCIP_CALL( SCIPsolCreate(&primal->primalray, blkmem, set, stat, primal, tree, NULL) );

      /* set values of all active variable in the solution that represents the primal ray */
      for( i = 0; i < nvars; i++ )
      {
         SCIP_CALL( SCIPsolSetVal(primal->primalray, set, stat, tree, vars[i], ray[i]) );
      }

      SCIPdebug( SCIP_CALL( SCIPprintRay(set->scip, primal->primalray, NULL, FALSE) ) );

      /* free memory for buffering the ray values */
      SCIPsetFreeBufferArray(set, &ray);
   }

   return SCIP_OKAY;
}

/** load and solve the initial LP of a node */
static
SCIP_RETCODE solveNodeInitialLP(
   BMS_BLKMEM*           blkmem,             /**< block memory buffers */
   SCIP_SET*             set,                /**< global SCIP settings */
   SCIP_MESSAGEHDLR*     messagehdlr,        /**< message handler */
   SCIP_STAT*            stat,               /**< dynamic problem statistics */
   SCIP_PROB*            transprob,          /**< transformed problem after presolve */
   SCIP_PROB*            origprob,           /**< original problem */
   SCIP_PRIMAL*          primal,             /**< primal data */
   SCIP_TREE*            tree,               /**< branch and bound tree */
   SCIP_LP*              lp,                 /**< LP data */
   SCIP_PRICESTORE*      pricestore,         /**< pricing storage */
   SCIP_SEPASTORE*       sepastore,          /**< separation storage */
   SCIP_BRANCHCAND*      branchcand,         /**< branching candidate storage */
   SCIP_EVENTFILTER*     eventfilter,        /**< event filter for global (not variable dependent) events */
   SCIP_EVENTQUEUE*      eventqueue,         /**< event queue */
   SCIP_CLIQUETABLE*     cliquetable,        /**< clique table data structure */
   SCIP_Bool             newinitconss,       /**< do we have to add new initial constraints? */
   SCIP_Bool*            cutoff,             /**< pointer to store whether the node can be cut off */
   SCIP_Bool*            lperror             /**< pointer to store whether an unresolved error in LP solving occured */
   )
{
   /* initializing variables for compiler warnings, which are not correct */
   SCIP_Real starttime = 0.0;
   SCIP_Longint nlpiterations = 0;
   SCIP_NODE* focusnode;

   assert(stat != NULL);
   assert(tree != NULL);
   assert(lp != NULL);
   assert(cutoff != NULL);
   assert(lperror != NULL);
   assert(SCIPtreeGetFocusNode(tree) != NULL);
   assert(SCIPnodeGetType(SCIPtreeGetFocusNode(tree)) == SCIP_NODETYPE_FOCUSNODE);

   *cutoff = FALSE;
   *lperror = FALSE;

   /* load the LP into the solver */
   SCIP_CALL( SCIPconstructCurrentLP(blkmem, set, stat, transprob, origprob, tree, lp, pricestore, sepastore,
         branchcand, eventqueue, eventfilter, cliquetable, newinitconss, cutoff) );

   if( *cutoff )
      return SCIP_OKAY;

   /* load the LP state */
   SCIP_CALL( SCIPtreeLoadLPState(tree, blkmem, set, stat, eventqueue, lp) );

   focusnode = SCIPtreeGetFocusNode(tree);

   /* store current LP iteration count and solving time if we are at the root node */
   if( focusnode->depth == 0 )
   {
      nlpiterations = stat->nlpiterations;
      starttime = SCIPclockGetTime(stat->solvingtime);
   }

   /* solve initial LP */
   SCIPdebugMessage("node: solve initial LP\n");
   SCIP_CALL( SCIPlpSolveAndEval(lp, set, messagehdlr, blkmem, stat, eventqueue, eventfilter, transprob,
         SCIPnodeGetDepth(SCIPtreeGetFocusNode(tree)) == 0 ? set->lp_rootiterlim : set->lp_iterlim, TRUE, TRUE, FALSE, lperror) );
   assert(lp->flushed);
   assert(lp->solved || *lperror);

   /* save time for very first LP in root node */
   if ( stat->nnodelps == 0 && focusnode->depth == 0 )
   {
      stat->firstlptime = SCIPclockGetTime(stat->solvingtime) - starttime;
   }

   /* remove previous primal ray, store new one if LP is unbounded */
   SCIP_CALL( updatePrimalRay(blkmem, set, stat, transprob, primal, tree, lp, *lperror) );

   if( !(*lperror) )
   {
      SCIP_EVENT event;

      if( SCIPlpGetSolstat(lp) != SCIP_LPSOLSTAT_ITERLIMIT && SCIPlpGetSolstat(lp) != SCIP_LPSOLSTAT_TIMELIMIT )
      {
         /* issue FIRSTLPSOLVED event */
         SCIP_CALL( SCIPeventChgType(&event, SCIP_EVENTTYPE_FIRSTLPSOLVED) );
         SCIP_CALL( SCIPeventChgNode(&event, SCIPtreeGetFocusNode(tree)) );
         SCIP_CALL( SCIPeventProcess(&event, set, NULL, NULL, NULL, eventfilter) );
      }

      /* update pseudo cost values for integer variables (always) and for continuous variables (if not delayed) */
      SCIP_CALL( updatePseudocost(set, stat, transprob, tree, lp, TRUE, !set->branch_delaypscost) );

      /* update lower bound of current node w.r.t. initial lp */
      assert(!(*cutoff));
      if( (SCIPlpGetSolstat(lp) == SCIP_LPSOLSTAT_OPTIMAL || SCIPlpGetSolstat(lp) == SCIP_LPSOLSTAT_UNBOUNDEDRAY
	    || SCIPlpGetSolstat(lp) == SCIP_LPSOLSTAT_OBJLIMIT)
	 && SCIPprobAllColsInLP(transprob, set, lp) && SCIPlpIsRelax(lp) )
      {
	 SCIP_CALL( SCIPnodeUpdateLowerboundLP(focusnode, set, stat, tree, transprob, origprob, lp) );

         /* if this is the first LP solved at the root, store its iteration count and solution value */
         if( stat->nnodelps == 0 && focusnode->depth == 0 )
         {
            SCIP_Real lowerbound;

            assert(stat->nrootfirstlpiterations == 0);
            stat->nrootfirstlpiterations = stat->nlpiterations - nlpiterations;

            if( set->misc_exactsolve )
            {
               SCIP_CALL( SCIPlpGetProvedLowerbound(lp, set, &lowerbound) );
            }
            else
               lowerbound = SCIPlpGetObjval(lp, set, transprob);

            stat->firstlpdualbound = SCIPprobExternObjval(transprob, origprob, set, lowerbound);
         }
      }
   }

   return SCIP_OKAY;
}

/** makes sure the LP is flushed and solved */
static
SCIP_RETCODE separationRoundResolveLP(
   BMS_BLKMEM*           blkmem,             /**< block memory buffers */
   SCIP_SET*             set,                /**< global SCIP settings */
   SCIP_MESSAGEHDLR*     messagehdlr,        /**< message handler */
   SCIP_STAT*            stat,               /**< dynamic problem statistics */
   SCIP_EVENTQUEUE*      eventqueue,         /**< event queue */
   SCIP_EVENTFILTER*     eventfilter,        /**< global event filter */
   SCIP_PROB*            prob,               /**< transformed problem after presolve */
   SCIP_PRIMAL*          primal,             /**< primal data */
   SCIP_TREE*            tree,               /**< branch and bound tree */
   SCIP_LP*              lp,                 /**< LP data */
   SCIP_Bool*            lperror,            /**< pointer to store whether an unresolved error in LP solving occured */
   SCIP_Bool*            mustsepa,           /**< pointer to store TRUE if additional separation rounds should be performed */
   SCIP_Bool*            mustprice           /**< pointer to store TRUE if additional pricing rounds should be performed */
   )
{
   assert(lp != NULL);
   assert(lperror != NULL);
   assert(mustsepa != NULL);
   assert(mustprice != NULL);

   /* if bound changes were applied in the separation round, we have to resolve the LP */
   if( !lp->flushed )
   {
      /* solve LP (with dual simplex) */
      SCIPdebugMessage("separation: resolve LP\n");
      SCIP_CALL( SCIPlpSolveAndEval(lp, set, messagehdlr, blkmem, stat, eventqueue, eventfilter, prob, set->lp_iterlim, FALSE, TRUE, FALSE, lperror) );
      assert(lp->flushed);
      assert(lp->solved || *lperror);
      *mustsepa = TRUE;
      *mustprice = TRUE;

      /* remove previous primal ray, store new one if LP is unbounded */
      SCIP_CALL( updatePrimalRay(blkmem, set, stat, prob, primal, tree, lp, *lperror) );
   }

   return SCIP_OKAY;
}

/** applies one round of LP separation */
static
SCIP_RETCODE separationRoundLP(
   BMS_BLKMEM*           blkmem,             /**< block memory buffers */
   SCIP_SET*             set,                /**< global SCIP settings */
   SCIP_MESSAGEHDLR*     messagehdlr,        /**< message handler */
   SCIP_STAT*            stat,               /**< dynamic problem statistics */
   SCIP_EVENTQUEUE*      eventqueue,         /**< event queue */
   SCIP_EVENTFILTER*     eventfilter,        /**< global event filter */
   SCIP_PROB*            prob,               /**< transformed problem after presolve */
   SCIP_PRIMAL*          primal,             /**< primal data */
   SCIP_TREE*            tree,               /**< branch and bound tree */
   SCIP_LP*              lp,                 /**< LP data */
   SCIP_SEPASTORE*       sepastore,          /**< separation storage */
   int                   actdepth,           /**< current depth in the tree */
   SCIP_Real             bounddist,          /**< current relative distance of local dual bound to global dual bound */
   SCIP_Bool             onlydelayed,        /**< should only delayed separators be called? */
   SCIP_Bool*            delayed,            /**< pointer to store whether a separator was delayed */
   SCIP_Bool*            enoughcuts,         /**< pointer to store whether enough cuts have been found this round */
   SCIP_Bool*            cutoff,             /**< pointer to store whether the node can be cut off */
   SCIP_Bool*            lperror,            /**< pointer to store whether an unresolved error in LP solving occured */
   SCIP_Bool*            mustsepa,           /**< pointer to store TRUE if additional separation rounds should be performed */
   SCIP_Bool*            mustprice           /**< pointer to store TRUE if additional pricing rounds should be performed */
   )
{
   SCIP_RESULT result;
   int i;
   SCIP_Bool consadded;
   SCIP_Bool root;

   assert(set != NULL);
   assert(lp != NULL);
   assert(set->conshdlrs_sepa != NULL);
   assert(delayed != NULL);
   assert(enoughcuts != NULL);
   assert(cutoff != NULL);
   assert(lperror != NULL);

   root = (actdepth == 0);
   *delayed = FALSE;
   *enoughcuts = (SCIPsepastoreGetNCuts(sepastore) >= 2 * (SCIP_Longint)SCIPsetGetSepaMaxcuts(set, root));
   *lperror = FALSE;
   consadded = FALSE;

   SCIPdebugMessage("calling separators on LP solution in depth %d (onlydelayed: %u)\n", actdepth, onlydelayed);

   /* sort separators by priority */
   SCIPsetSortSepas(set);

   /* call LP separators with nonnegative priority */
   for( i = 0; i < set->nsepas && !(*cutoff) && !(*lperror) && !(*enoughcuts) && lp->flushed && lp->solved
           && (SCIPlpGetSolstat(lp) == SCIP_LPSOLSTAT_OPTIMAL || SCIPlpGetSolstat(lp) == SCIP_LPSOLSTAT_UNBOUNDEDRAY);
        ++i )
   {
      if( SCIPsepaGetPriority(set->sepas[i]) < 0 )
         continue;

      if( onlydelayed && !SCIPsepaWasLPDelayed(set->sepas[i]) )
         continue;

      SCIPdebugMessage(" -> executing separator <%s> with priority %d\n",
         SCIPsepaGetName(set->sepas[i]), SCIPsepaGetPriority(set->sepas[i]));
      SCIP_CALL( SCIPsepaExecLP(set->sepas[i], set, stat, sepastore, actdepth, bounddist, onlydelayed, &result) );
      *cutoff = *cutoff || (result == SCIP_CUTOFF);
      consadded = consadded || (result == SCIP_CONSADDED);
      *enoughcuts = *enoughcuts || (SCIPsepastoreGetNCuts(sepastore) >= 2 * (SCIP_Longint)SCIPsetGetSepaMaxcuts(set, root)) || (result == SCIP_NEWROUND);
      *delayed = *delayed || (result == SCIP_DELAYED);

      if( !(*cutoff) )
      {
         /* make sure the LP is solved (after adding bound changes, LP has to be flushed and resolved) */
         SCIP_CALL( separationRoundResolveLP(blkmem, set, messagehdlr, stat, eventqueue, eventfilter, prob, primal, tree, lp, lperror, mustsepa, mustprice) );
      }
      else
      {
         SCIPdebugMessage(" -> separator <%s> detected cutoff\n", SCIPsepaGetName(set->sepas[i]));
      }

      /* if we work off the delayed separators, we stop immediately if a cut was found */
      if( onlydelayed && (result == SCIP_CONSADDED || result == SCIP_REDUCEDDOM || result == SCIP_SEPARATED || result == SCIP_NEWROUND) )
      {
         SCIPdebugMessage(" -> delayed separator <%s> found a cut\n", SCIPsepaGetName(set->sepas[i]));
         *delayed = TRUE;
         return SCIP_OKAY;
      }
   }

   /* try separating constraints of the constraint handlers */
   for( i = 0; i < set->nconshdlrs && !(*cutoff) && !(*lperror) && !(*enoughcuts) && lp->flushed && lp->solved
           && (SCIPlpGetSolstat(lp) == SCIP_LPSOLSTAT_OPTIMAL || SCIPlpGetSolstat(lp) == SCIP_LPSOLSTAT_UNBOUNDEDRAY);
        ++i )
   {
      if( onlydelayed && !SCIPconshdlrWasLPSeparationDelayed(set->conshdlrs_sepa[i]) )
         continue;

      SCIPdebugMessage(" -> executing separation of constraint handler <%s> with priority %d\n",
         SCIPconshdlrGetName(set->conshdlrs_sepa[i]), SCIPconshdlrGetSepaPriority(set->conshdlrs_sepa[i]));
      SCIP_CALL( SCIPconshdlrSeparateLP(set->conshdlrs_sepa[i], blkmem, set, stat, sepastore, actdepth, onlydelayed,
            &result) );
      *cutoff = *cutoff || (result == SCIP_CUTOFF);
      consadded = consadded || (result == SCIP_CONSADDED);
      *enoughcuts = *enoughcuts || (SCIPsepastoreGetNCuts(sepastore) >= 2 * (SCIP_Longint)SCIPsetGetSepaMaxcuts(set, root)) || (result == SCIP_NEWROUND);
      *delayed = *delayed || (result == SCIP_DELAYED);

      if( !(*cutoff) )
      {
         /* make sure the LP is solved (after adding bound changes, LP has to be flushed and resolved) */
         SCIP_CALL( separationRoundResolveLP(blkmem, set, messagehdlr, stat, eventqueue, eventfilter, prob, primal, tree, lp, lperror, mustsepa, mustprice) );
      }
      else
      {
         SCIPdebugMessage(" -> constraint handler <%s> detected cutoff in separation\n", SCIPconshdlrGetName(set->conshdlrs_sepa[i]));
      }

      /* if we work off the delayed separators, we stop immediately if a cut was found */
      if( onlydelayed && (result == SCIP_CONSADDED || result == SCIP_REDUCEDDOM || result == SCIP_SEPARATED || result == SCIP_NEWROUND) )
      {
         SCIPdebugMessage(" -> delayed constraint handler <%s> found a cut\n",
            SCIPconshdlrGetName(set->conshdlrs_sepa[i]));
         *delayed = TRUE;
         return SCIP_OKAY;
      }
   }

   /* call LP separators with negative priority */
   for( i = 0; i < set->nsepas && !(*cutoff) && !(*lperror) && !(*enoughcuts) && lp->flushed && lp->solved
           && (SCIPlpGetSolstat(lp) == SCIP_LPSOLSTAT_OPTIMAL || SCIPlpGetSolstat(lp) == SCIP_LPSOLSTAT_UNBOUNDEDRAY);
        ++i )
   {
      if( SCIPsepaGetPriority(set->sepas[i]) >= 0 )
         continue;

      if( onlydelayed && !SCIPsepaWasLPDelayed(set->sepas[i]) )
         continue;

      SCIPdebugMessage(" -> executing separator <%s> with priority %d\n",
         SCIPsepaGetName(set->sepas[i]), SCIPsepaGetPriority(set->sepas[i]));
      SCIP_CALL( SCIPsepaExecLP(set->sepas[i], set, stat, sepastore, actdepth, bounddist, onlydelayed, &result) );
      *cutoff = *cutoff || (result == SCIP_CUTOFF);
      consadded = consadded || (result == SCIP_CONSADDED);
      *enoughcuts = *enoughcuts || (SCIPsepastoreGetNCuts(sepastore) >= 2 * (SCIP_Longint)SCIPsetGetSepaMaxcuts(set, root)) || (result == SCIP_NEWROUND);
      *delayed = *delayed || (result == SCIP_DELAYED);

      if( !(*cutoff) )
      {
         /* make sure the LP is solved (after adding bound changes, LP has to be flushed and resolved) */
         SCIP_CALL( separationRoundResolveLP(blkmem, set, messagehdlr, stat, eventqueue, eventfilter, prob, primal, tree, lp, lperror, mustsepa, mustprice) );
      }
      else
      {
         SCIPdebugMessage(" -> separator <%s> detected cutoff\n", SCIPsepaGetName(set->sepas[i]));
      }

      /* if we work off the delayed separators, we stop immediately if a cut was found */
      if( onlydelayed && (result == SCIP_CONSADDED || result == SCIP_REDUCEDDOM || result == SCIP_SEPARATED || result == SCIP_NEWROUND) )
      {
         SCIPdebugMessage(" -> delayed separator <%s> found a cut\n", SCIPsepaGetName(set->sepas[i]));
         *delayed = TRUE;
         return SCIP_OKAY;
      }
   }

   /* process the constraints that were added during this separation round */
   while( consadded )
   {
      assert(!onlydelayed);
      consadded = FALSE;

      for( i = 0; i < set->nconshdlrs && !(*cutoff) && !(*lperror) && !(*enoughcuts) && lp->flushed && lp->solved
              && (SCIPlpGetSolstat(lp) == SCIP_LPSOLSTAT_OPTIMAL || SCIPlpGetSolstat(lp) == SCIP_LPSOLSTAT_UNBOUNDEDRAY);
           ++i )
      {
         SCIPdebugMessage(" -> executing separation of constraint handler <%s> with priority %d\n",
            SCIPconshdlrGetName(set->conshdlrs_sepa[i]), SCIPconshdlrGetSepaPriority(set->conshdlrs_sepa[i]));
         SCIP_CALL( SCIPconshdlrSeparateLP(set->conshdlrs_sepa[i], blkmem, set, stat, sepastore, actdepth, onlydelayed,
            &result) );
         *cutoff = *cutoff || (result == SCIP_CUTOFF);
         consadded = consadded || (result == SCIP_CONSADDED);
         *enoughcuts = *enoughcuts || (SCIPsepastoreGetNCuts(sepastore) >= 2 * (SCIP_Longint)SCIPsetGetSepaMaxcuts(set, root)) || (result == SCIP_NEWROUND);
         *delayed = *delayed || (result == SCIP_DELAYED);

         if( !(*cutoff) )
         {
            /* make sure the LP is solved (after adding bound changes, LP has to be flushed and resolved) */
            SCIP_CALL( separationRoundResolveLP(blkmem, set, messagehdlr, stat, eventqueue, eventfilter, prob, primal, tree, lp, lperror, mustsepa, mustprice) );
         }
         else
         {
            SCIPdebugMessage(" -> constraint handler <%s> detected cutoff in separation\n", SCIPconshdlrGetName(set->conshdlrs_sepa[i]));
         }
      }
   }

   SCIPdebugMessage(" -> separation round finished: delayed=%u, enoughcuts=%u, lpflushed=%u, cutoff=%u\n",
      *delayed, *enoughcuts, lp->flushed, *cutoff);

   return SCIP_OKAY;
}

/** applies one round of separation on the given primal solution */
static
SCIP_RETCODE separationRoundSol(
   BMS_BLKMEM*           blkmem,             /**< block memory buffers */
   SCIP_SET*             set,                /**< global SCIP settings */
   SCIP_STAT*            stat,               /**< dynamic problem statistics */
   SCIP_SEPASTORE*       sepastore,          /**< separation storage */
   SCIP_SOL*             sol,                /**< primal solution that should be separated, or NULL for LP solution */
   int                   actdepth,           /**< current depth in the tree */
   SCIP_Bool             onlydelayed,        /**< should only delayed separators be called? */
   SCIP_Bool*            delayed,            /**< pointer to store whether a separator was delayed */
   SCIP_Bool*            enoughcuts,         /**< pointer to store whether enough cuts have been found this round */
   SCIP_Bool*            cutoff              /**< pointer to store whether the node can be cut off */
   )
{
   SCIP_RESULT result;
   int i;
   SCIP_Bool consadded;
   SCIP_Bool root;

   assert(set != NULL);
   assert(set->conshdlrs_sepa != NULL);
   assert(delayed != NULL);
   assert(enoughcuts != NULL);
   assert(cutoff != NULL);

   *delayed = FALSE;
   *enoughcuts = FALSE;
   consadded = FALSE;
   root = (actdepth == 0);

   SCIPdebugMessage("calling separators on primal solution in depth %d (onlydelayed: %u)\n", actdepth, onlydelayed);

   /* sort separators by priority */
   SCIPsetSortSepas(set);

   /* call separators with nonnegative priority */
   for( i = 0; i < set->nsepas && !(*cutoff) && !(*enoughcuts) && !SCIPsolveIsStopped(set, stat, FALSE); ++i )
   {
      if( SCIPsepaGetPriority(set->sepas[i]) < 0 )
         continue;

      if( onlydelayed && !SCIPsepaWasSolDelayed(set->sepas[i]) )
         continue;

      SCIP_CALL( SCIPsepaExecSol(set->sepas[i], set, stat, sepastore, sol, actdepth, onlydelayed, &result) );
      *cutoff = *cutoff || (result == SCIP_CUTOFF);
      consadded = consadded || (result == SCIP_CONSADDED);
      *enoughcuts = *enoughcuts || (SCIPsepastoreGetNCuts(sepastore) >= 2 * (SCIP_Longint)SCIPsetGetSepaMaxcuts(set, root)) || (result == SCIP_NEWROUND);
      *delayed = *delayed || (result == SCIP_DELAYED);
      if( *cutoff )
      {
         SCIPdebugMessage(" -> separator <%s> detected cutoff\n", SCIPsepaGetName(set->sepas[i]));
      }

      /* if we work off the delayed separators, we stop immediately if a cut was found */
      if( onlydelayed && (result == SCIP_CONSADDED || result == SCIP_REDUCEDDOM || result == SCIP_SEPARATED || result == SCIP_NEWROUND) )
      {
         *delayed = TRUE;
         return SCIP_OKAY;
      }
   }

   /* try separating constraints of the constraint handlers */
   for( i = 0; i < set->nconshdlrs && !(*cutoff) && !(*enoughcuts) && !SCIPsolveIsStopped(set, stat, FALSE); ++i )
   {
      if( onlydelayed && !SCIPconshdlrWasSolSeparationDelayed(set->conshdlrs_sepa[i]) )
         continue;

      SCIP_CALL( SCIPconshdlrSeparateSol(set->conshdlrs_sepa[i], blkmem, set, stat, sepastore, sol, actdepth, onlydelayed,
            &result) );
      *cutoff = *cutoff || (result == SCIP_CUTOFF);
      consadded = consadded || (result == SCIP_CONSADDED);
      *enoughcuts = *enoughcuts || (SCIPsepastoreGetNCuts(sepastore) >= 2 * (SCIP_Longint)SCIPsetGetSepaMaxcuts(set, root)) || (result == SCIP_NEWROUND);
      *delayed = *delayed || (result == SCIP_DELAYED);
      if( *cutoff )
      {
         SCIPdebugMessage(" -> constraint handler <%s> detected cutoff in separation\n",
            SCIPconshdlrGetName(set->conshdlrs_sepa[i]));
      }

      /* if we work off the delayed separators, we stop immediately if a cut was found */
      if( onlydelayed && (result == SCIP_CONSADDED || result == SCIP_REDUCEDDOM || result == SCIP_SEPARATED || result == SCIP_NEWROUND) )
      {
         *delayed = TRUE;
         return SCIP_OKAY;
      }
   }

   /* call separators with negative priority */
   for( i = 0; i < set->nsepas && !(*cutoff) && !(*enoughcuts) && !SCIPsolveIsStopped(set, stat, FALSE); ++i )
   {
      if( SCIPsepaGetPriority(set->sepas[i]) >= 0 )
         continue;

      if( onlydelayed && !SCIPsepaWasSolDelayed(set->sepas[i]) )
         continue;

      SCIP_CALL( SCIPsepaExecSol(set->sepas[i], set, stat, sepastore, sol, actdepth, onlydelayed, &result) );
      *cutoff = *cutoff || (result == SCIP_CUTOFF);
      consadded = consadded || (result == SCIP_CONSADDED);
      *enoughcuts = *enoughcuts || (SCIPsepastoreGetNCuts(sepastore) >= 2 * (SCIP_Longint)SCIPsetGetSepaMaxcuts(set, root)) || (result == SCIP_NEWROUND);
      *delayed = *delayed || (result == SCIP_DELAYED);
      if( *cutoff )
      {
         SCIPdebugMessage(" -> separator <%s> detected cutoff\n", SCIPsepaGetName(set->sepas[i]));
      }

      /* if we work off the delayed separators, we stop immediately if a cut was found */
      if( onlydelayed && (result == SCIP_CONSADDED || result == SCIP_REDUCEDDOM || result == SCIP_SEPARATED || result == SCIP_NEWROUND) )
      {
         *delayed = TRUE;
         return SCIP_OKAY;
      }
   }

   /* process the constraints that were added during this separation round */
   while( consadded )
   {
      assert(!onlydelayed);
      consadded = FALSE;

      for( i = 0; i < set->nconshdlrs && !(*cutoff) && !(*enoughcuts) && !SCIPsolveIsStopped(set, stat, FALSE); ++i )
      {
         SCIP_CALL( SCIPconshdlrSeparateSol(set->conshdlrs_sepa[i], blkmem, set, stat, sepastore, sol, actdepth, onlydelayed, &result) );
         *cutoff = *cutoff || (result == SCIP_CUTOFF);
         consadded = consadded || (result == SCIP_CONSADDED);
         *enoughcuts = *enoughcuts || (SCIPsepastoreGetNCuts(sepastore) >= 2 * (SCIP_Longint)SCIPsetGetSepaMaxcuts(set, root)) || (result == SCIP_NEWROUND);
         *delayed = *delayed || (result == SCIP_DELAYED);
         if( *cutoff )
         {
            SCIPdebugMessage(" -> constraint handler <%s> detected cutoff in separation\n",
               SCIPconshdlrGetName(set->conshdlrs_sepa[i]));
         }
      }
   }

   SCIPdebugMessage(" -> separation round finished: delayed=%u, enoughcuts=%u, cutoff=%u\n",
      *delayed, *enoughcuts, *cutoff);

   return SCIP_OKAY;
}

/** applies one round of separation on the given primal solution or on the LP solution */
SCIP_RETCODE SCIPseparationRound(
   BMS_BLKMEM*           blkmem,             /**< block memory buffers */
   SCIP_SET*             set,                /**< global SCIP settings */
   SCIP_MESSAGEHDLR*     messagehdlr,        /**< message handler */
   SCIP_STAT*            stat,               /**< dynamic problem statistics */
   SCIP_EVENTQUEUE*      eventqueue,         /**< event queue */
   SCIP_EVENTFILTER*     eventfilter,        /**< global event filter */
   SCIP_PROB*            prob,               /**< transformed problem after presolve */
   SCIP_PRIMAL*          primal,             /**< primal data */
   SCIP_TREE*            tree,               /**< branch and bound tree */
   SCIP_LP*              lp,                 /**< LP data */
   SCIP_SEPASTORE*       sepastore,          /**< separation storage */
   SCIP_SOL*             sol,                /**< primal solution that should be separated, or NULL for LP solution */
   int                   actdepth,           /**< current depth in the tree */
   SCIP_Bool             onlydelayed,        /**< should only delayed separators be called? */
   SCIP_Bool*            delayed,            /**< pointer to store whether a separator was delayed */
   SCIP_Bool*            cutoff              /**< pointer to store whether the node can be cut off */
   )
{
   SCIP_Bool enoughcuts;

   assert(delayed != NULL);
   assert(cutoff != NULL);

   *delayed = FALSE;
   *cutoff = FALSE;
   enoughcuts = FALSE;

   if( sol == NULL )
   {
      SCIP_Bool lperror;
      SCIP_Bool mustsepa;
      SCIP_Bool mustprice;

      /* apply a separation round on the LP solution */
      lperror = FALSE;
      mustsepa = FALSE;
      mustprice = FALSE;
      SCIP_CALL( separationRoundLP(blkmem, set, messagehdlr, stat, eventqueue, eventfilter, prob, primal, tree, lp, sepastore, actdepth, 0.0, onlydelayed, delayed, &enoughcuts,
            cutoff, &lperror, &mustsepa, &mustprice) );
   }
   else
   {
      /* apply a separation round on the given primal solution */
      SCIP_CALL( separationRoundSol(blkmem, set, stat, sepastore, sol, actdepth, onlydelayed, delayed, &enoughcuts, cutoff) );
   }

   return SCIP_OKAY;
}

/** solves the current LP completely with pricing in new variables */
SCIP_RETCODE SCIPpriceLoop(
   BMS_BLKMEM*           blkmem,             /**< block memory buffers */
   SCIP_SET*             set,                /**< global SCIP settings */
   SCIP_MESSAGEHDLR*     messagehdlr,        /**< message handler */
   SCIP_STAT*            stat,               /**< dynamic problem statistics */
   SCIP_PROB*            transprob,          /**< transformed problem */
   SCIP_PROB*            origprob,           /**< original problem */
   SCIP_PRIMAL*          primal,             /**< primal data */
   SCIP_TREE*            tree,               /**< branch and bound tree */
   SCIP_LP*              lp,                 /**< LP data */
   SCIP_PRICESTORE*      pricestore,         /**< pricing storage */
   SCIP_SEPASTORE*       sepastore,          /**< separation storage */
   SCIP_BRANCHCAND*      branchcand,         /**< branching candidate storage */
   SCIP_EVENTQUEUE*      eventqueue,         /**< event queue */
   SCIP_EVENTFILTER*     eventfilter,        /**< global event filter */
   SCIP_CLIQUETABLE*     cliquetable,        /**< clique table data structure */
   SCIP_Bool             pretendroot,        /**< should the pricers be called as if we are at the root node? */
   SCIP_Bool             displayinfo,        /**< should info lines be displayed after each pricing round? */
   int                   maxpricerounds,     /**< maximal number of pricing rounds (-1: no limit);
                                              *   a finite limit means that the LP might not be solved to optimality! */
   int*                  npricedcolvars,     /**< pointer to store number of column variables after problem vars were priced */
   SCIP_Bool*            mustsepa,           /**< pointer to store TRUE if a separation round should follow */
   SCIP_Bool*            lperror,            /**< pointer to store whether an unresolved error in LP solving occured */
   SCIP_Bool*            aborted             /**< pointer to store whether the pricing was aborted and the lower bound must 
                                              *   not be used */
   )
{
   SCIP_NODE* focusnode;
   int npricerounds;
   SCIP_Bool mustprice;
   SCIP_Bool cutoff;

   assert(transprob != NULL);
   assert(lp != NULL);
   assert(lp->flushed);
   assert(lp->solved);
   assert(npricedcolvars != NULL);
   assert(mustsepa != NULL);
   assert(lperror != NULL);
   assert(aborted != NULL);

   focusnode = SCIPtreeGetFocusNode(tree);
   *npricedcolvars = transprob->ncolvars;
   *lperror = FALSE;
   *aborted = FALSE;

   /* if the LP is unbounded, we don't need to price */
   mustprice = (SCIPlpGetSolstat(lp) == SCIP_LPSOLSTAT_OPTIMAL 
      || SCIPlpGetSolstat(lp) == SCIP_LPSOLSTAT_INFEASIBLE 
      || SCIPlpGetSolstat(lp) == SCIP_LPSOLSTAT_OBJLIMIT);

   /* if all the variables are already in the LP, we don't need to price */
   mustprice = mustprice && !SCIPprobAllColsInLP(transprob, set, lp);

   /* check if infinite number of pricing rounds should be used */
   if( maxpricerounds == -1 )
      maxpricerounds = INT_MAX;

   /* pricing (has to be done completely to get a valid lower bound) */
   npricerounds = 0;
   while( !(*lperror) && mustprice && npricerounds < maxpricerounds )
   {
      SCIP_Bool enoughvars;
      SCIP_RESULT result;
      SCIP_Real lb;
      SCIP_Bool foundsol;
      SCIP_Bool stopearly;
      SCIP_Bool stoppricing;
      int p;

      assert(lp->flushed);
      assert(lp->solved);
      assert(SCIPlpGetSolstat(lp) != SCIP_LPSOLSTAT_UNBOUNDEDRAY);

      /* check if pricing loop should be aborted */
      if( SCIPsolveIsStopped(set, stat, FALSE) )
      {
         /* do not print the warning message if we stopped because the problem is solved */
         if( !SCIPsetIsLE(set, SCIPgetUpperbound(set->scip), SCIPgetLowerbound(set->scip)) )
            SCIPmessagePrintWarning(messagehdlr, "pricing has been interrupted -- LP of current node is invalid\n");

         *aborted = TRUE;
         break;
      }

      /* call primal heuristics which are callable during pricing */
      SCIP_CALL( SCIPprimalHeuristics(set, stat, transprob, primal, tree, lp, NULL, SCIP_HEURTIMING_DURINGPRICINGLOOP,
            FALSE, &foundsol) );

      /* price problem variables */
      SCIPdebugMessage("problem variable pricing\n");
      assert(SCIPpricestoreGetNVars(pricestore) == 0);
      assert(SCIPpricestoreGetNBoundResets(pricestore) == 0);
      SCIP_CALL( SCIPpricestoreAddProbVars(pricestore, blkmem, set, stat, transprob, tree, lp, branchcand, eventqueue) );
      *npricedcolvars = transprob->ncolvars;

      /* call external pricers to create additional problem variables */
      SCIPdebugMessage("external variable pricing\n");

      /* sort pricer algorithms by priority */
      SCIPsetSortPricers(set);

      /* call external pricer algorithms, that are active for the current problem */
      enoughvars = (SCIPpricestoreGetNVars(pricestore) >= SCIPsetGetPriceMaxvars(set, pretendroot)/2 + 1);
      stoppricing = FALSE;
      for( p = 0; p < set->nactivepricers && !enoughvars; ++p )
      {
         SCIP_CALL( SCIPpricerExec(set->pricers[p], set, transprob, lp, pricestore, &lb, &stopearly, &result) );
         assert(result == SCIP_DIDNOTRUN || result == SCIP_SUCCESS);
         SCIPdebugMessage("pricing: pricer %s returned result = %s, lowerbound = %f\n",
            SCIPpricerGetName(set->pricers[p]), (result == SCIP_DIDNOTRUN ? "didnotrun" : "success"), lb);
         enoughvars = enoughvars || (SCIPpricestoreGetNVars(pricestore) >= (SCIPsetGetPriceMaxvars(set, pretendroot)+1)/2);
         *aborted = ( (*aborted) || (result == SCIP_DIDNOTRUN) );

         /* set stoppricing to TRUE, of the first pricer wants to stop pricing */
         if( p == 0 && stopearly )
            stoppricing = TRUE;

         /* stoppricing only remains TRUE, if all other pricers want to stop pricing as well */
         if( stoppricing && !stopearly )
            stoppricing = FALSE;

         /* update lower bound w.r.t. the lower bound given by the pricer */
         SCIPnodeUpdateLowerbound(focusnode, stat, set, tree, transprob, origprob, lb);
         SCIPdebugMessage(" -> new lower bound given by pricer %s: %g\n", SCIPpricerGetName(set->pricers[p]), lb);
      }

      /* apply the priced variables to the LP */
      SCIP_CALL( SCIPpricestoreApplyVars(pricestore, blkmem, set, stat, eventqueue, transprob, tree, lp) );
      assert(SCIPpricestoreGetNVars(pricestore) == 0);
      assert(!lp->flushed || lp->solved);
      mustprice = !lp->flushed || (transprob->ncolvars != *npricedcolvars);
      *mustsepa = *mustsepa || !lp->flushed;

      /* after adding columns, the LP should be primal feasible such that primal simplex is applicable;
       * if LP was infeasible, we have to use dual simplex
       */
      SCIPdebugMessage("pricing: solve LP\n");
      SCIP_CALL( SCIPlpSolveAndEval(lp, set, messagehdlr, blkmem, stat, eventqueue, eventfilter, transprob, -1LL, FALSE, TRUE, FALSE, lperror) );
      assert(lp->flushed);
      assert(lp->solved || *lperror);

      /* reset bounds temporarily set by pricer to their original values */
      SCIPdebugMessage("pricing: reset bounds\n");
      SCIP_CALL( SCIPpricestoreResetBounds(pricestore, blkmem, set, stat, lp, branchcand, eventqueue) );
      assert(SCIPpricestoreGetNVars(pricestore) == 0);
      assert(SCIPpricestoreGetNBoundResets(pricestore) == 0);
      assert(!lp->flushed || lp->solved || *lperror);

      /* put all initial constraints into the LP */
      SCIP_CALL( SCIPinitConssLP(blkmem, set, sepastore, stat, transprob, origprob, tree, lp, branchcand, eventqueue,
            eventfilter, cliquetable, FALSE, FALSE, &cutoff) );
      assert(cutoff == FALSE);

      mustprice = mustprice || !lp->flushed || (transprob->ncolvars != *npricedcolvars);
      *mustsepa = *mustsepa || !lp->flushed;

      /* if all pricers wanted to stop pricing, do not do another pricing round (LP value is no valid dual bound in this case) */
      if( stoppricing )
      {
         SCIPdebugMessage("pricing: stop pricing and perform early branching\n");
         mustprice = FALSE;
         *aborted = TRUE;
      }

      /* solve LP again after resetting bounds and adding new initial constraints (with dual simplex) */
      SCIPdebugMessage("pricing: solve LP after resetting bounds and adding new initial constraints\n");
      SCIP_CALL( SCIPlpSolveAndEval(lp, set, messagehdlr, blkmem, stat, eventqueue, eventfilter, transprob, -1LL, FALSE, FALSE, FALSE, lperror) );
      assert(lp->flushed);
      assert(lp->solved || *lperror);

      /* remove previous primal ray, store new one if LP is unbounded */
      SCIP_CALL( updatePrimalRay(blkmem, set, stat, transprob, primal, tree, lp, *lperror) );

      /* increase pricing round counter */
      stat->npricerounds++;
      npricerounds++;

      /* display node information line */
      if( displayinfo && mustprice )
      {
         if( (SCIP_VERBLEVEL)set->disp_verblevel >= SCIP_VERBLEVEL_FULL
             || ((SCIP_VERBLEVEL)set->disp_verblevel >= SCIP_VERBLEVEL_HIGH && npricerounds % 100 == 1) )
         {
            SCIP_CALL( SCIPdispPrintLine(set, messagehdlr, stat, NULL, TRUE, TRUE) );
         }
      }

      /* if the LP is unbounded, we can stop pricing */
      mustprice = mustprice && 
         (SCIPlpGetSolstat(lp) == SCIP_LPSOLSTAT_OPTIMAL 
            || SCIPlpGetSolstat(lp) == SCIP_LPSOLSTAT_INFEASIBLE
          || SCIPlpGetSolstat(lp) == SCIP_LPSOLSTAT_OBJLIMIT );

      /* if the lower bound is already higher than the cutoff bound, we can stop pricing */
      mustprice = mustprice && SCIPsetIsLT(set, SCIPnodeGetLowerbound(focusnode), primal->cutoffbound);
   }
   assert(lp->flushed);
   assert(lp->solved || *lperror);

   *aborted = ( (*aborted) || (*lperror) || SCIPlpGetSolstat(lp) == SCIP_LPSOLSTAT_NOTSOLVED 
      || SCIPlpGetSolstat(lp) == SCIP_LPSOLSTAT_ERROR || npricerounds == maxpricerounds );

   /* set information, whether the current lp is a valid relaxation of the current problem */
   SCIPlpSetIsRelax(lp, !(*aborted));

   return SCIP_OKAY;
}

/** separates cuts of the cut pool */
static
SCIP_RETCODE cutpoolSeparate(
   SCIP_CUTPOOL*         cutpool,            /**< cut pool */
   BMS_BLKMEM*           blkmem,             /**< block memory */
   SCIP_SET*             set,                /**< global SCIP settings */
   SCIP_STAT*            stat,               /**< problem statistics data */
   SCIP_EVENTQUEUE*      eventqueue,         /**< event queue */
   SCIP_EVENTFILTER*     eventfilter,        /**< event filter for global events */
   SCIP_LP*              lp,                 /**< current LP data */
   SCIP_SEPASTORE*       sepastore,          /**< separation storage */
   SCIP_Bool             cutpoolisdelayed,   /**< is the cutpool delayed (count cuts found)? */
   SCIP_Bool             root,               /**< are we at the root node? */
   int                   actdepth,           /**< the depth of the focus node */
   SCIP_Bool*            enoughcuts,         /**< pointer to store if enough cuts were found in current separation round */
   SCIP_Bool*            cutoff              /**< pointer to store if an cutoff was detected */
   )
{
   if( (set->sepa_poolfreq == 0 && actdepth == 0)
      || (set->sepa_poolfreq > 0 && actdepth % set->sepa_poolfreq == 0) )
   {
      SCIP_RESULT result;

      /* in case of the "normal" cutpool the sepastore should be empty since the cutpool is called as first separator;
       * in case of the delayed cutpool the sepastore should be also empty because the delayed cutpool is only called if
       * the sepastore is empty after all separators and the the "normal" cutpool were called without success;
       */
      assert(SCIPsepastoreGetNCuts(sepastore) == 0);

      SCIP_CALL( SCIPcutpoolSeparate(cutpool, blkmem, set, stat, eventqueue, eventfilter, lp, sepastore, NULL, cutpoolisdelayed, root, &result) );
      *cutoff = *cutoff || (result == SCIP_CUTOFF);
      *enoughcuts = *enoughcuts || (SCIPsepastoreGetNCuts(sepastore) >= 2 * (SCIP_Longint)SCIPsetGetSepaMaxcuts(set, root)) || (result == SCIP_NEWROUND);
   }

   return SCIP_OKAY;
}

/** solve the current LP of a node with a price-and-cut loop */
static
SCIP_RETCODE priceAndCutLoop(
   BMS_BLKMEM*           blkmem,             /**< block memory buffers */
   SCIP_SET*             set,                /**< global SCIP settings */
   SCIP_MESSAGEHDLR*     messagehdlr,        /**< message handler */
   SCIP_STAT*            stat,               /**< dynamic problem statistics */
   SCIP_MEM*             mem,                /**< block memory pools */
   SCIP_PROB*            transprob,          /**< transformed problem */
   SCIP_PROB*            origprob,           /**< original problem */
   SCIP_PRIMAL*          primal,             /**< primal data */
   SCIP_TREE*            tree,               /**< branch and bound tree */
   SCIP_LP*              lp,                 /**< LP data */
   SCIP_PRICESTORE*      pricestore,         /**< pricing storage */
   SCIP_SEPASTORE*       sepastore,          /**< separation storage */
   SCIP_CUTPOOL*         cutpool,            /**< global cut pool */
   SCIP_CUTPOOL*         delayedcutpool,     /**< global delayed cut pool */
   SCIP_BRANCHCAND*      branchcand,         /**< branching candidate storage */
   SCIP_CONFLICT*        conflict,           /**< conflict analysis data */
   SCIP_EVENTFILTER*     eventfilter,        /**< event filter for global (not variable dependent) events */
   SCIP_EVENTQUEUE*      eventqueue,         /**< event queue */
   SCIP_CLIQUETABLE*     cliquetable,        /**< clique table data structure */
   SCIP_Bool             initiallpsolved,    /**< was the initial LP already solved? */
   SCIP_Bool*            cutoff,             /**< pointer to store whether the node can be cut off */
   SCIP_Bool*            unbounded,          /**< pointer to store whether an unbounded ray was found in the LP */
   SCIP_Bool*            lperror,            /**< pointer to store whether an unresolved error in LP solving occured */
   SCIP_Bool*            pricingaborted      /**< pointer to store whether the pricing was aborted and the lower bound must 
                                              *   not be used */ 
   )
{
   SCIP_NODE* focusnode;
   SCIP_EVENT event;
   SCIP_LPSOLSTAT stalllpsolstat;
   SCIP_Real loclowerbound;
   SCIP_Real glblowerbound;
   SCIP_Real bounddist;
   SCIP_Real stalllpobjval;
   SCIP_Bool separate;
   SCIP_Bool mustprice;
   SCIP_Bool mustsepa;
   SCIP_Bool delayedsepa;
   SCIP_Bool root;
   int maxseparounds;
   int nsepastallrounds;
   int maxnsepastallrounds;
   int stallnfracs;
   int actdepth;
   int npricedcolvars;

   assert(set != NULL);
   assert(blkmem != NULL);
   assert(stat != NULL);
   assert(transprob != NULL);
   assert(tree != NULL);
   assert(lp != NULL);
   assert(pricestore != NULL);
   assert(sepastore != NULL);
   assert(cutpool != NULL);
   assert(delayedcutpool != NULL);
   assert(primal != NULL);
   assert(cutoff != NULL);
   assert(unbounded != NULL);
   assert(lperror != NULL);

   focusnode = SCIPtreeGetFocusNode(tree);
   assert(focusnode != NULL);
   assert(SCIPnodeGetType(focusnode) == SCIP_NODETYPE_FOCUSNODE);
   actdepth = SCIPnodeGetDepth(focusnode);
   root = (actdepth == 0);

   /* check, if we want to separate at this node */
   loclowerbound = SCIPnodeGetLowerbound(focusnode);
   glblowerbound = SCIPtreeGetLowerbound(tree, set);
   assert(primal->cutoffbound > glblowerbound);
   bounddist = (loclowerbound - glblowerbound)/(primal->cutoffbound - glblowerbound);
   separate = SCIPsetIsLE(set, bounddist, set->sepa_maxbounddist);
   separate = separate && (set->sepa_maxruns == -1 || stat->nruns <= set->sepa_maxruns);

   /* get maximal number of separation rounds */
   maxseparounds = (root ? set->sepa_maxroundsroot : set->sepa_maxrounds);
   if( maxseparounds == -1 )
      maxseparounds = INT_MAX;
   if( stat->nruns > 1 && root && set->sepa_maxroundsrootsubrun >= 0 )
      maxseparounds = MIN(maxseparounds, set->sepa_maxroundsrootsubrun);
   if( initiallpsolved && set->sepa_maxaddrounds >= 0 )
      maxseparounds = MIN(maxseparounds, stat->nseparounds + set->sepa_maxaddrounds);
   maxnsepastallrounds = set->sepa_maxstallrounds;
   if( maxnsepastallrounds == -1 )
      maxnsepastallrounds = INT_MAX;

   /* solve initial LP of price-and-cut loop */
   /* @todo check if LP is always already solved, because of calling solveNodeInitialLP() in solveNodeLP()? */
   SCIPdebugMessage("node: solve LP with price and cut\n");
   SCIP_CALL( SCIPlpSolveAndEval(lp, set, messagehdlr, blkmem,  stat, eventqueue, eventfilter, transprob,
         set->lp_iterlim, FALSE, TRUE, FALSE, lperror) );
   assert(lp->flushed);
   assert(lp->solved || *lperror);

   /* remove previous primal ray, store new one if LP is unbounded */
   SCIP_CALL( updatePrimalRay(blkmem, set, stat, transprob, primal, tree, lp, *lperror) );

   /* price-and-cut loop */
   npricedcolvars = transprob->ncolvars;
   mustprice = TRUE;
   mustsepa = separate;
   delayedsepa = FALSE;
   *cutoff = FALSE;
   *unbounded = (SCIPlpGetSolstat(lp) == SCIP_LPSOLSTAT_UNBOUNDEDRAY);
   nsepastallrounds = 0;
   stalllpsolstat = SCIP_LPSOLSTAT_NOTSOLVED;
   stalllpobjval = SCIP_REAL_MIN;
   stallnfracs = INT_MAX;
   lp->installing = FALSE;
   while( !(*cutoff) && !(*lperror) && (mustprice || mustsepa || delayedsepa) )
   {
      SCIPdebugMessage("-------- node solving loop --------\n");
      assert(lp->flushed);
      assert(lp->solved);

      /* solve the LP with pricing in new variables */
      while( mustprice && !(*lperror) )
      {
         SCIP_CALL( SCIPpriceLoop(blkmem, set, messagehdlr, stat, transprob, origprob, primal, tree, lp, pricestore, sepastore, branchcand, eventqueue,
               eventfilter, cliquetable, root, root, -1, &npricedcolvars, &mustsepa, lperror, pricingaborted) );

         mustprice = FALSE;

         assert(lp->flushed);
         assert(lp->solved || *lperror);

         /* update lower bound w.r.t. the LP solution */
         if( !(*lperror) && !(*pricingaborted) && SCIPlpIsRelax(lp) )
         {
            SCIP_CALL( SCIPnodeUpdateLowerboundLP(focusnode, set, stat, tree, transprob, origprob, lp) );
            SCIPdebugMessage(" -> new lower bound: %g (LP status: %d, LP obj: %g)\n",
               SCIPnodeGetLowerbound(focusnode), SCIPlpGetSolstat(lp), SCIPlpGetObjval(lp, set, transprob));

            /* update node estimate */
            SCIP_CALL( updateEstimate(set, stat, tree, lp, branchcand) );

            if( root && SCIPlpGetSolstat(lp) == SCIP_LPSOLSTAT_OPTIMAL )
               SCIPprobUpdateBestRootSol(transprob, set, stat, lp);
         }
         else
         {
            SCIPdebugMessage(" -> error solving LP or pricing aborted. keeping old bound: %g\n", SCIPnodeGetLowerbound(focusnode));
         }

         /* display node information line for root node */
         if( root && (SCIP_VERBLEVEL)set->disp_verblevel >= SCIP_VERBLEVEL_HIGH )
         {
            SCIP_CALL( SCIPdispPrintLine(set, messagehdlr, stat, NULL, TRUE, TRUE) );
         }

         if( !(*lperror) )
         {
            /* call propagators that are applicable during LP solving loop only if the node is not cut off */
            if( SCIPsetIsLT(set, SCIPnodeGetLowerbound(focusnode), primal->cutoffbound) )
            {
               SCIP_Longint oldnboundchgs;
               SCIP_Longint oldninitconssadded;

               oldnboundchgs = stat->nboundchgs;
               oldninitconssadded = stat->ninitconssadded;

               SCIPdebugMessage(" -> LP solved: call propagators that are applicable during LP solving loop\n");

               SCIP_CALL( propagateDomains(blkmem, set, stat, primal, tree, SCIPtreeGetCurrentDepth(tree), 0, FALSE,
                     SCIP_PROPTIMING_DURINGLPLOOP, cutoff) );
               assert(BMSgetNUsedBufferMemory(mem->buffer) == 0);

               if( stat->ninitconssadded != oldninitconssadded )
               {
                  SCIPdebugMessage("new initial constraints added during propagation: old=%"SCIP_LONGINT_FORMAT", new=%"SCIP_LONGINT_FORMAT"\n", oldninitconssadded, stat->ninitconssadded);

                  SCIP_CALL( SCIPinitConssLP(blkmem, set, sepastore, stat, transprob, origprob, tree, lp, branchcand,
                        eventqueue, eventfilter, cliquetable, FALSE, FALSE, cutoff) );
               }

               /* if we found something, solve LP again */
               if( !lp->flushed && !(*cutoff) )
               {
                  SCIPdebugMessage("    -> found reduction: resolve LP\n");

                  /* in the root node, remove redundant rows permanently from the LP */
                  if( root )
                  {
                     SCIP_CALL( SCIPlpFlush(lp, blkmem, set, eventqueue) );
                     SCIP_CALL( SCIPlpRemoveRedundantRows(lp, blkmem, set, stat, eventqueue, eventfilter) );
                  }

                  /* resolve LP */
                  SCIP_CALL( SCIPlpSolveAndEval(lp, set, messagehdlr, blkmem, stat, eventqueue, eventfilter, transprob,
                        set->lp_iterlim, FALSE, TRUE, FALSE, lperror) );
                  assert(lp->flushed);
                  assert(lp->solved || *lperror);

                  /* remove previous primal ray, store new one if LP is unbounded */
                  SCIP_CALL( updatePrimalRay(blkmem, set, stat, transprob, primal, tree, lp, *lperror) );

                  mustprice = TRUE;
               }
               /* propagation might have changed the best bound of loose variables, thereby changing the loose objective
                * value which is added to the LP value; because of the loose status, the LP might not be reoptimized,
                * but the lower bound of the node needs to be updated
                */
               else if( lp->solved && stat->nboundchgs > oldnboundchgs && !(*cutoff) &&
                  SCIPprobAllColsInLP(transprob, set, lp) && SCIPlpIsRelax(lp) )
               {
                  assert(lp->flushed);
                  assert(lp->solved);

                  SCIP_CALL( SCIPnodeUpdateLowerboundLP(focusnode, set, stat, tree, transprob, origprob, lp) );
                  SCIPdebugMessage(" -> new lower bound: %g (LP status: %d, LP obj: %g)\n",
                     SCIPnodeGetLowerbound(focusnode), SCIPlpGetSolstat(lp), SCIPlpGetObjval(lp, set, transprob));

                  /* update node estimate */
                  SCIP_CALL( updateEstimate(set, stat, tree, lp, branchcand) );

                  if( root && SCIPlpGetSolstat(lp) == SCIP_LPSOLSTAT_OPTIMAL )
                     SCIPprobUpdateBestRootSol(transprob, set, stat, lp);
               }
            }
         }

         /* call primal heuristics that are applicable during node LP solving loop */
         if( !*cutoff && SCIPlpGetSolstat(lp) == SCIP_LPSOLSTAT_OPTIMAL )
         {
            SCIP_Bool foundsol;

            SCIP_CALL( SCIPprimalHeuristics(set, stat, transprob, primal, tree, lp, NULL, SCIP_HEURTIMING_DURINGLPLOOP,
                  FALSE, &foundsol) );
            assert(BMSgetNUsedBufferMemory(mem->buffer) == 0);

            *lperror = *lperror || lp->resolvelperror;
         }
      }
      assert(lp->flushed || *cutoff);
      assert(lp->solved || *lperror || *cutoff);

      /* check, if we exceeded the separation round limit */
      mustsepa = mustsepa
         && stat->nseparounds < maxseparounds
         && nsepastallrounds < maxnsepastallrounds
         && !(*cutoff);

      /* if separators were delayed, we want to apply a final separation round with the delayed separators */
      delayedsepa = delayedsepa && !mustsepa && !(*cutoff); /* if regular separation applies, we ignore delayed separators */
      mustsepa = mustsepa || delayedsepa;

      /* if the LP is infeasible, exceeded the objective limit or a global performance limit was reached, 
       * we don't need to separate cuts
       * (the global limits are only checked at the root node in order to not query system time too often)
       */
      if( mustsepa )
      {
         if( !separate
             || (SCIPlpGetSolstat(lp) != SCIP_LPSOLSTAT_OPTIMAL && SCIPlpGetSolstat(lp) != SCIP_LPSOLSTAT_UNBOUNDEDRAY)
             || SCIPsetIsGE(set, SCIPnodeGetLowerbound(focusnode), primal->cutoffbound)
             || (root && SCIPsolveIsStopped(set, stat, FALSE)) )
         {
            mustsepa = FALSE;
            delayedsepa = FALSE;
         }
      }

      /* separation and reduced cost strengthening
       * (needs not to be done completely, because we just want to increase the lower bound)
       */
      if( !(*cutoff) && !(*lperror) && mustsepa )
      {
         SCIP_Longint olddomchgcount;
         SCIP_Longint oldninitconssadded;
         SCIP_Bool enoughcuts;

         assert(lp->flushed);
         assert(lp->solved);
         assert(SCIPlpGetSolstat(lp) == SCIP_LPSOLSTAT_OPTIMAL || SCIPlpGetSolstat(lp) == SCIP_LPSOLSTAT_UNBOUNDEDRAY);

         olddomchgcount = stat->domchgcount;
         oldninitconssadded = stat->ninitconssadded;

         mustsepa = FALSE;
         enoughcuts = (SCIPsetGetSepaMaxcuts(set, root) == 0);

         /* global cut pool separation */
         if( !enoughcuts && !delayedsepa )
         {
            SCIP_CALL( cutpoolSeparate(cutpool, blkmem, set, stat, eventqueue, eventfilter, lp, sepastore, FALSE, root,
                  actdepth, &enoughcuts, cutoff) );

            if( *cutoff )
            {
               SCIPdebugMessage(" -> global cut pool detected cutoff\n");
            }
         }
         assert(lp->flushed);
         assert(lp->solved);
         assert(SCIPlpGetSolstat(lp) == SCIP_LPSOLSTAT_OPTIMAL || SCIPlpGetSolstat(lp) == SCIP_LPSOLSTAT_UNBOUNDEDRAY);

         /* constraint separation */
         SCIPdebugMessage("constraint separation\n");

         /* separate constraints and LP */
         if( !(*cutoff) && !(*lperror) && !enoughcuts && lp->solved )
         {
            /* apply a separation round */
            SCIP_CALL( separationRoundLP(blkmem, set, messagehdlr, stat, eventqueue, eventfilter, transprob, primal, tree,
                  lp, sepastore, actdepth, bounddist, delayedsepa,
                  &delayedsepa, &enoughcuts, cutoff, lperror, &mustsepa, &mustprice) );
            assert(BMSgetNUsedBufferMemory(mem->buffer) == 0);

            /* if we are close to the stall round limit, also call the delayed separators */
            if( !(*cutoff) && !(*lperror) && !enoughcuts && lp->solved
               && (SCIPlpGetSolstat(lp) == SCIP_LPSOLSTAT_OPTIMAL || SCIPlpGetSolstat(lp) == SCIP_LPSOLSTAT_UNBOUNDEDRAY)
               && nsepastallrounds >= maxnsepastallrounds-1 && delayedsepa )
            {
               SCIP_CALL( separationRoundLP(blkmem, set, messagehdlr, stat, eventqueue, eventfilter, transprob, primal,
                     tree, lp, sepastore, actdepth, bounddist, delayedsepa,
                     &delayedsepa, &enoughcuts, cutoff, lperror, &mustsepa, &mustprice) );
               assert(BMSgetNUsedBufferMemory(mem->buffer) == 0);
            }
         }

         /* delayed global cut pool separation */
         if( !(*cutoff) && SCIPlpGetSolstat(lp) == SCIP_LPSOLSTAT_OPTIMAL && SCIPsepastoreGetNCuts(sepastore) == 0 )
         {
            assert( !(*lperror) );

            SCIP_CALL( cutpoolSeparate(delayedcutpool, blkmem, set, stat, eventqueue, eventfilter, lp, sepastore, TRUE,
                  root, actdepth, &enoughcuts, cutoff) );

            if( *cutoff )
            {
               SCIPdebugMessage(" -> delayed global cut pool detected cutoff\n");
            }
            assert(SCIPlpGetSolstat(lp) == SCIP_LPSOLSTAT_OPTIMAL);
            assert(lp->flushed);
            assert(lp->solved);
         }

         assert(*cutoff || *lperror || SCIPlpIsSolved(lp));
         assert(!SCIPlpIsSolved(lp)
            || SCIPlpGetSolstat(lp) == SCIP_LPSOLSTAT_OPTIMAL
            || SCIPlpGetSolstat(lp) == SCIP_LPSOLSTAT_UNBOUNDEDRAY
            || SCIPlpGetSolstat(lp) == SCIP_LPSOLSTAT_INFEASIBLE
            || SCIPlpGetSolstat(lp) == SCIP_LPSOLSTAT_OBJLIMIT
            || SCIPlpGetSolstat(lp) == SCIP_LPSOLSTAT_ITERLIMIT
            || SCIPlpGetSolstat(lp) == SCIP_LPSOLSTAT_TIMELIMIT);

         if( *cutoff || *lperror
            || SCIPlpGetSolstat(lp) == SCIP_LPSOLSTAT_INFEASIBLE || SCIPlpGetSolstat(lp) == SCIP_LPSOLSTAT_OBJLIMIT 
            || SCIPlpGetSolstat(lp) == SCIP_LPSOLSTAT_ITERLIMIT  || SCIPlpGetSolstat(lp) == SCIP_LPSOLSTAT_TIMELIMIT )
         {
            /* the found cuts are of no use, because the node is infeasible anyway (or we have an error in the LP) */
            SCIP_CALL( SCIPsepastoreClearCuts(sepastore, blkmem, set, eventqueue, eventfilter, lp) );
         }
         else
         {
            /* apply found cuts */
            SCIP_CALL( SCIPsepastoreApplyCuts(sepastore, blkmem, set, stat, transprob, origprob, tree, lp, branchcand,
                  eventqueue, eventfilter, cliquetable, root, SCIP_EFFICIACYCHOICE_LP, cutoff) );

            if( !(*cutoff) )
            {
               mustprice = mustprice || !lp->flushed || (transprob->ncolvars != npricedcolvars);
               mustsepa = mustsepa || !lp->flushed;

               /* if a new bound change (e.g. a cut with only one column) was found, propagate domains again */
               if( stat->domchgcount != olddomchgcount )
               {
                  SCIPdebugMessage(" -> separation changed bound: call propagators that are applicable before LP is solved\n");

                  /* propagate domains */
                  SCIP_CALL( propagateDomains(blkmem, set, stat, primal, tree, SCIPtreeGetCurrentDepth(tree), 0, FALSE,
                        SCIP_PROPTIMING_BEFORELP, cutoff) );
                  assert(BMSgetNUsedBufferMemory(mem->buffer) == 0);

                  /* in the root node, remove redundant rows permanently from the LP */
                  if( root )
                  {
                     SCIP_CALL( SCIPlpFlush(lp, blkmem, set, eventqueue) );
                     SCIP_CALL( SCIPlpRemoveRedundantRows(lp, blkmem, set, stat, eventqueue, eventfilter) );
                  }
               }

               if( stat->ninitconssadded != oldninitconssadded )
               {
                  SCIPdebugMessage("new initial constraints added during propagation: old=%"SCIP_LONGINT_FORMAT", new=%"SCIP_LONGINT_FORMAT"\n",
                        oldninitconssadded, stat->ninitconssadded);

                  SCIP_CALL( SCIPinitConssLP(blkmem, set, sepastore, stat, transprob, origprob, tree, lp, branchcand,
                        eventqueue, eventfilter, cliquetable, FALSE, FALSE, cutoff) );
               }

               if( !(*cutoff) )
               {
                  SCIP_Real lpobjval;

                  /* solve LP (with dual simplex) */
                  SCIPdebugMessage("separation: solve LP\n");
                  SCIP_CALL( SCIPlpSolveAndEval(lp, set, messagehdlr, blkmem, stat, eventqueue, eventfilter, transprob,
                        set->lp_iterlim, FALSE, TRUE, FALSE, lperror) );
                  assert(lp->flushed);
                  assert(lp->solved || *lperror);

                  /* remove previous primal ray, store new one if LP is unbounded */
                  SCIP_CALL( updatePrimalRay(blkmem, set, stat, transprob, primal, tree, lp, *lperror) );

                  if( !(*lperror) )
                  {
                     SCIP_Bool stalling;

                     /* propagation might have changed the best bound of loose variables, thereby changing the loose objective value
                      * which is added to the LP value; because of the loose status, the LP might not be reoptimized, but the lower
                      * bound of the node needs to be updated
                      */
                     if( stat->domchgcount != olddomchgcount && (!mustprice || mustsepa) && !(*cutoff)
                        && SCIPprobAllColsInLP(transprob, set, lp) && SCIPlpIsRelax(lp) )
                     {
                        SCIP_CALL( SCIPnodeUpdateLowerboundLP(focusnode, set, stat, tree, transprob, origprob, lp) );
                        SCIPdebugMessage(" -> new lower bound: %g (LP status: %d, LP obj: %g)\n",
                           SCIPnodeGetLowerbound(focusnode), SCIPlpGetSolstat(lp), SCIPlpGetObjval(lp, set, transprob));

                        /* update node estimate */
                        SCIP_CALL( updateEstimate(set, stat, tree, lp, branchcand) );

                        if( root && SCIPlpGetSolstat(lp) == SCIP_LPSOLSTAT_OPTIMAL )
                           SCIPprobUpdateBestRootSol(transprob, set, stat, lp);
                     }

                     /* check if we are stalling
                      * If we have an LP solution, then we are stalling if
                      *   we had an LP solution before and
                      *   the LP value did not improve and
                      *   the number of fractional variables did not decrease.
                      * If we do not have an LP solution, then we are stalling if the solution status of the LP did not change.
                      */
                     if( SCIPlpGetSolstat(lp) == SCIP_LPSOLSTAT_OPTIMAL )
                     {
                        SCIP_Real objreldiff;
                        int nfracs;

                        SCIP_CALL( SCIPbranchcandGetLPCands(branchcand, set, stat, lp, NULL, NULL, NULL, &nfracs, NULL,
                              NULL) );
                        lpobjval = SCIPlpGetObjval(lp, set, transprob);

                        objreldiff = SCIPrelDiff(lpobjval, stalllpobjval);
                        SCIPdebugMessage(" -> LP bound moved from %g to %g (reldiff: %g)\n",
                           stalllpobjval, lpobjval, objreldiff);

                        stalling = (stalllpsolstat == SCIP_LPSOLSTAT_OPTIMAL &&
                            objreldiff <= 1e-04 &&
                            nfracs >= (0.9 - 0.1 * nsepastallrounds) * stallnfracs);

                        stalllpobjval = lpobjval;
                        stallnfracs = nfracs;
                     }
                     else
                     {
                        stalling = (stalllpsolstat == SCIPlpGetSolstat(lp));
                     }

                     if( !stalling )
                     {
                        nsepastallrounds = 0;
                        lp->installing = FALSE;
                     }
                     else
                     {
                        nsepastallrounds++;
                     }
                     stalllpsolstat = SCIPlpGetSolstat(lp);

                     /* tell LP that we are (close to) stalling */
                     if( nsepastallrounds >= maxnsepastallrounds-2 )
                        lp->installing = TRUE;
                     SCIPdebugMessage(" -> nsepastallrounds=%d/%d\n", nsepastallrounds, maxnsepastallrounds);
                  }
               }
            }
         }
         assert(*cutoff || *lperror || (lp->flushed && lp->solved)); /* cutoff: LP may be unsolved due to bound changes */

         SCIPdebugMessage("separation round %d/%d finished (%d/%d stall rounds): mustprice=%u, mustsepa=%u, delayedsepa=%u\n",
            stat->nseparounds, maxseparounds, nsepastallrounds, maxnsepastallrounds, mustprice, mustsepa, delayedsepa);

         /* increase separation round counter */
         stat->nseparounds++;
      }
   }

   if ( nsepastallrounds >= maxnsepastallrounds )
   {
      SCIPmessagePrintVerbInfo(messagehdlr, set->disp_verblevel, SCIP_VERBLEVEL_FULL,
         "Truncate separation round because of stalling (%d stall rounds).\n", maxnsepastallrounds);
   }

   if( !*lperror )
   {
      /* update pseudo cost values for continuous variables, if it should be delayed */
      SCIP_CALL( updatePseudocost(set, stat, transprob, tree, lp, FALSE, set->branch_delaypscost) );
   }

   /* update lower bound w.r.t. the LP solution */
   if( *cutoff )
   {
      SCIPnodeUpdateLowerbound(focusnode, stat, set, tree, transprob, origprob, SCIPsetInfinity(set));
   }
   else if( !(*lperror) )
   {
      assert(lp->flushed);
      assert(lp->solved);

      if( SCIPlpIsRelax(lp) )
      {
         SCIP_CALL( SCIPnodeUpdateLowerboundLP(focusnode, set, stat, tree, transprob, origprob, lp) );
      }

      /* update node estimate */
      SCIP_CALL( updateEstimate(set, stat, tree, lp, branchcand) );

      /* issue LPSOLVED event */
      if( SCIPlpGetSolstat(lp) != SCIP_LPSOLSTAT_ITERLIMIT && SCIPlpGetSolstat(lp) != SCIP_LPSOLSTAT_TIMELIMIT )
      {
         SCIP_CALL( SCIPeventChgType(&event, SCIP_EVENTTYPE_LPSOLVED) );
         SCIP_CALL( SCIPeventChgNode(&event, focusnode) );
         SCIP_CALL( SCIPeventProcess(&event, set, NULL, NULL, NULL, eventfilter) );
      }

      /* if the LP is a relaxation and we are not solving exactly, then we may analyze an infeasible or bound exceeding
       * LP (not necessary in the root node) and cut off the current node
       */
      if( !set->misc_exactsolve && !root && SCIPlpIsRelax(lp) && SCIPprobAllColsInLP(transprob, set, lp)
         && (SCIPlpGetSolstat(lp) == SCIP_LPSOLSTAT_INFEASIBLE || SCIPlpGetSolstat(lp) == SCIP_LPSOLSTAT_OBJLIMIT) )
      {
         SCIP_CALL( SCIPconflictAnalyzeLP(conflict, blkmem, set, stat, transprob, origprob, tree, lp, branchcand, eventqueue, cliquetable, NULL) );
         *cutoff = TRUE;
      }
   }
   /* check for unboundedness */
   if( !(*lperror) )
   {
      *unbounded = (SCIPlpGetSolstat(lp) == SCIP_LPSOLSTAT_UNBOUNDEDRAY);
      /* assert(!(*unbounded) || root); */ /* unboundedness can only happen in the root node; no, of course it can also happens in the tree if a branching did not help to resolve unboundedness */
   }

   lp->installing = FALSE;

   SCIPdebugMessage(" -> final lower bound: %g (LP status: %d, LP obj: %g)\n",
      SCIPnodeGetLowerbound(focusnode), SCIPlpGetSolstat(lp),
      *cutoff ? SCIPsetInfinity(set) : *lperror ? -SCIPsetInfinity(set) : SCIPlpGetObjval(lp, set, transprob));

   return SCIP_OKAY;
}

/** updates the current lower bound with the pseudo objective value, cuts off node by bounding, and applies conflict
 *  analysis if the pseudo objective lead to the cutoff
 */
static
SCIP_RETCODE applyBounding(
   BMS_BLKMEM*           blkmem,             /**< block memory buffers */
   SCIP_SET*             set,                /**< global SCIP settings */
   SCIP_STAT*            stat,               /**< dynamic problem statistics */
   SCIP_PROB*            transprob,          /**< tranformed problem after presolve */
   SCIP_PROB*            origprob,           /**< original problem */
   SCIP_PRIMAL*          primal,             /**< primal data */
   SCIP_TREE*            tree,               /**< branch and bound tree */
   SCIP_LP*              lp,                 /**< LP data */
   SCIP_BRANCHCAND*      branchcand,         /**< branching candidate storage */
   SCIP_EVENTQUEUE*      eventqueue,         /**< event queue */
   SCIP_CONFLICT*        conflict,           /**< conflict analysis data */
   SCIP_CLIQUETABLE*     cliquetable,        /**< clique table data structure */
   SCIP_Bool*            cutoff              /**< pointer to store TRUE, if the node can be cut off */
   )
{
   assert(transprob != NULL);
   assert(origprob != NULL);
   assert(primal != NULL);
   assert(cutoff != NULL);

   if( !(*cutoff) )
   {
      SCIP_NODE* focusnode;
      SCIP_Real pseudoobjval;

      /* get current focus node */
      focusnode = SCIPtreeGetFocusNode(tree);

      /* update lower bound w.r.t. the pseudo solution */
      pseudoobjval = SCIPlpGetPseudoObjval(lp, set, transprob);
      SCIPnodeUpdateLowerbound(focusnode, stat, set, tree, transprob, origprob, pseudoobjval);
      SCIPdebugMessage(" -> lower bound: %g [%g] (pseudoobj: %g [%g]), cutoff bound: %g [%g]\n",
         SCIPnodeGetLowerbound(focusnode), SCIPprobExternObjval(transprob, origprob, set, SCIPnodeGetLowerbound(focusnode)) + SCIPgetOrigObjoffset(set->scip),
         pseudoobjval, SCIPprobExternObjval(transprob, origprob, set, pseudoobjval) + SCIPgetOrigObjoffset(set->scip),
         primal->cutoffbound, SCIPprobExternObjval(transprob, origprob, set, primal->cutoffbound) + SCIPgetOrigObjoffset(set->scip));

      /* check for infeasible node by bounding */
      if( (set->misc_exactsolve && SCIPnodeGetLowerbound(focusnode) >= primal->cutoffbound)
         || (!set->misc_exactsolve && SCIPsetIsGE(set, SCIPnodeGetLowerbound(focusnode), primal->cutoffbound)) )
      {
         SCIPdebugMessage("node is cut off by bounding (lower=%g, upper=%g)\n",
            SCIPnodeGetLowerbound(focusnode), primal->cutoffbound);
         SCIPnodeUpdateLowerbound(focusnode, stat, set, tree, transprob, origprob, SCIPsetInfinity(set));
         *cutoff = TRUE;

         /* call pseudo conflict analysis, if the node is cut off due to the pseudo objective value */
         if( pseudoobjval >= primal->cutoffbound && !SCIPsetIsInfinity(set, -pseudoobjval) )
         {
            SCIP_CALL( SCIPconflictAnalyzePseudo(conflict, blkmem, set, stat, transprob, origprob, tree, lp, branchcand, eventqueue, cliquetable, NULL) );
         }
      }
   }

   return SCIP_OKAY;
}

/** solves the current node's LP in a price-and-cut loop */
static
SCIP_RETCODE solveNodeLP(
   BMS_BLKMEM*           blkmem,             /**< block memory buffers */
   SCIP_SET*             set,                /**< global SCIP settings */
   SCIP_MESSAGEHDLR*     messagehdlr,        /**< message handler */
   SCIP_STAT*            stat,               /**< dynamic problem statistics */
   SCIP_MEM*             mem,                /**< block memory pools */
   SCIP_PROB*            origprob,           /**< original problem */
   SCIP_PROB*            transprob,          /**< transformed problem after presolve */
   SCIP_PRIMAL*          primal,             /**< primal data */
   SCIP_TREE*            tree,               /**< branch and bound tree */
   SCIP_LP*              lp,                 /**< LP data */
   SCIP_PRICESTORE*      pricestore,         /**< pricing storage */
   SCIP_SEPASTORE*       sepastore,          /**< separation storage */
   SCIP_CUTPOOL*         cutpool,            /**< global cut pool */
   SCIP_CUTPOOL*         delayedcutpool,     /**< global delayed cut pool */
   SCIP_BRANCHCAND*      branchcand,         /**< branching candidate storage */
   SCIP_CONFLICT*        conflict,           /**< conflict analysis data */
   SCIP_EVENTFILTER*     eventfilter,        /**< event filter for global (not variable dependent) events */
   SCIP_EVENTQUEUE*      eventqueue,         /**< event queue */
   SCIP_CLIQUETABLE*     cliquetable,        /**< clique table data structure */
   SCIP_Bool             initiallpsolved,    /**< was the initial LP already solved? */
   SCIP_Bool             newinitconss,       /**< do we have to add new initial constraints? */
   SCIP_Bool*            cutoff,             /**< pointer to store TRUE, if the node can be cut off */
   SCIP_Bool*            unbounded,          /**< pointer to store TRUE, if an unbounded ray was found in the LP */
   SCIP_Bool*            lperror,            /**< pointer to store TRUE, if an unresolved error in LP solving occured */
   SCIP_Bool*            pricingaborted      /**< pointer to store TRUE, if the pricing was aborted and the lower bound
                                              *   must not be used */
   )
{
   SCIP_Longint nlpiterations;
   SCIP_Longint nlps;

   assert(stat != NULL);
   assert(tree != NULL);
   assert(SCIPtreeHasFocusNodeLP(tree));
   assert(cutoff != NULL);
   assert(unbounded != NULL);
   assert(lperror != NULL);
   assert(*cutoff == FALSE);
   assert(*unbounded == FALSE);
   assert(*lperror == FALSE);

   nlps = stat->nlps;
   nlpiterations = stat->nlpiterations;

   if( !initiallpsolved )
   {
      /* load and solve the initial LP of the node */
      SCIP_CALL( solveNodeInitialLP(blkmem, set, messagehdlr, stat, transprob, origprob, primal, tree, lp, pricestore,
            sepastore, branchcand, eventfilter, eventqueue, cliquetable, newinitconss, cutoff, lperror) );

      assert(*cutoff || *lperror || (lp->flushed && lp->solved));
      SCIPdebugMessage("price-and-cut-loop: initial LP status: %d, LP obj: %g\n",
         SCIPlpGetSolstat(lp),
         *cutoff ? SCIPsetInfinity(set) : *lperror ? -SCIPsetInfinity(set) : SCIPlpGetObjval(lp, set, transprob));

      /* update initial LP iteration counter */
      stat->ninitlps += stat->nlps - nlps;
      stat->ninitlpiterations += stat->nlpiterations - nlpiterations;

      /* in the root node, we try if initial LP solution is feasible to avoid expensive setup of data structures in
       * separators; in case the root LP is aborted, e.g, by hitting the time limit, we do not check the LP solution
       * since the corresponding data structures have not been updated 
       */
      if( SCIPtreeGetCurrentDepth(tree) == 0 && !(*cutoff) && !(*lperror)
         && (SCIPlpGetSolstat(lp) == SCIP_LPSOLSTAT_OPTIMAL || SCIPlpGetSolstat(lp) == SCIP_LPSOLSTAT_UNBOUNDEDRAY)
         && !SCIPsolveIsStopped(set, stat, FALSE) )
      {
         SCIP_Bool checklprows;
         SCIP_Bool stored;
         SCIP_SOL* sol;
         SCIP_SOL* bestsol = SCIPgetBestSol(set->scip);

         SCIP_CALL( SCIPsolCreateLPSol(&sol, blkmem, set, stat, transprob, primal, tree, lp, NULL) );

         if( SCIPlpGetSolstat(lp) == SCIP_LPSOLSTAT_UNBOUNDEDRAY )
            checklprows = FALSE;
         else
            checklprows = TRUE;

#ifndef NDEBUG
         /* in the debug mode we want to explicitly check if the solution is feasible if it was stored */
         SCIP_CALL( SCIPprimalTrySol(primal, blkmem, set, messagehdlr, stat, origprob, transprob, tree, lp,
               eventqueue, eventfilter, sol, FALSE, TRUE, TRUE, checklprows, &stored) );

         if( stored )
         {
            SCIP_Bool feasible;

            SCIP_CALL( SCIPsolCheck(sol, set, messagehdlr, blkmem, stat, transprob, FALSE, TRUE, TRUE, checklprows, &feasible) );
            assert(feasible);
         }

         SCIP_CALL( SCIPsolFree(&sol, blkmem, primal) );
#else
         SCIP_CALL( SCIPprimalTrySolFree(primal, blkmem, set, messagehdlr, stat, origprob, transprob, tree, lp,
               eventqueue, eventfilter, &sol, FALSE, TRUE, TRUE, checklprows, &stored) );
#endif
         if( stored )
         {
            if( bestsol != SCIPgetBestSol(set->scip) )
               SCIPstoreSolutionGap(set->scip);

            stat->nlpsolsfound++;
         }

         if( SCIPlpGetSolstat(lp) == SCIP_LPSOLSTAT_UNBOUNDEDRAY )
            *unbounded = TRUE;
      }
   }
   else
   {
      SCIP_CALL( SCIPinitConssLP(blkmem, set, sepastore, stat, transprob,
            origprob, tree, lp, branchcand, eventqueue, eventfilter, cliquetable, FALSE, FALSE,
            cutoff) );
   }
   assert(SCIPsepastoreGetNCuts(sepastore) == 0);

   /* check for infeasible node by bounding */
   SCIP_CALL( applyBounding(blkmem, set, stat, transprob, origprob, primal, tree, lp, branchcand, eventqueue, conflict, cliquetable, cutoff) );
#ifdef SCIP_DEBUG
   if( *cutoff )
   {
      if( SCIPtreeGetCurrentDepth(tree) == 0 )
      {
         SCIPdebugMessage("solution cuts off root node, stop solution process\n");
      }
      else
      {
         SCIPdebugMessage("solution cuts off node\n");
      }
   }
#endif

   if( !(*cutoff) && !(*lperror) )
   {
      /* solve the LP with price-and-cut*/
<<<<<<< HEAD
      SCIP_CALL( priceAndCutLoop(blkmem, set, messagehdlr, stat, transprob, origprob,  primal, tree, lp, pricestore, sepastore, cutpool, delayedcutpool,
            branchcand, conflict, eventfilter, eventqueue, cliquetable, initiallpsolved, cutoff, unbounded, lperror, pricingaborted) );
=======
      SCIP_CALL( priceAndCutLoop(blkmem, set, messagehdlr, stat, mem, transprob, origprob,  primal, tree, lp, pricestore, sepastore, cutpool, delayedcutpool,
            branchcand, conflict, eventfilter, eventqueue, initiallpsolved, cutoff, unbounded, lperror, pricingaborted) );
>>>>>>> a7429481
   }
   assert(*cutoff || *lperror || (lp->flushed && lp->solved));

   /* if there is no LP error, then *unbounded should be TRUE, iff the LP solution status is unboundedray */
   assert(*lperror || ((SCIPlpGetSolstat(lp) == SCIP_LPSOLSTAT_UNBOUNDEDRAY) == *unbounded));

   /* If pricing was aborted while solving the LP of the node and the node cannot be cut off due to the lower bound computed by the pricer,
   *  the solving of the LP might be stopped due to the objective limit, but the node may not be cut off, since the LP objective
   *  is not a feasible lower bound for the solutions in the current subtree. 
   *  In this case, the LP has to be solved to optimality by temporarily removing the cutoff bound. 
   */
   if( (*pricingaborted) && (SCIPlpGetSolstat(lp) == SCIP_LPSOLSTAT_OBJLIMIT || SCIPlpGetSolstat(lp) == SCIP_LPSOLSTAT_ITERLIMIT)
      && !(*cutoff) )
   {
      SCIP_Real tmpcutoff;

      /* temporarily disable cutoffbound, which also disables the objective limit */
      tmpcutoff = lp->cutoffbound;
      lp->cutoffbound = SCIPlpiInfinity(SCIPlpGetLPI(lp));

      lp->solved = FALSE;
      SCIP_CALL( SCIPlpSolveAndEval(lp, set, messagehdlr, blkmem, stat, eventqueue, eventfilter, transprob, -1LL, FALSE, FALSE, FALSE, lperror) );

      /* reinstall old cutoff bound */
      lp->cutoffbound = tmpcutoff;

      SCIPdebugMessage("re-optimized LP without cutoff bound: LP status: %d, LP obj: %g\n",
         SCIPlpGetSolstat(lp), *lperror ? -SCIPsetInfinity(set) : SCIPlpGetObjval(lp, set, transprob));

      /* lp solstat should not be objlimit, since the cutoff bound was removed temporarily */
      assert(SCIPlpGetSolstat(lp) != SCIP_LPSOLSTAT_OBJLIMIT);
      /* lp solstat should not be unboundedray, since the lp was dual feasible */
      assert(SCIPlpGetSolstat(lp) != SCIP_LPSOLSTAT_UNBOUNDEDRAY);
      /* there should be no primal ray, since the lp was dual feasible */
      assert(primal->primalray == NULL);
      if( SCIPlpGetSolstat(lp) == SCIP_LPSOLSTAT_INFEASIBLE )
      {
         *cutoff = TRUE;
      }
   }
   assert(!(*pricingaborted) || SCIPlpGetSolstat(lp) == SCIP_LPSOLSTAT_OPTIMAL 
      || SCIPlpGetSolstat(lp) == SCIP_LPSOLSTAT_NOTSOLVED || SCIPsolveIsStopped(set, stat, FALSE) || (*cutoff));

   assert(*cutoff || *lperror || (lp->flushed && lp->solved));

   /* update node's LP iteration counter */
   stat->nnodelps += stat->nlps - nlps;
   stat->nnodelpiterations += stat->nlpiterations - nlpiterations;

   /* update number of root node LPs and iterations if the root node was processed */
   if( SCIPnodeGetDepth(tree->focusnode) == 0 )
   {
      stat->nrootlps += stat->nlps - nlps;
      stat->nrootlpiterations += stat->nlpiterations - nlpiterations;
   }

   return SCIP_OKAY;
}

/** calls relaxators */
static
SCIP_RETCODE solveNodeRelax(
   SCIP_SET*             set,                /**< global SCIP settings */
   SCIP_STAT*            stat,               /**< dynamic problem statistics */
   SCIP_TREE*            tree,               /**< branch and bound tree */
   SCIP_PROB*            transprob,          /**< transformed problem */
   SCIP_PROB*            origprob,           /**< original problem */
   int                   depth,              /**< depth of current node */
   SCIP_Bool             beforelp,           /**< should the relaxators with non-negative or negative priority be called? */
   SCIP_Bool*            cutoff,             /**< pointer to store TRUE, if the node can be cut off */
   SCIP_Bool*            propagateagain,     /**< pointer to store TRUE, if domain propagation should be applied again */
   SCIP_Bool*            solvelpagain,       /**< pointer to store TRUE, if the node's LP has to be solved again */
   SCIP_Bool*            solverelaxagain     /**< pointer to store TRUE, if the external relaxators should be called
                                              *   again */
   )
{
   SCIP_RESULT result;
   SCIP_Real lowerbound;
   int r;

   assert(set != NULL);
   assert(cutoff != NULL);
   assert(solvelpagain != NULL);
   assert(propagateagain != NULL);
   assert(solverelaxagain != NULL);
   assert(!(*cutoff));

   /* sort by priority */
   SCIPsetSortRelaxs(set);

   for( r = 0; r < set->nrelaxs && !(*cutoff); ++r )
   {
      if( beforelp != (SCIPrelaxGetPriority(set->relaxs[r]) >= 0) )
         continue;

      lowerbound = -SCIPsetInfinity(set);

      SCIP_CALL( SCIPrelaxExec(set->relaxs[r], set, stat, depth, &lowerbound, &result) );

      switch( result )
      {
      case SCIP_CUTOFF:
         *cutoff = TRUE;
         SCIPdebugMessage(" -> relaxator <%s> detected cutoff\n", SCIPrelaxGetName(set->relaxs[r]));
         break;

      case SCIP_CONSADDED:
         *solvelpagain = TRUE;   /* the separation for new constraints should be called */
         *propagateagain = TRUE; /* the propagation for new constraints should be called */
         break;

      case SCIP_REDUCEDDOM:
         *solvelpagain = TRUE;
         *propagateagain = TRUE;
         break;

      case SCIP_SEPARATED:
         *solvelpagain = TRUE;
         break;

      case SCIP_SUSPENDED:
         *solverelaxagain = TRUE;
         break;

      case SCIP_SUCCESS:
      case SCIP_DIDNOTRUN:
         break;

      default:
         SCIPerrorMessage("invalid result code <%d> of relaxator <%s>\n", result, SCIPrelaxGetName(set->relaxs[r]));
         return SCIP_INVALIDRESULT;
      }  /*lint !e788*/

      if( result != SCIP_CUTOFF && result != SCIP_DIDNOTRUN && result != SCIP_SUSPENDED )
      {
         SCIP_NODE* focusnode;

         focusnode = SCIPtreeGetFocusNode(tree);
         assert(focusnode != NULL);
         assert(SCIPnodeGetType(focusnode) == SCIP_NODETYPE_FOCUSNODE);

         /* update lower bound w.r.t. the lower bound given by the relaxator */
         SCIPnodeUpdateLowerbound(focusnode, stat, set, tree, transprob, origprob, lowerbound);
         SCIPdebugMessage(" -> new lower bound given by relaxator %s: %g\n", 
            SCIPrelaxGetName(set->relaxs[r]), lowerbound);
      }
   }

   return SCIP_OKAY;
}

/** marks all relaxators to be unsolved */
static
void markRelaxsUnsolved(
   SCIP_SET*             set,                /**< global SCIP settings */
   SCIP_RELAXATION*      relaxation          /**< global relaxation data */
   )
{
   int r;

   assert(set != NULL);
   assert(relaxation != NULL);

   SCIPrelaxationSetSolValid(relaxation, FALSE);

   for( r = 0; r < set->nrelaxs; ++r )
      SCIPrelaxMarkUnsolved(set->relaxs[r]);
}

/** enforces constraints by branching, separation, or domain reduction */
static
SCIP_RETCODE enforceConstraints(
   BMS_BLKMEM*           blkmem,             /**< block memory buffers */
   SCIP_SET*             set,                /**< global SCIP settings */
   SCIP_STAT*            stat,               /**< dynamic problem statistics */
   SCIP_PROB*            prob,               /**< transformed problem after presolve */
   SCIP_TREE*            tree,               /**< branch and bound tree */
   SCIP_LP*              lp,                 /**< LP data */
   SCIP_RELAXATION*      relaxation,         /**< global relaxation data */
   SCIP_SEPASTORE*       sepastore,          /**< separation storage */
   SCIP_BRANCHCAND*      branchcand,         /**< branching candidate storage */
   SCIP_Bool*            branched,           /**< pointer to store whether a branching was created */
   SCIP_Bool*            cutoff,             /**< pointer to store TRUE, if the node can be cut off */
   SCIP_Bool*            infeasible,         /**< pointer to store TRUE, if the LP/pseudo solution is infeasible */
   SCIP_Bool*            propagateagain,     /**< pointer to store TRUE, if domain propagation should be applied again */
   SCIP_Bool*            solvelpagain,       /**< pointer to store TRUE, if the node's LP has to be solved again */
   SCIP_Bool*            solverelaxagain,    /**< pointer to store TRUE, if the external relaxators should be called again */
   SCIP_Bool             forced              /**< should enforcement of pseudo solution be forced? */
   )
{
   SCIP_RESULT result;
   SCIP_Real pseudoobjval;
   SCIP_Bool resolved;
   SCIP_Bool objinfeasible;
   int h;

   assert(set != NULL);
   assert(stat != NULL);
   assert(tree != NULL);
   assert(SCIPtreeGetFocusNode(tree) != NULL);
   assert(branched != NULL);
   assert(cutoff != NULL);
   assert(infeasible != NULL);
   assert(propagateagain != NULL);
   assert(solvelpagain != NULL);
   assert(solverelaxagain != NULL);
   assert(!(*cutoff));
   assert(!(*propagateagain));
   assert(!(*solvelpagain));
   assert(!(*solverelaxagain));

   *branched = FALSE;
   /**@todo avoid checking the same pseudosolution twice */

   /* enforce constraints by branching, applying additional cutting planes (if LP is being processed),
    * introducing new constraints, or tighten the domains
    */
   SCIPdebugMessage("enforcing constraints on %s solution\n", SCIPtreeHasFocusNodeLP(tree) ? "LP" : "pseudo");

   /* check, if the solution is infeasible anyway due to it's objective value */
   if( SCIPtreeHasFocusNodeLP(tree) )
      objinfeasible = FALSE;
   else
   {
      pseudoobjval = SCIPlpGetPseudoObjval(lp, set, prob);
      objinfeasible = SCIPsetIsFeasLT(set, pseudoobjval, SCIPnodeGetLowerbound(SCIPtreeGetFocusNode(tree)));
   }

   /* during constraint enforcement, generated cuts should enter the LP in any case; otherwise, a constraint handler
    * would fail to enforce its constraints if it relies on the modification of the LP relaxation
    */
   SCIPsepastoreStartForceCuts(sepastore);

   /* enforce constraints until a handler resolved an infeasibility with cutting off the node, branching,
    * reducing a domain, or separating a cut
    * if a constraint handler introduced new constraints to enforce his constraints, the newly added constraints
    * have to be enforced themselves
    */
   resolved = FALSE;
   for( h = 0; h < set->nconshdlrs && !resolved; ++h )
   {
      assert(SCIPsepastoreGetNCuts(sepastore) == 0); /* otherwise, the LP should have been resolved first */

      if( SCIPtreeHasFocusNodeLP(tree) )
      { 
         assert(lp->flushed);
         assert(lp->solved);
         assert(SCIPlpGetSolstat(lp) == SCIP_LPSOLSTAT_OPTIMAL || SCIPlpGetSolstat(lp) == SCIP_LPSOLSTAT_UNBOUNDEDRAY);
         SCIP_CALL( SCIPconshdlrEnforceLPSol(set->conshdlrs_enfo[h], blkmem, set, stat, tree, sepastore, *infeasible,
               &result) );
      }
      else
      {
         SCIP_CALL( SCIPconshdlrEnforcePseudoSol(set->conshdlrs_enfo[h], blkmem, set, stat, tree, branchcand, *infeasible,
               objinfeasible, forced, &result) );
         if( SCIPsepastoreGetNCuts(sepastore) != 0 )
         {
            SCIPerrorMessage("pseudo enforcing method of constraint handler <%s> separated cuts\n",
               SCIPconshdlrGetName(set->conshdlrs_enfo[h]));
            return SCIP_INVALIDRESULT;
         }
      }
      SCIPdebugMessage("enforcing of <%s> returned result %d\n", SCIPconshdlrGetName(set->conshdlrs_enfo[h]), result);

      switch( result )
      {
      case SCIP_CUTOFF:
         assert(tree->nchildren == 0);
         *cutoff = TRUE;
         *infeasible = TRUE;
         resolved = TRUE;
         SCIPdebugMessage(" -> constraint handler <%s> detected cutoff in enforcement\n",
            SCIPconshdlrGetName(set->conshdlrs_enfo[h]));
         break;

      case SCIP_CONSADDED:
         assert(tree->nchildren == 0);
         *infeasible = TRUE;
         *propagateagain = TRUE; /* the propagation for new constraints should be called */
         *solvelpagain = TRUE;   /* the separation for new constraints should be called */
         *solverelaxagain = TRUE; 
         markRelaxsUnsolved(set, relaxation);
         resolved = TRUE;
         break;

      case SCIP_REDUCEDDOM:
         assert(tree->nchildren == 0);
         *infeasible = TRUE;
         *propagateagain = TRUE;
         *solvelpagain = TRUE;
         *solverelaxagain = TRUE;
         markRelaxsUnsolved(set, relaxation);
         resolved = TRUE;
         break;

      case SCIP_SEPARATED:
         assert(tree->nchildren == 0);
         assert(SCIPsepastoreGetNCuts(sepastore) > 0);
         *infeasible = TRUE;
         *solvelpagain = TRUE;
         *solverelaxagain = TRUE;
         markRelaxsUnsolved(set, relaxation);
         resolved = TRUE;
         break;

      case SCIP_BRANCHED:
         assert(tree->nchildren >= 1);
         assert(!SCIPtreeHasFocusNodeLP(tree) || (lp->flushed && lp->solved));
         assert(SCIPsepastoreGetNCuts(sepastore) == 0);
         *infeasible = TRUE;
         *branched = TRUE;
         resolved = TRUE;

         /* increase the number of interal nodes */
         stat->ninternalnodes++;
         stat->ntotalinternalnodes++;
         break;

      case SCIP_SOLVELP:
         assert(!SCIPtreeHasFocusNodeLP(tree));
         assert(tree->nchildren == 0);
         assert(SCIPsepastoreGetNCuts(sepastore) == 0);
         *infeasible = TRUE;
         *solvelpagain = TRUE;
         resolved = TRUE;
         SCIPtreeSetFocusNodeLP(tree, TRUE); /* the node's LP must be solved */
         break;

      case SCIP_INFEASIBLE:
         assert(tree->nchildren == 0);
         assert(!SCIPtreeHasFocusNodeLP(tree) || (lp->flushed && lp->solved));
         assert(SCIPsepastoreGetNCuts(sepastore) == 0);
         *infeasible = TRUE;
         break;

      case SCIP_FEASIBLE:
         assert(tree->nchildren == 0);
         assert(!SCIPtreeHasFocusNodeLP(tree) || (lp->flushed && lp->solved));
         assert(SCIPsepastoreGetNCuts(sepastore) == 0);
         break;

      case SCIP_DIDNOTRUN:
         assert(tree->nchildren == 0);
         assert(!SCIPtreeHasFocusNodeLP(tree) || (lp->flushed && lp->solved));
         assert(SCIPsepastoreGetNCuts(sepastore) == 0);
         assert(objinfeasible);
         *infeasible = TRUE;
         break;

      default:
         SCIPerrorMessage("invalid result code <%d> from enforcing method of constraint handler <%s>\n",
            result, SCIPconshdlrGetName(set->conshdlrs_enfo[h]));
         return SCIP_INVALIDRESULT;
      }  /*lint !e788*/

      /* the enforcement method may add a primal solution, after which the LP status could be set to
       * objective limit reached
       */
      if( SCIPtreeHasFocusNodeLP(tree) && SCIPlpGetSolstat(lp) == SCIP_LPSOLSTAT_OBJLIMIT )
      {
         *cutoff = TRUE;
         *infeasible = TRUE;
         resolved = TRUE;
         SCIPdebugMessage(" -> LP exceeded objective limit\n");

         /* If we used the probing mode during branching, it might happen that we added a constraint or global bound
          * and returned SCIP_CONSADDED or SCIP_REDUCEDDOM, but when reoptimizing the LP after ending the probing mode,
          * this leads to hitting the objective limit. In this case, we do not need to propagate or solve the LP again.
          */
         *propagateagain = FALSE;
         *solvelpagain = FALSE;
      }

      assert(!(*branched) || (resolved && !(*cutoff) && *infeasible && !(*propagateagain) && !(*solvelpagain)));
      assert(!(*cutoff) || (resolved && !(*branched) && *infeasible && !(*propagateagain) && !(*solvelpagain)));
      assert(*infeasible || (!resolved && !(*branched) && !(*cutoff) && !(*propagateagain) && !(*solvelpagain)));
      assert(!(*propagateagain) || (resolved && !(*branched) && !(*cutoff) && *infeasible));
      assert(!(*solvelpagain) || (resolved && !(*branched) && !(*cutoff) && *infeasible));
   }
   assert(!objinfeasible || *infeasible);
   assert(resolved == (*branched || *cutoff || *propagateagain || *solvelpagain));
   assert(*cutoff || *solvelpagain || SCIPsepastoreGetNCuts(sepastore) == 0);

   /* deactivate the cut forcing of the constraint enforcement */
   SCIPsepastoreEndForceCuts(sepastore);

   SCIPdebugMessage(" -> enforcing result: branched=%u, cutoff=%u, infeasible=%u, propagateagain=%u, solvelpagain=%u, resolved=%u\n",
      *branched, *cutoff, *infeasible, *propagateagain, *solvelpagain, resolved);

   return SCIP_OKAY;
}

/** applies the cuts stored in the separation store, or clears the store if the node can be cut off */
static
SCIP_RETCODE applyCuts(
   BMS_BLKMEM*           blkmem,             /**< block memory buffers */
   SCIP_SET*             set,                /**< global SCIP settings */
   SCIP_STAT*            stat,               /**< dynamic problem statistics */
   SCIP_PROB*            transprob,          /**< transformed problem */
   SCIP_PROB*            origprob,           /**< original problem */
   SCIP_TREE*            tree,               /**< branch and bound tree */
   SCIP_LP*              lp,                 /**< LP data */
   SCIP_SEPASTORE*       sepastore,          /**< separation storage */
   SCIP_BRANCHCAND*      branchcand,         /**< branching candidate storage */
   SCIP_EVENTQUEUE*      eventqueue,         /**< event queue */
   SCIP_EVENTFILTER*     eventfilter,        /**< global event filter */
   SCIP_CLIQUETABLE*     cliquetable,        /**< clique table data structure */
   SCIP_Bool             root,               /**< is this the initial root LP? */
   SCIP_EFFICIACYCHOICE  efficiacychoice,    /**< type of solution to base efficiacy computation on */
   SCIP_Bool*            cutoff,             /**< pointer to whether the node can be cut off */
   SCIP_Bool*            propagateagain,     /**< pointer to store TRUE, if domain propagation should be applied again */
   SCIP_Bool*            solvelpagain        /**< pointer to store TRUE, if the node's LP has to be solved again */
   )
{
   assert(stat != NULL);
   assert(cutoff != NULL);
   assert(propagateagain != NULL);
   assert(solvelpagain != NULL);

   if( *cutoff )
   {
      /* the found cuts are of no use, because the node is infeasible anyway (or we have an error in the LP) */
      SCIP_CALL( SCIPsepastoreClearCuts(sepastore, blkmem, set, eventqueue, eventfilter, lp) );
   }
   else if( SCIPsepastoreGetNCuts(sepastore) > 0 )
   {
      SCIP_Longint olddomchgcount;

      olddomchgcount = stat->domchgcount;
      SCIP_CALL( SCIPsepastoreApplyCuts(sepastore, blkmem, set, stat, transprob, origprob, tree, lp, branchcand,
            eventqueue, eventfilter, cliquetable, root, efficiacychoice, cutoff) );
      *propagateagain = *propagateagain || (stat->domchgcount != olddomchgcount);
      *solvelpagain = TRUE;
   }

   return SCIP_OKAY;
}

/** updates the cutoff, propagateagain, and solverelaxagain status of the current solving loop */
static
void updateLoopStatus(
   SCIP_SET*             set,                /**< global SCIP settings */
   SCIP_STAT*            stat,               /**< dynamic problem statistics */
   SCIP_TREE*            tree,               /**< branch and bound tree */
   int                   depth,              /**< depth of current node */
   SCIP_Bool*            cutoff,             /**< pointer to store TRUE, if the node can be cut off */
   SCIP_Bool*            propagateagain,     /**< pointer to store TRUE, if domain propagation should be applied again */
   SCIP_Bool*            solverelaxagain     /**< pointer to store TRUE, if at least one relaxator should be called again */
   )
{
   SCIP_NODE* focusnode;
   int r;

   assert(set != NULL);
   assert(stat != NULL);
   assert(cutoff != NULL);
   assert(propagateagain != NULL);
   assert(solverelaxagain != NULL);

   /* check, if the path was cutoff */
   *cutoff = *cutoff || (tree->cutoffdepth <= depth);

   /* check if branching was already performed */
   if( tree->nchildren == 0 )
   {
      /* check, if the focus node should be repropagated */
      focusnode = SCIPtreeGetFocusNode(tree);
      *propagateagain = *propagateagain || SCIPnodeIsPropagatedAgain(focusnode);

      /* check, if one of the external relaxations should be solved again */
      for( r = 0; r < set->nrelaxs && !(*solverelaxagain); ++r )
         *solverelaxagain = !SCIPrelaxIsSolved(set->relaxs[r], stat);
   }
   else
   {
      /* if branching was performed, avoid another node loop iteration */
      *propagateagain = FALSE;
      *solverelaxagain = FALSE;
   }
}


/** propagate domains and solve relaxation and lp */
static
SCIP_RETCODE propAndSolve(
   BMS_BLKMEM*           blkmem,             /**< block memory buffers */
   SCIP_SET*             set,                /**< global SCIP settings */
   SCIP_MESSAGEHDLR*     messagehdlr,        /**< message handler */
   SCIP_STAT*            stat,               /**< dynamic problem statistics */
   SCIP_MEM*             mem,                /**< block memory pools */
   SCIP_PROB*            origprob,           /**< original problem */
   SCIP_PROB*            transprob,          /**< transformed problem after presolve */
   SCIP_PRIMAL*          primal,             /**< primal data */
   SCIP_TREE*            tree,               /**< branch and bound tree */
   SCIP_LP*              lp,                 /**< LP data */
   SCIP_RELAXATION*      relaxation,         /**< global relaxation data */
   SCIP_PRICESTORE*      pricestore,         /**< pricing storage */
   SCIP_SEPASTORE*       sepastore,          /**< separation storage */
   SCIP_BRANCHCAND*      branchcand,         /**< branching candidate storage */
   SCIP_CUTPOOL*         cutpool,            /**< global cut pool */
   SCIP_CUTPOOL*         delayedcutpool,     /**< global delayed cut pool */
   SCIP_CONFLICT*        conflict,           /**< conflict analysis data */
   SCIP_EVENTFILTER*     eventfilter,        /**< event filter for global (not variable dependent) events */
   SCIP_EVENTQUEUE*      eventqueue,         /**< event queue */
   SCIP_CLIQUETABLE*     cliquetable,        /**< clique table data structure */
   SCIP_NODE*            focusnode,          /**< focused node */
   int                   actdepth,           /**< depth in the b&b tree */
   SCIP_PROPTIMING       timingmask,         /**< timing mask for propagation round */
   SCIP_Bool             propagate,          /**< should we propagate */
   SCIP_Bool             solvelp,            /**< should we solve the lp */
   SCIP_Bool             solverelax,         /**< should we solve the relaxation */
   SCIP_Bool             forcedlpsolve,      /**< is there a need for a solve lp */
   int*                  nlperrors,          /**< pointer to store the number of lp errors */
   SCIP_Bool*            fullpropagation,    /**< pointer to store whether we want to do a fullpropagation next time */
   SCIP_Bool*            propagateagain,     /**< pointer to store whether we want to propagate again */
   SCIP_Bool*            initiallpsolved,    /**< pointer to store whether the initial lp was solved */
   SCIP_Bool*            solvelpagain,       /**< pointer to store whether we want to solve the lp again */
   SCIP_Bool*            solverelaxagain,    /**< pointer to store whether we want to solve the relaxation again */
   SCIP_Bool*            cutoff,             /**< pointer to store whether the node can be cut off */
   SCIP_Bool*            unbounded,          /**< pointer to store whether the focus node is unbounded */
   SCIP_Bool*            lperror,            /**< pointer to store TRUE, if an unresolved error in LP solving occured */
   SCIP_Bool*            pricingaborted,     /**< pointer to store TRUE, if the pricing was aborted and the lower bound must not be used */ 
   SCIP_Bool*            forcedenforcement   /**< pointer to store whether the enforcement of pseudo solution should be forced */
   )
{
   SCIP_Bool newinitconss;

   assert(set != NULL);
   assert(stat != NULL);
   assert(origprob != NULL);
   assert(transprob != NULL);
   assert(tree != NULL);
   assert(lp != NULL);
   assert(primal != NULL);
   assert(pricestore != NULL);
   assert(sepastore != NULL);
   assert(SCIPsepastoreGetNCuts(sepastore) == 0);
   assert(branchcand != NULL);
   assert(cutpool != NULL);
   assert(delayedcutpool != NULL);
   assert(conflict != NULL);
   assert(SCIPconflictGetNConflicts(conflict) == 0);
   assert(eventfilter != NULL);
   assert(eventqueue != NULL);
   assert(focusnode != NULL);
   assert(nlperrors != NULL);
   assert(fullpropagation != NULL);
   assert(propagateagain != NULL);
   assert(initiallpsolved != NULL);
   assert(solvelpagain != NULL);
   assert(solverelaxagain != NULL);
   assert(cutoff != NULL);
   assert(unbounded != NULL);
   assert(lperror != NULL);
   assert(pricingaborted != NULL);
   assert(forcedenforcement != NULL);

   newinitconss = FALSE;

   /* domain propagation */
   if( propagate && !(*cutoff) )
   {
      SCIP_Longint oldninitconssadded;
      SCIP_Longint oldnboundchgs;
      SCIP_Bool lpwasflushed;

      lpwasflushed = lp->flushed;
      oldnboundchgs = stat->nboundchgs;
      oldninitconssadded = stat->ninitconssadded;

      SCIP_CALL( propagateDomains(blkmem, set, stat, primal, tree, SCIPtreeGetCurrentDepth(tree), 0, *fullpropagation, timingmask, cutoff) );
      assert(BMSgetNUsedBufferMemory(mem->buffer) == 0);

      newinitconss = (stat->ninitconssadded != oldninitconssadded);

      if( timingmask != SCIP_PROPTIMING_BEFORELP )
         *fullpropagation = FALSE;

      /* check, if the path was cutoff */
      *cutoff = *cutoff || (tree->cutoffdepth <= actdepth);

      /* if the LP was flushed and is now no longer flushed, a bound change occurred, and the LP has to be resolved;
       * we also have to solve the LP if new intial constraints were added which need to be added to the LP
       */
      solvelp = solvelp || (lpwasflushed && (!lp->flushed || newinitconss));

      /* the number of bound changes was increased by the propagation call, thus the relaxation should be solved again */
      if( stat->nboundchgs > oldnboundchgs )
      {
         /* propagation might have changed the best bound of loose variables, thereby changing the loose objective value
          * which is added to the LP value; because of the loose status, the LP might not be reoptimized, but the lower
          * bound of the node needs to be updated
          */
         if( !solvelp && lp->flushed && lp->solved && SCIPprobAllColsInLP(transprob, set, lp) && SCIPlpIsRelax(lp) )
         {
            SCIP_CALL( SCIPnodeUpdateLowerboundLP(focusnode, set, stat, tree, transprob, origprob, lp) );
            SCIPdebugMessage(" -> new lower bound: %g (LP status: %d, LP obj: %g)\n",
               SCIPnodeGetLowerbound(focusnode), SCIPlpGetSolstat(lp), SCIPlpGetObjval(lp, set, transprob));

            if( SCIPtreeHasFocusNodeLP(tree) )
            {
               /* update node estimate */
               SCIP_CALL( updateEstimate(set, stat, tree, lp, branchcand) );

               if( actdepth == 0 && SCIPlpGetSolstat(lp) == SCIP_LPSOLSTAT_OPTIMAL )
                  SCIPprobUpdateBestRootSol(transprob, set, stat, lp);
            }
         }

         solverelax = TRUE;
         markRelaxsUnsolved(set, relaxation);
      }

      /* update lower bound with the pseudo objective value, and cut off node by bounding */
      SCIP_CALL( applyBounding(blkmem, set, stat, transprob, origprob, primal, tree, lp, branchcand, eventqueue, conflict, cliquetable, cutoff) );
   }
   assert(SCIPsepastoreGetNCuts(sepastore) == 0);

   /* call primal heuristics that are applicable after propagation loop before lp solve */
   if( !(*cutoff) && !SCIPtreeProbing(tree) && timingmask == SCIP_PROPTIMING_BEFORELP )
   {
      /* if the heuristics find a new incumbent solution, propagate again */
      SCIP_CALL( SCIPprimalHeuristics(set, stat, transprob, primal, tree, NULL, NULL, SCIP_HEURTIMING_AFTERPROPLOOP,
            FALSE, propagateagain) );
      assert(BMSgetNUsedBufferMemory(mem->buffer) == 0);
   }

   /* solve external relaxations with non-negative priority */
   if( solverelax && !(*cutoff) )
   {
      /* clear the storage of external branching candidates */
      SCIPbranchcandClearExternCands(branchcand);

      SCIP_CALL( solveNodeRelax(set, stat, tree, transprob, origprob, actdepth, TRUE, cutoff, propagateagain, solvelpagain, solverelaxagain) );
      assert(BMSgetNUsedBufferMemory(mem->buffer) == 0);

      /* check, if the path was cutoff */
      *cutoff = *cutoff || (tree->cutoffdepth <= actdepth);

      /* apply found cuts */
      SCIP_CALL( applyCuts(blkmem, set, stat, transprob, origprob, tree, lp, sepastore, branchcand, eventqueue, eventfilter,
            cliquetable, (actdepth == 0), SCIP_EFFICIACYCHOICE_RELAX, cutoff, propagateagain, solvelpagain) );

      /* update lower bound with the pseudo objective value, and cut off node by bounding */
      SCIP_CALL( applyBounding(blkmem, set, stat, transprob, origprob, primal, tree, lp, branchcand, eventqueue, conflict, cliquetable, cutoff) );
   }
   assert(SCIPsepastoreGetNCuts(sepastore) == 0);

   /* check, if we want to solve the LP at this node */
   if( solvelp && !(*cutoff) && SCIPtreeHasFocusNodeLP(tree) )
   {
      *lperror = FALSE;
      *unbounded = FALSE;

      /* solve the node's LP */
<<<<<<< HEAD
      SCIP_CALL( solveNodeLP(blkmem, set, messagehdlr, stat, origprob, transprob, primal, tree, lp, pricestore,
            sepastore, cutpool, delayedcutpool, branchcand, conflict, eventfilter, eventqueue, cliquetable, *initiallpsolved,
=======
      SCIP_CALL( solveNodeLP(blkmem, set, messagehdlr, stat, mem, origprob, transprob, primal, tree, lp, pricestore,
            sepastore, cutpool, delayedcutpool, branchcand, conflict, eventfilter, eventqueue, *initiallpsolved,
>>>>>>> a7429481
            newinitconss, cutoff, unbounded, lperror, pricingaborted) );

      *initiallpsolved = TRUE;
      SCIPdebugMessage(" -> LP status: %d, LP obj: %g, iter: %"SCIP_LONGINT_FORMAT", count: %"SCIP_LONGINT_FORMAT"\n",
         SCIPlpGetSolstat(lp),
         *cutoff ? SCIPsetInfinity(set) : (*lperror ? -SCIPsetInfinity(set) : SCIPlpGetObjval(lp, set, transprob)),
         stat->nlpiterations, stat->lpcount);

      /* check, if the path was cutoff */
      *cutoff = *cutoff || (tree->cutoffdepth <= actdepth);

      /* if an error occured during LP solving, switch to pseudo solution */
      if( *lperror )
      {
         if( forcedlpsolve )
         {
            SCIPerrorMessage("(node %"SCIP_LONGINT_FORMAT") unresolved numerical troubles in LP %"SCIP_LONGINT_FORMAT" cannot be dealt with\n",
               stat->nnodes, stat->nlps);
            return SCIP_LPERROR;
         }
         SCIPtreeSetFocusNodeLP(tree, FALSE);
         ++(*nlperrors);
         SCIPmessagePrintVerbInfo(messagehdlr, set->disp_verblevel, actdepth == 0 ? SCIP_VERBLEVEL_HIGH : SCIP_VERBLEVEL_FULL,
            "(node %"SCIP_LONGINT_FORMAT") unresolved numerical troubles in LP %"SCIP_LONGINT_FORMAT" -- using pseudo solution instead (loop %d)\n",
            stat->nnodes, stat->nlps, *nlperrors);
      }

      if( SCIPlpGetSolstat(lp) == SCIP_LPSOLSTAT_TIMELIMIT || SCIPlpGetSolstat(lp) == SCIP_LPSOLSTAT_ITERLIMIT )
      {
         SCIPtreeSetFocusNodeLP(tree, FALSE);
         *forcedenforcement = TRUE;

         SCIPmessagePrintVerbInfo(messagehdlr, set->disp_verblevel, actdepth == 0 ? SCIP_VERBLEVEL_HIGH : SCIP_VERBLEVEL_FULL,
            "(node %"SCIP_LONGINT_FORMAT") LP solver hit %s limit in LP %"SCIP_LONGINT_FORMAT" -- using pseudo solution instead\n",
            stat->nnodes, SCIPlpGetSolstat(lp) == SCIP_LPSOLSTAT_TIMELIMIT ? "time" : "iteration", stat->nlps);
      }

      if( SCIPlpGetSolstat(lp) == SCIP_LPSOLSTAT_UNBOUNDEDRAY )
      {
         SCIPmessagePrintVerbInfo(messagehdlr, set->disp_verblevel, actdepth == 0 ? SCIP_VERBLEVEL_HIGH : SCIP_VERBLEVEL_FULL,
            "(node %"SCIP_LONGINT_FORMAT") LP relaxation is unbounded (LP %"SCIP_LONGINT_FORMAT")\n", stat->nnodes, stat->nlps);
      }

      /* if we solve exactly, the LP claims to be infeasible but the infeasibility could not be proved,
       * we have to forget about the LP and use the pseudo solution instead
       */
      if( !(*cutoff) && !(*lperror) && (set->misc_exactsolve || *pricingaborted) && SCIPlpGetSolstat(lp) == SCIP_LPSOLSTAT_INFEASIBLE
         && SCIPnodeGetLowerbound(focusnode) < primal->cutoffbound )
      {
         if( SCIPbranchcandGetNPseudoCands(branchcand) == 0 && transprob->ncontvars > 0 )
         {
            SCIPerrorMessage("(node %"SCIP_LONGINT_FORMAT") could not prove infeasibility of LP %"SCIP_LONGINT_FORMAT" (exactsolve=%u, pricingaborted=%u), all variables are fixed, %d continuous vars\n",
               stat->nnodes, stat->nlps, set->misc_exactsolve, *pricingaborted, transprob->ncontvars);
            SCIPerrorMessage("(node %"SCIP_LONGINT_FORMAT")  -> have to call PerPlex() (feature not yet implemented)\n", stat->nnodes);
            /**@todo call PerPlex */
            return SCIP_LPERROR;
         }
         else
         {
            SCIPtreeSetFocusNodeLP(tree, FALSE);
            *forcedenforcement = TRUE;

            SCIPmessagePrintVerbInfo(messagehdlr, set->disp_verblevel, SCIP_VERBLEVEL_FULL,
               "(node %"SCIP_LONGINT_FORMAT") could not prove infeasibility of LP %"SCIP_LONGINT_FORMAT" (exactsolve=%u, pricingaborted=%u) -- using pseudo solution (%d unfixed vars) instead\n",
               stat->nnodes, stat->nlps, set->misc_exactsolve, *pricingaborted, SCIPbranchcandGetNPseudoCands(branchcand));
         }
      }

      /* update lower bound with the pseudo objective value, and cut off node by bounding */
      SCIP_CALL( applyBounding(blkmem, set, stat, transprob, origprob, primal, tree, lp, branchcand, eventqueue, conflict,
            cliquetable, cutoff) );
   }
   assert(SCIPsepastoreGetNCuts(sepastore) == 0);
   assert(*cutoff || !SCIPtreeHasFocusNodeLP(tree) || (lp->flushed && lp->solved));

   /* solve external relaxations with negative priority */
   if( solverelax && !(*cutoff) )
   {
      SCIP_CALL( solveNodeRelax(set, stat, tree, transprob, origprob, actdepth, FALSE, cutoff, propagateagain, solvelpagain,
            solverelaxagain) );
      assert(BMSgetNUsedBufferMemory(mem->buffer) == 0);

      /* check, if the path was cutoff */
      *cutoff = *cutoff || (tree->cutoffdepth <= actdepth);

      /* apply found cuts */
      SCIP_CALL( applyCuts(blkmem, set, stat, transprob, origprob, tree, lp, sepastore, branchcand, eventqueue, eventfilter,
            cliquetable, (actdepth == 0), SCIP_EFFICIACYCHOICE_RELAX, cutoff, propagateagain, solvelpagain) );

      /* update lower bound with the pseudo objective value, and cut off node by bounding */
      SCIP_CALL( applyBounding(blkmem, set, stat, transprob, origprob, primal, tree, lp, branchcand, eventqueue, conflict,
            cliquetable, cutoff) );
   }
   assert(SCIPsepastoreGetNCuts(sepastore) == 0);

   return SCIP_OKAY;
}

/** check if a restart can be performed */
#ifndef NDEBUG
static
SCIP_Bool restartAllowed(
   SCIP_SET*             set,                /**< global SCIP settings */
   SCIP_STAT*            stat                /**< dynamic problem statistics */
)
{
   assert(set != NULL);
   assert(stat != NULL);

   return (set->nactivepricers == 0 && (set->presol_maxrestarts == -1 || stat->nruns <= set->presol_maxrestarts)
         && (set->limit_restarts == -1 || stat->nruns <= set->limit_restarts));
}
#else
#define restartAllowed(set,stat)             ((set)->nactivepricers == 0 && ((set)->presol_maxrestarts == -1 || (stat)->nruns <= (set)->presol_maxrestarts) \
                                                && (set->limit_restarts == -1 || stat->nruns <= set->limit_restarts))
#endif

/** solves the focus node */
static
SCIP_RETCODE solveNode(
   BMS_BLKMEM*           blkmem,             /**< block memory buffers */
   SCIP_SET*             set,                /**< global SCIP settings */
   SCIP_MESSAGEHDLR*     messagehdlr,        /**< message handler */
   SCIP_STAT*            stat,               /**< dynamic problem statistics */
   SCIP_MEM*             mem,                /**< block memory pools */
   SCIP_PROB*            origprob,           /**< original problem */
   SCIP_PROB*            transprob,          /**< transformed problem after presolve */
   SCIP_PRIMAL*          primal,             /**< primal data */
   SCIP_TREE*            tree,               /**< branch and bound tree */
   SCIP_LP*              lp,                 /**< LP data */
   SCIP_RELAXATION*      relaxation,         /**< global relaxation data */
   SCIP_PRICESTORE*      pricestore,         /**< pricing storage */
   SCIP_SEPASTORE*       sepastore,          /**< separation storage */
   SCIP_BRANCHCAND*      branchcand,         /**< branching candidate storage */
   SCIP_CUTPOOL*         cutpool,            /**< global cut pool */
   SCIP_CUTPOOL*         delayedcutpool,     /**< global delayed cut pool */
   SCIP_CONFLICT*        conflict,           /**< conflict analysis data */
   SCIP_EVENTFILTER*     eventfilter,        /**< event filter for global (not variable dependent) events */
   SCIP_EVENTQUEUE*      eventqueue,         /**< event queue */
   SCIP_CLIQUETABLE*     cliquetable,        /**< clique table data structure */
   SCIP_Bool*            cutoff,             /**< pointer to store whether the node can be cut off */
   SCIP_Bool*            unbounded,          /**< pointer to store whether the focus node is unbounded */
   SCIP_Bool*            infeasible,         /**< pointer to store whether the focus node's solution is infeasible */
   SCIP_Bool*            restart,            /**< should solving process be started again with presolving? */
   SCIP_Bool*            afternodeheur,      /**< pointer to store whether AFTERNODE heuristics were already called */
   SCIP_Bool*            stopped             /**< pointer to store whether solving was interrupted */
   )
{
   SCIP_NODE* focusnode;
   SCIP_Longint lastdomchgcount;
   SCIP_Real restartfac;
   SCIP_Longint lastlpcount;
   int actdepth;
   int nlperrors;
   int nloops;
   SCIP_Bool foundsol;
   SCIP_Bool focusnodehaslp;
   SCIP_Bool initiallpsolved;
   SCIP_Bool solverelaxagain;
   SCIP_Bool solvelpagain;
   SCIP_Bool propagateagain;
   SCIP_Bool fullpropagation;
   SCIP_Bool branched;
   SCIP_Bool forcedlpsolve;
   SCIP_Bool wasforcedlpsolve;
   SCIP_Bool pricingaborted;

   assert(set != NULL);
   assert(stat != NULL);
   assert(origprob != NULL);
   assert(transprob != NULL);
   assert(tree != NULL);
   assert(primal != NULL);
   assert(SCIPsepastoreGetNCuts(sepastore) == 0);
   assert(SCIPconflictGetNConflicts(conflict) == 0);
   assert(cutoff != NULL);
   assert(unbounded != NULL);
   assert(infeasible != NULL);
   assert(restart != NULL);
   assert(afternodeheur != NULL);

   *cutoff = FALSE;
   *unbounded = FALSE;
   *infeasible = FALSE;
   *restart = FALSE;
   *afternodeheur = FALSE;
   *stopped = FALSE;
   pricingaborted = FALSE;

   focusnode = SCIPtreeGetFocusNode(tree);
   assert(focusnode != NULL);
   assert(SCIPnodeGetType(focusnode) == SCIP_NODETYPE_FOCUSNODE);
   actdepth = SCIPnodeGetDepth(focusnode);

   /* invalidate relaxation solution */
   SCIPrelaxationSetSolValid(relaxation, FALSE);

   /* clear the storage of external branching candidates */
   SCIPbranchcandClearExternCands(branchcand);

   SCIPdebugMessage("Processing node %"SCIP_LONGINT_FORMAT" in depth %d, %d siblings\n",
      stat->nnodes, actdepth, tree->nsiblings);
   SCIPdebugMessage("current pseudosolution: obj=%g\n", SCIPlpGetPseudoObjval(lp, set, transprob));
   /*debug(SCIPprobPrintPseudoSol(transprob, set));*/

   /* check, if we want to solve the LP at the selected node:
    * - solve the LP, if the lp solve depth and frequency demand solving
    * - solve the root LP, if the LP solve frequency is set to 0
    * - solve the root LP, if there are continuous variables present
    * - don't solve the node if its cut off by the pseudo objective value anyway
    */
   focusnodehaslp = (set->lp_solvedepth == -1 || actdepth <= set->lp_solvedepth);
   focusnodehaslp = focusnodehaslp && (set->lp_solvefreq >= 1 && actdepth % set->lp_solvefreq == 0);
   focusnodehaslp = focusnodehaslp || (actdepth == 0 && set->lp_solvefreq == 0);
   focusnodehaslp = focusnodehaslp && SCIPsetIsLT(set, SCIPlpGetPseudoObjval(lp, set, transprob), primal->cutoffbound);
   SCIPtreeSetFocusNodeLP(tree, focusnodehaslp);

   /* call primal heuristics that should be applied before the node was solved */
   SCIP_CALL( SCIPprimalHeuristics(set, stat, transprob, primal, tree, lp, NULL, SCIP_HEURTIMING_BEFORENODE, FALSE, &foundsol) );
   assert(BMSgetNUsedBufferMemory(mem->buffer) == 0);

   /* check if primal heuristics found a solution and we therefore reached a solution limit */
   if( SCIPsolveIsStopped(set, stat, FALSE) )
   {
      SCIP_NODE* node;

      /* we reached a solution limit and do not want to continue the processing of the current node, but in order to
       * allow restarting the optimization process later, we need to create a "branching" with only one child node that
       * is a copy of the focusnode
       */
      SCIPtreeSetFocusNodeLP(tree, FALSE);
      SCIP_CALL( SCIPnodeCreateChild(&node, blkmem, set, stat, tree, 1.0, focusnode->estimate) );
      assert(tree->nchildren >= 1);
      *stopped = TRUE;
      return SCIP_OKAY;
   }

   /* if diving produced an LP error, switch back to non-LP node */
   if( lp->resolvelperror )
   {
      SCIPtreeSetFocusNodeLP(tree, FALSE);
      lp->resolvelperror = FALSE;
   }

   /* external node solving loop:
    *  - propagate domains
    *  - solve SCIP_LP
    *  - enforce constraints
    * if a constraint handler adds constraints to enforce its own constraints, both, propagation and LP solving
    * is applied again (if applicable on current node); however, if the new constraints don't have the enforce flag set,
    * it is possible, that the current infeasible solution is not cut off; in this case, we have to declare the solution
    * infeasible and perform a branching
    */
   lastdomchgcount = stat->domchgcount;
   lastlpcount = stat->lpcount;
   initiallpsolved = FALSE;
   nlperrors = 0;
   stat->npricerounds = 0;
   stat->nseparounds = 0;
   solverelaxagain = TRUE;
   solvelpagain = TRUE;
   propagateagain = TRUE;
   fullpropagation = TRUE;
   forcedlpsolve = FALSE;
   nloops = 0;

   while( !(*cutoff) && (solverelaxagain || solvelpagain || propagateagain) && nlperrors < MAXNLPERRORS && !(*restart) )
   {
      SCIP_Bool lperror;
      SCIP_Bool solverelax;
      SCIP_Bool solvelp;
      SCIP_Bool propagate;
      SCIP_Bool forcedenforcement;

      assert(SCIPsepastoreGetNCuts(sepastore) == 0);

      *unbounded = FALSE;
      *infeasible = FALSE;

      nloops++;
      lperror = FALSE;
      *unbounded = FALSE;
      solverelax = solverelaxagain;
      solverelaxagain = FALSE;
      solvelp = solvelpagain;
      solvelpagain = FALSE;
      propagate = propagateagain;
      propagateagain = FALSE;
      forcedenforcement = FALSE;

      /* update lower bound with the pseudo objective value, and cut off node by bounding */
      SCIP_CALL( applyBounding(blkmem, set, stat, transprob, origprob, primal, tree, lp, branchcand, eventqueue, conflict, cliquetable, cutoff) );

      /* propagate domains before lp solving and solve relaxation and lp */
      SCIPdebugMessage(" -> node solving loop: call propagators that are applicable before LP is solved\n");
<<<<<<< HEAD
      SCIP_CALL( propAndSolve(blkmem, set, messagehdlr, stat, origprob, transprob, primal, tree, lp, relaxation, pricestore, sepastore,
            branchcand, cutpool, delayedcutpool, conflict, eventfilter, eventqueue, cliquetable, focusnode, actdepth, SCIP_PROPTIMING_BEFORELP,
=======
      SCIP_CALL( propAndSolve(blkmem, set, messagehdlr, stat, mem, origprob, transprob, primal, tree, lp, relaxation, pricestore, sepastore,
            branchcand, cutpool, delayedcutpool, conflict, eventfilter, eventqueue, focusnode, actdepth, SCIP_PROPTIMING_BEFORELP,
>>>>>>> a7429481
            propagate, solvelp, solverelax, forcedlpsolve, &nlperrors, &fullpropagation, &propagateagain,
            &initiallpsolved, &solvelpagain, &solverelaxagain, cutoff, unbounded, &lperror, &pricingaborted,
            &forcedenforcement) );

      if( !(*cutoff) )
      {
         solverelax = solverelaxagain;
         solverelaxagain = FALSE;
         solvelp = solvelpagain;
         solvelpagain = FALSE;
         forcedenforcement = FALSE;

         /* propagate domains after lp solving and resolve relaxation and lp */
         SCIPdebugMessage(" -> node solving loop: call propagators that are applicable after LP has been solved\n");
<<<<<<< HEAD
         SCIP_CALL( propAndSolve(blkmem, set, messagehdlr, stat, origprob, transprob, primal, tree, lp, relaxation, pricestore, sepastore,
               branchcand, cutpool, delayedcutpool, conflict, eventfilter, eventqueue, cliquetable, focusnode, actdepth, SCIP_PROPTIMING_AFTERLPLOOP,
=======
         SCIP_CALL( propAndSolve(blkmem, set, messagehdlr, stat, mem, origprob, transprob, primal, tree, lp, relaxation, pricestore, sepastore,
               branchcand, cutpool, delayedcutpool, conflict, eventfilter, eventqueue, focusnode, actdepth, SCIP_PROPTIMING_AFTERLPLOOP,
>>>>>>> a7429481
               propagate, solvelp, solverelax, forcedlpsolve, &nlperrors, &fullpropagation, &propagateagain,
               &initiallpsolved, &solvelpagain, &solverelaxagain, cutoff, unbounded, &lperror, &pricingaborted,
               &forcedenforcement) );
      }

      /* update the cutoff, propagateagain, and solverelaxagain status of current solving loop */
      updateLoopStatus(set, stat, tree, actdepth, cutoff, &propagateagain, &solverelaxagain);

      /* call primal heuristics that should be applied after the LP relaxation of the node was solved;
       * if this is the first loop of the root node, call also AFTERNODE heuristics already here, since they might help
       * to improve the primal bound, thereby producing additional reduced cost strengthenings and strong branching
       * bound fixings which also might lead to a restart
       */
      if( !(*cutoff) || SCIPtreeGetNNodes(tree) > 0 )
      {
         if( actdepth == 0 && nloops == 1 )
         {
            SCIP_CALL( SCIPprimalHeuristics(set, stat, transprob, primal, tree, lp, NULL,
                  SCIP_HEURTIMING_AFTERLPLOOP | SCIP_HEURTIMING_AFTERNODE, *cutoff, &foundsol) );
            *afternodeheur = TRUE; /* the AFTERNODE heuristics should not be called again after the node */
         }
         else
         {
            SCIP_CALL( SCIPprimalHeuristics(set, stat, transprob, primal, tree, lp, NULL, SCIP_HEURTIMING_AFTERLPLOOP,
                  *cutoff, &foundsol) );
         }
         assert(BMSgetNUsedBufferMemory(mem->buffer) == 0);

         /* heuristics might have found a solution or set the cutoff bound such that the current node is cut off */
         SCIP_CALL( applyBounding(blkmem, set, stat, transprob, origprob, primal, tree, lp, branchcand, eventqueue, conflict, cliquetable, cutoff) );
      }

      /* check if heuristics leave us with an invalid LP */
      if( lp->resolvelperror )
      {
         if( forcedlpsolve )
         {
            SCIPerrorMessage("(node %"SCIP_LONGINT_FORMAT") unresolved numerical troubles in LP %"SCIP_LONGINT_FORMAT" cannot be dealt with\n",
               stat->nnodes, stat->nlps);
            return SCIP_LPERROR;
         }
         SCIPtreeSetFocusNodeLP(tree, FALSE);
         lp->resolvelperror = FALSE;
         nlperrors++;
         SCIPmessagePrintVerbInfo(messagehdlr, set->disp_verblevel, SCIP_VERBLEVEL_FULL,
            "(node %"SCIP_LONGINT_FORMAT") unresolved numerical troubles in LP %"SCIP_LONGINT_FORMAT" -- using pseudo solution instead (loop %d)\n",
            stat->nnodes, stat->nlps, nlperrors);
      }

      /* if an improved solution was found, propagate and solve the relaxations again */
      if( foundsol )
      {
         propagateagain = TRUE;
         solvelpagain = TRUE;
         solverelaxagain = TRUE;
         markRelaxsUnsolved(set, relaxation);
      }

      /* enforce constraints */
      branched = FALSE;
      if( !(*cutoff) && !solverelaxagain && !solvelpagain && !propagateagain )
      {
         /* if the solution changed since the last enforcement, we have to completely reenforce it; otherwise, we
          * only have to enforce the additional constraints added in the last enforcement, but keep the infeasible
          * flag TRUE in order to not declare the infeasible solution feasible due to disregarding the already
          * enforced constraints
          */
         if( lastdomchgcount != stat->domchgcount || lastlpcount != stat->lpcount )
         {
            lastdomchgcount = stat->domchgcount;
            lastlpcount = stat->lpcount;
            *infeasible = FALSE;
         }

         /* call constraint enforcement */
         SCIP_CALL( enforceConstraints(blkmem, set, stat, transprob, tree, lp, relaxation, sepastore, branchcand,
               &branched, cutoff, infeasible, &propagateagain, &solvelpagain, &solverelaxagain, forcedenforcement) );
         assert(branched == (tree->nchildren > 0));
         assert(!branched || (!(*cutoff) && *infeasible && !propagateagain && !solvelpagain));
         assert(!(*cutoff) || (!branched && *infeasible && !propagateagain && !solvelpagain));
         assert(*infeasible || (!branched && !(*cutoff) && !propagateagain && !solvelpagain));
         assert(!propagateagain || (!branched && !(*cutoff) && *infeasible));
         assert(!solvelpagain || (!branched && !(*cutoff) && *infeasible));

         assert(BMSgetNUsedBufferMemory(mem->buffer) == 0);

         /* apply found cuts */
         SCIP_CALL( applyCuts(blkmem, set, stat, transprob, origprob, tree, lp, sepastore, branchcand, eventqueue, eventfilter,
               cliquetable, (actdepth == 0), SCIP_EFFICIACYCHOICE_LP, cutoff, &propagateagain, &solvelpagain) );

         /* update lower bound with the pseudo objective value, and cut off node by bounding */
         SCIP_CALL( applyBounding(blkmem, set, stat, transprob, origprob, primal, tree, lp, branchcand, eventqueue, conflict, cliquetable, cutoff) );

         /* update the cutoff, propagateagain, and solverelaxagain status of current solving loop */
         updateLoopStatus(set, stat, tree, actdepth, cutoff, &propagateagain, &solverelaxagain);
      }
      assert(SCIPsepastoreGetNCuts(sepastore) == 0);

      /* The enforcement detected no infeasibility, so, no branching was performed,
       * but the pricing was aborted and the current feasible solution does not have to be the 
       * best solution in the current subtree --> we have to do a pseudo branching,
       * so we set infeasible TRUE and add the current solution to the solution pool
       */
      if( pricingaborted && !(*infeasible) && !(*cutoff) )
      {
         SCIP_SOL* bestsol = SCIPgetBestSol(set->scip);
         SCIP_SOL* sol;
         SCIP_Bool stored;

         SCIP_CALL( SCIPsolCreateCurrentSol(&sol, blkmem, set, stat, transprob, primal, tree, lp, NULL) );
         SCIP_CALL( SCIPprimalTrySolFree(primal, blkmem, set, messagehdlr, stat, origprob, transprob, tree, lp,
               eventqueue, eventfilter, &sol, FALSE, TRUE, TRUE, TRUE, &stored) );

         if( stored )
         {
            if( bestsol != SCIPgetBestSol(set->scip) )
               SCIPstoreSolutionGap(set->scip);
         }

         *infeasible = TRUE;
      }

      /* if the node is infeasible, but no constraint handler could resolve the infeasibility
       * -> branch on LP, external candidates, or the pseudo solution
       * -> e.g. select non-fixed binary or integer variable x with value x', create three
       *    sons: x <= x'-1, x = x', and x >= x'+1.
       *    In the left and right branch, the current solution is cut off. In the middle
       *    branch, the constraints can hopefully reduce domains of other variables to cut
       *    off the current solution.
       * In LP branching, we cannot allow adding constraints, because this does not necessary change the LP and can
       * therefore lead to an infinite loop.
       */
      wasforcedlpsolve = forcedlpsolve;
      forcedlpsolve = FALSE;
      if( (*infeasible) && !(*cutoff) 
         && (!(*unbounded) || SCIPbranchcandGetNExternCands(branchcand) > 0 || SCIPbranchcandGetNPseudoCands(branchcand) > 0)
         && !solverelaxagain && !solvelpagain && !propagateagain && !branched )
      {
         SCIP_RESULT result;
         int nlpcands;

         result = SCIP_DIDNOTRUN;

         if( SCIPtreeHasFocusNodeLP(tree) )
         {
            SCIP_CALL( SCIPbranchcandGetLPCands(branchcand, set, stat, lp, NULL, NULL, NULL, &nlpcands, NULL, NULL) );
         }
         else
            nlpcands = 0;

         if( nlpcands > 0 )
         {
            /* branch on LP solution */
            SCIPdebugMessage("infeasibility in depth %d was not resolved: branch on LP solution with %d fractionals\n",
               SCIPnodeGetDepth(focusnode), nlpcands);
            SCIP_CALL( SCIPbranchExecLP(blkmem, set, stat, transprob, origprob, tree, lp, sepastore, branchcand,
                  eventqueue, primal->cutoffbound, FALSE, &result) );
            assert(BMSgetNUsedBufferMemory(mem->buffer) == 0);
            assert(result != SCIP_DIDNOTRUN && result != SCIP_DIDNOTFIND);
         }
         else 
         {
            if( SCIPbranchcandGetNExternCands(branchcand) > 0 )
            {
               /* branch on external candidates */
               SCIPdebugMessage("infeasibility in depth %d was not resolved: branch on %d external branching candidates.\n",
                  SCIPnodeGetDepth(focusnode), SCIPbranchcandGetNExternCands(branchcand));
               SCIP_CALL( SCIPbranchExecExtern(blkmem, set, stat, transprob, origprob, tree, lp, sepastore, branchcand,
                     eventqueue, primal->cutoffbound, TRUE, &result) );
               assert(BMSgetNUsedBufferMemory(mem->buffer) == 0);
            }

            if( result == SCIP_DIDNOTRUN || result == SCIP_DIDNOTFIND )
            {
               /* branch on pseudo solution */
               SCIPdebugMessage("infeasibility in depth %d was not resolved: branch on pseudo solution with %d unfixed integers\n",
                  SCIPnodeGetDepth(focusnode), SCIPbranchcandGetNPseudoCands(branchcand));
               SCIP_CALL( SCIPbranchExecPseudo(blkmem, set, stat, transprob, origprob, tree, lp, branchcand, eventqueue,
                     primal->cutoffbound, TRUE, &result) );
               assert(BMSgetNUsedBufferMemory(mem->buffer) == 0);
            }
         }

         switch( result )
         {
         case SCIP_CUTOFF:
            assert(tree->nchildren == 0);
            *cutoff = TRUE;
            SCIPdebugMessage(" -> branching rule detected cutoff\n");
            break;
         case SCIP_CONSADDED:
            assert(tree->nchildren == 0);
            if( nlpcands > 0 )
            {
               SCIPerrorMessage("LP branching rule added constraint, which was not allowed this time\n");
               return SCIP_INVALIDRESULT;
            }
            propagateagain = TRUE;
            solvelpagain = TRUE;
            solverelaxagain = TRUE;
            markRelaxsUnsolved(set, relaxation);
            break;
         case SCIP_REDUCEDDOM:
            assert(tree->nchildren == 0);
            propagateagain = TRUE;
            solvelpagain = TRUE;
            solverelaxagain = TRUE;
            markRelaxsUnsolved(set, relaxation);
            break;
         case SCIP_SEPARATED:
            assert(tree->nchildren == 0);
            assert(SCIPsepastoreGetNCuts(sepastore) > 0);
            solvelpagain = TRUE;
            solverelaxagain = TRUE;
            markRelaxsUnsolved(set, relaxation);
            break;
         case SCIP_BRANCHED:
            assert(tree->nchildren >= 1);
            assert(SCIPsepastoreGetNCuts(sepastore) == 0);
            branched = TRUE;

            /* increase the number of interal nodes */
            stat->ninternalnodes++;
            stat->ntotalinternalnodes++;
            break;
         case SCIP_DIDNOTFIND: /*lint -fallthrough*/
         case SCIP_DIDNOTRUN:
            /* all integer variables in the infeasible solution are fixed,
             * - if no continuous variables exist and all variables are known, the infeasible pseudo solution is completely
             *   fixed, and the node can be cut off
             * - if at least one continuous variable exists or we do not know all variables due to external pricers, we
             *   cannot resolve the infeasibility by branching -> solve LP (and maybe price in additional variables)
             */
            assert(tree->nchildren == 0);
            assert(SCIPsepastoreGetNCuts(sepastore) == 0);
            assert(SCIPbranchcandGetNPseudoCands(branchcand) == 0);

            if( transprob->ncontvars == 0 && set->nactivepricers == 0 )
            {
               *cutoff = TRUE;
               SCIPdebugMessage(" -> cutoff because all variables are fixed in current node\n");
            }
            else
            {
               /* feasible LP solutions with all integers fixed must be feasible
                * if also no external branching candidates were available
                */
               assert(!SCIPtreeHasFocusNodeLP(tree) || pricingaborted);

               if( SCIPlpGetSolstat(lp) == SCIP_LPSOLSTAT_TIMELIMIT || SCIPlpGetSolstat(lp) == SCIP_LPSOLSTAT_ITERLIMIT || SCIPsolveIsStopped(set, stat, FALSE) )
               {
                  SCIP_NODE* node;

                  /* as we hit the time or iteration limit or another interrupt (e.g., gap limit), we do not want to solve the LP again.
                   * in order to terminate correctly, we create a "branching" with only one child node 
                   * that is a copy of the focusnode 
                   */
                  SCIP_CALL( SCIPnodeCreateChild(&node, blkmem, set, stat, tree, 1.0, focusnode->estimate) );
                  assert(tree->nchildren >= 1);
                  assert(SCIPsepastoreGetNCuts(sepastore) == 0);
                  branched = TRUE;
               }
               else
               {
                  SCIP_VERBLEVEL verblevel;

                  if( pricingaborted )
                  {
                     SCIPerrorMessage("pricing was aborted, but no branching could be created!\n");
                     return SCIP_INVALIDRESULT;
                  }

                  if( wasforcedlpsolve )
                  {
                     assert(SCIPtreeHasFocusNodeLP(tree));
                     SCIPerrorMessage("LP was solved, all integers fixed, some constraint still infeasible, but no branching could be created!\n");
                     return SCIP_INVALIDRESULT;
                  }

                  verblevel = SCIP_VERBLEVEL_FULL;

                  if( !tree->forcinglpmessage && set->disp_verblevel == SCIP_VERBLEVEL_HIGH )
                  {
                     verblevel = SCIP_VERBLEVEL_HIGH;

                     /* remember that the forcing LP solving message was posted and do only post it again if the
                      * verblevel is SCIP_VERBLEVEL_FULL
                      */
                     tree->forcinglpmessage = TRUE;
                  }

                  SCIPmessagePrintVerbInfo(messagehdlr, set->disp_verblevel, verblevel,
                     "(node %"SCIP_LONGINT_FORMAT") forcing the solution of an LP (last LP %"SCIP_LONGINT_FORMAT")...\n", stat->nnodes, stat->nlps);

                  /* solve the LP in the next loop */
                  SCIPtreeSetFocusNodeLP(tree, TRUE);
                  solvelpagain = TRUE;
                  forcedlpsolve = TRUE; /* this LP must be solved without error - otherwise we have to abort */
               }            
            }
            break;
         default:
            SCIPerrorMessage("invalid result code <%d> from SCIPbranchLP(), SCIPbranchExt() or SCIPbranchPseudo()\n", result);
            return SCIP_INVALIDRESULT;
         }  /*lint !e788*/
         assert(*cutoff || solvelpagain || propagateagain || branched); /* something must have been done */
         assert(!(*cutoff) || (!solvelpagain && !propagateagain && !branched));
         assert(!solvelpagain || (!(*cutoff) && !branched));
         assert(!propagateagain || (!(*cutoff) && !branched));
         assert(!branched || (!solvelpagain && !propagateagain));
         assert(branched == (tree->nchildren > 0));

         /* apply found cuts */
         SCIP_CALL( applyCuts(blkmem, set, stat, transprob, origprob, tree, lp, sepastore, branchcand, eventqueue, eventfilter,
               cliquetable, (actdepth == 0), SCIP_EFFICIACYCHOICE_LP, cutoff, &propagateagain, &solvelpagain) );

         /* update lower bound with the pseudo objective value, and cut off node by bounding */
         SCIP_CALL( applyBounding(blkmem, set, stat, transprob, origprob, primal, tree, lp, branchcand, eventqueue, conflict, cliquetable, cutoff) );

         /* update the cutoff, propagateagain, and solverelaxagain status of current solving loop */
         updateLoopStatus(set, stat, tree, actdepth, cutoff, &propagateagain, &solverelaxagain);
      }

      /* check for immediate restart */
      *restart = *restart || (actdepth == 0 && restartAllowed(set, stat) && (stat->userrestart
	    || (stat->nrootintfixingsrun > set->presol_immrestartfac * (transprob->nvars - transprob->ncontvars)
	       && (stat->nruns == 1 || transprob->nvars <= (1.0-set->presol_restartminred) * stat->prevrunnvars))) );

      SCIPdebugMessage("node solving iteration %d finished: cutoff=%u, propagateagain=%u, solverelaxagain=%u, solvelpagain=%u, nlperrors=%d, restart=%u\n",
         nloops, *cutoff, propagateagain, solverelaxagain, solvelpagain, nlperrors, *restart);
   }
   assert(SCIPsepastoreGetNCuts(sepastore) == 0);
   assert(*cutoff || SCIPconflictGetNConflicts(conflict) == 0);

   /* flush the conflict set storage */
   SCIP_CALL( SCIPconflictFlushConss(conflict, blkmem, set, stat, transprob, origprob, tree, lp, branchcand, eventqueue, cliquetable) );

   /* check for too many LP errors */
   if( nlperrors >= MAXNLPERRORS )
   {
      SCIPerrorMessage("(node %"SCIP_LONGINT_FORMAT") unresolved numerical troubles in LP %"SCIP_LONGINT_FORMAT" -- aborting\n", stat->nnodes, stat->nlps);
      return SCIP_LPERROR;
   }

   /* check for final restart */
   restartfac = set->presol_subrestartfac;
   if( actdepth == 0 )
      restartfac = MIN(restartfac, set->presol_restartfac);
   *restart = *restart || (restartAllowed(set, stat) && (stat->userrestart
	 || (stat->nrootintfixingsrun > restartfac * (transprob->nvars - transprob->ncontvars)
	    && (stat->nruns == 1 || transprob->nvars <= (1.0-set->presol_restartminred) * stat->prevrunnvars))) );

   /* remember the last root LP solution */
   if( actdepth == 0 && !(*cutoff) && !(*unbounded) )
   {
      /* the root pseudo objective value and pseudo objective value should be equal in the root node */
      assert(SCIPsetIsFeasEQ(set, SCIPlpGetGlobalPseudoObjval(lp, set, transprob), SCIPlpGetPseudoObjval(lp, set, transprob)));

      SCIPprobStoreRootSol(transprob, set, lp, SCIPtreeHasFocusNodeLP(tree));
   }

   /* check for cutoff */
   if( *cutoff )
   {
      SCIPdebugMessage("node is cut off\n");
      SCIPnodeUpdateLowerbound(focusnode, stat, set, tree, transprob, origprob, SCIPsetInfinity(set));
      *infeasible = TRUE;
      SCIP_CALL( SCIPdebugRemoveNode(blkmem, set, focusnode) ); /*lint !e506 !e774*/
   }

   return SCIP_OKAY;
}

/** if feasible, adds current solution to the solution storage */
static
SCIP_RETCODE addCurrentSolution(
   BMS_BLKMEM*           blkmem,             /**< block memory buffers */
   SCIP_SET*             set,                /**< global SCIP settings */
   SCIP_MESSAGEHDLR*     messagehdlr,        /**< message handler */
   SCIP_STAT*            stat,               /**< dynamic problem statistics */
   SCIP_PROB*            origprob,           /**< original problem */
   SCIP_PROB*            transprob,          /**< transformed problem after presolve */
   SCIP_PRIMAL*          primal,             /**< primal data */
   SCIP_TREE*            tree,               /**< branch and bound tree */
   SCIP_LP*              lp,                 /**< LP data */
   SCIP_EVENTQUEUE*      eventqueue,         /**< event queue */
   SCIP_EVENTFILTER*     eventfilter,        /**< event filter for global (not variable dependent) events */
   SCIP_Bool             checksol            /**< should the solution be checked? */
   )
{
   SCIP_SOL* bestsol = SCIPgetBestSol(set->scip);
   SCIP_SOL* sol;
   SCIP_Bool foundsol;

   /* found a feasible solution */
   if( SCIPtreeHasFocusNodeLP(tree) )
   {
      assert(lp->primalfeasible);

      /* start clock for LP solutions */
      SCIPclockStart(stat->lpsoltime, set);

      /* add solution to storage */
      SCIP_CALL( SCIPsolCreateLPSol(&sol, blkmem, set, stat, transprob, primal, tree, lp, NULL) );
      if( checksol || set->misc_exactsolve )
      {
         /* if we want to solve exactly, we have to check the solution exactly again */
         SCIP_CALL( SCIPprimalTrySolFree(primal, blkmem, set, messagehdlr, stat, origprob, transprob, tree, lp,
               eventqueue, eventfilter, &sol, FALSE, TRUE, TRUE, TRUE, &foundsol) );
      }
      else
      {
         SCIP_CALL( SCIPprimalAddSolFree(primal, blkmem, set, messagehdlr, stat, origprob, transprob, tree, lp,
               eventqueue, eventfilter, &sol, &foundsol) );
      }

      if( foundsol )
      {
         stat->nlpsolsfound++;

         if( bestsol != SCIPgetBestSol(set->scip) )
            SCIPstoreSolutionGap(set->scip);
      }

      /* stop clock for LP solutions */
      SCIPclockStop(stat->lpsoltime, set);
   }
   else
   {
      /* start clock for pseudo solutions */
      SCIPclockStart(stat->pseudosoltime, set);

      /* add solution to storage */
      SCIP_CALL( SCIPsolCreatePseudoSol(&sol, blkmem, set, stat, transprob, primal, tree, lp, NULL) );
      if( checksol || set->misc_exactsolve )
      {
         /* if we want to solve exactly, we have to check the solution exactly again */
         SCIP_CALL( SCIPprimalTrySolFree(primal, blkmem, set, messagehdlr, stat, origprob, transprob, tree, lp,
               eventqueue, eventfilter, &sol, FALSE, TRUE, TRUE, TRUE, &foundsol) );
      }
      else
      {
         SCIP_CALL( SCIPprimalAddSolFree(primal, blkmem, set, messagehdlr, stat, origprob, transprob, tree, lp,
               eventqueue, eventfilter, &sol, &foundsol) );
      }

      /* stop clock for pseudo solutions */
      SCIPclockStop(stat->pseudosoltime, set);

      if( foundsol )
      {
         stat->npssolsfound++;

         if( bestsol != SCIPgetBestSol(set->scip) )
            SCIPstoreSolutionGap(set->scip);
      }
   }

   return SCIP_OKAY;
}

/** main solving loop */
SCIP_RETCODE SCIPsolveCIP(
   BMS_BLKMEM*           blkmem,             /**< block memory buffers */
   SCIP_SET*             set,                /**< global SCIP settings */
   SCIP_MESSAGEHDLR*     messagehdlr,        /**< message handler */
   SCIP_STAT*            stat,               /**< dynamic problem statistics */
   SCIP_MEM*             mem,                /**< block memory pools */
   SCIP_PROB*            origprob,           /**< original problem */
   SCIP_PROB*            transprob,          /**< transformed problem after presolve */
   SCIP_PRIMAL*          primal,             /**< primal data */
   SCIP_TREE*            tree,               /**< branch and bound tree */
   SCIP_LP*              lp,                 /**< LP data */
   SCIP_RELAXATION*      relaxation,         /**< global relaxation data */
   SCIP_PRICESTORE*      pricestore,         /**< pricing storage */
   SCIP_SEPASTORE*       sepastore,          /**< separation storage */
   SCIP_CUTPOOL*         cutpool,            /**< global cut pool */
   SCIP_CUTPOOL*         delayedcutpool,     /**< global delayed cut pool */
   SCIP_BRANCHCAND*      branchcand,         /**< branching candidate storage */
   SCIP_CONFLICT*        conflict,           /**< conflict analysis data */
   SCIP_EVENTFILTER*     eventfilter,        /**< event filter for global (not variable dependent) events */
   SCIP_EVENTQUEUE*      eventqueue,         /**< event queue */
   SCIP_CLIQUETABLE*     cliquetable,        /**< clique table data structure */
   SCIP_Bool*            restart             /**< should solving process be started again with presolving? */
   )
{
   SCIP_NODESEL* nodesel;
   SCIP_NODE* focusnode;
   SCIP_NODE* nextnode;
   SCIP_EVENT event;
   SCIP_Real restartfac;
   SCIP_Real restartconfnum;
   int nnodes;
   int depth;
   SCIP_Bool cutoff;
   SCIP_Bool unbounded;
   SCIP_Bool infeasible;
   SCIP_Bool foundsol;

   assert(set != NULL);
   assert(blkmem != NULL);
   assert(stat != NULL);
   assert(transprob != NULL);
   assert(tree != NULL);
   assert(lp != NULL);
   assert(pricestore != NULL);
   assert(sepastore != NULL);
   assert(branchcand != NULL);
   assert(cutpool != NULL);
   assert(delayedcutpool != NULL);
   assert(primal != NULL);
   assert(eventfilter != NULL);
   assert(eventqueue != NULL);
   assert(restart != NULL);

   /* check for immediate restart (if problem solving marked to be restarted was aborted) */
   restartfac = set->presol_subrestartfac;
   if( SCIPtreeGetCurrentDepth(tree) == 0 )
      restartfac = MIN(restartfac, set->presol_restartfac);
   *restart = restartAllowed(set, stat) && (stat->userrestart
      || (stat->nrootintfixingsrun > restartfac * (transprob->nvars - transprob->ncontvars)
	 && (stat->nruns == 1 || transprob->nvars <= (1.0-set->presol_restartminred) * stat->prevrunnvars)) );

   /* calculate the number of successful conflict analysis calls that should trigger a restart */
   if( set->conf_restartnum > 0 )
   {
      int i;

      restartconfnum = (SCIP_Real)set->conf_restartnum;
      for( i = 0; i < stat->nconfrestarts; ++i )
         restartconfnum *= set->conf_restartfac;
   }
   else
      restartconfnum = SCIP_REAL_MAX;
   assert(restartconfnum >= 0.0);

   /* switch status to UNKNOWN */
   stat->status = SCIP_STATUS_UNKNOWN;

   nextnode = NULL;
   unbounded = FALSE;

   while( !SCIPsolveIsStopped(set, stat, TRUE) && !(*restart) )
   {
      SCIP_Longint nsuccessconflicts;
      SCIP_Bool afternodeheur;
      SCIP_Bool stopped;

      assert(BMSgetNUsedBufferMemory(mem->buffer) == 0);

      foundsol = FALSE;
      infeasible = FALSE;

      do
      {
         /* update the memory saving flag, switch algorithms respectively */
         SCIPstatUpdateMemsaveMode(stat, set, messagehdlr, mem);

         /* get the current node selector */
         nodesel = SCIPsetGetNodesel(set, stat);

         /* inform tree about the current node selector */
         SCIP_CALL( SCIPtreeSetNodesel(tree, set, messagehdlr, stat, nodesel) );

         /* the next node was usually already selected in the previous solving loop before the primal heuristics were
          * called, because they need to know, if the next node will be a child/sibling (plunging) or not;
          * if the heuristics found a new best solution that cut off some of the nodes, the node selector must be called
          * again, because the selected next node may be invalid due to cut off
          */
         if( nextnode == NULL )
         {
            /* select next node to process */
            SCIP_CALL( SCIPnodeselSelect(nodesel, set, &nextnode) );
         }
         focusnode = nextnode;
         nextnode = NULL;
         assert(BMSgetNUsedBufferMemory(mem->buffer) == 0);

         /* start node activation timer */
         SCIPclockStart(stat->nodeactivationtime, set);

         /* focus selected node */
         SCIP_CALL( SCIPnodeFocus(&focusnode, blkmem, set, messagehdlr, stat, transprob, origprob, primal, tree, lp,
               branchcand, conflict, eventfilter, eventqueue, cliquetable, &cutoff, FALSE) );
         if( cutoff )
            stat->ndelayedcutoffs++;

         /* stop node activation timer */
         SCIPclockStop(stat->nodeactivationtime, set);

         assert(BMSgetNUsedBufferMemory(mem->buffer) == 0);
      }
      while( cutoff ); /* select new node, if the current one was located in a cut off subtree */

      assert(SCIPtreeGetCurrentNode(tree) == focusnode);
      assert(SCIPtreeGetFocusNode(tree) == focusnode);

      /* if no more node was selected, we finished optimization */
      if( focusnode == NULL )
      {
         assert(SCIPtreeGetNNodes(tree) == 0);
         break;
      }

      /* update maxdepth and node count statistics */
      depth = SCIPnodeGetDepth(focusnode);
      stat->maxdepth = MAX(stat->maxdepth, depth);
      stat->maxtotaldepth = MAX(stat->maxtotaldepth, depth);
      stat->nnodes++;
      stat->ntotalnodes++;

      /* issue NODEFOCUSED event */
      SCIP_CALL( SCIPeventChgType(&event, SCIP_EVENTTYPE_NODEFOCUSED) );
      SCIP_CALL( SCIPeventChgNode(&event, focusnode) );
      SCIP_CALL( SCIPeventProcess(&event, set, NULL, NULL, NULL, eventfilter) );

      /* solve focus node */
<<<<<<< HEAD
      SCIP_CALL( solveNode(blkmem, set, messagehdlr, stat, origprob, transprob, primal, tree, lp, relaxation, pricestore, sepastore, branchcand,
            cutpool, delayedcutpool, conflict, eventfilter, eventqueue, cliquetable, &cutoff, &unbounded, &infeasible, restart, &afternodeheur, &stopped) );
=======
      SCIP_CALL( solveNode(blkmem, set, messagehdlr, stat, mem, origprob, transprob, primal, tree, lp, relaxation, pricestore, sepastore, branchcand,
            cutpool, delayedcutpool, conflict, eventfilter, eventqueue, &cutoff, &unbounded, &infeasible, restart, &afternodeheur, &stopped) );
>>>>>>> a7429481
      assert(!cutoff || infeasible);
      assert(BMSgetNUsedBufferMemory(mem->buffer) == 0);
      assert(SCIPtreeGetCurrentNode(tree) == focusnode);
      assert(SCIPtreeGetFocusNode(tree) == focusnode);

      if( stopped )
         break;

      /* check for restart */
      if( !(*restart) )
      {
         /* change color of node in visualization */
         SCIPvisualSolvedNode(stat->visual, set, stat, focusnode);

         /* check, if the current solution is feasible */
         if( !infeasible )
         {
            SCIP_Bool feasible;

            assert(!SCIPtreeHasFocusNodeLP(tree) || (lp->flushed && lp->solved));
            assert(!cutoff);

            /* in the unbounded case, we check the solution w.r.t. the original problem, because we do not want to rely
             * on the LP feasibility and integrality is not checked for unbounded solutions, anyway
             */
            if( unbounded )
            {
               SCIP_SOL* sol;

               if( SCIPtreeHasFocusNodeLP(tree) )
               {
                  SCIP_CALL( SCIPsolCreateLPSol(&sol, blkmem, set, stat, transprob, primal, tree, lp, NULL) );
               }
               else
               {
                  SCIP_CALL( SCIPsolCreatePseudoSol(&sol, blkmem, set, stat, transprob, primal, tree, lp, NULL) );
               }
               SCIP_CALL( SCIPcheckSolOrig(set->scip, sol, &feasible, FALSE, FALSE) );

               SCIP_CALL( SCIPsolFree(&sol, blkmem, primal) );
            }
            else
               feasible = TRUE;

            /* node solution is feasible: add it to the solution store */
            if( feasible )
            {
               SCIP_CALL( addCurrentSolution(blkmem, set, messagehdlr, stat, origprob, transprob, primal, tree, lp,
                     eventqueue, eventfilter, FALSE) );
            }

            /* issue NODEFEASIBLE event */
            SCIP_CALL( SCIPeventChgType(&event, SCIP_EVENTTYPE_NODEFEASIBLE) );
            SCIP_CALL( SCIPeventChgNode(&event, focusnode) );
            SCIP_CALL( SCIPeventProcess(&event, set, NULL, NULL, NULL, eventfilter) );
         }
         else if( !unbounded )
         {
            /* node solution is not feasible */
            if( tree->nchildren == 0 )
            {
               /* change color of node in visualization output */
               SCIPvisualCutoffNode(stat->visual, set, stat, focusnode, TRUE);

               /* issue NODEINFEASIBLE event */
               SCIP_CALL( SCIPeventChgType(&event, SCIP_EVENTTYPE_NODEINFEASIBLE) );

               /* increase the cutoff counter of the branching variable */
               if( stat->lastbranchvar != NULL )
               {
                  SCIP_CALL( SCIPvarIncCutoffSum(stat->lastbranchvar, blkmem, set, stat, stat->lastbranchdir, stat->lastbranchvalue, 1.0) );
               }
               /**@todo if last branching variable is unknown, retrieve it from the nodes' boundchg arrays */
            }
            else
            {
               /* issue NODEBRANCHED event */
               SCIP_CALL( SCIPeventChgType(&event, SCIP_EVENTTYPE_NODEBRANCHED) );
            }
            SCIP_CALL( SCIPeventChgNode(&event, focusnode) );
            SCIP_CALL( SCIPeventProcess(&event, set, NULL, NULL, NULL, eventfilter) );
         }
         assert(BMSgetNUsedBufferMemory(mem->buffer) == 0);

         /* if no branching was created, the node was not cut off, but it's lower bound is still smaller than
          * the cutoff bound, we have to branch on a non-fixed variable;
          * this can happen, if we want to solve exactly, the current solution was declared feasible by the
          * constraint enforcement, but in exact solution checking it was found out to be infeasible;
          * in this case, no branching would have been generated by the enforcement of constraints, but we
          * have to further investigate the current sub tree
          */
         if( !cutoff && !unbounded && tree->nchildren == 0 && SCIPnodeGetLowerbound(focusnode) < primal->cutoffbound )
         {
            SCIP_RESULT result;

            assert(set->misc_exactsolve);

            do
            {
               result = SCIP_DIDNOTRUN;
               if( SCIPbranchcandGetNPseudoCands(branchcand) == 0 )
               {
                  if( transprob->ncontvars > 0 )
                  {
                     /**@todo call PerPlex */
                     SCIPerrorMessage("cannot branch on all-fixed LP -- have to call PerPlex instead\n");
                  }
               }
               else
               {
                  SCIP_CALL( SCIPbranchExecPseudo(blkmem, set, stat, transprob, origprob, tree, lp, branchcand, eventqueue,
                        primal->cutoffbound, FALSE, &result) );
                  assert(result != SCIP_DIDNOTRUN && result != SCIP_DIDNOTFIND);
               }
            }
            while( result == SCIP_REDUCEDDOM );
         }
         assert(BMSgetNUsedBufferMemory(mem->buffer) == 0);

         /* select node to process in next solving loop; the primal heuristics need to know whether a child/sibling
          * (plunging) will be selected as next node or not
          */
         SCIP_CALL( SCIPnodeselSelect(nodesel, set, &nextnode) );
         assert(BMSgetNUsedBufferMemory(mem->buffer) == 0);

         /* call primal heuristics that should be applied after the node was solved */
         nnodes = SCIPtreeGetNNodes(tree);
         stopped = SCIPsolveIsStopped(set, stat, TRUE);
         if( !afternodeheur && (!cutoff || nnodes > 0) && !stopped )
         {
            SCIP_CALL( SCIPprimalHeuristics(set, stat, transprob, primal, tree, lp, nextnode, SCIP_HEURTIMING_AFTERNODE,
                  cutoff, &foundsol) );
            assert(BMSgetNUsedBufferMemory(mem->buffer) == 0);

            stopped = SCIPsolveIsStopped(set, stat, FALSE);
         }

         /* if the heuristics found a new best solution that cut off some of the nodes, the node selector must be called
          * again, because the selected next node may be invalid due to cut off
          */
         assert(!tree->cutoffdelayed);

         if( nnodes != SCIPtreeGetNNodes(tree) || stopped )
            nextnode = NULL;
      }
      else if( !infeasible )
      {
         /* The current solution was not proven to be infeasible, but due to the restart, this does not mean that it is
          * feasible, we might just have skipped the check. Thus, we try to add it to the solution store, but check it
          * again.
          */
         SCIP_CALL( addCurrentSolution(blkmem, set, messagehdlr, stat, origprob, transprob, primal, tree, lp,
               eventqueue, eventfilter, TRUE) );
      }

      /* compute number of successfully applied conflicts */
      nsuccessconflicts = SCIPconflictGetNPropSuccess(conflict) + SCIPconflictGetNInfeasibleLPSuccess(conflict)
         + SCIPconflictGetNBoundexceedingLPSuccess(conflict) + SCIPconflictGetNStrongbranchSuccess(conflict)
         + SCIPconflictGetNPseudoSuccess(conflict);

      /* trigger restart due to conflicts and the restart parameters allow another restart */
      if( nsuccessconflicts >= restartconfnum && restartAllowed(set, stat) )
      {
         SCIPmessagePrintVerbInfo(messagehdlr, set->disp_verblevel, SCIP_VERBLEVEL_HIGH,
            "(run %d, node %"SCIP_LONGINT_FORMAT") restarting after %"SCIP_LONGINT_FORMAT" successful conflict analysis calls\n",
            stat->nruns, stat->nnodes, nsuccessconflicts);
         *restart = TRUE;

         stat->nconfrestarts++;
      }

      /* restart if the userrestart was set to true, we have still some nodes left and the restart parameters allow
       * another restart
       */
      *restart = *restart || (stat->userrestart && SCIPtreeGetNNodes(tree) > 0 && restartAllowed(set, stat));
      if( restartAllowed(set, stat) && set->limit_autorestartnodes == stat->nnodes && stat->ntotalnodes - stat->nruns + 1 == set->limit_autorestartnodes )
      {
         SCIPmessagePrintVerbInfo(messagehdlr, set->disp_verblevel, SCIP_VERBLEVEL_HIGH,
               "(run %d, node %"SCIP_LONGINT_FORMAT") restarting: triggering parameter controlled restart)\n",
               stat->nruns, stat->nnodes);
         *restart = TRUE;
      }
      /* if restart limit was exceeded, change the status; if status is different from unknown, ie some other limit was
       * hit, leave it unchanged
       */
      if( *restart && stat->status == SCIP_STATUS_UNKNOWN && set->limit_restarts >= 0 && stat->nruns > set->limit_restarts )
      {
         *restart = FALSE;
         stat->status = SCIP_STATUS_RESTARTLIMIT;
      }

      /* display node information line */
      SCIP_CALL( SCIPdispPrintLine(set, messagehdlr, stat, NULL, (SCIPnodeGetDepth(focusnode) == 0) && infeasible && !foundsol, TRUE) );

      SCIPdebugMessage("Processing of node %"SCIP_LONGINT_FORMAT" in depth %d finished. %d siblings, %d children, %d leaves left\n",
         stat->nnodes, SCIPnodeGetDepth(focusnode), tree->nsiblings, tree->nchildren, SCIPtreeGetNLeaves(tree));
      SCIPdebugMessage("**********************************************************************\n");
   }

   /* update the primal-dual integral if node or time limits were hit or an interruption signal was called */
   if( SCIPsolveIsStopped(set, stat, TRUE) )
   {
      SCIPstatUpdatePrimalDualIntegral(stat, set, transprob, origprob, SCIPsetInfinity(set), -SCIPsetInfinity(set));
   }

   assert(BMSgetNUsedBufferMemory(mem->buffer) == 0);

   SCIPdebugMessage("Problem solving finished with status %u (restart=%u, userrestart=%u)\n", stat->status, *restart, stat->userrestart);

   /* cuts off nodes with lower bound is not better than given cutoff bound, manually; this necessary to ensure that
    * SCIP terminates with a proper solve stage
    */
   SCIP_CALL( SCIPtreeCutoff(tree, blkmem, set, stat, eventqueue, lp, primal->cutoffbound) );

   /* if the current node is the only remaining node, and if its lower bound exceeds the upper bound, we have
    * to delete it manually in order to get to the SOLVED stage instead of thinking, that only the gap limit
    * was reached (this may happen, if the current node is the one defining the global lower bound and a
    * feasible solution with the same value was found at this node)
    */
   if( tree->focusnode != NULL && SCIPtreeGetNNodes(tree) == 0
      && SCIPsetIsGE(set, tree->focusnode->lowerbound, primal->cutoffbound) )
   {
      focusnode = NULL;
      SCIP_CALL( SCIPnodeFocus(&focusnode, blkmem, set, messagehdlr, stat, transprob, origprob, primal, tree, lp,
            branchcand, conflict, eventfilter, eventqueue, cliquetable, &cutoff, FALSE) );
   }

   /* check whether we finished solving */
   if( SCIPtreeGetNNodes(tree) == 0 && SCIPtreeGetCurrentNode(tree) == NULL )
   {
      /* no restart necessary */
      *restart = FALSE;

      /* set the solution status */
      if( unbounded )
      {
         if( primal->nsols > 0 )
         {
            /* switch status to UNBOUNDED */
            stat->status = SCIP_STATUS_UNBOUNDED;
         }
         else
         {
            /* switch status to INFORUNB */
            stat->status = SCIP_STATUS_INFORUNBD;
         }
      }
      else if( primal->nsols == 0
         || SCIPsetIsGT(set, SCIPsolGetObj(primal->sols[0], set, transprob, origprob),
            SCIPprobInternObjval(transprob, origprob, set, SCIPprobGetObjlim(transprob, set))) )
      {
         /* switch status to INFEASIBLE */
         stat->status = SCIP_STATUS_INFEASIBLE;
      }
      else
      {
         /* switch status to OPTIMAL */
         stat->status = SCIP_STATUS_OPTIMAL;
      }
   }

   return SCIP_OKAY;
}<|MERGE_RESOLUTION|>--- conflicted
+++ resolved
@@ -2802,13 +2802,8 @@
    if( !(*cutoff) && !(*lperror) )
    {
       /* solve the LP with price-and-cut*/
-<<<<<<< HEAD
-      SCIP_CALL( priceAndCutLoop(blkmem, set, messagehdlr, stat, transprob, origprob,  primal, tree, lp, pricestore, sepastore, cutpool, delayedcutpool,
+      SCIP_CALL( priceAndCutLoop(blkmem, set, messagehdlr, stat, mem, transprob, origprob,  primal, tree, lp, pricestore, sepastore, cutpool, delayedcutpool,
             branchcand, conflict, eventfilter, eventqueue, cliquetable, initiallpsolved, cutoff, unbounded, lperror, pricingaborted) );
-=======
-      SCIP_CALL( priceAndCutLoop(blkmem, set, messagehdlr, stat, mem, transprob, origprob,  primal, tree, lp, pricestore, sepastore, cutpool, delayedcutpool,
-            branchcand, conflict, eventfilter, eventqueue, initiallpsolved, cutoff, unbounded, lperror, pricingaborted) );
->>>>>>> a7429481
    }
    assert(*cutoff || *lperror || (lp->flushed && lp->solved));
 
@@ -3464,13 +3459,8 @@
       *unbounded = FALSE;
 
       /* solve the node's LP */
-<<<<<<< HEAD
-      SCIP_CALL( solveNodeLP(blkmem, set, messagehdlr, stat, origprob, transprob, primal, tree, lp, pricestore,
+      SCIP_CALL( solveNodeLP(blkmem, set, messagehdlr, stat, mem, origprob, transprob, primal, tree, lp, pricestore,
             sepastore, cutpool, delayedcutpool, branchcand, conflict, eventfilter, eventqueue, cliquetable, *initiallpsolved,
-=======
-      SCIP_CALL( solveNodeLP(blkmem, set, messagehdlr, stat, mem, origprob, transprob, primal, tree, lp, pricestore,
-            sepastore, cutpool, delayedcutpool, branchcand, conflict, eventfilter, eventqueue, *initiallpsolved,
->>>>>>> a7429481
             newinitconss, cutoff, unbounded, lperror, pricingaborted) );
 
       *initiallpsolved = TRUE;
@@ -3766,13 +3756,8 @@
 
       /* propagate domains before lp solving and solve relaxation and lp */
       SCIPdebugMessage(" -> node solving loop: call propagators that are applicable before LP is solved\n");
-<<<<<<< HEAD
-      SCIP_CALL( propAndSolve(blkmem, set, messagehdlr, stat, origprob, transprob, primal, tree, lp, relaxation, pricestore, sepastore,
+      SCIP_CALL( propAndSolve(blkmem, set, messagehdlr, stat, mem, origprob, transprob, primal, tree, lp, relaxation, pricestore, sepastore,
             branchcand, cutpool, delayedcutpool, conflict, eventfilter, eventqueue, cliquetable, focusnode, actdepth, SCIP_PROPTIMING_BEFORELP,
-=======
-      SCIP_CALL( propAndSolve(blkmem, set, messagehdlr, stat, mem, origprob, transprob, primal, tree, lp, relaxation, pricestore, sepastore,
-            branchcand, cutpool, delayedcutpool, conflict, eventfilter, eventqueue, focusnode, actdepth, SCIP_PROPTIMING_BEFORELP,
->>>>>>> a7429481
             propagate, solvelp, solverelax, forcedlpsolve, &nlperrors, &fullpropagation, &propagateagain,
             &initiallpsolved, &solvelpagain, &solverelaxagain, cutoff, unbounded, &lperror, &pricingaborted,
             &forcedenforcement) );
@@ -3787,13 +3772,8 @@
 
          /* propagate domains after lp solving and resolve relaxation and lp */
          SCIPdebugMessage(" -> node solving loop: call propagators that are applicable after LP has been solved\n");
-<<<<<<< HEAD
-         SCIP_CALL( propAndSolve(blkmem, set, messagehdlr, stat, origprob, transprob, primal, tree, lp, relaxation, pricestore, sepastore,
+         SCIP_CALL( propAndSolve(blkmem, set, messagehdlr, stat, mem, origprob, transprob, primal, tree, lp, relaxation, pricestore, sepastore,
                branchcand, cutpool, delayedcutpool, conflict, eventfilter, eventqueue, cliquetable, focusnode, actdepth, SCIP_PROPTIMING_AFTERLPLOOP,
-=======
-         SCIP_CALL( propAndSolve(blkmem, set, messagehdlr, stat, mem, origprob, transprob, primal, tree, lp, relaxation, pricestore, sepastore,
-               branchcand, cutpool, delayedcutpool, conflict, eventfilter, eventqueue, focusnode, actdepth, SCIP_PROPTIMING_AFTERLPLOOP,
->>>>>>> a7429481
                propagate, solvelp, solverelax, forcedlpsolve, &nlperrors, &fullpropagation, &propagateagain,
                &initiallpsolved, &solvelpagain, &solverelaxagain, cutoff, unbounded, &lperror, &pricingaborted,
                &forcedenforcement) );
@@ -4411,13 +4391,8 @@
       SCIP_CALL( SCIPeventProcess(&event, set, NULL, NULL, NULL, eventfilter) );
 
       /* solve focus node */
-<<<<<<< HEAD
-      SCIP_CALL( solveNode(blkmem, set, messagehdlr, stat, origprob, transprob, primal, tree, lp, relaxation, pricestore, sepastore, branchcand,
+      SCIP_CALL( solveNode(blkmem, set, messagehdlr, stat, mem, origprob, transprob, primal, tree, lp, relaxation, pricestore, sepastore, branchcand,
             cutpool, delayedcutpool, conflict, eventfilter, eventqueue, cliquetable, &cutoff, &unbounded, &infeasible, restart, &afternodeheur, &stopped) );
-=======
-      SCIP_CALL( solveNode(blkmem, set, messagehdlr, stat, mem, origprob, transprob, primal, tree, lp, relaxation, pricestore, sepastore, branchcand,
-            cutpool, delayedcutpool, conflict, eventfilter, eventqueue, &cutoff, &unbounded, &infeasible, restart, &afternodeheur, &stopped) );
->>>>>>> a7429481
       assert(!cutoff || infeasible);
       assert(BMSgetNUsedBufferMemory(mem->buffer) == 0);
       assert(SCIPtreeGetCurrentNode(tree) == focusnode);
