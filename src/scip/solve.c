--- conflicted
+++ resolved
@@ -1655,11 +1655,7 @@
             || SCIPlpGetSolstat(lp) == SCIP_LPSOLSTAT_OBJLIMIT)
          && SCIPprobAllColsInLP(transprob, set, lp) && SCIPlpIsRelax(lp) )
       {
-<<<<<<< HEAD
-         SCIP_CALL( SCIPnodeUpdateLowerboundLP(focusnode, set, stat, tree, transprob, origprob, lp) );
-=======
          SCIP_CALL( SCIPnodeUpdateLowerboundLP(focusnode, set, stat, eventfilter, tree, transprob, origprob, lp) );
->>>>>>> d4501ac9
 
          /* if this is the first LP solved at the root, store its iteration count and solution value */
          if( stat->nnodelps == 0 && focusnode->depth == 0 )
@@ -3069,8 +3065,7 @@
    /* check for cutoff */
    if( *cutoff )
    {
-<<<<<<< HEAD
-      SCIP_CALL( SCIPnodeCutoff(focusnode, set, stat, tree, transprob, origprob, reopt, lp, blkmem) );
+      SCIP_CALL( SCIPnodeCutoff(focusnode, set, stat, eventfilter, tree, transprob, origprob, reopt, lp, blkmem) );
 
       if( SCIPcertificateIsEnabled(stat->certificate) )
       {
@@ -3081,9 +3076,6 @@
          else if( tree->focusnodehaslp )
             SCIP_CALL( SCIPcertificatePrintDualboundExactLP(stat->certificate, lp->lpexact, set, SCIPtreeGetFocusNode(tree), transprob, FALSE) );
       }
-=======
-      SCIP_CALL( SCIPnodeCutoff(focusnode, set, stat, eventfilter, tree, transprob, origprob, reopt, lp, blkmem) );
->>>>>>> d4501ac9
    }
 
    SCIPsetDebugMsg(set, " -> final lower bound: %g (LP status: %d, LP obj: %g)\n",
@@ -3130,13 +3122,8 @@
 
       /* update lower bound w.r.t. the pseudo solution */
       pseudoobjval = SCIPlpGetPseudoObjval(lp, set, transprob);
-<<<<<<< HEAD
-
       /* exip: we don't print the pseudoobj to certificate here, since we have to print it immediatly when branching anyway */
-      SCIPnodeUpdateLowerbound(focusnode, stat, set, tree, transprob, origprob, pseudoobjval);
-=======
       SCIP_CALL( SCIPnodeUpdateLowerbound(focusnode, stat, set, eventfilter, tree, transprob, origprob, pseudoobjval) );
->>>>>>> d4501ac9
       SCIPsetDebugMsg(set, " -> lower bound: %g [%g] (pseudoobj: %g [%g]), cutoff bound: %g [%g]\n",
          SCIPnodeGetLowerbound(focusnode), SCIPprobExternObjval(transprob, origprob, set, SCIPnodeGetLowerbound(focusnode)) + SCIPgetOrigObjoffset(set->scip),
          pseudoobjval, SCIPprobExternObjval(transprob, origprob, set, pseudoobjval) + SCIPgetOrigObjoffset(set->scip),
@@ -5267,17 +5254,13 @@
 
          /* focus selected node */
          SCIP_CALL( SCIPnodeFocus(&focusnode, blkmem, set, messagehdlr, stat, transprob, origprob, primal, tree, reopt,
-<<<<<<< HEAD
-               lp, branchcand, conflict, conflictstore, eventfilter, eventqueue, cliquetable, &cutoff, FALSE, FALSE) );
+               lp, branchcand, conflict, conflictstore, eventqueue, eventfilter, cliquetable, &cutoff, FALSE, FALSE) );
 
          if( SCIPisExactSolve(set->scip) && SCIPisCertificateActive(set->scip) )
          {
             SCIP_CALL( SCIPcertificateInitTransFile(set->scip) );
          }
 
-=======
-               lp, branchcand, conflict, conflictstore, eventqueue, eventfilter, cliquetable, &cutoff, FALSE, FALSE) );
->>>>>>> d4501ac9
          if( cutoff )
             stat->ndelayedcutoffs++;
 
