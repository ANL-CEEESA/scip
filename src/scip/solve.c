--- conflicted
+++ resolved
@@ -2268,17 +2268,10 @@
 
                if( !(*cutoff) )
                {
-<<<<<<< HEAD
                   /* if we found something, solve LP again */
                   if( !lp->flushed )
-=======
-                  SCIPsetDebugMsg(set, "    -> found reduction: resolve LP\n");
-
-                  /* in the root node, remove redundant rows permanently from the LP */
-                  if( root )
->>>>>>> 41b82bbb
                   {
-                     SCIPdebugMessage("    -> found reduction: resolve LP\n");
+                     SCIPsetDebugMsg(set, "    -> found reduction: resolve LP\n");
 
                      /* in the root node, remove redundant rows permanently from the LP */
                      if( root )
@@ -2296,7 +2289,6 @@
                      /* remove previous primal ray, store new one if LP is unbounded */
                      SCIP_CALL( updatePrimalRay(blkmem, set, stat, transprob, primal, tree, lp, *lperror) );
 
-<<<<<<< HEAD
                      mustprice = TRUE;
                      *propagateagain = TRUE;
                   }
@@ -2307,11 +2299,6 @@
                   else if( stat->nboundchgs > oldnboundchgs )
                   {
                      *propagateagain = TRUE;
-=======
-                  SCIP_CALL( SCIPnodeUpdateLowerboundLP(focusnode, set, stat, tree, transprob, origprob, lp) );
-                  SCIPsetDebugMsg(set, " -> new lower bound: %g (LP status: %d, LP obj: %g)\n",
-                     SCIPnodeGetLowerbound(focusnode), SCIPlpGetSolstat(lp), SCIPlpGetObjval(lp, set, transprob));
->>>>>>> 41b82bbb
 
                      if ( lp->solved && SCIPprobAllColsInLP(transprob, set, lp) && SCIPlpIsRelax(lp) )
                      {
@@ -2319,7 +2306,7 @@
                         assert(lp->solved);
 
                         SCIP_CALL( SCIPnodeUpdateLowerboundLP(focusnode, set, stat, tree, transprob, origprob, lp) );
-                        SCIPdebugMessage(" -> new lower bound: %g (LP status: %d, LP obj: %g)\n",
+                        SCIPsetDebugMsg(set, " -> new lower bound: %g (LP status: %d, LP obj: %g)\n",
                            SCIPnodeGetLowerbound(focusnode), SCIPlpGetSolstat(lp), SCIPlpGetObjval(lp, set, transprob));
 
                         /* update node estimate */
@@ -2489,11 +2476,7 @@
                /* if a new bound change (e.g. a cut with only one column) was found, propagate domains again */
                if( stat->domchgcount != olddomchgcount )
                {
-<<<<<<< HEAD
-                  SCIPdebugMessage(" -> separation changed bound: propagate again\n");
-=======
-                  SCIPsetDebugMsg(set, " -> separation changed bound: call propagators that are applicable before LP is solved\n");
->>>>>>> 41b82bbb
+                  SCIPsetDebugMsg(set, " -> separation changed bound: propagate again\n");
 
                   *propagateagain = TRUE;
 
@@ -2603,13 +2586,8 @@
          }
          assert(*cutoff || *lperror || (lp->flushed && lp->solved)); /* cutoff: LP may be unsolved due to bound changes */
 
-<<<<<<< HEAD
-         SCIPdebugMessage("separation round %d/%d finished (%d/%d stall rounds): mustprice=%u, mustsepa=%u, delayedsepa=%u, propagateagain=%u\n",
+         SCIPsetDebugMsg(set, "separation round %d/%d finished (%d/%d stall rounds): mustprice=%u, mustsepa=%u, delayedsepa=%u, propagateagain=%u\n",
             stat->nseparounds, maxseparounds, nsepastallrounds, maxnsepastallrounds, mustprice, mustsepa, delayedsepa, *propagateagain);
-=======
-         SCIPsetDebugMsg(set, "separation round %d/%d finished (%d/%d stall rounds): mustprice=%u, mustsepa=%u, delayedsepa=%u\n",
-            stat->nseparounds, maxseparounds, nsepastallrounds, maxnsepastallrounds, mustprice, mustsepa, delayedsepa);
->>>>>>> 41b82bbb
 
          /* increase separation round counter */
          stat->nseparounds++;
