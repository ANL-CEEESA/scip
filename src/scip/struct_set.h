--- conflicted
+++ resolved
@@ -445,15 +445,10 @@
                                               *   in case they are not present in the LP anymore? */
 
    /* Decomposition settings */
-<<<<<<< HEAD
-   SCIP_Bool             decomp_benderslabels; /**< should the variables be labelled for the application of Benders'
+   SCIP_Bool             decomp_benderslabels; /**< should the variables be labeled for the application of Benders'
                                                 *   decomposition */
    SCIP_Bool             decomp_applybenders;  /**< if a decomposition exists, should Benders' decomposition be applied*/
-=======
-   SCIP_Bool             decomp_benderslabels; /**< should the variables be labeled for the application of Benders'
-                                                *   decomposition */
    int                   decomp_maxgraphedge;  /**< maximum number of edges in block graph computation, or -1 for no limit */
->>>>>>> bf76ffad
 
    /* Benders' decomposition settings */
    SCIP_Real             benders_soltol;     /**< the tolerance for checking optimality in Benders' decomposition */
