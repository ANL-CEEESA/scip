/* * * * * * * * * * * * * * * * * * * * * * * * * * * * * * * * * * * * * * */
/*                                                                           */
/*                  This file is part of the program and library             */
/*         SCIP --- Solving Constraint Integer Programs                      */
/*                                                                           */
/*    Copyright (C) 2002-2016 Konrad-Zuse-Zentrum                            */
/*                            fuer Informationstechnik Berlin                */
/*                                                                           */
/*  SCIP is distributed under the terms of the ZIB Academic License.         */
/*                                                                           */
/*  You should have received a copy of the ZIB Academic License              */
/*  along with SCIP; see the file COPYING. If not email to scip@zib.de.      */
/*                                                                           */
/* * * * * * * * * * * * * * * * * * * * * * * * * * * * * * * * * * * * * * */

/**@file   struct_set.h
 * @brief  datastructures for global SCIP settings
 * @author Tobias Achterberg
 */

/*---+----1----+----2----+----3----+----4----+----5----+----6----+----7----+----8----+----9----+----0----+----1----+----2*/

#ifndef __SCIP_STRUCT_SET_H__
#define __SCIP_STRUCT_SET_H__


#include "scip/def.h"
#include "scip/message.h"
#include "scip/type_set.h"
#include "scip/type_clock.h"
#include "scip/type_paramset.h"
#include "scip/type_event.h"
#include "scip/type_scip.h"
#include "scip/type_branch.h"
#include "scip/type_conflict.h"
#include "scip/type_cons.h"
#include "scip/type_disp.h"
#include "scip/type_dialog.h"
#include "scip/type_heur.h"
#include "scip/type_compr.h"
#include "scip/type_nodesel.h"
#include "scip/type_presol.h"
#include "scip/type_pricer.h"
#include "scip/type_reader.h"
#include "scip/type_relax.h"
#include "scip/type_sepa.h"
#include "scip/type_prop.h"
#include "nlpi/type_nlpi.h"
#include "scip/type_concsolver.h"
#include "scip/debug.h"

#ifdef __cplusplus
extern "C" {
#endif

/** global SCIP settings */
struct SCIP_Set
{
   SCIP_STAGE            stage;              /**< SCIP operation stage */
   SCIP*                 scip;               /**< very ugly: pointer to scip main data structure for callback methods */
   SCIP_PARAMSET*        paramset;           /**< set of parameters */
   BMS_BUFMEM*           buffer;             /**< memory buffers for short living temporary objects */
   BMS_BUFMEM*           cleanbuffer;        /**< memory buffers for short living temporary objects init. to all zero */
   SCIP_READER**         readers;            /**< file readers */
   SCIP_PRICER**         pricers;            /**< variable pricers */
   SCIP_CONSHDLR**       conshdlrs;          /**< constraint handlers (sorted by check priority) */
   SCIP_CONSHDLR**       conshdlrs_sepa;     /**< constraint handlers (sorted by separation priority) */
   SCIP_CONSHDLR**       conshdlrs_enfo;     /**< constraint handlers (sorted by enforcement priority) */
   SCIP_CONSHDLR**       conshdlrs_include;  /**< constraint handlers (sorted by inclusion order) */
   SCIP_CONFLICTHDLR**   conflicthdlrs;      /**< conflict handlers */
   SCIP_PRESOL**         presols;            /**< presolvers */
   SCIP_RELAX**          relaxs;             /**< relaxators */
   SCIP_SEPA**           sepas;              /**< separators */
   SCIP_PROP**           props;              /**< propagators */
   SCIP_PROP**           props_presol;       /**< propagators (sorted by presol priority) */
   SCIP_HEUR**           heurs;              /**< primal heuristics */
   SCIP_COMPR**          comprs;             /**< tree compressions */
   SCIP_EVENTHDLR**      eventhdlrs;         /**< event handlers */
   SCIP_NODESEL**        nodesels;           /**< node selectors */
   SCIP_NODESEL*         nodesel;            /**< currently used node selector, or NULL if invalid */
   SCIP_BRANCHRULE**     branchrules;        /**< branching rules */
   SCIP_DISP**           disps;              /**< display columns */
   SCIP_DIALOG**         dialogs;            /**< dialogs */
   SCIP_NLPI**           nlpis;              /**< interfaces to NLP solvers */
   SCIP_CONCSOLVERTYPE** concsolvertypes;    /**< concurrent solver types */
   SCIP_CONCSOLVER**     concsolvers;        /**< the concurrent solvers used for solving */
   SCIP_DEBUGSOLDATA*    debugsoldata;       /**< data for debug solutions */
   char**                extcodenames;       /**< names of externals codes */
   char**                extcodedescs;       /**< descriptions of external codes */
   int                   nreaders;           /**< number of file readers */
   int                   readerssize;        /**< size of readers array */
   int                   npricers;           /**< number of variable pricers */
   int                   nactivepricers;     /**< number of variable pricers used in the current problem */
   int                   pricerssize;        /**< size of pricers array */
   int                   nconshdlrs;         /**< number of constraint handlers */
   int                   conshdlrssize;      /**< size of conshdlrs array */
   int                   nconflicthdlrs;     /**< number of conflict handlers */
   int                   conflicthdlrssize;  /**< size of conflicthdlrs array */
   int                   npresols;           /**< number of presolvers */
   int                   presolssize;        /**< size of presols array */
   int                   nrelaxs;            /**< number of relaxators */
   int                   relaxssize;         /**< size of relaxs array */
   int                   nsepas;             /**< number of separators */
   int                   sepassize;          /**< size of sepas array */
   int                   nprops;             /**< number of propagators */
   int                   propssize;          /**< size of props array */
   int                   nheurs;             /**< number of primal heuristics */
   int                   heurssize;          /**< size of heurs array */
   int                   ncomprs;            /**< number of tree compressions */
   int                   comprssize;         /**< size of comprs array */
   int                   neventhdlrs;        /**< number of event handlers */
   int                   eventhdlrssize;     /**< size of eventhdlrs array */
   int                   nnodesels;          /**< number of node selectors */
   int                   nodeselssize;       /**< size of nodesels array */
   int                   nbranchrules;       /**< number of branching rules */
   int                   branchrulessize;    /**< size of branchrules array */
   int                   ndisps;             /**< number of display columns */
   int                   dispssize;          /**< size of disps array */
   int                   ndialogs;           /**< number of dialogs */
   int                   dialogssize;        /**< size of dialogs array */
   int                   nnlpis;             /**< number of NLPIs */
   int                   nlpissize;          /**< size of NLPIs array */
   int                   nconcsolvertypes;   /**< number of concurrent solver types */
   int                   concsolvertypessize;/**< size of concurrent solver types array */
   int                   nconcsolvers;       /**< number of concurrent solvers used for solving */
   int                   concsolverssize;    /**< size of concurrent solvers array */
   int                   nextcodes;          /**< number of external codes */
   int                   extcodessize;       /**< size of external code arrays */
   SCIP_Bool             pricerssorted;      /**< are the pricers sorted by activity and priority? */
   SCIP_Bool             pricersnamesorted;  /**< are the pricers sorted by name? */
   SCIP_Bool             conflicthdlrssorted;/**< are the conflict handlers sorted by priority? */
   SCIP_Bool             conflicthdlrsnamesorted;/**< are the conflict handlers sorted by name? */
   SCIP_Bool             presolssorted;      /**< are the presolvers sorted by priority? */
   SCIP_Bool             presolsnamesorted;  /**< are the presolvers sorted by name? */
   SCIP_Bool             relaxssorted;       /**< are the relaxators sorted by priority? */
   SCIP_Bool             relaxsnamesorted;   /**< are the relaxators sorted by name? */
   SCIP_Bool             sepassorted;        /**< are the separators sorted by priority? */
   SCIP_Bool             sepasnamesorted;    /**< are the separators sorted by name? */
   SCIP_Bool             propssorted;        /**< are the propagators sorted by priority? */
   SCIP_Bool             propspresolsorted;  /**< are the propagators in prop_presol sorted? */
   SCIP_Bool             propsnamesorted;    /**< are the propagators sorted by name? */
   SCIP_Bool             heurssorted;        /**< are the heuristics sorted by priority? */
   SCIP_Bool             heursnamesorted;    /**< are the heuristics sorted by name? */
   SCIP_Bool             comprssorted;       /**< are the compressions sorted by priority? */
   SCIP_Bool             comprsnamesorted;   /**< are the compressions sorted by name? */
   SCIP_Bool             branchrulessorted;  /**< are the branching rules sorted by priority? */
   SCIP_Bool             branchrulesnamesorted;/**< are the branching rules sorted by name? */
   SCIP_Bool             nlpissorted;        /**< are the NLPIs sorted by priority? */
   SCIP_Bool             limitchanged;       /**< marks whether any of the limit parameters was changed */

   /* branching settings */
   char                  branch_scorefunc;   /**< branching score function ('s'um, 'p'roduct, 'q'uotient) */
   char                  branch_firstsbchild;/**< child node to be regarded first during strong branching (only with propagation): 'u'p child, 'd'own child, 'h'istory-based, or 'a'utomatic */
   SCIP_Real             branch_scorefac;    /**< branching score factor to weigh downward and upward gain prediction
                                              *   in sum score function */
   SCIP_Bool             branch_preferbinary;/**< should branching on binary variables be preferred? */
   SCIP_Real             branch_clamp;       /**< minimal fractional distance of branching point to a continuous variable' bounds; a value of 0.5 leads to branching always in the middle of a bounded domain */
   char                  branch_lpgainnorm;  /**< strategy for normalizing LP gain when updating pseudo costs of continuous variables */
   SCIP_Bool             branch_delaypscost; /**< whether to delay pseudo costs updates for continuous variables to after separation */
   SCIP_Bool             branch_divingpscost;/**< should pseudo costs be updated also in diving and probing mode? */
   SCIP_Bool             branch_forceall;    /**< should all strong branching children be regarded even if
                                              *   one is detected to be infeasible? (only with propagation) */
   SCIP_Bool             branch_checksbsol;  /**< should LP solutions during strong branching with propagation be checked for feasibility? */
   SCIP_Bool             branch_roundsbsol;  /**< should LP solutions during strong branching with propagation be rounded? (only when checksbsol=TRUE) */
   SCIP_Bool             branch_sumadjustscore; /**< score adjustment near zero by \b adding epsilon (TRUE) or using maximum (FALSE) */

   /* conflict analysis settings */
   SCIP_Real             conf_maxvarsfac;    /**< maximal fraction of variables involved in a conflict constraint */
   int                   conf_minmaxvars;    /**< minimal absolute maximum of variables involved in a conflict constraint */
   int                   conf_maxlploops;    /**< maximal number of LP resolving loops during conflict analysis
                                              *   (-1: no limit) */
   int                   conf_lpiterations;  /**< maximal number of LP iterations in each LP resolving loop
                                              *   (-1: no limit) */
   int                   conf_fuiplevels;    /**< number of depth levels up to which first UIP's are used in conflict
                                              *   analysis (-1: use All-FirstUIP rule) */
   int                   conf_interconss;    /**< maximal number of intermediate conflict constraints generated in conflict
                                              *   graph (-1: use every intermediate constraint) */
   int                   conf_maxconss;      /**< maximal number of conflict constraints accepted at an infeasible node
                                              *   (-1: use all generated conflict constraints) */
   int                   conf_maxstoresize;  /**< maximal size of conflict store */
   int                   conf_reconvlevels;  /**< number of depth levels up to which UIP reconvergence constraints are
                                              *   generated (-1: generate reconvergence constraints in all depth levels) */
   SCIP_Bool             conf_enable;        /**< should conflict analysis be enabled? */
   SCIP_Bool             conf_cleanbnddepend;/**< should conflicts related to an old cutoff bound be removed? */
   SCIP_Bool             conf_useprop;       /**< should propagation conflict analysis be used? (uses conflict graph only) */
   char                  conf_useinflp;      /**< should infeasible LP conflict analysis be used?
                                              *   ('o'ff, 'c'onflict graph, 'd'ual ray, 'b'oth conflict graph and dual ray)
                                              */
   char                  conf_useboundlp;    /**< should bound exceeding LP conflict analysis be used?
                                              *   ('o'ff, 'c'onflict graph, 'd'ual ray, 'b'oth conflict graph and dual ray)
                                              */
   SCIP_Bool             conf_usesb;         /**< should infeasible/bound exceeding strong branching conflict analysis be
                                              *   used? */
   SCIP_Bool             conf_usepseudo;     /**< should pseudo solution conflict analysis be used? */
   SCIP_Bool             conf_preferbinary;  /**< should binary conflicts be preferred? */
   SCIP_Bool             conf_allowlocal;    /**< should conflict constraints be generated that are only valid locally? */
   SCIP_Bool             conf_settlelocal;   /**< should conflict constraints be attached only to the local subtree where
                                              *   they can be useful? */
   SCIP_Bool             conf_repropagate;   /**< should earlier nodes be repropagated in order to replace branching
                                              *   decisions by deductions? */
   SCIP_Bool             conf_keepreprop;    /**< should constraints be kept for repropagation even if they are too long? */
   SCIP_Bool             conf_seperate;      /**< should the conflict constraints be separated? */
   SCIP_Bool             conf_dynamic;       /**< should the conflict constraints be subject to aging? */
   SCIP_Bool             conf_removable;     /**< should the conflict's relaxations be subject to LP aging and cleanup? */
   SCIP_Real             conf_depthscorefac; /**< score factor for depth level in bound relaxation heuristic */
   SCIP_Real             conf_proofscorefac; /**< score factor for contribution to infeasibility proof in bound relaxation heuristic */
   SCIP_Real             conf_uplockscorefac;/**< score factor for number of up locks in bound relaxation heuristic */
   SCIP_Real             conf_downlockscorefac;/**< score factor for number of down locks in bound relaxation heuristic */
   SCIP_Real             conf_scorefac;      /**< factor to decrease importance of variables' earlier conflict scores */
   int                   conf_restartnum;    /**< number of successful conflict analysis calls that trigger a restart
                                              *   (0: disable conflict restarts) */
   SCIP_Real             conf_restartfac;    /**< factor to increase restartnum with after each restart */
   SCIP_Bool             conf_ignorerelaxedbd;/**< should relaxed bounds be ignored? */
   int                   conf_maxvarsdetectimpliedbounds;/**< maximal number of variables to try to detect global bound
                                                          *   implications and shorten the whole conflict set (0:
                                                          *   disabled )
                                                          */
   SCIP_Bool             conf_fullshortenconflict;/**< try to shorten the whole conflict set or terminate early
                                                   *   (depending on the 'maxvarsdetectimpliedbounds' parameter)
                                                   */
   SCIP_Real             conf_conflictweight;/**< the weight the VSIDS score is weight by updating the VSIDS for a
                                              *   variable if it is part of a conflict
                                              */
   SCIP_Real             conf_conflictgraphweight; /**< the weight the VSIDS score is weight by updating the VSIDS for a
                                                    *   variable if it is part of a conflict graph
                                                    */
   SCIP_Real             conf_weightsize;    /**< weight of the size of a conflict used in score calculation */
   SCIP_Real             conf_weightrepropdepth;/**< weight of the prepropagtion depth of a conflict used in score calculation */
   SCIP_Real             conf_weightvaliddepth;/**< weight of the valid depth of a conflict used in score calculation */
   SCIP_Bool             conf_applymir;      /**< apply the MIR function on a dual ray */
   SCIP_Bool             conf_prefermir;     /**< prefer a ray after applying the MIR function if the proof is still
                                              *   valid, use both rays otherwise
                                              */
   SCIP_Real             conf_minimprove;    /**< minimal improvement of primal bound to remove conflicts depending on
                                              *   a previous incumbent.
                                              */

   /* constraint settings */
   int                   cons_agelimit;      /**< maximum age an unnecessary constraint can reach before it is deleted
                                              *   (0: dynamic, -1: disable aging) */
   int                   cons_obsoleteage;   /**< age of a constraint after which it is marked obsolete
                                              *   (0: dynamic, -1: disable obsoletion) */
   SCIP_Bool             cons_disableenfops; /**< should enforcement of pseudo solution be disabled? */

   /* display settings */
   SCIP_VERBLEVEL        disp_verblevel;     /**< verbosity level of output */
   int                   disp_width;         /**< maximal number of characters in a node information line */
   int                   disp_freq;          /**< frequency for displaying node information lines */
   int                   disp_headerfreq;    /**< frequency for displaying header lines (every n'th node information line) */
   SCIP_Bool             disp_lpinfo;        /**< should the LP solver display status messages? */
   SCIP_Bool             disp_allviols;      /**< display all violations of the best solution after the solving process finished? */

   /* history settings */
   SCIP_Bool             history_valuebased; /**< should statistics be collected for variable domain value pairs? */
   SCIP_Bool             history_allowmerge; /**< should variable histories be merged from sub-SCIPs whenever possible? */
   SCIP_Bool             history_allowtransfer; /**< should variable histories be transferred to initialize SCIP copies? */

   /* limit settings */
   SCIP_Real             limit_time;         /**< maximal time in seconds to run */
   SCIP_Real             limit_memory;       /**< maximal memory usage in MB */
   SCIP_Real             limit_gap;          /**< solving stops, if the given gap is reached */
   SCIP_Real             limit_absgap;       /**< solving stops, if the absolute difference between primal and dual bound
                                              *   reaches this value */
   SCIP_Longint          limit_nodes;        /**< maximal number of nodes to process (-1: no limit) */
   SCIP_Longint          limit_totalnodes;   /**< maximal number of total nodes (incl. restarts) to process (-1: no limit) */
   SCIP_Longint          limit_stallnodes;   /**< solving stops, if the given number of nodes was processed since the
                                              *   last improvement of the primal solution value (-1: no limit) */
   int                   limit_solutions;    /**< solving stops, if the given number of solutions were found (-1: no limit) */
   int                   limit_bestsol;      /**< solving stops, if the given number of solution improvements were found
                                              *   (-1: no limit) */
   int                   limit_maxsol;       /**< maximal number of solutions to store in the solution storage */
   int                   limit_maxorigsol;   /**< maximal number of solutions candidates to store in the solution storage of the original problem */
   int                   limit_restarts;     /**< solving stops, if the given number of restarts was triggered (-1: no limit) */
   int                   limit_autorestartnodes;/**< nodes to trigger automatic restart */

   SCIP_Bool             istimelimitfinite;  /**< is the time limit finite */

   /* LP settings */
   int                   lp_solvefreq;       /**< frequency for solving LP at the nodes (-1: never; 0: only root LP) */
   SCIP_Longint          lp_iterlim;         /**< iteration limit for each single LP solve; -1: no limit */
   SCIP_Longint          lp_rootiterlim;     /**< iteration limit for initial root LP solve; -1: no limit */
   int                   lp_solvedepth;      /**< maximal depth for solving LP at the nodes (-1: no depth limit) */
   char                  lp_initalgorithm;   /**< LP algorithm for solving initial LP relaxations ('s'implex, 'b'arrier,
                                              *   barrier with 'c'rossover) */
   char                  lp_resolvealgorithm;/**< LP algorithm for resolving LP relaxations if a starting basis exists
                                              *   ('s'implex, 'b'arrier, barrier with 'c'rossover) */
   char                  lp_pricing;         /**< LP pricing strategy ('a'uto, 'f'ull pricing, 's'teepest edge pricing,
                                              *   'q'uickstart steepest edge pricing, 'd'evex pricing) */
   SCIP_Bool             lp_clearinitialprobinglp;/**< should lp state be cleared at the end of probing mode when LP
                                              *   was initially unsolved, e.g., when called right after presolving? */
   SCIP_Bool             lp_resolverestore;  /**< should the LP be resolved to restore the state at start of diving (if
                                              *   FALSE we buffer the solution values)? */
   SCIP_Bool             lp_freesolvalbuffers; /**< should the buffers for storing LP solution values during diving be
                                              *   freed at end of diving? */
   int                   lp_colagelimit;     /**< maximum age a column can reach before it is deleted from the SCIP_LP
                                              *   (-1: don't delete columns due to aging) */
   int                   lp_rowagelimit;     /**< maximum age a row can reach before it is deleted from the LP 
                                              *   (-1: don't delete rows due to aging) */
   SCIP_Bool             lp_cleanupcols;     /**< should new non-basic columns be removed after LP solving? */
   SCIP_Bool             lp_cleanupcolsroot; /**< should new non-basic columns be removed after root LP solving? */
   SCIP_Bool             lp_cleanuprows;     /**< should new basic rows be removed after LP solving? */
   SCIP_Bool             lp_cleanuprowsroot; /**< should new basic rows be removed after root LP solving? */
   SCIP_Bool             lp_checkstability;  /**< should LP solver's return status be checked for stability? */
   SCIP_Real             lp_conditionlimit;  /**< maximum condition number of LP basis counted as stable (-1.0: no check) */
   SCIP_Bool             lp_checkprimfeas;   /**< should LP solutions be checked for primal feasibility, resolving LP when numerical troubles occur? */
   SCIP_Bool             lp_checkdualfeas;   /**< should LP solutions be checked for dual feasibility, resolving LP when numerical troubles occur? */
   int                   lp_fastmip;         /**< which FASTMIP setting of LP solver should be used? 0: off, 1: medium, 2: full */
   SCIP_Bool             lp_scaling;         /**< should scaling of LP solver be used? */
   SCIP_Bool             lp_presolving;      /**< should presolving of LP solver be used? */
   SCIP_Bool             lp_lexdualalgo;     /**< should the lexicographic dual algorithm be used? */
   SCIP_Bool             lp_lexdualrootonly; /**< should the lexicographic dual algorithm be applied only at the root node */
   int                   lp_lexdualmaxrounds;/**< maximum number of rounds in the lexicographic dual algorithm */
   SCIP_Bool             lp_lexdualbasic;    /**< choose fractional basic variables in lexicographic dual algorithm */
   SCIP_Bool             lp_lexdualstalling; /**< turn on the lex dual algorithm only when stalling? */
   int                   lp_disablecutoff;   /**< disable the cutoff bound in the LP solver? (0: enabled, 1: disabled, 2: auto) */
   SCIP_Real             lp_rowrepswitch;    /**< simplex algorithm shall use row representation of the basis
                                              *   if number of rows divided by number of columns exceeds this value */
   int                   lp_threads;         /**< number of threads used for solving the LP (0: automatic) */
   SCIP_Real             lp_resolveiterfac;  /**< factor of average LP iterations that is used as LP iteration limit
                                              *   for LP resolve (-1: unlimited) */
   int                   lp_resolveitermin;  /**< minimum number of iterations that are allowed for LP resolve */
   int                   lp_solutionpolishing;/**< LP solution polishing method (0: disabled, 1: only root, 2: always) */
<<<<<<< HEAD
=======
   SCIP_Bool             lp_persistentscaling;/**< use persistent LP scaling during branch and bound */
>>>>>>> 49ffff5d

   /* NLP settings */
   SCIP_Bool             nlp_disable;        /**< should the NLP be disabled even if a constraint handler enabled it? */
   char*                 nlp_solver;         /**< name of NLP solver to use */

   /* memory settings */
   SCIP_Real             mem_savefac;        /**< fraction of maximal memory usage resulting in switch to memory saving mode */
   SCIP_Real             mem_arraygrowfac;   /**< memory growing factor for dynamically allocated arrays */
   SCIP_Real             mem_treegrowfac;    /**< memory growing factor for tree array */
   SCIP_Real             mem_pathgrowfac;    /**< memory growing factor for path array */
   int                   mem_arraygrowinit;  /**< initial size of dynamically allocated arrays */
   int                   mem_treegrowinit;   /**< initial size of tree array */
   int                   mem_pathgrowinit;   /**< initial size of path array */

   /* miscellaneous settings */
   SCIP_Bool             misc_catchctrlc;    /**< should the CTRL-C interrupt be caught by SCIP? */
   SCIP_Bool             misc_usevartable;   /**< should a hashtable be used to map from variable names to variables? */
   SCIP_Bool             misc_useconstable;  /**< should a hashtable be used to map from constraint names to constraints? */
   SCIP_Bool             misc_usesmalltables;/**< should smaller hashtables be used? yields better performance for small problems with about 100 variables */
   SCIP_Bool             misc_exactsolve;    /**< should the problem be solved exactly (with proven dual bounds)? */
   SCIP_Bool             misc_resetstat;     /**< should the statistics be reset if the transformed problem is freed
                                              *   otherwise the statistics get reset after original problem is freed (in
                                              *   case of bender decomposition this parameter should be set to FALSE and
                                              *   therefore can be used to collect statistics over all runs) */
   SCIP_Bool             misc_improvingsols; /**< should only solutions be checked which improve the primal bound */
   SCIP_Bool             misc_printreason;   /**< should the reason be printed if a given start solution is infeasible? */
   SCIP_Bool             misc_estimexternmem;/**< should the usage of external memory be estimated? */
   SCIP_Bool             misc_transorigsols; /**< should SCIP try to transfer original solutions to the transformed space (after presolving)? */
   SCIP_Bool             misc_transsolsorig; /**< should SCIP try to transfer transformed solutions to the original space (after solving)? */
   SCIP_Bool             misc_calcintegral;  /**< should SCIP calculate the primal dual integral value which may require
                                              *   a large number of additional clock calls (and decrease the performance)? */
   SCIP_Bool             misc_finitesolstore;/**< should SCIP try to remove infinite fixings from solutions copied to the solution store? */
   SCIP_Bool             misc_outputorigsol; /**< should the best solution be transformed to the orignal space and be output in command line run? */
   SCIP_Bool             misc_allowdualreds; /**< should dual reductions in propagation methods and presolver be allowed? */
   SCIP_Bool             misc_allowobjprop;  /**< should propagation to the current objective be allowed in propagation methods? */
   SCIP_Real             misc_referencevalue;/**< objective value for reference purposes */

   /* randomization parameters */
   int                   random_randomseedshift;/**< global shift of all random seeds in the plugins, this will have no impact on the permutation and LP seeds */
   int                   random_permutationseed;/**< seed value for permuting the problem after the problem was tranformed
                                                 *   (0: no permutation) */
   int                   random_randomseed;     /**< random seed for LP solver, e.g. for perturbations in the simplex (0: LP default) */
   SCIP_Bool             random_permuteconss;   /**< should order of constraints be permuted (depends on permutationseed)? */
   SCIP_Bool             random_permutevars;    /**< should order of variables be permuted (depends on permutationseed)? */

   /* node selection settings */
   char                  nodesel_childsel;   /**< child selection rule ('d'own, 'u'p, 'p'seudo costs, 'i'nference, 'l'p value,
                                              *   'r'oot LP value difference, 'h'brid inference/root LP value difference) */

   /* numerical settings */
   SCIP_Real             num_infinity;       /**< values larger than this are considered infinity */
   SCIP_Real             num_epsilon;        /**< absolute values smaller than this are considered zero */
   SCIP_Real             num_sumepsilon;     /**< absolute values of sums smaller than this are considered zero */
   SCIP_Real             num_feastol;        /**< feasibility tolerance for constraints */
   SCIP_Real             num_checkfeastolfac;/**< factor to change the feasibility tolerance when testing the best
                                              *   solution for feasibility (after solving process) */
   SCIP_Real             num_lpfeastol;      /**< primal feasibility tolerance of LP solver */
   SCIP_Real             num_dualfeastol;    /**< feasibility tolerance for reduced costs */
   SCIP_Real             num_barrierconvtol; /**< convergence tolerance used in barrier algorithm */
   SCIP_Real             num_boundstreps;    /**< minimal improve for strengthening bounds */
   SCIP_Real             num_pseudocosteps;  /**< minimal variable distance value to use for pseudo cost updates */
   SCIP_Real             num_pseudocostdelta;/**< minimal objective distance value to use for pseudo cost updates */
   SCIP_Real             num_recompfac;      /**< minimal decrease factor that causes the recomputation of a value
                                              *   (e.g., pseudo objective) instead of an update */
   SCIP_Real             num_hugeval;        /**< values larger than this are considered huge and should be handled
                                              *   separately (e.g., in activity computation) */

   /* presolving settings */
   SCIP_Real             presol_abortfac;    /**< abort presolve, if l.t. this frac of the problem was changed in last round */
   int                   presol_maxrounds;   /**< maximal number of presolving rounds (-1: unlimited) */
   int                   presol_maxrestarts; /**< maximal number of restarts (-1: unlimited) */
   SCIP_Real             presol_restartfac;  /**< fraction of integer variables that were fixed in the root node
                                              *   triggering a restart with preprocessing after root node evaluation */
   SCIP_Real             presol_immrestartfac;/**< fraction of integer variables that were fixed in the root node triggering an
                                               *   immediate restart with preprocessing */
   SCIP_Real             presol_subrestartfac;/**< fraction of integer variables that were globally fixed during the
                                               *   solving process triggering a restart with preprocessing */
   SCIP_Real             presol_restartminred;/**< minimal fraction of integer variables removed after restart to allow for
                                               *   an additional restart */
   SCIP_Bool             presol_donotmultaggr;/**< should multi-aggregation of variables be forbidden? */
   SCIP_Bool             presol_donotaggr;   /**< shouldaggregation of variables be forbidden? */

   /* pricing settings */
   SCIP_Real             price_abortfac;     /**< pricing is aborted, if fac * maxpricevars pricing candidates were found */
   int                   price_maxvars;      /**< maximal number of variables priced in per pricing round */
   int                   price_maxvarsroot;  /**< maximal number of priced variables at the root node */
   SCIP_Bool             price_delvars;      /**< should variables created at the current node be deleted when the node is solved
                                              *   in case they are not present in the LP anymore? */
   SCIP_Bool             price_delvarsroot;  /**< should variables created at the root node be deleted when the root is solved
                                              *   in case they are not present in the LP anymore? */

   /* propagation settings */
   int                   prop_maxrounds;     /**< maximal number of propagation rounds per node (-1: unlimited) */
   int                   prop_maxroundsroot; /**< maximal number of propagation rounds in the root node (-1: unlimited) */
   SCIP_Bool             prop_abortoncutoff; /**< should propagation be aborted immediately? setting this to FALSE could
                                              *   help conflict analysis to produce more conflict constraints */

   /* reoptimization settings */
   SCIP_Real             reopt_objsimsol;    /**< similarity of two objective functions to reuse stored solutions. */
   SCIP_Real             reopt_objsimrootlp; /**< similarity of two sequential objective function to disable solving the
                                              *   root LP.
                                              */
   SCIP_Real             reopt_objsimdelay;  /**< minimum similarity for using reoptimization of the search tree. */
   char                  reopt_varorderinterdiction; /** use the 'd'efault or a 'r'andom variable order for interdiction
                                                      *  branching when applying the reoptimization
                                                      */
   int                   reopt_forceheurrestart; /**< force a restart if the last n optimal solutions were found by
                                                  *   heuristic reoptsols
                                                  */
   int                   reopt_maxcutage;    /**< maximal age of cuts to use them in reoptimization */
   int                   reopt_maxdiffofnodes;/**< maximal number of bound changes between two stored nodes on one path */
   int                   reopt_maxsavednodes;/**< maximal number of saved nodes */
   int                   reopt_solvelp;      /**< strategy for solving the LP at nodes from reoptimization */
   int                   reopt_solvelpdiff;  /**< maximal number of bound changes at node to skip solving the LP */
   int                   reopt_savesols;     /**< number of best solutions which should be saved for the following runs.
                                              *   (-1: save all)
                                              */
   SCIP_Bool             reopt_commontimelimit;/**< time limit over all reoptimization rounds? */
   SCIP_Bool             reopt_enable;       /**< enable reoptimization */
   SCIP_Bool             reopt_reducetofrontier; /**< delete stored nodes which were not reoptimized */
   SCIP_Bool             reopt_saveconsprop; /**< save constraint propagations */
   SCIP_Bool             reopt_sbinit;       /**< try to fix variables before reoptimizing by probing like strong
                                              *   branching
                                              */
   SCIP_Bool             reopt_shrinkinner;  /**< replace branched inner nodes by their child nodes, if the number of
                                              *   bound changes is not to large
                                              */
   SCIP_Bool             reopt_sepaglbinfsubtrees;/**< save global constraints to separate infeasible subtrees */
   SCIP_Bool             reopt_sepabestsol;  /**< separate only the best solution, i.e., for constrained shortest path */
   SCIP_Bool             reopt_storevarhistory;/**< use variable history of the previous solve if the objective function
                                                *   has changed only slightly
                                                */
   SCIP_Bool             reopt_usepscost;    /**< reuse pseudo costs if the objective function changed only slightly */
   SCIP_Bool             reopt_usecuts;      /**< reoptimize cuts found at the root node */
   SCIP_Bool             reopt_usesplitcons; /**< use constraints to reconstruct the subtree pruned be dual reduction
                                              *   when reactivating the node
                                              */

   /* separation settings */
   SCIP_Real             sepa_maxbounddist;  /**< maximal relative distance from current node's dual bound to primal bound
                                              *   compared to best node's dual bound for applying separation
                                              *   (0.0: only on current best node, 1.0: on all nodes) */
   SCIP_Real             sepa_minefficacy;   /**< minimal efficacy for a cut to enter the LP */
   SCIP_Real             sepa_minefficacyroot; /**< minimal efficacy for a cut to enter the LP in the root node */
   SCIP_Real             sepa_minortho;      /**< minimal orthogonality for a cut to enter the LP */
   SCIP_Real             sepa_minorthoroot;  /**< minimal orthogonality for a cut to enter the LP in the root node */
   SCIP_Real             sepa_objparalfac;   /**< factor to scale objective parallelism of cut in separation score calc. */
   SCIP_Real             sepa_orthofac;      /**< factor to scale orthogonality of cut in separation score calculation */
   SCIP_Real             sepa_feastolfac;    /**< factor on cut infeasibility to limit feasibility tolerance for relaxation solver (-1: off) */
   SCIP_Real             sepa_primfeastol;   /**< primal feasibility tolerance derived from cut feasibility (set by sepastore, not a parameter) */
   SCIP_Real             sepa_minactivityquot; /**< minimum cut activity quotient to convert cuts into constraints
                                                *   during a restart (0.0: all cuts are converted) */
   char                  sepa_orthofunc;     /**< function used for calc. scalar prod. in orthogonality test ('e'uclidean, 'd'iscrete) */
   char                  sepa_efficacynorm;  /**< row norm to use for efficacy calculation ('e'uclidean, 'm'aximum, 's'um,
                                              *   'd'iscrete) */
   char                  sepa_cutselrestart; /**< cut selection during restart ('a'ge, activity 'q'uotient) */
   char                  sepa_cutselsubscip; /**< cut selection for sub SCIPs  ('a'ge, activity 'q'uotient) */
   int                   sepa_maxruns;       /**< maximal number of runs for which separation is enabled (-1: unlimited) */
   int                   sepa_maxrounds;     /**< maximal number of separation rounds per node (-1: unlimited) */
   int                   sepa_maxroundsroot; /**< maximal number of separation rounds in the root node (-1: unlimited) */
   int                   sepa_maxroundsrootsubrun; /**< maximal number of separation rounds in the root node of a subsequent run (-1: unlimited) */
   int                   sepa_maxaddrounds;  /**< maximal additional number of separation rounds in subsequent price-and-cut
                                              *   loops (-1: no additional restriction) */
   int                   sepa_maxstallrounds;/**< maximal number of consecutive separation rounds without objective
                                              *   or integrality improvement (-1: no additional restriction) */
   int                   sepa_maxcuts;       /**< maximal number of cuts separated per separation round */
   int                   sepa_maxcutsroot;   /**< maximal number of separated cuts at the root node */
   int                   sepa_cutagelimit;   /**< maximum age a cut can reach before it is deleted from the global cut pool */
   int                   sepa_poolfreq;      /**< separation frequency for the global cut pool */

   /* parallel settings */
   int                   parallel_spimode;           /**< the mode for the parallel implementation. 0: opportunistic or
                                                      *   1: deterministic */
   int                   parallel_minnthreads;       /**< the minimum number of threads used for parallel code */
   int                   parallel_maxnthreads;       /**< the maximum number of threads used for parallel code */

   /* concurrent solver settings */
   SCIP_Bool             concurrent_changeseeds;    /**< change the seeds in the different solvers? */
   SCIP_Bool             concurrent_changechildsel; /**< change the child selection rule in different solvers? */
   SCIP_Bool             concurrent_commvarbnds;    /**< should the concurrent solvers communicate global variable bound changes? */
   SCIP_Bool             concurrent_presolvebefore; /**< should the problem be presolved before it is copied to the concurrent solvers? */
   int                   concurrent_initseed;       /**< the seed for computing the concurrent solver seeds */
   SCIP_Real             concurrent_freqinit;       /**< initial frequency of synchronization */
   SCIP_Real             concurrent_freqmax;        /**< maximal frequency of synchronization */
   SCIP_Real             concurrent_freqfactor;     /**< factor by which the frequency of synchronization changes */
   SCIP_Real             concurrent_targetprogress; /**< when adapting the synchronization frequency this value is the targeted
                                                     *   relative difference by which the absolute gap decreases per synchronization */
   int                   concurrent_maxnsols;       /**< maximum number of solutions that will get stored in one synchronization */
   int                   concurrent_nbestsols;      /**< number of best solutions that should be considered for synchronization */
   int                   concurrent_maxnsyncdelay;  /**< max number of synchronizations before data is used */
   SCIP_Real             concurrent_minsyncdelay;   /**< min offset before synchronization data is used */
   char*                 concurrent_paramsetprefix; /**< path prefix for parameter setting files of concurrent solver scip-custom */

   /* timing settings */
   SCIP_CLOCKTYPE        time_clocktype;     /**< default clock type to use */
   SCIP_Bool             time_enabled;       /**< is timing enabled? */
   SCIP_Bool             time_reading;       /**< belongs reading time to solving time? */
   SCIP_Bool             time_rareclockcheck;/**< should clock checks of solving time be performed less frequently (might exceed time limit slightly) */
   SCIP_Bool             time_statistictiming;  /**< should timing for statistic output be enabled? */

   /* tree compression parameters (for reoptimization) */
   SCIP_Bool             compr_enable;       /**< should automatic tree compression after presolving be enabled? (only for reoptimization) */
   SCIP_Real             compr_time;         /**< maximum time to run tree compression heuristics */

   /* visualization settings */
   char*                 visual_vbcfilename; /**< name of the VBC tool output file, or - if no VBC output should be created */
   char*                 visual_bakfilename; /**< name of the BAK tool output file, or - if no BAK output should be created */
   SCIP_Bool             visual_realtime;    /**< should the real solving time be used instead of time step counter in visualization? */
   SCIP_Bool             visual_dispsols;    /**< should the node where solutions are found be visualized? */
   SCIP_Bool             visual_objextern;   /**< should be output the external value of the objective? */

   /* Reading */
   SCIP_Bool             read_initialconss;  /**< should model constraints be marked as initial? */
   SCIP_Bool             read_dynamicconss;  /**< should model constraints be subject to aging? */
   SCIP_Bool             read_dynamiccols;   /**< should columns be added and removed dynamically to the LP? */
   SCIP_Bool             read_dynamicrows;   /**< should rows be added and removed dynamically to the LP? */

   /* Writing */
   SCIP_Bool             write_allconss;     /**< should all constraints be written (including the redundant constraints)? */
   SCIP_Bool             write_printzeros;   /**< should variables set to zero be printed? */
   int                   write_genoffset;    /**< when writing the problem with generic names, we start with index
                                              *   0; using this parameter we can change the starting index to be
                                              *   different */
};

#ifdef __cplusplus
}
#endif

#endif<|MERGE_RESOLUTION|>--- conflicted
+++ resolved
@@ -320,10 +320,7 @@
                                               *   for LP resolve (-1: unlimited) */
    int                   lp_resolveitermin;  /**< minimum number of iterations that are allowed for LP resolve */
    int                   lp_solutionpolishing;/**< LP solution polishing method (0: disabled, 1: only root, 2: always) */
-<<<<<<< HEAD
-=======
    SCIP_Bool             lp_persistentscaling;/**< use persistent LP scaling during branch and bound */
->>>>>>> 49ffff5d
 
    /* NLP settings */
    SCIP_Bool             nlp_disable;        /**< should the NLP be disabled even if a constraint handler enabled it? */
