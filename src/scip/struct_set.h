--- conflicted
+++ resolved
@@ -263,7 +263,14 @@
    SCIP_Bool             misc_useconstable;  /**< should a hashtable be used to map from constraint names to constraints? */
    SCIP_Bool             misc_usesmalltables;/**< should smaller hashtables be used? yields better performance for small problems with about 100 variables */
    SCIP_Bool             misc_exactsolve;    /**< should the problem be solved exactly (with proven dual bounds)? */
-<<<<<<< HEAD
+   int                   misc_permutationseed;/**< seed value for permuting the problem after the problem was tranformed 
+                                               *   (-1: no permutation) */
+   SCIP_Bool             misc_resetstat;     /**< should the statistics be reseted if the transformed problem is freed
+                                              *   otherwise the statistics get reset after original problem is freed (in
+                                              *   case of bender decomposition this parameter should be set to FALSE and
+                                              *   therefore can be used to collect statistics over all runs) */
+   SCIP_Bool             misc_improvingsols; /**< should only solutions be checked which improve the primal bound */
+   SCIP_Bool             misc_printreason;   /**< should the reason be printed if a given start solution is infeasible? */
    SCIP_Bool             misc_usefprelax;    /**< if problem is solved exactly, should floating point problem be 
                                               *   a relaxation of the original problem (instead of an approximation)? */
    char                  misc_dbmethod;      /**< method for computing truely valid dual bounds at the nodes
@@ -274,16 +281,6 @@
    char                  misc_reducesafedb;  /**< strategy for reducing safe dual bounding calls
                                               *   ('n'o reduction, 'w'eak reduction, 's'trong reduction) */
    SCIP_Bool             misc_ignorepssol;   /**< should pseudo solutions be ignored for dual bounds */
-=======
-   int                   misc_permutationseed;/**< seed value for permuting the problem after the problem was tranformed 
-                                               *   (-1: no permutation) */
-   SCIP_Bool             misc_resetstat;     /**< should the statistics be reseted if the transformed problem is freed
-                                              *   otherwise the statistics get reset after original problem is freed (in
-                                              *   case of bender decomposition this parameter should be set to FALSE and
-                                              *   therefore can be used to collect statistics over all runs) */
-   SCIP_Bool             misc_improvingsols; /**< should only solutions be checked which improve the primal bound */
-   SCIP_Bool             misc_printreason;   /**< should the reason be printed if a given start solution is infeasible? */
->>>>>>> 9948ed2b
 
    /* node selection settings */
    char                  nodesel_childsel;   /**< child selection rule ('d'own, 'u'p, 'p'seudo costs, 'i'nference, 'l'p value,
