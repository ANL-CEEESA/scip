/* * * * * * * * * * * * * * * * * * * * * * * * * * * * * * * * * * * * * * */
/*                                                                           */
/*                  This file is part of the program and library             */
/*         SCIP --- Solving Constraint Integer Programs                      */
/*                                                                           */
/*    Copyright (C) 2002-2014 Konrad-Zuse-Zentrum                            */
/*                            fuer Informationstechnik Berlin                */
/*                                                                           */
/*  SCIP is distributed under the terms of the ZIB Academic License.         */
/*                                                                           */
/*  You should have received a copy of the ZIB Academic License              */
/*  along with SCIP; see the file COPYING. If not email to scip@zib.de.      */
/*                                                                           */
/* * * * * * * * * * * * * * * * * * * * * * * * * * * * * * * * * * * * * * */

/**@file   struct_stat.h
 * @brief  datastructures for problem statistics
 * @author Tobias Achterberg
 * @author Timo Berthold
 * @author Stefan Heinz
 * @author Gregor Hendel
 * @author Gerald Gamrath
 * @author Marc Pfetsch
 * @author Stefan Vigerske
 */

/*---+----1----+----2----+----3----+----4----+----5----+----6----+----7----+----8----+----9----+----0----+----1----+----2*/

#ifndef __SCIP_STRUCT_STAT_H__
#define __SCIP_STRUCT_STAT_H__


#include "scip/def.h"
#include "scip/type_stat.h"
#include "scip/type_clock.h"
#include "scip/type_vbc.h"
#include "scip/type_history.h"

#ifdef __cplusplus
extern "C" {
#endif

/** problem and runtime specific statistics */
struct SCIP_Stat
{
   SCIP_Longint          nlpiterations;      /**< total number of LP iterations */
   SCIP_Longint          nrootlpiterations;  /**< total number of LP iterations in root node */
   SCIP_Longint          nrootfirstlpiterations;/**< number of LP iterations for first LP solved at the root node */
   SCIP_Longint          nprimallpiterations;/**< number of iterations in primal simplex */
   SCIP_Longint          nduallpiterations;  /**< number of iterations in dual simplex */
   SCIP_Longint          nlexduallpiterations;/**< number of iterations in lexicographic dual simplex */
   SCIP_Longint          nbarrierlpiterations;/**< number of iterations in barrier algorithm */
   SCIP_Longint          nprimalresolvelpiterations;  /**< number of primal LP iterations with advanced start basis */
   SCIP_Longint          ndualresolvelpiterations;    /**< number of dual LP iterations with advanced start basis */
   SCIP_Longint          nlexdualresolvelpiterations; /**< number of lexicographic dual LP iterations with advanced start basis */
   SCIP_Longint          nnodelpiterations;  /**< number of iterations for totally solving node relaxations */
   SCIP_Longint          ninitlpiterations;  /**< number of iterations for solving nodes' initial relaxations */
   SCIP_Longint          ndivinglpiterations;/**< number of iterations in diving and probing */
   SCIP_Longint          nsbdivinglpiterations;/**< number of iterations in probing mode for strong branching */
   SCIP_Longint          nsblpiterations;    /**< number of simplex iterations used in strong branching */
   SCIP_Longint          nrootsblpiterations;/**< number of simplex iterations used in strong branching at the root node */
   SCIP_Longint          nconflictlpiterations;/**< number of simplex iterations used in conflict analysis */
   SCIP_Longint          nnodes;             /**< number of nodes processed in current run (including focus node) */
   SCIP_Longint          ninternalnodes;     /**< number of nodes processed in current run where a branching was performed */
   SCIP_Longint          ntotalnodes;        /**< total number of nodes processed in all runs (including focus node) */
   SCIP_Longint          ntotalinternalnodes;/**< total number of nodes processed in all runs where a branching was performed */
   SCIP_Longint          ncreatednodes;      /**< total number of nodes created */
   SCIP_Longint          ncreatednodesrun;   /**< number of nodes created in current run */
   SCIP_Longint          nactivatednodes;    /**< number of times, a node got activated in current run */
   SCIP_Longint          ndeactivatednodes;  /**< number of times, a node got deactivated in current run */
   SCIP_Longint          nbacktracks;        /**< number of times, the new node was chosen from the leaves queue */
   SCIP_Longint          ndelayedcutoffs;    /**< number of times, the selected node was from a cut off subtree */
   SCIP_Longint          nreprops;           /**< number of times, a solved node is repropagated again */
   SCIP_Longint          nrepropboundchgs;   /**< number of bound changes generated in repropagating nodes */
   SCIP_Longint          nrepropcutoffs;     /**< number of times, a repropagated node was cut off */
   SCIP_Longint          nlpsolsfound;       /**< number of CIP-feasible LP solutions found so far */
   SCIP_Longint          npssolsfound;       /**< number of CIP-feasible pseudo solutions found so far */
   SCIP_Longint          nsbsolsfound;       /**< number of CIP-feasible solutions found during strong branching so far */
   SCIP_Longint          nexternalsolsfound; /**< number of externally given CIP-feasible solutions (or new solutions found when transforming old ones) */
   SCIP_Longint          lastdispnode;       /**< last node for which an information line was displayed */
   SCIP_Longint          lastdivenode;       /**< last node where LP diving was applied */
   SCIP_Longint          lastconflictnode;   /**< last node where conflict analysis was applied */
   SCIP_Longint          bestsolnode;        /**< node number where the last incumbent solution was found */
   SCIP_Longint          domchgcount;        /**< internal counter, where all domain changes are counted */
   SCIP_Longint          nboundchgs;         /**< total number of bound changes generated in the tree */
   SCIP_Longint          nholechgs;          /**< total number of hole changes generated in the tree */
   SCIP_Longint          nprobboundchgs;     /**< total number of bound changes generated in the tree during probing */
   SCIP_Longint          nprobholechgs;      /**< total number of hole changes generated in the tree  during probing */
   SCIP_Longint          nsbdowndomchgs;     /**< total number of domain changes generated at down children during strong branching */
   SCIP_Longint          nsbupdomchgs;       /**< total number of domain changes generated at up children during strong branching */
   SCIP_Longint          nnodesbeforefirst;  /**< number of nodes before first primal solution */   
   SCIP_Longint          ninitconssadded;    /**< total number of initial constraints added during the solve */
   SCIP_Real             firstlpdualbound;   /**< dual bound of root node computed by first LP solve (without cuts) */
   SCIP_Real             rootlowerbound;     /**< lower bound of root node */
   SCIP_Real             vsidsweight;        /**< current weight to use for updating VSIDS in history */
   SCIP_Real             firstprimalbound;   /**< objective value of first primal solution */
   SCIP_Real             firstprimaltime;    /**< time (in seconds) needed for first primal solution */
   SCIP_Real             firstsolgap;        /**< solution gap when first solution is found */
   SCIP_Real             lastsolgap;         /**< solution gap when last solution is found */
   SCIP_Real             primalzeroittime;   /**< time used in primal simplex calls without iterations */
   SCIP_Real             dualzeroittime;     /**< time used in dual simplex calls without iterations */
   SCIP_Real             barrierzeroittime;  /**< time used in barrier calls without iterations */
   SCIP_Real             maxcopytime;        /**< maxmimal time needed for copying a problem */
   SCIP_Real             mincopytime;        /**< minimal time needed for copying a problem */
   SCIP_Real             firstlptime;        /**< time needed to solve the very first LP in the root node */
   SCIP_Real             lastbranchvalue;    /**< domain value of the last branching */
   SCIP_Real             primaldualintegral; /**< current primal-dual integral value */
   SCIP_Real             previousgap;        /**< primal dual gap preceding the current gap */
   SCIP_Real             previntegralevaltime;/**< last time of primal-dual integral evaluation */
   SCIP_Real             lastprimalbound;    /**< last (non-infinite) primal bound (in transformed space) for integral evaluation */
   SCIP_Real             lastdualbound;      /**< last (non-infinite) dual bound (in transformed space) for integral evaluation */
   SCIP_Real             lastlowerbound;     /**< last lower bound (in transformed space) for integral evaluation */
   SCIP_Real             lastupperbound;     /**< last upper bound (in transformed space) for integral evaluation */
   SCIP_CLOCK*           solvingtime;        /**< total time used for solving (including presolving) the current problem */
   SCIP_CLOCK*           solvingtimeoverall; /**< total time used for solving (including presolving) during reoptimization */
   SCIP_CLOCK*           presolvingtime;     /**< total time used for presolving the current problem */
   SCIP_CLOCK*           presolvingtimeoverall;/**< total time used for presolving during reoptimization */
   SCIP_CLOCK*           primallptime;       /**< primal LP solution time */
   SCIP_CLOCK*           duallptime;         /**< dual LP solution time */
   SCIP_CLOCK*           lexduallptime;      /**< lexicographic dual LP solution time */
   SCIP_CLOCK*           barrierlptime;      /**< barrier LP solution time */
   SCIP_CLOCK*           divinglptime;       /**< diving and probing LP solution time */
   SCIP_CLOCK*           strongbranchtime;   /**< strong branching time */
   SCIP_CLOCK*           conflictlptime;     /**< conflict analysis LP solution time */
   SCIP_CLOCK*           lpsoltime;          /**< time needed for storing feasible LP solutions */
   SCIP_CLOCK*           pseudosoltime;      /**< time needed for storing feasible pseudo solutions */
   SCIP_CLOCK*           sbsoltime;          /**< time needed for searching and storing feasible strong branching solutions */
   SCIP_CLOCK*           nodeactivationtime; /**< time needed for path switching and activating nodes */
   SCIP_CLOCK*           nlpsoltime;         /**< time needed for solving NLPs */
   SCIP_CLOCK*           copyclock;          /**< time needed for copying problems */
<<<<<<< HEAD
   SCIP_CLOCK*           revivetime;         /**< time needed for initialize reoptimization */
   SCIP_CLOCK*           revivetimeoverall;  /**< time needed for initialize reoptimization */
   SCIP_CLOCK*           updatesolutime;     /**< time needed for update solutions during reoptimization */
   SCIP_CLOCK*           updatesolutimeoverall;/**< time needed for update solutions during reoptimization */
   SCIP_CLOCK*           savetime;           /**< time needed for save nodes during reoptimization */
   SCIP_CLOCK*           savetimeoverall;    /**< time needed for save nodes during reoptimization */
=======
   SCIP_CLOCK*           strongpropclock;    /**< time needed for propagation during strong branching */
>>>>>>> 7044f8d8
   SCIP_HISTORY*         glbhistory;         /**< global history information over all variables */
   SCIP_HISTORY*         glbhistorycrun;     /**< global history information over all variables for current run */
   SCIP_VAR*             lastbranchvar;      /**< last variable, that was branched on */
   SCIP_VBC*             vbc;                /**< VBC Tool information */
   SCIP_HEUR*            firstprimalheur;    /**< heuristic which found the first primal solution */     
   SCIP_STATUS           status;             /**< SCIP solving status */
   SCIP_BRANCHDIR        lastbranchdir;      /**< direction of the last branching */
   SCIP_Longint          lpcount;            /**< internal counter, where all lp calls are counted; this includes the restored lps after diving and probing */
   SCIP_Longint          nlps;               /**< total number of LPs solved with at least 1 iteration */
   SCIP_Longint          nrootlps;           /**< number of LPs solved at the root node with at least 1 iteration */
   SCIP_Longint          nprimallps;         /**< number of primal LPs solved with at least 1 iteration */
   SCIP_Longint          nprimalzeroitlps;   /**< number of primal LPs with 0 iterations */
   SCIP_Longint          nduallps;           /**< number of dual LPs solved with at least 1 iteration */
   SCIP_Longint          ndualzeroitlps;     /**< number of dual LPs with 0 iterations */
   SCIP_Longint          nlexduallps;        /**< number of lexicographic dual LPs solved */
   SCIP_Longint          nbarrierlps;        /**< number of barrier LPs solved with at least 1 iteration */
   SCIP_Longint          nbarrierzeroitlps;  /**< number of barrier LPs with 1 iteration */
   SCIP_Longint          nprimalresolvelps;  /**< number of primal LPs solved with advanced start basis and at least 1 iteration */
   SCIP_Longint          ndualresolvelps;    /**< number of dual LPs solved with advanced start basis and at least 1 iteration */
   SCIP_Longint          nlexdualresolvelps; /**< number of lexicographic dual LPs solved with advanced start basis and at least 1 iteration */
   SCIP_Longint          nnodelps;           /**< number of LPs solved for node relaxations */
   SCIP_Longint          ninitlps;           /**< number of LPs solved for nodes' initial relaxations */
   SCIP_Longint          ndivinglps;         /**< number of LPs solved during diving and probing */
   SCIP_Longint          nsbdivinglps;       /**< number of LPs solved during strong branching probing mode */
   SCIP_Longint          nstrongbranchs;     /**< number of strong branching calls */
   SCIP_Longint          nrootstrongbranchs; /**< number of strong branching calls at the root node */
   SCIP_Longint          nconflictlps;       /**< number of LPs solved during conflict analysis */
   SCIP_Longint          nnlps;              /**< number of NLPs solved */
   int                   subscipdepth;       /**< depth of current scip instance (increased by each copy call) */
   int                   nruns;              /**< number of branch and bound runs on current problem, including current run */
   int                   nconfrestarts;      /**< number of restarts performed due to conflict analysis */
   int                   nrootboundchgs;     /**< total number of bound changes generated in the root node */
   int                   nrootboundchgsrun;  /**< total number of bound changes generated in the root node of current run */
   int                   nrootintfixings;    /**< total number of global fixings of integer variables */
   int                   nrootintfixingsrun; /**< total number of global fixings of integer variables of current run */
   int                   prevrunnvars;       /**< number of variables in the previous run */
   int                   nvaridx;            /**< number of used variable indices */
   int                   ncolidx;            /**< number of used column indices */
   int                   nrowidx;            /**< number of used row indices */
   int                   marked_nvaridx;     /**< number of used variable indices before solving started */
   int                   marked_ncolidx;     /**< number of used column indices before solving started */
   int                   marked_nrowidx;     /**< number of used row indices before solving started */
   int                   npricerounds;       /**< number of pricing rounds performed in current node */
   int                   nseparounds;        /**< number of separation rounds performed in current node */
   int                   ndisplines;         /**< number of displayed information lines */
   int                   maxdepth;           /**< maximal depth of all processed nodes in current run */
   int                   maxtotaldepth;      /**< maximal depth of all processed nodes over all runs */
   int                   plungedepth;        /**< current plunging depth (successive times, a child was selected as next node) */
   int                   nactiveconss;       /**< total number of currently active constraints */
   int                   nenabledconss;      /**< total number of currently enabled constraints */
   int                   nimplications;      /**< total number of implications stored in the implication graph */
   int                   npresolrounds;      /**< number of presolving rounds in current run */
   int                   npresolfixedvars;   /**< number of presolving fixings in current run */
   int                   npresolaggrvars;    /**< number of presolving aggregations in current run */
   int                   npresolchgvartypes; /**< number of presolving variable type changes in current run */
   int                   npresolchgbds;      /**< number of presolving bound changes in current run */
   int                   npresoladdholes;    /**< number of presolving hole additions in current run */
   int                   npresoldelconss;    /**< number of presolving constraint deletions in current run */
   int                   npresoladdconss;    /**< number of presolving constraint additions in current run */
   int                   npresolupgdconss;   /**< number of presolving constraint upgrades in current run */
   int                   npresolchgcoefs;    /**< number of presolving coefficient changes in current run */
   int                   npresolchgsides;    /**< number of presolving side changes in current run */
   int                   lastnpresolfixedvars;/**< number of presolving fixings in current run */
   int                   lastnpresolaggrvars;/**< number of presolving aggregations in current run */
   int                   lastnpresolchgvartypes;/**< number of presolving variable type changes in current run */
   int                   lastnpresolchgbds;  /**< number of presolving bound changes in current run */
   int                   lastnpresoladdholes;/**< number of presolving hole additions in current run */
   int                   lastnpresoldelconss;/**< number of presolving constraint deletions in current run */
   int                   lastnpresoladdconss;/**< number of presolving constraint additions in current run */
   int                   lastnpresolupgdconss;/**< number of presolving constraint upgrades in current run */
   int                   lastnpresolchgcoefs;/**< number of presolving coefficient changes in current run */
   int                   lastnpresolchgsides;/**< number of presolving side changes in current run */
   int                   solindex;           /**< consecutively numbered solution index */
   int                   nrunsbeforefirst;   /**< number of runs until first primal solution */
   int                   firstprimaldepth;   /**< depth in which first primal solution was found */
   int                   ncopies;            /**< counter how often SCIPcopy() was performed */
   int                   reopt_nruns;        /**< number of reoptimization runs */
   int                   reopt_feasnodes;    /**< number of feasible nodes in reoptimization */
   int                   reopt_feasnodesoverall;/**< number of feasible nodes in reoptimization */
   int                   reopt_infeasnodes;  /**< number of infeasible nodes in reoptimization */
   int                   reopt_infeasnodesoverall;/**< number of infeasible nodes in reoptimization */
   int                   reopt_prunednodes;  /**< number of pruned nodes in reoptimization */
   int                   reopt_prunednodesoverall;/**< number of pruned nodes in reoptimization */
   int                   reopt_rediednodes;  /**< number of redied nodes in reoptimization */
   int                   reopt_rediednodesoverall;/**< number of redied nodes in reoptimization */
   int                   reopt_strbrnodes;   /**< number of strongbranched  nodes in reoptimization */
   int                   reopt_strbrnodesoverall;/**< number of strongbranched nodes in reoptimization */
   int                   reopt_infsubtrees;  /** number of infeasible subtress */
   SCIP_Bool             memsavemode;        /**< should algorithms be switched to memory saving mode? */
   SCIP_Bool             userinterrupt;      /**< has the user asked to interrupt the solving process? */
   SCIP_Bool             userrestart;        /**< has the user asked to restart the solving process? */
   SCIP_Bool             inrestart;          /**< are we currently restarting the system? */
   SCIP_Bool             collectvarhistory;  /**< should variable history statistics be collected */
   SCIP_Bool             performpresol;      /**< indicates whether presolving is enabled */
};

#ifdef __cplusplus
}
#endif

#endif<|MERGE_RESOLUTION|>--- conflicted
+++ resolved
@@ -128,16 +128,13 @@
    SCIP_CLOCK*           nodeactivationtime; /**< time needed for path switching and activating nodes */
    SCIP_CLOCK*           nlpsoltime;         /**< time needed for solving NLPs */
    SCIP_CLOCK*           copyclock;          /**< time needed for copying problems */
-<<<<<<< HEAD
    SCIP_CLOCK*           revivetime;         /**< time needed for initialize reoptimization */
    SCIP_CLOCK*           revivetimeoverall;  /**< time needed for initialize reoptimization */
    SCIP_CLOCK*           updatesolutime;     /**< time needed for update solutions during reoptimization */
    SCIP_CLOCK*           updatesolutimeoverall;/**< time needed for update solutions during reoptimization */
    SCIP_CLOCK*           savetime;           /**< time needed for save nodes during reoptimization */
    SCIP_CLOCK*           savetimeoverall;    /**< time needed for save nodes during reoptimization */
-=======
    SCIP_CLOCK*           strongpropclock;    /**< time needed for propagation during strong branching */
->>>>>>> 7044f8d8
    SCIP_HISTORY*         glbhistory;         /**< global history information over all variables */
    SCIP_HISTORY*         glbhistorycrun;     /**< global history information over all variables for current run */
    SCIP_VAR*             lastbranchvar;      /**< last variable, that was branched on */
