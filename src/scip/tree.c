--- conflicted
+++ resolved
@@ -1627,42 +1627,6 @@
    if( !SCIPtreeProbing(tree) )
       stat->ndeactivatednodes++;
 
-<<<<<<< HEAD
-   /* free node if it is a dead-end node, i.e., has no children */
-   switch( SCIPnodeGetType(node) )
-   {
-   case SCIP_NODETYPE_FOCUSNODE:
-   case SCIP_NODETYPE_PROBINGNODE:
-   case SCIP_NODETYPE_SIBLING:
-   case SCIP_NODETYPE_CHILD:
-   case SCIP_NODETYPE_LEAF:
-   case SCIP_NODETYPE_DEADEND:
-   case SCIP_NODETYPE_REFOCUSNODE:
-      freeNode = FALSE;
-      break;
-   case SCIP_NODETYPE_JUNCTION:
-      freeNode = (node->data.junction.nchildren == 0);
-      break;
-   case SCIP_NODETYPE_PSEUDOFORK:
-      freeNode = (node->data.pseudofork->nchildren == 0);
-      break;
-   case SCIP_NODETYPE_FORK:
-      freeNode = (node->data.fork->nchildren == 0);
-      break;
-   case SCIP_NODETYPE_SUBROOT:
-      freeNode = (node->data.subroot->nchildren == 0);
-      break;
-   default:
-      SCIPerrorMessage("unknown node type %d\n", SCIPnodeGetType(node));
-      return SCIP_INVALIDDATA;
-   }
-   if( freeNode )
-   {
-      SCIP_CALL( SCIPnodeFree(&node, blkmem, set, stat, eventfilter, eventqueue, tree, lp) );
-   }
-
-=======
->>>>>>> 7348fadf
    return SCIP_OKAY;
 }
 
