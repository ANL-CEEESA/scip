/* * * * * * * * * * * * * * * * * * * * * * * * * * * * * * * * * * * * * * */
/*                                                                           */
/*                  This file is part of the program and library             */
/*         SCIP --- Solving Constraint Integer Programs                      */
/*                                                                           */
/*    Copyright (C) 2002-2021 Konrad-Zuse-Zentrum                            */
/*                            fuer Informationstechnik Berlin                */
/*                                                                           */
/*  SCIP is distributed under the terms of the ZIB Academic License.         */
/*                                                                           */
/*  You should have received a copy of the ZIB Academic License              */
/*  along with SCIP; see the file COPYING. If not visit scipopt.org.         */
/*                                                                           */
/* * * * * * * * * * * * * * * * * * * * * * * * * * * * * * * * * * * * * * */

/**@file   var.h
 * @ingroup INTERNALAPI
 * @brief  internal methods for problem variables
 * @author Tobias Achterberg
 */

/*---+----1----+----2----+----3----+----4----+----5----+----6----+----7----+----8----+----9----+----0----+----1----+----2*/

#ifndef __SCIP_VAR_H__
#define __SCIP_VAR_H__


#include "blockmemshell/memory.h"
#include "scip/def.h"
#include "scip/type_branch.h"
#include "scip/type_cons.h"
#include "scip/type_event.h"
#include "scip/type_history.h"
#include "scip/type_implics.h"
#include "scip/type_lp.h"
#include "scip/type_lpexact.h"
#include "scip/type_message.h"
#include "scip/type_misc.h"
#include "scip/type_primal.h"
#include "scip/type_prob.h"
#include "scip/type_prop.h"
#include "scip/type_relax.h"
#include "scip/type_reopt.h"
#include "scip/type_result.h"
#include "scip/type_retcode.h"
#include "scip/type_scip.h"
#include "scip/type_set.h"
#include "scip/type_sol.h"
#include "scip/type_stat.h"
#include "scip/type_tree.h"
#include "scip/type_var.h"

#ifndef NDEBUG
#include "scip/struct_var.h"
#else
#include "scip/event.h"
#include "scip/pub_history.h"
#endif

#ifdef __cplusplus
extern "C" {
#endif

/*
 * domain change methods
 */

/** applies single bound change */
SCIP_RETCODE SCIPboundchgApply(
   SCIP_BOUNDCHG*        boundchg,           /**< bound change to apply */
   BMS_BLKMEM*           blkmem,             /**< block memory */
   SCIP_SET*             set,                /**< global SCIP settings */
   SCIP_STAT*            stat,               /**< problem statistics */
   SCIP_LP*              lp,                 /**< current LP data */
   SCIP_BRANCHCAND*      branchcand,         /**< branching candidate storage */
   SCIP_EVENTQUEUE*      eventqueue,         /**< event queue */
   int                   depth,              /**< depth in the tree, where the bound change takes place */
   int                   pos,                /**< position of the bound change in its bound change array */
   SCIP_Bool*            cutoff              /**< pointer to store whether an infeasible bound change was detected */
   );

/** undoes single bound change */
SCIP_RETCODE SCIPboundchgUndo(
   SCIP_BOUNDCHG*        boundchg,           /**< bound change to remove */
   BMS_BLKMEM*           blkmem,             /**< block memory */
   SCIP_SET*             set,                /**< global SCIP settings */
   SCIP_STAT*            stat,               /**< problem statistics */
   SCIP_LP*              lp,                 /**< current LP data */
   SCIP_BRANCHCAND*      branchcand,         /**< branching candidate storage */
   SCIP_EVENTQUEUE*      eventqueue          /**< event queue */
   );

/** applies domain change to the global problem */
SCIP_RETCODE SCIPdomchgApplyGlobal(
   SCIP_DOMCHG*          domchg,             /**< domain change to apply */
   BMS_BLKMEM*           blkmem,             /**< block memory */
   SCIP_SET*             set,                /**< global SCIP settings */
   SCIP_STAT*            stat,               /**< problem statistics */
   SCIP_LP*              lp,                 /**< current LP data */
   SCIP_BRANCHCAND*      branchcand,         /**< branching candidate storage */
   SCIP_EVENTQUEUE*      eventqueue,         /**< event queue */
   SCIP_CLIQUETABLE*     cliquetable,        /**< clique table data structure */
   SCIP_Bool*            cutoff              /**< pointer to store whether an infeasible domain change was detected */
   );

/** frees domain change data */
SCIP_RETCODE SCIPdomchgFree(
   SCIP_DOMCHG**         domchg,             /**< pointer to domain change */
   BMS_BLKMEM*           blkmem,             /**< block memory */
   SCIP_SET*             set,                /**< global SCIP settings */
   SCIP_EVENTQUEUE*      eventqueue,         /**< event queue */
   SCIP_LP*              lp                  /**< current LP data */
   );

/** converts a dynamic domain change data into a static one, using less memory than for a dynamic one */
SCIP_RETCODE SCIPdomchgMakeStatic(
   SCIP_DOMCHG**         domchg,             /**< pointer to domain change data */
   BMS_BLKMEM*           blkmem,             /**< block memory */
   SCIP_SET*             set,                /**< global SCIP settings */
   SCIP_EVENTQUEUE*      eventqueue,         /**< event queue */
   SCIP_LP*              lp                  /**< current LP data */
   );

/** applies domain change */
SCIP_RETCODE SCIPdomchgApply(
   SCIP_DOMCHG*          domchg,             /**< domain change to apply */
   BMS_BLKMEM*           blkmem,             /**< block memory */
   SCIP_SET*             set,                /**< global SCIP settings */
   SCIP_STAT*            stat,               /**< problem statistics */
   SCIP_LP*              lp,                 /**< current LP data */
   SCIP_BRANCHCAND*      branchcand,         /**< branching candidate storage */
   SCIP_EVENTQUEUE*      eventqueue,         /**< event queue */
   int                   depth,              /**< depth in the tree, where the domain change takes place */
   SCIP_Bool*            cutoff              /**< pointer to store whether an infeasible domain change was detected */
   );

/** undoes domain change */
SCIP_RETCODE SCIPdomchgUndo(
   SCIP_DOMCHG*          domchg,             /**< domain change to remove */
   BMS_BLKMEM*           blkmem,             /**< block memory */
   SCIP_SET*             set,                /**< global SCIP settings */
   SCIP_STAT*            stat,               /**< problem statistics */
   SCIP_LP*              lp,                 /**< current LP data */
   SCIP_BRANCHCAND*      branchcand,         /**< branching candidate storage */
   SCIP_EVENTQUEUE*      eventqueue          /**< event queue */
   );

/** adds bound change to domain changes */
SCIP_RETCODE SCIPdomchgAddBoundchg(
   SCIP_DOMCHG**         domchg,             /**< pointer to domain change data structure */
   BMS_BLKMEM*           blkmem,             /**< block memory */
   SCIP_SET*             set,                /**< global SCIP settings */
   SCIP_VAR*             var,                /**< variable to change the bounds for */
   SCIP_Real             newbound,           /**< new value for bound */
   SCIP_BOUNDTYPE        boundtype,          /**< type of bound for var: lower or upper bound */
   SCIP_BOUNDCHGTYPE     boundchgtype,       /**< type of bound change: branching decision or inference */
   SCIP_Real             lpsolval,           /**< solval of variable in last LP on path to node, or SCIP_INVALID if unknown */
   SCIP_VAR*             infervar,           /**< variable that was changed (parent of var, or var itself) */
   SCIP_CONS*            infercons,          /**< constraint that deduced the bound change, or NULL */
   SCIP_PROP*            inferprop,          /**< propagator that deduced the bound change, or NULL */
   int                   inferinfo,          /**< user information for inference to help resolving the conflict */
   SCIP_BOUNDTYPE        inferboundtype      /**< type of bound for inference var: lower or upper bound */
   );

/** adds hole change to domain changes */
SCIP_RETCODE SCIPdomchgAddHolechg(
   SCIP_DOMCHG**         domchg,             /**< pointer to domain change data structure */
   BMS_BLKMEM*           blkmem,             /**< block memory */
   SCIP_SET*             set,                /**< global SCIP settings */
   SCIP_HOLELIST**       ptr,                /**< changed list pointer */
   SCIP_HOLELIST*        newlist,            /**< new value of list pointer */
   SCIP_HOLELIST*        oldlist             /**< old value of list pointer */
   );

/** creates an artificial bound change information object with depth = INT_MAX and pos = -1 */
SCIP_RETCODE SCIPbdchginfoCreate(
   SCIP_BDCHGINFO**      bdchginfo,          /**< pointer to store bound change information */
   BMS_BLKMEM*           blkmem,             /**< block memory */
   SCIP_VAR*             var,                /**< active variable that changed the bounds */
   SCIP_BOUNDTYPE        boundtype,          /**< type of bound for var: lower or upper bound */
   SCIP_Real             oldbound,           /**< old value for bound */
   SCIP_Real             newbound            /**< new value for bound */
   );

/** frees a bound change information object */
void SCIPbdchginfoFree(
   SCIP_BDCHGINFO**      bdchginfo,          /**< pointer to store bound change information */
   BMS_BLKMEM*           blkmem              /**< block memory */
   );

/** returns the relaxed bound change type */
SCIP_Real SCIPbdchginfoGetRelaxedBound(
   SCIP_BDCHGINFO*       bdchginfo           /**< bound change to add to the conflict set */
   );

/*
 * methods for variables 
 */

/** creates and captures an original problem variable; an integer variable with bounds
 *  zero and one is automatically converted into a binary variable
 */
SCIP_RETCODE SCIPvarCreateOriginal(
   SCIP_VAR**            var,                /**< pointer to variable data */
   BMS_BLKMEM*           blkmem,             /**< block memory */
   SCIP_SET*             set,                /**< global SCIP settings */
   SCIP_STAT*            stat,               /**< problem statistics */
   const char*           name,               /**< name of variable */
   SCIP_Real             lb,                 /**< lower bound of variable */
   SCIP_Real             ub,                 /**< upper bound of variable */
   SCIP_Real             obj,                /**< objective function value */
   SCIP_VARTYPE          vartype,            /**< type of variable */
   SCIP_Bool             initial,            /**< should var's column be present in the initial root LP? */
   SCIP_Bool             removable,          /**< is var's column removable from the LP (due to aging or cleanup)? */
   SCIP_DECL_VARDELORIG  ((*vardelorig)),    /**< frees user data of original variable, or NULL */
   SCIP_DECL_VARTRANS    ((*vartrans)),      /**< creates transformed user data by transforming original user data, or NULL */
   SCIP_DECL_VARDELTRANS ((*vardeltrans)),   /**< frees user data of transformed variable, or NULL */
   SCIP_DECL_VARCOPY     ((*varcopy)),       /**< copies variable data if wanted to subscip, or NULL */
   SCIP_VARDATA*         vardata             /**< user data for this specific variable */
   );

/** creates and captures a loose variable belonging to the transformed problem; an integer variable with bounds
 *  zero and one is automatically converted into a binary variable
 */
SCIP_RETCODE SCIPvarCreateTransformed(
   SCIP_VAR**            var,                /**< pointer to variable data */
   BMS_BLKMEM*           blkmem,             /**< block memory */
   SCIP_SET*             set,                /**< global SCIP settings */
   SCIP_STAT*            stat,               /**< problem statistics */
   const char*           name,               /**< name of variable */
   SCIP_Real             lb,                 /**< lower bound of variable */
   SCIP_Real             ub,                 /**< upper bound of variable */
   SCIP_Real             obj,                /**< objective function value */
   SCIP_VARTYPE          vartype,            /**< type of variable */
   SCIP_Bool             initial,            /**< should var's column be present in the initial root LP? */
   SCIP_Bool             removable,          /**< is var's column removable from the LP (due to aging or cleanup)? */
   SCIP_DECL_VARDELORIG  ((*vardelorig)),    /**< frees user data of original variable, or NULL */
   SCIP_DECL_VARTRANS    ((*vartrans)),      /**< creates transformed user data by transforming original user data, or NULL */
   SCIP_DECL_VARDELTRANS ((*vardeltrans)),   /**< frees user data of transformed variable, or NULL */
   SCIP_DECL_VARCOPY     ((*varcopy)),       /**< copies variable data if wanted to subscip, or NULL */
   SCIP_VARDATA*         vardata             /**< user data for this specific variable */
   );

/** create and set the exact variable bounds and objective value */
SCIP_RETCODE SCIPvarAddExactData(
   SCIP_VAR*             var,                /**< pointer to variable data */
   BMS_BLKMEM*           blkmem,             /**< block memory */
   SCIP_Rational*        lb,                 /**< lower bound of variable */
   SCIP_Rational*        ub,                 /**< upper bound of variable */
   SCIP_Rational*        obj                 /**< objective function value */
   );

/** copy exact variable data from one variable to another */
SCIP_RETCODE SCIPvarCopyExactData(
   SCIP_SET*             set,                /**< global SCIP settings */
   BMS_BLKMEM*           blkmem,             /**< block memory */
   SCIP_VAR*             targetvar,          /**< variable that gets the exact data */
   SCIP_VAR*             sourcevar,          /**< variable the data gets copied from */
   SCIP_Bool             negateobj           /**< should the objective be negated */
   );

/** copies and captures a variable from source to target SCIP; an integer variable with bounds zero and one is
 *  automatically converted into a binary variable; in case the variable data cannot be copied the variable is not
 *  copied at all
 */
SCIP_RETCODE SCIPvarCopy(
   SCIP_VAR**            var,                /**< pointer to store the target variable */
   BMS_BLKMEM*           blkmem,             /**< block memory */
   SCIP_SET*             set,                /**< global SCIP settings */
   SCIP_STAT*            stat,               /**< problem statistics */
   SCIP*                 sourcescip,         /**< source SCIP data structure */
   SCIP_VAR*             sourcevar,          /**< source variable */
   SCIP_HASHMAP*         varmap,             /**< a hashmap to store the mapping of source variables corresponding
                                              *   target variables */
   SCIP_HASHMAP*         consmap,            /**< a hashmap to store the mapping of source constraints to the corresponding
                                              *   target constraints */
   SCIP_Bool             global              /**< should global or local bounds be used? */
   );

/** parses variable information (in cip format) out of a string; if the parsing process was successful an original
 *  variable is created and captured; if variable is of integral type, fractional bounds are automatically rounded; an
 *  integer variable with bounds zero and one is automatically converted into a binary variable
 */
SCIP_RETCODE SCIPvarParseOriginal(
   SCIP_VAR**            var,                /**< pointer to variable data */
   BMS_BLKMEM*           blkmem,             /**< block memory */
   SCIP_SET*             set,                /**< global SCIP settings */
   SCIP_MESSAGEHDLR*     messagehdlr,        /**< message handler */
   SCIP_STAT*            stat,               /**< problem statistics */
   const char*           str,                /**< string to parse */
   SCIP_Bool             initial,            /**< should var's column be present in the initial root LP? */
   SCIP_Bool             removable,          /**< is var's column removable from the LP (due to aging or cleanup)? */
   SCIP_DECL_VARCOPY     ((*varcopy)),       /**< copies variable data if wanted to subscip, or NULL */
   SCIP_DECL_VARDELORIG  ((*vardelorig)),    /**< frees user data of original variable */
   SCIP_DECL_VARTRANS    ((*vartrans)),      /**< creates transformed user data by transforming original user data */
   SCIP_DECL_VARDELTRANS ((*vardeltrans)),   /**< frees user data of transformed variable */
   SCIP_VARDATA*         vardata,            /**< user data for this specific variable */
   char**                endptr,             /**< pointer to store the final string position if successfully */
   SCIP_Bool*            success             /**< pointer store if the paring process was successful */
   );

/** parses variable information (in cip format) out of a string; if the parsing process was successful a loose variable
 *  belonging to the transformed problem is created and captured; if variable is of integral type, fractional bounds are
 *  automatically rounded; an integer variable with bounds zero and one is automatically converted into a binary
 *  variable
 */
SCIP_RETCODE SCIPvarParseTransformed(
   SCIP_VAR**            var,                /**< pointer to variable data */
   BMS_BLKMEM*           blkmem,             /**< block memory */
   SCIP_SET*             set,                /**< global SCIP settings */
   SCIP_MESSAGEHDLR*     messagehdlr,        /**< message handler */
   SCIP_STAT*            stat,               /**< problem statistics */
   const char*           str,                /**< string to parse */
   SCIP_Bool             initial,            /**< should var's column be present in the initial root LP? */
   SCIP_Bool             removable,          /**< is var's column removable from the LP (due to aging or cleanup)? */
   SCIP_DECL_VARCOPY     ((*varcopy)),       /**< copies variable data if wanted to subscip, or NULL */
   SCIP_DECL_VARDELORIG  ((*vardelorig)),    /**< frees user data of original variable */
   SCIP_DECL_VARTRANS    ((*vartrans)),      /**< creates transformed user data by transforming original user data */
   SCIP_DECL_VARDELTRANS ((*vardeltrans)),   /**< frees user data of transformed variable */
   SCIP_VARDATA*         vardata,            /**< user data for this specific variable */
   char**                endptr,             /**< pointer to store the final string position if successfully */
   SCIP_Bool*            success             /**< pointer store if the paring process was successful */
   );

/** increases usage counter of variable */
void SCIPvarCapture(
   SCIP_VAR*             var                 /**< variable */
   );

/** decreases usage counter of variable, and frees memory if necessary */
SCIP_RETCODE SCIPvarRelease(
   SCIP_VAR**            var,                /**< pointer to variable */
   BMS_BLKMEM*           blkmem,             /**< block memory */
   SCIP_SET*             set,                /**< global SCIP settings */
   SCIP_EVENTQUEUE*      eventqueue,         /**< event queue */
   SCIP_LP*              lp                  /**< current LP data (may be NULL, if it's not a column variable) */
   );

/** change variable name */
/** change variable name */
SCIP_RETCODE SCIPvarChgName(
   SCIP_VAR*             var,                /**< problem variable */
   BMS_BLKMEM*           blkmem,             /**< block memory */
   const char*           name                /**< name of variable */
   );

/** initializes variable data structure for solving */
void SCIPvarInitSolve(
   SCIP_VAR*             var                 /**< problem variable */
   );

/** gets and captures transformed variable of a given variable; if the variable is not yet transformed,
 *  a new transformed variable for this variable is created
 */
SCIP_RETCODE SCIPvarTransform(
   SCIP_VAR*             origvar,            /**< original problem variable */
   BMS_BLKMEM*           blkmem,             /**< block memory of transformed problem */
   SCIP_SET*             set,                /**< global SCIP settings */
   SCIP_STAT*            stat,               /**< problem statistics */
   SCIP_OBJSENSE         objsense,           /**< objective sense of original problem; transformed is always MINIMIZE */
   SCIP_VAR**            transvar            /**< pointer to store the transformed variable */
   );

/** gets corresponding transformed variable of an original or negated original variable */
SCIP_RETCODE SCIPvarGetTransformed(
   SCIP_VAR*             origvar,            /**< original problem variable */
   BMS_BLKMEM*           blkmem,             /**< block memory of transformed problem */
   SCIP_SET*             set,                /**< global SCIP settings */
   SCIP_STAT*            stat,               /**< problem statistics */
   SCIP_VAR**            transvar            /**< pointer to store the transformed variable, or NULL if not existing yet */
   );

/** converts transformed variable into column variable and creates LP column */
SCIP_RETCODE SCIPvarColumn(
   SCIP_VAR*             var,                /**< problem variable */
   BMS_BLKMEM*           blkmem,             /**< block memory */
   SCIP_SET*             set,                /**< global SCIP settings */
   SCIP_STAT*            stat,               /**< problem statistics */
   SCIP_PROB*            prob,               /**< problem data */
   SCIP_LP*              lp                  /**< current LP data */
   );

/** converts transformed variable into column variable and creates LP column */
SCIP_RETCODE SCIPvarColumnExact(
   SCIP_VAR*             var,                /**< problem variable */
   BMS_BLKMEM*           blkmem,             /**< block memory */
   SCIP_SET*             set,                /**< global SCIP settings */
   SCIP_STAT*            stat,               /**< problem statistics */
   SCIP_PROB*            prob,               /**< problem data */
   SCIP_LPEXACT*         lp                  /**< current LP data */
   );

/** converts column transformed variable back into loose variable, frees LP column */
SCIP_RETCODE SCIPvarLoose(
   SCIP_VAR*             var,                /**< problem variable */
   BMS_BLKMEM*           blkmem,             /**< block memory */
   SCIP_SET*             set,                /**< global SCIP settings */
   SCIP_EVENTQUEUE*      eventqueue,         /**< event queue */
   SCIP_PROB*            prob,               /**< problem data */
   SCIP_LP*              lp                  /**< current LP data */
   );

/** converts variable into fixed variable */
SCIP_RETCODE SCIPvarFix(
   SCIP_VAR*             var,                /**< problem variable */
   BMS_BLKMEM*           blkmem,             /**< block memory */
   SCIP_SET*             set,                /**< global SCIP settings */
   SCIP_STAT*            stat,               /**< problem statistics */
   SCIP_PROB*            transprob,          /**< tranformed problem data */
   SCIP_PROB*            origprob,           /**< original problem data */
   SCIP_PRIMAL*          primal,             /**< primal data */
   SCIP_TREE*            tree,               /**< branch and bound tree */
   SCIP_REOPT*           reopt,              /**< reoptimization data structure */
   SCIP_LP*              lp,                 /**< current LP data */
   SCIP_BRANCHCAND*      branchcand,         /**< branching candidate storage */
   SCIP_EVENTFILTER*     eventfilter,        /**< event filter for global (not variable dependent) events */
   SCIP_EVENTQUEUE*      eventqueue,         /**< event queue */
   SCIP_CLIQUETABLE*     cliquetable,        /**< clique table data structure */
   SCIP_Real             fixedval,           /**< value to fix variable at */
   SCIP_Bool*            infeasible,         /**< pointer to store whether the fixing is infeasible */
   SCIP_Bool*            fixed               /**< pointer to store whether the fixing was performed (variable was unfixed) */
   );

/** converts variable into fixed variable */
SCIP_RETCODE SCIPvarFixExact(
   SCIP_VAR*             var,                /**< problem variable */
   BMS_BLKMEM*           blkmem,             /**< block memory */
   SCIP_SET*             set,                /**< global SCIP settings */
   SCIP_STAT*            stat,               /**< problem statistics */
   SCIP_PROB*            transprob,          /**< tranformed problem data */
   SCIP_PROB*            origprob,           /**< original problem data */
   SCIP_PRIMAL*          primal,             /**< primal data */
   SCIP_TREE*            tree,               /**< branch and bound tree */
   SCIP_REOPT*           reopt,              /**< reoptimization data structure */
   SCIP_LP*              lp,                 /**< current LP data */
   SCIP_BRANCHCAND*      branchcand,         /**< branching candidate storage */
   SCIP_EVENTFILTER*     eventfilter,        /**< event filter for global (not variable dependent) events */
   SCIP_EVENTQUEUE*      eventqueue,         /**< event queue */
   SCIP_CLIQUETABLE*     cliquetable,        /**< clique table data structure */
   SCIP_Rational*        fixedval,           /**< value to fix variable at */
   SCIP_Bool*            infeasible,         /**< pointer to store whether the fixing is infeasible */
   SCIP_Bool*            fixed               /**< pointer to store whether the fixing was performed (variable was unfixed) */
   );

/** transforms given variables, scalars and constant to the corresponding active variables, scalars and constant
 *
 * If the number of needed active variables is greater than the available slots in the variable array, nothing happens except
 * that the required size is stored in the corresponding variable; hence, if afterwards the required size is greater than the
 * available slots (varssize), nothing happens; otherwise, the active variable representation is stored in the arrays.
 *
 * The reason for this approach is that we cannot reallocate memory, since we do not know how the
 * memory has been allocated (e.g., by a C++ 'new' or SCIP functions).
 */
SCIP_RETCODE SCIPvarGetActiveRepresentatives(
   SCIP_SET*             set,                /**< global SCIP settings */
   SCIP_VAR**            vars,               /**< variable array to get active variables */
   SCIP_Real*            scalars,            /**< scalars a_1, ..., a_n in linear sum a_1*x_1 + ... + a_n*x_n + c */
   int*                  nvars,              /**< pointer to number of variables and values in vars and vals array */
   int                   varssize,           /**< available slots in vars and scalars array */
   SCIP_Real*            constant,           /**< pointer to constant c in linear sum a_1*x_1 + ... + a_n*x_n + c  */
   int*                  requiredsize,       /**< pointer to store the required array size for the active variables */
   SCIP_Bool             mergemultiples      /**< should multiple occurrences of a var be replaced by a single coeff? */
   );

/** transforms given variables, scalars and constant to the corresponding active variables, scalars and constant
 *
 * If the number of needed active variables is greater than the available slots in the variable array, nothing happens except
 * that the required size is stored in the corresponding variable; hence, if afterwards the required size is greater than the
 * available slots (varssize), nothing happens; otherwise, the active variable representation is stored in the arrays.
 *
 * The reason for this approach is that we cannot reallocate memory, since we do not know how the
 * memory has been allocated (e.g., by a C++ 'new' or SCIP functions).
 */
SCIP_RETCODE SCIPvarGetActiveRepresentativesExact(
   SCIP_SET*             set,                /**< global SCIP settings */
   SCIP_VAR**            vars,               /**< variable array to get active variables */
   SCIP_Rational**       scalars,            /**< scalars a_1, ..., a_n in linear sum a_1*x_1 + ... + a_n*x_n + c */
   int*                  nvars,              /**< pointer to number of variables and values in vars and vals array */
   int                   varssize,           /**< available slots in vars and scalars array */
   SCIP_Rational*        constant,           /**< pointer to constant c in linear sum a_1*x_1 + ... + a_n*x_n + c  */
   int*                  requiredsize,       /**< pointer to store the required array size for the active variables */
   SCIP_Bool             mergemultiples      /**< should multiple occurrences of a var be replaced by a single coeff? */
   );

/** transforms given variable, scalar and constant to the corresponding active, fixed, or
 *  multi-aggregated variable, scalar and constant; if the variable resolves to a fixed variable,
 *  "scalar" will be 0.0 and the value of the sum will be stored in "constant"; a multi-aggregation
 *  with only one active variable (this can happen due to fixings after the multi-aggregation),
 *  is treated like an aggregation; if the multi-aggregation constant is infinite, "scalar" will be 0.0
 */
SCIP_RETCODE SCIPvarGetProbvarSum(
   SCIP_VAR**            var,                /**< pointer to problem variable x in sum a*x + c */
   SCIP_SET*             set,                /**< global SCIP settings */
   SCIP_Real*            scalar,             /**< pointer to scalar a in sum a*x + c */
   SCIP_Real*            constant            /**< pointer to constant c in sum a*x + c */
   );

/** transforms given variable, scalar and constant to the corresponding active, fixed, or
 *  multi-aggregated variable, scalar and constant; if the variable resolves to a fixed variable,
 *  "scalar" will be 0.0 and the value of the sum will be stored in "constant"; a multi-aggregation
 *  with only one active variable (this can happen due to fixings after the multi-aggregation),
 *  is treated like an aggregation; if the multi-aggregation constant is infinite, "scalar" will be 0.0
 */
SCIP_RETCODE SCIPvarGetProbvarSumExact(
   SCIP_VAR**            var,                /**< pointer to problem variable x in sum a*x + c */
   SCIP_SET*             set,                /**< global SCIP settings */
   SCIP_Rational*        scalar,             /**< pointer to scalar a in sum a*x + c */
   SCIP_Rational*        constant            /**< pointer to constant c in sum a*x + c */
   );

/** flattens aggregation graph of multi-aggregated variable in order to avoid exponential recursion later-on */
SCIP_RETCODE SCIPvarFlattenAggregationGraph(
   SCIP_VAR*             var,                /**< problem variable */
   BMS_BLKMEM*           blkmem,             /**< block memory */
   SCIP_SET*             set,                /**< global SCIP settings */
   SCIP_EVENTQUEUE*      eventqueue          /**< event queue */
   );

/** return for given variables all their active counterparts; all active variables will be pairwise different */
SCIP_RETCODE SCIPvarsGetActiveVars(
   SCIP_SET*             set,                /**< global SCIP settings */
   SCIP_VAR**            vars,               /**< variable array with given variables and as output all active
                                              *   variables, if enough slots exist
                                              */
   int*                  nvars,              /**< number of given variables, and as output number of active variables,
                                              *   if enough slots exist
                                              */
   int                   varssize,           /**< available slots in vars array */
   int*                  requiredsize        /**< pointer to store the required array size for the active variables */
   );

/** performs second step of SCIPaggregateVars():
 *  the variable to be aggregated is chosen among active problem variables x' and y', preferring a less strict variable
 *  type as aggregation variable (i.e. continuous variables are preferred over implicit integers, implicit integers
 *  or integers over binaries). If none of the variables is continuous, it is tried to find an integer
 *  aggregation (i.e. integral coefficients a'' and b'', such that a''*x' + b''*y' == c''). This can lead to
 *  the detection of infeasibility (e.g. if c'' is fractional), or to a rejection of the aggregation (denoted by
 *  aggregated == FALSE), if the resulting integer coefficients are too large and thus numerically instable.
 */
SCIP_RETCODE SCIPvarTryAggregateVars(
   SCIP_SET*             set,                /**< global SCIP settings */
   BMS_BLKMEM*           blkmem,             /**< block memory */
   SCIP_STAT*            stat,               /**< problem statistics */
   SCIP_PROB*            transprob,          /**< tranformed problem data */
   SCIP_PROB*            origprob,           /**< original problem data */
   SCIP_PRIMAL*          primal,             /**< primal data */
   SCIP_TREE*            tree,               /**< branch and bound tree */
   SCIP_REOPT*           reopt,              /**< reoptimization data structure */
   SCIP_LP*              lp,                 /**< current LP data */
   SCIP_CLIQUETABLE*     cliquetable,        /**< clique table data structure */
   SCIP_BRANCHCAND*      branchcand,         /**< branching candidate storage */
   SCIP_EVENTFILTER*     eventfilter,        /**< event filter for global (not variable dependent) events */
   SCIP_EVENTQUEUE*      eventqueue,         /**< event queue */
   SCIP_VAR*             varx,               /**< variable x in equality a*x + b*y == c */
   SCIP_VAR*             vary,               /**< variable y in equality a*x + b*y == c */
   SCIP_Real             scalarx,            /**< multiplier a in equality a*x + b*y == c */
   SCIP_Real             scalary,            /**< multiplier b in equality a*x + b*y == c */
   SCIP_Real             rhs,                /**< right hand side c in equality a*x + b*y == c */
   SCIP_Bool*            infeasible,         /**< pointer to store whether the aggregation is infeasible */
   SCIP_Bool*            aggregated          /**< pointer to store whether the aggregation was successful */
   );

/** performs second step of SCIPaggregateVarsExact():
 *  the variable to be aggregated is chosen among active problem variables x' and y', preferring a less strict variable
 *  type as aggregation variable (i.e. continuous variables are preferred over implicit integers, implicit integers
 *  or integers over binaries). If none of the variables is continuous, it is tried to find an integer
 *  aggregation (i.e. integral coefficients a'' and b'', such that a''*x' + b''*y' == c''). This can lead to
 *  the detection of infeasibility (e.g. if c'' is fractional), or to a rejection of the aggregation (denoted by
 *  aggregated == FALSE), if the resulting integer coefficients are too large and thus numerically instable.
 *
 *  @todo check for fixings, infeasibility, bound changes, or domain holes:
 *     a) if there is no easy aggregation and we have one binary variable and another integer/implicit/binary variable
 *     b) for implicit integer variables with fractional aggregation scalar (we cannot (for technical reasons) and do
 *        not want to aggregate implicit integer variables, since we loose the corresponding divisibility property)
 */
SCIP_RETCODE SCIPvarTryAggregateVarsExact(
   SCIP_SET*             set,                /**< global SCIP settings */
   BMS_BLKMEM*           blkmem,             /**< block memory */
   SCIP_STAT*            stat,               /**< problem statistics */
   SCIP_PROB*            transprob,          /**< tranformed problem data */
   SCIP_PROB*            origprob,           /**< original problem data */
   SCIP_PRIMAL*          primal,             /**< primal data */
   SCIP_TREE*            tree,               /**< branch and bound tree */
   SCIP_REOPT*           reopt,              /**< reoptimization data structure */
   SCIP_LP*              lp,                 /**< current LP data */
   SCIP_CLIQUETABLE*     cliquetable,        /**< clique table data structure */
   SCIP_BRANCHCAND*      branchcand,         /**< branching candidate storage */
   SCIP_EVENTFILTER*     eventfilter,        /**< event filter for global (not variable dependent) events */
   SCIP_EVENTQUEUE*      eventqueue,         /**< event queue */
   SCIP_VAR*             varx,               /**< variable x in equality a*x + b*y == c */
   SCIP_VAR*             vary,               /**< variable y in equality a*x + b*y == c */
   SCIP_Rational*        scalarx,            /**< multiplier a in equality a*x + b*y == c */
   SCIP_Rational*        scalary,            /**< multiplier b in equality a*x + b*y == c */
   SCIP_Rational*        rhs,                /**< right hand side c in equality a*x + b*y == c */
   SCIP_Bool*            infeasible,         /**< pointer to store whether the aggregation is infeasible */
   SCIP_Bool*            aggregated          /**< pointer to store whether the aggregation was successful */
   );

/** converts loose variable into aggregated variable */
SCIP_RETCODE SCIPvarAggregate(
   SCIP_VAR*             var,                /**< loose problem variable */
   BMS_BLKMEM*           blkmem,             /**< block memory */
   SCIP_SET*             set,                /**< global SCIP settings */
   SCIP_STAT*            stat,               /**< problem statistics */
   SCIP_PROB*            transprob,          /**< tranformed problem data */
   SCIP_PROB*            origprob,           /**< original problem data */
   SCIP_PRIMAL*          primal,             /**< primal data */
   SCIP_TREE*            tree,               /**< branch and bound tree */
   SCIP_REOPT*           reopt,              /**< reoptimization data structure */
   SCIP_LP*              lp,                 /**< current LP data */
   SCIP_CLIQUETABLE*     cliquetable,        /**< clique table data structure */
   SCIP_BRANCHCAND*      branchcand,         /**< branching candidate storage */
   SCIP_EVENTFILTER*     eventfilter,        /**< event filter for global (not variable dependent) events */
   SCIP_EVENTQUEUE*      eventqueue,         /**< event queue */
   SCIP_VAR*             aggvar,             /**< loose variable y in aggregation x = a*y + c */
   SCIP_Real             scalar,             /**< multiplier a in aggregation x = a*y + c */
   SCIP_Real             constant,           /**< constant shift c in aggregation x = a*y + c */
   SCIP_Bool*            infeasible,         /**< pointer to store whether the aggregation is infeasible */
   SCIP_Bool*            aggregated          /**< pointer to store whether the aggregation was successful */
   );

/** converts loose variable into aggregated variable */
SCIP_RETCODE SCIPvarAggregateExact(
   SCIP_VAR*             var,                /**< loose problem variable */
   BMS_BLKMEM*           blkmem,             /**< block memory */
   SCIP_SET*             set,                /**< global SCIP settings */
   SCIP_STAT*            stat,               /**< problem statistics */
   SCIP_PROB*            transprob,          /**< tranformed problem data */
   SCIP_PROB*            origprob,           /**< original problem data */
   SCIP_PRIMAL*          primal,             /**< primal data */
   SCIP_TREE*            tree,               /**< branch and bound tree */
   SCIP_REOPT*           reopt,              /**< reoptimization data structure */
   SCIP_LP*              lp,                 /**< current LP data */
   SCIP_CLIQUETABLE*     cliquetable,        /**< clique table data structure */
   SCIP_BRANCHCAND*      branchcand,         /**< branching candidate storage */
   SCIP_EVENTFILTER*     eventfilter,        /**< event filter for global (not variable dependent) events */
   SCIP_EVENTQUEUE*      eventqueue,         /**< event queue */
   SCIP_VAR*             aggvar,             /**< loose variable y in aggregation x = a*y + c */
   SCIP_Rational*        scalar,             /**< multiplier a in aggregation x = a*y + c */
   SCIP_Rational*        constant,           /**< constant shift c in aggregation x = a*y + c */
   SCIP_Bool*            infeasible,         /**< pointer to store whether the aggregation is infeasible */
   SCIP_Bool*            aggregated          /**< pointer to store whether the aggregation was successful */
   );

/** converts variable into multi-aggregated variable */
SCIP_RETCODE SCIPvarMultiaggregate(
   SCIP_VAR*             var,                /**< problem variable */
   BMS_BLKMEM*           blkmem,             /**< block memory */
   SCIP_SET*             set,                /**< global SCIP settings */
   SCIP_STAT*            stat,               /**< problem statistics */
   SCIP_PROB*            transprob,          /**< tranformed problem data */
   SCIP_PROB*            origprob,           /**< original problem data */
   SCIP_PRIMAL*          primal,             /**< primal data */
   SCIP_TREE*            tree,               /**< branch and bound tree */
   SCIP_REOPT*           reopt,              /**< reoptimization data structure */
   SCIP_LP*              lp,                 /**< current LP data */
   SCIP_CLIQUETABLE*     cliquetable,        /**< clique table data structure */
   SCIP_BRANCHCAND*      branchcand,         /**< branching candidate storage */
   SCIP_EVENTFILTER*     eventfilter,        /**< event filter for global (not variable dependent) events */
   SCIP_EVENTQUEUE*      eventqueue,         /**< event queue */
   int                   naggvars,           /**< number n of variables in aggregation x = a_1*y_1 + ... + a_n*y_n + c */
   SCIP_VAR**            aggvars,            /**< variables y_i in aggregation x = a_1*y_1 + ... + a_n*y_n + c */
   SCIP_Real*            scalars,            /**< multipliers a_i in aggregation x = a_1*y_1 + ... + a_n*y_n + c */
   SCIP_Real             constant,           /**< constant shift c in aggregation x = a_1*y_1 + ... + a_n*y_n + c */
   SCIP_Bool*            infeasible,         /**< pointer to store whether the aggregation is infeasible */
   SCIP_Bool*            aggregated          /**< pointer to store whether the aggregation was successful */
   );

<<<<<<< HEAD
/** converts variable into multi-aggregated variable */
SCIP_RETCODE SCIPvarMultiaggregateExact(
   SCIP_VAR*             var,                /**< problem variable */
   BMS_BLKMEM*           blkmem,             /**< block memory */
   SCIP_SET*             set,                /**< global SCIP settings */
   SCIP_STAT*            stat,               /**< problem statistics */
   SCIP_PROB*            transprob,          /**< tranformed problem data */
   SCIP_PROB*            origprob,           /**< original problem data */
   SCIP_PRIMAL*          primal,             /**< primal data */
   SCIP_TREE*            tree,               /**< branch and bound tree */
   SCIP_REOPT*           reopt,              /**< reoptimization data structure */
   SCIP_LPEXACT*         lpexact,            /**< current LP data */
   SCIP_CLIQUETABLE*     cliquetable,        /**< clique table data structure */
   SCIP_BRANCHCAND*      branchcand,         /**< branching candidate storage */
   SCIP_EVENTFILTER*     eventfilter,        /**< event filter for global (not variable dependent) events */
   SCIP_EVENTQUEUE*      eventqueue,         /**< event queue */
   int                   naggvars,           /**< number n of variables in aggregation x = a_1*y_1 + ... + a_n*y_n + c */
   SCIP_VAR**            aggvars,            /**< variables y_i in aggregation x = a_1*y_1 + ... + a_n*y_n + c */
   SCIP_Rational**       scalars,            /**< multipliers a_i in aggregation x = a_1*y_1 + ... + a_n*y_n + c */
   SCIP_Rational*        constant,           /**< constant shift c in aggregation x = a_1*y_1 + ... + a_n*y_n + c */
   SCIP_Bool*            infeasible,         /**< pointer to store whether the aggregation is infeasible */
   SCIP_Bool*            aggregated          /**< pointer to store whether the aggregation was successful */
=======
/** returns whether variable is not allowed to be aggregated */
SCIP_Bool SCIPvarDoNotAggr(
   SCIP_VAR*             var                 /**< problem variable */
>>>>>>> c7dc69e0
   );

/** returns whether variable is not allowed to be multi-aggregated */
SCIP_Bool SCIPvarDoNotMultaggr(
   SCIP_VAR*             var                 /**< problem variable */
   );

/** returns whether the variable was flagged for deletion from global structures (cliques etc.) */
SCIP_Bool SCIPvarIsMarkedDeleteGlobalStructures(
   SCIP_VAR*             var                 /**< problem variable */
   );

/** gets negated variable x' = offset - x of problem variable x; the negated variable is created if not yet existing;
 *  the negation offset of binary variables is always 1, the offset of other variables is fixed to lb + ub when the
 *  negated variable is created
 */
SCIP_RETCODE SCIPvarNegate(
   SCIP_VAR*             var,                /**< problem variable to negate */
   BMS_BLKMEM*           blkmem,             /**< block memory of transformed problem */
   SCIP_SET*             set,                /**< global SCIP settings */
   SCIP_STAT*            stat,               /**< problem statistics */
   SCIP_VAR**            negvar              /**< pointer to store the negated variable */
   );

/** informs variable that its position in problem's vars array changed */
void SCIPvarSetProbindex(
   SCIP_VAR*             var,                /**< problem variable */
   int                   probindex           /**< new problem index of variable */
   );

/** gives the variable a new name
 *
 *  @note the old pointer is overwritten, which might result in a memory leakage
 */
void SCIPvarSetNamePointer(
   SCIP_VAR*             var,                /**< problem variable */
   const char*           name                /**< new name of variable */
   );

/** informs variable that it will be removed from the problem; adjusts probindex and removes variable from the
 *  implication graph;
 *  If 'final' is TRUE, the thorough implication graph removal is not performed. Instead, only the
 *  variable bounds and implication data structures of the variable are freed. Since in the final removal
 *  of all variables from the transformed problem, this deletes the implication graph completely and is faster
 *  than removing the variables one by one, each time updating all lists of the other variables.
 */
SCIP_RETCODE SCIPvarRemove(
   SCIP_VAR*             var,                /**< problem variable */
   BMS_BLKMEM*           blkmem,             /**< block memory buffer */
   SCIP_CLIQUETABLE*     cliquetable,        /**< clique table data structure */
   SCIP_SET*             set,                /**< global SCIP settings */
   SCIP_Bool             final               /**< is this the final removal of all problem variables? */
   );

/** marks the variable to be deleted from the problem */
void SCIPvarMarkDeleted(
   SCIP_VAR*             var                 /**< problem variable */
   );

/** marks the variable to not to be maggregated */
SCIP_RETCODE SCIPvarMarkDoNotAggr(
   SCIP_VAR*             var                 /**< problem variable */
   );

/** marks the variable to not to be multi-aggregated */
SCIP_RETCODE SCIPvarMarkDoNotMultaggr(
   SCIP_VAR*             var                 /**< problem variable */
   );

/** modifies lock numbers for rounding */
SCIP_RETCODE SCIPvarAddLocks(
   SCIP_VAR*             var,                /**< problem variable */
   BMS_BLKMEM*           blkmem,             /**< block memory */
   SCIP_SET*             set,                /**< global SCIP settings */
   SCIP_EVENTQUEUE*      eventqueue,         /**< event queue */
   SCIP_LOCKTYPE         locktype,           /**< type of the variable locks */
   int                   addnlocksdown,      /**< increase in number of rounding down locks */
   int                   addnlocksup         /**< increase in number of rounding up locks */
   );

/** changes type of variable; cannot be called, if var belongs to a problem */
SCIP_RETCODE SCIPvarChgType(
   SCIP_VAR*             var,                /**< problem variable to change */
   BMS_BLKMEM*           blkmem,             /**< block memory */
   SCIP_SET*             set,                /**< global SCIP settings */
   SCIP_PRIMAL*          primal,             /**< primal data */
   SCIP_LP*              lp,                 /**< current LP data */
   SCIP_EVENTQUEUE*      eventqueue,         /**< event queue */
   SCIP_VARTYPE          vartype             /**< new type of variable */
   );

/** changes objective value of variable */
SCIP_RETCODE SCIPvarChgObj(
   SCIP_VAR*             var,                /**< variable to change */
   BMS_BLKMEM*           blkmem,             /**< block memory */
   SCIP_SET*             set,                /**< global SCIP settings */
   SCIP_PROB*            prob,               /**< problem data */
   SCIP_PRIMAL*          primal,             /**< primal data */
   SCIP_LP*              lp,                 /**< current LP data */
   SCIP_EVENTQUEUE*      eventqueue,         /**< event queue */
   SCIP_Real             newobj              /**< new objective value for variable */
   );

/** changes objective value of variable */
SCIP_RETCODE SCIPvarChgObjExact(
   SCIP_VAR*             var,                /**< variable to change */
   BMS_BLKMEM*           blkmem,             /**< block memory */
   SCIP_SET*             set,                /**< global SCIP settings */
   SCIP_PROB*            prob,               /**< problem data */
   SCIP_PRIMAL*          primal,             /**< primal data */
   SCIP_LPEXACT*         lp,                 /**< current LP data */
   SCIP_EVENTQUEUE*      eventqueue,         /**< event queue */
   SCIP_Rational*        newobj              /**< new objective value for variable */
   );

/** changes rational objective value of variable */
SCIP_RETCODE SCIPvarChgUbGlobalExact(
   SCIP_VAR*             var,                /**< variable to change */
   BMS_BLKMEM*           blkmem,             /**< block memory */
   SCIP_SET*             set,                /**< global SCIP settings */
   SCIP_STAT*            stat,               /**< problem statistics */
   SCIP_LPEXACT*         lp,                 /**< current LP data */
   SCIP_BRANCHCAND*      branchcand,         /**< branching candidate storage, may be NULL for original variables */
   SCIP_EVENTQUEUE*      eventqueue,         /**< event queue, may be NULL for original variables */
   SCIP_CLIQUETABLE*     cliquetable,        /**< clique table data structure */
   SCIP_Rational*        newbound            /**< new upper bound value for variable */
   );

/** changes rational objective value of variable */
SCIP_RETCODE SCIPvarChgLbGlobalExact(
   SCIP_VAR*             var,                /**< variable to change */
   BMS_BLKMEM*           blkmem,             /**< block memory */
   SCIP_SET*             set,                /**< global SCIP settings */
   SCIP_STAT*            stat,               /**< problem statistics */
   SCIP_LPEXACT*         lp,                 /**< current LP data */
   SCIP_BRANCHCAND*      branchcand,         /**< branching candidate storage, may be NULL for original variables */
   SCIP_EVENTQUEUE*      eventqueue,         /**< event queue, may be NULL for original variables */
   SCIP_CLIQUETABLE*     cliquetable,        /**< clique table data structure */
   SCIP_Rational*        newbound            /**< new upper bound value for variable */
   );

/** adds value to objective value of variable */
SCIP_RETCODE SCIPvarAddObj(
   SCIP_VAR*             var,                /**< variable to change */
   BMS_BLKMEM*           blkmem,             /**< block memory */
   SCIP_SET*             set,                /**< global SCIP settings */
   SCIP_STAT*            stat,               /**< problem statistics */
   SCIP_PROB*            transprob,          /**< tranformed problem data */
   SCIP_PROB*            origprob,           /**< original problem data */
   SCIP_PRIMAL*          primal,             /**< primal data */
   SCIP_TREE*            tree,               /**< branch and bound tree */
   SCIP_REOPT*           reopt,              /**< reoptimization data structure */
   SCIP_LP*              lp,                 /**< current LP data */
   SCIP_EVENTFILTER*     eventfilter,        /**< event filter for global (not variable dependent) events */
   SCIP_EVENTQUEUE*      eventqueue,         /**< event queue */
   SCIP_Real             addobj              /**< additional objective value for variable */
   );

/** adds exact value to objective value of variable */
SCIP_RETCODE SCIPvarAddObjExact(
   SCIP_VAR*             var,                /**< variable to change */
   BMS_BLKMEM*           blkmem,             /**< block memory */
   SCIP_SET*             set,                /**< global SCIP settings */
   SCIP_STAT*            stat,               /**< problem statistics */
   SCIP_PROB*            transprob,          /**< transformed problem data */
   SCIP_PROB*            origprob,           /**< original problem data */
   SCIP_PRIMAL*          primal,             /**< primal data */
   SCIP_TREE*            tree,               /**< branch and bound tree */
   SCIP_REOPT*           reopt,              /**< reoptimization data structure */
   SCIP_LP*              lp,                 /**< current LP data */
   SCIP_EVENTFILTER*     eventfilter,        /**< event filter for global (not variable dependent) events */
   SCIP_EVENTQUEUE*      eventqueue,         /**< event queue */
   SCIP_Rational*        addobj              /**< additional objective value for variable */
   );

/** changes objective value of variable in current dive */
SCIP_RETCODE SCIPvarChgObjDive(
   SCIP_VAR*             var,                /**< problem variable to change */
   SCIP_SET*             set,                /**< global SCIP settings */
   SCIP_LP*              lp,                 /**< current LP data */
   SCIP_Real             newobj              /**< new objective value for variable */
   );

/** adjust lower bound to integral value, if variable is integral */
void SCIPvarAdjustLb(
   SCIP_VAR*             var,                /**< problem variable */
   SCIP_SET*             set,                /**< global SCIP settings */
   SCIP_Real*            lb                  /**< pointer to lower bound to adjust */
   );

/** adjust lower bound to integral value, if variable is integral */
void SCIPvarAdjustLbExact(
   SCIP_VAR*             var,                /**< problem variable */
   SCIP_SET*             set,                /**< global SCIP settings */
   SCIP_Rational*        lb                  /**< pointer to lower bound to adjust */
   );

/** adjust upper bound to integral value, if variable is integral */
void SCIPvarAdjustUb(
   SCIP_VAR*             var,                /**< problem variable */
   SCIP_SET*             set,                /**< global SCIP settings */
   SCIP_Real*            ub                  /**< pointer to upper bound to adjust */
   );

/** adjust lower bound to integral value, if variable is integral */
void SCIPvarAdjustUbExact(
   SCIP_VAR*             var,                /**< problem variable */
   SCIP_SET*             set,                /**< global SCIP settings */
   SCIP_Rational*        ub                  /**< pointer to lower bound to adjust */
   );

/** adjust lower or upper bound to integral value, if variable is integral */
void SCIPvarAdjustBd(
   SCIP_VAR*             var,                /**< problem variable */
   SCIP_SET*             set,                /**< global SCIP settings */
   SCIP_BOUNDTYPE        boundtype,          /**< type of bound to adjust */
   SCIP_Real*            bd                  /**< pointer to bound to adjust */
   );

/** changes lower bound of original variable in original problem */
SCIP_RETCODE SCIPvarChgLbOriginal(
   SCIP_VAR*             var,                /**< problem variable to change */
   SCIP_SET*             set,                /**< global SCIP settings */
   SCIP_Real             newbound            /**< new bound for variable */
   );

/** changes exact lower bound of original variable in original problem */
SCIP_RETCODE SCIPvarChgLbOriginalExact(
   SCIP_VAR*             var,                /**< problem variable to change */
   SCIP_SET*             set,                /**< global SCIP settings */
   SCIP_Rational*        newbound            /**< new bound for variable */
   );

/** changes upper bound of original variable in original problem */
SCIP_RETCODE SCIPvarChgUbOriginal(
   SCIP_VAR*             var,                /**< problem variable to change */
   SCIP_SET*             set,                /**< global SCIP settings */
   SCIP_Real             newbound            /**< new bound for variable */
   );

/** changes exact upper bound of original variable in original problem */
SCIP_RETCODE SCIPvarChgUbOriginalExact(
   SCIP_VAR*             var,                /**< problem variable to change */
   SCIP_SET*             set,                /**< global SCIP settings */
   SCIP_Rational*        newbound            /**< new bound for variable */
   );

/** changes global lower bound of variable; if possible, adjusts bound to integral value;
 *  updates local lower bound if the global bound is tighter
 */
SCIP_RETCODE SCIPvarChgLbGlobal(
   SCIP_VAR*             var,                /**< problem variable to change */
   BMS_BLKMEM*           blkmem,             /**< block memory */
   SCIP_SET*             set,                /**< global SCIP settings */
   SCIP_STAT*            stat,               /**< problem statistics */
   SCIP_LP*              lp,                 /**< current LP data, may be NULL for original variables */
   SCIP_BRANCHCAND*      branchcand,         /**< branching candidate storage, may be NULL for original variables */
   SCIP_EVENTQUEUE*      eventqueue,         /**< event queue, may be NULL for original variables */
   SCIP_CLIQUETABLE*     cliquetable,        /**< clique table data structure */
   SCIP_Real             newbound            /**< new bound for variable */
   );

/** changes global upper bound of variable; if possible, adjusts bound to integral value;
 *  updates local upper bound if the global bound is tighter
 */
SCIP_RETCODE SCIPvarChgUbGlobal(
   SCIP_VAR*             var,                /**< problem variable to change */
   BMS_BLKMEM*           blkmem,             /**< block memory */
   SCIP_SET*             set,                /**< global SCIP settings */
   SCIP_STAT*            stat,               /**< problem statistics */
   SCIP_LP*              lp,                 /**< current LP data, may be NULL for original variables */
   SCIP_BRANCHCAND*      branchcand,         /**< branching candidate storage, may be NULL for original variables */
   SCIP_EVENTQUEUE*      eventqueue,         /**< event queue, may be NULL for original variables */
   SCIP_CLIQUETABLE*     cliquetable,        /**< clique table data structure */
   SCIP_Real             newbound            /**< new bound for variable */
   );

/** changes global bound of variable; if possible, adjusts bound to integral value;
 *  updates local bound if the global bound is tighter
 */
SCIP_RETCODE SCIPvarChgBdGlobal(
   SCIP_VAR*             var,                /**< problem variable to change */
   BMS_BLKMEM*           blkmem,             /**< block memory */
   SCIP_SET*             set,                /**< global SCIP settings */
   SCIP_STAT*            stat,               /**< problem statistics */
   SCIP_LP*              lp,                 /**< current LP data, may be NULL for original variables */
   SCIP_BRANCHCAND*      branchcand,         /**< branching candidate storage, may be NULL for original variables */
   SCIP_EVENTQUEUE*      eventqueue,         /**< event queue, may be NULL for original variables */
   SCIP_CLIQUETABLE*     cliquetable,        /**< clique table data structure */
   SCIP_Real             newbound,           /**< new bound for variable */
   SCIP_BOUNDTYPE        boundtype           /**< type of bound: lower or upper bound */
   );

/** changes exact global bound of variable; if possible, adjusts bound to integral value;
 *  updates local bound if the global bound is tighter
 */
SCIP_RETCODE SCIPvarChgBdGlobalExact(
   SCIP_VAR*             var,                /**< problem variable to change */
   BMS_BLKMEM*           blkmem,             /**< block memory */
   SCIP_SET*             set,                /**< global SCIP settings */
   SCIP_STAT*            stat,               /**< problem statistics */
   SCIP_LPEXACT*         lpexact,            /**< current LP data, may be NULL for original variables */
   SCIP_BRANCHCAND*      branchcand,         /**< branching candidate storage, may be NULL for original variables */
   SCIP_EVENTQUEUE*      eventqueue,         /**< event queue, may be NULL for original variables */
   SCIP_CLIQUETABLE*     cliquetable,        /**< clique table data structure */
   SCIP_Rational*        newbound,           /**< new bound for variable */
   SCIP_BOUNDTYPE        boundtype           /**< type of bound: lower or upper bound */
   );

/** changes current local lower bound of variable; if possible, adjusts bound to integral value; stores inference
 *  information in variable
 */
SCIP_RETCODE SCIPvarChgLbLocal(
   SCIP_VAR*             var,                /**< problem variable to change */
   BMS_BLKMEM*           blkmem,             /**< block memory */
   SCIP_SET*             set,                /**< global SCIP settings */
   SCIP_STAT*            stat,               /**< problem statistics */
   SCIP_LP*              lp,                 /**< current LP data, may be NULL for original variables */
   SCIP_BRANCHCAND*      branchcand,         /**< branching candidate storage, may be NULL for original variables */
   SCIP_EVENTQUEUE*      eventqueue,         /**< event queue, may be NULL for original variables */
   SCIP_Real             newbound            /**< new bound for variable */
   );

/** changes current exact local lower bound of variable; if possible, adjusts bound to integral value; stores inference
 *  information in variable
 */
SCIP_RETCODE SCIPvarChgLbLocalExact(
   SCIP_VAR*             var,                /**< problem variable to change */
   BMS_BLKMEM*           blkmem,             /**< block memory */
   SCIP_SET*             set,                /**< global SCIP settings */
   SCIP_STAT*            stat,               /**< problem statistics */
   SCIP_LPEXACT*         lpexact,            /**< current exact LP data, may be NULL for original variables */
   SCIP_BRANCHCAND*      branchcand,         /**< branching candidate storage, may be NULL for original variables */
   SCIP_EVENTQUEUE*      eventqueue,         /**< event queue, may be NULL for original variables */
   SCIP_Rational*        newbound            /**< new bound for variable */
   );

/** changes current local upper bound of variable; if possible, adjusts bound to integral value; stores inference
 *  information in variable
 */
SCIP_RETCODE SCIPvarChgUbLocal(
   SCIP_VAR*             var,                /**< problem variable to change */
   BMS_BLKMEM*           blkmem,             /**< block memory */
   SCIP_SET*             set,                /**< global SCIP settings */
   SCIP_STAT*            stat,               /**< problem statistics */
   SCIP_LP*              lp,                 /**< current LP data, may be NULL for original variables */
   SCIP_BRANCHCAND*      branchcand,         /**< branching candidate storage, may be NULL for original variables */
   SCIP_EVENTQUEUE*      eventqueue,         /**< event queue, may be NULL for original variables */
   SCIP_Real             newbound            /**< new bound for variable */
   );

/** changes current exact upper lower bound of variable; if possible, adjusts bound to integral value; stores inference
 *  information in variable
 */
SCIP_RETCODE SCIPvarChgUbLocalExact(
   SCIP_VAR*             var,                /**< problem variable to change */
   BMS_BLKMEM*           blkmem,             /**< block memory */
   SCIP_SET*             set,                /**< global SCIP settings */
   SCIP_STAT*            stat,               /**< problem statistics */
   SCIP_LPEXACT*         lpexact,            /**< current exact LP data, may be NULL for original variables */
   SCIP_BRANCHCAND*      branchcand,         /**< branching candidate storage, may be NULL for original variables */
   SCIP_EVENTQUEUE*      eventqueue,         /**< event queue, may be NULL for original variables */
   SCIP_Rational*        newbound            /**< new bound for variable */
   );

/** changes current local bound of variable; if possible, adjusts bound to integral value; stores inference
 *  information in variable
 */
SCIP_RETCODE SCIPvarChgBdLocal(
   SCIP_VAR*             var,                /**< problem variable to change */
   BMS_BLKMEM*           blkmem,             /**< block memory */
   SCIP_SET*             set,                /**< global SCIP settings */
   SCIP_STAT*            stat,               /**< problem statistics */
   SCIP_LP*              lp,                 /**< current LP data, may be NULL for original variables */
   SCIP_BRANCHCAND*      branchcand,         /**< branching candidate storage, may be NULL for original variables */
   SCIP_EVENTQUEUE*      eventqueue,         /**< event queue, may be NULL for original variables */
   SCIP_Real             newbound,           /**< new bound for variable */
   SCIP_BOUNDTYPE        boundtype           /**< type of bound: lower or upper bound */
   );

/** changes lazy lower bound of the variable, this is only possible if the variable is not in the LP yet */
SCIP_RETCODE SCIPvarChgLbLazy(
   SCIP_VAR*             var,                /**< problem variable */
   SCIP_SET*             set,                /**< global SCIP settings */
   SCIP_Real             lazylb              /**< the lazy lower bound to be set */
   );

/** changes lazy upper bound of the variable, this is only possible if the variable is not in the LP yet */
SCIP_RETCODE SCIPvarChgUbLazy(
   SCIP_VAR*             var,                /**< problem variable */
   SCIP_SET*             set,                /**< global SCIP settings */
   SCIP_Real             lazylb              /**< the lazy lower bound to be set */
   );

/** changes lower bound of variable in current dive; if possible, adjusts bound to integral value */
SCIP_RETCODE SCIPvarChgLbDive(
   SCIP_VAR*             var,                /**< problem variable to change */
   SCIP_SET*             set,                /**< global SCIP settings */
   SCIP_LP*              lp,                 /**< current LP data */
   SCIP_Real             newbound            /**< new bound for variable */
   );

/** changes lower bound of variable in current exact dive */
SCIP_RETCODE SCIPvarChgLbExactDive(
   SCIP_VAR*             var,                /**< problem variable to change */
   SCIP_SET*             set,                /**< global SCIP settings */
   SCIP_LPEXACT*         lpexact,            /**< current exact LP data */
   SCIP_Rational*        newbound            /**< new bound for variable */
   );

/** changes upper bound of variable in current dive; if possible, adjusts bound to integral value */
SCIP_RETCODE SCIPvarChgUbDive(
   SCIP_VAR*             var,                /**< problem variable to change */
   SCIP_SET*             set,                /**< global SCIP settings */
   SCIP_LP*              lp,                 /**< current LP data */
   SCIP_Real             newbound            /**< new bound for variable */
   );

/** changes upper bound of variable in current exact dive */
SCIP_RETCODE SCIPvarChgUbExactDive(
   SCIP_VAR*             var,                /**< problem variable to change */
   SCIP_SET*             set,                /**< global SCIP settings */
   SCIP_LPEXACT*         lpexact,            /**< current exact LP data */
   SCIP_Rational*        newbound            /**< new bound for variable */
   );

/** for a multi-aggregated variable, gives the local lower bound computed by adding the local bounds from all aggregation variables
 * this lower bound may be tighter than the one given by SCIPvarGetLbLocal, since the latter is not updated if bounds of aggregation variables are changing
 * calling this function for a non-multi-aggregated variable is not allowed
 */
SCIP_Real SCIPvarGetMultaggrLbLocal(
   SCIP_VAR*             var,                /**< problem variable */
   SCIP_SET*             set                 /**< global SCIP settings */
   );

/** for a multi-aggregated variable, gives the exact local lower bound computed by adding the local bounds from all aggregation variables
 * this lower bound may be tighter than the one given by SCIPvarGetLbLocal, since the latter is not updated if bounds of aggregation variables are changing
 * calling this function for a non-multi-aggregated variable is not allowed
 */
void SCIPvarGetMultaggrLbLocalExact(
   SCIP_VAR*             var,                /**< problem variable */
   SCIP_SET*             set,                /**< global SCIP settings */
   SCIP_Rational*        result              /**< the resulting bound */
   );

/** for a multi-aggregated variable, gives the local upper bound computed by adding the local bounds from all aggregation variables
 * this upper bound may be tighter than the one given by SCIPvarGetUbLocal, since the latter is not updated if bounds of aggregation variables are changing
 * calling this function for a non-multi-aggregated variable is not allowed
 */
SCIP_Real SCIPvarGetMultaggrUbLocal(
   SCIP_VAR*             var,                /**< problem variable */
   SCIP_SET*             set                 /**< global SCIP settings */
   );

/** for a multi-aggregated variable, gives the exact local upper bound computed by adding the local bounds from all aggregation variables
 * this lower bound may be tighter than the one given by SCIPvarGetUbLocal, since the latter is not updated if bounds of aggregation variables are changing
 * calling this function for a non-multi-aggregated variable is not allowed
 */
void SCIPvarGetMultaggrUbLocalExact(
   SCIP_VAR*             var,                /**< problem variable */
   SCIP_SET*             set,                /**< global SCIP settings */
   SCIP_Rational*        result              /**< the resulting bound */
   );

/** for a multi-aggregated variable, gives the global lower bound computed by adding the global bounds from all aggregation variables
 * this global bound may be tighter than the one given by SCIPvarGetLbGlobal, since the latter is not updated if bounds of aggregation variables are changing
 * calling this function for a non-multi-aggregated variable is not allowed
 */
SCIP_Real SCIPvarGetMultaggrLbGlobal(
   SCIP_VAR*             var,                /**< problem variable */
   SCIP_SET*             set                 /**< global SCIP settings */
   );

/** for a multi-aggregated variable, gives the global upper bound computed by adding the global bounds from all aggregation variables
 * this upper bound may be tighter than the one given by SCIPvarGetUbGlobal, since the latter is not updated if bounds of aggregation variables are changing
 * calling this function for a non-multi-aggregated variable is not allowed
 */
SCIP_Real SCIPvarGetMultaggrUbGlobal(
   SCIP_VAR*             var,                /**< problem variable */
   SCIP_SET*             set                 /**< global SCIP settings */
   );

/** adds a hole to the original domain of the variable*/
SCIP_RETCODE SCIPvarAddHoleOriginal(
   SCIP_VAR*             var,                /**< problem variable */
   BMS_BLKMEM*           blkmem,             /**< block memory */
   SCIP_SET*             set,                /**< global SCIP settings */
   SCIP_Real             left,               /**< left bound of open interval in new hole */
   SCIP_Real             right               /**< right bound of open interval in new hole */
   );

/** adds a hole to the variable's global domain */
SCIP_RETCODE SCIPvarAddHoleGlobal(
   SCIP_VAR*             var,                /**< problem variable */
   BMS_BLKMEM*           blkmem,             /**< block memory */
   SCIP_SET*             set,                /**< global SCIP settings */
   SCIP_STAT*            stat,               /**< problem statistics */
   SCIP_EVENTQUEUE*      eventqueue,         /**< event queue, may be NULL for original variables */
   SCIP_Real             left,               /**< left bound of open interval in new hole */
   SCIP_Real             right,              /**< right bound of open interval in new hole */
   SCIP_Bool*            added               /**< pointer to store whether the hole was added, or NULL */
   );

/** adds a hole to the variable's current local domain */
SCIP_RETCODE SCIPvarAddHoleLocal(
   SCIP_VAR*             var,                /**< problem variable */
   BMS_BLKMEM*           blkmem,             /**< block memory */
   SCIP_SET*             set,                /**< global SCIP settings */
   SCIP_STAT*            stat,               /**< problem statistics */
   SCIP_EVENTQUEUE*      eventqueue,         /**< event queue, may be NULL for original variables */
   SCIP_Real             left,               /**< left bound of open interval in new hole */
   SCIP_Real             right,              /**< right bound of open interval in new hole */
   SCIP_Bool*            added               /**< pointer to store whether the hole was added, or NULL */
   );

/** resets the global and local bounds of original variable to their original values */
SCIP_RETCODE SCIPvarResetBounds(
   SCIP_VAR*             var,                /**< problem variable */
   BMS_BLKMEM*           blkmem,             /**< block memory */
   SCIP_SET*             set,                /**< global SCIP settings */
   SCIP_STAT*            stat                /**< problem statistics */
   );

/** returns at which depth in the tree a bound change was applied to the variable that conflicts with the
 *  given bound; returns -1 if the bound does not conflict with the current local bounds of the variable
 */
int SCIPvarGetConflictingBdchgDepth(
   SCIP_VAR*             var,                /**< problem variable */
   SCIP_SET*             set,                /**< global SCIP settings */
   SCIP_BOUNDTYPE        boundtype,          /**< bound type of the conflicting bound */
   SCIP_Real             bound               /**< conflicting bound */
   );

/** informs variable x about a globally valid variable lower bound x >= b*z + d with integer variable z;
 *  if z is binary, the corresponding valid implication for z is also added;
 *  improves the global bounds of the variable and the vlb variable if possible
 */
SCIP_RETCODE SCIPvarAddVlb(
   SCIP_VAR*             var,                /**< problem variable */
   BMS_BLKMEM*           blkmem,             /**< block memory */
   SCIP_SET*             set,                /**< global SCIP settings */
   SCIP_STAT*            stat,               /**< problem statistics */
   SCIP_PROB*            transprob,          /**< transformed problem */
   SCIP_PROB*            origprob,           /**< original problem */
   SCIP_TREE*            tree,               /**< branch and bound tree if in solving stage */
   SCIP_REOPT*           reopt,              /**< reoptimization data structure */
   SCIP_LP*              lp,                 /**< current LP data */
   SCIP_CLIQUETABLE*     cliquetable,        /**< clique table data structure */
   SCIP_BRANCHCAND*      branchcand,         /**< branching candidate storage */
   SCIP_EVENTQUEUE*      eventqueue,         /**< event queue */
   SCIP_VAR*             vlbvar,             /**< variable z    in x >= b*z + d */
   SCIP_Real             vlbcoef,            /**< coefficient b in x >= b*z + d */
   SCIP_Real             vlbconstant,        /**< constant d    in x >= b*z + d */
   SCIP_Bool             transitive,         /**< should transitive closure of implication also be added? */
   SCIP_Bool*            infeasible,         /**< pointer to store whether an infeasibility was detected */
   int*                  nbdchgs             /**< pointer to store the number of performed bound changes, or NULL */
   );

/** informs variable x about a globally valid variable upper bound x <= b*z + d with integer variable z;
 *  if z is binary, the corresponding valid implication for z is also added;
 *  updates the global bounds of the variable and the vub variable correspondingly
 */
SCIP_RETCODE SCIPvarAddVub(
   SCIP_VAR*             var,                /**< problem variable */
   BMS_BLKMEM*           blkmem,             /**< block memory */
   SCIP_SET*             set,                /**< global SCIP settings */
   SCIP_STAT*            stat,               /**< problem statistics */
   SCIP_PROB*            transprob,          /**< transformed problem */
   SCIP_PROB*            origprob,           /**< original problem */
   SCIP_TREE*            tree,               /**< branch and bound tree if in solving stage */
   SCIP_REOPT*           reopt,              /**< reoptimization data structure */
   SCIP_LP*              lp,                 /**< current LP data */
   SCIP_CLIQUETABLE*     cliquetable,        /**< clique table data structure */
   SCIP_BRANCHCAND*      branchcand,         /**< branching candidate storage */
   SCIP_EVENTQUEUE*      eventqueue,         /**< event queue */
   SCIP_VAR*             vubvar,             /**< variable z    in x <= b*z + d */
   SCIP_Real             vubcoef,            /**< coefficient b in x <= b*z + d */
   SCIP_Real             vubconstant,        /**< constant d    in x <= b*z + d */
   SCIP_Bool             transitive,         /**< should transitive closure of implication also be added? */
   SCIP_Bool*            infeasible,         /**< pointer to store whether an infeasibility was detected */
   int*                  nbdchgs             /**< pointer to store the number of performed bound changes, or NULL */
   );

/** informs binary variable x about a globally valid implication:  x == 0 or x == 1  ==>  y <= b  or  y >= b;
 *  also adds the corresponding implication or variable bound to the implied variable;
 *  if the implication is conflicting, the variable is fixed to the opposite value;
 *  if the variable is already fixed to the given value, the implication is performed immediately;
 *  if the implication is redundant with respect to the variables' global bounds, it is ignored
 */
SCIP_RETCODE SCIPvarAddImplic(
   SCIP_VAR*             var,                /**< problem variable  */
   BMS_BLKMEM*           blkmem,             /**< block memory */
   SCIP_SET*             set,                /**< global SCIP settings */
   SCIP_STAT*            stat,               /**< problem statistics */
   SCIP_PROB*            transprob,          /**< transformed problem */
   SCIP_PROB*            origprob,           /**< original problem */
   SCIP_TREE*            tree,               /**< branch and bound tree if in solving stage */
   SCIP_REOPT*           reopt,              /**< reoptimization data structure */
   SCIP_LP*              lp,                 /**< current LP data */
   SCIP_CLIQUETABLE*     cliquetable,        /**< clique table data structure */
   SCIP_BRANCHCAND*      branchcand,         /**< branching candidate storage */
   SCIP_EVENTQUEUE*      eventqueue,         /**< event queue */
   SCIP_Bool             varfixing,          /**< FALSE if y should be added in implications for x == 0, TRUE for x == 1 */
   SCIP_VAR*             implvar,            /**< variable y in implication y <= b or y >= b */
   SCIP_BOUNDTYPE        impltype,           /**< type       of implication y <= b (SCIP_BOUNDTYPE_UPPER) or y >= b (SCIP_BOUNDTYPE_LOWER) */
   SCIP_Real             implbound,          /**< bound b    in implication y <= b or y >= b */
   SCIP_Bool             transitive,         /**< should transitive closure of implication also be added? */
   SCIP_Bool*            infeasible,         /**< pointer to store whether an infeasibility was detected */
   int*                  nbdchgs             /**< pointer to store the number of performed bound changes, or NULL */
   );

/** fixes the bounds of a binary variable to the given value, counting bound changes and detecting infeasibility */
SCIP_RETCODE SCIPvarFixBinary(
   SCIP_VAR*             var,                /**< problem variable */
   BMS_BLKMEM*           blkmem,             /**< block memory */
   SCIP_SET*             set,                /**< global SCIP settings */
   SCIP_STAT*            stat,               /**< problem statistics */
   SCIP_PROB*            transprob,          /**< transformed problem */
   SCIP_PROB*            origprob,           /**< original problem */
   SCIP_TREE*            tree,               /**< branch and bound tree if in solving stage */
   SCIP_REOPT*           reopt,              /**< reoptimization data structure */
   SCIP_LP*              lp,                 /**< current LP data */
   SCIP_BRANCHCAND*      branchcand,         /**< branching candidate storage */
   SCIP_EVENTQUEUE*      eventqueue,         /**< event queue */
   SCIP_CLIQUETABLE*     cliquetable,        /**< clique table data structure */
   SCIP_Bool             value,              /**< value to fix variable to */
   SCIP_Bool*            infeasible,         /**< pointer to store whether an infeasibility was detected */
   int*                  nbdchgs             /**< pointer to count the number of performed bound changes, or NULL */
   );

/** adds the variable to the given clique and updates the list of cliques the binary variable is member of;
 *  if the variable now appears twice in the clique with the same value, it is fixed to the opposite value;
 *  if the variable now appears twice in the clique with opposite values, all other variables are fixed to
 *  the opposite of the value they take in the clique
 */
SCIP_RETCODE SCIPvarAddClique(
   SCIP_VAR*             var,                /**< problem variable  */
   BMS_BLKMEM*           blkmem,             /**< block memory */
   SCIP_SET*             set,                /**< global SCIP settings */
   SCIP_STAT*            stat,               /**< problem statistics */
   SCIP_PROB*            transprob,          /**< transformed problem */
   SCIP_PROB*            origprob,           /**< original problem */
   SCIP_TREE*            tree,               /**< branch and bound tree if in solving stage */
   SCIP_REOPT*           reopt,              /**< reoptimization data structure */
   SCIP_LP*              lp,                 /**< current LP data */
   SCIP_BRANCHCAND*      branchcand,         /**< branching candidate storage */
   SCIP_EVENTQUEUE*      eventqueue,         /**< event queue */
   SCIP_CLIQUETABLE*     cliquetable,        /**< clique table data structure */
   SCIP_Bool             value,              /**< value of the variable in the clique */
   SCIP_CLIQUE*          clique,             /**< clique the variable should be added to */
   SCIP_Bool*            infeasible,         /**< pointer to store whether an infeasibility was detected */
   int*                  nbdchgs             /**< pointer to count the number of performed bound changes, or NULL */
   );

/** adds a filled clique to the cliquelists of all corresponding variables */
SCIP_RETCODE SCIPvarsAddClique(
   SCIP_VAR**            vars,               /**< problem variables */
   SCIP_Bool*            values,             /**< values of the variables in the clique */
   int                   nvars,              /**< number of problem variables */
   BMS_BLKMEM*           blkmem,             /**< block memory */
   SCIP_SET*             set,                /**< global SCIP settings */
   SCIP_CLIQUE*          clique              /**< clique that contains all given variables and values */
   );

/** deletes the variable from the given clique and updates the list of cliques the binary variable is member of */
SCIP_RETCODE SCIPvarDelClique(
   SCIP_VAR*             var,                /**< problem variable  */
   BMS_BLKMEM*           blkmem,             /**< block memory */
   SCIP_CLIQUETABLE*     cliquetable,        /**< clique table data structure */
   SCIP_Bool             value,              /**< value of the variable in the clique */
   SCIP_CLIQUE*          clique              /**< clique the variable should be removed from */
   );

/** adds a clique to the list of cliques of the given binary variable, but does not change the clique
 *  itself
 */
SCIP_RETCODE SCIPvarAddCliqueToList(
   SCIP_VAR*             var,                /**< problem variable  */
   BMS_BLKMEM*           blkmem,             /**< block memory */
   SCIP_SET*             set,                /**< global SCIP settings */
   SCIP_Bool             value,              /**< value of the variable in the clique */
   SCIP_CLIQUE*          clique              /**< clique that should be removed from the variable's clique list */
   );

/** deletes a clique from the list of cliques the binary variable is member of, but does not change the clique
 *  itself
 */
SCIP_RETCODE SCIPvarDelCliqueFromList(
   SCIP_VAR*             var,                /**< problem variable  */
   BMS_BLKMEM*           blkmem,             /**< block memory */
   SCIP_Bool             value,              /**< value of the variable in the clique */
   SCIP_CLIQUE*          clique              /**< clique that should be removed from the variable's clique list */
   );

/** sets the branch factor of the variable; this value can be used in the branching methods to scale the score
 *  values of the variables; higher factor leads to a higher probability that this variable is chosen for branching
 */
SCIP_RETCODE SCIPvarChgBranchFactor(
   SCIP_VAR*             var,                /**< problem variable */
   SCIP_SET*             set,                /**< global SCIP settings */
   SCIP_Real             branchfactor        /**< factor to weigh variable's branching score with */
   );

/** sets the branch priority of the variable; variables with higher branch priority are always preferred to variables
 *  with lower priority in selection of branching variable
 */
SCIP_RETCODE SCIPvarChgBranchPriority(
   SCIP_VAR*             var,                /**< problem variable */
   int                   branchpriority      /**< branching priority of the variable */
   );

/** sets the branch direction of the variable; variables with higher branch direction are always preferred to variables
 *  with lower direction in selection of branching variable
 */
SCIP_RETCODE SCIPvarChgBranchDirection(
   SCIP_VAR*             var,                /**< problem variable */
   SCIP_BRANCHDIR        branchdirection     /**< preferred branch direction of the variable (downwards, upwards, auto) */
   );

/** gets objective value of variable in current SCIP_LP; the value can be different from the bound stored in the variable's own
 *  data due to diving, that operate only on the LP without updating the variables
 */
SCIP_Real SCIPvarGetObjLP(
   SCIP_VAR*             var                 /**< problem variable */
   );

/** gets lower bound of variable in current SCIP_LP; the bound can be different from the bound stored in the variable's own
 *  data due to diving or conflict analysis, that operate only on the LP without updating the variables
 */
SCIP_Real SCIPvarGetLbLP(
   SCIP_VAR*             var,                /**< problem variable */
   SCIP_SET*             set                 /**< global SCIP settings */
   );

/** gets upper bound of variable in current SCIP_LP; the bound can be different from the bound stored in the variable's own
 *  data due to diving or conflict analysis, that operate only on the LP without updating the variables
 */
SCIP_Real SCIPvarGetUbLP(
   SCIP_VAR*             var,                /**< problem variable */
   SCIP_SET*             set                 /**< global SCIP settings */
   );

/** returns solution value and index of variable lower bound that is closest to the variable's value in the given primal solution
 *  or current LP solution if no primal solution is given; returns an index of -1 if no variable lower bound is available
 */
void SCIPvarGetClosestVlb(
   SCIP_VAR*             var,                /**< active problem variable */
   SCIP_SOL*             sol,                /**< primal solution, or NULL for LP solution */
   SCIP_SET*             set,                /**< global SCIP settings */
   SCIP_STAT*            stat,               /**< problem statistics */
   SCIP_Real*            closestvlb,         /**< pointer to store the value of the closest variable lower bound */
   int*                  closestvlbidx       /**< pointer to store the index of the closest variable lower bound */
   );

/** returns solution value and index of variable upper bound that is closest to the variable's value in the given primal solution;
 *  or current LP solution if no primal solution is given; returns an index of -1 if no variable upper bound is available
 */
void SCIPvarGetClosestVub(
   SCIP_VAR*             var,                /**< active problem variable */
   SCIP_SOL*             sol,                /**< primal solution, or NULL for LP solution */
   SCIP_SET*             set,                /**< global SCIP settings */
   SCIP_STAT*            stat,               /**< problem statistics */
   SCIP_Real*            closestvub,         /**< pointer to store the value of the closest variable upper bound */
   int*                  closestvubidx       /**< pointer to store the index of the closest variable upper bound */
   );

/** remembers the current solution as root solution in the problem variables */
void SCIPvarStoreRootSol(
   SCIP_VAR*             var,                /**< problem variable */
   SCIP_Bool             roothaslp           /**< is the root solution from LP? */
   );

/** updates the current solution as best root solution in the problem variables if it is better */
void SCIPvarUpdateBestRootSol(
   SCIP_VAR*             var,                /**< problem variable */
   SCIP_SET*             set,                /**< global SCIP settings */
   SCIP_Real             rootsol,            /**< root solution value */
   SCIP_Real             rootredcost,        /**< root reduced cost */
   SCIP_Real             rootlpobjval        /**< objective value of the root LP */
   );

/** returns the solution value of the problem variables in the relaxation solution */
SCIP_Real SCIPvarGetRelaxSol(
   SCIP_VAR*             var,                /**< problem variable */
   SCIP_SET*             set                 /**< global SCIP settings */
   );

/** returns the solution value of the transformed problem variable in the relaxation solution */
SCIP_Real SCIPvarGetRelaxSolTransVar(
   SCIP_VAR*             var                 /**< problem variable */
   );

/** returns for the given binary variable the reduced cost which are given by the variable itself and its implication if
 *  the binary variable is fixed to the given value
 */
SCIP_Real SCIPvarGetImplRedcost(
   SCIP_VAR*             var,                /**< problem variable */
   SCIP_SET*             set,                /**< global SCIP settings */
   SCIP_Bool             varfixing,          /**< FALSE if for x == 0, TRUE for x == 1 */
   SCIP_STAT*            stat,               /**< problem statistics */
   SCIP_PROB*            prob,               /**< transformed problem, or NULL */
   SCIP_LP*              lp                  /**< current LP data */
   );


/** stores the solution value as relaxation solution in the problem variable */
SCIP_RETCODE SCIPvarSetRelaxSol(
   SCIP_VAR*             var,                /**< problem variable */
   SCIP_SET*             set,                /**< global SCIP settings */
   SCIP_RELAXATION*      relaxation,         /**< global relaxation data */
   SCIP_Real             solval,             /**< solution value in the current relaxation solution */
   SCIP_Bool             updateobj           /**< should the objective value be updated? */
   );

/** stores the solution value as NLP solution in the problem variable */
SCIP_RETCODE SCIPvarSetNLPSol(
   SCIP_VAR*             var,                /**< problem variable */
   SCIP_SET*             set,                /**< global SCIP settings */
   SCIP_Real             solval              /**< solution value in the current NLP solution */
   );

/** resolves variable to columns and adds them with the coefficient to the row */
SCIP_RETCODE SCIPvarAddToRow(
   SCIP_VAR*             var,                /**< problem variable */
   BMS_BLKMEM*           blkmem,             /**< block memory */
   SCIP_SET*             set,                /**< global SCIP settings */
   SCIP_STAT*            stat,               /**< problem statistics */
   SCIP_EVENTQUEUE*      eventqueue,         /**< event queue */
   SCIP_PROB*            prob,               /**< problem data */
   SCIP_LP*              lp,                 /**< current LP data */
   SCIP_ROW*             row,                /**< LP row */
   SCIP_Real             val                 /**< value of coefficient */
   );

/** resolves variable to columns and adds them with the coefficient to the */
SCIP_RETCODE SCIPvarAddToRowExact(
   SCIP_VAR*             var,                /**< problem variable */
   BMS_BLKMEM*           blkmem,             /**< block memory */
   SCIP_SET*             set,                /**< global SCIP settings */
   SCIP_STAT*            stat,               /**< problem statistics */
   SCIP_EVENTQUEUE*      eventqueue,         /**< event queue */
   SCIP_PROB*            prob,               /**< problem data */
   SCIP_LPEXACT*         lpexact,            /**< current LP data */
   SCIP_ROWEXACT*        rowexact,           /**< LP row */
   SCIP_Rational*        val                 /**< value of coefficient */
   );

/** merge two variable histories together; a typical use case is that \p othervar is an image of the target variable
 *  in a SCIP copy. Method should be applied with care, especially because no internal checks are performed whether
 *  the history merge is reasonable
 *
 *  @note Do not use this method if the two variables originate from two SCIP's with different objective functions, since
 *        this corrupts the variable pseudo costs
 *  @note Apply with care; no internal checks are performed if the two variables should be merged
 */
void SCIPvarMergeHistories(
   SCIP_VAR*             targetvar,          /**< the variable that should contain both histories afterwards */
   SCIP_VAR*             othervar,           /**< the variable whose history is to be merged with that of the target variable */
   SCIP_STAT*            stat                /**< problem statistics */
   );

/** sets the history of a variable; this method is typacally used within reoptimization to keep and update the variable
 *  history over several iteraions
 */
void SCIPvarSetHistory(
   SCIP_VAR*             var,                /**< variable */
   SCIP_HISTORY*         history,            /**< the history which is to set */
   SCIP_STAT*            stat                /**< problem statistics */
   );

/** updates the pseudo costs of the given variable and the global pseudo costs after a change of
 *  "solvaldelta" in the variable's solution value and resulting change of "objdelta" in the in the LP's objective value
 */
SCIP_RETCODE SCIPvarUpdatePseudocost(
   SCIP_VAR*             var,                /**< problem variable */
   SCIP_SET*             set,                /**< global SCIP settings */
   SCIP_STAT*            stat,               /**< problem statistics */
   SCIP_Real             solvaldelta,        /**< difference of variable's new LP value - old LP value */
   SCIP_Real             objdelta,           /**< difference of new LP's objective value - old LP's objective value */
   SCIP_Real             weight              /**< weight in (0,1] of this update in pseudo cost sum */
   );

/** gets the variable's pseudo cost value for the given step size "solvaldelta" in the variable's LP solution value */
SCIP_Real SCIPvarGetPseudocost(
   SCIP_VAR*             var,                /**< problem variable */
   SCIP_STAT*            stat,               /**< problem statistics */
   SCIP_Real             solvaldelta         /**< difference of variable's new LP value - old LP value */
   );

/** gets the variable's pseudo cost value for the given step size "solvaldelta" in the variable's LP solution value,
 *  only using the pseudo cost information of the current run
 */
SCIP_Real SCIPvarGetPseudocostCurrentRun(
   SCIP_VAR*             var,                /**< problem variable */
   SCIP_STAT*            stat,               /**< problem statistics */
   SCIP_Real             solvaldelta         /**< difference of variable's new LP value - old LP value */
   );

/** gets the variable's (possible fractional) number of pseudo cost updates for the given direction */
SCIP_Real SCIPvarGetPseudocostCount(
   SCIP_VAR*             var,                /**< problem variable */
   SCIP_BRANCHDIR        dir                 /**< branching direction (downwards, or upwards) */
   );

/** gets the variable's (possible fractional) number of pseudo cost updates for the given direction,
 *  only using the pseudo cost information of the current run
 */
SCIP_Real SCIPvarGetPseudocostCountCurrentRun(
   SCIP_VAR*             var,                /**< problem variable */
   SCIP_BRANCHDIR        dir                 /**< branching direction (downwards, or upwards) */
   );


/** compares both possible directions for rounding the given solution value and returns the minimum pseudo-costs of the variable */
SCIP_Real SCIPvarGetMinPseudocostScore(
   SCIP_VAR*             var,                /**< problem variable */
   SCIP_STAT*            stat,               /**< problem statistics */
   SCIP_SET*             set,                /**< global SCIP settings */
   SCIP_Real             solval              /**< solution value, e.g., LP solution value */
   );

/** gets the an estimate of the variable's pseudo cost variance in direction \p dir */
SCIP_Real SCIPvarGetPseudocostVariance(
   SCIP_VAR*             var,                /**< problem variable */
   SCIP_BRANCHDIR        dir,                /**< branching direction (downwards, or upwards) */
   SCIP_Bool             onlycurrentrun      /**< return pseudo cost variance only for current branch and bound run */
   );

/** calculates a confidence bound for this variable under the assumption of normally distributed pseudo costs
 *
 *  The confidence bound \f$ \theta \geq 0\f$ denotes the interval borders \f$ [X - \theta, \ X + \theta]\f$, which contains
 *  the true pseudo costs of the variable, i.e., the expected value of the normal distribution, with a probability
 *  of 95 %.
 *
 *  @return value of confidence bound for this variable
 */
SCIP_Real SCIPvarCalcPscostConfidenceBound(
   SCIP_VAR*             var,                /**< variable in question */
   SCIP_SET*             set,                /**< global SCIP settings */
   SCIP_BRANCHDIR        dir,                /**< the branching direction for the confidence bound */
   SCIP_Bool             onlycurrentrun,     /**< should only the current run be taken into account */
   SCIP_CONFIDENCELEVEL  clevel              /**< confidence level for the interval */
   );

/** check if the current pseudo cost relative error in a direction violates the given threshold. The Relative
 *  Error is calculated at a specific confidence level
 */
SCIP_Bool SCIPvarIsPscostRelerrorReliable(
   SCIP_VAR*             var,                /**< variable in question */
   SCIP_SET*             set,                /**< global SCIP settings */
   SCIP_STAT*            stat,               /**< problem statistics */
   SCIP_Real             threshold,          /**< threshold for relative errors to be considered reliable (enough) */
   SCIP_CONFIDENCELEVEL  clevel              /**< a given confidence level */
   );

/** check if variable pseudo-costs have a significant difference in location. The significance depends on
 *  the choice of \p clevel and on the kind of tested hypothesis. The one-sided hypothesis, which
 *  should be rejected, is that fracy * mu_y >= fracx * mu_x, where mu_y and mu_x denote the
 *  unknown location means of the underlying pseudo-cost distributions of x and y.
 *
 *  This method is applied best if variable x has a better pseudo-cost score than y. The method hypothesizes that y were actually
 *  better than x (despite the current information), meaning that y can be expected to yield branching
 *  decisions as least as good as x in the long run. If the method returns TRUE, the current history information is
 *  sufficient to safely rely on the alternative hypothesis that x yields indeed a better branching score (on average)
 *  than y.
 *
 *  @note The order of x and y matters for the one-sided hypothesis
 *
 *  @note set \p onesided to FALSE if you are not sure which variable is better. The hypothesis tested then reads
 *        fracy * mu_y == fracx * mu_x vs the alternative hypothesis fracy * mu_y != fracx * mu_x.
 *
 *  @return TRUE if the hypothesis can be safely rejected at the given confidence level
 */
SCIP_Bool SCIPvarSignificantPscostDifference(
   SCIP_SET*             set,                /**< global SCIP settings */
   SCIP_STAT*            stat,               /**< problem statistics */
   SCIP_VAR*             varx,               /**< variable x */
   SCIP_Real             fracx,              /**< the fractionality of variable x */
   SCIP_VAR*             vary,               /**< variable y */
   SCIP_Real             fracy,              /**< the fractionality of variable y */
   SCIP_BRANCHDIR        dir,                /**< branching direction */
   SCIP_CONFIDENCELEVEL  clevel,             /**< confidence level for rejecting hypothesis */
   SCIP_Bool             onesided            /**< should a one-sided hypothesis y >= x be tested? */
   );

/** tests at a given confidence level whether the variable pseudo-costs only have a small probability to
 *  exceed a \p threshold. This is useful to determine if past observations provide enough evidence
 *  to skip an expensive strong-branching step if there is already a candidate that has been proven to yield an improvement
 *  of at least \p threshold.
 *
 *  @note use \p clevel to adjust the level of confidence. For SCIP_CONFIDENCELEVEL_MIN, the method returns TRUE if
 *        the estimated probability to exceed \p threshold is less than 25 %.
 *
 *  @see  SCIP_Confidencelevel for a list of available levels. The used probability limits refer to the one-sided levels
 *        of confidence.
 *
 *  @return TRUE if the variable pseudo-cost probabilistic model is likely to be smaller than \p threshold
 *          at the given confidence level \p clevel.
 */
SCIP_Bool SCIPvarPscostThresholdProbabilityTest(
   SCIP_SET*             set,                /**< global SCIP settings */
   SCIP_STAT*            stat,               /**< problem statistics */
   SCIP_VAR*             var,                /**< variable x */
   SCIP_Real             frac,               /**< the fractionality of variable x */
   SCIP_Real             threshold,          /**< the threshold to test against */
   SCIP_BRANCHDIR        dir,                /**< branching direction */
   SCIP_CONFIDENCELEVEL  clevel              /**< confidence level for rejecting hypothesis */
   );

/** increases the VSIDS of the variable by the given weight */
SCIP_RETCODE SCIPvarIncVSIDS(
   SCIP_VAR*             var,                /**< problem variable */
   BMS_BLKMEM*           blkmem,             /**< block memory, or NULL if the domain value is SCIP_UNKNOWN */
   SCIP_SET*             set,                /**< global SCIP settings, or NULL if the domain value is SCIP_UNKNOWN */
   SCIP_STAT*            stat,               /**< problem statistics */
   SCIP_BRANCHDIR        dir,                /**< branching direction */
   SCIP_Real             value,              /**< domain value, or SCIP_UNKNOWN */
   SCIP_Real             weight              /**< weight of this update in conflict score */
   );

/** scales the VSIDS of the variable by the given scalar */
SCIP_RETCODE SCIPvarScaleVSIDS(
   SCIP_VAR*             var,                /**< problem variable */
   SCIP_Real             scalar              /**< scalar to multiply the conflict scores with */
   );

/** increases the number of active conflicts by one and the overall length of the variable by the given length */
SCIP_RETCODE SCIPvarIncNActiveConflicts(
   SCIP_VAR*             var,                /**< problem variable */
   BMS_BLKMEM*           blkmem,             /**< block memory, or NULL if the domain value is SCIP_UNKNOWN */
   SCIP_SET*             set,                /**< global SCIP settings, or NULL if the domain value is SCIP_UNKNOWN */
   SCIP_STAT*            stat,               /**< problem statistics */
   SCIP_BRANCHDIR        dir,                /**< branching direction */
   SCIP_Real             value,              /**< domain value, or SCIP_UNKNOWN */
   SCIP_Real             length              /**< length of the conflict */
   );

/** gets the number of active conflicts containing this variable in given direction */
SCIP_Longint SCIPvarGetNActiveConflicts(
   SCIP_VAR*             var,                /**< problem variable */
   SCIP_STAT*            stat,               /**< problem statistics */
   SCIP_BRANCHDIR        dir                 /**< branching direction (downwards, or upwards) */
   );

/** gets the number of active conflicts containing this variable in given direction
 *  in the current run
 */
SCIP_Longint SCIPvarGetNActiveConflictsCurrentRun(
   SCIP_VAR*             var,                /**< problem variable */
   SCIP_STAT*            stat,               /**< problem statistics */
   SCIP_BRANCHDIR        dir                 /**< branching direction (downwards, or upwards) */
   );

/**  gets the average conflict length in given direction due to branching on the variable */
SCIP_Real SCIPvarGetAvgConflictlength(
   SCIP_VAR*             var,                /**< problem variable */
   SCIP_BRANCHDIR        dir                 /**< branching direction (downwards, or upwards) */
   );

/**  gets the average conflict length in given direction due to branching on the variable
 *   in the current run
 */
SCIP_Real SCIPvarGetAvgConflictlengthCurrentRun(
   SCIP_VAR*             var,                /**< problem variable */
   SCIP_BRANCHDIR        dir                 /**< branching direction (downwards, or upwards) */
   );

/** increases the number of branchings counter of the variable */
SCIP_RETCODE SCIPvarIncNBranchings(
   SCIP_VAR*             var,                /**< problem variable */
   BMS_BLKMEM*           blkmem,             /**< block memory, or NULL if the domain value is SCIP_UNKNOWN */
   SCIP_SET*             set,                /**< global SCIP settings, or NULL if the domain value is SCIP_UNKNOWN */
   SCIP_STAT*            stat,               /**< problem statistics */
   SCIP_BRANCHDIR        dir,                /**< branching direction (downwards, or upwards) */
   SCIP_Real             value,              /**< domain value, or SCIP_UNKNOWN */
   int                   depth               /**< depth at which the bound change took place */
   );

/** increases the inference score of the variable by the given weight */
SCIP_RETCODE SCIPvarIncInferenceSum(
   SCIP_VAR*             var,                /**< problem variable */
   BMS_BLKMEM*           blkmem,             /**< block memory, or NULL if the domain value is SCIP_UNKNOWN */
   SCIP_SET*             set,                /**< global SCIP settings, or NULL if the domain value is SCIP_UNKNOWN */
   SCIP_STAT*            stat,               /**< problem statistics */
   SCIP_BRANCHDIR        dir,                /**< branching direction (downwards, or upwards) */
   SCIP_Real             value,              /**< domain value, or SCIP_UNKNOWN */
   SCIP_Real             weight              /**< weight of this update in inference score */
   );

/** increases the cutoff score of the variable by the given weight */
SCIP_RETCODE SCIPvarIncCutoffSum(
   SCIP_VAR*             var,                /**< problem variable */
   BMS_BLKMEM*           blkmem,             /**< block memory, or NULL if the domain value is SCIP_UNKNOWN */
   SCIP_SET*             set,                /**< global SCIP settings, or NULL if the domain value is SCIP_UNKNOWN */
   SCIP_STAT*            stat,               /**< problem statistics */
   SCIP_BRANCHDIR        dir,                /**< branching direction (downwards, or upwards) */
   SCIP_Real             value,              /**< domain value, or SCIP_UNKNOWN */
   SCIP_Real             weight              /**< weight of this update in cutoff score */
   );

/** returns the variable's VSIDS score */
SCIP_Real SCIPvarGetVSIDS_rec(
   SCIP_VAR*             var,                /**< problem variable */
   SCIP_STAT*            stat,               /**< problem statistics */
   SCIP_BRANCHDIR        dir                 /**< branching direction (downwards, or upwards) */
   );

/** returns the variable's VSIDS score only using conflicts of the current run */
SCIP_Real SCIPvarGetVSIDSCurrentRun(
   SCIP_VAR*             var,                /**< problem variable */
   SCIP_STAT*            stat,               /**< problem statistics */
   SCIP_BRANCHDIR        dir                 /**< branching direction (downwards, or upwards) */
   );

/** returns the average number of inferences found after branching on the variable in given direction */
SCIP_Real SCIPvarGetAvgInferences(
   SCIP_VAR*             var,                /**< problem variable */
   SCIP_STAT*            stat,               /**< problem statistics */
   SCIP_BRANCHDIR        dir                 /**< branching direction (downwards, or upwards) */
   );

/** returns the average number of inferences found after branching on the variable in given direction
 *  in the current run
 */
SCIP_Real SCIPvarGetAvgInferencesCurrentRun(
   SCIP_VAR*             var,                /**< problem variable */
   SCIP_STAT*            stat,               /**< problem statistics */
   SCIP_BRANCHDIR        dir                 /**< branching direction (downwards, or upwards) */
   );

/** returns the average number of cutoffs found after branching on the variable in given direction */
SCIP_Real SCIPvarGetAvgCutoffs(
   SCIP_VAR*             var,                /**< problem variable */
   SCIP_STAT*            stat,               /**< problem statistics */
   SCIP_BRANCHDIR        dir                 /**< branching direction (downwards, or upwards) */
   );

/** returns the average number of cutoffs found after branching on the variable in given direction in the current run */
SCIP_Real SCIPvarGetAvgCutoffsCurrentRun(
   SCIP_VAR*             var,                /**< problem variable */
   SCIP_STAT*            stat,               /**< problem statistics */
   SCIP_BRANCHDIR        dir                 /**< branching direction (downwards, or upwards) */
   );

/** outputs variable information into file stream */
SCIP_RETCODE SCIPvarPrint(
   SCIP_VAR*             var,                /**< problem variable */
   SCIP_SET*             set,                /**< global SCIP settings */
   SCIP_MESSAGEHDLR*     messagehdlr,        /**< message handler */
   FILE*                 file                /**< output file (or NULL for standard output) */
   );

/** includes event handler with given data in variable's event filter */
SCIP_RETCODE SCIPvarCatchEvent(
   SCIP_VAR*             var,                /**< problem variable */
   BMS_BLKMEM*           blkmem,             /**< block memory */
   SCIP_SET*             set,                /**< global SCIP settings */
   SCIP_EVENTTYPE        eventtype,          /**< event type to catch */
   SCIP_EVENTHDLR*       eventhdlr,          /**< event handler to call for the event processing */
   SCIP_EVENTDATA*       eventdata,          /**< event data to pass to the event handler for the event processing */
   int*                  filterpos           /**< pointer to store position of event filter entry, or NULL */
   );

/** deletes event handler with given data from variable's event filter */
SCIP_RETCODE SCIPvarDropEvent(
   SCIP_VAR*             var,                /**< problem variable */
   BMS_BLKMEM*           blkmem,             /**< block memory */
   SCIP_SET*             set,                /**< global SCIP settings */
   SCIP_EVENTTYPE        eventtype,          /**< event type mask of dropped event */
   SCIP_EVENTHDLR*       eventhdlr,          /**< event handler to call for the event processing */
   SCIP_EVENTDATA*       eventdata,          /**< event data to pass to the event handler for the event processing */
   int                   filterpos           /**< position of event filter entry returned by SCIPvarCatchEvent(), or -1 */
   );

/** returns the variable's VSIDS score */
SCIP_Real SCIPvarGetVSIDS(
   SCIP_VAR*             var,                /**< problem variable */
   SCIP_STAT*            stat,               /**< problem statistics */
   SCIP_BRANCHDIR        dir                 /**< branching direction (downwards, or upwards) */
   );

/** returns the position of the bound change index */
int SCIPbdchgidxGetPos(
   SCIP_BDCHGIDX*        bdchgidx            /**< bound change index */
   );

/** removes (redundant) cliques, implications and variable bounds of variable from all other variables' implications and variable
 *  bounds arrays, and optionally removes them also from the variable itself
 */
SCIP_RETCODE SCIPvarRemoveCliquesImplicsVbs(
   SCIP_VAR*             var,                /**< problem variable */
   BMS_BLKMEM*           blkmem,             /**< block memory */
   SCIP_CLIQUETABLE*     cliquetable,        /**< clique table data structure */
   SCIP_SET*             set,                /**< global SCIP settings */
   SCIP_Bool             irrelevantvar,      /**< has the variable become irrelevant? */
   SCIP_Bool             onlyredundant,      /**< should only the redundant implications and variable bounds be removed? */
   SCIP_Bool             removefromvar       /**< should the implications and variable bounds be removed from the var itself? */
   );

/** return the index of the original variable */
int SCIPvarGetOrigIndex(
   SCIP_VAR*             var                 /**< scip variable */
   );

#ifdef NDEBUG

/* In optimized mode, the function calls are overwritten by defines to reduce the number of function calls and
 * speed up the algorithms.
 */

#define SCIPvarCatchEvent(var, blkmem, set, eventtype, eventhdlr, eventdata, filterpos) \
   SCIPeventfilterAdd(var->eventfilter, blkmem, set, eventtype, eventhdlr, eventdata, filterpos)
#define SCIPvarDropEvent(var, blkmem, set, eventtype, eventhdlr, eventdata, filterpos) \
   SCIPeventfilterDel(var->eventfilter, blkmem, set, eventtype, eventhdlr, eventdata, filterpos)
#define SCIPvarGetVSIDS(var, stat, dir)    ((var)->varstatus == SCIP_VARSTATUS_LOOSE || (var)->varstatus == SCIP_VARSTATUS_COLUMN ? \
      SCIPhistoryGetVSIDS(var->history, dir)/stat->vsidsweight : SCIPvarGetVSIDS_rec(var, stat, dir))
#define SCIPbdchgidxGetPos(bdchgidx) ((bdchgidx)->pos)

#endif

/*
 * Hash functions
 */

/** gets the key (i.e. the name) of the given variable */
SCIP_DECL_HASHGETKEY(SCIPhashGetKeyVar);

#ifdef __cplusplus
}
#endif

#endif<|MERGE_RESOLUTION|>--- conflicted
+++ resolved
@@ -666,7 +666,6 @@
    SCIP_Bool*            aggregated          /**< pointer to store whether the aggregation was successful */
    );
 
-<<<<<<< HEAD
 /** converts variable into multi-aggregated variable */
 SCIP_RETCODE SCIPvarMultiaggregateExact(
    SCIP_VAR*             var,                /**< problem variable */
@@ -689,11 +688,11 @@
    SCIP_Rational*        constant,           /**< constant shift c in aggregation x = a_1*y_1 + ... + a_n*y_n + c */
    SCIP_Bool*            infeasible,         /**< pointer to store whether the aggregation is infeasible */
    SCIP_Bool*            aggregated          /**< pointer to store whether the aggregation was successful */
-=======
+   );
+
 /** returns whether variable is not allowed to be aggregated */
 SCIP_Bool SCIPvarDoNotAggr(
    SCIP_VAR*             var                 /**< problem variable */
->>>>>>> c7dc69e0
    );
 
 /** returns whether variable is not allowed to be multi-aggregated */
