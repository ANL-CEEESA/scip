/* * * * * * * * * * * * * * * * * * * * * * * * * * * * * * * * * * * * * * */
/*                                                                           */
/*                  This file is part of the program and library             */
/*         SCIP --- Solving Constraint Integer Programs                      */
/*                                                                           */
/*  Copyright (c) 2002-2023 Zuse Institute Berlin (ZIB)                      */
/*                                                                           */
/*  Licensed under the Apache License, Version 2.0 (the "License");          */
/*  you may not use this file except in compliance with the License.         */
/*  You may obtain a copy of the License at                                  */
/*                                                                           */
/*      http://www.apache.org/licenses/LICENSE-2.0                           */
/*                                                                           */
/*  Unless required by applicable law or agreed to in writing, software      */
/*  distributed under the License is distributed on an "AS IS" BASIS,        */
/*  WITHOUT WARRANTIES OR CONDITIONS OF ANY KIND, either express or implied. */
/*  See the License for the specific language governing permissions and      */
/*  limitations under the License.                                           */
/*                                                                           */
/*  You should have received a copy of the Apache-2.0 license                */
/*  along with SCIP; see the file LICENSE. If not visit scipopt.org.         */
/*                                                                           */
/* * * * * * * * * * * * * * * * * * * * * * * * * * * * * * * * * * * * * * */

/**@file   struct_symmetry.h
 * @brief  structs for symmetry computations
 * @author Marc Pfetsch
 * @author Christopher Hojny
 */

/*---+----1----+----2----+----3----+----4----+----5----+----6----+----7----+----8----+----9----+----0----+----1----+----2*/

#ifndef __SCIP_STRUCT_SYMMETRY_H_
#define __SCIP_STRUCT_SYMMETRY_H_

#include "scip/scip.h"
#include "symmetry/type_symmetry.h"
#include "scip/type_expr.h"

#ifdef __cplusplus
extern "C" {
#endif

/** data to encode a symmetry detection graph */
struct SYM_Graph
{
   /* general information about graph */
   SYM_SYMTYPE           symtype;            /**< type of symmetries encoded in graph */
   SCIP_Bool             islocked;           /**< whether graph is locked, i.e., cannot be modified anymore
                                              *   (computing colors will lock the graph to avoid incosistencies) */
   SCIP_Real             infinity;           /**< values as least as large as this are regarded as infinite */

   /* information about nodes and node arrays */
   int                   nnodes;             /**< number of nodes in graph */
   int                   maxnnodes;          /**< maximum number of entries in node-based arrays */
   int                   nopnodes;           /**< number of operator nodes in graph */
   int                   maxnopnodes;        /**< maximum number of entries in operator-based arrays */
   int                   nvalnodes;          /**< number of value nodes in graph */
   int                   maxnvalnodes;       /**< maximum number of entries in value-based arrays */
   int                   nconsnodes;         /**< number of constraint nodes */
   int                   maxnconsnodes;      /**< maximum number of constraint-based arrays */
   int                   nvarcolors;         /**< number of variable colors */

   /* node-based arrays */
   SYM_NODETYPE*         nodetypes;          /**< array storing each node's type */
   int*                  nodeinfopos;        /**< array assigning each node the position in the corresponding array
                                              *   containing its information (operator, variable, or value) */

   /* information-based arrays */
   int*                  ops;                /**< operators corresponding to nodes in graph */
   SCIP_Real*            vals;               /**< values corresponding to nodes in graph */
   SCIP_CONS**           conss;              /**< constraints corresponding to cons nodes */
   SCIP_Real*            lhs;                /**< array of left-hand sides for cons nodes */
   SCIP_Real*            rhs;                /**< array of right-hand sides for cons nodes */

<<<<<<< HEAD
   /* information about edges and edge arrays */
   int                   nedges;             /**< number of edges in graph */
   int                   maxnedges;          /**< maximum number of entries in edge-based arrays */

   /* edge-based arrays; negative entries in edgefirst and edgesecond correspond to variables */
   int*                  edgefirst;          /**< array of first nodes of edges */
   int*                  edgesecond;         /**< array of second nodes of edges */
   SCIP_Real*            edgevals;           /**< array assigning each edge a value (SCIPinfinity if unassigned) */

   /* information about variables */
   SCIP_VAR**            symvars;            /**< variables on which symmetries act */
   int                   nsymvars;           /**< number of variables in symvars */
   SCIP_Bool*            isfixedvar;         /**< whether a variable needs to be fixed */

   /* arrays of colors used for symmetry detection */
   int*                  varcolors;          /**< variable colors for symmetry detection */
   int*                  opcolors;           /**< operator colors for symmetry detection */
   int*                  valcolors;          /**< value colors for symmetry detection */
   int*                  conscolors;         /**< constraint colors for symmetry detection */
   int*                  edgecolors;         /**< edge colors used for symmetry detection (-1 uncolored) */
   SCIP_Bool             uniqueedgetype;     /**< whether all edges are equivalent */
=======
/** data for symmetry group computation on linear constraints */
struct SYM_Matrixdata
{
   SCIP_Real*            matcoef;            /**< nonzero coefficients appearing in the matrix */
   SCIP_Real*            rhscoef;            /**< rhs coefficients */
   SYM_RHSSENSE*         rhssense;           /**< sense of rhs */
   int*                  matrhsidx;          /**< indices of rhs corresponding to matrix entries */
   int*                  matvaridx;          /**< indices of variables for matrix entries */
   int*                  matidx;             /**< indices in mat(rhs/var)idx array corresponding to matrix coefficients */
   int*                  rhsidx;             /**< indices in rhstype array corresponding to rhs coefficients */
   int*                  permvarcolors;      /**< array for storing the colors of the individual variables */
   int*                  matcoefcolors;      /**< array for storing the colors of all matrix coefficients */
   int*                  rhscoefcolors;      /**< array for storing the colors of all rhs coefficients */
   SCIP_VAR**            permvars;           /**< variables on which permutations act */
   int                   npermvars;          /**< number of variables for permutations */
   int                   nmatcoef;           /**< number of coefficients in matrix */
   int                   nrhscoef;           /**< number of coefficients in rhs */
   int                   nmaxmatcoef;        /**< maximal number of matrix coefficients (will be increased on demand) */
   int                   nuniquevars;        /**< number of unique variable types */
   int                   nuniquerhs;         /**< number of unique rhs types */
   int                   nuniquemat;         /**< number of unique matrix coefficients */
>>>>>>> 6f6e0383
};

/** (additional) data used to encode an expression, which is not encoded as another expression */
struct SYM_ExprData
{
   SCIP_Real*            constants;          /**< constants used in an expression */
   int                   nconstants;         /**< number of constants */
   SCIP_Real*            coefficients;       /**< coefficients of children */
   int                   ncoefficients;      /**< number of coefficients */
   SCIP_EXPR**           children;           /**< children of expression with a coefficient */
};

#ifdef __cplusplus
}
#endif

#endif<|MERGE_RESOLUTION|>--- conflicted
+++ resolved
@@ -73,7 +73,6 @@
    SCIP_Real*            lhs;                /**< array of left-hand sides for cons nodes */
    SCIP_Real*            rhs;                /**< array of right-hand sides for cons nodes */
 
-<<<<<<< HEAD
    /* information about edges and edge arrays */
    int                   nedges;             /**< number of edges in graph */
    int                   maxnedges;          /**< maximum number of entries in edge-based arrays */
@@ -95,29 +94,6 @@
    int*                  conscolors;         /**< constraint colors for symmetry detection */
    int*                  edgecolors;         /**< edge colors used for symmetry detection (-1 uncolored) */
    SCIP_Bool             uniqueedgetype;     /**< whether all edges are equivalent */
-=======
-/** data for symmetry group computation on linear constraints */
-struct SYM_Matrixdata
-{
-   SCIP_Real*            matcoef;            /**< nonzero coefficients appearing in the matrix */
-   SCIP_Real*            rhscoef;            /**< rhs coefficients */
-   SYM_RHSSENSE*         rhssense;           /**< sense of rhs */
-   int*                  matrhsidx;          /**< indices of rhs corresponding to matrix entries */
-   int*                  matvaridx;          /**< indices of variables for matrix entries */
-   int*                  matidx;             /**< indices in mat(rhs/var)idx array corresponding to matrix coefficients */
-   int*                  rhsidx;             /**< indices in rhstype array corresponding to rhs coefficients */
-   int*                  permvarcolors;      /**< array for storing the colors of the individual variables */
-   int*                  matcoefcolors;      /**< array for storing the colors of all matrix coefficients */
-   int*                  rhscoefcolors;      /**< array for storing the colors of all rhs coefficients */
-   SCIP_VAR**            permvars;           /**< variables on which permutations act */
-   int                   npermvars;          /**< number of variables for permutations */
-   int                   nmatcoef;           /**< number of coefficients in matrix */
-   int                   nrhscoef;           /**< number of coefficients in rhs */
-   int                   nmaxmatcoef;        /**< maximal number of matrix coefficients (will be increased on demand) */
-   int                   nuniquevars;        /**< number of unique variable types */
-   int                   nuniquerhs;         /**< number of unique rhs types */
-   int                   nuniquemat;         /**< number of unique matrix coefficients */
->>>>>>> 6f6e0383
 };
 
 /** (additional) data used to encode an expression, which is not encoded as another expression */
