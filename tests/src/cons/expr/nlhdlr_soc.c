--- conflicted
+++ resolved
@@ -1137,12 +1137,6 @@
    SCIP_CALL( consDisableExpr(scip, conshdlr, cons) );
 
    SCIP_CALL( SCIPreleaseCons(scip, &cons) );
-<<<<<<< HEAD
-   SCIP_CALL( SCIPreleaseConsExprExpr(scip, &rootexpr) );
-
-   SCIP_CALL( SCIPclearCuts(scip) );
-=======
->>>>>>> 27809fae
 }
 
 /* separates simple norm function from different points */
@@ -1224,12 +1218,6 @@
    SCIP_CALL( consDisableExpr(scip, conshdlr, cons) );
 
    SCIP_CALL( SCIPreleaseCons(scip, &cons) );
-<<<<<<< HEAD
-   SCIP_CALL( SCIPreleaseConsExprExpr(scip, &rootexpr) );
-
-   SCIP_CALL( SCIPclearCuts(scip) );
-=======
->>>>>>> 27809fae
 }
 
 /* separates simple function */
