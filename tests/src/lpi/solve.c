/* * * * * * * * * * * * * * * * * * * * * * * * * * * * * * * * * * * * * * */
/*                                                                           */
/*                  This file is part of the program and library             */
/*         SCIP --- Solving Constraint Integer Programs                      */
/*                                                                           */
/*    Copyright (C) 2002-2017 Konrad-Zuse-Zentrum                            */
/*                            fuer Informationstechnik Berlin                */
/*                                                                           */
/*  SCIP is distributed under the terms of the ZIB Academic License.         */
/*                                                                           */
/*  You should have received a copy of the ZIB Academic License              */
/*  along with SCIP; see the file COPYING. If not email to scip@zib.de.      */
/*                                                                           */
/* * * * * * * * * * * * * * * * * * * * * * * * * * * * * * * * * * * * * * */

/**@file   solve.c
 * @brief  unit test for checking lpi solution
 * @author Marc Pfetsch
 *
 * We perform tests with solving several examples. These are inspired by the unit tests of OSI in COIN-OR.
 */

/*---+----1----+----2----+----3----+----4----+----5----+----6----+----7----+----8----+----9----+----0----+----1----+----2*/

#include <scip/scip.h>
#include <lpi/lpi.h>

#include "include/scip_test.h"

#define EPS 1e-6

/** expected feasibility status for primal or dual problem */
enum SCIPfeasStatus
{
   SCIPfeas      = 0,    /**< the problem is feasible */
   SCIPunbounded = 1,    /**< the problem is unbounded */
   SCIPinfeas    = 2     /**< the problem is infeasible */
};
typedef enum SCIPfeasStatus SCIPFEASSTATUS;

/* global variables */
static SCIP_LPI* lpi = NULL;

/* macro for parameters */
#define SCIP_CALL_PARAM(x) /*lint -e527 */ do                                                   \
{                                                                                               \
   SCIP_RETCODE _restat_;                                                                       \
   if ( (_restat_ = (x)) != SCIP_OKAY && (_restat_ != SCIP_PARAMETERUNKNOWN) )                  \
   {                                                                                            \
      SCIPerrorMessage("[%s:%d] Error <%d> in function call\n", __FILE__, __LINE__, _restat_);  \
      abort();                                                                                  \
   }                                                                                            \
}                                                                                               \
while ( FALSE )

/** setup of test suite */
static
void setup(void)
{
   /* create LPI */
   SCIP_CALL( SCIPlpiCreate(&lpi, NULL, "prob", SCIP_OBJSEN_MAXIMIZE) );

#ifdef SCIP_DEBUG
   /* turn on output */
   SCIP_CALL( SCIPlpiSetIntpar(lpi, SCIP_LPPAR_LPINFO, 1) );
#endif
}

/** deinitialization method of test */
static
void teardown(void)
{
   SCIP_CALL( SCIPlpiFree(&lpi) );
   cr_assert_eq(BMSgetMemoryUsed(), 0, "There is a memory leak!");
}

TestSuite(solve, .init = setup, .fini = teardown);

/* local functions */

/** solve problem */
static
SCIP_RETCODE solveTest(
   SCIP_Bool             solveprimal,        /**< use primal simplex */
   int                   ncols,              /**< number of columns */
   int                   nrows,              /**< number of rows */
   SCIPFEASSTATUS        exp_primalfeas,     /**< expected primal feasibility status */
   SCIPFEASSTATUS        exp_dualfeas,       /**< expected primal feasibility status */
   const SCIP_Real*      exp_primsol,        /**< expected primal optimal solution or primal ray if primal is unbounded or NULL */
   const SCIP_Real*      exp_dualsol,        /**< expected dual optimal solution or dual ray if dual is unbounded or NULL */
   const SCIP_Real*      exp_activity,       /**< expected activity of optimal solution or NULL */
   const SCIP_Real*      exp_redcost         /**< expected reduced cost of optimal solution or NULL */
   )
{
   /* solution data */
   SCIP_Real objval;
   SCIP_Real* primsol;
   SCIP_Real* dualsol;
   SCIP_Real* activity;
   SCIP_Real* redcost;

   /* auxiliary data */
   SCIP_Bool primalfeasible;
   SCIP_Bool dualfeasible;
   int ntmprows;
   int ntmpcols;
   int i;
   int j;

   /* check size */
   SCIP_CALL( SCIPlpiGetNRows(lpi, &ntmprows) );
   SCIP_CALL( SCIPlpiGetNCols(lpi, &ntmpcols) );
   cr_assert( nrows == ntmprows );
   cr_assert( ncols == ntmpcols );

   /* solve problem */
   if ( solveprimal )
   {
      SCIP_CALL( SCIPlpiSolvePrimal(lpi) );
   }
   else
   {
      SCIP_CALL( SCIPlpiSolveDual(lpi) );
   }

   /* check status */
   cr_assert( SCIPlpiWasSolved(lpi) );
   cr_assert( ! SCIPlpiIsObjlimExc(lpi) );
   cr_assert( ! SCIPlpiIsIterlimExc(lpi) );
   cr_assert( ! SCIPlpiIsTimelimExc(lpi) );

   /* check feasibility status */
   SCIP_CALL( SCIPlpiGetSolFeasibility(lpi, &primalfeasible, &dualfeasible) );

   /* CPLEX has a strange definition of stability such that we cannot use the test here. */
   /* cr_assert( SCIPlpiIsStable(lpi) ); */

   /* if we are feasible, we should be optimal */
   if ( exp_primalfeas == SCIPfeas && exp_dualfeas == SCIPfeas )
   {
      cr_assert( SCIPlpiIsOptimal(lpi) );
   }

   /* check more primal statuses */
   switch ( exp_primalfeas )
   {
   case SCIPfeas:
      cr_assert( primalfeasible );
      cr_assert( ! SCIPlpiExistsPrimalRay(lpi) );
      cr_assert( ! SCIPlpiHasPrimalRay(lpi) );
      cr_assert( ! SCIPlpiIsPrimalUnbounded(lpi) );
      cr_assert( ! SCIPlpiIsPrimalInfeasible(lpi) );
      cr_assert( SCIPlpiIsPrimalFeasible(lpi) );
      break;

   case SCIPunbounded:
      /* Because of SoPlex, cannot always determine feasibility status here, even if we want to apply the primal
       * simplex. In any case, the results of primalfeasible and SCIPlpiIsPrimalFeasible(lpi) should coincide. */
      cr_assert( primalfeasible == SCIPlpiIsPrimalFeasible(lpi) );

      /* It seems that we cannot guarantee that the primal is shown to be unbounded. */
      /* cr_assert( SCIPlpiIsPrimalUnbounded(lpi) ); */

      cr_assert( SCIPlpiExistsPrimalRay(lpi) );
      cr_assert( ! SCIPlpiIsPrimalInfeasible(lpi) );
      break;

   case SCIPinfeas:
      cr_assert( ! primalfeasible );
      /* It seems that we cannot always prove that primal is infeasible. */
      /* cr_assert( SCIPlpiIsPrimalInfeasible(lpi) ); */

      /* It seems that we cannot always prove that primal is not unbounded. */
      /* cr_assert( ! SCIPlpiIsPrimalUnbounded(lpi) ); */
      cr_assert( ! SCIPlpiIsPrimalFeasible(lpi) );
      break;

   default:
      abort();
   }

   /* check more dual statuses */
   switch ( exp_dualfeas )
   {
   case SCIPfeas:
      cr_assert( dualfeasible );
      cr_assert( ! SCIPlpiExistsDualRay(lpi) );
      cr_assert( ! SCIPlpiHasDualRay(lpi) );
      cr_assert( ! SCIPlpiIsDualUnbounded(lpi) );
      cr_assert( ! SCIPlpiIsDualInfeasible(lpi) );
      cr_assert( SCIPlpiIsDualFeasible(lpi) );
      break;

   case SCIPunbounded:
      /* Because of SoPlex, cannot always determine feasibility status here, even if we want to apply the dual
       * simplex. In any case, the results of dualfeasible and SCIPlpiIsDualFeasible(lpi) should coincide. */
      cr_assert( dualfeasible == SCIPlpiIsDualFeasible(lpi) );

      /* It seems that we cannot guarantee that the dual is shown to be unbounded. */
      /* cr_assert( SCIPlpiIsDualUnbounded(lpi) ); */

      cr_assert( SCIPlpiExistsDualRay(lpi) );
      cr_assert( ! SCIPlpiIsDualInfeasible(lpi) );
      break;

   case SCIPinfeas:
      cr_assert( ! dualfeasible );
      cr_assert( ! SCIPlpiIsDualUnbounded(lpi) );
      /* It seems that we cannot always prove that dual is infeasible. */
      /* cr_assert( SCIPlpiIsDualInfeasible(lpi) ); */
      cr_assert( ! SCIPlpiIsDualFeasible(lpi) );
      break;

   default:
      abort();
   }

   /* allocate storage for solution */
   BMSallocMemoryArray(&primsol, ncols);
   BMSallocMemoryArray(&dualsol, nrows);
   BMSallocMemoryArray(&activity, nrows);
   BMSallocMemoryArray(&redcost, ncols);

   /* check solution */
   if ( exp_primalfeas == SCIPfeas )
   {
      /* get solution */
      SCIP_CALL( SCIPlpiGetSol(lpi, &objval, primsol, dualsol, activity, redcost) );

      assert( exp_primsol != NULL && exp_redcost != NULL );
      for (j = 0; j < ncols; ++j)
      {
         cr_assert_float_eq(primsol[j], exp_primsol[j], EPS, "Violation of primal solution %d: %g != %g\n", j, primsol[j], exp_primsol[j]);
         cr_assert_float_eq(redcost[j], exp_redcost[j], EPS, "Violation of reduced cost of solution %d: %g != %g\n", j, redcost[j], exp_redcost[j]);
      }
   }
   else if ( exp_primalfeas == SCIPunbounded )
   {
      assert( exp_primsol != NULL );

      if ( SCIPlpiHasPrimalRay(lpi) )
      {
         SCIP_Real scalingfactor = 1.0;

         SCIP_CALL( SCIPlpiGetPrimalRay(lpi, primsol) );

         /* loop until scaling factor can be determined */
         for (j = 0; j < ncols; ++j)
         {
            if ( REALABS(exp_primsol[j]) < EPS )
               cr_assert_float_eq(primsol[j], exp_primsol[j], EPS, "Violation of primal ray %d: %g != %g\n", j, primsol[j], exp_primsol[j]);
            else
            {
               scalingfactor = primsol[j]/exp_primsol[j];
               break;
            }
         }

         /* again loop over ray */
         for (j = 0; j < ncols; ++j)
         {
            cr_assert_float_eq(primsol[j], scalingfactor * exp_primsol[j], EPS, "Violation of primal ray %d: %g != %g\n", j, primsol[j], scalingfactor * exp_primsol[j]);
         }
      }
   }

   if ( exp_dualfeas == SCIPfeas )
   {
      /* get solution */
      SCIP_CALL( SCIPlpiGetSol(lpi, &objval, primsol, dualsol, activity, redcost) );

      assert( exp_dualsol != NULL && exp_activity != NULL );
      for (i = 0; i < nrows; ++i)
      {
         cr_assert_float_eq(dualsol[i], exp_dualsol[i], EPS, "Violation of dual solution %d: %g != %g\n", i, dualsol[i], exp_dualsol[i]);
         cr_assert_float_eq(activity[i], exp_activity[i], EPS, "Violation of activity of solution %d: %g != %g\n", i, activity[i], exp_activity[i]);
      }
   }
   else if ( exp_dualfeas == SCIPunbounded )
   {
      assert( exp_dualsol != NULL );
      if ( SCIPlpiHasDualRay(lpi) )
      {
         SCIP_Real scalingfactor = 1.0;

         SCIP_CALL( SCIPlpiGetDualfarkas(lpi, dualsol) );

         /* loop until scaling factor can be determined */
         for (i = 0; i < nrows; ++i)
         {
            if ( REALABS(exp_dualsol[i]) < EPS )
               cr_assert_float_eq(dualsol[i], exp_dualsol[i], EPS, "Violation of dual ray %d: %g != %g\n", i, dualsol[i], exp_dualsol[i]);
            else
            {
               scalingfactor = dualsol[i]/exp_dualsol[i];
               break;
            }
         }

         /* again loop over ray */
         for (i = 0; i < nrows; ++i)
         {
            cr_assert_float_eq(dualsol[i], scalingfactor * exp_dualsol[i], EPS, "Violation of dual ray %d: %g != %g\n", i, dualsol[i], scalingfactor * exp_dualsol[i]);
         }
      }
   }

   BMSfreeMemoryArray(&primsol);
   BMSfreeMemoryArray(&dualsol);
   BMSfreeMemoryArray(&activity);
   BMSfreeMemoryArray(&redcost);

   return SCIP_OKAY;
}

/** perform basic test for the given problem */
static
SCIP_RETCODE performTest(
   SCIP_Bool             solveprimal,        /**< use primal simplex */
   SCIP_OBJSEN           objsen,             /**< objective sense */
   int                   ncols,              /**< number of columns */
   const SCIP_Real*      obj,                /**< objective function values of columns */
   const SCIP_Real*      lb,                 /**< lower bounds of columns */
   const SCIP_Real*      ub,                 /**< upper bounds of columns */
   int                   nrows,              /**< number of rows */
   const SCIP_Real*      lhs,                /**< left hand sides of rows */
   const SCIP_Real*      rhs,                /**< right hand sides of rows */
   int                   nnonz,              /**< number of nonzero elements in the constraint matrix */
   const int*            beg,                /**< start index of each column in ind- and val-array */
   const int*            ind,                /**< row indices of constraint matrix entries */
   const SCIP_Real*      val,                /**< values of constraint matrix entries */
   SCIPFEASSTATUS        exp_primalfeas,     /**< expected primal feasibility status */
   SCIPFEASSTATUS        exp_dualfeas,       /**< expected primal feasibility status */
   const SCIP_Real*      exp_primsol,        /**< expected primal optimal solution or primal ray if primal is unbounded or NULL */
   const SCIP_Real*      exp_dualsol,        /**< expected dual optimal solution or dual ray if dual is unbounded or NULL */
   const SCIP_Real*      exp_activity,       /**< expected activity of optimal solution or NULL */
   const SCIP_Real*      exp_redcost         /**< expected reduced cost of optimal solution or NULL */
   )
{
   /* load problem */
   SCIP_CALL( SCIPlpiLoadColLP(lpi, objsen, 2, obj, lb, ub, NULL, 2, lhs, rhs, NULL, 4, beg, ind, val) );
   cr_assert( ! SCIPlpiWasSolved(lpi) );

   /* solve problem */
   SCIP_CALL( solveTest(solveprimal, ncols, nrows, exp_primalfeas, exp_dualfeas, exp_primsol, exp_dualsol, exp_activity, exp_redcost) );

   return SCIP_OKAY;
}

/** check whether data in LP solver aggrees with original data */
static
SCIP_RETCODE checkData(
   SCIP_OBJSEN           objsen,             /**< objective sense */
   int                   ncols,              /**< number of columns */
   const SCIP_Real*      obj,                /**< objective function values of columns */
   const SCIP_Real*      lb,                 /**< lower bounds of columns */
   const SCIP_Real*      ub,                 /**< upper bounds of columns */
   int                   nrows,              /**< number of rows */
   const SCIP_Real*      lhs,                /**< left hand sides of rows */
   const SCIP_Real*      rhs,                /**< right hand sides of rows */
   int                   nnonz,              /**< number of nonzero elements in the constraint matrix */
   const int*            beg,                /**< start index of each column in ind- and val-array */
   const int*            ind,                /**< row indices of constraint matrix entries */
   const SCIP_Real*      val                 /**< values of constraint matrix entries */
   )
{
   SCIP_OBJSEN lpiobjsen;
   SCIP_Real* lpival;
   SCIP_Real* lpilb;
   SCIP_Real* lpiub;
   SCIP_Real* lpiobj;
   SCIP_Real* lpilhs;
   SCIP_Real* lpirhs;
   int* lpibeg;
   int* lpiind;
   int lpincols;
   int lpinrows;
   int lpinnonz;
   int lpinnonz2;
   int i;
   int j;

   /* check number of rows and columns */
   SCIP_CALL( SCIPlpiGetNRows(lpi, &lpinrows) );
   SCIP_CALL( SCIPlpiGetNCols(lpi, &lpincols) );
   cr_assert( lpinrows == nrows );
   cr_assert( lpincols == ncols );

   /* check objective sense */
   SCIP_CALL( SCIPlpiGetObjsen(lpi, &lpiobjsen) ) ;
   cr_assert( objsen == lpiobjsen );

   /* get number of nonzeros in matrix */
   SCIP_CALL( SCIPlpiGetNNonz(lpi, &lpinnonz) );
   cr_assert( lpinnonz == nnonz );

   /* allocate storage for data */
   BMSallocMemoryArray(&lpilb, ncols);
   BMSallocMemoryArray(&lpiub, ncols);
   BMSallocMemoryArray(&lpibeg, ncols);
   BMSallocMemoryArray(&lpiind, lpinnonz);
   BMSallocMemoryArray(&lpival, lpinnonz);
   BMSallocMemoryArray(&lpiobj, ncols);

   /* get matrix data */
   SCIP_CALL( SCIPlpiGetCols(lpi, 0, ncols-1, lpilb, lpiub, &lpinnonz2, lpibeg, lpiind, lpival) );
   SCIP_CALL( SCIPlpiGetObj(lpi, 0, ncols-1, lpiobj) );

   /* compare data */
   for (j = 0; j < ncols; ++j)
   {
      cr_assert_float_eq(lpilb[j], lb[j], EPS, "Violation of lower bound %d: %g != %g\n", j, lpilb[j], lb[j]);
      cr_assert_float_eq(lpiub[j], ub[j], EPS, "Violation of upper bound %d: %g != %g\n", j, lpiub[j], ub[j]);

      cr_assert_float_eq(lpiobj[j], obj[j], EPS, "Violation of objective coefficient %d: %g != %g\n", j, lpiobj[j], obj[j]);

      cr_assert( lpibeg[j] == beg[j] );
   }

   /* compare matrix */
   for (j = 0; j < nnonz; ++j)
   {
      cr_assert( lpiind[j] == ind[j] );
      cr_assert_float_eq(lpival[j], val[j], EPS, "Violation of matrix entry (%d, %d): %g != %g\n", ind[j], j, lpival[j], val[j]);
   }

   BMSfreeMemoryArray(&lpiobj);
   BMSfreeMemoryArray(&lpival);
   BMSfreeMemoryArray(&lpiind);
   BMSfreeMemoryArray(&lpibeg);
   BMSfreeMemoryArray(&lpiub);
   BMSfreeMemoryArray(&lpilb);

   /* compare lhs/rhs */
   BMSallocMemoryArray(&lpilhs, nrows);
   BMSallocMemoryArray(&lpirhs, nrows);

   SCIP_CALL( SCIPlpiGetSides(lpi, 0, nrows-1, lpilhs, lpirhs) );

   for (i = 0; i < nrows; ++i)
   {
      cr_assert_float_eq(lpilhs[i], lhs[i], EPS, "Violation of lhs %d: %g != %g\n", i, lpilhs[i], lhs[i]);
      cr_assert_float_eq(lpilhs[i], lhs[i], EPS, "Violation of rhs %d: %g != %g\n", i, lpirhs[i], rhs[i]);
   }

   BMSfreeMemoryArray(&lpirhs);
   BMSfreeMemoryArray(&lpilhs);

   return SCIP_OKAY;
}


/** TESTS **/

/** Test 1
 *
 * max 3 x1 +   x2
 *     2 x1 +   x2 <= 10
 *       x1 + 3 x2 <= 15
 *       x1,    x2 >= 0
 *
 * with primal optimal solution (5, 0), dual optimal solution (1.5, 0), activity (10, 5), and redcost (0, -0.5).
 *
 * Then use objective (1, 1) with primal optimal solution (3,4), dual optimal solution (0.4, 0.2), activity (10, 15), and redcost (0, 0).
 */
Test(solve, test1)
{
   /* data with fixed values: */
   SCIP_Real obj[2] = {3, 1};
   SCIP_Real lb[2] = {0, 0};
   SCIP_Real rhs[2] = {10, 15};
   int beg[2] = {0, 2};
   int ind[4] = {0, 1, 0, 1};
   SCIP_Real val[4] = {2, 1, 1, 3};

   /* data to be filled */
   SCIP_Real ub[2];
   SCIP_Real lhs[2];

   /* expected solutions */
   SCIP_Real exp_primsol[2] = {5, 0};
   SCIP_Real exp_dualsol[2] = {1.5, 0};
   SCIP_Real exp_activity[2] = {10, 5};
   SCIP_Real exp_redcost[2] = {0, -0.5};

   /* fill variable data */
   ub[0] = SCIPlpiInfinity(lpi);
   ub[1] = SCIPlpiInfinity(lpi);
   lhs[0] = -SCIPlpiInfinity(lpi);
   lhs[1] = -SCIPlpiInfinity(lpi);

   /* solve problem with primal simplex */
   SCIP_CALL( performTest(TRUE, SCIP_OBJSEN_MAXIMIZE, 2, obj, lb, ub, 2, lhs, rhs, 4, beg, ind, val,
         SCIPfeas, SCIPfeas, exp_primsol, exp_dualsol, exp_activity, exp_redcost) );

   /* check that data stored in lpi is still the same */
   SCIP_CALL( checkData(SCIP_OBJSEN_MAXIMIZE, 2, obj, lb, ub, 2, lhs, rhs, 4, beg, ind, val) );

   /* clear basis status */
   SCIP_CALL( SCIPlpiClearState(lpi) );

   /* solve problem with dual simplex */
   SCIP_CALL( solveTest(FALSE, 2, 2, SCIPfeas, SCIPfeas, exp_primsol, exp_dualsol, exp_activity, exp_redcost) );

   /* check that data stored in lpi is still the same */
   SCIP_CALL( checkData(SCIP_OBJSEN_MAXIMIZE, 2, obj, lb, ub, 2, lhs, rhs, 4, beg, ind, val) );

   /* clear basis status */
   SCIP_CALL( SCIPlpiClearState(lpi) );

   /* change objective */
   obj[0] = 1.0;
   SCIP_CALL( SCIPlpiChgObj(lpi, 1, ind, obj) );

   /* change expected solution */
   exp_primsol[0] = 3;
   exp_primsol[1] = 4;
   exp_dualsol[0] = 0.4;
   exp_dualsol[1] = 0.2;
   exp_activity[0] = 10;
   exp_activity[1] = 15;
   exp_redcost[1] = 0;

   /* check changed problem with primal simplex */
   SCIP_CALL( performTest(TRUE, SCIP_OBJSEN_MAXIMIZE, 2, obj, lb, ub, 2, lhs, rhs, 4, beg, ind, val,
         SCIPfeas, SCIPfeas, exp_primsol, exp_dualsol, exp_activity, exp_redcost) );

   /* check that data stored in lpi is still the same */
   SCIP_CALL( checkData(SCIP_OBJSEN_MAXIMIZE, 2, obj, lb, ub, 2, lhs, rhs, 4, beg, ind, val) );
}


/** Test 2
 *
 * max 3 x1 +   x2
 *     2 x1 +   x2 <= 10
 *       x1 + 3 x2 <= 15
 *       x1, x2 free
 *
 * which is unbounded (the only difference to Test 1 is that the variables are free).
 *
 * Then use objective (1, 1) with primal optimal solution (3,4), dual optimal solution (0.4, 0.2), activity (10, 15), and redcost (0, 0).
 */
Test(solve, test2)
{
   /* data with fixed values: */
   SCIP_Real obj[2] = {3, 1};
   SCIP_Real rhs[2] = {10, 15};
   int beg[2] = {0, 2};
   int ind[4] = {0, 1, 0, 1};
   SCIP_Real val[4] = {2, 1, 1, 3};

   /* data to be filled */
   SCIP_Real lb[2];
   SCIP_Real ub[2];
   SCIP_Real lhs[2];

   /* expected ray for first run */
   SCIP_Real exp_primray[2] = {0.5, -1};

   /* expected solutions for second run */
   SCIP_Real exp_primsol[2] = {3, 4};
   SCIP_Real exp_dualsol[2] = {0.4, 0.2};
   SCIP_Real exp_activity[2] = {10, 15};
   SCIP_Real exp_redcost[2] = {0, 0};

   /* fill variable data */
   lb[0] = -SCIPlpiInfinity(lpi);
   lb[1] = -SCIPlpiInfinity(lpi);
   ub[0] = SCIPlpiInfinity(lpi);
   ub[1] = SCIPlpiInfinity(lpi);
   lhs[0] = -SCIPlpiInfinity(lpi);
   lhs[1] = -SCIPlpiInfinity(lpi);

   /* solve problem with primal simplex */
   SCIP_CALL( performTest(TRUE, SCIP_OBJSEN_MAXIMIZE, 2, obj, lb, ub, 2, lhs, rhs, 4, beg, ind, val,
         SCIPunbounded, SCIPinfeas, exp_primray, NULL, NULL, NULL) );

   /* check that data stored in lpi is still the same */
   SCIP_CALL( checkData(SCIP_OBJSEN_MAXIMIZE, 2, obj, lb, ub, 2, lhs, rhs, 4, beg, ind, val) );

   /* clear basis status */
   SCIP_CALL( SCIPlpiClearState(lpi) );

   /* solve problem with dual simplex */
   SCIP_CALL( solveTest(FALSE, 2, 2, SCIPunbounded, SCIPinfeas, exp_primray, NULL, NULL, NULL) );

   /* check that data stored in lpi is still the same */
   SCIP_CALL( checkData(SCIP_OBJSEN_MAXIMIZE, 2, obj, lb, ub, 2, lhs, rhs, 4, beg, ind, val) );

   /* clear basis status */
   SCIP_CALL( SCIPlpiClearState(lpi) );

   /* change objective */
   obj[0] = 1.0;
   SCIP_CALL( SCIPlpiChgObj(lpi, 1, ind, obj) );

   /* solve with primal simplex */
   SCIP_CALL( solveTest(TRUE, 2, 2, SCIPfeas, SCIPfeas, exp_primsol, exp_dualsol, exp_activity, exp_redcost) );

   /* check that data stored in lpi is still the same */
   SCIP_CALL( checkData(SCIP_OBJSEN_MAXIMIZE, 2, obj, lb, ub, 2, lhs, rhs, 4, beg, ind, val) );
}


/** Test 3
 *
 * min 10 y1 + 15 y2
 *      2 y1 +   y2 == 3
 *        y1 + 3 y2 == 1
 *        y1,    y2 >= 0
 *
 * which is dual unbounded (this is the dual of the problem in Test 2).
 *
 * Then use rhs (1, 1) with primal optimal solution (0.4,0.2), dual optimal solution (3, 4), activity (0, 0), and redcost (0, 0).
 */
Test(solve, test3)
{
   /* data with fixed values: */
   SCIP_Real obj[2] = {10, 15};
   SCIP_Real lb[2] = {0, 0};
   SCIP_Real lhs[2] = {3, 1};
   SCIP_Real rhs[2] = {3, 1};
   int beg[2] = {0, 2};
   int ind[4] = {0, 1, 0, 1};
   SCIP_Real val[4] = {2, 1, 1, 3};

   /* data to be filled */
   SCIP_Real ub[2];

   /* expected ray */
   SCIP_Real exp_dualray[2] = {0.5, -1};

   /* expected solutions for second run */
   SCIP_Real exp_primsol[2] = {0.4, 0.2};
   SCIP_Real exp_dualsol[2] = {3, 4};
   SCIP_Real exp_activity[2] = {1, 1};
   SCIP_Real exp_redcost[2] = {0, 0};

   /* fill variable data */
   ub[0] = SCIPlpiInfinity(lpi);
   ub[1] = SCIPlpiInfinity(lpi);

   /* check problem with primal simplex */
   SCIP_CALL( performTest(TRUE, SCIP_OBJSEN_MINIMIZE, 2, obj, lb, ub, 2, lhs, rhs, 4, beg, ind, val,
         SCIPinfeas, SCIPunbounded, NULL, exp_dualray, NULL, NULL) );

   /* check that data stored in lpi is still the same */
   SCIP_CALL( checkData(SCIP_OBJSEN_MINIMIZE, 2, obj, lb, ub, 2, lhs, rhs, 4, beg, ind, val) );

   /* clear basis status */
   SCIP_CALL( SCIPlpiClearState(lpi) );

   /* check problem with dual simplex */
   SCIP_CALL( solveTest(FALSE, 2, 2, SCIPinfeas, SCIPunbounded, NULL, exp_dualray, NULL, NULL) );

   /* check that data stored in lpi is still the same */
   SCIP_CALL( checkData(SCIP_OBJSEN_MINIMIZE, 2, obj, lb, ub, 2, lhs, rhs, 4, beg, ind, val) );

   /* clear basis status */
   SCIP_CALL( SCIPlpiClearState(lpi) );

   /* change lhs/rhs */
   lhs[0] = 1.0;
   rhs[0] = 1.0;
   SCIP_CALL( SCIPlpiChgSides(lpi, 1, ind, lhs, rhs) );
   SCIP_CALL( solveTest(TRUE, 2, 2, SCIPfeas, SCIPfeas, exp_primsol, exp_dualsol, exp_activity, exp_redcost) );

   /* check that data stored in lpi is still the same */
   SCIP_CALL( checkData(SCIP_OBJSEN_MINIMIZE, 2, obj, lb, ub, 2, lhs, rhs, 4, beg, ind, val) );
}


/** Test 4
 *
 * max x1 + x2
 *     x1 - x2 <= 0
 *   - x1 + x2 <= -1
 *     x1,  x2 free
 *
 * which primal and dual infeasible.
 */
Test(solve, test4)
{
   /* data with fixed values: */
   SCIP_Real obj[2] = {1, 1};
   SCIP_Real rhs[2] = {0, -1};
   int beg[2] = {0, 2};
   int ind[4] = {0, 1, 0, 1};
   SCIP_Real val[4] = {1, -1, -1, 1};

   /* data to be filled */
   SCIP_Real lhs[2];
   SCIP_Real lb[2];
   SCIP_Real ub[2];

   /* fill variable data */
   lb[0] = -SCIPlpiInfinity(lpi);
   lb[1] = -SCIPlpiInfinity(lpi);
   ub[0] = SCIPlpiInfinity(lpi);
   ub[1] = SCIPlpiInfinity(lpi);
   lhs[0] = -SCIPlpiInfinity(lpi);
   lhs[1] = -SCIPlpiInfinity(lpi);

   /* check problem with primal simplex */
   SCIP_CALL( performTest(TRUE, SCIP_OBJSEN_MINIMIZE, 2, obj, lb, ub, 2, lhs, rhs, 4, beg, ind, val,
         SCIPinfeas, SCIPinfeas, NULL, NULL, NULL, NULL) );

   /* check that data stored in lpi is still the same */
   SCIP_CALL( checkData(SCIP_OBJSEN_MINIMIZE, 2, obj, lb, ub, 2, lhs, rhs, 4, beg, ind, val) );

   /* clear basis status */
   SCIP_CALL( SCIPlpiClearState(lpi) );

   /* check problem with dual simplex */
   SCIP_CALL( solveTest(FALSE, 2,  2, SCIPinfeas, SCIPinfeas, NULL, NULL, NULL, NULL) );

   /* check that data stored in lpi is still the same */
   SCIP_CALL( checkData(SCIP_OBJSEN_MINIMIZE, 2, obj, lb, ub, 2, lhs, rhs, 4, beg, ind, val) );
}


/** Test 5: Test objective limit
 *
 * Use second problem from Test 1 and set objective limit.
 *
 * This is quite weak test. For instance SoPlex directly finishes with the optimal solution.
 */
Test(solve, test5)
{
   /* data with fixed values: */
   SCIP_Real obj[2] = {1, 1};
   SCIP_Real lb[2] = {0, 0};
   SCIP_Real rhs[2] = {10, 15};
   int beg[2] = {0, 2};
   int ind[4] = {0, 1, 0, 1};
   SCIP_Real val[4] = {2, 1, 1, 3};
   SCIP_Real objval;
   int cstat[2] = {SCIP_BASESTAT_LOWER, SCIP_BASESTAT_LOWER};
   int rstat[2] = {SCIP_BASESTAT_BASIC, SCIP_BASESTAT_BASIC};
   SCIP_Real exp_objval = 5.0;

   /* data to be filled */
   SCIP_Real ub[2];
   SCIP_Real lhs[2];

   /* fill variable data */
   ub[0] = SCIPlpiInfinity(lpi);
   ub[1] = SCIPlpiInfinity(lpi);
   lhs[0] = -SCIPlpiInfinity(lpi);
   lhs[1] = -SCIPlpiInfinity(lpi);

   /* load problem */
   SCIP_CALL( SCIPlpiLoadColLP(lpi, SCIP_OBJSEN_MAXIMIZE, 2, obj, lb, ub, NULL, 2, lhs, rhs, NULL, 4, beg, ind, val) );

   /* set objective limit */
<<<<<<< HEAD
   SCIP_CALL( SCIPlpiSetIntpar(lpi, SCIP_LPPAR_FROMSCRATCH, 1) );
   SCIP_CALL( SCIPlpiSetIntpar(lpi, SCIP_LPPAR_PRESOLVING, 0) );
   SCIP_CALL( SCIPlpiSetRealpar(lpi, SCIP_LPPAR_OBJLIM, 0.0) );
=======
   SCIP_CALL_PARAM( SCIPlpiSetIntpar(lpi, SCIP_LPPAR_FROMSCRATCH, 1) );
   SCIP_CALL_PARAM( SCIPlpiSetIntpar(lpi, SCIP_LPPAR_PRESOLVING, 0) );
   SCIP_CALL( SCIPlpiSetRealpar(lpi, SCIP_LPPAR_UOBJLIM, 0.0) );
   SCIP_CALL( SCIPlpiSetRealpar(lpi, SCIP_LPPAR_LOBJLIM, 0.0) );
>>>>>>> dbe40be7

   /* set basis */
   SCIP_CALL( SCIPlpiSetBase(lpi, cstat, rstat) );

   /* solve problem */
   SCIP_CALL( SCIPlpiSolveDual(lpi) );

   /* check status */
   cr_assert( SCIPlpiWasSolved(lpi) );
   cr_assert( SCIPlpiIsObjlimExc(lpi) || SCIPlpiIsOptimal(lpi) );
   cr_assert( ! SCIPlpiIsIterlimExc(lpi) );
   cr_assert( ! SCIPlpiIsTimelimExc(lpi) );

   /* the objective should be equal to the objective limit */
   SCIP_CALL( SCIPlpiGetObjval(lpi, &objval) );
   cr_assert_geq(objval, exp_objval, "Objective value not equal to objective limit: %g != %g\n", objval, exp_objval);

   /* check that data stored in lpi is still the same */
   SCIP_CALL( checkData(SCIP_OBJSEN_MAXIMIZE, 2, obj, lb, ub, 2, lhs, rhs, 4, beg, ind, val) );
}


/** Test 6: More complex example
 *
 * The original problem was the following (arising from the qpkktref unit test), which displays a bug in CPLEX 12.7.0
 * w.r.t. scaling:
 *   Minimize t_objvar
 *   Subject To
 *     KKTBinary1_y:                 - t_dual_y_bin1 + t_dual_y_bin2 + t_dual_y_slackbin1 = 0
 *     KKTlin_lower_1:               - t_x - t_y + t_slack_lhs_lower + t_slack_ub_z       = 0.75
 *     KKTBinary1_x:                 - t_dual_x_bin1 + t_dual_x_bin2 + t_dual_x_slackbin1 = 0
 *     KKTlin_lower_0:               - t_x - t_y + t_slack_ub_z - t_slack_rhs_lower       = 0.25
 *     quadratic_side1_estimation_0: 2.75 t_x - 3.75 t_y + t_objvar + 2.28 t_slack_ub_z  <= 5.0496
 *     quadratic_side0_estimation_0: 1.25 t_x - 0.25 t_y + t_objvar + 2 t_slack_ub_z     >= 2.6875
 *     quadratic_side1_estimation_0: 0.75 t_x - 0.25 t_y + t_objvar + 0.68 t_slack_ub_z  <= 4.2056
 *     quadratic_side0_estimation_0: 2.75 t_x - 0.25 t_y + t_objvar + 3 t_slack_ub_z     >= 4.4375
 *   Bounds
 *     t_x = 1
 *     t_y = 0
 *     -2.562500001 <= t_objvar <= -0.0624999989999999
 *     0 <= t_slack_lhs_lower <= 0.5
 *     t_dual_x_bin1 Free
 *     t_dual_x_bin2 Free
 *     t_dual_x_slackbin1 = 0
 *     t_dual_y_bin1 = 0
 *     t_dual_y_bin2 Free
 *     t_dual_y_slackbin1 Free
 *     1.25 <= t_slack_ub_z <= 1.75
 *     0 <= t_slack_rhs_lower <= 0.5
 *   End
 *
 *  We use the following mapping between variables and indices:
 *  0:  t_x = 1
 *  1:  t_y = 0
 *  2:  t_objvar
 *  3:  t_slack_lhs_lower
 *  4:  t_dual_x_bin1
 *  5:  t_dual_x_bin2
 *  6:  t_dual_x_slackbin1
 *  7:  t_dual_y_bin1
 *  8:  t_dual_y_bin2
 *  9:  t_dual_y_slackbin1
 *  10: t_slack_ub_z
 *  11: t_slack_rhs_lower
 */
Test(solve, test6)
{
   SCIP_Real exp_objval = -2.0625;
   SCIP_Real objval;
   int varind[12] = {0, 1, 2, 3, 4, 5, 6, 7, 8, 9, 10, 11};

   /* LP data: */
   SCIP_Real obj[12] = {0, 0, 1, 0, 0, 0, 0, 0, 0, 0, 0, 0};
   SCIP_Real lb[12] = {1, 0, -2.5625, 0, -1e20, -1e20, 0.0, 0.0, -1e20, -1e20, 1.25, 0};
   SCIP_Real ub[12] = {1, 0, -0.0625, 0.5, 1e20, 1e20, 0.0, 0.0, 1e20, 1e20, 1.75, 0.5};

   SCIP_Real lhs[8] = {0, 0.75, 0, 0.25, -1e20, 2.6875, -1e20, 4.4375};
   SCIP_Real rhs[8] = {0, 0.75, 0, 0.25, 5.0496, 1e20, 4.2056, 1e20};

   /* matrix */
   int beg[12] = {0, 6, 12, 16, 17, 18, 19, 20, 21, 22, 23, 29};
   /*             x0                x1                x2          x3 x4 x5 x6 x7 x8 x9 x10               x11 */
   int ind[30] = {1, 3, 4, 5, 6, 7, 1, 3, 4, 5, 6, 7, 4, 5, 6, 7, 1, 2, 2, 2, 0, 0, 0, 1, 3, 4, 5, 6, 7, 3};
   /*                   x0                              x1                                  x2          x3 x4  x5 x6 x7  x8 x9 x10                     x11 */
   SCIP_Real val[30] = {-1, -1, 2.75, 1.25, 0.75, 2.75, -1, -1, -3.75, -0.25, -0.25, -0.25, 1, 1, 1, 1, 1, -1, 1, 1, -1, 1, 1, 1, 1, 2.28, 2, 0.68, 3, -1.0};

   /* load problem */
   SCIP_CALL( SCIPlpiLoadColLP(lpi, SCIP_OBJSEN_MINIMIZE, 12, obj, lb, ub, NULL, 8, lhs, rhs, NULL, 30, beg, ind, val) );

   /* set some parameters - simulate settings in SCIP */
   SCIP_CALL_PARAM( SCIPlpiSetIntpar(lpi, SCIP_LPPAR_FROMSCRATCH, 0) );
   SCIP_CALL_PARAM( SCIPlpiSetIntpar(lpi, SCIP_LPPAR_SCALING, 1) );
   SCIP_CALL_PARAM( SCIPlpiSetIntpar(lpi, SCIP_LPPAR_PRESOLVING, 1) );
   SCIP_CALL_PARAM( SCIPlpiSetIntpar(lpi, SCIP_LPPAR_PRICING, 0) );

   SCIP_CALL_PARAM( SCIPlpiSetRealpar(lpi, SCIP_LPPAR_FEASTOL, 1e-06) );
   SCIP_CALL_PARAM( SCIPlpiSetRealpar(lpi, SCIP_LPPAR_DUALFEASTOL, 1e-07) );

   SCIP_CALL( SCIPlpiClearState(lpi) );

   /* set objlimit */
   SCIP_CALL( SCIPlpiSetRealpar(lpi, SCIP_LPPAR_OBJLIM, 4.320412501) );

   /* solve problem */
   SCIP_CALL( SCIPlpiSolveDual(lpi) );

   /* check status */
   cr_assert( SCIPlpiWasSolved(lpi) );

   /* the objective should be equal to the objective limit */
   SCIP_CALL( SCIPlpiGetObjval(lpi, &objval) );
   cr_assert_geq(objval, exp_objval, "Objective value not equal to objective limit: %g != %g\n", objval, exp_objval);

   /* check that data stored in lpi is still the same */
   SCIP_CALL( checkData(SCIP_OBJSEN_MINIMIZE, 12, obj, lb, ub, 8, lhs, rhs, 30, beg, ind, val) );

   /* change some bounds */
   lb[0] = 1;
   ub[0] = 1;
   lb[1] = 0;
   ub[1] = 0;
   lb[2] = -2.06255;
   ub[2] = -2.0625;
   lb[3] = 0;
   ub[3] = 4.94694e-05;
   lb[6] = 0;
   ub[6] = 0;
   lb[7] = 0;
   ub[7] = 0;
   lb[10] = 1.74995;
   ub[10] = 1.750;
   lb[11] = 0.499951;
   ub[11] = 0.5;
   SCIP_CALL( SCIPlpiChgBounds(lpi, 12, varind, lb, ub) );

   /* set objlimit */
   SCIP_CALL( SCIPlpiSetRealpar(lpi, SCIP_LPPAR_OBJLIM, -2.0625) );

   SCIP_CALL( SCIPlpiClearState(lpi) );

   /* solve problem */
   SCIP_CALL( SCIPlpiSolveDual(lpi) );

   /* check that data stored in lpi is still the same */
   SCIP_CALL( checkData(SCIP_OBJSEN_MINIMIZE, 12, obj, lb, ub, 8, lhs, rhs, 30, beg, ind, val) );
}<|MERGE_RESOLUTION|>--- conflicted
+++ resolved
@@ -754,16 +754,9 @@
    SCIP_CALL( SCIPlpiLoadColLP(lpi, SCIP_OBJSEN_MAXIMIZE, 2, obj, lb, ub, NULL, 2, lhs, rhs, NULL, 4, beg, ind, val) );
 
    /* set objective limit */
-<<<<<<< HEAD
-   SCIP_CALL( SCIPlpiSetIntpar(lpi, SCIP_LPPAR_FROMSCRATCH, 1) );
-   SCIP_CALL( SCIPlpiSetIntpar(lpi, SCIP_LPPAR_PRESOLVING, 0) );
-   SCIP_CALL( SCIPlpiSetRealpar(lpi, SCIP_LPPAR_OBJLIM, 0.0) );
-=======
    SCIP_CALL_PARAM( SCIPlpiSetIntpar(lpi, SCIP_LPPAR_FROMSCRATCH, 1) );
    SCIP_CALL_PARAM( SCIPlpiSetIntpar(lpi, SCIP_LPPAR_PRESOLVING, 0) );
-   SCIP_CALL( SCIPlpiSetRealpar(lpi, SCIP_LPPAR_UOBJLIM, 0.0) );
-   SCIP_CALL( SCIPlpiSetRealpar(lpi, SCIP_LPPAR_LOBJLIM, 0.0) );
->>>>>>> dbe40be7
+   SCIP_CALL( SCIPlpiSetRealpar(lpi, SCIP_LPPAR_OBJLIM, 0.0) );
 
    /* set basis */
    SCIP_CALL( SCIPlpiSetBase(lpi, cstat, rstat) );
